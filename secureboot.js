--- conflicted
+++ resolved
@@ -983,8 +983,6 @@
         }
     }
     tmp = undefined;
-<<<<<<< HEAD
-=======
 
     if (m) {
         // Prevent Safari's copy&paste bug..
@@ -992,7 +990,6 @@
             location.reload();
         };
     }
->>>>>>> 966b617f
 }
 
 if (m)
@@ -1091,15 +1088,10 @@
     }
     else if (window.location.hash.substr(1, 7) === 'confirm'
             || window.location.hash.substr(1, 6) === 'backup'
-<<<<<<< HEAD
-            || window.location.hash.substr(1, 6) === 'fm/ipc'
-            || window.location.hash.substr(1, 9) === 'newsignup'
-=======
             || window.location.hash.substr(1, 6) === 'cancel'
             || window.location.hash.substr(1, 6) === 'fm/ipc'
             || window.location.hash.substr(1, 9) === 'newsignup'
             || window.location.hash.substr(1, 7) === 'recover'
->>>>>>> 966b617f
             || window.location.hash.substr(1, 7) === 'account')
     {
         var i = 0;
