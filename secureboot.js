// Release version information is replaced by the build scripts
var buildVersion = { website: '', chrome: '', firefox: '', commit: '', timestamp: '', dateTime: '' };

var m;
var b_u = 0;
var apipath;
var pageLoadTime;
var maintenance = false;
var androidsplash = false;
var silent_loading = false;
var cookiesDisabled = false;
var storageQuotaError = false;
var lastactive = new Date().getTime();
var URL = window.URL || window.webkitURL;
var seqno = Math.ceil(Math.random()*1000000000);
var staticpath = 'https://eu.static.mega.co.nz/3/';
var ua = window.navigator.userAgent.toLowerCase();
var storage_version = '1'; // clear localStorage when version doesn't match
var page = document.location.hash, l, d = false;

var is_electron = false;
if (typeof process !== 'undefined') {
    var mll = process.moduleLoadList || [];

    if (mll.indexOf('NativeModule ELECTRON_ASAR') !== -1) {
        is_electron = module;
        module = undefined; // prevent factory loaders from using the module

        // localStorage.jj = 1;
    }
}
var is_karma = /^localhost:987[6-9]/.test(window.top.location.host);
var is_chrome_firefox = document.location.protocol === 'chrome:'
    && document.location.host === 'mega' || document.location.protocol === 'mega:';
var is_extension = is_chrome_firefox || is_electron || document.location.href.substr(0,19) == 'chrome-extension://';
var is_mobile = m = isMobile();
var is_ios = is_mobile && (ua.indexOf('iphone') > -1 || ua.indexOf('ipad') > -1 || ua.indexOf('ipod') > -1);

function isMobile()
{
    if (is_chrome_firefox) return false;
    var mobile = ['iphone','ipad','android','blackberry','nokia','opera mini','windows mobile','windows phone','iemobile','mobile safari','bb10; touch'];
    for (var i in mobile) if (ua.indexOf(mobile[i]) > 0) return true;
    return false;
}

function geoStaticpath(eu)
{
    if (!eu) {
        try {
            if (!sessionStorage.skipcdn) {
                var cc_eu = 'FR DE NL ES PT DK CH IT UK GB NO SE FI PL CZ SK AT GR RO HU IE TR VA MC SM LI AD JE GG UA BG LT LV EE AX IS MA DZ LY TN EG RU BY HR SI AL ME RS KO EU FO CY IL LB SY SA JO IQ BA CV PS EH GI GL IM LU MK SJ BF BI BJ BW CF CG CM DJ ER ET GA GH GM GN GN GW KE KM LR LS MG ZA AE ML MR MT MU MV MW MZ NA NE QA RW SD SS SL SZ TD TG TZ UG YE ZA ZM ZR ZW';
                var cc_na = 'US CA MX AG BS BB BZ CR CO CU DO GD GT GY HT HN JM NI PA KN LC VC SR TT VE IS GL AI BL VG PR VI VE CO EC CL BR BO PY UY AR GY SR PE GF FK';
                var cc_nz = 'NZ AU FJ NC';
                var cm = String(document.cookie).match(/geoip\s*\=\s*([A-Z]{2})/);
                if (cm && cm[1] && cc_na.indexOf(cm[1]) > -1)
                    return 'https://na.static.mega.co.nz/3/';
                else if (cm && cm[1] && cc_nz.indexOf(cm[1]) > -1)
                    return 'https://nz.static.mega.co.nz/3/';
                else if (cm && cm[1] && cc_eu.indexOf(cm[1]) == -1)
                    return 'https://g.cdn1.mega.co.nz/3/';
            }
        } catch(e) {
            setTimeout(function() { throw e; }, 2100);
        }
    }
    return 'https://eu.static.mega.co.nz/3/';
}

if (is_chrome_firefox) {
    var Cu = Components.utils;
    var Cc = Components.classes;
    var Ci = Components.interfaces;

    Cu['import']("resource://gre/modules/XPCOMUtils.jsm");
    Cu['import']("resource://gre/modules/Services.jsm");

    ['userAgent', 'appName', 'appVersion', 'platform', 'oscpu']
        .forEach(function(k) {
            var pref = 'general.' + k.toLowerCase() + '.override';

            if (Services.prefs.prefHasUserValue(pref)
                    && Services.prefs.getPrefType(pref) === 32) {

                try {
                    var value = Services.prefs.getCharPref(pref);
                    Services.prefs.clearUserPref(pref);

                    Object.defineProperty(navigator, k, {
                        enumerable: true,
                        value: Cc["@mozilla.org/network/protocol;1?name=http"]
                                    .getService(Ci.nsIHttpProtocolHandler)[k]
                    });
                    Services.prefs.setCharPref(pref, value);
                }
                catch (e) {}
            }
        });

    ua = navigator.userAgent.toLowerCase();
}
else if (ua.indexOf('chrome') !== -1 && ua.indexOf('mobile') === -1
        && parseInt(String(navigator.appVersion).split('Chrome/').pop()) < 22) {
    b_u = 1;
}
else if (ua.indexOf('firefox') > -1 && typeof DataView === 'undefined') {
    b_u = 1;
}
else if (ua.indexOf('opera') > -1 && typeof window.webkitRequestFileSystem === 'undefined') {
    b_u = 1;
}
var myURL = URL;
if (!myURL) {
    b_u = 1;
}

if (!String.prototype.trim) {
    String.prototype.trim = function() {
        return this.replace(/^[\s\uFEFF\xA0]+|[\s\uFEFF\xA0]+$/g, '');
    };
}
if (!String.trim) {
    String.trim = function(s) {
        return String(s).trim();
    };
}
if (!Date.now) {
    Date.now = function now() {
        return new Date().getTime();
    };
}

try {
    // Browser compatibility
    // Fx 4.0   Chrome 5   MSIE 9   Opera 11.60   Safari 5.1
    Object.defineProperty(this, 'megaChatIsDisabled', (function() {
        var status;
        return {
            set: function(val) {
                status = val;
                if (status) {
                    $(document.body).addClass("megaChatDisabled");
                }
                else {
                    $(document.body).removeClass("megaChatDisabled");
                }
            },
            get: function() {
                return status || localStorage.testChatDisabled
                    || (localStorage.chatDisabled !== undefined
                        && localStorage.chatDisabled !== "0");
            }
        };
    })());

    // Check whether Mega Chat is enabled *and* initialized
    Object.defineProperty(this, 'megaChatIsReady', {
        get: function() {
            return !megaChatIsDisabled
                && typeof megaChat !== 'undefined'
                && megaChat.is_initialized;
        }
    });
}
catch (ex) {
    console.error(ex);
    window.megaChatIsReady = false;
    window.megaChatIsDisabled = false;
    b_u = true;
}

if (!b_u) try
{
    if (is_chrome_firefox)
    {
        XPCOMUtils.defineLazyModuleGetter(this, "NetUtil", "resource://gre/modules/NetUtil.jsm");

        (function(global) {
            global.loadSubScript = function(file,scope) {
                var loader = Services.scriptloader;

                if (global.d && loader.loadSubScriptWithOptions) {
                    loader.loadSubScriptWithOptions(file, {
                        charset: "UTF-8",
                        ignoreCache: true,
                        target: scope || global
                    });
                } else {
                    loader.loadSubScript(file, scope || global);
                }
            };
        })(this);

        try {
            var mozBrowserID =
            [   Services.appinfo.name,
                Services.appinfo.platformVersion,
                Services.appinfo.platformBuildID,
                Services.appinfo.OS,
                Services.appinfo.XPCOMABI].join(" ");
        } catch(e) {
            var mozBrowserID = ua;
        }

        loadSubScript('chrome://mega/content/strg.js');

        if (!(localStorage instanceof Ci.nsIDOMStorage)) {
            throw new Error('Invalid DOM Storage instance.');
        }
    }
    try {
        if (typeof localStorage === 'undefined' || localStorage === null) {
            throw new Error('SecurityError: DOM Exception 18');
        }
        d = !!localStorage.d;
        jj = localStorage.jj;
        dd = localStorage.dd;
        // Write test
        localStorage['$!--foo'] = Array(100).join(",");
        delete localStorage['$!--foo'];
    }
    catch (ex) {
        storageQuotaError = (ex.code === 22);
        cookiesDisabled = ex.code && ex.code === DOMException.SECURITY_ERR
            || ex.message === 'SecurityError: DOM Exception 18'
            || storageQuotaError;

        if (!cookiesDisabled) {
            throw ex;
        }

        // Cookies are disabled, therefore we can't use localStorage.
        // We could either show the user a message about the issue and let him
        // enable cookies, or rather setup a tiny polyfill so that they can use
        // the site even in such case, even though this solution has side effects.
        tmp = Object.create({}, {
                length:     { get: function() { return Object.keys(this).length; }},
                key:        { value: function(pos) { return Object.keys(this)[pos]; }},
                removeItem: { value: function(key) { delete this[key]; }},
                setItem:    { value: function(key, value) { this[key] = String(value); }},
                getItem:    { value: function(key) {
                    if (this.hasOwnProperty(key)) {
                        return this[key];
                    }
                    return null;
                }},
                clear: {
                    value: function() {
                        var obj = this;
                        Object.keys(obj).forEach(function(memb) {
                            if (obj.hasOwnProperty(memb)) {
                                delete obj[memb];
                            }
                        });
                    }
                }
            });

        try {
            delete window.localStorage;
            Object.defineProperty(window, 'localStorage', { value: tmp });
            Object.defineProperty(window, 'sessionStorage', { value: tmp });
        }
        catch (e) {
            if (!is_mobile) {
                throw ex;
            }
        }
        tmp = undefined;

        if (location.host !== 'mega.nz' && !is_karma) {
            dd = d = 1;
            if (!is_mobile) {
                jj = 1;
            }
        }
        setTimeout(function() {
            console.warn('Apparently you have Cookies disabled, ' +
                'please note this session is temporal, ' +
                'it will die once you close/reload the browser/tab.');
        }, 4000);
    }

    var contenterror = 0;
    var nocontentcheck = false;

    if (!is_extension && (window.dd || location.host !== 'mega.nz')) {

        nocontentcheck = true;
        var devhost = window.location.host;
        // handle subdirs
        var pathSuffix = window.location.pathname;
        pathSuffix = pathSuffix.split("/").slice(0, -1).join("/");
        // set the staticpath for debug mode
        staticpath = window.location.protocol + "//" + devhost + pathSuffix + "/";
        if (window.d) {
            console.debug('StaticPath set to "' + staticpath + '"');
        }
    }
    else {
        staticpath = localStorage.staticpath;
    }
    staticpath = staticpath || geoStaticpath();
    apipath = localStorage.apipath || 'https://eu.api.mega.co.nz/';
}
catch(e) {
    if (!m || !cookiesDisabled) {
        var extraInfo = '';
        if (storageQuotaError) {
            extraInfo = "\n\nTip: We've detected this issue is likely caused by " +
                "browsing in private mode, please try turning it off.";
        }
        else if (cookiesDisabled) {
            extraInfo = "\n\nTip: We've detected this issue is likely related to " +
                "having Cookies disabled, please check your browser settings.";
        }
        alert(
            "Sorry, we were unable to initialize the browser's local storage, " +
            "either you're using an outdated/misconfigured browser or " +
            "it's something from our side.\n" +
            "\n"+
            "If you think it's our fault, please report the issue back to us.\n" +
            "\n" +
            "Reason: " + (e.message || e) +
            "\nBrowser: " + (typeof mozBrowserID !== 'undefined' ? mozBrowserID : ua)
            + extraInfo
        );
        b_u = 1;
    }
}

var mega = {
    ui: {},
    flags: 0,
    utils: {},
    updateURL: 'https://eu.static.mega.co.nz/3/current_ver.txt',
    browserBrand: [
        0, 'Torch', 'Epic'
    ],

<<<<<<< HEAD
    maxWorkers: (navigator.hardwareConcurrency || 4),
=======
    maxWorkers: Math.min(navigator.hardwareConcurrency || 4, 12),
>>>>>>> 5d588496

    /** Get browser brancd internal ID */
    getBrowserBrandID: function() {
        if (Object(window.chrome).torch) {
            return 1;
        }
        else {
            var plugins = Object(navigator.plugins);
            var len = plugins.length | 0;

            while (len--) {
                var plugin = Object(plugins[len]);

                // XXX: This plugin might be shown in other browsers than Epic,
                //      hence we check for chrome.webstore since it won't appear
                //      in Google Chrome, although it might does in other forks?
                if (plugin.name === 'Epic Privacy Browser Installer') {
                    return Object(window.chrome).webstore ? 2 : 0;
                }
            }
        }

        return 0;
    },

    /** Load performance report */
    initLoadReport: function() {
        var r = {startTime: Date.now(), stepTimeStamp: Date.now(), EAGAINs: 0, e500s: 0, errs: 0};

        r.aliveTimer = setInterval(function() {
            var now = Date.now();
            if ((now - r.aliveTimeStamp) > 20000) {
                // Either the browser froze for too long or the computer
                // was resumed from sleep/hibernation... let's hope it's
                // the later and do not send this report.
                r.sent = true;
                clearInterval(r.aliveTimer);
            }
            r.aliveTimeStamp = now;
        }, 2000);

        this.loadReport = r;
        this.flags |= window.MEGAFLAG_LOADINGCLOUD;
    },

    /** Parameters to append to API requests */
    urlParams: function() {
        if (!this._urlParams) {
            var params = '&domain=meganz'; // domain origin

            // If using extension this is passed through to the API for the helpdesk tool
            if (is_extension) {
                params += '&ext=1';
            }

            // Append browser brand for easier troubleshoting
            var brand = this.getBrowserBrandID();
            if (brand) {
                params += '&bb=' + parseInt(brand);
            }

            this._urlParams = params;
        }

        return this._urlParams;
    }
};
var bootstaticpath = staticpath;
var urlrootfile = '';

if (!b_u && is_extension)
{
    nocontentcheck=true;

    if (is_chrome_firefox)
    {
        bootstaticpath = 'chrome://mega/content/';
        urlrootfile = 'secure.html';
        if (d > 1) {
            staticpath = bootstaticpath;
        }
        else {
            staticpath = 'https://eu.static.mega.co.nz/3/';
        }
        try {
            loadSubScript(bootstaticpath + 'fileapi.js');
        } catch(e) {
            b_u = 1;
            Cu.reportError(e);
            alert('Unable to initialize core functionality:\n\n' + e + '\n\n' + mozBrowserID);
        }
        if (location.protocol === 'mega:') {
            try {
                var url = mObjectURL([""]);
                myURL.revokeObjectURL(url);
            }
            catch (e) {
                console.error('mObjectURL failed, is this TOR?', e);
                document.location = bootstaticpath + urlrootfile + location.hash;
            }
        }
    }
    else if (is_electron) {
        urlrootfile = 'index.html';
        bootstaticpath = location.href.replace(urlrootfile, '');
    }
    else /* Google Chrome */
    {
        bootstaticpath = chrome.extension.getURL('mega/');
        urlrootfile = 'mega/secure.html';
    }

    Object.defineProperty(window, 'eval', {
        value : function eval(code) {
            throw new Error('Unsafe eval is not allowed, code: ' + String(code).replace(/\s+/g,' ').substr(0,60) + '...');
        }
    });
}

if (b_u && !is_mobile) {
    document.location = 'update.html';
}

var ln = {};
var ln2 = {};

// Native language names
ln.en = 'English'; ln.cn = '简体中文';  ln.ct = '中文繁體'; ln.ru = 'Pусский'; ln.es = 'Español';
ln.fr = 'Français'; ln.de = 'Deutsch'; ln.it = 'Italiano'; ln.br = 'Português'; ln.vi = 'Tiếng Việt';
ln.nl = 'Nederlands'; ln.kr = '한국어';   ln.ar = 'العربية'; ln.jp = '日本語'; ln.he = 'עברית';
ln.pl = 'Polski'; ln.sk = 'Slovenský'; ln.cz = 'Čeština'; ln.ro = 'Română'; ln.fi = 'Suomi';
ln.se = 'Svenska'; ln.hu = 'Magyar'; ln.sr = 'српски'; ln.sl = 'Slovenščina'; ln.tr = 'Türkçe';
ln.id = 'Bahasa Indonesia'; ln.uk = 'Українська'; ln.sr = 'српски';
ln.th = 'ภาษาไทย'; ln.bg = 'български'; ln.fa = 'فارسی '; ln.tl = 'Tagalog';

// Language names in English
ln2.en = 'English'; ln2.cn = 'Chinese';  ln2.ct = 'Traditional Chinese'; ln2.ru = 'Russian'; ln2.es = 'Spanish';
ln2.fr = 'French'; ln2.de = 'German'; ln2.it = 'Italian'; ln2.br = 'Portuguese'; ln2.vi = 'Vietnamese';
ln2.nl = 'Dutch'; ln2.kr = 'Korean';   ln2.ar = 'Arabic'; ln2.jp = 'Japanese'; ln2.he = 'Hebrew';
ln2.pl = 'Polish'; ln2.sk = 'Slovak'; ln2.cz = 'Czech'; ln2.ro = 'Romanian'; ln2.fi = 'Finnish';
ln2.se = 'Swedish'; ln2.hu = 'Hungarian'; ln2.sr = 'Serbian'; ln2.sl = 'Slovenian'; ln2.tr = 'Turkish';
ln2.id = 'Indonesian'; ln2.uk = 'Ukrainian'; ln2.sr = 'Serbian'; ln2.th = 'Thai'; ln2.bg = 'Bulgarian';
ln2.fa = 'Farsi'; ln2.tl = 'Tagalog';

/**
 * Below is the asmCrypto SHA-256 library which was converted to a string so it can be run by the web worker which
 * hashes the files. This was created by:
 * 1) Running 'git clone https://github.com/vibornoff/asmcrypto.js.git'
 * 2) Running 'npm install' to install Grunt and other dependencies
 * 3) Running 'git checkout v0.0.9' to switch to the v0.0.9 stable release version
 * 4) Running 'grunt --with="sha256" devel' to build the library with just SHA-256
 * 5) Changing namespace to asmCryptoSha256 so it does not interfere with the main asmCrypto library that is loaded later
 * 5) Replacing single quotes with double quotes, removing comments and whitespace (variable and function names remain unobfuscated)
 */
var asmCryptoSha256Js = '!function(exports,global){function IllegalStateError(){var err=Error.apply(this,arguments);this.message=err.message,this.stack=err.stack}IllegalStateError.prototype=Object.create(Error.prototype,{name:{value:"IllegalStateError"}});function IllegalArgumentError(){var err=Error.apply(this,arguments);this.message=err.message,this.stack=err.stack}IllegalArgumentError.prototype=Object.create(Error.prototype,{name:{value:"IllegalArgumentError"}});function SecurityError(){var err=Error.apply(this,arguments);this.message=err.message,this.stack=err.stack}SecurityError.prototype=Object.create(Error.prototype,{name:{value:"SecurityError"}});var FloatArray=global.Float64Array||global.Float32Array;function string_to_bytes(str,utf8){utf8=!!utf8;var len=str.length,bytes=new Uint8Array(utf8?4*len:len);for(var i=0,j=0;i<len;i++){var c=str.charCodeAt(i);if(utf8&&0xd800<=c&&c<=0xdbff){if(++i>=len)throw new Error("Malformed string, low surrogate expected at position "+i);c=((c^0xd800)<<10)|0x10000|(str.charCodeAt(i)^0xdc00)}else if(!utf8&&c>>>8){throw new Error("Wide characters are not allowed.");}if(!utf8||c<=0x7f){bytes[j++]=c}else if(c<=0x7ff){bytes[j++]=0xc0|(c>>6);bytes[j++]=0x80|(c&0x3f)}else if(c<=0xffff){bytes[j++]=0xe0|(c>>12);bytes[j++]=0x80|(c>>6&0x3f);bytes[j++]=0x80|(c&0x3f)}else{bytes[j++]=0xf0|(c>>18);bytes[j++]=0x80|(c>>12&0x3f);bytes[j++]=0x80|(c>>6&0x3f);bytes[j++]=0x80|(c&0x3f)}}return bytes.subarray(0,j)}function hex_to_bytes(str){var len=str.length;if(len&1){str="0"+str;len++}var bytes=new Uint8Array(len>>1);for(var i=0;i<len;i+=2){bytes[i>>1]=parseInt(str.substr(i,2),16)}return bytes}function base64_to_bytes(str){return string_to_bytes(atob(str))}function bytes_to_string(bytes,utf8){utf8=!!utf8;var len=bytes.length,chars=new Array(len);for(var i=0,j=0;i<len;i++){var b=bytes[i];if(!utf8||b<128){chars[j++]=b}else if(b>=192&&b<224&&i+1<len){chars[j++]=((b&0x1f)<<6)|(bytes[++i]&0x3f)}else if(b>=224&&b<240&&i+2<len){chars[j++]=((b&0xf)<<12)|((bytes[++i]&0x3f)<<6)|(bytes[++i]&0x3f)}else if(b>=240&&b<248&&i+3<len){var c=((b&7)<<18)|((bytes[++i]&0x3f)<<12)|((bytes[++i]&0x3f)<<6)|(bytes[++i]&0x3f);if(c<=0xffff){chars[j++]=c}else{c^=0x10000;chars[j++]=0xd800|(c>>10);chars[j++]=0xdc00|(c&0x3ff)}}else{throw new Error("Malformed UTF8 character at byte offset "+i);}}var str="",bs=16384;for(var i=0;i<j;i+=bs){str+=String.fromCharCode.apply(String,chars.slice(i,i+bs<=j?i+bs:j))}return str}function bytes_to_hex(arr){var str="";for(var i=0;i<arr.length;i++){var h=(arr[i]&0xff).toString(16);if(h.length<2)str+="0";str+=h}return str}function bytes_to_base64(arr){return btoa(bytes_to_string(arr))}function pow2_ceil(a){a-=1;a|=a>>>1;a|=a>>>2;a|=a>>>4;a|=a>>>8;a|=a>>>16;a+=1;return a}function is_number(a){return(typeof a==="number")}function is_string(a){return(typeof a==="string")}function is_buffer(a){return(a instanceof ArrayBuffer)}function is_bytes(a){return(a instanceof Uint8Array)}function is_typed_array(a){return(a instanceof Int8Array)||(a instanceof Uint8Array)||(a instanceof Int16Array)||(a instanceof Uint16Array)||(a instanceof Int32Array)||(a instanceof Uint32Array)||(a instanceof Float32Array)||(a instanceof Float64Array)}function _heap_init(constructor,options){var heap=options.heap,size=heap?heap.byteLength:options.heapSize||65536;if(size&0xfff||size<=0)throw new Error("heap size must be a positive integer and a multiple of 4096");heap=heap||new constructor(new ArrayBuffer(size));return heap}function _heap_write(heap,hpos,data,dpos,dlen){var hlen=heap.length-hpos,wlen=(hlen<dlen)?hlen:dlen;heap.set(data.subarray(dpos,dpos+wlen),hpos);return wlen}function hash_reset(){this.result=null;this.pos=0;this.len=0;this.asm.reset();return this}function hash_process(data){if(this.result!==null)throw new IllegalStateError("state must be reset before processing new data");if(is_string(data))data=string_to_bytes(data);if(is_buffer(data))data=new Uint8Array(data);if(!is_bytes(data))throw new TypeError("data isnt of expected type");var asm=this.asm,heap=this.heap,hpos=this.pos,hlen=this.len,dpos=0,dlen=data.length,wlen=0;while(dlen>0){wlen=_heap_write(heap,hpos+hlen,data,dpos,dlen);hlen+=wlen;dpos+=wlen;dlen-=wlen;wlen=asm.process(hpos,hlen);hpos+=wlen;hlen-=wlen;if(!hlen)hpos=0}this.pos=hpos;this.len=hlen;return this}function hash_finish(){if(this.result!==null)throw new IllegalStateError("state must be reset before processing new data");this.asm.finish(this.pos,this.len,0);this.result=new Uint8Array(this.HASH_SIZE);this.result.set(this.heap.subarray(0,this.HASH_SIZE));this.pos=0;this.len=0;return this}function sha256_asm(stdlib,foreign,buffer){"use asm";var H0=0,H1=0,H2=0,H3=0,H4=0,H5=0,H6=0,H7=0,TOTAL0=0,TOTAL1=0;var I0=0,I1=0,I2=0,I3=0,I4=0,I5=0,I6=0,I7=0,O0=0,O1=0,O2=0,O3=0,O4=0,O5=0,O6=0,O7=0;var HEAP=new stdlib.Uint8Array(buffer);function _core(w0,w1,w2,w3,w4,w5,w6,w7,w8,w9,w10,w11,w12,w13,w14,w15){w0=w0|0;w1=w1|0;w2=w2|0;w3=w3|0;w4=w4|0;w5=w5|0;w6=w6|0;w7=w7|0;w8=w8|0;w9=w9|0;w10=w10|0;w11=w11|0;w12=w12|0;w13=w13|0;w14=w14|0;w15=w15|0;var a=0,b=0,c=0,d=0,e=0,f=0,g=0,h=0,t=0;a=H0;b=H1;c=H2;d=H3;e=H4;f=H5;g=H6;h=H7;t=(w0+h+(e>>>6^e>>>11^e>>>25^e<<26^e<<21^e<<7)+(g^e&(f^g))+0x428a2f98)|0;h=g;g=f;f=e;e=(d+t)|0;d=c;c=b;b=a;a=(t+((b&c)^(d&(b^c)))+(b>>>2^b>>>13^b>>>22^b<<30^b<<19^b<<10))|0;t=(w1+h+(e>>>6^e>>>11^e>>>25^e<<26^e<<21^e<<7)+(g^e&(f^g))+0x71374491)|0;h=g;g=f;f=e;e=(d+t)|0;d=c;c=b;b=a;a=(t+((b&c)^(d&(b^c)))+(b>>>2^b>>>13^b>>>22^b<<30^b<<19^b<<10))|0;t=(w2+h+(e>>>6^e>>>11^e>>>25^e<<26^e<<21^e<<7)+(g^e&(f^g))+0xb5c0fbcf)|0;h=g;g=f;f=e;e=(d+t)|0;d=c;c=b;b=a;a=(t+((b&c)^(d&(b^c)))+(b>>>2^b>>>13^b>>>22^b<<30^b<<19^b<<10))|0;t=(w3+h+(e>>>6^e>>>11^e>>>25^e<<26^e<<21^e<<7)+(g^e&(f^g))+0xe9b5dba5)|0;h=g;g=f;f=e;e=(d+t)|0;d=c;c=b;b=a;a=(t+((b&c)^(d&(b^c)))+(b>>>2^b>>>13^b>>>22^b<<30^b<<19^b<<10))|0;t=(w4+h+(e>>>6^e>>>11^e>>>25^e<<26^e<<21^e<<7)+(g^e&(f^g))+0x3956c25b)|0;h=g;g=f;f=e;e=(d+t)|0;d=c;c=b;b=a;a=(t+((b&c)^(d&(b^c)))+(b>>>2^b>>>13^b>>>22^b<<30^b<<19^b<<10))|0;t=(w5+h+(e>>>6^e>>>11^e>>>25^e<<26^e<<21^e<<7)+(g^e&(f^g))+0x59f111f1)|0;h=g;g=f;f=e;e=(d+t)|0;d=c;c=b;b=a;a=(t+((b&c)^(d&(b^c)))+(b>>>2^b>>>13^b>>>22^b<<30^b<<19^b<<10))|0;t=(w6+h+(e>>>6^e>>>11^e>>>25^e<<26^e<<21^e<<7)+(g^e&(f^g))+0x923f82a4)|0;h=g;g=f;f=e;e=(d+t)|0;d=c;c=b;b=a;a=(t+((b&c)^(d&(b^c)))+(b>>>2^b>>>13^b>>>22^b<<30^b<<19^b<<10))|0;t=(w7+h+(e>>>6^e>>>11^e>>>25^e<<26^e<<21^e<<7)+(g^e&(f^g))+0xab1c5ed5)|0;h=g;g=f;f=e;e=(d+t)|0;d=c;c=b;b=a;a=(t+((b&c)^(d&(b^c)))+(b>>>2^b>>>13^b>>>22^b<<30^b<<19^b<<10))|0;t=(w8+h+(e>>>6^e>>>11^e>>>25^e<<26^e<<21^e<<7)+(g^e&(f^g))+0xd807aa98)|0;h=g;g=f;f=e;e=(d+t)|0;d=c;c=b;b=a;a=(t+((b&c)^(d&(b^c)))+(b>>>2^b>>>13^b>>>22^b<<30^b<<19^b<<10))|0;t=(w9+h+(e>>>6^e>>>11^e>>>25^e<<26^e<<21^e<<7)+(g^e&(f^g))+0x12835b01)|0;h=g;g=f;f=e;e=(d+t)|0;d=c;c=b;b=a;a=(t+((b&c)^(d&(b^c)))+(b>>>2^b>>>13^b>>>22^b<<30^b<<19^b<<10))|0;t=(w10+h+(e>>>6^e>>>11^e>>>25^e<<26^e<<21^e<<7)+(g^e&(f^g))+0x243185be)|0;h=g;g=f;f=e;e=(d+t)|0;d=c;c=b;b=a;a=(t+((b&c)^(d&(b^c)))+(b>>>2^b>>>13^b>>>22^b<<30^b<<19^b<<10))|0;t=(w11+h+(e>>>6^e>>>11^e>>>25^e<<26^e<<21^e<<7)+(g^e&(f^g))+0x550c7dc3)|0;h=g;g=f;f=e;e=(d+t)|0;d=c;c=b;b=a;a=(t+((b&c)^(d&(b^c)))+(b>>>2^b>>>13^b>>>22^b<<30^b<<19^b<<10))|0;t=(w12+h+(e>>>6^e>>>11^e>>>25^e<<26^e<<21^e<<7)+(g^e&(f^g))+0x72be5d74)|0;h=g;g=f;f=e;e=(d+t)|0;d=c;c=b;b=a;a=(t+((b&c)^(d&(b^c)))+(b>>>2^b>>>13^b>>>22^b<<30^b<<19^b<<10))|0;t=(w13+h+(e>>>6^e>>>11^e>>>25^e<<26^e<<21^e<<7)+(g^e&(f^g))+0x80deb1fe)|0;h=g;g=f;f=e;e=(d+t)|0;d=c;c=b;b=a;a=(t+((b&c)^(d&(b^c)))+(b>>>2^b>>>13^b>>>22^b<<30^b<<19^b<<10))|0;t=(w14+h+(e>>>6^e>>>11^e>>>25^e<<26^e<<21^e<<7)+(g^e&(f^g))+0x9bdc06a7)|0;h=g;g=f;f=e;e=(d+t)|0;d=c;c=b;b=a;a=(t+((b&c)^(d&(b^c)))+(b>>>2^b>>>13^b>>>22^b<<30^b<<19^b<<10))|0;t=(w15+h+(e>>>6^e>>>11^e>>>25^e<<26^e<<21^e<<7)+(g^e&(f^g))+0xc19bf174)|0;h=g;g=f;f=e;e=(d+t)|0;d=c;c=b;b=a;a=(t+((b&c)^(d&(b^c)))+(b>>>2^b>>>13^b>>>22^b<<30^b<<19^b<<10))|0;w0=t=((w1>>>7^w1>>>18^w1>>>3^w1<<25^w1<<14)+(w14>>>17^w14>>>19^w14>>>10^w14<<15^w14<<13)+w0+w9)|0;t=(t+h+(e>>>6^e>>>11^e>>>25^e<<26^e<<21^e<<7)+(g^e&(f^g))+0xe49b69c1)|0;h=g;g=f;f=e;e=(d+t)|0;d=c;c=b;b=a;a=(t+((b&c)^(d&(b^c)))+(b>>>2^b>>>13^b>>>22^b<<30^b<<19^b<<10))|0;w1=t=((w2>>>7^w2>>>18^w2>>>3^w2<<25^w2<<14)+(w15>>>17^w15>>>19^w15>>>10^w15<<15^w15<<13)+w1+w10)|0;t=(t+h+(e>>>6^e>>>11^e>>>25^e<<26^e<<21^e<<7)+(g^e&(f^g))+0xefbe4786)|0;h=g;g=f;f=e;e=(d+t)|0;d=c;c=b;b=a;a=(t+((b&c)^(d&(b^c)))+(b>>>2^b>>>13^b>>>22^b<<30^b<<19^b<<10))|0;w2=t=((w3>>>7^w3>>>18^w3>>>3^w3<<25^w3<<14)+(w0>>>17^w0>>>19^w0>>>10^w0<<15^w0<<13)+w2+w11)|0;t=(t+h+(e>>>6^e>>>11^e>>>25^e<<26^e<<21^e<<7)+(g^e&(f^g))+0x0fc19dc6)|0;h=g;g=f;f=e;e=(d+t)|0;d=c;c=b;b=a;a=(t+((b&c)^(d&(b^c)))+(b>>>2^b>>>13^b>>>22^b<<30^b<<19^b<<10))|0;w3=t=((w4>>>7^w4>>>18^w4>>>3^w4<<25^w4<<14)+(w1>>>17^w1>>>19^w1>>>10^w1<<15^w1<<13)+w3+w12)|0;t=(t+h+(e>>>6^e>>>11^e>>>25^e<<26^e<<21^e<<7)+(g^e&(f^g))+0x240ca1cc)|0;h=g;g=f;f=e;e=(d+t)|0;d=c;c=b;b=a;a=(t+((b&c)^(d&(b^c)))+(b>>>2^b>>>13^b>>>22^b<<30^b<<19^b<<10))|0;w4=t=((w5>>>7^w5>>>18^w5>>>3^w5<<25^w5<<14)+(w2>>>17^w2>>>19^w2>>>10^w2<<15^w2<<13)+w4+w13)|0;t=(t+h+(e>>>6^e>>>11^e>>>25^e<<26^e<<21^e<<7)+(g^e&(f^g))+0x2de92c6f)|0;h=g;g=f;f=e;e=(d+t)|0;d=c;c=b;b=a;a=(t+((b&c)^(d&(b^c)))+(b>>>2^b>>>13^b>>>22^b<<30^b<<19^b<<10))|0;w5=t=((w6>>>7^w6>>>18^w6>>>3^w6<<25^w6<<14)+(w3>>>17^w3>>>19^w3>>>10^w3<<15^w3<<13)+w5+w14)|0;t=(t+h+(e>>>6^e>>>11^e>>>25^e<<26^e<<21^e<<7)+(g^e&(f^g))+0x4a7484aa)|0;h=g;g=f;f=e;e=(d+t)|0;d=c;c=b;b=a;a=(t+((b&c)^(d&(b^c)))+(b>>>2^b>>>13^b>>>22^b<<30^b<<19^b<<10))|0;w6=t=((w7>>>7^w7>>>18^w7>>>3^w7<<25^w7<<14)+(w4>>>17^w4>>>19^w4>>>10^w4<<15^w4<<13)+w6+w15)|0;t=(t+h+(e>>>6^e>>>11^e>>>25^e<<26^e<<21^e<<7)+(g^e&(f^g))+0x5cb0a9dc)|0;h=g;g=f;f=e;e=(d+t)|0;d=c;c=b;b=a;a=(t+((b&c)^(d&(b^c)))+(b>>>2^b>>>13^b>>>22^b<<30^b<<19^b<<10))|0;w7=t=((w8>>>7^w8>>>18^w8>>>3^w8<<25^w8<<14)+(w5>>>17^w5>>>19^w5>>>10^w5<<15^w5<<13)+w7+w0)|0;t=(t+h+(e>>>6^e>>>11^e>>>25^e<<26^e<<21^e<<7)+(g^e&(f^g))+0x76f988da)|0;h=g;g=f;f=e;e=(d+t)|0;d=c;c=b;b=a;a=(t+((b&c)^(d&(b^c)))+(b>>>2^b>>>13^b>>>22^b<<30^b<<19^b<<10))|0;w8=t=((w9>>>7^w9>>>18^w9>>>3^w9<<25^w9<<14)+(w6>>>17^w6>>>19^w6>>>10^w6<<15^w6<<13)+w8+w1)|0;t=(t+h+(e>>>6^e>>>11^e>>>25^e<<26^e<<21^e<<7)+(g^e&(f^g))+0x983e5152)|0;h=g;g=f;f=e;e=(d+t)|0;d=c;c=b;b=a;a=(t+((b&c)^(d&(b^c)))+(b>>>2^b>>>13^b>>>22^b<<30^b<<19^b<<10))|0;w9=t=((w10>>>7^w10>>>18^w10>>>3^w10<<25^w10<<14)+(w7>>>17^w7>>>19^w7>>>10^w7<<15^w7<<13)+w9+w2)|0;t=(t+h+(e>>>6^e>>>11^e>>>25^e<<26^e<<21^e<<7)+(g^e&(f^g))+0xa831c66d)|0;h=g;g=f;f=e;e=(d+t)|0;d=c;c=b;b=a;a=(t+((b&c)^(d&(b^c)))+(b>>>2^b>>>13^b>>>22^b<<30^b<<19^b<<10))|0;w10=t=((w11>>>7^w11>>>18^w11>>>3^w11<<25^w11<<14)+(w8>>>17^w8>>>19^w8>>>10^w8<<15^w8<<13)+w10+w3)|0;t=(t+h+(e>>>6^e>>>11^e>>>25^e<<26^e<<21^e<<7)+(g^e&(f^g))+0xb00327c8)|0;h=g;g=f;f=e;e=(d+t)|0;d=c;c=b;b=a;a=(t+((b&c)^(d&(b^c)))+(b>>>2^b>>>13^b>>>22^b<<30^b<<19^b<<10))|0;w11=t=((w12>>>7^w12>>>18^w12>>>3^w12<<25^w12<<14)+(w9>>>17^w9>>>19^w9>>>10^w9<<15^w9<<13)+w11+w4)|0;t=(t+h+(e>>>6^e>>>11^e>>>25^e<<26^e<<21^e<<7)+(g^e&(f^g))+0xbf597fc7)|0;h=g;g=f;f=e;e=(d+t)|0;d=c;c=b;b=a;a=(t+((b&c)^(d&(b^c)))+(b>>>2^b>>>13^b>>>22^b<<30^b<<19^b<<10))|0;w12=t=((w13>>>7^w13>>>18^w13>>>3^w13<<25^w13<<14)+(w10>>>17^w10>>>19^w10>>>10^w10<<15^w10<<13)+w12+w5)|0;t=(t+h+(e>>>6^e>>>11^e>>>25^e<<26^e<<21^e<<7)+(g^e&(f^g))+0xc6e00bf3)|0;h=g;g=f;f=e;e=(d+t)|0;d=c;c=b;b=a;a=(t+((b&c)^(d&(b^c)))+(b>>>2^b>>>13^b>>>22^b<<30^b<<19^b<<10))|0;w13=t=((w14>>>7^w14>>>18^w14>>>3^w14<<25^w14<<14)+(w11>>>17^w11>>>19^w11>>>10^w11<<15^w11<<13)+w13+w6)|0;t=(t+h+(e>>>6^e>>>11^e>>>25^e<<26^e<<21^e<<7)+(g^e&(f^g))+0xd5a79147)|0;h=g;g=f;f=e;e=(d+t)|0;d=c;c=b;b=a;a=(t+((b&c)^(d&(b^c)))+(b>>>2^b>>>13^b>>>22^b<<30^b<<19^b<<10))|0;w14=t=((w15>>>7^w15>>>18^w15>>>3^w15<<25^w15<<14)+(w12>>>17^w12>>>19^w12>>>10^w12<<15^w12<<13)+w14+w7)|0;t=(t+h+(e>>>6^e>>>11^e>>>25^e<<26^e<<21^e<<7)+(g^e&(f^g))+0x06ca6351)|0;h=g;g=f;f=e;e=(d+t)|0;d=c;c=b;b=a;a=(t+((b&c)^(d&(b^c)))+(b>>>2^b>>>13^b>>>22^b<<30^b<<19^b<<10))|0;w15=t=((w0>>>7^w0>>>18^w0>>>3^w0<<25^w0<<14)+(w13>>>17^w13>>>19^w13>>>10^w13<<15^w13<<13)+w15+w8)|0;t=(t+h+(e>>>6^e>>>11^e>>>25^e<<26^e<<21^e<<7)+(g^e&(f^g))+0x14292967)|0;h=g;g=f;f=e;e=(d+t)|0;d=c;c=b;b=a;a=(t+((b&c)^(d&(b^c)))+(b>>>2^b>>>13^b>>>22^b<<30^b<<19^b<<10))|0;w0=t=((w1>>>7^w1>>>18^w1>>>3^w1<<25^w1<<14)+(w14>>>17^w14>>>19^w14>>>10^w14<<15^w14<<13)+w0+w9)|0;t=(t+h+(e>>>6^e>>>11^e>>>25^e<<26^e<<21^e<<7)+(g^e&(f^g))+0x27b70a85)|0;h=g;g=f;f=e;e=(d+t)|0;d=c;c=b;b=a;a=(t+((b&c)^(d&(b^c)))+(b>>>2^b>>>13^b>>>22^b<<30^b<<19^b<<10))|0;w1=t=((w2>>>7^w2>>>18^w2>>>3^w2<<25^w2<<14)+(w15>>>17^w15>>>19^w15>>>10^w15<<15^w15<<13)+w1+w10)|0;t=(t+h+(e>>>6^e>>>11^e>>>25^e<<26^e<<21^e<<7)+(g^e&(f^g))+0x2e1b2138)|0;h=g;g=f;f=e;e=(d+t)|0;d=c;c=b;b=a;a=(t+((b&c)^(d&(b^c)))+(b>>>2^b>>>13^b>>>22^b<<30^b<<19^b<<10))|0;w2=t=((w3>>>7^w3>>>18^w3>>>3^w3<<25^w3<<14)+(w0>>>17^w0>>>19^w0>>>10^w0<<15^w0<<13)+w2+w11)|0;t=(t+h+(e>>>6^e>>>11^e>>>25^e<<26^e<<21^e<<7)+(g^e&(f^g))+0x4d2c6dfc)|0;h=g;g=f;f=e;e=(d+t)|0;d=c;c=b;b=a;a=(t+((b&c)^(d&(b^c)))+(b>>>2^b>>>13^b>>>22^b<<30^b<<19^b<<10))|0;w3=t=((w4>>>7^w4>>>18^w4>>>3^w4<<25^w4<<14)+(w1>>>17^w1>>>19^w1>>>10^w1<<15^w1<<13)+w3+w12)|0;t=(t+h+(e>>>6^e>>>11^e>>>25^e<<26^e<<21^e<<7)+(g^e&(f^g))+0x53380d13)|0;h=g;g=f;f=e;e=(d+t)|0;d=c;c=b;b=a;a=(t+((b&c)^(d&(b^c)))+(b>>>2^b>>>13^b>>>22^b<<30^b<<19^b<<10))|0;w4=t=((w5>>>7^w5>>>18^w5>>>3^w5<<25^w5<<14)+(w2>>>17^w2>>>19^w2>>>10^w2<<15^w2<<13)+w4+w13)|0;t=(t+h+(e>>>6^e>>>11^e>>>25^e<<26^e<<21^e<<7)+(g^e&(f^g))+0x650a7354)|0;h=g;g=f;f=e;e=(d+t)|0;d=c;c=b;b=a;a=(t+((b&c)^(d&(b^c)))+(b>>>2^b>>>13^b>>>22^b<<30^b<<19^b<<10))|0;w5=t=((w6>>>7^w6>>>18^w6>>>3^w6<<25^w6<<14)+(w3>>>17^w3>>>19^w3>>>10^w3<<15^w3<<13)+w5+w14)|0;t=(t+h+(e>>>6^e>>>11^e>>>25^e<<26^e<<21^e<<7)+(g^e&(f^g))+0x766a0abb)|0;h=g;g=f;f=e;e=(d+t)|0;d=c;c=b;b=a;a=(t+((b&c)^(d&(b^c)))+(b>>>2^b>>>13^b>>>22^b<<30^b<<19^b<<10))|0;w6=t=((w7>>>7^w7>>>18^w7>>>3^w7<<25^w7<<14)+(w4>>>17^w4>>>19^w4>>>10^w4<<15^w4<<13)+w6+w15)|0;t=(t+h+(e>>>6^e>>>11^e>>>25^e<<26^e<<21^e<<7)+(g^e&(f^g))+0x81c2c92e)|0;h=g;g=f;f=e;e=(d+t)|0;d=c;c=b;b=a;a=(t+((b&c)^(d&(b^c)))+(b>>>2^b>>>13^b>>>22^b<<30^b<<19^b<<10))|0;w7=t=((w8>>>7^w8>>>18^w8>>>3^w8<<25^w8<<14)+(w5>>>17^w5>>>19^w5>>>10^w5<<15^w5<<13)+w7+w0)|0;t=(t+h+(e>>>6^e>>>11^e>>>25^e<<26^e<<21^e<<7)+(g^e&(f^g))+0x92722c85)|0;h=g;g=f;f=e;e=(d+t)|0;d=c;c=b;b=a;a=(t+((b&c)^(d&(b^c)))+(b>>>2^b>>>13^b>>>22^b<<30^b<<19^b<<10))|0;w8=t=((w9>>>7^w9>>>18^w9>>>3^w9<<25^w9<<14)+(w6>>>17^w6>>>19^w6>>>10^w6<<15^w6<<13)+w8+w1)|0;t=(t+h+(e>>>6^e>>>11^e>>>25^e<<26^e<<21^e<<7)+(g^e&(f^g))+0xa2bfe8a1)|0;h=g;g=f;f=e;e=(d+t)|0;d=c;c=b;b=a;a=(t+((b&c)^(d&(b^c)))+(b>>>2^b>>>13^b>>>22^b<<30^b<<19^b<<10))|0;w9=t=((w10>>>7^w10>>>18^w10>>>3^w10<<25^w10<<14)+(w7>>>17^w7>>>19^w7>>>10^w7<<15^w7<<13)+w9+w2)|0;t=(t+h+(e>>>6^e>>>11^e>>>25^e<<26^e<<21^e<<7)+(g^e&(f^g))+0xa81a664b)|0;h=g;g=f;f=e;e=(d+t)|0;d=c;c=b;b=a;a=(t+((b&c)^(d&(b^c)))+(b>>>2^b>>>13^b>>>22^b<<30^b<<19^b<<10))|0;w10=t=((w11>>>7^w11>>>18^w11>>>3^w11<<25^w11<<14)+(w8>>>17^w8>>>19^w8>>>10^w8<<15^w8<<13)+w10+w3)|0;t=(t+h+(e>>>6^e>>>11^e>>>25^e<<26^e<<21^e<<7)+(g^e&(f^g))+0xc24b8b70)|0;h=g;g=f;f=e;e=(d+t)|0;d=c;c=b;b=a;a=(t+((b&c)^(d&(b^c)))+(b>>>2^b>>>13^b>>>22^b<<30^b<<19^b<<10))|0;w11=t=((w12>>>7^w12>>>18^w12>>>3^w12<<25^w12<<14)+(w9>>>17^w9>>>19^w9>>>10^w9<<15^w9<<13)+w11+w4)|0;t=(t+h+(e>>>6^e>>>11^e>>>25^e<<26^e<<21^e<<7)+(g^e&(f^g))+0xc76c51a3)|0;h=g;g=f;f=e;e=(d+t)|0;d=c;c=b;b=a;a=(t+((b&c)^(d&(b^c)))+(b>>>2^b>>>13^b>>>22^b<<30^b<<19^b<<10))|0;w12=t=((w13>>>7^w13>>>18^w13>>>3^w13<<25^w13<<14)+(w10>>>17^w10>>>19^w10>>>10^w10<<15^w10<<13)+w12+w5)|0;t=(t+h+(e>>>6^e>>>11^e>>>25^e<<26^e<<21^e<<7)+(g^e&(f^g))+0xd192e819)|0;h=g;g=f;f=e;e=(d+t)|0;d=c;c=b;b=a;a=(t+((b&c)^(d&(b^c)))+(b>>>2^b>>>13^b>>>22^b<<30^b<<19^b<<10))|0;w13=t=((w14>>>7^w14>>>18^w14>>>3^w14<<25^w14<<14)+(w11>>>17^w11>>>19^w11>>>10^w11<<15^w11<<13)+w13+w6)|0;t=(t+h+(e>>>6^e>>>11^e>>>25^e<<26^e<<21^e<<7)+(g^e&(f^g))+0xd6990624)|0;h=g;g=f;f=e;e=(d+t)|0;d=c;c=b;b=a;a=(t+((b&c)^(d&(b^c)))+(b>>>2^b>>>13^b>>>22^b<<30^b<<19^b<<10))|0;w14=t=((w15>>>7^w15>>>18^w15>>>3^w15<<25^w15<<14)+(w12>>>17^w12>>>19^w12>>>10^w12<<15^w12<<13)+w14+w7)|0;t=(t+h+(e>>>6^e>>>11^e>>>25^e<<26^e<<21^e<<7)+(g^e&(f^g))+0xf40e3585)|0;h=g;g=f;f=e;e=(d+t)|0;d=c;c=b;b=a;a=(t+((b&c)^(d&(b^c)))+(b>>>2^b>>>13^b>>>22^b<<30^b<<19^b<<10))|0;w15=t=((w0>>>7^w0>>>18^w0>>>3^w0<<25^w0<<14)+(w13>>>17^w13>>>19^w13>>>10^w13<<15^w13<<13)+w15+w8)|0;t=(t+h+(e>>>6^e>>>11^e>>>25^e<<26^e<<21^e<<7)+(g^e&(f^g))+0x106aa070)|0;h=g;g=f;f=e;e=(d+t)|0;d=c;c=b;b=a;a=(t+((b&c)^(d&(b^c)))+(b>>>2^b>>>13^b>>>22^b<<30^b<<19^b<<10))|0;w0=t=((w1>>>7^w1>>>18^w1>>>3^w1<<25^w1<<14)+(w14>>>17^w14>>>19^w14>>>10^w14<<15^w14<<13)+w0+w9)|0;t=(t+h+(e>>>6^e>>>11^e>>>25^e<<26^e<<21^e<<7)+(g^e&(f^g))+0x19a4c116)|0;h=g;g=f;f=e;e=(d+t)|0;d=c;c=b;b=a;a=(t+((b&c)^(d&(b^c)))+(b>>>2^b>>>13^b>>>22^b<<30^b<<19^b<<10))|0;w1=t=((w2>>>7^w2>>>18^w2>>>3^w2<<25^w2<<14)+(w15>>>17^w15>>>19^w15>>>10^w15<<15^w15<<13)+w1+w10)|0;t=(t+h+(e>>>6^e>>>11^e>>>25^e<<26^e<<21^e<<7)+(g^e&(f^g))+0x1e376c08)|0;h=g;g=f;f=e;e=(d+t)|0;d=c;c=b;b=a;a=(t+((b&c)^(d&(b^c)))+(b>>>2^b>>>13^b>>>22^b<<30^b<<19^b<<10))|0;w2=t=((w3>>>7^w3>>>18^w3>>>3^w3<<25^w3<<14)+(w0>>>17^w0>>>19^w0>>>10^w0<<15^w0<<13)+w2+w11)|0;t=(t+h+(e>>>6^e>>>11^e>>>25^e<<26^e<<21^e<<7)+(g^e&(f^g))+0x2748774c)|0;h=g;g=f;f=e;e=(d+t)|0;d=c;c=b;b=a;a=(t+((b&c)^(d&(b^c)))+(b>>>2^b>>>13^b>>>22^b<<30^b<<19^b<<10))|0;w3=t=((w4>>>7^w4>>>18^w4>>>3^w4<<25^w4<<14)+(w1>>>17^w1>>>19^w1>>>10^w1<<15^w1<<13)+w3+w12)|0;t=(t+h+(e>>>6^e>>>11^e>>>25^e<<26^e<<21^e<<7)+(g^e&(f^g))+0x34b0bcb5)|0;h=g;g=f;f=e;e=(d+t)|0;d=c;c=b;b=a;a=(t+((b&c)^(d&(b^c)))+(b>>>2^b>>>13^b>>>22^b<<30^b<<19^b<<10))|0;w4=t=((w5>>>7^w5>>>18^w5>>>3^w5<<25^w5<<14)+(w2>>>17^w2>>>19^w2>>>10^w2<<15^w2<<13)+w4+w13)|0;t=(t+h+(e>>>6^e>>>11^e>>>25^e<<26^e<<21^e<<7)+(g^e&(f^g))+0x391c0cb3)|0;h=g;g=f;f=e;e=(d+t)|0;d=c;c=b;b=a;a=(t+((b&c)^(d&(b^c)))+(b>>>2^b>>>13^b>>>22^b<<30^b<<19^b<<10))|0;w5=t=((w6>>>7^w6>>>18^w6>>>3^w6<<25^w6<<14)+(w3>>>17^w3>>>19^w3>>>10^w3<<15^w3<<13)+w5+w14)|0;t=(t+h+(e>>>6^e>>>11^e>>>25^e<<26^e<<21^e<<7)+(g^e&(f^g))+0x4ed8aa4a)|0;h=g;g=f;f=e;e=(d+t)|0;d=c;c=b;b=a;a=(t+((b&c)^(d&(b^c)))+(b>>>2^b>>>13^b>>>22^b<<30^b<<19^b<<10))|0;w6=t=((w7>>>7^w7>>>18^w7>>>3^w7<<25^w7<<14)+(w4>>>17^w4>>>19^w4>>>10^w4<<15^w4<<13)+w6+w15)|0;t=(t+h+(e>>>6^e>>>11^e>>>25^e<<26^e<<21^e<<7)+(g^e&(f^g))+0x5b9cca4f)|0;h=g;g=f;f=e;e=(d+t)|0;d=c;c=b;b=a;a=(t+((b&c)^(d&(b^c)))+(b>>>2^b>>>13^b>>>22^b<<30^b<<19^b<<10))|0;w7=t=((w8>>>7^w8>>>18^w8>>>3^w8<<25^w8<<14)+(w5>>>17^w5>>>19^w5>>>10^w5<<15^w5<<13)+w7+w0)|0;t=(t+h+(e>>>6^e>>>11^e>>>25^e<<26^e<<21^e<<7)+(g^e&(f^g))+0x682e6ff3)|0;h=g;g=f;f=e;e=(d+t)|0;d=c;c=b;b=a;a=(t+((b&c)^(d&(b^c)))+(b>>>2^b>>>13^b>>>22^b<<30^b<<19^b<<10))|0;w8=t=((w9>>>7^w9>>>18^w9>>>3^w9<<25^w9<<14)+(w6>>>17^w6>>>19^w6>>>10^w6<<15^w6<<13)+w8+w1)|0;t=(t+h+(e>>>6^e>>>11^e>>>25^e<<26^e<<21^e<<7)+(g^e&(f^g))+0x748f82ee)|0;h=g;g=f;f=e;e=(d+t)|0;d=c;c=b;b=a;a=(t+((b&c)^(d&(b^c)))+(b>>>2^b>>>13^b>>>22^b<<30^b<<19^b<<10))|0;w9=t=((w10>>>7^w10>>>18^w10>>>3^w10<<25^w10<<14)+(w7>>>17^w7>>>19^w7>>>10^w7<<15^w7<<13)+w9+w2)|0;t=(t+h+(e>>>6^e>>>11^e>>>25^e<<26^e<<21^e<<7)+(g^e&(f^g))+0x78a5636f)|0;h=g;g=f;f=e;e=(d+t)|0;d=c;c=b;b=a;a=(t+((b&c)^(d&(b^c)))+(b>>>2^b>>>13^b>>>22^b<<30^b<<19^b<<10))|0;w10=t=((w11>>>7^w11>>>18^w11>>>3^w11<<25^w11<<14)+(w8>>>17^w8>>>19^w8>>>10^w8<<15^w8<<13)+w10+w3)|0;t=(t+h+(e>>>6^e>>>11^e>>>25^e<<26^e<<21^e<<7)+(g^e&(f^g))+0x84c87814)|0;h=g;g=f;f=e;e=(d+t)|0;d=c;c=b;b=a;a=(t+((b&c)^(d&(b^c)))+(b>>>2^b>>>13^b>>>22^b<<30^b<<19^b<<10))|0;w11=t=((w12>>>7^w12>>>18^w12>>>3^w12<<25^w12<<14)+(w9>>>17^w9>>>19^w9>>>10^w9<<15^w9<<13)+w11+w4)|0;t=(t+h+(e>>>6^e>>>11^e>>>25^e<<26^e<<21^e<<7)+(g^e&(f^g))+0x8cc70208)|0;h=g;g=f;f=e;e=(d+t)|0;d=c;c=b;b=a;a=(t+((b&c)^(d&(b^c)))+(b>>>2^b>>>13^b>>>22^b<<30^b<<19^b<<10))|0;w12=t=((w13>>>7^w13>>>18^w13>>>3^w13<<25^w13<<14)+(w10>>>17^w10>>>19^w10>>>10^w10<<15^w10<<13)+w12+w5)|0;t=(t+h+(e>>>6^e>>>11^e>>>25^e<<26^e<<21^e<<7)+(g^e&(f^g))+0x90befffa)|0;h=g;g=f;f=e;e=(d+t)|0;d=c;c=b;b=a;a=(t+((b&c)^(d&(b^c)))+(b>>>2^b>>>13^b>>>22^b<<30^b<<19^b<<10))|0;w13=t=((w14>>>7^w14>>>18^w14>>>3^w14<<25^w14<<14)+(w11>>>17^w11>>>19^w11>>>10^w11<<15^w11<<13)+w13+w6)|0;t=(t+h+(e>>>6^e>>>11^e>>>25^e<<26^e<<21^e<<7)+(g^e&(f^g))+0xa4506ceb)|0;h=g;g=f;f=e;e=(d+t)|0;d=c;c=b;b=a;a=(t+((b&c)^(d&(b^c)))+(b>>>2^b>>>13^b>>>22^b<<30^b<<19^b<<10))|0;w14=t=((w15>>>7^w15>>>18^w15>>>3^w15<<25^w15<<14)+(w12>>>17^w12>>>19^w12>>>10^w12<<15^w12<<13)+w14+w7)|0;t=(t+h+(e>>>6^e>>>11^e>>>25^e<<26^e<<21^e<<7)+(g^e&(f^g))+0xbef9a3f7)|0;h=g;g=f;f=e;e=(d+t)|0;d=c;c=b;b=a;a=(t+((b&c)^(d&(b^c)))+(b>>>2^b>>>13^b>>>22^b<<30^b<<19^b<<10))|0;w15=t=((w0>>>7^w0>>>18^w0>>>3^w0<<25^w0<<14)+(w13>>>17^w13>>>19^w13>>>10^w13<<15^w13<<13)+w15+w8)|0;t=(t+h+(e>>>6^e>>>11^e>>>25^e<<26^e<<21^e<<7)+(g^e&(f^g))+0xc67178f2)|0;h=g;g=f;f=e;e=(d+t)|0;d=c;c=b;b=a;a=(t+((b&c)^(d&(b^c)))+(b>>>2^b>>>13^b>>>22^b<<30^b<<19^b<<10))|0;H0=(H0+a)|0;H1=(H1+b)|0;H2=(H2+c)|0;H3=(H3+d)|0;H4=(H4+e)|0;H5=(H5+f)|0;H6=(H6+g)|0;H7=(H7+h)|0}function _core_heap(offset){offset=offset|0;_core(HEAP[offset|0]<<24|HEAP[offset|1]<<16|HEAP[offset|2]<<8|HEAP[offset|3],HEAP[offset|4]<<24|HEAP[offset|5]<<16|HEAP[offset|6]<<8|HEAP[offset|7],HEAP[offset|8]<<24|HEAP[offset|9]<<16|HEAP[offset|10]<<8|HEAP[offset|11],HEAP[offset|12]<<24|HEAP[offset|13]<<16|HEAP[offset|14]<<8|HEAP[offset|15],HEAP[offset|16]<<24|HEAP[offset|17]<<16|HEAP[offset|18]<<8|HEAP[offset|19],HEAP[offset|20]<<24|HEAP[offset|21]<<16|HEAP[offset|22]<<8|HEAP[offset|23],HEAP[offset|24]<<24|HEAP[offset|25]<<16|HEAP[offset|26]<<8|HEAP[offset|27],HEAP[offset|28]<<24|HEAP[offset|29]<<16|HEAP[offset|30]<<8|HEAP[offset|31],HEAP[offset|32]<<24|HEAP[offset|33]<<16|HEAP[offset|34]<<8|HEAP[offset|35],HEAP[offset|36]<<24|HEAP[offset|37]<<16|HEAP[offset|38]<<8|HEAP[offset|39],HEAP[offset|40]<<24|HEAP[offset|41]<<16|HEAP[offset|42]<<8|HEAP[offset|43],HEAP[offset|44]<<24|HEAP[offset|45]<<16|HEAP[offset|46]<<8|HEAP[offset|47],HEAP[offset|48]<<24|HEAP[offset|49]<<16|HEAP[offset|50]<<8|HEAP[offset|51],HEAP[offset|52]<<24|HEAP[offset|53]<<16|HEAP[offset|54]<<8|HEAP[offset|55],HEAP[offset|56]<<24|HEAP[offset|57]<<16|HEAP[offset|58]<<8|HEAP[offset|59],HEAP[offset|60]<<24|HEAP[offset|61]<<16|HEAP[offset|62]<<8|HEAP[offset|63])}function _state_to_heap(output){output=output|0;HEAP[output|0]=H0>>>24;HEAP[output|1]=H0>>>16&255;HEAP[output|2]=H0>>>8&255;HEAP[output|3]=H0&255;HEAP[output|4]=H1>>>24;HEAP[output|5]=H1>>>16&255;HEAP[output|6]=H1>>>8&255;HEAP[output|7]=H1&255;HEAP[output|8]=H2>>>24;HEAP[output|9]=H2>>>16&255;HEAP[output|10]=H2>>>8&255;HEAP[output|11]=H2&255;HEAP[output|12]=H3>>>24;HEAP[output|13]=H3>>>16&255;HEAP[output|14]=H3>>>8&255;HEAP[output|15]=H3&255;HEAP[output|16]=H4>>>24;HEAP[output|17]=H4>>>16&255;HEAP[output|18]=H4>>>8&255;HEAP[output|19]=H4&255;HEAP[output|20]=H5>>>24;HEAP[output|21]=H5>>>16&255;HEAP[output|22]=H5>>>8&255;HEAP[output|23]=H5&255;HEAP[output|24]=H6>>>24;HEAP[output|25]=H6>>>16&255;HEAP[output|26]=H6>>>8&255;HEAP[output|27]=H6&255;HEAP[output|28]=H7>>>24;HEAP[output|29]=H7>>>16&255;HEAP[output|30]=H7>>>8&255;HEAP[output|31]=H7&255}function reset(){H0=0x6a09e667;H1=0xbb67ae85;H2=0x3c6ef372;H3=0xa54ff53a;H4=0x510e527f;H5=0x9b05688c;H6=0x1f83d9ab;H7=0x5be0cd19;TOTAL0=TOTAL1=0}function init(h0,h1,h2,h3,h4,h5,h6,h7,total0,total1){h0=h0|0;h1=h1|0;h2=h2|0;h3=h3|0;h4=h4|0;h5=h5|0;h6=h6|0;h7=h7|0;total0=total0|0;total1=total1|0;H0=h0;H1=h1;H2=h2;H3=h3;H4=h4;H5=h5;H6=h6;H7=h7;TOTAL0=total0;TOTAL1=total1}function process(offset,length){offset=offset|0;length=length|0;var hashed=0;if(offset&63)return-1;while((length|0)>=64){_core_heap(offset);offset=(offset+64)|0;length=(length-64)|0;hashed=(hashed+64)|0}TOTAL0=(TOTAL0+hashed)|0;if(TOTAL0>>>0<hashed>>>0)TOTAL1=(TOTAL1+1)|0;return hashed|0}function finish(offset,length,output){offset=offset|0;length=length|0;output=output|0;var hashed=0,i=0;if(offset&63)return-1;if(~output)if(output&31)return-1;if((length|0)>=64){hashed=process(offset,length)|0;if((hashed|0)==-1)return-1;offset=(offset+hashed)|0;length=(length-hashed)|0}hashed=(hashed+length)|0;TOTAL0=(TOTAL0+length)|0;if(TOTAL0>>>0<length>>>0)TOTAL1=(TOTAL1+1)|0;HEAP[offset|length]=0x80;if((length|0)>=56){for(i=(length+1)|0;(i|0)<64;i=(i+1)|0)HEAP[offset|i]=0x00;_core_heap(offset);length=0;HEAP[offset|0]=0}for(i=(length+1)|0;(i|0)<59;i=(i+1)|0)HEAP[offset|i]=0;HEAP[offset|56]=TOTAL1>>>21&255;HEAP[offset|57]=TOTAL1>>>13&255;HEAP[offset|58]=TOTAL1>>>5&255;HEAP[offset|59]=TOTAL1<<3&255|TOTAL0>>>29;HEAP[offset|60]=TOTAL0>>>21&255;HEAP[offset|61]=TOTAL0>>>13&255;HEAP[offset|62]=TOTAL0>>>5&255;HEAP[offset|63]=TOTAL0<<3&255;_core_heap(offset);if(~output)_state_to_heap(output);return hashed|0}function hmac_reset(){H0=I0;H1=I1;H2=I2;H3=I3;H4=I4;H5=I5;H6=I6;H7=I7;TOTAL0=64;TOTAL1=0}function _hmac_opad(){H0=O0;H1=O1;H2=O2;H3=O3;H4=O4;H5=O5;H6=O6;H7=O7;TOTAL0=64;TOTAL1=0}function hmac_init(p0,p1,p2,p3,p4,p5,p6,p7,p8,p9,p10,p11,p12,p13,p14,p15){p0=p0|0;p1=p1|0;p2=p2|0;p3=p3|0;p4=p4|0;p5=p5|0;p6=p6|0;p7=p7|0;p8=p8|0;p9=p9|0;p10=p10|0;p11=p11|0;p12=p12|0;p13=p13|0;p14=p14|0;p15=p15|0;reset();_core(p0^0x5c5c5c5c,p1^0x5c5c5c5c,p2^0x5c5c5c5c,p3^0x5c5c5c5c,p4^0x5c5c5c5c,p5^0x5c5c5c5c,p6^0x5c5c5c5c,p7^0x5c5c5c5c,p8^0x5c5c5c5c,p9^0x5c5c5c5c,p10^0x5c5c5c5c,p11^0x5c5c5c5c,p12^0x5c5c5c5c,p13^0x5c5c5c5c,p14^0x5c5c5c5c,p15^0x5c5c5c5c);O0=H0;O1=H1;O2=H2;O3=H3;O4=H4;O5=H5;O6=H6;O7=H7;reset();_core(p0^0x36363636,p1^0x36363636,p2^0x36363636,p3^0x36363636,p4^0x36363636,p5^0x36363636,p6^0x36363636,p7^0x36363636,p8^0x36363636,p9^0x36363636,p10^0x36363636,p11^0x36363636,p12^0x36363636,p13^0x36363636,p14^0x36363636,p15^0x36363636);I0=H0;I1=H1;I2=H2;I3=H3;I4=H4;I5=H5;I6=H6;I7=H7;TOTAL0=64;TOTAL1=0}function hmac_finish(offset,length,output){offset=offset|0;length=length|0;output=output|0;var t0=0,t1=0,t2=0,t3=0,t4=0,t5=0,t6=0,t7=0,hashed=0;if(offset&63)return-1;if(~output)if(output&31)return-1;hashed=finish(offset,length,-1)|0;t0=H0,t1=H1,t2=H2,t3=H3,t4=H4,t5=H5,t6=H6,t7=H7;_hmac_opad();_core(t0,t1,t2,t3,t4,t5,t6,t7,0x80000000,0,0,0,0,0,0,768);if(~output)_state_to_heap(output);return hashed|0}function pbkdf2_generate_block(offset,length,block,count,output){offset=offset|0;length=length|0;block=block|0;count=count|0;output=output|0;var h0=0,h1=0,h2=0,h3=0,h4=0,h5=0,h6=0,h7=0,t0=0,t1=0,t2=0,t3=0,t4=0,t5=0,t6=0,t7=0;if(offset&63)return-1;if(~output)if(output&31)return-1;HEAP[(offset+length)|0]=block>>>24;HEAP[(offset+length+1)|0]=block>>>16&255;HEAP[(offset+length+2)|0]=block>>>8&255;HEAP[(offset+length+3)|0]=block&255;hmac_finish(offset,(length+4)|0,-1)|0;h0=t0=H0,h1=t1=H1,h2=t2=H2,h3=t3=H3,h4=t4=H4,h5=t5=H5,h6=t6=H6,h7=t7=H7;count=(count-1)|0;while((count|0)>0){hmac_reset();_core(t0,t1,t2,t3,t4,t5,t6,t7,0x80000000,0,0,0,0,0,0,768);t0=H0,t1=H1,t2=H2,t3=H3,t4=H4,t5=H5,t6=H6,t7=H7;_hmac_opad();_core(t0,t1,t2,t3,t4,t5,t6,t7,0x80000000,0,0,0,0,0,0,768);t0=H0,t1=H1,t2=H2,t3=H3,t4=H4,t5=H5,t6=H6,t7=H7;h0=h0^H0;h1=h1^H1;h2=h2^H2;h3=h3^H3;h4=h4^H4;h5=h5^H5;h6=h6^H6;h7=h7^H7;count=(count-1)|0}H0=h0;H1=h1;H2=h2;H3=h3;H4=h4;H5=h5;H6=h6;H7=h7;if(~output)_state_to_heap(output);return 0}return{reset:reset,init:init,process:process,finish:finish,hmac_reset:hmac_reset,hmac_init:hmac_init,hmac_finish:hmac_finish,pbkdf2_generate_block:pbkdf2_generate_block}}var _sha256_block_size=64,_sha256_hash_size=32;function sha256_constructor(options){options=options||{};this.heap=_heap_init(Uint8Array,options);this.asm=options.asm||sha256_asm(global,null,this.heap.buffer);this.BLOCK_SIZE=_sha256_block_size;this.HASH_SIZE=_sha256_hash_size;this.reset()}sha256_constructor.BLOCK_SIZE=_sha256_block_size;sha256_constructor.HASH_SIZE=_sha256_hash_size;var sha256_prototype=sha256_constructor.prototype;sha256_prototype.reset=hash_reset;sha256_prototype.process=hash_process;sha256_prototype.finish=hash_finish;var sha256_instance=null;function get_sha256_instance(){if(sha256_instance===null)sha256_instance=new sha256_constructor({heapSize:0x100000});return sha256_instance}function sha256_bytes(data){if(data===undefined)throw new SyntaxError("data required");return get_sha256_instance().reset().process(data).finish().result}function sha256_hex(data){var result=sha256_bytes(data);return bytes_to_hex(result)}function sha256_base64(data){var result=sha256_bytes(data);return bytes_to_base64(result)}sha256_constructor.bytes=sha256_bytes;sha256_constructor.hex=sha256_hex;sha256_constructor.base64=sha256_base64;exports.SHA256=sha256_constructor;global.asmCryptoSha256=exports}({},function(){return this}());';

function evalscript(text)
{
    mCreateElement('script', {type: 'text/javascript'}, 'head').text = text;
}

function evalscript_url(jarray)
{
    var url = mObjectURL(jarray, 'text/javascript');
    mCreateElement('script', {type: 'text/javascript'}, 'head').src = url;
    return url;
}

function mCreateElement(aNode, aAttrs, aChildNodes, aTarget)
{
    aNode = document.createElement(aNode);
    if (!aNode) {
        return null;
    }

    if (aAttrs) {
        for (var attr in aAttrs) {
            aNode.setAttribute( attr, '' + aAttrs[attr]);
        }
    }

    if (!Array.isArray(aChildNodes)) {
        aTarget = aChildNodes;
        aChildNodes = null;
    }

    if (aChildNodes) {
        for (var cn in aChildNodes) {
            if (aChildNodes[cn]) {
                aNode.appendChild(aChildNodes[cn]);
            }
        }
    }

    if (aTarget) {
        if (typeof aTarget === 'string') {
            aTarget = document[aTarget] || document.getElementsByTagName(aTarget)[0];
        }
        if (aTarget) {
            aTarget.appendChild(aNode);
        }
        else if (d) {
            console.error('Invalid target', aNode, aAttrs, aTarget);
        }
    }

    return aNode;
}

function mObjectURL(data, type)
{
    var blob;
    try {
        blob = new Blob( data, { type: type });
    } catch(e) {
        if (d) console.error(e);
        if (!window.BlobBuilder) {
            window.BlobBuilder = window.WebKitBlobBuilder || window.MozBlobBuilder || window.MSBlobBuilder;
        }
        if (window.BlobBuilder) {
            var bb = new BlobBuilder();
            bb.append(data.join("\n"));
            blob = bb.getBlob(type);
        }
    }
    return blob && URL.createObjectURL(blob);
}

Object.defineProperty(this, 'mBroadcaster', {
    writable: false,
    value: Object.freeze({
    _topics : {},

    addListener: function mBroadcaster_addListener(topic, options) {
        if (typeof options === 'function') {
            options = {
                callback : options
            };
        }
        if (options.hasOwnProperty('handleEvent')) {
            options = {
                scope: options,
                callback: options.handleEvent
            };
        }
        if (typeof options.callback !== 'function') {
            return false;
        }

        if (!this._topics.hasOwnProperty(topic)) {
            this._topics[topic] = {};
        }

        var id = Math.random().toString(26);
        this._topics[topic][id] = options;

        //if (d) console.log('Adding broadcast listener', topic, id, options);

        return id;
    },

    removeListener: function mBroadcaster_removeListenr(token, listener) {
        if (d) console.log('Removing broadcast listener', token);

        if (listener) {
            // Remove an EventListener interface.
            var found;
            for (var id in this._topics[token]) {
                if (this._topics[token].hasOwnProperty(id)
                    && this._topics[token][id].scope === listener) {

                    found = id;
                    break;
                }
            }

            token = found;
        }

        for (var topic in this._topics) {
            if (this._topics[topic][token]) {
                delete this._topics[topic][token];
                if (!Object.keys(this._topics[topic]).length) {
                    delete this._topics[topic];
                }
                return true;
            }
        }
        return false;
    },

    sendMessage: function mBroadcaster_sendMessage(topic) {
        if (this._topics.hasOwnProperty(topic)) {
            var idr  = [];
            var args = toArray.apply(null, arguments);
            args.shift();

            if (!args.length) {
                args = [{type: topic}];
            }

            // if (d) console.log('Broadcasting ' + topic, args);

            for (var id in this._topics[topic]) {
                var ev = this._topics[topic][id], rc;
                try {
                    rc = ev.callback.apply(ev.scope, args);
                } catch (ex) {
                    if (d) console.error(ex);
                }
                if (ev.once || rc === 0xDEAD)
                    idr.push(id);
            }
            if (idr.length) {
                idr.forEach(function(id) {
                    this.removeListener(id);
                }.bind(this));
            }

            return true;
        }

        return false;
    },

    once: function mBroadcaster_once(topic, callback) {
        this.addListener(topic, {
            once : true,
            callback : callback
        });
    },

    crossTab: {
        eTag: '$CTE$!_',

        initialize: function crossTab_init(cb) {
            var setup = function(ev) {
                var msg = String(ev && ev.key).substr(this.eTag.length);
                if (d) console.log('crossTab setup-event', msg, ev);
                if (cb && (!ev || msg === 'pong')) {
                    this.unlisten(setup);
                    if (msg !== 'pong') {
                        this.setMaster();
                    } else {
                        delete localStorage[ev.key];
                    }
                    this.listen();
                    if (d) {
                        console.log('CROSSTAB COMMUNICATION INITIALIZED AS '
                            + (this.master ? 'MASTER':'SLAVE'));
                    }
                    cb(this.master);
                    cb = null;
                }
            }.bind(this);

            if (this.handle) {
                this.eTag = this.eTag.split(this.handle).shift();
            }
            this.slaves = [];
            this.handle = u_handle;
            this.eTag += u_handle + '!';

            this.ctID = ~~(Math.random() * Date.now());
            this.listen(setup);
            this.notify('ping');

            setTimeout(function() {
                setup();
            }, !parseInt(localStorage.ctInstances) ? 0 : 2000);
        },

        listen: function crossTab_listen(aListener) {
            if (window.addEventListener) {
                window.addEventListener('storage', aListener || this, false);
            }
            else if (window.attachEvent) {
                if (!aListener) {
                    aListener = this.__msie_listener = this.handleEvent.bind(this);
                }
                window.attachEvent('onstorage', aListener);
            }
        },

        unlisten: function crossTab_unlisten(aListener) {
            if (window.addEventListener) {
                window.removeEventListener('storage', aListener || this, false);
            }
            else if (window.attachEvent) {
                if (!aListener) {
                    aListener = this.__msie_listener;
                    delete this.__msie_listener;
                }
                window.detachEvent('onstorage', aListener);
            }
        },

        leave: function crossTab_leave() {
            if (this.ctID) {
                var wasMaster = this.master;
                if (wasMaster) {
                    localStorage.ctInstances--;
                    localStorage['mCrossTabRef_' + u_handle] = this.master;
                    delete this.master;
                } else if (d) {
                    console.log('crossTab leaving');
                }

                this.unlisten();
                this.notify('leaving', {
                    wasMaster: wasMaster || -1,
                    newMaster: this.slaves[0]
                });

                mBroadcaster.sendMessage('crossTab:leave', wasMaster);
                this.ctID = 0;
            }
        },

        notify: function crossTab_notify(msg, data) {
            data = { origin: this.ctID, data: data, sid: Math.random()};
            localStorage.setItem(this.eTag + msg, JSON.stringify(data));
            if (d) console.log('crossTab Notifying', this.eTag + msg, localStorage[this.eTag + msg]);
        },

        setMaster: function crossTab_setMaster() {
            this.master = (Math.random() * Date.now()).toString(36);

            localStorage.ctInstances = (this.slaves.length + 1);
            mBroadcaster.sendMessage('crossTab:master', this.master);

            // (function liveLoop(tag) {
                // if (tag === mBroadcaster.crossTab.master) {
                    // localStorage['mCrossTabRef_' + u_handle] = Date.now();
                    // setTimeout(liveLoop, 6e3, tag);
                // }
            // })(this.master);
        },

        clear: function crossTab_clear() {
            Object.keys(localStorage).forEach(function(key) {
                if (key.substr(0,this.eTag.length) === this.eTag) {
                    if (d) console.log('crossTab Removing ' + key);
                    delete localStorage[key];
                }
            }.bind(this));
        },

        handleEvent: function crossTab_handleEvent(ev) {
            if (d > 1) console.log('crossTab ' + ev.type + '-event', ev.key, ev.newValue, ev);

            if (String(ev.key).indexOf(this.eTag) !== 0) {
                return;
            }
            var msg = ev.key.substr(this.eTag.length),
                strg = JSON.parse(ev.newValue ||'""');

            if (!strg || strg.origin === this.ctID) {
                if (d) console.log('Ignoring crossTab event', msg, strg);
                return;
            }

            switch (msg) {
                case 'ping':
                    this.slaves.push(strg.origin);
                    if (this.master) {
                        localStorage.ctInstances = (this.slaves.length + 1);
                    }

                    this.notify('pong');
                    break;
                case 'leaving':
                    var idx = this.slaves.indexOf(strg.origin);
                    if (idx !== -1) {
                        this.slaves.splice(idx, 1);
                        if (this.master) {
                            localStorage.ctInstances = (this.slaves.length + 1);
                        }
                    }

                    if (localStorage['mCrossTabRef_' + u_handle] === strg.data.wasMaster) {
                        if (strg.data.newMaster === this.ctID) {
                            if (d) {
                                console.log('Taking crossTab-master ownership');
                            }
                            delete localStorage['mCrossTabRef_' + u_handle];
                            this.setMaster();
                            if (u_handle && window.indexedDB) {
                                mDBstart(true);
                            }
                        }
                    }
                    break;
            }

            delete localStorage[ev.key];
        }
    }
})});


var sh = [];

/**
 * Check that the hexadecimal hash of the file from the worker thread matches the correct one created at deployment time
 * @param {String} hashFromWorker A hexadecimal string
 * @param {String} fileName The file name with the SHA-256 hash appended at the end
 * @returns {Boolean}
 */
function compareHashes(hashFromWorker, fileName) {

    // Retrieve the SHA-256 hash that was appended to the file name
    var startOfHash = fileName.lastIndexOf('_') + 1;
    var endOfHash = fileName.lastIndexOf('.');
    var hashFromDeployment = fileName.substring(startOfHash, endOfHash);

    if (hashFromWorker === hashFromDeployment) {
        //console.log('Hash match on file: ' + fileName + '. Hash from worker thread: ' + hashFromWorker + ' Hash from deployment script: ' + hashFromDeployment);
        return true;
    }
    else {
        console.error('Hash mismatch on file: ' + fileName + '. Hash from worker thread: ' + hashFromWorker + ' Hash from deployment script: ' + hashFromDeployment);
        return false;
    }
}

function init_storage ( storage ) {
    var v = storage.v || 0,
        d = storage.d,
        dd = storage.dd,
        sp = storage.staticpath;

    // Graceful storage version upgrade
    if ( v == 0 ) {
        // array of limbs -> mpi-encoded number
        function b2mpi (b) {
            var bs = 28, bm = (1 << bs) - 1, bn = 1, bc = 0, r = [0], rb = 1, rn = 0;
            var bits = b.length * bs;
            var n, rr='';

            for ( n = 0; n < bits; n++ ) {
                if ( b[bc] & bn ) r[rn] |= rb;
                if ( (rb <<= 1) > 255 ) rb = 1, r[++rn] = 0;
                if ( (bn <<= 1) > bm ) bn = 1, bc++;
            }

            while ( rn && r[rn] == 0 ) rn--;

            bn = 256;
            for ( bits = 8; bits > 0; bits-- ) if ( r[rn] & (bn >>= 1) ) break;
            bits += rn * 8;

            rr += String.fromCharCode(bits/256)+String.fromCharCode(bits%256);
            if ( bits ) for ( n = rn; n >= 0; n-- ) rr += String.fromCharCode(r[n]);
            return rr;
        }

        if ( storage.privk && storage.privk.substr(0, 1) == "[") { /* is json serialized array which need to be migrated */
            // Upgrade key format
            try {
                var privk = JSON.parse(storage.privk), str = '';
                for ( var i = 0; i < privk.length; i++ ) str += b2mpi( privk[i] );
                storage.privk = btoa(str).replace(/\+/g,'-').replace(/\//g,'_').replace(/=/g,'');
                v++;
            }
            catch ( e ) {
                console.error("Could not migrate storage - priv key could not be converted to the new format: ", e);
            }
        }
        else {
            v++;
        }

        storage.v = v;
    }
    // if ( v == 1 ) { ... }
    // if ( v == 2 ) { ... }
    // ... and so on

    // Or upgrade hard when graceful method isn't provided
    if ( v != storage_version ) {
        storage.clear();
        storage.v = storage_version;
        if ( d ) storage.d = d;
        if ( dd ) storage.dd = dd;
        if ( sp ) storage.staticpath = sp;
    }

    return storage;
}

if (typeof XDomainRequest !== 'undefined' && typeof ArrayBuffer === 'undefined') {
    window.getxhr = function _getxhr() {
        return new XDomainRequest();
    };
}
else {
    window.getxhr = function _getxhr() {
        return new XMLHttpRequest();
    };
}

function siteLoadError(error, filename) {
    var message = ['An error occurred while loading MEGA.'];

    if (location.host !== 'mega.nz') {
        message[0] += '..';
    }

    if (error === 1) {
        message.push('The file "' + filename + '" is corrupt.');
    }
    else if (error === 2) {
        message.push('The file "' + filename + '" could not be loaded.');
    }
    else {
        message.push('Filename: ' + filename + "\nException: " + error);
    }

    if (!is_extension) {
        message.push('Please try again later. We apologize for the inconvenience.');
    }
    message.push("If the problem persist, please try disabling all third-party browser "
                + "extensions and reload your browser. If that doesn't help, contact support@mega.nz");

    message.push('BrowserID: ' + (typeof mozBrowserID !== 'undefined' ? mozBrowserID : ua));

    contenterror = 1;
    alert(message.join("\n\n"));
}


if (m || (typeof localStorage !== 'undefined' && localStorage.mobile))
{
    var tag=document.createElement('meta');
    tag.name = "viewport";
    tag.content = "width=device-width, initial-scale=1, maximum-scale=1, user-scalable=0";
    document.getElementsByTagName('head')[0].appendChild(tag);
    var tag=document.createElement('meta');
    tag.name = "apple-mobile-web-app-capable";
    tag.content = "yes";
    document.getElementsByTagName('head')[0].appendChild(tag);
    var tag=document.createElement('meta');
    tag.name = "apple-mobile-web-app-status-bar-style";
    tag.content = "black";
    document.getElementsByTagName('head')[0].appendChild(tag);
    var tag=document.createElement('link');
    tag.rel = "apple-touch-icon-precomposed";
    tag.sizes = "144x144";
    tag.href = staticpath + "images/mobile/App_ipad_144x144.png";
    document.getElementsByTagName('head')[0].appendChild(tag);
    var tag=document.createElement('link');
    tag.rel = "apple-touch-icon-precomposed";
    tag.sizes = "114x114";
    tag.href = staticpath + "images/mobile/App_iphone_114x114.png";
    document.getElementsByTagName('head')[0].appendChild(tag);
    var tag=document.createElement('link');
    tag.rel = "apple-touch-icon-precomposed";
    tag.sizes = "72x72";
    tag.href = staticpath + "images/mobile/App_ipad_72X72.png";
    document.getElementsByTagName('head')[0].appendChild(tag);
    var tag=document.createElement('link');
    tag.rel = "apple-touch-icon-precomposed";
    tag.href = staticpath + "images/mobile/App_iphone_57X57.png"
    document.getElementsByTagName('head')[0].appendChild(tag);
    var tag=document.createElement('link');
    tag.rel = "shortcut icon";
    tag.type = "image/vnd.microsoft.icon";
    tag.href = "https://mega.nz/favicon.ico";
    document.getElementsByTagName('head')[0].appendChild(tag);
    m=true;
}

if (location.hash.substr(1, 1) === '!') {
    m = false;
}

if (is_ios) {
    tmp = document.querySelector('meta[name="apple-itunes-app"]');
    if (tmp) {
        tmp.setAttribute('content',
            'app-id=706857885, app-argument=mega://' + window.location.hash);
    }

    // http://whatsmyuseragent.com/Devices/iPhone-User-Agent-Strings
    // http://www.enterpriseios.com/wiki/Complete_List_of_iOS_User_Agent_Strings
    tmp = ua.match(/(?:iphone|cpu) os (\d+)[\._](\d+)/);
    if (tmp) {
        var rev = tmp.pop();
        tmp = tmp.pop();

        console.log('Found iOS ' + tmp + '.' + rev);

        is_ios = parseInt(tmp);
        if (!is_ios) {
            // Huh?
            is_ios = true;
        }
    }
    tmp = undefined;

    if (m) {
        // Prevent Safari's copy&paste bug..
        window.onhashchange = function() {
            location.reload();
        };
    }
}

if (m)
{
    var app,mobileblog,android,intent, ios9;
    var link = document.createElement('link');
    link.setAttribute('rel', 'stylesheet');
    link.type = 'text/css';
    link.href = staticpath + 'css/mobile-app.css';
    document.head.appendChild(link);
    // AMO: Markup should not be passed to `innerHTML` dynamically. -- This isnt reached for the extension, anyway
    document.body.innerHTML = '<div class="main-scroll-block"> <div class="main-content-block"> <div class="free-green-tip"></div><div class="main-centered-bl"><div class="main-logo"></div><div class="main-head-txt" id="m_title"></div><div class="main-head-txt" id="m_desc"></div><br /><br /><a href="" class="main-button" id="m_appbtn"></a><div class="main-social hidden"><a href="https://www.facebook.com/MEGAprivacy" class="main-social-icon facebook"></a><a href="https://www.twitter.com/MEGAprivacy" class="main-social-icon twitter"></a><div class="clear"></div></div></div> </div><div class="scrolling-content"><div class="mid-logo"></div> <div class="mid-gray-block">MEGA provides free cloud storage with convenient and powerful always-on privacy </div> <div class="scrolling-block-icon encription"></div> <div class="scrolling-block-header"> End-to-end encryption </div> <div class="scrolling-block-txt">Unlike other cloud storage providers, your data is encrypted & decrypted during transfer by your client devices only and never by us. </div> <div class="scrolling-block-icon access"></div> <div class="scrolling-block-header"> Secure Global Access </div> <div class="scrolling-block-txt">Your data is accessible any time, from any device, anywhere. Only you control the keys to your files.</div> <div class="scrolling-block-icon colaboration"></div> <div class="scrolling-block-header"> Secure Collaboration </div> <div class="scrolling-block-txt">Share folders with your contacts and see their updates in real time. Online collaboration has never been more private and secure.</div> <div class="bottom-menu full-version"><div class="copyright-txt">Mega Limited ' + new Date().getFullYear() + '</div><div class="language-block"></div><div class="clear"></div><iframe src="" width="1" height="1" frameborder="0" style="width:1px; height:1px; border:none;" id="m_iframe"></iframe></div></div></div>';
    if (window.location.hash.substr(1,4) == 'blog') mobileblog=1;
    if (ua.indexOf('windows phone') > -1 /*&& ua.indexOf('iemobile') > -1*/)
    {
        app='zune://navigate/?phoneappID=1b70a4ef-8b9c-4058-adca-3b9ac8cc194a';
        document.body.className = 'wp full-mode supported';
    }
    else if (ua.indexOf('android') > -1)
    {
        app='https://play.google.com/store/apps/details?id=mega.privacy.android.app&referrer=meganzsb';
        document.body.className = 'android full-mode supported';
        android=1;

        var ver = ua.match(/android (\d+)\.(\d+)/);
        if (ver) {
            var rev = ver.pop();
            ver = ver.pop();
            // Check for Android 2.3+
            if (ver > 2 || (ver === 2 && rev > 3)) {
                intent = 'intent://' + location.hash + '/#Intent;scheme=mega;package=mega.privacy.android.app;end';
            }
        }
        if (intent && !mobileblog) {
            document.location = intent;
        }
    }
    else if (ua.indexOf('bb10') > -1)
    {
        app='http://appworld.blackberry.com/webstore/content/46810890/';
        document.body.className = 'blackberry full-mode supported';
    }
    else if (is_ios)
    {
        app='https://itunes.apple.com/app/mega/id706857885';
        document.body.className = 'ios full-mode supported';
    }
    else document.body.className = 'another-os full-mode unsupported';

    document.getElementById('m_title').innerHTML = 'Due to our advanced end-to-end encryption we do not yet support mobile browsers.';
    if (app)
    {
        document.getElementById('m_appbtn').href = app;
        document.getElementById('m_desc').innerHTML = 'To use our service, you can either open MEGA on a desktop or laptop browser, or download the MEGA app.';
    }
    else
    {
        document.getElementById('m_desc').innerHTML = 'To use our service, you can open MEGA on a desktop or laptop browser. A dedicated app for your platform will be coming soon.';
    }
    if (window.location.hash.substr(1,1) == '!' || window.location.hash.substr(1,2) == 'F!')
    {
        var i = 0;
        if (ua.indexOf('windows phone') > -1) {
            i = 1;
        }

        if (app) {
            document.getElementById('m_desc').innerHTML = 'To view this link, you can either open it on a desktop or laptop browser, or download the MEGA app.';

            document.getElementById('m_appbtn').href += '&referrer=link';
        }
        if (ua.indexOf('chrome') > -1)
        {
            if (intent) {
                document.getElementById('m_desc').innerHTML
                    += '<br/><em>If you already have it installed, <a href="' + intent + '">Click here!</a></em>';
            }
            else {
                setTimeout(function() {
                    if (confirm('Do you already have the MEGA app installed?')) {
                        document.location = intent ? intent : 'mega://' + window.location.hash;
                    }
                }, 2500);
            }
        }
        else if (is_ios > 8) {
            setTimeout(function() {
                if (confirm('Do you already have the MEGA app installed?')) {
                    document.location = 'mega://' + window.location.hash;
                }
            }, 1500);
        }
        else {
            document.getElementById('m_iframe').src = 'mega://' + window.location.hash.substr(i);
        }
    }
    else if (window.location.hash.substr(1, 7) === 'confirm'
            || window.location.hash.substr(1, 6) === 'backup'
            || window.location.hash.substr(1, 6) === 'cancel'
            || window.location.hash.substr(1, 6) === 'fm/ipc'
            || window.location.hash.substr(1, 9) === 'newsignup'
            || window.location.hash.substr(1, 7) === 'recover'
            || window.location.hash.substr(1, 7) === 'account')
    {
        var i = 0;
        if (ua.indexOf('windows phone') > -1) {
            i = 1;
        }
        if (ua.indexOf('chrome') > -1) {
            window.location = 'mega://' + window.location.hash.substr(i);
        }
        else if (is_ios > 8) {
            setTimeout(function() {
                if (confirm('Do you already have the MEGA app installed?')) {
                    document.location = 'mega://' + window.location.hash;
                }
            }, 1500);
        }
        else {
            document.getElementById('m_iframe').src = 'mega://' + window.location.hash.substr(i);
        }

        if (intent) {
            document.getElementById('m_title').innerHTML
                += '<br/><em>If you already have it installed, <a href="' + intent + '">Click here!</a></em>';
        }
    }
    if (mobileblog)
    {
        document.body.innerHTML = '';
        mCreateElement('script', {type: 'text/javascript'}, 'head')
            .src = ((location.host === 'mega.nz') ? '/blog.js' : 'html/js/blog.js');
    }
}
else if (page == '#android')
{
    document.location = 'https://play.google.com/store/apps/details?id=mega.privacy.android.app&referrer=meganzmobileapps';
}
else if (!b_u)
{
    d = window.d || 0;
    jj = window.jj || 0;
    var onBetaW = location.hostname === 'beta.mega.nz' || location.hostname.indexOf("developers.") === 0;
    var languages = {
        'en':['en','en-'], 'es':['es','es-'], 'fr':['fr','fr-'], 'de':['de','de-'], 'it':['it','it-'],
        'nl':['nl','nl-'], 'br':['pt-br','pt'], 'se':['sv'], 'fi':['fi'], 'pl':['pl'], 'cz':['cz','cs','cz-'],
        'sk':['sk','sk-'], 'sl':['sl','sl-'], 'hu':['hu','hu-'], 'jp':['ja'], 'cn':['zh','zh-cn'],
        'ct':['zh-hk','zh-sg','zh-tw'], 'kr':['ko'], 'ru':['ru','ru-mo'], 'ar':['ar','ar-'], 'he':['he'],
        'id':['id'], 'sg':[], 'tr':['tr','tr-'], 'ro':['ro','ro-'], 'uk':['||'], 'sr':['||'], 'th':['||'],
        'fa':['||'], 'bg':['bg'], 'tl':['en-ph'], 'vi':['vn', 'vi']
    };

    if (typeof console == "undefined") { this.console = { log: function() {}, error: function() {}}}
    if (d && !console.time) (function(c)
    {
        var timers = {};
        c.time = function(n) { timers[n] = new Date().getTime()};
        c.timeEnd = function(n) {
            if (timers[n]) {
                c.log(n + ': ' + (new Date().getTime() - timers[n]) + 'ms');
                delete timers[n];
            }
        };
    })(console);

    Object.defineProperty(window, "__cd_v", { value : 29, writable : false });

    // Do not report exceptions if this build is older than 10 days
    var exTimeLeft = ((buildVersion.timestamp + (10 * 86400)) * 1000) > Date.now();

    if (!d && exTimeLeft && (location.host === 'mega.nz' || is_extension || onBetaW))
    {
        var __cdumps = [], __cd_t;
        window.onerror = function __MEGAExceptionHandler(msg, url, ln, cn, errobj)
        {
            function mTrim(s)
            {
                return String(s)
                    .replace(/resource:.+->\s/,'')
                    .replace(/blob:[^:\s]+/, '..')
                    .replace(/\.\.:\/\/[^:\s]+/, '..')
                    .replace('chrome://mega/content','..')
                    .replace(/file:.+extensions/,'..fx')
                    .replace(/(?: line \d+ > eval)+/g,' >.eval')
            }
            if (__cdumps.length > 3) return false;

            var dump = {
                l: ln,
                f: mTrim(url),
                m: mTrim(msg)
                    .replace(/'[a-z]+:\/+[^']+(?:'|$)/gi, function(url) {
                        url = url.substr(1);
                        if (url[url.length - 1] === "'") {
                            url = url.substr(0, url.length - 1);
                        }
                        var a = document.createElement('a');
                        a.href = url;
                        return "'" + (a.origin !== 'null' && a.origin
                            || (a.protocol + '//' + a.hostname)) + "...'";
                    })
                    .replace(/(Access to '\.\.).*(' from script denied)/, '$1$2')
                    .replace(/gfs\w+\.userstorage/, 'gfs...userstorage')
                    .replace(/^Uncaught\W*(?:exception\W*)?/i, ''),
            }, cc;
            var sbid = +(''+(document.querySelector('script[src*="secureboot"]')||{}).src).split('=').pop()|0;

            if (~dump.m.indexOf('[[:i]]')) {
                return false;
            }

            if ((mega.flags & window.MEGAFLAG_MDBOPEN)
                    && (dump.m === 'InvalidStateError'
                        || (dump.m === 'UnknownError'))) {
                // Prevent InvalidStateError exceptions from indexedDB.open
                // caused while using Private Browser Mode on Firefox.
                return false;
            }

            if (dump.m.indexOf('this.get(...).querySelectorAll') !== -1
                    || String(errobj && errobj.stack).indexOf('<anonymous>:1:18') !== -1
                    || dump.m.indexOf('TypeError: this.get is not a function') !== -1) {
                // ^ this seems a quirk on latest Chrome (~46+) or a bogus extension
                dump.l = 1;
                errobj = null;
                dump.m = 'TypeError: this.get(...).querySelectorAll is not a function';
            }

            if (~dump.m.indexOf("\n")) {
                var lns = dump.m.split(/\r?\n/).map(String.trim).filter(String);

                if (lns.length > 6) {
                    dump.m = [].concat(lns.slice(0,2), "[..!]", lns.slice(-2)).join(" ");
                }
            }
            dump.m = dump.m.replace(/\s+/g, ' ');

            if (!window.jsl_done) {
                // Alert the user if there was an uncaught exception while
                // loading the site, this should only happen on some fancy
                // browsers other than what we use during development, and
                // hopefully they'll report it back to us for troubleshoot
                if ((url || ln !== 1) && dump.m.indexOf('Error: Blocked') < 0) {
                    siteLoadError(dump.m, url + ':' + ln);
                }
                else {
                    console.error(dump.m, arguments);
                }
                return;
            }

            if (~dump.m.indexOf('took +10s'))
            {
                var lrc = +localStorage.ttfbReportCount || 0;
                if (lrc > 20)
                {
                    var eid = localStorage.ttfbReport;
                    localStorage.ttfbReport = sbid;
                    if (!eid || eid == sbid) return false;
                    lrc = 1;
                }
                localStorage.ttfbReportCount = lrc + 1;
            }

            if (errobj)
            {
                if (errobj.udata) dump.d = errobj.udata;
                if (errobj.stack)
                {
                    var omsg = String(msg).trim();
                    var re = RegExp(
                        omsg.substr(0, 70)
                        .replace(/^\w+:\s/, '')
                        .replace(/([^\w])/g, '\\$1')
                        + '[^\r\n]+'
                    );

                    dump.s = String(errobj.stack)
                        .replace(omsg, '').replace(re, '')
                        .split("\n").map(String.trim).filter(String)
                        .splice(0,15).map(mTrim).join("\n");

                    if (dump.s.indexOf('Unknown script code:') !== -1
                        || dump.s.indexOf('Function code:') !== -1
                        || dump.s.indexOf('(eval code:') !== -1
                        || dump.s.indexOf('(unknown source)') !== -1
                        || /<anonymous>:\d+:/.test(dump.s)) {

                        console.warn('Got uncaught exception from unknown resource,'
                            + ' your MEGA account might be compromised.');
                        console.error(msg, errobj, errobj && errobj.stack, url, ln);
                        return false;
                    }
                }
            }
            if (cn) dump.c = cn;

            if (/Access to '.*' from script denied/.test(dump.m)) {
                console.error(dump.m, dump);
                return false;
            }

            if (ln == 0 && !dump.s)
            {
                if (dump.m.toLowerCase().indexOf('out of memory') != -1) dump.m = '!Fatal! Out Of Memory.';
                else dump.m = dump.m.replace(/[^\s\w]/gi,'') || ('[!] ' + msg);
            }
            if (location.hostname === 'beta.mega.nz' || location.hostname.indexOf("developers.") > -1) dump.m = '[' + location.hostname + '] ' + dump.m;

            try
            {
                var crashes = JSON.parse(localStorage.crashes || '{}');
                var checksum = MurmurHash3(JSON.stringify(dump), 0x4ef5391a);

                if (crashes.v != sbid) crashes = { v : sbid };

                if (crashes[checksum])
                {
                    // Reported less than 10 days ago?
                    if (Date.now() - crashes[checksum] < 864000000) return false;
                }
                dump.x = checksum;
                crashes[checksum] = Date.now();
                localStorage.crashes = JSON.stringify(crashes);
                cc = Object.keys(crashes).length;
            }
            catch(e) {
                delete localStorage.crashes;
            }

            __cdumps.push(dump);
            if (__cd_t) clearTimeout(__cd_t);
            var report = tryCatch(function()
            {
                function ctx(id)
                {
                    return {
                        callback : function(res)
                        {
                            if (res === EOVERQUOTA)
                            {
                                __cdumps = new Array(4);
                                if (__cd_t) clearTimeout(__cd_t);

                                if (id)
                                {
                                    var crashes = JSON.parse(localStorage.crashes || '{}');
                                    delete crashes[id];
                                    localStorage.crashes = JSON.stringify(crashes);
                                }
                            }
                        }
                    };
                }
                var ids = [], uds = [], r = 1;
                for (var i in __cdumps)
                {
                    var dump = __cdumps[i];

                    if (dump.x) { ids.push(dump.x); delete dump.x; }
                    if (dump.d) { uds.push(dump.d); delete dump.d; }
                    if (dump.l < 0) r = 0;
                }

                var report = {};
                report.ua = navigator.userAgent;
                report.io = window.dlMethod && dlMethod.name;
                report.sb = sbid;
                report.tp = typeof $ !== 'undefined' && $.transferprogress;
                report.id = ids.join(",");
                report.ud = uds;
                report.cc = cc;

                if (is_chrome_firefox)
                {
                    report.mo = mozBrowserID + '::' + is_chrome_firefox + '::' + mozMEGAExtensionVersion;
                }
                report = JSON.stringify(r? report:{});

                for (var i in __cdumps)
                {
                    api_req({ a : 'cd', c : JSON.stringify(__cdumps[i]), v : report, t : +__cd_v, s : window.location.host }, ctx(ids[i]));
                }
                __cd_t = 0;
                __cdumps = [];
            });
            __cd_t = setTimeout(function() {
                report();
            }, 3000);

            return false;
        };
    }

    /**
     * Detects which language the user currently has set in their browser
     * @returns {String} Returns the two letter language code e.g. 'en', 'es' etc
     */
    var detectLang = function() {

        // Get the preferred language in their browser
        var userLang = (navigator.languages) ? navigator.languages[0] : (navigator.language || navigator.userLanguage);
        var langCode = null;
        var langCodeVariant = null;

        if (!userLang) {
            return 'en';
        }

        // Lowercase it
        userLang = userLang.toLowerCase();

        // Match on language code variants e.g. 'pt-br' returns 'br'
        /* jshint -W089 */
        for (langCode in languages) {
            for (langCodeVariant in languages[langCode]) {
                if (languages[langCode][langCodeVariant] === userLang) {
                    return langCode;
                }
            }
        }

        // If no exact match supported, normalise to base language code e.g. en-gb, en-us, en-ca returns 'en'
        /* jshint -W089 */
        for (langCode in languages) {
            for (langCodeVariant in languages[langCode]) {
                if (languages[langCode][langCodeVariant].substring(0, 3) === userLang.substring(0, 3)) {
                    return langCode;
                }
            }
        }

        // Default to English
        return 'en';
    };

    /**
     * Gets the file path for a language file
     * @param {String} language
     * @returns {String}
     */
    var getLanguageFilePath = function(language) {

        // If the sh1 (filename with hashes) array has been created from deploy script
        if (typeof sh1 !== 'undefined') {

            // Search the array
            for (var i = 0, length = sh1.length; i < length; i++) {

                var filePath = sh1[i];

                // If the language e.g. 'en' matches part of the filename from the deploy script e.g.
                // 'lang/en_0a8e1591149050ef1884b0c4abfbbeb759bbe9eaf062fa54e5b856fdb78e1eb3.json'
                if (filePath.indexOf('lang/' + language) > -1) {
                    return filePath;
                }
            }
        }
        else {
            // Otherwise return the filename.json when in Development
            return 'lang/' + language + '.json';
        }
    };

    var lang = detectLang();
    var jsl = [];

    // If they've already selected a language, use that
    if ((typeof localStorage != 'undefined') && (localStorage.lang)) {
        if (languages[localStorage.lang]) {
            lang = localStorage.lang;
        }
    }

    // Get the language file path e.g. lang/en.json or 'lang/en_7a8e15911490...f1878e1eb3.json'
    var langFilepath = getLanguageFilePath(lang);

    jsl.push({f:langFilepath, n: 'lang', j:3});
    jsl.push({f:'sjcl.js', n: 'sjcl_js', j:1});
    jsl.push({f:'js/vendor/jquery-2.2.1.js', n: 'jquery', j:1, w:10});
    jsl.push({f:'js/vendor/jquery-ui.js', n: 'jqueryui_js', j:1, w:10});
    jsl.push({f:'js/vendor/jquery.mousewheel.js', n: 'jquerymouse_js', j:1});
    jsl.push({f:'js/vendor/jquery.jscrollpane.js', n: 'jscrollpane_js', j:1});
    jsl.push({f:'js/jquery.misc.js', n: 'jquerymisc_js', j:1});
    jsl.push({f:'js/vendor/megaLogger.js', n: 'megaLogger_js', j:1});
    jsl.push({f:'js/functions.js', n: 'functions_js', j:1});
    jsl.push({f:'js/crypto.js', n: 'crypto_js', j:1,w:5});
    jsl.push({f:'js/account.js', n: 'user_js', j:1});
    jsl.push({f:'js/attr.js', n: 'mega_attr_js', j:1});
    jsl.push({f:'js/mega.js', n: 'mega_js', j:1,w:7});

    if (!is_mobile) {

        jsl.push({f:'js/mDB.js', n: 'mDB_js', j:1});
        jsl.push({f:'js/mouse.js', n: 'mouse_js', j:1});
        jsl.push({f:'js/datastructs.js', n: 'datastructs_js', j:1});
        jsl.push({f:'js/vendor/db.js', n: 'db_js', j:1,w:5});
        jsl.push({f:'js/megaDbEncryptionPlugin.js', n: 'megadbenc_js', j:1,w:5});
        jsl.push({f:'js/megaDb.js', n: 'megadb_js', j:1,w:5});
        jsl.push({f:'js/idbkvstorage.js', n: 'idbkvstorage_js', j: 1, w: 5});

        jsl.push({f:'js/tlvstore.js', n: 'tlvstore_js', j:1});
        jsl.push({f:'js/vendor/jsbn.js', n: 'jsbn_js', j:1, w:2});
        jsl.push({f:'js/vendor/jsbn2.js', n: 'jsbn2_js', j:1, w:2});
        jsl.push({f:'js/vendor/nacl-fast.js', n: 'nacl_js', j:1,w:7});
        jsl.push({f:'js/megaPromise.js', n: 'megapromise_js', j:1,w:5});

        jsl.push({f:'js/authring.js', n: 'authring_js', j:1});
        jsl.push({f:'js/filedrag.js', n: 'filedrag_js', j:1});
        jsl.push({f:'js/vendor/jquery.fullscreen.js', n: 'jquery_fullscreen', j:1, w:10});
        jsl.push({f:'js/vendor/verge.js', n: 'verge', j:1, w:5});
        jsl.push({f:'js/jquery.tokeninput.js', n: 'jquerytokeninput_js', j:1});
        jsl.push({f:'js/jquery.checkboxes.js', n: 'checkboxes_js', j:1});
        jsl.push({f:'js/thumbnail.js', n: 'thumbnail_js', j:1});
        jsl.push({f:'js/vendor/exif.js', n: 'exif_js', j:1, w:3});
        jsl.push({f:'js/vendor/megapix.js', n: 'megapix_js', j:1});
        jsl.push({f:'js/vendor/smartcrop.js', n: 'smartcrop_js', j:1, w:7});
        jsl.push({f:'js/vendor/jquery.qrcode.js', n: 'jqueryqrcode', j:1});
        jsl.push({f:'js/vendor/qrcode.js', n: 'qrcode', j:1,w:2, g: 'vendor'});
        jsl.push({f:'js/vendor/bitcoin-math.js', n: 'bitcoinmath', j:1 });
        jsl.push({f:'js/paycrypt.js', n: 'paycrypt_js', j:1 });


        // notifications
        jsl.push({f:'js/megaNotifications.js', n: 'meganotifications_js', j:1,w:7});
        jsl.push({f:'js/vendor/ion.sound.js', n: 'ionsound_js', j:1,w:7});
        jsl.push({f:'js/vendor/favico.js', n: 'favico_js', j:1,w:7});
        jsl.push({f:'js/vendor/notification.js', n: 'notification_js', j:1,w:7});

        // Other
        jsl.push({f:'js/vendor/autolinker.js', n: 'autolinker_js', j:1,w:1});
        jsl.push({f:'js/vendor/moment.js', n: 'moment_js', j:1,w:1});
        jsl.push({f:'js/vendor/perfect-scrollbar.js', n: 'ps_js', j:1,w:1});

        // Google Import Contacts
        jsl.push({f:'js/gContacts.js', n: 'gcontacts_js', j:1,w:3});

        // UI Elements
        jsl.push({f:'js/ui/megaRender.js', n: 'megarender_js', j:1,w:1});
        jsl.push({f:'js/ui/filepicker.js', n: 'filepickerui_js', j:1,w:1});
        jsl.push({f:'js/ui/dialog.js', n: 'dialogui_js', j:1,w:1});
        jsl.push({f:'js/ui/credentialsWarningDialog.js', n: 'creddialogui_js', j:1,w:1});
        jsl.push({f:'js/ui/loginRequiredDialog.js', n: 'loginrequireddialog_js', j:1,w:1});
        jsl.push({f:'js/ui/registerDialog.js', n: 'registerdialog_js', j:1,w:1});
        jsl.push({f:'js/ui/keySignatureWarningDialog.js', n: 'mega_js', j:1,w:7});
        jsl.push({f:'js/ui/feedbackDialog.js', n: 'feedbackdialogui_js', j:1,w:1});
        jsl.push({f:'js/ui/languageDialog.js', n: 'mega_js', j:1,w:7});
        jsl.push({f:'js/ui/publicServiceAnnouncement.js', n: 'psa_js', j:1,w:1});
        jsl.push({f:'js/ui/alarm.js', n: 'alarm_js', j:1,w:1});
        jsl.push({f:'js/ui/export.js', n: 'export_js', j:1,w:1});
    } // !is_mobile

    // MEGA CHAT
    if ((location.host === 'mega.nz' || !megaChatIsDisabled) && !is_mobile) {
        jsl.push({f:'js/vendor/react.js', n: 'react', j:1, w:10});
        jsl.push({f:'js/vendor/react-dom.js', n: 'react-dom', j:1, w:1});

        jsl.push({f:'js/chat/strongvelope.js', n: 'strongvelope_js', j:1, w:1});
        jsl.push({f:'js/chat/rtcStats.js', n: 'rtcstats_js', j:1, w:1});
        jsl.push({f:'js/chat/rtcSession.js', n: 'rtcsession_js', j:1, w:1});

        jsl.push({f:'js/vendor/chat/strophe.light.js', n: 'stropheligh_js', j:1, w:4});
        jsl.push({f:'js/vendor/chat/strophe.disco.js', n: 'strophedisco_js', j:1, w:1});
        jsl.push({f:'js/vendor/chat/strophe.jingle.js', n: 'strophejingle_js', j:1, w:3});
        jsl.push({f:'js/vendor/chat/strophe.jingle.session.js', n: 'strophejinglesess_js', j:1, w:2});
        jsl.push({f:'js/vendor/chat/strophe.jingle.sdp.js', n: 'strophejinglesdp_js', j:1, w:2});
        jsl.push({f:'js/vendor/chat/strophe.jingle.adapter.js', n: 'strophejingleadapt_js', j:1, w:2});
        jsl.push({f:'js/vendor/chat/strophe.muc.js', n: 'strophemuc_js', j:1, w:1});
        jsl.push({f:'js/vendor/chat/strophe.roster.js', n: 'stropheroster_js', j:1, w:1});
        jsl.push({f:'js/vendor/chat/wildemitter.patched.js', n: 'wildemitter_js', j:1, w:1});
        jsl.push({f:'js/vendor/chat/hark.patched.js', n: 'hark_js', j:1, w:1});
        jsl.push({f:'js/vendor/chat/base32.js', n: 'base32_js', j:1, w:1});

        jsl.push({f:'js/chat/chatd.js', n: 'chatd_js', j:1, w:1});
        jsl.push({f:'js/chat/ui/incomingCallDialog.js', n: 'incomingcalldialog_js', j:1, w:1});

        jsl.push({f:'js/chat/plugins/chatdIntegration.js', n: 'chatdInt_js', j:1, w:2});
        jsl.push({f:'js/chat/plugins/karerePing.js', n: 'karerePing_js', j:1, w:7});
        jsl.push({f:'js/chat/plugins/callManager.js', n: 'callManager_js', j:1, w:7});
        jsl.push({f:'js/chat/plugins/urlFilter.js', n: 'urlFilter_js', j:1, w:7});
        jsl.push({f:'js/chat/plugins/emoticonShortcutsFilter.js', n: 'emoticonShortcutsFilter_js', j:1, w:7});
        jsl.push({f:'js/chat/plugins/emoticonsFilter.js', n: 'emoticonsFilter_js', j:1, w:7});
        jsl.push({f:'js/chat/plugins/chatNotifications.js', n: 'chatnotifications_js', j:1, w:7});
        jsl.push({f:'js/chat/plugins/callFeedback.js', n: 'callfeedback_js', j:1, w:7});
        jsl.push({f:'js/chat/plugins/persistedTypeArea.js', n: 'persistedTypeArea_js', j:1, w:1});

        jsl.push({f:'js/chat/karereEventObjects.js', n: 'keo_js', j:1, w:7});
        jsl.push({f:'js/connectionRetryManager.js', n: 'crm_js', j:1, w:7});
        jsl.push({f:'js/chat/karere.js', n: 'karere_js', j:1, w:7});
        jsl.push({f:'js/chat/messages.js', n: 'chat_messages_Js', j:1, w:1});
        jsl.push({f:'js/chat/bundle.js', n: 'chat_react_minified_js', j:1, w:10});
    }
    // END OF MEGA CHAT


    // Transfers
    jsl.push({f:'js/transfers/xhr2.js', n: 'xhr_js', j:1});
    jsl.push({f:'js/transfers/queue.js', n: 'queue', j:1,w:4});
    jsl.push({f:'js/transfers/meths/cache.js', n: 'dl_cache', j:1,w:3});
    jsl.push({f:'js/transfers/meths/filesystem.js', n: 'dl_chrome', j:1,w:3});
    jsl.push({f:'js/transfers/meths/mediasource.js', n: 'dl_mediasource', j:1,w:3});
    if (is_chrome_firefox && parseInt(Services.appinfo.version) > 27)
    {
        is_chrome_firefox |= 4;
        jsl.push({f:'js/transfers/meths/firefox-extension.js', n: 'dl_firefox', j:1,w:3});
    }
    else
    {
        jsl.push({f:'js/transfers/meths/memory.js', n: 'dl_memory', j:1,w:3});
        jsl.push({f:'js/transfers/meths/flash.js', n: 'dl_flash', j:1,w:3});
    }
    jsl.push({f:'js/transfers/downloader.js', n: 'dl_downloader', j:1,w:3});
    jsl.push({f:'js/transfers/download2.js', n: 'dl_js', j:1,w:3});
    jsl.push({f:'js/transfers/upload2.js', n: 'upload_js', j:1,w:2});


    // Everything else...
    jsl.push({f:'index.js', n: 'index', j:1,w:4});
    jsl.push({f:'html/top.html', n: 'top', j:0});
    jsl.push({f:'html/transferwidget.html', n: 'transferwidget', j:0});
    jsl.push({f:'js/filetypes.js', n: 'filetypes_js', j:1});

    if (!is_mobile) {
        jsl.push({f:'css/style.css', n: 'style_css', j:2,w:30,c:1,d:1,cache:1});
        jsl.push({f:'js/fm.js', n: 'fm_js', j:1,w:12});
        jsl.push({f:'js/ui/miniui.js', n: 'miniui_js', j:1});

        jsl.push({f:'html/start.html', n: 'start', j:0});
        jsl.push({f:'html/megainfo.html', n: 'megainfo', j:0});
        jsl.push({f:'html/js/start.js', n: 'start_js', j:1});
        jsl.push({f:'html/bottom2.html', n: 'bottom2',j:0});
        jsl.push({f:'html/key.html', n: 'key', j:0});
        jsl.push({f:'html/js/key.js', n: 'key_js', j:1});
        jsl.push({f:'html/pro.html', n: 'pro', j:0});
        jsl.push({f:'html/js/pro.js', n: 'pro_js', j:1});
        jsl.push({f:'html/login.html', n: 'login', j:0});
        jsl.push({f:'html/js/login.js', n: 'login_js', j:1});
        jsl.push({f:'html/fm.html', n: 'fm', j:0,w:3});
        jsl.push({f:'html/top-login.html', n: 'top-login', j:0});
        jsl.push({f:'js/notify.js', n: 'notify_js', j:1});
        jsl.push({f:'js/popunda.js', n: 'popunda_js', j:1});
        jsl.push({f:'css/user-card.css', n: 'user_card_css', j:2,w:5,c:1,d:1,cache:1});
        jsl.push({f:'css/avatars.css', n: 'avatars_css', j:2,w:5,c:1,d:1,cache:1});
        jsl.push({f:'css/icons.css', n: 'icons_css', j:2,w:5,c:1,d:1,cache:1});
        jsl.push({f:'css/buttons.css', n: 'buttons_css', j:2,w:5,c:1,d:1,cache:1});
        jsl.push({f:'css/dropdowns.css', n: 'dropdowns_css', j:2,w:5,c:1,d:1,cache:1});
        jsl.push({f:'css/dialogs.css', n: 'dialogs_css', j:2,w:5,c:1,d:1,cache:1});
        jsl.push({f:'css/popups.css', n: 'popups_css', j:2,w:5,c:1,d:1,cache:1});
        jsl.push({f:'css/spinners.css', n: 'spinners_css', j:2,w:5,c:1,d:1,cache:1});
        jsl.push({f:'css/data-blocks-view.css', n: 'data_blocks_view_css', j:2,w:5,c:1,d:1,cache:1});
        jsl.push({f:'css/chat-messages.css', n: 'chat_messages_css', j:2,w:5,c:1,d:1,cache:1});
        jsl.push({f:'css/chat-share-links.css', n: 'chat_share_links_css', j:2,w:5,c:1,d:1,cache:1});
        jsl.push({f:'css/chat-textarea.css', n: 'chat_textarea_css', j:2,w:5,c:1,d:1,cache:1});
        jsl.push({f:'css/chat-typing.css', n: 'chat_typing_css', j:2,w:5,c:1,d:1,cache:1});
        jsl.push({f:'css/chat-left-pane.css', n: 'chat_left_pane_css', j:2,w:5,c:1,d:1,cache:1});
        jsl.push({f:'css/chat-feedback.css', n: 'chat_feedback_css', j:2,w:5,c:1,d:1,cache:1});
        jsl.push({f:'css/chat-calls.css', n: 'chat_calls_css', j:2,w:5,c:1,d:1,cache:1});
        jsl.push({f:'css/chat-common.css', n: 'chat_common_css', j:2,w:5,c:1,d:1,cache:1});
        jsl.push({f:'css/chat-emojione.css', n: 'chat_emojione_css', j:2,w:5,c:1,d:1,cache:1});
        jsl.push({f:'css/help2.css', n: 'help_css', j:2,w:5,c:1,d:1,cache:1});
        jsl.push({f:'css/retina-images.css', n: 'retina_images_css', j:2,w:5,c:1,d:1,cache:1});
        jsl.push({f:'css/vendor/perfect-scrollbar.css', n: 'vendor_ps_css', j:2,w:5,c:1,d:1,cache:1});
        jsl.push({f:'css/onboarding.css', n: 'onboarding_css', j:2,w:5,c:1,d:1,cache:1});
        jsl.push({f:'css/media-print.css', n: 'media_print_css', j:2,w:5,c:1,d:1,cache:1});
<<<<<<< HEAD
        
=======

>>>>>>> 5d588496
        jsl.push({f:'js/useravatar.js', n: 'contact_avatar_js', j:1,w:3});
        jsl.push({f:'js/vendor/avatar.js', n: 'avatar_js', j:1, w:3});
        jsl.push({f:'js/states-countries.js', n: 'states_countries_js', j:1});
        jsl.push({f:'html/dialogs.html', n: 'dialogs', j:0,w:2});
        jsl.push({f:'js/vendor/int64.js', n: 'int64_js', j:1});
        jsl.push({f:'js/transfers/zip64.js', n: 'zip_js', j:1});
        jsl.push({f:'js/cms.js', n: 'cms_js', j:1});

        jsl.push({f:'html/onboarding.html', n: 'onboarding', j:0,w:2});
        jsl.push({f:'js/ui/onboarding.js', n: 'onboarding_js', j:1,w:1});
    } // !is_mobile



    if (localStorage.enableDevtools) {
        jsl.push({f:'dont-deploy/transcripter/exporter.js', n: 'tse_js', j:1});
    }

    // We need to keep a consistent order in loaded resources, so that if users
    // send us logs we won't get different line numbers on stack-traces from
    // different browsers. Hence, do NOT add more jsl entries after this block,
    // unless they're optional (such as polyfills) or third-party resources.

    jsl.push({f:'js/jquery.protect.js', n: 'jqueryprotect_js', j: 1});
    jsl.push({f:'js/vendor/asmcrypto.js',n:'asmcrypto_js', j:1, w:5});

    if (is_extension) {
        jsl.push({f:'js/vendor/dcraw.js', n: 'dcraw_js', j:1, w:10});
    }
    if (!is_mobile
            && (
                typeof Number.isNaN !== 'function' ||
                typeof Set === 'undefined'
            )
    ) {

        jsl.push({f:'js/vendor/es6-shim.js', n: 'es6shim_js', j:1});
    }

    // only used on beta
    if (onBetaW) {
        jsl.push({f: 'js/betacrashes.js', n: 'betacrashes_js', j: 1});
    }

    var jsl2 =
    {
        'about': {f:'html/about.html', n: 'about', j:0},
        'sourcecode': {f:'html/sourcecode.html', n: 'sourcecode', j:0},
        'megasync_js': {f:'html/js/megasync.js', n: 'megasync_js', j:1},
        'blog': {f:'html/blog.html', n: 'blog', j:0},
        'blog_js': {f:'html/js/blog.js', n: 'blog_js', j:1},
        'blogarticle': {f:'html/blogarticle.html', n: 'blogarticle', j:0},
        'blogarticle_js': {f:'html/js/blogarticle.js', n: 'blogarticle_js', j:1},
        'register': {f:'html/register.html', n: 'register', j:0},
        'register_js': {f:'html/js/register.js', n: 'register_js', j:1},
        'resellers': {f:'html/resellers.html', n: 'resellers', j:0},
        'download': {f:'html/download.html', n: 'download', j:0},
        'download_js': {f:'html/js/download.js', n: 'download_js', j:1},
        'download_mobile': {f:'html/download-mobile.html', n: 'download', j: 0},
        'mobile_css': {f:'css/mobile-app-new.css', n: 'mobile_css', j:2,w:30,c:1,d:1,m:1},
        'network_js': {f:'js/network-testing.js', n: 'network_js', j:1},
        'dispute': {f:'html/dispute.html', n: 'dispute', j:0},
        'disputenotice': {f:'html/disputenotice.html', n: 'disputenotice', j:0},
        'disputenotice_js': {f:'html/js/disputenotice.js', n: 'disputenotice_js', j:1},
        'copyright': {f:'html/copyright.html', n: 'copyright', j:0},
        'copyrightnotice': {f:'html/copyrightnotice.html', n: 'copyrightnotice', j:0},
        'copyrightnotice_js': {f:'html/js/copyrightnotice.js', n: 'copyrightnotice_js', j:1},
        'privacy': {f:'html/privacy.html', n: 'privacy', j:0},
        'mega': {f:'html/mega.html', n: 'mega', j:0},
        'terms': {f:'html/terms.html', n: 'terms', j:0},
        'general': {f:'html/general.html', n: 'general', j:0},
        'backup': {f:'html/backup.html', n: 'backup', j:0},
        'backup_js': {f:'html/js/backup.js', n: 'backup_js', j:1},
        'cancel': {f:'html/cancel.html', n: 'cancel', j:0},
        'cancel_js': {f:'html/js/cancel.js', n: 'cancel_js', j:1},
        'reset': {f:'html/reset.html', n: 'reset', j:0},
        'reset_js': {f:'html/js/reset.js', n: 'reset_js', j:1},
        'change_email_js': {f:'html/js/emailchange.js', n: 'change_email_js', j:1},
        'change_email': {f:'html/emailchange.html', n: 'change_email', j:0},
        'filesaver': {f:'js/vendor/filesaver.js', n: 'filesaver', j:1},
        'recovery': {f:'html/recovery.html', n: 'recovery', j:0},
        'recovery_js': {f:'html/js/recovery.js', n: 'recovery_js', j:1},
        'credits': {f:'html/credits.html', n: 'credits', j:0},
        'takedown': {f:'html/takedown.html', n: 'takedown', j:0},
        'dev': {f:'html/dev.html', n: 'dev', j:0},
        'dev_js': {f:'html/js/dev.js', n: 'dev_js', j:1},
        'sdkterms': {f:'html/sdkterms.html', n: 'sdkterms', j:0},
        'lunr_js': {f:'js/vendor/elasticlunr.js', n: 'lunr_js', j:1},
        'help_js': {f:'html/js/help2.js', n: 'help_js', j:1},
        'sync': {f:'html/sync.html', n: 'sync', j:0},
        'sync_js': {f:'html/js/sync.js', n: 'sync_js', j:1},
        'cms_snapshot_js': {f:'js/cmsSnapshot.js', n: 'cms_snapshot_js', j:1},
        'mobile': {f:'html/mobile.html', n: 'mobile', j:0},
        'support_js': {f:'html/js/support.js', n: 'support_js', j:1},
        'support': {f:'html/support.html', n: 'support', j:0},
        'contact': {f:'html/contact.html', n: 'contact', j:0},
        'privacycompany': {f:'html/privacycompany.html', n: 'privacycompany', j:0},
        'zxcvbn_js': {f:'js/vendor/zxcvbn.js', n: 'zxcvbn_js', j:1},
        'redeem': {f:'html/redeem.html', n: 'redeem', j:0},
        'redeem_js': {f:'html/js/redeem.js', n: 'redeem_js', j:1},
        'chrome': {f:'html/chrome.html', n: 'chrome', j:0},
        'chrome_js': {f:'html/js/chrome.js', n: 'chrome_js', j:1},
        'firefox': {f:'html/firefox.html', n: 'firefox', j:0},
        'firefox_js': {f:'html/js/firefox.js', n: 'firefox_js', j:1}
    };

    var subpages =
    {
        'about': ['about'],
        'sourcecode': ['sourcecode'],
        'terms': ['terms'],
        'general': ['general'],
        'credits': ['credits'],
        'backup': ['backup','backup_js','filesaver'],
        'recovery': ['recovery','recovery_js'],
        'reset': ['reset','reset_js'],
        'verify': ['change_email', 'change_email_js'],
        'cancel': ['cancel', 'cancel_js'],
        'blog': ['blog','blog_js','blogarticle','blogarticle_js'],
        'register': ['register','register_js', 'zxcvbn_js'],
        'newsignup': ['register','register_js', 'zxcvbn_js'],
        'android': ['android'],
        'resellers': ['resellers'],
        '!': ['download','download_js', 'megasync_js'],
        'dispute': ['dispute'],
        'disputenotice': ['disputenotice', 'disputenotice_js'],
        'copyright': ['copyright'],
        'copyrightnotice': ['copyrightnotice','copyrightnotice_js'],
        'privacy': ['privacy','privacycompany'],
        'mega': ['mega'],
        'takedown': ['takedown'],
        'mobile': ['mobile'],
        'sync': ['sync','sync_js', 'megasync_js'],
        'support': ['support_js', 'support'],
        'contact': ['contact'],
        'dev': ['dev','dev_js','sdkterms'],
        'sdk': ['dev','dev_js','sdkterms'],
        'doc': ['dev','dev_js','sdkterms'],
        'help': [
            'lunr_js', 'help_js'
        ],
        'recover': ['reset', 'reset_js'],
        'redeem': ['redeem', 'redeem_js'],
        'plugin': ['chrome', 'chrome_js', 'firefox', 'firefox_js'],
        'chrome': ['chrome', 'chrome_js'],
        'firefox': ['firefox', 'firefox_js']
    };

    if (is_mobile) {
        subpages['!'] = ['download_mobile', 'download_js', 'mobile_css'];
    }

    if (page)
    {
        if (page.indexOf('%25') !== -1)
        {
            do {
                page = page.replace(/%25/g, '%');
            } while (~page.indexOf('%25'));
        }
        if (page.indexOf('%21') !== -1)
        {
            page = page.replace(/%21/g, '!');
            document.location.hash = page;
        }

        page = page.replace('#','');
        for (var p in subpages)
        {
            if (page.substr(0,p.length) == p)
            {
                for (var i in subpages[p]) jsl.push(jsl2[subpages[p][i]]);
            }
        }
    }
    var lightweight=false;
    var waitingToBeLoaded = 0,jsl_done,jj_done = !jj;
    var fx_startup_cache = is_chrome_firefox && nocontentcheck;
    if (!fx_startup_cache && !nocontentcheck)
    {
        if (window.URL) evalscript_url([asmCryptoSha256Js]);
        else evalscript(asmCryptoSha256Js);
    }
    if ((typeof Worker !== 'undefined') && (typeof window.URL !== 'undefined') && !fx_startup_cache && !nocontentcheck)
    {
        var hashdata = ['self.postMessage = self.webkitPostMessage || self.postMessage;', asmCryptoSha256Js, 'self.onmessage = function(e) { try { var hashHex = asmCryptoSha256.SHA256.hex(e.data.text); e.data.hash = hashHex; self.postMessage(e.data); } catch(err) { e.data.error = err.message; self.postMessage(e.data);  } };'];
        var hash_url = mObjectURL(hashdata, "text/javascript");
        var hash_workers = [];
        var i =0;
        while (i < 2)
        {
            try
            {
                hash_workers[i] = new Worker(hash_url);
                hash_workers[i].postMessage = hash_workers[i].webkitPostMessage || hash_workers[i].postMessage;
                hash_workers[i].onmessage = function(e)
                {
                    if (e.data.error)
                    {
                        console.log('error',e.data.error);
                        console.log(e.data.text);
                        alert('error');
                    }
                    var file = Object(jsl[e.data.jsi]).f || 'unknown.js';
                    if (!nocontentcheck && !compareHashes(e.data.hash, file))
                    {
                        if (bootstaticpath.indexOf('cdn') > -1)
                        {
                            sessionStorage.skipcdn = 1;
                            document.location.reload();
                        }
                        else {
                            siteLoadError(1, bootstaticpath + file);
                        }

                        contenterror = 1;
                    }
                    if (!contenterror)
                    {
                        jsl_current += jsl[e.data.jsi].w || 1;
                        jsl_progress();
                        if (++jslcomplete == jsl.length) initall();
                        else jsl_load(e.data.xhri);
                    }
                };
            }
            catch(e)
            {
                hash_workers = undefined;
                break;
            }
            i++;
        }
        hashdata = null;
    }
    asmCryptoSha256Js = null;

    if (jj)
    {
        var _queueWaitToBeLoaded = function(id, elem) {
            waitingToBeLoaded++;
            elem.onload = function() {
                // if (d) console.log('jj.progress...', waitingToBeLoaded);
                if (--waitingToBeLoaded == 0) {
                    jj_done = true;
                    boot_done();
                    _queueWaitToBeLoaded = createScriptTag = createStyleTag = undefined;
                }
                elem.onload = null;
            };
        };

        var createScriptTag = function(id, src) {
            var elem = mCreateElement('script', {type: 'text/javascript'}, 'head');
            elem.async = false;
            _queueWaitToBeLoaded(id, elem);
            elem.src = src;
            return elem;
        };

        var createStyleTag = function(id, src) {
            var elem = mCreateElement('link', {type: 'text/css', rel: "stylesheet"}, 'head');
            _queueWaitToBeLoaded(id, elem);
            elem.href = src;
            return elem;
        };

        l=[];
        var i = 3000, r = '?r=' + (new Date().toISOString().replace(/[^\w]/g,''));
        if (!localStorage.jjnocache) r = '';
        while (i--) l[i]='l';
        for (var i in jsl)
        {
            if (jsl[i].j === 1) {
                createScriptTag("jsl" + i, bootstaticpath + jsl[i].f + r);
            }
            else if (jsl[i].j === 2)
            {
                if ((m && (jsl[i].m)) || ((!m) && (jsl[i].d))) {
                    createStyleTag("jsl" + i, bootstaticpath + jsl[i].f + r);
                }
            }
        }
        if (d) console.log('jj.total...', waitingToBeLoaded);
    }

    var pages = [],xhr_progress,xhr_stack,jsl_fm_current,jsl_current,jsl_total,jsl_perc,jsli,jslcomplete;

    function jsl_start()
    {
        jslcomplete = 0;
        if (d && jj) {
            xhr_progress = [0, 0, 0, 0, 0];
        } else {
            xhr_progress = [0, 0];
        }
        xhr_stack = Array(xhr_progress.length);
        jsl_fm_current = 0;
        jsl_current = 0;
        jsl_total = 0;
        jsl_perc = 0;
        jsli=0;
        for (var i = jsl.length; i--;) {
            if (jsl[i] && !jsl[i].text) {
                jsl_total += jsl[i].w || 1;
            }
        }
        if (fx_startup_cache)
        {
            var step = function(jsi)
            {
                jsl_current += jsl[jsi].w || 1;
                jsl_progress();
                if (++jslcomplete == jsl.length) initall();
                else
                {
                    // mozRunAsync(next.bind(this, jsli++));
                    next(jsli++);
                }
            };
            var next = function(jsi)
            {
                var file = bootstaticpath + jsl[jsi].f;

                if (jsl[jsi].j == 1)
                {
                    try
                    {
                        loadSubScript(file);
                    }
                    catch(e)
                    {
                        Cu.reportError(e);

                        if (String(e) !== "Error: AsmJS modules are not yet supported in XDR serialization."
                                && file.indexOf('dcraw') === -1) {

                            return siteLoadError(e, file);
                        }
                    }
                    step(jsi);
                }
                else
                {
                    mozNetUtilFetch(file, jsl[jsi].j === 3, function(data) {
                        if (data === null) {
                            siteLoadError(2, file);
                        }
                        else {
                            jsl[jsi].text = String(data);

                            if (jsl[jsi].j === 3) {
                                l = JSON.parse(jsl[jsi].text);
                            }
                            step(jsi);
                        }
                    });
                }
            };
            next(jsli++);
        }
        else
        {
            for (var i = xhr_progress.length; i--; ) jsl_load(i);
        }
    }

    var xhr_timeout=30000;
    var urlErrors = {};

    function xhr_error()
    {
        xhr_timeout+=10000;
        console.log(xhr_timeout);
        if (bootstaticpath.indexOf('cdn') > -1)
        {
            bootstaticpath = geoStaticpath(1);
            staticpath = geoStaticpath(1);
        }
        var url = this.url;
        var jsi = this.jsi;
        var xhri = this.xhri;
        urlErrors[url] = (urlErrors[url] | 0) + 1;
        if (urlErrors[url] < 20) {
            setTimeout(function() {
                xhr_progress[xhri] = 0;
                xhr_load(url, jsi, xhri);
            }, urlErrors[url] * 100);
        }
        else {
            siteLoadError(2, this.url);
        }
    }

    function xhr_load(url,jsi,xhri)
    {
        if (d && jj) {
            if (jsl[jsi].j == 1 || jsl[jsi].j == 2) {
                // DON'T load via XHR any js or css files...since when jj == 1, secureboot will append them in the doc.

                jsl_current += jsl[jsi].w || 1;
                jsl_progress();
                if (++jslcomplete == jsl.length) initall();
                else jsl_load(xhri);

                return;
            }
        }
        xhr_stack[xhri] = getxhr();
        xhr_stack[xhri].onload = function()
        {
            try {
                jsl[this.jsi].text = this.response || this.responseText;
            }
            catch (ex) {
                return siteLoadError(ex, bootstaticpath + Object(jsl[this.jsi]).f);
            }

            if (typeof hash_workers !== 'undefined' && !nocontentcheck)
            {
                hash_workers[this.xhri].postMessage({'text':jsl[this.jsi].text,'xhr':'test','jsi':this.jsi,'xhri':this.xhri});
            }
            else
            {
                if (!nocontentcheck) {

                    // Hash the file content and convert to hex
                    var hashHex = asmCryptoSha256.SHA256.hex(jsl[this.jsi].text);

                    // Compare the hash from the file and the correct hash determined at deployment time
                    if (!compareHashes(hashHex, jsl[this.jsi].f))
                    {
                        siteLoadError(1, jsl[this.jsi].f);
                        contenterror = 1;
                    }
                }

                if (!contenterror)
                {
                    jsl_current += jsl[this.jsi].w || 1;
                    jsl_progress();
                    if (++jslcomplete == jsl.length) initall();
                    else jsl_load(this.xhri);
                }
            }
        };
        xhr_stack[xhri].onreadystatechange = function()
        {
            try
            {
                if (this.readyState == 1) this.timeout=0;
            }
            catch(e)
            {

            }
        };
        xhr_stack[xhri].onerror = xhr_error;
        xhr_stack[xhri].ontimeout = xhr_error;
        if (jsl[jsi].text)
        {
            if (++jslcomplete == jsl.length) initall();
            else jsl_load(xhri);
        }
        else
        {
            xhr_stack[xhri].url = url;
            xhr_stack[xhri].jsi = jsi;
            xhr_stack[xhri].xhri = xhri;
            if (localStorage.dd) url += '?t=' + Date.now();
            xhr_stack[xhri].open("GET", bootstaticpath + url, true);
            xhr_stack[xhri].timeout = xhr_timeout;
            if (is_chrome_firefox) xhr_stack[xhri].overrideMimeType('text/plain');
            xhr_stack[xhri].send(null);
        }
    }
    window.onload = function ()
    {
        pageLoadTime = Date.now();
        mBroadcaster.once('startMega', function() {
            pageLoadTime = Date.now() - pageLoadTime;
        });

        if (!maintenance && !androidsplash && !is_karma) {
            jsl_start();
        }
    };
    function jsl_load(xhri)
    {
        if (jsl[jsli]) xhr_load(jsl[jsli].f, jsli++,xhri);
    }
    function jsl_progress()
    {
        // if (d) console.log('done',(jsl_current+jsl_fm_current));
        // if (d) console.log('total',jsl_total);
        var p = Math.floor((jsl_current+jsl_fm_current)/jsl_total*100);
        var deg = 0;
        var leftProgressBlock = document.getElementById('loadinganimleft');
        var rightProgressBlock = document.getElementById('loadinganimright');
        if ((p > jsl_perc) && (p <= 100))
        {
            jsl_perc = p;
            if (d) console.log('jsl.progress... ' + p + '%', (jsl_current+jsl_fm_current), jsl_total);
            if (is_extension) p=100;
            deg = 360 * p / 100;
            if (deg <= 180) {
                rightProgressBlock.style.webkitTransform = 'rotate(' + deg + 'deg)';
                rightProgressBlock.style.MozTransform = 'rotate(' + deg + 'deg)';
                rightProgressBlock.style.msTransform = 'rotate(' + deg + 'deg)';
                rightProgressBlock.style.OTransform = 'rotate(' + deg + 'deg)';
                rightProgressBlock.style.transform = 'rotate(' + deg + 'deg)';
            } else {
                rightProgressBlock.style.webkitTransform = 'rotate(180deg)';
                rightProgressBlock.style.MozTransform = 'rotate(180deg)';
                rightProgressBlock.style.msTransform = 'rotate(180deg)';
                rightProgressBlock.style.OTransform = 'rotate(180deg)';
                rightProgressBlock.style.transform = 'rotate(180deg)';
                leftProgressBlock.style.webkitTransform = 'rotate(' + (deg - 180) + 'deg)';
                leftProgressBlock.style.MozTransform = 'rotate(' + (deg - 180) + 'deg)';
                leftProgressBlock.style.msTransform = 'rotate(' + (deg - 180) + 'deg)';
                leftProgressBlock.style.OTransform = 'rotate(' + (deg - 180) + 'deg)';
                leftProgressBlock.style.transform = 'rotate(' + (deg - 180) + 'deg)';
            }
        }
    }
    var jsl_loaded={};
    function initall()
    {
        var jsar = [];
        var cssar = [];
        //for(var i in localStorage) if (i.substr(0,6) == 'cache!') delete localStorage[i];
        for (var i in jsl)
        {
            jsl_loaded[jsl[i].n]=1;
            if ((jsl[i].j == 1) && (!jj))
            {
                if (!fx_startup_cache)
                {
                    if (window.URL) jsar.push(jsl[i].text + '\n\n');
                    else evalscript(jsl[i].text);
                }
            }
            else if ((jsl[i].j == 2) && (!jj))
            {
                if (document.getElementById('bootbottom')) document.getElementById('bootbottom').style.display='none';
                if (!is_chrome_firefox && window.URL)
                {
                    cssar.push(jsl[i].text.replace(/\.\.\//g,staticpath).replace(new RegExp( "\\/en\\/", "g"),'/' + lang + '/'));
                }
                else
                {
                    mCreateElement('style', {type: 'text/css', rel: 'stylesheet'}, 'head')
                        .textContent = jsl[i].text.replace(/\.\.\//g,staticpath).replace(new RegExp( "\\/en\\/", "g"),'/' + lang + '/');
                }
            }
            else if (jsl[i].j == 3) {
                try {
                    l = !jj && l || JSON.parse(jsl[i].text);
                } catch(ex) {
                    console.error(ex);
                    if (lang !== 'en') {
                        localStorage.lang = 'en';
                        setTimeout(function() {
                            document.location.reload();
                        }, 300);
                    }
                    throw new Error('Error parsing language file '+lang+'.json');
                }
            }
            else if (jsl[i].j === 0 && jsl[i].f.match(/\.json$/)) {
                try {
                    var templates = JSON.parse(jsl[i].text);
                    for (var e in templates) {
                        pages[e] = templates[e];
                        jsl_loaded[e] = 1;
                    }
                } catch (ex) {
                    throw new Error("Error parsing template");
                }
            }
            else if (jsl[i].j == 0) pages[jsl[i].n] = jsl[i].text;
        }
        if (window.URL)
        {
            cssar = cssar.length && mObjectURL(cssar, "text/css");
            if (cssar)
            {
                mCreateElement('link', {type: 'text/css', rel: 'stylesheet'}, 'head').href = cssar;
            }
            if (!jsl_done || jsar.length) {
                jsar.push('jsl_done=true; boot_done();');
            } else {
                boot_done();
            }
            if (jsar.length) evalscript_url(jsar);
            jsar=undefined;
            cssar=undefined;
        }
        else
        {
            jsl_done=true;
            boot_done();
        }
        jj = 0; //prevent further 'silent_loading' loads from failing..
    }

    var istaticpath = staticpath;
    if (document.location.href.substr(0,19) == 'chrome-extension://')  istaticpath = '../';
    else if (is_chrome_firefox) istaticpath = 'chrome://mega/content/';

    mCreateElement('style', {type: 'text/css'}, 'body').textContent = '.div, span, input {outline: none;}.hidden {display: none;}.clear {clear: both;margin: 0px;padding: 0px;display: block;}.loading-main-block {width: 100%;height: 100%;overflow: auto;font-family:Arial, Helvetica, sans-serif;}.loading-mid-white-block {height: 100%;width:100%;}.loading-cloud {width: 222px;height: 158px;background-image: url(' + istaticpath + 'images/mega/loading-sprite_v2.png);background-repeat: no-repeat;background-position: 0 0;position:absolute;left:50%;top:50%;margin:-79px 0 0 -111px;}.loading-m-block{width:60px;height:60px;position:absolute; left:81px;top:65px;background-color:white;background-image: url(' + istaticpath + 'images/mega/loading-sprite_v2.png);background-repeat: no-repeat;background-position: -81px -65px;border-radius: 100%;-webkit-border-radius: 100%;border-radius: 100%;z-index:10;}.loading-percentage { width: 80px;height: 80px;position: absolute;-moz-border-radius: 100%;-webkit-border-radius: 100%;border-radius: 100%;overflow: hidden;background-image: url(' + istaticpath + 'images/mega/loading-sprite_v2.png);background-repeat: no-repeat;background-position: -70px -185px;left:71px;top:55px;}.loading-percentage ul {list-style-type: none;}.loading-percentage li {position: absolute;top: 0px;}.loading-percentage p, .loading-percentage li, .loading-percentage ul{width: 80px;height: 80px;padding: 0;margin: 0;}.loading-percentage span {display: block;width: 40px;height: 80px;}.loading-percentage ul :nth-child(odd) {clip: rect(0px, 80px, 80px, 40px);}.loading-percentage ul :nth-child(even) {clip: rect(0px, 40px, 80px, 0px);}.loading-percentage .right-c span {-moz-border-radius-topleft: 40px;-moz-border-radius-bottomleft: 40px;-webkit-border-top-left-radius: 40px;-webkit-border-bottom-left-radius: 40px;border-top-left-radius: 40px;border-bottom-left-radius: 40px;background-color:#dc0000;}.loading-percentage .left-c span {margin-left: 40px;-moz-border-radius-topright: 40px;-moz-border-radius-bottomright: 40px;-webkit-border-top-right-radius: 40px;-webkit-border-bottom-right-radius: 40px;border-top-right-radius: 40px;border-bottom-right-radius: 40px;background-color:#dc0000;}.loading-main-bottom {max-width: 940px;width: 100%;position: absolute;bottom: 20px;left: 50%;margin: 0 0 0 -470px;text-align: center;}.loading-bottom-button {height: 29px;width: 29px;float: left;background-image: url(' + istaticpath + 'images/mega/loading-sprite_v2.png);background-repeat: no-repeat;cursor: pointer;}.st-social-block-load {position: absolute;bottom: 20px;left: 0;width: 100%;height: 43px;text-align: center;}.st-bottom-button {height: 29px;width: 29px;display: inline-block;background-image: url(' + istaticpath + 'images/mega/loading-sprite_v2.png);background-repeat: no-repeat;cursor: pointer;}.st-bottom-button.st-google-button {background-position: -94px -468px;position: relative;margin: 0 5px;}.st-bottom-button.st-google-button:hover {background-position: -94px -408px;}.st-bottom-button.st-facebook-button {background-position: -49px -468px;margin: 0 5px;}.st-bottom-button.st-facebook-button:hover {background-position: -49px -408px;}.st-bottom-button.st-twitter-button {background-position: left -468px;margin: 0 5px;}.st-bottom-button.st-twitter-button:hover {    background-position: left -408px;}@media only screen and (-webkit-min-device-pixel-ratio: 1.5), only screen and (-o-min-device-pixel-ratio: 3/2), only screen and (min--moz-device-pixel-ratio: 1.5), only screen and (min-device-pixel-ratio: 1.5) {.maintance-block, .loading-percentage, .loading-m-block, .loading-cloud, .loading-bottom-button,.st-bottom-button, .st-bottom-scroll-button {background-image: url(' + istaticpath + 'images/mega/loading-sprite_v2@2x.png);    background-size: 222px auto;}}';

    mCreateElement('div', { "class": "loading-main-block", id: "loading"}, 'body')
        .innerHTML =
            '<div class="loading-mid-white-block">'+
            '    <div class="loading-cloud">'+
            '        <div class="loading-percentage">'+
            '            <ul>'+
            '                <li class="right-c"><p id="loadinganimright"><span></span></p></li>'+
            '                <li class="left-c"><p  id="loadinganimleft"><span></span></p></li>'+
            '            </ul>'+
            '        </div>'+
            '        <div class="loading-m-block"></div>'+
            '    </div>'+
            '    <div class="st-social-block-load" id="bootbottom">'+
            '        <a href="https://www.facebook.com/MEGAprivacy" target="_blank" class="st-bottom-button st-facebook-button"></a>'+
            '        <a href="https://www.twitter.com/MEGAprivacy" target="_blank" class="st-bottom-button st-twitter-button"></a>'+
            '    <a href="https://plus.google.com/b/108055545377490138410/" target="_blank" class="st-bottom-button st-google-button"></a>'+
            '    </div>'+
            '</div>';

    var u_storage, loginresponse, u_sid, dl_res;
    u_storage = is_mobile ? {} : init_storage(localStorage.sid ? localStorage : sessionStorage);

    if ((u_sid = u_storage.sid))
    {
        loginresponse = true;
        var lxhr = getxhr();
        lxhr.onload = function()
        {
            loginresponse = false;
            if (this.status == 200)
            {
                try
                {
                    loginresponse = this.response || this.responseText;
                    if (loginresponse && loginresponse[0] == '[') loginresponse = JSON.parse(loginresponse);
                    else if (parseInt(loginresponse) === -15 /* ESID */) {
                        loginresponse = -15;
                    }
                    else loginresponse = false;
                }
                catch (e) {}
            }
            boot_done();
        };
        lxhr.onerror = function()
        {
            loginresponse= false;
            boot_done();
        };

        lxhr.open('POST', apipath + 'cs?id=0&sid=' + u_storage.sid + mega.urlParams(), true);
        lxhr.send(JSON.stringify([{'a':'ug'}]));
    }

    function boot_auth(u_ctx,r)
    {
        u_type = r;
        u_checked=true;
        startMega();
    }
    function boot_done()
    {
        lxhr = dlxhr = undefined;

        if (d) console.log('boot_done', loginresponse === true, dl_res === true, !jsl_done, !jj_done);

        if (loginresponse === true || dl_res === true || !jsl_done || !jj_done) return;

        // turn the `ua` (userAgent) string into an object which holds the browser details
        try {
            ua = Object(ua);
            ua.details = Object.create(browserdetails(ua));
        }
        catch (e) {}

        if (u_checked || is_mobile) {
            startMega();
        }
        else if (loginresponse === -15) {
            u_logout(true);
            boot_auth(null, false);
        }
        else if (loginresponse)
        {
            api_setsid(u_sid);
            u_checklogin3a(loginresponse[0],{checkloginresult:boot_auth});
            loginresponse = undefined;
        }
        else u_checklogin({checkloginresult:boot_auth},false);
    }
    if (page.substr(0,1) == '!' && page.length > 1)
    {
        dl_res = true;
        var dlxhr = getxhr();
        dlxhr.onload = function()
        {
            dl_res = false;
            if (this.status == 200)
            {
                try
                {
                    dl_res = this.response || this.responseText;
                    if (dl_res[0] == '[') dl_res = JSON.parse(dl_res);
                    if (dl_res[0]) dl_res = dl_res[0];
                }
                catch (e) {}
            }
            boot_done();
        };
        dlxhr.onerror = function()
        {
            dl_res= false;
            boot_done();
        };
        var esid='';
        if (u_storage.sid) esid = u_storage.sid;
        dlxhr.open("POST", apipath + 'cs?id=0' + mega.urlParams(), true);
        dlxhr.send(JSON.stringify([{ 'a': 'g', p: page.substr(1,8), 'ad': showAd(),'esid':esid }]));
    }
}

/**
 * Determines whether to show an ad or not
 * @returns {number} Returns a 0 for definitely no ads (e.g. I am using an extension). 1 will enable ads dependent on
 *                   country. 2 ignores country limitations (for developers to always see ads regardless). 3 means I
 *                   prefer not to see an ad because I am logged in, but it will send one if it is a trusted ad that we
 *                   have vetted (we fully control the ad and host it ourselves) and ads are turned on in the API.
 */
function showAd() {

    // We need to tell the API we would like ad urls, but only show generic ads from providers if we are not logged in
    var showAd = (typeof u_sid === 'undefined') ? 1 : 3;

    // If using a browser extension, do not show ads at all for our security conscious users
    showAd = (is_extension) ? 0 : showAd;

    // Override for testing
    showAd = (typeof localStorage.testAds === 'undefined') ? showAd : parseInt(localStorage.testAds);

    return showAd;
}

/**
 * Simple .toArray method to be used to convert `arguments` to a normal JavaScript Array
 *
 * Please note there is a huge performance degradation when using `arguments` outside their
 * owning function, to mitigate it use this function as follow: toArray.apply(null, arguments)
 *
 * @returns {Array}
 */
function toArray() {
    var len = arguments.length;
    var res = Array(len);
    while (len--) {
        res[len] = arguments[len];
    }
    return res;
}

function tryCatch(fn)
{
    fn.foo = function __tryCatchWrapper()
    {
        try {
            return fn.apply(this, arguments);
        } catch (e) {
            console.error(e);
        }
    };
    fn.foo.bar = fn;
    return fn.foo;
}<|MERGE_RESOLUTION|>--- conflicted
+++ resolved
@@ -338,11 +338,7 @@
         0, 'Torch', 'Epic'
     ],
 
-<<<<<<< HEAD
-    maxWorkers: (navigator.hardwareConcurrency || 4),
-=======
     maxWorkers: Math.min(navigator.hardwareConcurrency || 4, 12),
->>>>>>> 5d588496
 
     /** Get browser brancd internal ID */
     getBrowserBrandID: function() {
@@ -1714,11 +1710,7 @@
         jsl.push({f:'css/vendor/perfect-scrollbar.css', n: 'vendor_ps_css', j:2,w:5,c:1,d:1,cache:1});
         jsl.push({f:'css/onboarding.css', n: 'onboarding_css', j:2,w:5,c:1,d:1,cache:1});
         jsl.push({f:'css/media-print.css', n: 'media_print_css', j:2,w:5,c:1,d:1,cache:1});
-<<<<<<< HEAD
-        
-=======
-
->>>>>>> 5d588496
+
         jsl.push({f:'js/useravatar.js', n: 'contact_avatar_js', j:1,w:3});
         jsl.push({f:'js/vendor/avatar.js', n: 'avatar_js', j:1, w:3});
         jsl.push({f:'js/states-countries.js', n: 'states_countries_js', j:1});
