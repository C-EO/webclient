// Release version information is replaced by the build scripts
var buildVersion = { website: '', chrome: '', firefox: '', commit: '', timestamp: '', dateTime: '' };

var m;
var b_u = 0;
var apipath;
var pageLoadTime;
var maintenance = false;
var androidsplash = false;
var silent_loading = false;
var cookiesDisabled = false;
var storageQuotaError = false;
var lastactive = new Date().getTime();
var URL = window.URL || window.webkitURL;
var seqno = Math.ceil(Math.random()*1000000000);
var staticpath = 'https://eu.static.mega.co.nz/3/';
var ua = window.navigator.userAgent.toLowerCase();
var storage_version = '1'; // clear localStorage when version doesn't match
var l, d = false;

// Cache location.search parameters early as the URL may get rewritten later
var locationSearchParams = location.search;

var is_electron = false;
if (typeof process !== 'undefined') {
    var mll = process.moduleLoadList || [];

    if (mll.indexOf('NativeModule ELECTRON_ASAR') !== -1) {
        is_electron = module;
        module = undefined; // prevent factory loaders from using the module

        // localStorage.jj = 1;
    }
}
var is_selenium = !ua.indexOf('mozilla/5.0 (selenium; ');
var is_karma = /^localhost:987[6-9]/.test(window.top.location.host);
var is_chrome_firefox = document.location.protocol === 'chrome:'
    && document.location.host === 'mega' || document.location.protocol === 'mega:';
var is_extension = is_chrome_firefox || is_electron || document.location.href.substr(0, 19) === 'chrome-extension://';
var is_search_engine_bot = isSearchEngineBot();
var is_mobile = m = isMobile();
var is_ios = is_mobile && (ua.indexOf('iphone') > -1 || ua.indexOf('ipad') > -1 || ua.indexOf('ipod') > -1);

/**
 * Checks if a search engine spiders/robots
 * @returns {Boolean}
 */
function isSearchEngineBot() {

    // Prevent extension crashing on localStorage call
    if (is_extension) {
        return false;
    }

    // If testing flag is enabled, see the site as a search engine would
    if (localStorage.testSearchEngineBot) {
        return true;
    }

    // Checks for common bots
    if (/bot|googlebot|crawler|spider|robot|crawling/i.test(ua)) {
        return true;
    }

    return false;
}

/**
 * Check if the user is coming from a mobile device
 * @returns {Boolean}
 */
function isMobile() {
<<<<<<< HEAD

    // If extension, not applicable
    if (is_chrome_firefox) {
        return false;
    }

    // If a search engine, disable the mobile site - ToDo: remove when the static pages are mobile optimised
    if (is_search_engine_bot) {
        return false;
    }

    // Useful for developing & testing the mobile site (this is below the is_chrome_firefox
    // check above because the Firefox extension has not loaded localStorage yet and it breaks
    if (localStorage.testMobileSite) {
        return true;
    }

    var mobileStrings = [
        'iphone', 'ipad', 'android', 'blackberry', 'nokia', 'opera mini',
        'windows mobile', 'windows phone', 'iemobile', 'mobile safari', 'bb10; touch'
    ];

=======

    // If extension, not applicable
    if (is_chrome_firefox) {
        return false;
    }

    // If a search engine, disable the mobile site - ToDo: remove when the static pages are mobile optimised
    if (is_search_engine_bot) {
        return false;
    }

    // Useful for developing & testing the mobile site (this is below the is_chrome_firefox
    // check above because the Firefox extension has not loaded localStorage yet and it breaks
    if (localStorage.testMobileSite) {
        return true;
    }

    var mobileStrings = [
        'iphone', 'ipad', 'android', 'blackberry', 'nokia', 'opera mini',
        'windows mobile', 'windows phone', 'iemobile', 'mobile safari', 'bb10; touch'
    ];

>>>>>>> dc622469
    for (var i in mobileStrings) {
        if (ua.indexOf(mobileStrings[i]) > 0) {
            return true;
        }
    }

    return false;
}

function getSitePath() {
    var hash = location.hash.replace('#', '');

    if (hashLogic || isPublicLink(hash)) {
        return '/' + hash;
    }
    return document.location.pathname;
}

// remove dangling characters from the pathname/hash
function getCleanSitePath(path) {
    if (path === undefined) {
        path = getSitePath();
    }

    path = mURIDecode(path).replace(/^[/#]+|\/+$/g, '');

    return path;
}

// Check whether the provided `page` points to a public link
function isPublicLink(page) {
    page = mURIDecode(page).replace(/^[/#]+/, '');

    return (page[0] === '!' || page.substr(0, 2) === 'F!' || page.substr(0, 2) === 'P!') ? page : false;
}

// Safer wrapper around decodeURIComponent
function mURIDecode(path) {
    path = String(path);

    if (path.indexOf('%25') >= 0) {
        do {
            path = path.replace(/%25/g, '%');
        } while (path.indexOf('%25') >= 0);
    }
    if (path.indexOf('%21') >= 0) {
        path = path.replace(/%21/g, '!');
    }
    try {
        path = decodeURIComponent(path);
    }
    catch (e) {}

    return path;
}

function clickURLs() {
    $('a.clickurl').rebind('click', function() {
        var url = $(this).attr('href') || $(this).data('fxhref');
        if (url) {
            loadSubPage(url.substr(1));
            return false;
        }
    });
}

function geoStaticpath(eu)
{
    if (!eu) {
        try {
            if (!sessionStorage.skipcdn) {
                var cc_eu = 'FR DE NL ES PT DK CH IT UK GB NO SE FI PL CZ SK AT GR RO HU IE TR VA MC SM LI AD JE GG UA BG LT LV EE AX IS MA DZ LY TN EG RU BY HR SI AL ME RS KO EU FO CY IL LB SY SA JO IQ BA CV PS EH GI GL IM LU MK SJ BF BI BJ BW CF CG CM DJ ER ET GA GH GM GN GN GW KE KM LR LS MG ZA AE ML MR MT MU MV MW MZ NA NE QA RW SD SS SL SZ TD TG TZ UG YE ZA ZM ZR ZW';
                var cc_na = 'US CA MX AG BS BB BZ CR CO CU DO GD GT GY HT HN JM NI PA KN LC VC SR TT VE IS GL AI BL VG PR VI VE CO EC CL BR BO PY UY AR GY SR PE GF FK';
                var cc_nz = 'NZ AU FJ NC';
				var cc_sg = 'HK TH VN ID MY BD NP MM BT IN PH LK BN';
                var cm = String(document.cookie).match(/geoip\s*\=\s*([A-Z]{2})/);
				if (cm && cm[1] && cc_sg.indexOf(cm[1]) > -1)
                    return 'https://sg.static.mega.co.nz/3/';
                else if (cm && cm[1] && cc_na.indexOf(cm[1]) > -1)
                    return 'https://na.static.mega.co.nz/3/';
                else if (cm && cm[1] && cc_nz.indexOf(cm[1]) > -1)
                    return 'https://nz.static.mega.co.nz/3/';
                else if (cm && cm[1] && cc_eu.indexOf(cm[1]) == -1)
                    return 'https://g.cdn1.mega.co.nz/3/';
            }
        } catch(e) {
            setTimeout(function() { throw e; }, 2100);
        }
    }
    return 'https://eu.static.mega.co.nz/3/';
}

if (is_chrome_firefox) {
    var Cu = Components.utils;
    var Cc = Components.classes;
    var Ci = Components.interfaces;

    Cu['import']("resource://gre/modules/XPCOMUtils.jsm");
    Cu['import']("resource://gre/modules/Services.jsm");

    ['userAgent', 'appName', 'appVersion', 'platform', 'oscpu']
        .forEach(function(k) {
            var pref = 'general.' + k.toLowerCase() + '.override';

            if (Services.prefs.prefHasUserValue(pref)
                    && Services.prefs.getPrefType(pref) === 32) {

                try {
                    var value = Services.prefs.getCharPref(pref);
                    Services.prefs.clearUserPref(pref);

                    Object.defineProperty(navigator, k, {
                        enumerable: true,
                        value: Cc["@mozilla.org/network/protocol;1?name=http"]
                                    .getService(Ci.nsIHttpProtocolHandler)[k]
                    });
                    Services.prefs.setCharPref(pref, value);
                }
                catch (e) {}
            }
        });

    ua = navigator.userAgent.toLowerCase();
}
else if (ua.indexOf('chrome') !== -1 && ua.indexOf('mobile') === -1
        && parseInt(String(navigator.appVersion).split('Chrome/').pop()) < 22) {
    b_u = 1;
}
else if (ua.indexOf('firefox') > -1 && typeof DataView === 'undefined') {
    b_u = 1;
}
else if (ua.indexOf('opera') > -1 && typeof window.webkitRequestFileSystem === 'undefined') {
    b_u = 1;
}
var myURL = URL;
if (!myURL) {
    b_u = 1;
}

if (!String.prototype.trim) {
    String.prototype.trim = function() {
        return this.replace(/^[\s\uFEFF\xA0]+|[\s\uFEFF\xA0]+$/g, '');
    };
}
if (!String.prototype.localeCompare) {
    String.prototype.localeCompare = function(to) {
        var s1 = this.toLowerCase();
        var s2 = String(to).toLowerCase();
        return s1 > s2 ? 1 : (s1 < s2 ? -1 : 0);
    };
}
if (!String.trim) {
    String.trim = function(s) {
        return String(s).trim();
    };
}
if (!Date.now) {
    Date.now = function now() {
        return new Date().getTime();
    };
}

try {
    // Browser compatibility
    // Fx 4.0   Chrome 5   MSIE 9   Opera 11.60   Safari 5.1
    Object.defineProperty(this, 'megaChatIsDisabled', (function() {
        var status;
        return {
            set: function(val) {
                status = val;
                if (status) {
                    $(document.body).addClass("megaChatDisabled");
                }
                else {
                    $(document.body).removeClass("megaChatDisabled");
                }
            },
            get: function() {
                return status || localStorage.testChatDisabled
                    || (localStorage.chatDisabled !== undefined
                        && localStorage.chatDisabled !== "0");
            }
        };
    })());

    // Check whether Mega Chat is enabled *and* initialized
    Object.defineProperty(this, 'megaChatIsReady', {
        get: function() {
            return !megaChatIsDisabled
                && typeof megaChat !== 'undefined'
                && megaChat.is_initialized;
        }
    });
}
catch (ex) {
    console.error(ex);
    window.megaChatIsReady = false;
    window.megaChatIsDisabled = false;
    b_u = true;
}

if (!b_u) try
{
    if (is_chrome_firefox)
    {
        XPCOMUtils.defineLazyModuleGetter(this, "NetUtil", "resource://gre/modules/NetUtil.jsm");

        (function(global) {
            global.loadSubScript = function(file,scope) {
                var loader = Services.scriptloader;

                if (global.d && loader.loadSubScriptWithOptions) {
                    loader.loadSubScriptWithOptions(file, {
                        charset: "UTF-8",
                        ignoreCache: true,
                        target: scope || global
                    });
                } else {
                    loader.loadSubScript(file, scope || global);
                }
            };
        })(this);

        try {
            var mozBrowserID =
            [   Services.appinfo.name,
                Services.appinfo.platformVersion,
                Services.appinfo.platformBuildID,
                Services.appinfo.OS,
                Services.appinfo.XPCOMABI].join(" ");
        } catch(e) {
            var mozBrowserID = ua;
        }

        loadSubScript('chrome://mega/content/strg.js');

        if (!(localStorage instanceof Ci.nsIDOMStorage)) {
            throw new Error('Invalid DOM Storage instance.');
        }
    }
    try {
        if (typeof localStorage === 'undefined' || localStorage === null) {
            throw new Error('SecurityError: DOM Exception 18');
        }
        d = !!localStorage.d;
        jj = localStorage.jj;
        dd = localStorage.dd;
        // Write test
        localStorage['$!--foo'] = Array(100).join(",");
        delete localStorage['$!--foo'];
    }
    catch (ex) {
        storageQuotaError = (ex.code === 22);
        cookiesDisabled = ex.code && ex.code === DOMException.SECURITY_ERR
            || ex.message === 'SecurityError: DOM Exception 18'
            || storageQuotaError;

        if (!cookiesDisabled) {
            throw ex;
        }

        // Cookies are disabled, therefore we can't use localStorage.
        // We could either show the user a message about the issue and let him
        // enable cookies, or rather setup a tiny polyfill so that they can use
        // the site even in such case, even though this solution has side effects.
        tmp = Object.create({}, {
                length:     { get: function() { return Object.keys(this).length; }},
                key:        { value: function(pos) { return Object.keys(this)[pos]; }},
                removeItem: { value: function(key) { delete this[key]; }},
                setItem:    { value: function(key, value) { this[key] = String(value); }},
                getItem:    { value: function(key) {
                    if (this.hasOwnProperty(key)) {
                        return this[key];
                    }
                    return null;
                }},
                clear: {
                    value: function() {
                        var obj = this;
                        Object.keys(obj).forEach(function(memb) {
                            if (obj.hasOwnProperty(memb)) {
                                delete obj[memb];
                            }
                        });
                    }
                }
            });

        try {
            delete window.localStorage;
            Object.defineProperty(window, 'localStorage', { value: tmp });
            Object.defineProperty(window, 'sessionStorage', { value: tmp });
        }
        catch (e) {
            if (!is_mobile) {
                throw ex;
            }
        }
        tmp = undefined;

        if (location.host !== 'mega.nz' && !is_karma) {
            dd = d = 1;
            if (!is_mobile) {
                jj = 1;
            }
        }
        setTimeout(function() {
            console.warn('Apparently you have Cookies disabled, ' +
                'please note this session is temporal, ' +
                'it will die once you close/reload the browser/tab.');
        }, 4000);
    }

    var contenterror = 0;
    var nocontentcheck = false;

    if (!is_extension && (window.dd || location.host !== 'mega.nz')) {

        nocontentcheck = true;
        var devhost = window.location.host;
        // handle subdirs
        // Disable pathSuffixes, because they are no longer supported: the webclient will now only work from root
        var pathSuffix = '';
        pathSuffix = pathSuffix.split("/").slice(0, -1).join("/");
        // set the staticpath for debug mode
        staticpath = window.location.protocol + "//" + devhost + pathSuffix + "/";
        if (window.d) {
            console.debug('StaticPath set to "' + staticpath + '"');
        }
    }
    else {
        staticpath = localStorage.staticpath;
    }
    staticpath = staticpath || geoStaticpath();
    apipath = localStorage.apipath || 'https://g.api.mega.co.nz/';
}
catch(e) {
    if (!m || !cookiesDisabled) {
        var extraInfo = '';
        if (storageQuotaError) {
            extraInfo = "\n\nTip: We've detected this issue is likely caused by " +
                "browsing in private mode, please try turning it off.";
        }
        else if (cookiesDisabled) {
            extraInfo = "\n\nTip: We've detected this issue is likely related to " +
                "having Cookies disabled, please check your browser settings.";
        }
        alert(
            "Sorry, we were unable to initialize the browser's local storage, " +
            "either you're using an outdated/misconfigured browser or " +
            "it's something from our side.\n" +
            "\n"+
            "If you think it's our fault, please report the issue back to us.\n" +
            "\n" +
            "Reason: " + (e.message || e) +
            "\nBrowser: " + (typeof mozBrowserID !== 'undefined' ? mozBrowserID : ua)
            + extraInfo
        );
        b_u = 1;
    }
}

var mega = {
    ui: {},
    flags: 0,
    utils: {},
    updateURL: 'https://eu.static.mega.co.nz/3/current_ver.txt',
    browserBrand: [
        0, 'Torch', 'Epic'
    ],

    maxWorkers: Math.min(navigator.hardwareConcurrency || 4, 12),

    /** Get browser brancd internal ID */
    getBrowserBrandID: function() {
        if (Object(window.chrome).torch) {
            return 1;
        }
        else {
            var plugins = Object(navigator.plugins);
            var len = plugins.length | 0;

            while (len--) {
                var plugin = Object(plugins[len]);

                // XXX: This plugin might be shown in other browsers than Epic,
                //      hence we check for chrome.webstore since it won't appear
                //      in Google Chrome, although it might does in other forks?
                if (plugin.name === 'Epic Privacy Browser Installer') {
                    return Object(window.chrome).webstore ? 2 : 0;
                }
            }
        }

        return 0;
    },

    /** Load performance report */
    initLoadReport: function() {
        var r = {startTime: Date.now(), stepTimeStamp: Date.now(), EAGAINs: 0, e500s: 0, errs: 0, mode: 1};

        r.aliveTimer = setInterval(function() {
            var now = Date.now();
            if ((now - r.aliveTimeStamp) > 20000) {
                // Either the browser froze for too long or the computer
                // was resumed from sleep/hibernation... let's hope it's
                // the later and do not send this report.
                r.sent = true;
                clearInterval(r.aliveTimer);
            }
            r.aliveTimeStamp = now;
        }, 2000);

        this.loadReport = r;
        this.flags |= window.MEGAFLAG_LOADINGCLOUD;
    },

    /** Parameters to append to API requests */
    urlParams: function() {
        if (!this._urlParams) {
            var params = '&domain=meganz'; // domain origin

            // If using extension this is passed through to the API for the helpdesk tool
            if (is_extension) {
                params += '&ext=1';
            }

            // Append browser brand for easier troubleshoting
            var brand = this.getBrowserBrandID();
            if (brand) {
                params += '&bb=' + parseInt(brand);
            }

            var apiut = localStorage.apiut ? '&ut=' + localStorage.apiut : "";
            params += apiut;

            this._urlParams = params;
        }

        return this._urlParams;
    }
};

var hashLogic = false;
if (localStorage.hashLogic) hashLogic=true;
if (typeof history == 'undefined') hashLogic=true;

var bootstaticpath = staticpath;
var urlrootfile = '';

// Disable hash checking for search engines to speed the site load up
if (is_search_engine_bot) {
    nocontentcheck = true;
}

if (!b_u && is_extension) {

    // Disable hash checking for the extension where JS is already inside
    hashLogic = true;
    nocontentcheck = true;

    if (is_chrome_firefox) {

        bootstaticpath = 'chrome://mega/content/';
        urlrootfile = 'secure.html';

        if (d > 1) {
            staticpath = bootstaticpath;
        }
        else {
            staticpath = 'https://eu.static.mega.co.nz/3/';
        }
        try {
            loadSubScript(bootstaticpath + 'fileapi.js');
        } catch(e) {
            b_u = 1;
            Cu.reportError(e);
            alert('Unable to initialize core functionality:\n\n' + e + '\n\n' + mozBrowserID);
        }
        if (location.protocol === 'mega:') {
            try {
                var url = mObjectURL([""]);
                myURL.revokeObjectURL(url);
            }
            catch (e) {
                console.error('mObjectURL failed, is this TOR?', e);
                document.location = bootstaticpath + urlrootfile + location.hash;
            }
        }
    }
    else if (is_electron) {
        urlrootfile = 'index.html';
        bootstaticpath = location.href.replace(urlrootfile, '');
    }
    else /* Google Chrome */
    {
        bootstaticpath = chrome.extension.getURL('mega/');
        urlrootfile = 'mega/secure.html';
    }

    Object.defineProperty(window, 'eval', {
        value : function eval(code) {
            throw new Error('Unsafe eval is not allowed, code: ' + String(code).replace(/\s+/g,' ').substr(0,60) + '...');
        }
    });
}

var page;
var locSearch = location.search;

if (hashLogic) {
    // legacy support:
    page = getCleanSitePath(document.location.hash);
}
else if ((page = isPublicLink(document.location.hash))) {
    // folder or file link: always keep the hash URL to ensure that keys remain client side
    // history.replaceState so that back button works in new URL paradigm
    history.replaceState({subpage: page}, "", '#' + page);
}
else {
    if (document.location.hash.length > 0) {
        // history.replaceState for legacy hash requests to new URL paradigm
        page = document.location.hash;
    }
    else {
        // new URL paradigm, look for desired page in the location.pathname:
        page = document.location.pathname;
    }
    page = getCleanSitePath(page);
    history.replaceState({subpage: page}, "", '/' + page);
}


if (b_u && !is_mobile) {
    document.location = 'update.html';
}

var ln = {};
var ln2 = {};

// Native language names
ln.en = 'English'; ln.cn = '简体中文';  ln.ct = '中文繁體'; ln.ru = 'Pусский'; ln.es = 'Español';
ln.fr = 'Français'; ln.de = 'Deutsch'; ln.it = 'Italiano'; ln.br = 'Português'; ln.vi = 'Tiếng Việt';
ln.nl = 'Nederlands'; ln.kr = '한국어';   ln.ar = 'العربية'; ln.jp = '日本語'; ln.he = 'עברית';
ln.pl = 'Polski'; ln.sk = 'Slovenský'; ln.cz = 'Čeština'; ln.ro = 'Română'; ln.fi = 'Suomi';
ln.se = 'Svenska'; ln.hu = 'Magyar'; ln.sr = 'српски'; ln.sl = 'Slovenščina'; ln.tr = 'Türkçe';
ln.id = 'Bahasa Indonesia'; ln.uk = 'Українська'; ln.sr = 'српски';
ln.th = 'ภาษาไทย'; ln.bg = 'български'; ln.fa = 'فارسی '; ln.tl = 'Tagalog';

// Language names in English
ln2.en = 'English'; ln2.cn = 'Chinese';  ln2.ct = 'Traditional Chinese'; ln2.ru = 'Russian'; ln2.es = 'Spanish';
ln2.fr = 'French'; ln2.de = 'German'; ln2.it = 'Italian'; ln2.br = 'Portuguese'; ln2.vi = 'Vietnamese';
ln2.nl = 'Dutch'; ln2.kr = 'Korean';   ln2.ar = 'Arabic'; ln2.jp = 'Japanese'; ln2.he = 'Hebrew';
ln2.pl = 'Polish'; ln2.sk = 'Slovak'; ln2.cz = 'Czech'; ln2.ro = 'Romanian'; ln2.fi = 'Finnish';
ln2.se = 'Swedish'; ln2.hu = 'Hungarian'; ln2.sr = 'Serbian'; ln2.sl = 'Slovenian'; ln2.tr = 'Turkish';
ln2.id = 'Indonesian'; ln2.uk = 'Ukrainian'; ln2.sr = 'Serbian'; ln2.th = 'Thai'; ln2.bg = 'Bulgarian';
ln2.fa = 'Farsi'; ln2.tl = 'Tagalog';

/**
 * Below is the asmCrypto SHA-256 library which was converted to a string so it can be run by the web worker which
 * hashes the files. This was created by:
 * 1) Running 'git clone https://github.com/vibornoff/asmcrypto.js.git'
 * 2) Running 'npm install' to install Grunt and other dependencies
 * 3) Running 'git checkout v0.0.9' to switch to the v0.0.9 stable release version
 * 4) Running 'grunt --with="sha256" devel' to build the library with just SHA-256
 * 5) Changing namespace to asmCryptoSha256 so it does not interfere with the main asmCrypto library that is loaded later
 * 5) Replacing single quotes with double quotes, removing comments and whitespace (variable and function names remain unobfuscated)
 */
var asmCryptoSha256Js = '!function(exports,global){function IllegalStateError(){var err=Error.apply(this,arguments);this.message=err.message,this.stack=err.stack}IllegalStateError.prototype=Object.create(Error.prototype,{name:{value:"IllegalStateError"}});function IllegalArgumentError(){var err=Error.apply(this,arguments);this.message=err.message,this.stack=err.stack}IllegalArgumentError.prototype=Object.create(Error.prototype,{name:{value:"IllegalArgumentError"}});function SecurityError(){var err=Error.apply(this,arguments);this.message=err.message,this.stack=err.stack}SecurityError.prototype=Object.create(Error.prototype,{name:{value:"SecurityError"}});var FloatArray=global.Float64Array||global.Float32Array;function string_to_bytes(str,utf8){utf8=!!utf8;var len=str.length,bytes=new Uint8Array(utf8?4*len:len);for(var i=0,j=0;i<len;i++){var c=str.charCodeAt(i);if(utf8&&0xd800<=c&&c<=0xdbff){if(++i>=len)throw new Error("Malformed string, low surrogate expected at position "+i);c=((c^0xd800)<<10)|0x10000|(str.charCodeAt(i)^0xdc00)}else if(!utf8&&c>>>8){throw new Error("Wide characters are not allowed.");}if(!utf8||c<=0x7f){bytes[j++]=c}else if(c<=0x7ff){bytes[j++]=0xc0|(c>>6);bytes[j++]=0x80|(c&0x3f)}else if(c<=0xffff){bytes[j++]=0xe0|(c>>12);bytes[j++]=0x80|(c>>6&0x3f);bytes[j++]=0x80|(c&0x3f)}else{bytes[j++]=0xf0|(c>>18);bytes[j++]=0x80|(c>>12&0x3f);bytes[j++]=0x80|(c>>6&0x3f);bytes[j++]=0x80|(c&0x3f)}}return bytes.subarray(0,j)}function hex_to_bytes(str){var len=str.length;if(len&1){str="0"+str;len++}var bytes=new Uint8Array(len>>1);for(var i=0;i<len;i+=2){bytes[i>>1]=parseInt(str.substr(i,2),16)}return bytes}function base64_to_bytes(str){return string_to_bytes(atob(str))}function bytes_to_string(bytes,utf8){utf8=!!utf8;var len=bytes.length,chars=new Array(len);for(var i=0,j=0;i<len;i++){var b=bytes[i];if(!utf8||b<128){chars[j++]=b}else if(b>=192&&b<224&&i+1<len){chars[j++]=((b&0x1f)<<6)|(bytes[++i]&0x3f)}else if(b>=224&&b<240&&i+2<len){chars[j++]=((b&0xf)<<12)|((bytes[++i]&0x3f)<<6)|(bytes[++i]&0x3f)}else if(b>=240&&b<248&&i+3<len){var c=((b&7)<<18)|((bytes[++i]&0x3f)<<12)|((bytes[++i]&0x3f)<<6)|(bytes[++i]&0x3f);if(c<=0xffff){chars[j++]=c}else{c^=0x10000;chars[j++]=0xd800|(c>>10);chars[j++]=0xdc00|(c&0x3ff)}}else{throw new Error("Malformed UTF8 character at byte offset "+i);}}var str="",bs=16384;for(var i=0;i<j;i+=bs){str+=String.fromCharCode.apply(String,chars.slice(i,i+bs<=j?i+bs:j))}return str}function bytes_to_hex(arr){var str="";for(var i=0;i<arr.length;i++){var h=(arr[i]&0xff).toString(16);if(h.length<2)str+="0";str+=h}return str}function bytes_to_base64(arr){return btoa(bytes_to_string(arr))}function pow2_ceil(a){a-=1;a|=a>>>1;a|=a>>>2;a|=a>>>4;a|=a>>>8;a|=a>>>16;a+=1;return a}function is_number(a){return(typeof a==="number")}function is_string(a){return(typeof a==="string")}function is_buffer(a){return(a instanceof ArrayBuffer)}function is_bytes(a){return(a instanceof Uint8Array)}function is_typed_array(a){return(a instanceof Int8Array)||(a instanceof Uint8Array)||(a instanceof Int16Array)||(a instanceof Uint16Array)||(a instanceof Int32Array)||(a instanceof Uint32Array)||(a instanceof Float32Array)||(a instanceof Float64Array)}function _heap_init(constructor,options){var heap=options.heap,size=heap?heap.byteLength:options.heapSize||65536;if(size&0xfff||size<=0)throw new Error("heap size must be a positive integer and a multiple of 4096");heap=heap||new constructor(new ArrayBuffer(size));return heap}function _heap_write(heap,hpos,data,dpos,dlen){var hlen=heap.length-hpos,wlen=(hlen<dlen)?hlen:dlen;heap.set(data.subarray(dpos,dpos+wlen),hpos);return wlen}function hash_reset(){this.result=null;this.pos=0;this.len=0;this.asm.reset();return this}function hash_process(data){if(this.result!==null)throw new IllegalStateError("state must be reset before processing new data");if(is_string(data))data=string_to_bytes(data);if(is_buffer(data))data=new Uint8Array(data);if(!is_bytes(data))throw new TypeError("data isnt of expected type");var asm=this.asm,heap=this.heap,hpos=this.pos,hlen=this.len,dpos=0,dlen=data.length,wlen=0;while(dlen>0){wlen=_heap_write(heap,hpos+hlen,data,dpos,dlen);hlen+=wlen;dpos+=wlen;dlen-=wlen;wlen=asm.process(hpos,hlen);hpos+=wlen;hlen-=wlen;if(!hlen)hpos=0}this.pos=hpos;this.len=hlen;return this}function hash_finish(){if(this.result!==null)throw new IllegalStateError("state must be reset before processing new data");this.asm.finish(this.pos,this.len,0);this.result=new Uint8Array(this.HASH_SIZE);this.result.set(this.heap.subarray(0,this.HASH_SIZE));this.pos=0;this.len=0;return this}function sha256_asm(stdlib,foreign,buffer){"use asm";var H0=0,H1=0,H2=0,H3=0,H4=0,H5=0,H6=0,H7=0,TOTAL0=0,TOTAL1=0;var I0=0,I1=0,I2=0,I3=0,I4=0,I5=0,I6=0,I7=0,O0=0,O1=0,O2=0,O3=0,O4=0,O5=0,O6=0,O7=0;var HEAP=new stdlib.Uint8Array(buffer);function _core(w0,w1,w2,w3,w4,w5,w6,w7,w8,w9,w10,w11,w12,w13,w14,w15){w0=w0|0;w1=w1|0;w2=w2|0;w3=w3|0;w4=w4|0;w5=w5|0;w6=w6|0;w7=w7|0;w8=w8|0;w9=w9|0;w10=w10|0;w11=w11|0;w12=w12|0;w13=w13|0;w14=w14|0;w15=w15|0;var a=0,b=0,c=0,d=0,e=0,f=0,g=0,h=0,t=0;a=H0;b=H1;c=H2;d=H3;e=H4;f=H5;g=H6;h=H7;t=(w0+h+(e>>>6^e>>>11^e>>>25^e<<26^e<<21^e<<7)+(g^e&(f^g))+0x428a2f98)|0;h=g;g=f;f=e;e=(d+t)|0;d=c;c=b;b=a;a=(t+((b&c)^(d&(b^c)))+(b>>>2^b>>>13^b>>>22^b<<30^b<<19^b<<10))|0;t=(w1+h+(e>>>6^e>>>11^e>>>25^e<<26^e<<21^e<<7)+(g^e&(f^g))+0x71374491)|0;h=g;g=f;f=e;e=(d+t)|0;d=c;c=b;b=a;a=(t+((b&c)^(d&(b^c)))+(b>>>2^b>>>13^b>>>22^b<<30^b<<19^b<<10))|0;t=(w2+h+(e>>>6^e>>>11^e>>>25^e<<26^e<<21^e<<7)+(g^e&(f^g))+0xb5c0fbcf)|0;h=g;g=f;f=e;e=(d+t)|0;d=c;c=b;b=a;a=(t+((b&c)^(d&(b^c)))+(b>>>2^b>>>13^b>>>22^b<<30^b<<19^b<<10))|0;t=(w3+h+(e>>>6^e>>>11^e>>>25^e<<26^e<<21^e<<7)+(g^e&(f^g))+0xe9b5dba5)|0;h=g;g=f;f=e;e=(d+t)|0;d=c;c=b;b=a;a=(t+((b&c)^(d&(b^c)))+(b>>>2^b>>>13^b>>>22^b<<30^b<<19^b<<10))|0;t=(w4+h+(e>>>6^e>>>11^e>>>25^e<<26^e<<21^e<<7)+(g^e&(f^g))+0x3956c25b)|0;h=g;g=f;f=e;e=(d+t)|0;d=c;c=b;b=a;a=(t+((b&c)^(d&(b^c)))+(b>>>2^b>>>13^b>>>22^b<<30^b<<19^b<<10))|0;t=(w5+h+(e>>>6^e>>>11^e>>>25^e<<26^e<<21^e<<7)+(g^e&(f^g))+0x59f111f1)|0;h=g;g=f;f=e;e=(d+t)|0;d=c;c=b;b=a;a=(t+((b&c)^(d&(b^c)))+(b>>>2^b>>>13^b>>>22^b<<30^b<<19^b<<10))|0;t=(w6+h+(e>>>6^e>>>11^e>>>25^e<<26^e<<21^e<<7)+(g^e&(f^g))+0x923f82a4)|0;h=g;g=f;f=e;e=(d+t)|0;d=c;c=b;b=a;a=(t+((b&c)^(d&(b^c)))+(b>>>2^b>>>13^b>>>22^b<<30^b<<19^b<<10))|0;t=(w7+h+(e>>>6^e>>>11^e>>>25^e<<26^e<<21^e<<7)+(g^e&(f^g))+0xab1c5ed5)|0;h=g;g=f;f=e;e=(d+t)|0;d=c;c=b;b=a;a=(t+((b&c)^(d&(b^c)))+(b>>>2^b>>>13^b>>>22^b<<30^b<<19^b<<10))|0;t=(w8+h+(e>>>6^e>>>11^e>>>25^e<<26^e<<21^e<<7)+(g^e&(f^g))+0xd807aa98)|0;h=g;g=f;f=e;e=(d+t)|0;d=c;c=b;b=a;a=(t+((b&c)^(d&(b^c)))+(b>>>2^b>>>13^b>>>22^b<<30^b<<19^b<<10))|0;t=(w9+h+(e>>>6^e>>>11^e>>>25^e<<26^e<<21^e<<7)+(g^e&(f^g))+0x12835b01)|0;h=g;g=f;f=e;e=(d+t)|0;d=c;c=b;b=a;a=(t+((b&c)^(d&(b^c)))+(b>>>2^b>>>13^b>>>22^b<<30^b<<19^b<<10))|0;t=(w10+h+(e>>>6^e>>>11^e>>>25^e<<26^e<<21^e<<7)+(g^e&(f^g))+0x243185be)|0;h=g;g=f;f=e;e=(d+t)|0;d=c;c=b;b=a;a=(t+((b&c)^(d&(b^c)))+(b>>>2^b>>>13^b>>>22^b<<30^b<<19^b<<10))|0;t=(w11+h+(e>>>6^e>>>11^e>>>25^e<<26^e<<21^e<<7)+(g^e&(f^g))+0x550c7dc3)|0;h=g;g=f;f=e;e=(d+t)|0;d=c;c=b;b=a;a=(t+((b&c)^(d&(b^c)))+(b>>>2^b>>>13^b>>>22^b<<30^b<<19^b<<10))|0;t=(w12+h+(e>>>6^e>>>11^e>>>25^e<<26^e<<21^e<<7)+(g^e&(f^g))+0x72be5d74)|0;h=g;g=f;f=e;e=(d+t)|0;d=c;c=b;b=a;a=(t+((b&c)^(d&(b^c)))+(b>>>2^b>>>13^b>>>22^b<<30^b<<19^b<<10))|0;t=(w13+h+(e>>>6^e>>>11^e>>>25^e<<26^e<<21^e<<7)+(g^e&(f^g))+0x80deb1fe)|0;h=g;g=f;f=e;e=(d+t)|0;d=c;c=b;b=a;a=(t+((b&c)^(d&(b^c)))+(b>>>2^b>>>13^b>>>22^b<<30^b<<19^b<<10))|0;t=(w14+h+(e>>>6^e>>>11^e>>>25^e<<26^e<<21^e<<7)+(g^e&(f^g))+0x9bdc06a7)|0;h=g;g=f;f=e;e=(d+t)|0;d=c;c=b;b=a;a=(t+((b&c)^(d&(b^c)))+(b>>>2^b>>>13^b>>>22^b<<30^b<<19^b<<10))|0;t=(w15+h+(e>>>6^e>>>11^e>>>25^e<<26^e<<21^e<<7)+(g^e&(f^g))+0xc19bf174)|0;h=g;g=f;f=e;e=(d+t)|0;d=c;c=b;b=a;a=(t+((b&c)^(d&(b^c)))+(b>>>2^b>>>13^b>>>22^b<<30^b<<19^b<<10))|0;w0=t=((w1>>>7^w1>>>18^w1>>>3^w1<<25^w1<<14)+(w14>>>17^w14>>>19^w14>>>10^w14<<15^w14<<13)+w0+w9)|0;t=(t+h+(e>>>6^e>>>11^e>>>25^e<<26^e<<21^e<<7)+(g^e&(f^g))+0xe49b69c1)|0;h=g;g=f;f=e;e=(d+t)|0;d=c;c=b;b=a;a=(t+((b&c)^(d&(b^c)))+(b>>>2^b>>>13^b>>>22^b<<30^b<<19^b<<10))|0;w1=t=((w2>>>7^w2>>>18^w2>>>3^w2<<25^w2<<14)+(w15>>>17^w15>>>19^w15>>>10^w15<<15^w15<<13)+w1+w10)|0;t=(t+h+(e>>>6^e>>>11^e>>>25^e<<26^e<<21^e<<7)+(g^e&(f^g))+0xefbe4786)|0;h=g;g=f;f=e;e=(d+t)|0;d=c;c=b;b=a;a=(t+((b&c)^(d&(b^c)))+(b>>>2^b>>>13^b>>>22^b<<30^b<<19^b<<10))|0;w2=t=((w3>>>7^w3>>>18^w3>>>3^w3<<25^w3<<14)+(w0>>>17^w0>>>19^w0>>>10^w0<<15^w0<<13)+w2+w11)|0;t=(t+h+(e>>>6^e>>>11^e>>>25^e<<26^e<<21^e<<7)+(g^e&(f^g))+0x0fc19dc6)|0;h=g;g=f;f=e;e=(d+t)|0;d=c;c=b;b=a;a=(t+((b&c)^(d&(b^c)))+(b>>>2^b>>>13^b>>>22^b<<30^b<<19^b<<10))|0;w3=t=((w4>>>7^w4>>>18^w4>>>3^w4<<25^w4<<14)+(w1>>>17^w1>>>19^w1>>>10^w1<<15^w1<<13)+w3+w12)|0;t=(t+h+(e>>>6^e>>>11^e>>>25^e<<26^e<<21^e<<7)+(g^e&(f^g))+0x240ca1cc)|0;h=g;g=f;f=e;e=(d+t)|0;d=c;c=b;b=a;a=(t+((b&c)^(d&(b^c)))+(b>>>2^b>>>13^b>>>22^b<<30^b<<19^b<<10))|0;w4=t=((w5>>>7^w5>>>18^w5>>>3^w5<<25^w5<<14)+(w2>>>17^w2>>>19^w2>>>10^w2<<15^w2<<13)+w4+w13)|0;t=(t+h+(e>>>6^e>>>11^e>>>25^e<<26^e<<21^e<<7)+(g^e&(f^g))+0x2de92c6f)|0;h=g;g=f;f=e;e=(d+t)|0;d=c;c=b;b=a;a=(t+((b&c)^(d&(b^c)))+(b>>>2^b>>>13^b>>>22^b<<30^b<<19^b<<10))|0;w5=t=((w6>>>7^w6>>>18^w6>>>3^w6<<25^w6<<14)+(w3>>>17^w3>>>19^w3>>>10^w3<<15^w3<<13)+w5+w14)|0;t=(t+h+(e>>>6^e>>>11^e>>>25^e<<26^e<<21^e<<7)+(g^e&(f^g))+0x4a7484aa)|0;h=g;g=f;f=e;e=(d+t)|0;d=c;c=b;b=a;a=(t+((b&c)^(d&(b^c)))+(b>>>2^b>>>13^b>>>22^b<<30^b<<19^b<<10))|0;w6=t=((w7>>>7^w7>>>18^w7>>>3^w7<<25^w7<<14)+(w4>>>17^w4>>>19^w4>>>10^w4<<15^w4<<13)+w6+w15)|0;t=(t+h+(e>>>6^e>>>11^e>>>25^e<<26^e<<21^e<<7)+(g^e&(f^g))+0x5cb0a9dc)|0;h=g;g=f;f=e;e=(d+t)|0;d=c;c=b;b=a;a=(t+((b&c)^(d&(b^c)))+(b>>>2^b>>>13^b>>>22^b<<30^b<<19^b<<10))|0;w7=t=((w8>>>7^w8>>>18^w8>>>3^w8<<25^w8<<14)+(w5>>>17^w5>>>19^w5>>>10^w5<<15^w5<<13)+w7+w0)|0;t=(t+h+(e>>>6^e>>>11^e>>>25^e<<26^e<<21^e<<7)+(g^e&(f^g))+0x76f988da)|0;h=g;g=f;f=e;e=(d+t)|0;d=c;c=b;b=a;a=(t+((b&c)^(d&(b^c)))+(b>>>2^b>>>13^b>>>22^b<<30^b<<19^b<<10))|0;w8=t=((w9>>>7^w9>>>18^w9>>>3^w9<<25^w9<<14)+(w6>>>17^w6>>>19^w6>>>10^w6<<15^w6<<13)+w8+w1)|0;t=(t+h+(e>>>6^e>>>11^e>>>25^e<<26^e<<21^e<<7)+(g^e&(f^g))+0x983e5152)|0;h=g;g=f;f=e;e=(d+t)|0;d=c;c=b;b=a;a=(t+((b&c)^(d&(b^c)))+(b>>>2^b>>>13^b>>>22^b<<30^b<<19^b<<10))|0;w9=t=((w10>>>7^w10>>>18^w10>>>3^w10<<25^w10<<14)+(w7>>>17^w7>>>19^w7>>>10^w7<<15^w7<<13)+w9+w2)|0;t=(t+h+(e>>>6^e>>>11^e>>>25^e<<26^e<<21^e<<7)+(g^e&(f^g))+0xa831c66d)|0;h=g;g=f;f=e;e=(d+t)|0;d=c;c=b;b=a;a=(t+((b&c)^(d&(b^c)))+(b>>>2^b>>>13^b>>>22^b<<30^b<<19^b<<10))|0;w10=t=((w11>>>7^w11>>>18^w11>>>3^w11<<25^w11<<14)+(w8>>>17^w8>>>19^w8>>>10^w8<<15^w8<<13)+w10+w3)|0;t=(t+h+(e>>>6^e>>>11^e>>>25^e<<26^e<<21^e<<7)+(g^e&(f^g))+0xb00327c8)|0;h=g;g=f;f=e;e=(d+t)|0;d=c;c=b;b=a;a=(t+((b&c)^(d&(b^c)))+(b>>>2^b>>>13^b>>>22^b<<30^b<<19^b<<10))|0;w11=t=((w12>>>7^w12>>>18^w12>>>3^w12<<25^w12<<14)+(w9>>>17^w9>>>19^w9>>>10^w9<<15^w9<<13)+w11+w4)|0;t=(t+h+(e>>>6^e>>>11^e>>>25^e<<26^e<<21^e<<7)+(g^e&(f^g))+0xbf597fc7)|0;h=g;g=f;f=e;e=(d+t)|0;d=c;c=b;b=a;a=(t+((b&c)^(d&(b^c)))+(b>>>2^b>>>13^b>>>22^b<<30^b<<19^b<<10))|0;w12=t=((w13>>>7^w13>>>18^w13>>>3^w13<<25^w13<<14)+(w10>>>17^w10>>>19^w10>>>10^w10<<15^w10<<13)+w12+w5)|0;t=(t+h+(e>>>6^e>>>11^e>>>25^e<<26^e<<21^e<<7)+(g^e&(f^g))+0xc6e00bf3)|0;h=g;g=f;f=e;e=(d+t)|0;d=c;c=b;b=a;a=(t+((b&c)^(d&(b^c)))+(b>>>2^b>>>13^b>>>22^b<<30^b<<19^b<<10))|0;w13=t=((w14>>>7^w14>>>18^w14>>>3^w14<<25^w14<<14)+(w11>>>17^w11>>>19^w11>>>10^w11<<15^w11<<13)+w13+w6)|0;t=(t+h+(e>>>6^e>>>11^e>>>25^e<<26^e<<21^e<<7)+(g^e&(f^g))+0xd5a79147)|0;h=g;g=f;f=e;e=(d+t)|0;d=c;c=b;b=a;a=(t+((b&c)^(d&(b^c)))+(b>>>2^b>>>13^b>>>22^b<<30^b<<19^b<<10))|0;w14=t=((w15>>>7^w15>>>18^w15>>>3^w15<<25^w15<<14)+(w12>>>17^w12>>>19^w12>>>10^w12<<15^w12<<13)+w14+w7)|0;t=(t+h+(e>>>6^e>>>11^e>>>25^e<<26^e<<21^e<<7)+(g^e&(f^g))+0x06ca6351)|0;h=g;g=f;f=e;e=(d+t)|0;d=c;c=b;b=a;a=(t+((b&c)^(d&(b^c)))+(b>>>2^b>>>13^b>>>22^b<<30^b<<19^b<<10))|0;w15=t=((w0>>>7^w0>>>18^w0>>>3^w0<<25^w0<<14)+(w13>>>17^w13>>>19^w13>>>10^w13<<15^w13<<13)+w15+w8)|0;t=(t+h+(e>>>6^e>>>11^e>>>25^e<<26^e<<21^e<<7)+(g^e&(f^g))+0x14292967)|0;h=g;g=f;f=e;e=(d+t)|0;d=c;c=b;b=a;a=(t+((b&c)^(d&(b^c)))+(b>>>2^b>>>13^b>>>22^b<<30^b<<19^b<<10))|0;w0=t=((w1>>>7^w1>>>18^w1>>>3^w1<<25^w1<<14)+(w14>>>17^w14>>>19^w14>>>10^w14<<15^w14<<13)+w0+w9)|0;t=(t+h+(e>>>6^e>>>11^e>>>25^e<<26^e<<21^e<<7)+(g^e&(f^g))+0x27b70a85)|0;h=g;g=f;f=e;e=(d+t)|0;d=c;c=b;b=a;a=(t+((b&c)^(d&(b^c)))+(b>>>2^b>>>13^b>>>22^b<<30^b<<19^b<<10))|0;w1=t=((w2>>>7^w2>>>18^w2>>>3^w2<<25^w2<<14)+(w15>>>17^w15>>>19^w15>>>10^w15<<15^w15<<13)+w1+w10)|0;t=(t+h+(e>>>6^e>>>11^e>>>25^e<<26^e<<21^e<<7)+(g^e&(f^g))+0x2e1b2138)|0;h=g;g=f;f=e;e=(d+t)|0;d=c;c=b;b=a;a=(t+((b&c)^(d&(b^c)))+(b>>>2^b>>>13^b>>>22^b<<30^b<<19^b<<10))|0;w2=t=((w3>>>7^w3>>>18^w3>>>3^w3<<25^w3<<14)+(w0>>>17^w0>>>19^w0>>>10^w0<<15^w0<<13)+w2+w11)|0;t=(t+h+(e>>>6^e>>>11^e>>>25^e<<26^e<<21^e<<7)+(g^e&(f^g))+0x4d2c6dfc)|0;h=g;g=f;f=e;e=(d+t)|0;d=c;c=b;b=a;a=(t+((b&c)^(d&(b^c)))+(b>>>2^b>>>13^b>>>22^b<<30^b<<19^b<<10))|0;w3=t=((w4>>>7^w4>>>18^w4>>>3^w4<<25^w4<<14)+(w1>>>17^w1>>>19^w1>>>10^w1<<15^w1<<13)+w3+w12)|0;t=(t+h+(e>>>6^e>>>11^e>>>25^e<<26^e<<21^e<<7)+(g^e&(f^g))+0x53380d13)|0;h=g;g=f;f=e;e=(d+t)|0;d=c;c=b;b=a;a=(t+((b&c)^(d&(b^c)))+(b>>>2^b>>>13^b>>>22^b<<30^b<<19^b<<10))|0;w4=t=((w5>>>7^w5>>>18^w5>>>3^w5<<25^w5<<14)+(w2>>>17^w2>>>19^w2>>>10^w2<<15^w2<<13)+w4+w13)|0;t=(t+h+(e>>>6^e>>>11^e>>>25^e<<26^e<<21^e<<7)+(g^e&(f^g))+0x650a7354)|0;h=g;g=f;f=e;e=(d+t)|0;d=c;c=b;b=a;a=(t+((b&c)^(d&(b^c)))+(b>>>2^b>>>13^b>>>22^b<<30^b<<19^b<<10))|0;w5=t=((w6>>>7^w6>>>18^w6>>>3^w6<<25^w6<<14)+(w3>>>17^w3>>>19^w3>>>10^w3<<15^w3<<13)+w5+w14)|0;t=(t+h+(e>>>6^e>>>11^e>>>25^e<<26^e<<21^e<<7)+(g^e&(f^g))+0x766a0abb)|0;h=g;g=f;f=e;e=(d+t)|0;d=c;c=b;b=a;a=(t+((b&c)^(d&(b^c)))+(b>>>2^b>>>13^b>>>22^b<<30^b<<19^b<<10))|0;w6=t=((w7>>>7^w7>>>18^w7>>>3^w7<<25^w7<<14)+(w4>>>17^w4>>>19^w4>>>10^w4<<15^w4<<13)+w6+w15)|0;t=(t+h+(e>>>6^e>>>11^e>>>25^e<<26^e<<21^e<<7)+(g^e&(f^g))+0x81c2c92e)|0;h=g;g=f;f=e;e=(d+t)|0;d=c;c=b;b=a;a=(t+((b&c)^(d&(b^c)))+(b>>>2^b>>>13^b>>>22^b<<30^b<<19^b<<10))|0;w7=t=((w8>>>7^w8>>>18^w8>>>3^w8<<25^w8<<14)+(w5>>>17^w5>>>19^w5>>>10^w5<<15^w5<<13)+w7+w0)|0;t=(t+h+(e>>>6^e>>>11^e>>>25^e<<26^e<<21^e<<7)+(g^e&(f^g))+0x92722c85)|0;h=g;g=f;f=e;e=(d+t)|0;d=c;c=b;b=a;a=(t+((b&c)^(d&(b^c)))+(b>>>2^b>>>13^b>>>22^b<<30^b<<19^b<<10))|0;w8=t=((w9>>>7^w9>>>18^w9>>>3^w9<<25^w9<<14)+(w6>>>17^w6>>>19^w6>>>10^w6<<15^w6<<13)+w8+w1)|0;t=(t+h+(e>>>6^e>>>11^e>>>25^e<<26^e<<21^e<<7)+(g^e&(f^g))+0xa2bfe8a1)|0;h=g;g=f;f=e;e=(d+t)|0;d=c;c=b;b=a;a=(t+((b&c)^(d&(b^c)))+(b>>>2^b>>>13^b>>>22^b<<30^b<<19^b<<10))|0;w9=t=((w10>>>7^w10>>>18^w10>>>3^w10<<25^w10<<14)+(w7>>>17^w7>>>19^w7>>>10^w7<<15^w7<<13)+w9+w2)|0;t=(t+h+(e>>>6^e>>>11^e>>>25^e<<26^e<<21^e<<7)+(g^e&(f^g))+0xa81a664b)|0;h=g;g=f;f=e;e=(d+t)|0;d=c;c=b;b=a;a=(t+((b&c)^(d&(b^c)))+(b>>>2^b>>>13^b>>>22^b<<30^b<<19^b<<10))|0;w10=t=((w11>>>7^w11>>>18^w11>>>3^w11<<25^w11<<14)+(w8>>>17^w8>>>19^w8>>>10^w8<<15^w8<<13)+w10+w3)|0;t=(t+h+(e>>>6^e>>>11^e>>>25^e<<26^e<<21^e<<7)+(g^e&(f^g))+0xc24b8b70)|0;h=g;g=f;f=e;e=(d+t)|0;d=c;c=b;b=a;a=(t+((b&c)^(d&(b^c)))+(b>>>2^b>>>13^b>>>22^b<<30^b<<19^b<<10))|0;w11=t=((w12>>>7^w12>>>18^w12>>>3^w12<<25^w12<<14)+(w9>>>17^w9>>>19^w9>>>10^w9<<15^w9<<13)+w11+w4)|0;t=(t+h+(e>>>6^e>>>11^e>>>25^e<<26^e<<21^e<<7)+(g^e&(f^g))+0xc76c51a3)|0;h=g;g=f;f=e;e=(d+t)|0;d=c;c=b;b=a;a=(t+((b&c)^(d&(b^c)))+(b>>>2^b>>>13^b>>>22^b<<30^b<<19^b<<10))|0;w12=t=((w13>>>7^w13>>>18^w13>>>3^w13<<25^w13<<14)+(w10>>>17^w10>>>19^w10>>>10^w10<<15^w10<<13)+w12+w5)|0;t=(t+h+(e>>>6^e>>>11^e>>>25^e<<26^e<<21^e<<7)+(g^e&(f^g))+0xd192e819)|0;h=g;g=f;f=e;e=(d+t)|0;d=c;c=b;b=a;a=(t+((b&c)^(d&(b^c)))+(b>>>2^b>>>13^b>>>22^b<<30^b<<19^b<<10))|0;w13=t=((w14>>>7^w14>>>18^w14>>>3^w14<<25^w14<<14)+(w11>>>17^w11>>>19^w11>>>10^w11<<15^w11<<13)+w13+w6)|0;t=(t+h+(e>>>6^e>>>11^e>>>25^e<<26^e<<21^e<<7)+(g^e&(f^g))+0xd6990624)|0;h=g;g=f;f=e;e=(d+t)|0;d=c;c=b;b=a;a=(t+((b&c)^(d&(b^c)))+(b>>>2^b>>>13^b>>>22^b<<30^b<<19^b<<10))|0;w14=t=((w15>>>7^w15>>>18^w15>>>3^w15<<25^w15<<14)+(w12>>>17^w12>>>19^w12>>>10^w12<<15^w12<<13)+w14+w7)|0;t=(t+h+(e>>>6^e>>>11^e>>>25^e<<26^e<<21^e<<7)+(g^e&(f^g))+0xf40e3585)|0;h=g;g=f;f=e;e=(d+t)|0;d=c;c=b;b=a;a=(t+((b&c)^(d&(b^c)))+(b>>>2^b>>>13^b>>>22^b<<30^b<<19^b<<10))|0;w15=t=((w0>>>7^w0>>>18^w0>>>3^w0<<25^w0<<14)+(w13>>>17^w13>>>19^w13>>>10^w13<<15^w13<<13)+w15+w8)|0;t=(t+h+(e>>>6^e>>>11^e>>>25^e<<26^e<<21^e<<7)+(g^e&(f^g))+0x106aa070)|0;h=g;g=f;f=e;e=(d+t)|0;d=c;c=b;b=a;a=(t+((b&c)^(d&(b^c)))+(b>>>2^b>>>13^b>>>22^b<<30^b<<19^b<<10))|0;w0=t=((w1>>>7^w1>>>18^w1>>>3^w1<<25^w1<<14)+(w14>>>17^w14>>>19^w14>>>10^w14<<15^w14<<13)+w0+w9)|0;t=(t+h+(e>>>6^e>>>11^e>>>25^e<<26^e<<21^e<<7)+(g^e&(f^g))+0x19a4c116)|0;h=g;g=f;f=e;e=(d+t)|0;d=c;c=b;b=a;a=(t+((b&c)^(d&(b^c)))+(b>>>2^b>>>13^b>>>22^b<<30^b<<19^b<<10))|0;w1=t=((w2>>>7^w2>>>18^w2>>>3^w2<<25^w2<<14)+(w15>>>17^w15>>>19^w15>>>10^w15<<15^w15<<13)+w1+w10)|0;t=(t+h+(e>>>6^e>>>11^e>>>25^e<<26^e<<21^e<<7)+(g^e&(f^g))+0x1e376c08)|0;h=g;g=f;f=e;e=(d+t)|0;d=c;c=b;b=a;a=(t+((b&c)^(d&(b^c)))+(b>>>2^b>>>13^b>>>22^b<<30^b<<19^b<<10))|0;w2=t=((w3>>>7^w3>>>18^w3>>>3^w3<<25^w3<<14)+(w0>>>17^w0>>>19^w0>>>10^w0<<15^w0<<13)+w2+w11)|0;t=(t+h+(e>>>6^e>>>11^e>>>25^e<<26^e<<21^e<<7)+(g^e&(f^g))+0x2748774c)|0;h=g;g=f;f=e;e=(d+t)|0;d=c;c=b;b=a;a=(t+((b&c)^(d&(b^c)))+(b>>>2^b>>>13^b>>>22^b<<30^b<<19^b<<10))|0;w3=t=((w4>>>7^w4>>>18^w4>>>3^w4<<25^w4<<14)+(w1>>>17^w1>>>19^w1>>>10^w1<<15^w1<<13)+w3+w12)|0;t=(t+h+(e>>>6^e>>>11^e>>>25^e<<26^e<<21^e<<7)+(g^e&(f^g))+0x34b0bcb5)|0;h=g;g=f;f=e;e=(d+t)|0;d=c;c=b;b=a;a=(t+((b&c)^(d&(b^c)))+(b>>>2^b>>>13^b>>>22^b<<30^b<<19^b<<10))|0;w4=t=((w5>>>7^w5>>>18^w5>>>3^w5<<25^w5<<14)+(w2>>>17^w2>>>19^w2>>>10^w2<<15^w2<<13)+w4+w13)|0;t=(t+h+(e>>>6^e>>>11^e>>>25^e<<26^e<<21^e<<7)+(g^e&(f^g))+0x391c0cb3)|0;h=g;g=f;f=e;e=(d+t)|0;d=c;c=b;b=a;a=(t+((b&c)^(d&(b^c)))+(b>>>2^b>>>13^b>>>22^b<<30^b<<19^b<<10))|0;w5=t=((w6>>>7^w6>>>18^w6>>>3^w6<<25^w6<<14)+(w3>>>17^w3>>>19^w3>>>10^w3<<15^w3<<13)+w5+w14)|0;t=(t+h+(e>>>6^e>>>11^e>>>25^e<<26^e<<21^e<<7)+(g^e&(f^g))+0x4ed8aa4a)|0;h=g;g=f;f=e;e=(d+t)|0;d=c;c=b;b=a;a=(t+((b&c)^(d&(b^c)))+(b>>>2^b>>>13^b>>>22^b<<30^b<<19^b<<10))|0;w6=t=((w7>>>7^w7>>>18^w7>>>3^w7<<25^w7<<14)+(w4>>>17^w4>>>19^w4>>>10^w4<<15^w4<<13)+w6+w15)|0;t=(t+h+(e>>>6^e>>>11^e>>>25^e<<26^e<<21^e<<7)+(g^e&(f^g))+0x5b9cca4f)|0;h=g;g=f;f=e;e=(d+t)|0;d=c;c=b;b=a;a=(t+((b&c)^(d&(b^c)))+(b>>>2^b>>>13^b>>>22^b<<30^b<<19^b<<10))|0;w7=t=((w8>>>7^w8>>>18^w8>>>3^w8<<25^w8<<14)+(w5>>>17^w5>>>19^w5>>>10^w5<<15^w5<<13)+w7+w0)|0;t=(t+h+(e>>>6^e>>>11^e>>>25^e<<26^e<<21^e<<7)+(g^e&(f^g))+0x682e6ff3)|0;h=g;g=f;f=e;e=(d+t)|0;d=c;c=b;b=a;a=(t+((b&c)^(d&(b^c)))+(b>>>2^b>>>13^b>>>22^b<<30^b<<19^b<<10))|0;w8=t=((w9>>>7^w9>>>18^w9>>>3^w9<<25^w9<<14)+(w6>>>17^w6>>>19^w6>>>10^w6<<15^w6<<13)+w8+w1)|0;t=(t+h+(e>>>6^e>>>11^e>>>25^e<<26^e<<21^e<<7)+(g^e&(f^g))+0x748f82ee)|0;h=g;g=f;f=e;e=(d+t)|0;d=c;c=b;b=a;a=(t+((b&c)^(d&(b^c)))+(b>>>2^b>>>13^b>>>22^b<<30^b<<19^b<<10))|0;w9=t=((w10>>>7^w10>>>18^w10>>>3^w10<<25^w10<<14)+(w7>>>17^w7>>>19^w7>>>10^w7<<15^w7<<13)+w9+w2)|0;t=(t+h+(e>>>6^e>>>11^e>>>25^e<<26^e<<21^e<<7)+(g^e&(f^g))+0x78a5636f)|0;h=g;g=f;f=e;e=(d+t)|0;d=c;c=b;b=a;a=(t+((b&c)^(d&(b^c)))+(b>>>2^b>>>13^b>>>22^b<<30^b<<19^b<<10))|0;w10=t=((w11>>>7^w11>>>18^w11>>>3^w11<<25^w11<<14)+(w8>>>17^w8>>>19^w8>>>10^w8<<15^w8<<13)+w10+w3)|0;t=(t+h+(e>>>6^e>>>11^e>>>25^e<<26^e<<21^e<<7)+(g^e&(f^g))+0x84c87814)|0;h=g;g=f;f=e;e=(d+t)|0;d=c;c=b;b=a;a=(t+((b&c)^(d&(b^c)))+(b>>>2^b>>>13^b>>>22^b<<30^b<<19^b<<10))|0;w11=t=((w12>>>7^w12>>>18^w12>>>3^w12<<25^w12<<14)+(w9>>>17^w9>>>19^w9>>>10^w9<<15^w9<<13)+w11+w4)|0;t=(t+h+(e>>>6^e>>>11^e>>>25^e<<26^e<<21^e<<7)+(g^e&(f^g))+0x8cc70208)|0;h=g;g=f;f=e;e=(d+t)|0;d=c;c=b;b=a;a=(t+((b&c)^(d&(b^c)))+(b>>>2^b>>>13^b>>>22^b<<30^b<<19^b<<10))|0;w12=t=((w13>>>7^w13>>>18^w13>>>3^w13<<25^w13<<14)+(w10>>>17^w10>>>19^w10>>>10^w10<<15^w10<<13)+w12+w5)|0;t=(t+h+(e>>>6^e>>>11^e>>>25^e<<26^e<<21^e<<7)+(g^e&(f^g))+0x90befffa)|0;h=g;g=f;f=e;e=(d+t)|0;d=c;c=b;b=a;a=(t+((b&c)^(d&(b^c)))+(b>>>2^b>>>13^b>>>22^b<<30^b<<19^b<<10))|0;w13=t=((w14>>>7^w14>>>18^w14>>>3^w14<<25^w14<<14)+(w11>>>17^w11>>>19^w11>>>10^w11<<15^w11<<13)+w13+w6)|0;t=(t+h+(e>>>6^e>>>11^e>>>25^e<<26^e<<21^e<<7)+(g^e&(f^g))+0xa4506ceb)|0;h=g;g=f;f=e;e=(d+t)|0;d=c;c=b;b=a;a=(t+((b&c)^(d&(b^c)))+(b>>>2^b>>>13^b>>>22^b<<30^b<<19^b<<10))|0;w14=t=((w15>>>7^w15>>>18^w15>>>3^w15<<25^w15<<14)+(w12>>>17^w12>>>19^w12>>>10^w12<<15^w12<<13)+w14+w7)|0;t=(t+h+(e>>>6^e>>>11^e>>>25^e<<26^e<<21^e<<7)+(g^e&(f^g))+0xbef9a3f7)|0;h=g;g=f;f=e;e=(d+t)|0;d=c;c=b;b=a;a=(t+((b&c)^(d&(b^c)))+(b>>>2^b>>>13^b>>>22^b<<30^b<<19^b<<10))|0;w15=t=((w0>>>7^w0>>>18^w0>>>3^w0<<25^w0<<14)+(w13>>>17^w13>>>19^w13>>>10^w13<<15^w13<<13)+w15+w8)|0;t=(t+h+(e>>>6^e>>>11^e>>>25^e<<26^e<<21^e<<7)+(g^e&(f^g))+0xc67178f2)|0;h=g;g=f;f=e;e=(d+t)|0;d=c;c=b;b=a;a=(t+((b&c)^(d&(b^c)))+(b>>>2^b>>>13^b>>>22^b<<30^b<<19^b<<10))|0;H0=(H0+a)|0;H1=(H1+b)|0;H2=(H2+c)|0;H3=(H3+d)|0;H4=(H4+e)|0;H5=(H5+f)|0;H6=(H6+g)|0;H7=(H7+h)|0}function _core_heap(offset){offset=offset|0;_core(HEAP[offset|0]<<24|HEAP[offset|1]<<16|HEAP[offset|2]<<8|HEAP[offset|3],HEAP[offset|4]<<24|HEAP[offset|5]<<16|HEAP[offset|6]<<8|HEAP[offset|7],HEAP[offset|8]<<24|HEAP[offset|9]<<16|HEAP[offset|10]<<8|HEAP[offset|11],HEAP[offset|12]<<24|HEAP[offset|13]<<16|HEAP[offset|14]<<8|HEAP[offset|15],HEAP[offset|16]<<24|HEAP[offset|17]<<16|HEAP[offset|18]<<8|HEAP[offset|19],HEAP[offset|20]<<24|HEAP[offset|21]<<16|HEAP[offset|22]<<8|HEAP[offset|23],HEAP[offset|24]<<24|HEAP[offset|25]<<16|HEAP[offset|26]<<8|HEAP[offset|27],HEAP[offset|28]<<24|HEAP[offset|29]<<16|HEAP[offset|30]<<8|HEAP[offset|31],HEAP[offset|32]<<24|HEAP[offset|33]<<16|HEAP[offset|34]<<8|HEAP[offset|35],HEAP[offset|36]<<24|HEAP[offset|37]<<16|HEAP[offset|38]<<8|HEAP[offset|39],HEAP[offset|40]<<24|HEAP[offset|41]<<16|HEAP[offset|42]<<8|HEAP[offset|43],HEAP[offset|44]<<24|HEAP[offset|45]<<16|HEAP[offset|46]<<8|HEAP[offset|47],HEAP[offset|48]<<24|HEAP[offset|49]<<16|HEAP[offset|50]<<8|HEAP[offset|51],HEAP[offset|52]<<24|HEAP[offset|53]<<16|HEAP[offset|54]<<8|HEAP[offset|55],HEAP[offset|56]<<24|HEAP[offset|57]<<16|HEAP[offset|58]<<8|HEAP[offset|59],HEAP[offset|60]<<24|HEAP[offset|61]<<16|HEAP[offset|62]<<8|HEAP[offset|63])}function _state_to_heap(output){output=output|0;HEAP[output|0]=H0>>>24;HEAP[output|1]=H0>>>16&255;HEAP[output|2]=H0>>>8&255;HEAP[output|3]=H0&255;HEAP[output|4]=H1>>>24;HEAP[output|5]=H1>>>16&255;HEAP[output|6]=H1>>>8&255;HEAP[output|7]=H1&255;HEAP[output|8]=H2>>>24;HEAP[output|9]=H2>>>16&255;HEAP[output|10]=H2>>>8&255;HEAP[output|11]=H2&255;HEAP[output|12]=H3>>>24;HEAP[output|13]=H3>>>16&255;HEAP[output|14]=H3>>>8&255;HEAP[output|15]=H3&255;HEAP[output|16]=H4>>>24;HEAP[output|17]=H4>>>16&255;HEAP[output|18]=H4>>>8&255;HEAP[output|19]=H4&255;HEAP[output|20]=H5>>>24;HEAP[output|21]=H5>>>16&255;HEAP[output|22]=H5>>>8&255;HEAP[output|23]=H5&255;HEAP[output|24]=H6>>>24;HEAP[output|25]=H6>>>16&255;HEAP[output|26]=H6>>>8&255;HEAP[output|27]=H6&255;HEAP[output|28]=H7>>>24;HEAP[output|29]=H7>>>16&255;HEAP[output|30]=H7>>>8&255;HEAP[output|31]=H7&255}function reset(){H0=0x6a09e667;H1=0xbb67ae85;H2=0x3c6ef372;H3=0xa54ff53a;H4=0x510e527f;H5=0x9b05688c;H6=0x1f83d9ab;H7=0x5be0cd19;TOTAL0=TOTAL1=0}function init(h0,h1,h2,h3,h4,h5,h6,h7,total0,total1){h0=h0|0;h1=h1|0;h2=h2|0;h3=h3|0;h4=h4|0;h5=h5|0;h6=h6|0;h7=h7|0;total0=total0|0;total1=total1|0;H0=h0;H1=h1;H2=h2;H3=h3;H4=h4;H5=h5;H6=h6;H7=h7;TOTAL0=total0;TOTAL1=total1}function process(offset,length){offset=offset|0;length=length|0;var hashed=0;if(offset&63)return-1;while((length|0)>=64){_core_heap(offset);offset=(offset+64)|0;length=(length-64)|0;hashed=(hashed+64)|0}TOTAL0=(TOTAL0+hashed)|0;if(TOTAL0>>>0<hashed>>>0)TOTAL1=(TOTAL1+1)|0;return hashed|0}function finish(offset,length,output){offset=offset|0;length=length|0;output=output|0;var hashed=0,i=0;if(offset&63)return-1;if(~output)if(output&31)return-1;if((length|0)>=64){hashed=process(offset,length)|0;if((hashed|0)==-1)return-1;offset=(offset+hashed)|0;length=(length-hashed)|0}hashed=(hashed+length)|0;TOTAL0=(TOTAL0+length)|0;if(TOTAL0>>>0<length>>>0)TOTAL1=(TOTAL1+1)|0;HEAP[offset|length]=0x80;if((length|0)>=56){for(i=(length+1)|0;(i|0)<64;i=(i+1)|0)HEAP[offset|i]=0x00;_core_heap(offset);length=0;HEAP[offset|0]=0}for(i=(length+1)|0;(i|0)<59;i=(i+1)|0)HEAP[offset|i]=0;HEAP[offset|56]=TOTAL1>>>21&255;HEAP[offset|57]=TOTAL1>>>13&255;HEAP[offset|58]=TOTAL1>>>5&255;HEAP[offset|59]=TOTAL1<<3&255|TOTAL0>>>29;HEAP[offset|60]=TOTAL0>>>21&255;HEAP[offset|61]=TOTAL0>>>13&255;HEAP[offset|62]=TOTAL0>>>5&255;HEAP[offset|63]=TOTAL0<<3&255;_core_heap(offset);if(~output)_state_to_heap(output);return hashed|0}function hmac_reset(){H0=I0;H1=I1;H2=I2;H3=I3;H4=I4;H5=I5;H6=I6;H7=I7;TOTAL0=64;TOTAL1=0}function _hmac_opad(){H0=O0;H1=O1;H2=O2;H3=O3;H4=O4;H5=O5;H6=O6;H7=O7;TOTAL0=64;TOTAL1=0}function hmac_init(p0,p1,p2,p3,p4,p5,p6,p7,p8,p9,p10,p11,p12,p13,p14,p15){p0=p0|0;p1=p1|0;p2=p2|0;p3=p3|0;p4=p4|0;p5=p5|0;p6=p6|0;p7=p7|0;p8=p8|0;p9=p9|0;p10=p10|0;p11=p11|0;p12=p12|0;p13=p13|0;p14=p14|0;p15=p15|0;reset();_core(p0^0x5c5c5c5c,p1^0x5c5c5c5c,p2^0x5c5c5c5c,p3^0x5c5c5c5c,p4^0x5c5c5c5c,p5^0x5c5c5c5c,p6^0x5c5c5c5c,p7^0x5c5c5c5c,p8^0x5c5c5c5c,p9^0x5c5c5c5c,p10^0x5c5c5c5c,p11^0x5c5c5c5c,p12^0x5c5c5c5c,p13^0x5c5c5c5c,p14^0x5c5c5c5c,p15^0x5c5c5c5c);O0=H0;O1=H1;O2=H2;O3=H3;O4=H4;O5=H5;O6=H6;O7=H7;reset();_core(p0^0x36363636,p1^0x36363636,p2^0x36363636,p3^0x36363636,p4^0x36363636,p5^0x36363636,p6^0x36363636,p7^0x36363636,p8^0x36363636,p9^0x36363636,p10^0x36363636,p11^0x36363636,p12^0x36363636,p13^0x36363636,p14^0x36363636,p15^0x36363636);I0=H0;I1=H1;I2=H2;I3=H3;I4=H4;I5=H5;I6=H6;I7=H7;TOTAL0=64;TOTAL1=0}function hmac_finish(offset,length,output){offset=offset|0;length=length|0;output=output|0;var t0=0,t1=0,t2=0,t3=0,t4=0,t5=0,t6=0,t7=0,hashed=0;if(offset&63)return-1;if(~output)if(output&31)return-1;hashed=finish(offset,length,-1)|0;t0=H0,t1=H1,t2=H2,t3=H3,t4=H4,t5=H5,t6=H6,t7=H7;_hmac_opad();_core(t0,t1,t2,t3,t4,t5,t6,t7,0x80000000,0,0,0,0,0,0,768);if(~output)_state_to_heap(output);return hashed|0}function pbkdf2_generate_block(offset,length,block,count,output){offset=offset|0;length=length|0;block=block|0;count=count|0;output=output|0;var h0=0,h1=0,h2=0,h3=0,h4=0,h5=0,h6=0,h7=0,t0=0,t1=0,t2=0,t3=0,t4=0,t5=0,t6=0,t7=0;if(offset&63)return-1;if(~output)if(output&31)return-1;HEAP[(offset+length)|0]=block>>>24;HEAP[(offset+length+1)|0]=block>>>16&255;HEAP[(offset+length+2)|0]=block>>>8&255;HEAP[(offset+length+3)|0]=block&255;hmac_finish(offset,(length+4)|0,-1)|0;h0=t0=H0,h1=t1=H1,h2=t2=H2,h3=t3=H3,h4=t4=H4,h5=t5=H5,h6=t6=H6,h7=t7=H7;count=(count-1)|0;while((count|0)>0){hmac_reset();_core(t0,t1,t2,t3,t4,t5,t6,t7,0x80000000,0,0,0,0,0,0,768);t0=H0,t1=H1,t2=H2,t3=H3,t4=H4,t5=H5,t6=H6,t7=H7;_hmac_opad();_core(t0,t1,t2,t3,t4,t5,t6,t7,0x80000000,0,0,0,0,0,0,768);t0=H0,t1=H1,t2=H2,t3=H3,t4=H4,t5=H5,t6=H6,t7=H7;h0=h0^H0;h1=h1^H1;h2=h2^H2;h3=h3^H3;h4=h4^H4;h5=h5^H5;h6=h6^H6;h7=h7^H7;count=(count-1)|0}H0=h0;H1=h1;H2=h2;H3=h3;H4=h4;H5=h5;H6=h6;H7=h7;if(~output)_state_to_heap(output);return 0}return{reset:reset,init:init,process:process,finish:finish,hmac_reset:hmac_reset,hmac_init:hmac_init,hmac_finish:hmac_finish,pbkdf2_generate_block:pbkdf2_generate_block}}var _sha256_block_size=64,_sha256_hash_size=32;function sha256_constructor(options){options=options||{};this.heap=_heap_init(Uint8Array,options);this.asm=options.asm||sha256_asm(global,null,this.heap.buffer);this.BLOCK_SIZE=_sha256_block_size;this.HASH_SIZE=_sha256_hash_size;this.reset()}sha256_constructor.BLOCK_SIZE=_sha256_block_size;sha256_constructor.HASH_SIZE=_sha256_hash_size;var sha256_prototype=sha256_constructor.prototype;sha256_prototype.reset=hash_reset;sha256_prototype.process=hash_process;sha256_prototype.finish=hash_finish;var sha256_instance=null;function get_sha256_instance(){if(sha256_instance===null)sha256_instance=new sha256_constructor({heapSize:0x100000});return sha256_instance}function sha256_bytes(data){if(data===undefined)throw new SyntaxError("data required");return get_sha256_instance().reset().process(data).finish().result}function sha256_hex(data){var result=sha256_bytes(data);return bytes_to_hex(result)}function sha256_base64(data){var result=sha256_bytes(data);return bytes_to_base64(result)}sha256_constructor.bytes=sha256_bytes;sha256_constructor.hex=sha256_hex;sha256_constructor.base64=sha256_base64;exports.SHA256=sha256_constructor;global.asmCryptoSha256=exports}({},function(){return this}());';

function evalscript(text)
{
    mCreateElement('script', {type: 'text/javascript'}, 'head').text = text;
}

function evalscript_url(jarray)
{
    var url = mObjectURL(jarray, 'text/javascript');
    mCreateElement('script', {type: 'text/javascript'}, 'head').src = url;
    return url;
}

function mCreateElement(aNode, aAttrs, aChildNodes, aTarget)
{
    aNode = document.createElement(aNode);
    if (!aNode) {
        return null;
    }

    if (aAttrs) {
        for (var attr in aAttrs) {
            aNode.setAttribute( attr, '' + aAttrs[attr]);
        }
    }

    if (!Array.isArray(aChildNodes)) {
        aTarget = aChildNodes;
        aChildNodes = null;
    }

    if (aChildNodes) {
        for (var cn in aChildNodes) {
            if (aChildNodes[cn]) {
                aNode.appendChild(aChildNodes[cn]);
            }
        }
    }

    if (aTarget) {
        if (typeof aTarget === 'string') {
            aTarget = document[aTarget] || document.getElementsByTagName(aTarget)[0];
        }
        if (aTarget) {
            aTarget.appendChild(aNode);
        }
        else if (d) {
            console.error('Invalid target', aNode, aAttrs, aTarget);
        }
    }

    return aNode;
}

function mObjectURL(data, type)
{
    var blob;
    try {
        blob = new Blob( data, { type: type });
    } catch(e) {
        if (d) console.error(e);
        if (!window.BlobBuilder) {
            window.BlobBuilder = window.WebKitBlobBuilder || window.MozBlobBuilder || window.MSBlobBuilder;
        }
        if (window.BlobBuilder) {
            var bb = new BlobBuilder();
            bb.append(data.join("\n"));
            blob = bb.getBlob(type);
        }
    }
    return blob && URL.createObjectURL(blob);
}

Object.defineProperty(this, 'mBroadcaster', {
    writable: false,
    value: {
    _topics : {},

    addListener: function mBroadcaster_addListener(topic, options) {
        if (typeof options === 'function') {
            options = {
                callback : options
            };
        }
        if (options.hasOwnProperty('handleEvent')) {
            options = {
                scope: options,
                callback: options.handleEvent
            };
        }
        if (typeof options.callback !== 'function') {
            return false;
        }

        if (!this._topics.hasOwnProperty(topic)) {
            this._topics[topic] = {};
        }

        var id = Math.random().toString(26);
        this._topics[topic][id] = options;

        //if (d) console.log('Adding broadcast listener', topic, id, options);

        return id;
    },

    removeListener: function mBroadcaster_removeListenr(token, listener) {
        if (d) console.log('Removing broadcast listener', token);

        if (listener) {
            // Remove an EventListener interface.
            var found;
            for (var id in this._topics[token]) {
                if (this._topics[token].hasOwnProperty(id)
                    && this._topics[token][id].scope === listener) {

                    found = id;
                    break;
                }
            }

            token = found;
        }

        for (var topic in this._topics) {
            if (this._topics[topic][token]) {
                delete this._topics[topic][token];
                if (!Object.keys(this._topics[topic]).length) {
                    delete this._topics[topic];
                }
                return true;
            }
        }
        return false;
    },

    sendMessage: function mBroadcaster_sendMessage(topic) {
        if (this._topics.hasOwnProperty(topic)) {
            var idr  = [];
            var args = toArray.apply(null, arguments);
            args.shift();

            if (!args.length) {
                args = [{type: topic}];
            }

            // if (d) console.log('Broadcasting ' + topic, args);

            for (var id in this._topics[topic]) {
                var ev = this._topics[topic][id], rc;
                try {
                    rc = ev.callback.apply(ev.scope, args);
                } catch (ex) {
                    if (d) console.error(ex);
                }
                if (ev.once || rc === 0xDEAD)
                    idr.push(id);
            }
            if (idr.length) {
                idr.forEach(function(id) {
                    this.removeListener(id);
                }.bind(this));
            }

            return true;
        }

        return false;
    },

    once: function mBroadcaster_once(topic, callback) {
        this.addListener(topic, {
            once : true,
            callback : callback
        });
    },

    crossTab: {
        eTag: '$CTE$!_',

        initialize: function crossTab_init(cb) {
            var setup = function(ev) {
                var msg = String(ev && ev.key).substr(this.eTag.length);
                if (d) console.log('crossTab setup-event', msg, ev);
                if (cb && (!ev || msg === 'pong')) {
                    this.unlisten(setup);
                    if (msg !== 'pong') {
                        this.setMaster();
                    } else {
                        delete localStorage[ev.key];
                    }
                    this.listen();
                    if (d) {
                        console.log('CROSSTAB COMMUNICATION INITIALIZED AS '
                            + (this.master ? 'MASTER':'SLAVE'));

                        console.debug(String(ua));
                        console.debug(browserdetails(ua).prod + u_handle);
                    }
                    cb(this.master);
                    cb = null;
                }
            }.bind(this);

            if (this.handle) {
                this.eTag = this.eTag.split(this.handle).shift();
            }
            this.slaves = [];
            this.handle = u_handle;
            this.eTag += u_handle + '!';

            this.ctID = ~~(Math.random() * Date.now());
            this.listen(setup);
            this.notify('ping');

            // if multiple tabs are reloaded/opened at the same time
            // they would both see .ctInstances as === 0, so we need to increase this
            // as earlier as possible, e.g. now.
            localStorage.ctInstances = (parseInt(localStorage.ctInstances) || 0) + 1;

            setTimeout(function() {
                setup();
            }, parseInt(localStorage.ctInstances) === 1 ? 0 : 2000);
        },

        listen: function crossTab_listen(aListener) {
            if (window.addEventListener) {
                window.addEventListener('storage', aListener || this, false);
            }
            else if (window.attachEvent) {
                if (!aListener) {
                    aListener = this.__msie_listener = this.handleEvent.bind(this);
                }
                window.attachEvent('onstorage', aListener);
            }
        },

        unlisten: function crossTab_unlisten(aListener) {
            if (window.addEventListener) {
                window.removeEventListener('storage', aListener || this, false);
            }
            else if (window.attachEvent) {
                if (!aListener) {
                    aListener = this.__msie_listener;
                    delete this.__msie_listener;
                }
                window.detachEvent('onstorage', aListener);
            }
        },

        leave: function crossTab_leave() {
            if (this.ctID) {
                var wasMaster = this.master;
                if (wasMaster) {
                    var current = parseInt(localStorage.ctInstances);
                    if (current > 1) {
                        // only decrease ctInstnaces if its > 1, so that we would never
                        // get into a case when ctInstances is < 0
                        localStorage.ctInstances--;
                    }
                    else {
                        localStorage.ctInstances = 0;
                    }
                    localStorage['mCrossTabRef_' + u_handle] = this.master;
                    delete this.master;
                } else if (d) {
                    console.log('crossTab leaving');
                }

                this.unlisten();
                this.notify('leaving', {
                    wasMaster: wasMaster || -1,
                    newMaster: this.slaves[0]
                });

                mBroadcaster.sendMessage('crossTab:leave', wasMaster);
                this.ctID = 0;
            }
        },

        notify: function crossTab_notify(msg, data) {
            data = { origin: this.ctID, data: data, sid: Math.random()};
            localStorage.setItem(this.eTag + msg, JSON.stringify(data));
            if (d) console.log('crossTab Notifying', this.eTag + msg, localStorage[this.eTag + msg]);
        },

        setMaster: function crossTab_setMaster() {
            this.master = (Math.random() * Date.now()).toString(36);

            localStorage.ctInstances = (this.slaves.length + 1);
            mBroadcaster.sendMessage('crossTab:master', this.master);

            // (function liveLoop(tag) {
            // if (tag === mBroadcaster.crossTab.master) {
            // localStorage['mCrossTabRef_' + u_handle] = Date.now();
            // setTimeout(liveLoop, 6e3, tag);
            // }
            // })(this.master);
        },

        clear: function crossTab_clear() {
            Object.keys(localStorage).forEach(function(key) {
                if (key.substr(0,this.eTag.length) === this.eTag) {
                    if (d) console.log('crossTab Removing ' + key);
                    delete localStorage[key];
                }
            }.bind(this));
        },

        handleEvent: function crossTab_handleEvent(ev) {
            if (d > 1) console.log('crossTab ' + ev.type + '-event', ev.key, ev.newValue, ev);

            if (String(ev.key).indexOf(this.eTag) !== 0) {
                return;
            }
            var msg = ev.key.substr(this.eTag.length),
                strg = JSON.parse(ev.newValue ||'""');

            if (!strg || strg.origin === this.ctID) {
                if (d) console.log('Ignoring crossTab event', msg, strg);
                return;
            }

            switch (msg) {
                case 'ping':
                    this.slaves.push(strg.origin);
                    if (this.master) {
                        localStorage.ctInstances = (this.slaves.length + 1);
                    }

                    this.notify('pong');
                    break;
                case 'leaving':
                    var idx = this.slaves.indexOf(strg.origin);
                    if (idx !== -1) {
                        this.slaves.splice(idx, 1);
                        if (this.master) {
                            localStorage.ctInstances = (this.slaves.length + 1);
                        }
                    }

                    if (localStorage['mCrossTabRef_' + u_handle] === strg.data.wasMaster) {
                        if (strg.data.newMaster === this.ctID) {
                            if (d) {
                                console.log('Taking crossTab-master ownership');
                            }
                            delete localStorage['mCrossTabRef_' + u_handle];
                            this.setMaster();
                            //if (u_handle && window.indexedDB) {
                            //    mDBstart(true);
                            //}
                            if (Object(window.fmdb).crashed === 'slave') {
                                fmdb.crashed = 0;
                            }
                        }
                    }
                default:
                    mBroadcaster.sendMessage('crossTab:' + msg, strg);

                    break;
            }

            delete localStorage[ev.key];
        }
    }
}});

if (!is_karma) {
    Object.freeze(mBroadcaster);
}


var sh = [];

/**
 * Check that the hexadecimal hash of the file from the worker thread matches the correct one created at deployment time
 * @param {String} hashFromWorker A hexadecimal string
 * @param {String} fileName The file name with the SHA-256 hash appended at the end
 * @returns {Boolean}
 */
function compareHashes(hashFromWorker, fileName) {

    // Retrieve the SHA-256 hash that was appended to the file name
    var startOfHash = fileName.lastIndexOf('_') + 1;
    var endOfHash = fileName.lastIndexOf('.');
    var hashFromDeployment = fileName.substring(startOfHash, endOfHash);

    if (hashFromWorker === hashFromDeployment) {
        //console.log('Hash match on file: ' + fileName + '. Hash from worker thread: ' + hashFromWorker + ' Hash from deployment script: ' + hashFromDeployment);
        return true;
    }
    else {
        console.error('Hash mismatch on file: ' + fileName + '. Hash from worker thread: ' + hashFromWorker + ' Hash from deployment script: ' + hashFromDeployment);
        return false;
    }
}

function init_storage ( storage ) {
    var v = storage.v || 0,
        d = storage.d,
        dd = storage.dd,
        sp = storage.staticpath;

    // Graceful storage version upgrade
    if ( v == 0 ) {
        // array of limbs -> mpi-encoded number
        function b2mpi (b) {
            var bs = 28, bm = (1 << bs) - 1, bn = 1, bc = 0, r = [0], rb = 1, rn = 0;
            var bits = b.length * bs;
            var n, rr='';

            for ( n = 0; n < bits; n++ ) {
                if ( b[bc] & bn ) r[rn] |= rb;
                if ( (rb <<= 1) > 255 ) rb = 1, r[++rn] = 0;
                if ( (bn <<= 1) > bm ) bn = 1, bc++;
            }

            while ( rn && r[rn] == 0 ) rn--;

            bn = 256;
            for ( bits = 8; bits > 0; bits-- ) if ( r[rn] & (bn >>= 1) ) break;
            bits += rn * 8;

            rr += String.fromCharCode(bits/256)+String.fromCharCode(bits%256);
            if ( bits ) for ( n = rn; n >= 0; n-- ) rr += String.fromCharCode(r[n]);
            return rr;
        }

        if ( storage.privk && storage.privk.substr(0, 1) == "[") { /* is json serialized array which need to be migrated */
            // Upgrade key format
            try {
                var privk = JSON.parse(storage.privk), str = '';
                for ( var i = 0; i < privk.length; i++ ) str += b2mpi( privk[i] );
                storage.privk = btoa(str).replace(/\+/g,'-').replace(/\//g,'_').replace(/=/g,'');
                v++;
            }
            catch ( e ) {
                console.error("Could not migrate storage - priv key could not be converted to the new format: ", e);
            }
        }
        else {
            v++;
        }

        storage.v = v;
    }
    // if ( v == 1 ) { ... }
    // if ( v == 2 ) { ... }
    // ... and so on

    // Or upgrade hard when graceful method isn't provided
    if ( v != storage_version ) {
        storage.clear();
        storage.v = storage_version;
        if ( d ) storage.d = d;
        if ( dd ) storage.dd = dd;
        if ( sp ) storage.staticpath = sp;
    }

    return storage;
}

if (typeof XDomainRequest !== 'undefined' && typeof ArrayBuffer === 'undefined') {
    window.getxhr = function _getxhr() {
        return new XDomainRequest();
    };
}
else {
    window.getxhr = function _getxhr() {
        return new XMLHttpRequest();
    };
}

function siteLoadError(error, filename) {
    var message = ['An error occurred while loading MEGA.'];

    if (location.host !== 'mega.nz') {
        message[0] += '..';
    }

    if (error === 1) {
        message.push('The file "' + filename + '" is corrupt.');
    }
    else if (error === 2) {
        message.push('The file "' + filename + '" could not be loaded.');
    }
    else {
        message.push('Filename: ' + filename + "\nException: " + error);
    }

    if (!is_extension) {
        message.push('Please try again later. We apologize for the inconvenience.');
    }
    message.push("If the problem persist, please try disabling all third-party browser "
                + "extensions and reload your browser. If that doesn't help, contact support@mega.nz");

    message.push('BrowserID: ' + (typeof mozBrowserID !== 'undefined' ? mozBrowserID : ua));

    contenterror = 1;
    alert(message.join("\n\n"));
}


if (m || (typeof localStorage !== 'undefined' && localStorage.mobile))
{
    var tag=document.createElement('meta');
    tag.name = "viewport";
    tag.content = "width=device-width, initial-scale=1, maximum-scale=1, user-scalable=0";
    document.getElementsByTagName('head')[0].appendChild(tag);
    var tag=document.createElement('meta');
    tag.name = "apple-mobile-web-app-capable";
    tag.content = "yes";
    document.getElementsByTagName('head')[0].appendChild(tag);
    var tag=document.createElement('meta');
    tag.name = "apple-mobile-web-app-status-bar-style";
    tag.content = "black";
    document.getElementsByTagName('head')[0].appendChild(tag);
    var tag=document.createElement('link');
    tag.rel = "apple-touch-icon-precomposed";
    tag.sizes = "144x144";
    tag.href = staticpath + "images/mobile/App_ipad_144x144.png";
    document.getElementsByTagName('head')[0].appendChild(tag);
    var tag=document.createElement('link');
    tag.rel = "apple-touch-icon-precomposed";
    tag.sizes = "114x114";
    tag.href = staticpath + "images/mobile/App_iphone_114x114.png";
    document.getElementsByTagName('head')[0].appendChild(tag);
    var tag=document.createElement('link');
    tag.rel = "apple-touch-icon-precomposed";
    tag.sizes = "72x72";
    tag.href = staticpath + "images/mobile/App_ipad_72X72.png";
    document.getElementsByTagName('head')[0].appendChild(tag);
    var tag=document.createElement('link');
    tag.rel = "apple-touch-icon-precomposed";
    tag.href = staticpath + "images/mobile/App_iphone_57X57.png"
    document.getElementsByTagName('head')[0].appendChild(tag);
    var tag=document.createElement('link');
    tag.rel = "shortcut icon";
    tag.type = "image/vnd.microsoft.icon";
    tag.href = "https://mega.nz/favicon.ico";
    document.getElementsByTagName('head')[0].appendChild(tag);
    m=true;
}

if (is_ios) {
    tmp = document.querySelector('meta[name="apple-itunes-app"]');
    if (tmp) {
        tmp.setAttribute('content',
            'app-id=706857885, app-argument=mega://#' + page);
    }

    // http://whatsmyuseragent.com/Devices/iPhone-User-Agent-Strings
    // http://www.enterpriseios.com/wiki/Complete_List_of_iOS_User_Agent_Strings
    tmp = ua.match(/(?:iphone|cpu) os (\d+)[\._](\d+)/);
    if (tmp) {
        var rev = tmp.pop();
        tmp = tmp.pop();

        console.log('Found iOS ' + tmp + '.' + rev);

        is_ios = parseInt(tmp);
        if (!is_ios) {
            // Huh?
            is_ios = true;
        }
    }
    tmp = undefined;

    if (m) {
        // Prevent Safari's copy&paste bug..
        window.onhashchange = function() {
            location.reload();
        };
    }
}

/**
 * Some legacy secureboot mobile code that has been refactored to keep just the blog working and also redirect to the
 * app if any confirm, cancel, verify, fm/ipc, newsignup, recover, account or backup links are clicked in the app
 * because the new mobile site is not designed for those yet. Confirm links initiated from the mobile web will continue
 * to be processed by the mobile web.
 */
if (m && ((!localStorage.signUpStartedInMobileWeb && page.substr(0, 7) === 'confirm') ||
    page.substr(0, 6) === 'cancel' || page.substr(0, 6) === 'verify' || page.substr(0, 6) === 'fm/ipc' ||
    page.substr(0, 9) === 'newsignup' || page.substr(0, 7) === 'recover' || page.substr(0, 7) === 'account' ||
    page.substr(0, 4) === 'blog' || page.substr(0, 6) === 'backup')) {

    var app;
    var mobileblog;
    var android;
    var intent;
    var ios9;
    var link = document.createElement('link');

    link.setAttribute('rel', 'stylesheet');
    link.type = 'text/css';
    link.href = staticpath + 'css/mobile-app-old.css';
    document.head.appendChild(link);

    // AMO: Markup should not be passed to `innerHTML` dynamically. -- This isnt reached for the extension, anyway
    // jscs:disable
<<<<<<< HEAD
    document.body.innerHTML = '<div class="bottom-page scroll-block"><div class="main-content-block">'
=======
    document.body.innerHTML = '<div class="main-scroll-block"><div class="main-content-block">'
>>>>>>> dc622469
                            + '<div class="free-green-tip"></div><div class="main-centered-bl">'
                            + '<div class="main-logo"></div><div class="main-head-txt" id="m_title"></div>'
                            + '<div class="main-head-txt" id="m_desc"></div><br /><br />'
                            + '<a href="" class="main-button" id="m_appbtn"></a><div class="main-social hidden">'
                            + '<a href="https://www.facebook.com/MEGAprivacy" class="main-social-icon facebook"></a>'
                            + '<a href="https://www.twitter.com/MEGAprivacy" class="main-social-icon twitter"></a>'
                            + '<div class="clear"></div></div></div> </div><div class="scrolling-content">'
                            + '<div class="mid-logo"></div><div class="mid-gray-block">MEGA provides free cloud '
                            + 'storage with convenient and powerful always-on privacy</div>'
                            + '<div class="scrolling-block-icon encription"></div><div class="scrolling-block-header">'
                            + 'End-to-end encryption</div><div class="scrolling-block-txt">Unlike other cloud storage '
                            + 'providers, your data is encrypted & decrypted during transfer by your client devices '
                            + 'only and never by us.</div><div class="scrolling-block-icon access"></div>'
                            + '<div class="scrolling-block-header">Secure Global Access</div>'
                            + '<div class="scrolling-block-txt">Your data is accessible any time, from any device, '
                            + 'anywhere. Only you control the keys to your files.</div>'
                            + '<div class="scrolling-block-icon colaboration"></div>'
                            + '<div class="scrolling-block-header">Secure Collaboration</div>'
                            + '<div class="scrolling-block-txt">Share folders with your contacts and see their '
                            + 'updates in real time. Online collaboration has never been more private and secure.'
                            + '</div><div class="bottom-menu full-version"><div class="copyright-txt">Mega Limited '
                            + new Date().getFullYear() + '</div><div class="language-block"></div><div class="clear">'
                            + '</div><iframe src="" width="1" height="1" frameborder="0" style="width:1px; '
                            + 'height:1px; border:none;" id="m_iframe"></iframe></div></div></div>';

    if (page.substr(0, 4) === 'blog') {
        mobileblog = 1;
    }
    if (ua.indexOf('windows phone') > -1) {
        app = 'zune://navigate/?phoneappID=1b70a4ef-8b9c-4058-adca-3b9ac8cc194a';
        document.body.className = 'wp full-mode supported';
    }
    else if (ua.indexOf('android') > -1) {
        app = 'https://play.google.com/store/apps/details?id=mega.privacy.android.app&referrer=meganzsb';
        document.body.className = 'android full-mode supported';
        android = 1;
        var ver = ua.match(/android (\d+)\.(\d+)/);
        if (ver) {
            var rev = ver.pop();
            ver = ver.pop();
            // Check for Android 2.3+
            if (ver > 2 || (ver === 2 && rev > 3)) {
                intent = 'intent://#' + page + '/#Intent;scheme=mega;package=mega.privacy.android.app;end';
            }
        }
        if (intent && !mobileblog) {
            document.location = intent;
        }
    }
    else if (ua.indexOf('bb10') > -1) {
        app = 'http://appworld.blackberry.com/webstore/content/46810890/';
        document.body.className = 'blackberry full-mode supported';
    }
    else if (is_ios) {
        app = 'https://itunes.apple.com/app/mega/id706857885';
        document.body.className = 'ios full-mode supported';
    }
    else {
        document.body.className = 'another-os full-mode unsupported';
    }
    document.getElementById('m_title').innerHTML = 'This link should be opened in the MEGA app.';

    if (app) {
        document.getElementById('m_appbtn').href = app;
        document.getElementById('m_desc').innerHTML = 'Otherwise, you can also open the link on a '
                                                    + 'desktop/laptop browser, or download the MEGA app.';
    }
    else {
        document.getElementById('m_desc').innerHTML = 'Otherwise you can also open the link on a '
                                                    + 'desktop/laptop browser.';
    }

    if (mobileblog) {
        document.body.innerHTML = '';
        mCreateElement('script', {type: 'text/javascript'}, 'head')
            .src = ((location.host === 'mega.nz') ? '/blog.js' : 'html/js/blog.js');
    }
    else {
        var prechar = '#';
        if (ua.indexOf('windows phone') > -1) {
            prechar = '';
        }
        if (ua.indexOf('chrome') > -1) {
            window.location = 'mega://' + prechar + page;
        }
        else if (is_ios > 8) {
            setTimeout(function() {
                var text = 'This link should be opened in the MEGA app. '
                         + 'Click OK if you already have the MEGA app installed';
                if (confirm(text)) {
                    document.location = 'mega://#' + page;
                }
            }, 1500);
        }
        else {
            document.getElementById('m_iframe').src = 'mega://' + prechar + page;
        }
        if (intent) {
            document.getElementById('m_title').innerHTML
                += '<br/><em>If you already have the app installed, <a href="' + intent + '">click here!</a></em>';
        }
    }
}
// jscs:enable
else if (page === 'android') {
    document.location = 'https://play.google.com/store/apps/details?id=mega.privacy.android.app'
                      + '&referrer=meganzmobileapps';
}
else if (!b_u) {
    d = window.d || 0;
    jj = window.jj || 0;
    var onBetaW = location.hostname === 'beta.mega.nz' || location.hostname.indexOf("developers.") === 0;
    var languages = {
        'en':['en','en-'], 'es':['es','es-'], 'fr':['fr','fr-'], 'de':['de','de-'], 'it':['it','it-'],
        'nl':['nl','nl-'], 'br':['pt-br','pt'], 'se':['sv'], 'fi':['fi'], 'pl':['pl'], 'cz':['cz','cs','cz-'],
        'sk':['sk','sk-'], 'sl':['sl','sl-'], 'hu':['hu','hu-'], 'jp':['ja'], 'cn':['zh','zh-cn'],
        'ct':['zh-hk','zh-sg','zh-tw'], 'kr':['ko'], 'ru':['ru','ru-mo'], 'ar':['ar','ar-'], 'he':['he'],
        'id':['id'], 'sg':[], 'tr':['tr','tr-'], 'ro':['ro','ro-'], 'uk':['||'], 'sr':['||'], 'th':['||'],
        'fa':['||'], 'bg':['bg'], 'tl':['en-ph'], 'vi':['vn', 'vi']
    };

    if (typeof console == "undefined") { this.console = { log: function() {}, error: function() {}}}
    if (d && !console.time) (function(c)
    {
        var timers = {};
        c.time = function(n) { timers[n] = new Date().getTime()};
        c.timeEnd = function(n) {
            if (timers[n]) {
                c.log(n + ': ' + (new Date().getTime() - timers[n]) + 'ms');
                delete timers[n];
            }
        };
    })(console);

    // Do not report exceptions if this build is older than 10 days
    var exTimeLeft = ((buildVersion.timestamp + (10 * 86400)) * 1000) > Date.now();

    if (!d && exTimeLeft && (location.host === 'mega.nz' || is_extension || onBetaW))
    {
        var __cdumps = [], __cd_t;
        window.onerror = function __MEGAExceptionHandler(msg, url, ln, cn, errobj)
        {
            function mTrim(s)
            {
                return String(s)
                    .replace(/resource:.+->\s/,'')
                    .replace(/blob:[^:\s]+/, '..')
                    .replace(/\.\.:\/\/[^:\s]+/, '..')
                    .replace('chrome://mega/content','..')
                    .replace(/file:.+extensions/,'..fx')
                    .replace(/(?: line \d+ > eval)+/g,' >.eval')
            }
            if (__cdumps.length > 3) return false;

            var dump = {
                l: ln,
                f: mTrim(url),
                m: mTrim(msg)
                    .replace(/'[a-z]+:\/+[^']+(?:'|$)/gi, function(url) {
                        url = url.substr(1);
                        if (url[url.length - 1] === "'") {
                            url = url.substr(0, url.length - 1);
                        }
                        var a = document.createElement('a');
                        a.href = url;
                        return "'" + (a.origin !== 'null' && a.origin
                            || (a.protocol + '//' + a.hostname)) + "...'";
                    })
                    .replace(/(Cannot read property )('[\w-]{8}')/, "$1'<h>?'")
                    .replace(/(Access to '\.\.).*(' from script denied)/, '$1$2')
                    .replace(/gfs\w+\.userstorage/, 'gfs...userstorage')
                    .replace(/^Uncaught\W*(?:exception\W*)?/i, ''),
            }, cc;
            var sbid = +(''+(document.querySelector('script[src*="secureboot"]')||{}).src).split('=').pop()|0;

            if (~dump.m.indexOf('[[:i]]')) {
                return false;
            }

            if ((mega.flags & window.MEGAFLAG_MDBOPEN)
                    && (dump.m === 'InvalidStateError'
                        || (dump.m === 'UnknownError'))) {
                // Prevent InvalidStateError exceptions from indexedDB.open
                // caused while using Private Browser Mode on Firefox.
                return false;
            }

            if (dump.m.indexOf('this.get(...).querySelectorAll') !== -1
                    || String(errobj && errobj.stack).indexOf('<anonymous>:1:18') !== -1
                    || dump.m.indexOf('TypeError: this.get is not a function') !== -1) {
                // ^ this seems a quirk on latest Chrome (~46+) or a bogus extension
                dump.l = 1;
                errobj = null;
                dump.m = 'TypeError: this.get(...).querySelectorAll is not a function';
            }

            if (~dump.m.indexOf("\n")) {
                var lns = dump.m.split(/\r?\n/).map(String.trim).filter(String);

                if (lns.length > 6) {
                    dump.m = [].concat(lns.slice(0,2), "[..!]", lns.slice(-2)).join(" ");
                }
            }
            dump.m = (is_mobile ? '[mobile] ' : '') + dump.m.replace(/\s+/g, ' ');

            if (!window.jsl_done && !window.u_checked) {
                // Alert the user if there was an uncaught exception while
                // loading the site, this should only happen on some fancy
                // browsers other than what we use during development, and
                // hopefully they'll report it back to us for troubleshoot
                if ((url || ln !== 1) && dump.m.indexOf('Error: Blocked') < 0) {
                    siteLoadError(dump.m, url + ':' + ln);
                }
                else {
                    console.error(dump.m, arguments);
                }
                return;
            }

            if (dump.m.indexOf('Permission denied to access property') > -1) {
                // Some Firefox extension is injecting some script(s)...
                console.warn('Your account is only as secure as your computer...');
                console.warn('Check your installed extensions and which one is injecting scripts on this page...');
                return false;
            }

            if (~dump.m.indexOf('took +10s'))
            {
                var lrc = +localStorage.ttfbReportCount || 0;
                if (lrc > 20)
                {
                    var eid = localStorage.ttfbReport;
                    localStorage.ttfbReport = sbid;
                    if (!eid || eid == sbid) return false;
                    lrc = 1;
                }
                localStorage.ttfbReportCount = lrc + 1;
            }

            if (errobj)
            {
                if (errobj.udata) dump.d = errobj.udata;
                if (errobj.stack)
                {
                    var omsg = String(msg).trim();
                    var re = RegExp(
                        omsg.substr(0, 70)
                        .replace(/^\w+:\s/, '')
                        .replace(/([^\w])/g, '\\$1')
                        + '[^\r\n]+'
                    );

                    dump.s = String(errobj.stack)
                        .replace(omsg, '').replace(re, '')
                        .split("\n").map(String.trim).filter(String)
                        .splice(0,15).map(mTrim).join("\n");

                    if (dump.s.indexOf('Unknown script code:') !== -1
                        || dump.s.indexOf('Function code:') !== -1
                        || dump.s.indexOf('(eval code:') !== -1
                        || dump.s.indexOf('(unknown source)') !== -1
                        || /<anonymous>:\d+:/.test(dump.s)) {

                        console.warn('Got uncaught exception from unknown resource,'
                            + ' your MEGA account might be compromised.');
                        console.error(msg, errobj, errobj && errobj.stack, url, ln);
                        return false;
                    }
                }
            }
            if (cn) dump.c = cn;

            if (/Access to '.*' from script denied/.test(dump.m)) {
                console.error(dump.m, dump);
                return false;
            }

            if (ln == 0 && !dump.s)
            {
                if (dump.m.toLowerCase().indexOf('out of memory') != -1) dump.m = '!Fatal! Out Of Memory.';
                else dump.m = dump.m.replace(/[^\s\w]/gi,'') || ('[!] ' + msg);
            }
            if (location.hostname === 'beta.mega.nz' || location.hostname.indexOf("developers.") > -1) dump.m = '[' + location.hostname + '] ' + dump.m;

            try
            {
                var crashes = JSON.parse(localStorage.crashes || '{}');
                var checksum = MurmurHash3(JSON.stringify(dump), 0x4ef5391a);

                if (crashes.v != sbid) crashes = { v : sbid };

                if (crashes[checksum])
                {
                    // Reported less than 10 days ago?
                    if (Date.now() - crashes[checksum] < 864000000) return false;
                }
                dump.x = checksum;
                crashes[checksum] = Date.now();
                localStorage.crashes = JSON.stringify(crashes);
                cc = Object.keys(crashes).length;
            }
            catch(e) {
                delete localStorage.crashes;
            }

            __cdumps.push(dump);
            if (__cd_t) clearTimeout(__cd_t);
            var report = tryCatch(function()
            {
                function ctx(id)
                {
                    return {
                        callback : function(res)
                        {
                            if (res === EOVERQUOTA)
                            {
                                __cdumps = new Array(4);
                                if (__cd_t) clearTimeout(__cd_t);

                                if (id)
                                {
                                    var crashes = JSON.parse(localStorage.crashes || '{}');
                                    delete crashes[id];
                                    localStorage.crashes = JSON.stringify(crashes);
                                }
                            }
                        }
                    };
                }
                var ids = [], uds = [], r = 1;
                for (var i in __cdumps)
                {
                    var dump = __cdumps[i];

                    if (dump.x) { ids.push(dump.x); delete dump.x; }
                    if (dump.d) { uds.push(dump.d); delete dump.d; }
                    if (dump.l < 0) r = 0;
                }

                var report = {};
                report.ua = navigator.userAgent;
                report.io = window.dlMethod && dlMethod.name;
                report.sb = sbid;
                report.tp = typeof $ !== 'undefined' && $.transferprogress;
                report.id = ids.join(",");
                report.ud = uds;
                report.cc = cc;

                if (is_chrome_firefox)
                {
                    report.mo = mozBrowserID + '::' + is_chrome_firefox + '::' + mozMEGAExtensionVersion;
                }
                report = JSON.stringify(r? report:{});

                var version = buildVersion.website;

                if (is_extension) {
                    if (is_chrome_firefox) {
                        version = buildVersion.firefox;
                    }
                    else if (window.chrome) {
                        version = buildVersion.chrome;
                    }
                }

                for (var i in __cdumps)
                {
                    api_req({
                        a: 'cd2',
                        c: JSON.stringify(__cdumps[i]),
                        v: report,
                        t: version,
                        s: window.location.host
                    }, ctx(ids[i]));
                }
                __cd_t = 0;
                __cdumps = [];
            });
            __cd_t = setTimeout(function() {
                report();
            }, 3000);

            return false;
        };
    }

    /**
     * Detects which language the user currently has set in their browser
     * @returns {String} Returns the two letter language code e.g. 'en', 'es' etc
     */
    var detectLang = function() {

        var userLang = null;
        var langCode = null;
        var langCodeVariant = null;

        // If a search bot, they may set the URL as e.g. mega.nz/pro?es so get the language from that
        if (is_search_engine_bot && locationSearchParams !== '') {
            userLang = locationSearchParams.replace('?', '');
        }
        else {
            // Otherwise get the user's preferred language in their browser settings
            userLang = (navigator.languages) ? navigator.languages[0] : (navigator.language || navigator.userLanguage);
        }

        // If a language can't be detected, default to English
        if (!userLang) {
            return 'en';
        }

        // Lowercase it
        userLang = userLang.toLowerCase();

        // Match on language code variants e.g. 'pt-br' returns 'br'
        /* jshint -W089 */
        for (langCode in languages) {
            for (langCodeVariant in languages[langCode]) {
                if (languages[langCode][langCodeVariant] === userLang) {
                    return langCode;
                }
            }
        }

        // If no exact match supported, normalise to base language code e.g. en-gb, en-us, en-ca returns 'en'
        /* jshint -W089 */
        for (langCode in languages) {
            for (langCodeVariant in languages[langCode]) {
                if (languages[langCode][langCodeVariant].substring(0, 3) === userLang.substring(0, 3)) {
                    return langCode;
                }
            }
        }

        // Default to English
        return 'en';
    };

    /**
     * Gets the file path for a language file
     * @param {String} language
     * @returns {String}
     */
    var getLanguageFilePath = function(language) {

        // If the sh1 (filename with hashes) array has been created from deploy script
        if (typeof sh1 !== 'undefined') {

            // Search the array
            for (var i = 0, length = sh1.length; i < length; i++) {

                var filePath = sh1[i];

                // If the language e.g. 'en' matches part of the filename from the deploy script e.g.
                // 'lang/en_0a8e1591149050ef1884b0c4abfbbeb759bbe9eaf062fa54e5b856fdb78e1eb3.json'
                if (filePath.indexOf('lang/' + language) > -1) {
                    return filePath;
                }
            }
        }
        else {
            // Otherwise return the filename.json when in Development
            return 'lang/' + language + '.json';
        }
    };

    var lang = detectLang();
    var jsl = [];

    // If they've already selected a language, use that
    if ((typeof localStorage != 'undefined') && (localStorage.lang)) {
        if (languages[localStorage.lang]) {
            lang = localStorage.lang;
        }
    }

    // Get the language file path e.g. lang/en.json or 'lang/en_7a8e15911490...f1878e1eb3.json'
    var langFilepath = getLanguageFilePath(lang);

    jsl.push({f:langFilepath, n: 'lang', j:3});

    // Don't load this file if this is a search bot to speed up the site
    if (!is_search_engine_bot) {
        jsl.push({f:'sjcl.js', n: 'sjcl_js', j:1});
    }
    jsl.push({f:'nodedec.js', n: 'nodedec_js', j:1});
    jsl.push({f:'js/vendor/jquery-2.2.1.js', n: 'jquery', j:1, w:10});
    jsl.push({f:'js/vendor/jquery-ui.js', n: 'jqueryui_js', j:1, w:10});
    jsl.push({f:'js/vendor/jquery.mousewheel.js', n: 'jquerymouse_js', j:1});
    jsl.push({f:'js/vendor/jquery.jscrollpane.js', n: 'jscrollpane_js', j:1});
    jsl.push({f:'js/jscrollpane.utils.js', n: 'jscrollpane_utils_js', j: 1});
    jsl.push({f:'js/jquery.misc.js', n: 'jquerymisc_js', j:1});
    jsl.push({f:'js/vendor/megaLogger.js', n: 'megaLogger_js', j:1});

<<<<<<< HEAD
=======
    jsl.push({f:'js/utils/browser.js', n: 'js_utils_browser_js', j: 1});
    jsl.push({f:'js/utils/debug.js', n: 'js_utils_debug_js', j: 1});
    jsl.push({f:'js/utils/dom.js', n: 'js_utils_dom_js', j: 1});
    jsl.push({f:'js/utils/locale.js', n: 'js_utils_locale_js', j: 1});
    jsl.push({f:'js/utils/pictools.js', n: 'js_utils_pictools_js', j: 1});
    jsl.push({f:'js/utils/polyfills.js', n: 'js_utils_polyfills_js', j: 1});
    jsl.push({f:'js/utils/stringcrypt.js', n: 'js_utils_stringcrypt_js', j: 1});
    jsl.push({f:'js/utils/timers.js', n: 'js_utils_timers_js', j: 1});
    jsl.push({f:'js/utils/watchdog.js', n: 'js_utils_watchdog_js', j: 1});
    jsl.push({f:'js/utils/workers.js', n: 'js_utils_workers_js', j: 1});

>>>>>>> dc622469
    jsl.push({f:'js/functions.js', n: 'functions_js', j:1});
    jsl.push({f:'js/crypto.js', n: 'crypto_js', j:1,w:5});
    jsl.push({f:'js/account.js', n: 'user_js', j:1});
    jsl.push({f:'js/attr.js', n: 'mega_attr_js', j:1});
    jsl.push({f:'js/mega.js', n: 'mega_js', j:1,w:7});
    jsl.push({f:'js/megaPromise.js', n: 'megapromise_js', j:1,w:5});

    jsl.push({f:'js/mDB.js', n: 'mDB_js', j:1});
    jsl.push({f:'js/mouse.js', n: 'mouse_js', j:1});
    jsl.push({f:'js/datastructs.js', n: 'datastructs_js', j:1});
    jsl.push({f:'js/vendor/db.js', n: 'db_js', j:1,w:5});
    jsl.push({f:'js/idbkvstorage.js', n: 'idbkvstorage_js', j: 1, w: 5});
    jsl.push({f:'js/sharedlocalkvstorage.js', n: 'sharedlocalkvstorage_js', j: 1, w: 5});

    jsl.push({f:'js/tlvstore.js', n: 'tlvstore_js', j:1});
    jsl.push({f:'js/vendor/jsbn.js', n: 'jsbn_js', j:1, w:2});
    jsl.push({f:'js/vendor/jsbn2.js', n: 'jsbn2_js', j:1, w:2});
    jsl.push({f:'js/vendor/nacl-fast.js', n: 'nacl_js', j:1,w:7});
    jsl.push({f:'js/vendor/dexie.js', n: 'dexie_js', j:1,w:5});
    jsl.push({f:'html/js/login.js', n: 'login_js', j:1});

    // Don't load these files if this is a search bot to speed up the site
    if (!is_search_engine_bot) {
        jsl.push({f:'js/authring.js', n: 'authring_js', j:1});
        jsl.push({f:'js/ui/export.js', n: 'export_js', j:1,w:1});
        jsl.push({f:'html/js/key.js', n: 'key_js', j:1});
        jsl.push({f:'js/useravatar.js', n: 'contact_avatar_js', j:1,w:3});
        jsl.push({f:'css/avatars.css', n: 'avatars_css', j:2,w:5,c:1,d:1,cache:1});
    }
<<<<<<< HEAD

    jsl.push({f:'js/cms.js', n: 'cms_js', j:1});

    // Common desktop and mobile, bottom pages
    jsl.push({f:'css/bottom-pages.css', n: 'bottom-pages_css', j:2,w:5,c:1,d:1,cache:1});
    jsl.push({f:'css/pro.css', n: 'pro_css', j:2,w:5,c:1,d:1,cache:1});
    jsl.push({f:'css/bottom-menu.css', n: 'bottom-menu_css', j:2,w:5,c:1,d:1,cache:1});
    jsl.push({f:'css/startpage.css', n: 'startpage_css', j:2,w:5,c:1,d:1,cache:1});
    jsl.push({f:'html/start.html', n: 'start', j:0});
    jsl.push({f:'html/js/start.js', n: 'start_js', j:1});
    jsl.push({f:'html/js/bottompage.js', n: 'bottompage_js', j:1});
    jsl.push({f:'html/pagesmenu.html', n: 'pagesmenu', j:0});
    jsl.push({f:'html/bottom2.html', n: 'bottom2',j:0});
    jsl.push({f:'html/megainfo.html', n: 'megainfo', j:0});

    if (!is_mobile) {
        jsl.push({f:'js/achievements.js', n: 'achievements_js', j: 1, w: 5});
=======

    jsl.push({f:'js/cms.js', n: 'cms_js', j:1});

    if (!is_mobile) {
>>>>>>> dc622469
        jsl.push({f:'js/filedrag.js', n: 'filedrag_js', j:1});
        jsl.push({f:'js/vendor/jquery.fullscreen.js', n: 'jquery_fullscreen', j:1, w:10});
        jsl.push({f:'js/vendor/verge.js', n: 'verge', j:1, w:5});
        jsl.push({f:'js/jquery.tokeninput.js', n: 'jquerytokeninput_js', j:1});
        jsl.push({f:'js/jquery.checkboxes.js', n: 'checkboxes_js', j:1});

        // Don't load these files if this is a search bot to speed up the site
        if (!is_search_engine_bot) {
            jsl.push({f:'js/thumbnail.js', n: 'thumbnail_js', j:1});
            jsl.push({f:'js/vendor/exif.js', n: 'exif_js', j:1, w:3});
            jsl.push({f:'js/vendor/megapix.js', n: 'megapix_js', j:1});
            jsl.push({f:'js/vendor/smartcrop.js', n: 'smartcrop_js', j:1, w:7});
            jsl.push({f:'js/vendor/jquery.qrcode.js', n: 'jqueryqrcode', j:1});
            jsl.push({f:'js/vendor/qrcode.js', n: 'qrcode', j:1,w:2, g: 'vendor'});
            jsl.push({f:'js/vendor/bitcoin-math.js', n: 'bitcoinmath', j:1 });

            // This is not used anymore, unless we process and store credit card details for renewals again
            // jsl.push({f:'js/paycrypt.js', n: 'paycrypt_js', j:1 });

            // Desktop notifications
            jsl.push({f:'js/vendor/notification.js', n: 'notification_js', j:1,w:7});

            // Other
            jsl.push({f:'js/vendor/moment.js', n: 'moment_js', j:1,w:1});
            jsl.push({f:'js/vendor/perfect-scrollbar.js', n: 'ps_js', j:1,w:1});

            // Google Import Contacts
            jsl.push({f:'js/gContacts.js', n: 'gcontacts_js', j:1,w:3});

            // UI Elements
            jsl.push({f:'js/ui/megaRender.js', n: 'megarender_js', j:1,w:1});
            jsl.push({f:'js/ui/filepicker.js', n: 'filepickerui_js', j:1,w:1});
            jsl.push({f:'js/ui/dialog.js', n: 'dialogui_js', j:1,w:1});
            jsl.push({f:'js/ui/credentialsWarningDialog.js', n: 'creddialogui_js', j:1,w:1});
            jsl.push({f:'js/ui/loginRequiredDialog.js', n: 'loginrequireddialog_js', j:1,w:1});
            jsl.push({f:'js/ui/registerDialog.js', n: 'registerdialog_js', j:1,w:1});
            jsl.push({f:'js/ui/keySignatureWarningDialog.js', n: 'mega_js', j:1,w:7});
            jsl.push({f:'js/ui/feedbackDialog.js', n: 'feedbackdialogui_js', j:1,w:1});
            jsl.push({f:'js/ui/languageDialog.js', n: 'mega_js', j:1,w:7});
            jsl.push({f:'js/ui/publicServiceAnnouncement.js', n: 'psa_js', j:1,w:1});
            jsl.push({f:'js/ui/alarm.js', n: 'alarm_js', j:1,w:1});
            jsl.push({f:'js/ui/transfers-popup.js', n: 'transfers_popup_js', j:1,w:1});
        }
    } // !is_mobile

    // Transfers
    jsl.push({f:'js/transfers/xhr2.js', n: 'xhr_js', j:1});
    jsl.push({f:'js/transfers/queue.js', n: 'queue', j:1,w:4});
    jsl.push({f:'js/transfers/utils.js', n: 'tutils', j:1,w:4});
    jsl.push({f:'js/transfers/meths/cache.js', n: 'dl_cache', j:1,w:3});
    jsl.push({f:'js/transfers/meths/flash.js', n: 'dl_flash', j:1,w:3});
    jsl.push({f:'js/transfers/meths/memory.js', n: 'dl_memory', j:1,w:3});
    jsl.push({f:'js/transfers/meths/filesystem.js', n: 'dl_chrome', j:1,w:3});
    jsl.push({f:'js/transfers/meths/mediasource.js', n: 'dl_mediasource', j:1,w:3});

    if (is_chrome_firefox && parseInt(Services.appinfo.version) > 27) {
        is_chrome_firefox |= 4;
        jsl.push({f:'js/transfers/meths/firefox-extension.js', n: 'dl_firefox', j:1,w:3});
    }

    jsl.push({f:'js/transfers/downloader.js', n: 'dl_downloader', j:1,w:3});
    jsl.push({f:'js/transfers/download2.js', n: 'dl_js', j:1,w:3});
    jsl.push({f:'js/transfers/upload2.js', n: 'upload_js', j:1,w:2});

    // Everything else...
    jsl.push({f:'index.js', n: 'index', j:1,w:4});
    jsl.push({f:'html/top.html', n: 'top', j:0});
    // TODO: include mobile top menu js stuff
    jsl.push({f:'html/top-mobile.html', n: 'top-mobile', j:0});
    jsl.push({f:'html/transferwidget.html', n: 'transferwidget', j:0});
    jsl.push({f:'js/filetypes.js', n: 'filetypes_js', j:1});
    jsl.push({f:'js/fm/removenode.js', n: 'fm_removenode_js', j: 1});
    jsl.push({f:'js/fm/ufssizecache.js', n: 'ufssizecache_js', j:1});

    if (!is_mobile) {
        jsl.push({f:'css/style.css', n: 'style_css', j:2,w:30,c:1,d:1,cache:1});
        jsl.push({f:'js/fm.js', n: 'fm_js', j:1,w:12});
<<<<<<< HEAD
=======
        jsl.push({f:'js/fm/achievements.js', n: 'achievements_js', j: 1, w: 5});
        jsl.push({f:'js/fm/dashboard.js', n: 'fmdashboard_js', j:1,w:5});
        jsl.push({f:'js/fm/account.js', n: 'fm_account_js', j:1});
        jsl.push({f:'js/fm/fileconflict.js', n: 'fm_fileconflict_js', j:1});
        jsl.push({f:'js/ui/miniui.js', n: 'miniui_js', j:1});
>>>>>>> dc622469

        // Don't load these files if this is a search bot to speed up the site
        if (!is_search_engine_bot) {
            jsl.push({f:'js/fm-dashboard.js', n: 'fmdashboard_js', j:1,w:5});
            jsl.push({f:'js/fm-account.js', n: 'fmaccount_js', j:1,w:5});
            jsl.push({f:'js/fm/account.js', n: 'fm_account_js', j:1});
            jsl.push({f:'js/fm/fileconflict.js', n: 'fm_fileconflict_js', j:1});
            jsl.push({f:'js/ui/miniui.js', n: 'miniui_js', j:1});
        }

        jsl.push({f:'html/key.html', n: 'key', j:0});
        jsl.push({f:'html/pro.html', n: 'pro', j:0});
        jsl.push({f:'html/js/pro.js', n: 'pro_js', j:1});
        jsl.push({f:'html/login.html', n: 'login', j:0});
        jsl.push({f:'html/fm.html', n: 'fm', j:0,w:3});
        jsl.push({f:'html/top-login.html', n: 'top-login', j:0});

        // Don't load these files if this is a search bot to speed up the site
        if (!is_search_engine_bot) {
            jsl.push({f:'js/notify.js', n: 'notify_js', j:1});
            jsl.push({f:'js/popunda.js', n: 'popunda_js', j:1});
        }
        jsl.push({f:'css/user-card.css', n: 'user_card_css', j:2,w:5,c:1,d:1,cache:1});
        jsl.push({f:'css/icons.css', n: 'icons_css', j:2,w:5,c:1,d:1,cache:1});
        jsl.push({f:'css/buttons.css', n: 'buttons_css', j:2,w:5,c:1,d:1,cache:1});
        jsl.push({f:'css/dropdowns.css', n: 'dropdowns_css', j:2,w:5,c:1,d:1,cache:1});
        jsl.push({f:'css/dialogs.css', n: 'dialogs_css', j:2,w:5,c:1,d:1,cache:1});
        jsl.push({f:'css/popups.css', n: 'popups_css', j:2,w:5,c:1,d:1,cache:1});
        jsl.push({f:'css/spinners.css', n: 'spinners_css', j:2,w:5,c:1,d:1,cache:1});
        jsl.push({f:'css/toast.css', n: 'toast_css', j:2,w:5,c:1,d:1,cache:1});
        jsl.push({f:'css/data-blocks-view.css', n: 'data_blocks_view_css', j:2,w:5,c:1,d:1,cache:1});
        jsl.push({f:'css/help2.css', n: 'help_css', j:2,w:5,c:1,d:1,cache:1});
        jsl.push({f:'css/retina-images.css', n: 'retina_images_css', j:2,w:5,c:1,d:1,cache:1});
        jsl.push({f:'css/vendor/perfect-scrollbar.css', n: 'vendor_ps_css', j:2,w:5,c:1,d:1,cache:1});
        jsl.push({f:'css/onboarding.css', n: 'onboarding_css', j:2,w:5,c:1,d:1,cache:1});
        jsl.push({f:'css/media-print.css', n: 'media_print_css', j:2,w:5,c:1,d:1,cache:1});

        // Don't load these files if this is a search bot to speed up the site
        if (!is_search_engine_bot) {
            jsl.push({f:'js/vendor/avatar.js', n: 'avatar_js', j:1, w:3});
            jsl.push({f:'js/states-countries.js', n: 'states_countries_js', j:1});
            jsl.push({f:'html/dialogs.html', n: 'dialogs', j:0,w:2});
            jsl.push({f:'js/vendor/int64.js', n: 'int64_js', j:1});
            jsl.push({f:'js/transfers/zip64.js', n: 'zip_js', j:1});

            jsl.push({f:'html/onboarding.html', n: 'onboarding', j:0,w:2});
            jsl.push({f:'js/ui/onboarding.js', n: 'onboarding_js', j:1,w:1});
        }
    } // !is_mobile

    // do not change the order...
    jsl.push({f:'js/fm/filemanager.js', n: 'filemanager_js', j: 1, w: 5});
    jsl.push({f:'js/fm/utils.js', n: 'fm_utils_js', j: 1});
    jsl.push({f:'js/fm/megadata.js', n: 'fm_megadata_js', j: 1});
    jsl.push({f:'js/fm/megadata/account.js', n: 'fm_megadata_account_js', j: 1});
    jsl.push({f:'js/fm/megadata/avatars.js', n: 'fm_megadata_avatars_js', j: 1});
    jsl.push({f:'js/fm/megadata/contacts.js', n: 'fm_megadata_contacts_js', j: 1});
    jsl.push({f:'js/fm/megadata/filters.js', n: 'fm_megadata_filters_js', j: 1});
    jsl.push({f:'js/fm/megadata/inbox.js', n: 'fm_megadata_inbox_js', j: 1});
    jsl.push({f:'js/fm/megadata/menus.js', n: 'fm_megadata_menus_js', j: 1});
    jsl.push({f:'js/fm/megadata/nodes.js', n: 'fm_megadata_nodes_js', j: 1});
    jsl.push({f:'js/fm/megadata/openfolder.js', n: 'fm_megadata_openfolder_js', j: 1});
    jsl.push({f:'js/fm/megadata/render.js', n: 'fm_megadata_render_js', j: 1});
    jsl.push({f:'js/fm/megadata/reset.js', n: 'fm_megadata_reset_js', j: 1});
    jsl.push({f:'js/fm/megadata/sort.js', n: 'fm_megadata_sort_js', j: 1});
    jsl.push({f:'js/fm/megadata/transfers.js', n: 'fm_megadata_transfers_js', j: 1});
    jsl.push({f:'js/fm/megadata/tree.js', n: 'fm_megadata_tree_js', j: 1});

    if (localStorage.makeCache) {
        jsl.push({f:'makecache.js', n: 'makecache', j:1});
    }

    if (localStorage.enableDevtools) {
        jsl.push({f:'dont-deploy/transcripter/exporter.js', n: 'tse_js', j:1});
    }

    // Load files common to all mobile pages
    if (is_mobile) {
        jsl.push({f:'css/mobile.css', n: 'mobile_css', j: 2, w: 30, c: 1, d: 1, m: 1});
        jsl.push({f:'css/spinners.css', n: 'spinners_css', j: 2, w: 5, c: 1, d: 1, cache: 1});
        jsl.push({f:'css/toast.css', n: 'toast_css', j: 2, w: 5, c: 1, d: 1, cache: 1});
        jsl.push({f:'html/mobile.html', n: 'fm_mobile', j: 0, w: 1});
        jsl.push({f:'js/ui/mobile.js', n: 'fm_mobile_js', j: 1, w: 1});
        jsl.push({f:'js/vendor/jquery.mobile.js', n: 'jquery_mobile_js', j: 1, w: 5});
    }

    // We need to keep a consistent order in loaded resources, so that if users
    // send us logs we won't get different line numbers on stack-traces from
    // different browsers. Hence, do NOT add more jsl entries after this block,
    // unless they're optional (such as polyfills) or third-party resources.

    jsl.push({f:'js/jquery.protect.js', n: 'jqueryprotect_js', j: 1});
    jsl.push({f:'js/vendor/asmcrypto.js',n:'asmcrypto_js', j:1, w:5});

    if (is_extension) {
        jsl.push({f:'js/vendor/dcraw.js', n: 'dcraw_js', j:1, w:10});
    }
    if (!is_mobile
            && (
                typeof Number.isNaN !== 'function' ||
                typeof Set === 'undefined' ||
                !Object.assign
            )
    ) {

        jsl.push({f:'js/vendor/es6-shim.js', n: 'es6shim_js', j:1});
    }

    // only used on beta
    if (onBetaW) {
        jsl.push({f: 'js/betacrashes.js', n: 'betacrashes_js', j: 1});
    }

<<<<<<< HEAD
    // Load files common to all mobile pages
    if (is_mobile) {
        jsl.push({f:'css/mobile.css', n: 'mobile_css', j: 2, w: 30, c: 1, d: 1, m: 1});
        jsl.push({f:'css/spinners.css', n: 'spinners_css', j: 2, w: 5, c: 1, d: 1, cache: 1});
        jsl.push({f:'css/toast.css', n: 'toast_css', j: 2, w: 5, c: 1, d: 1, cache: 1});
        jsl.push({f:'html/mobile.html', n: 'fm_mobile', j: 0, w: 1});
        jsl.push({f:'js/ui/mobile.js', n: 'fm_mobile_js', j: 1, w: 1});
        jsl.push({f:'js/vendor/jquery.mobile.js', n: 'jquery_mobile_js', j: 1, w: 5});
    }

=======
>>>>>>> dc622469
    var jsl2 =
    {
        'about': {f:'html/about.html', n: 'about', j:0},
        'sourcecode': {f:'html/sourcecode.html', n: 'sourcecode', j:0},
        'megasync_js': {f:'html/js/megasync.js', n: 'megasync_js', j:1},
        'blog': {f:'html/blog.html', n: 'blog', j:0},
        'blog_js': {f:'html/js/blog.js', n: 'blog_js', j:1},
        'blogarticle': {f:'html/blogarticle.html', n: 'blogarticle', j:0},
        'blogarticle_js': {f:'html/js/blogarticle.js', n: 'blogarticle_js', j:1},
        'register': {f:'html/register.html', n: 'register', j:0},
        'register_js': {f:'html/js/register.js', n: 'register_js', j:1},
        'resellers': {f:'html/resellers.html', n: 'resellers', j:0},
        'download': {f:'html/download.html', n: 'download', j:0},
        'download_js': {f:'html/js/download.js', n: 'download_js', j:1},
        'network_js': {f:'js/network-testing.js', n: 'network_js', j:1},
        'dispute': {f:'html/dispute.html', n: 'dispute', j:0},
        'disputenotice': {f:'html/disputenotice.html', n: 'disputenotice', j:0},
        'disputenotice_js': {f:'html/js/disputenotice.js', n: 'disputenotice_js', j:1},
        'copyright': {f:'html/copyright.html', n: 'copyright', j:0},
        'copyrightnotice': {f:'html/copyrightnotice.html', n: 'copyrightnotice', j:0},
        'copyrightnotice_js': {f:'html/js/copyrightnotice.js', n: 'copyrightnotice_js', j:1},
        'privacy': {f:'html/privacy.html', n: 'privacy', j:0},
        'mega': {f:'html/mega.html', n: 'mega', j:0},
        'terms': {f:'html/terms.html', n: 'terms', j:0},
        'general': {f:'html/general.html', n: 'general', j:0},
        'backup': {f:'html/backup.html', n: 'backup', j:0},
        'backup_js': {f:'html/js/backup.js', n: 'backup_js', j:1},
        'cancel': {f:'html/cancel.html', n: 'cancel', j:0},
        'cancel_js': {f:'html/js/cancel.js', n: 'cancel_js', j:1},
        'reset': {f:'html/reset.html', n: 'reset', j:0},
        'reset_js': {f:'html/js/reset.js', n: 'reset_js', j:1},
        'change_email_js': {f:'html/js/emailchange.js', n: 'change_email_js', j:1},
        'change_email': {f:'html/emailchange.html', n: 'change_email', j:0},
        'filesaver': {f:'js/vendor/filesaver.js', n: 'filesaver', j:1},
        'recovery': {f:'html/recovery.html', n: 'recovery', j:0},
        'recovery_js': {f:'html/js/recovery.js', n: 'recovery_js', j:1},
        'credits': {f:'html/credits.html', n: 'credits', j:0},
        'takedown': {f:'html/takedown.html', n: 'takedown', j:0},
        'dev': {f:'html/dev.html', n: 'dev', j:0},
        'dev_js': {f:'html/js/dev.js', n: 'dev_js', j:1},
        'sdkterms': {f:'html/sdkterms.html', n: 'sdkterms', j:0},
        'lunr_js': {f:'js/vendor/elasticlunr.js', n: 'lunr_js', j:1},
        'help_js': {f:'html/js/help2.js', n: 'help_js', j:1},
        'sync': {f:'html/sync.html', n: 'sync', j:0},
        'sync_js': {f:'html/js/sync.js', n: 'sync_js', j:1},
        'cmd': {f:'html/megacmd.html', n: 'cmd', j:0},
        'megacmd_js': {f:'html/js/megacmd.js', n: 'megacmd_js', j:1},
        'cms_snapshot_js': {f:'js/cmsSnapshot.js', n: 'cms_snapshot_js', j:1},
        'mobile': {f:'html/mobile_old.html', n: 'mobile', j:0},
        'support_js': {f:'html/js/support.js', n: 'support_js', j:1},
        'support': {f:'html/support.html', n: 'support', j:0},
        'contact': {f:'html/contact.html', n: 'contact', j:0},
        'privacycompany': {f:'html/privacycompany.html', n: 'privacycompany', j:0},
        'zxcvbn_js': {f:'js/vendor/zxcvbn.js', n: 'zxcvbn_js', j:1},
        'redeem': {f:'html/redeem.html', n: 'redeem', j:0},
        'redeem_js': {f:'html/js/redeem.js', n: 'redeem_js', j:1},
        'browsers': {f:'html/browsers.html', n: 'browsers', j:0},
        'browsers_js': {f:'html/js/browsers.js', n: 'browsers_js', j:1},
        'megabird': {f:'html/megabird.html', n: 'megabird', j:0},
        'ios': {f:'html/ios.html', n: 'ios', j:0},
        'android': {f:'html/android.html', n: 'android', j:0},
        'wp': {f:'html/wp.html', n: 'wp', j:0}
    };

    var jsl3 = {
        'chat': {
            /* chat related css */
            'chat_messages_css':{f:'css/chat-messages.css', n: 'chat_messages_css', j:2,'w':5,'c':1,'cache':1,'d':1},
            'chat_share_links_css':{f:'css/chat-share-links.css', n: 'chat_share_links_css', j:2,'w':5,'c':1,'cache':1,'d':1},
            'chat_textarea_css':{f:'css/chat-textarea.css', n: 'chat_textarea_css', j:2,'w':5,'c':1,'cache':1,'d':1},
            'chat_typing_css':{f:'css/chat-typing.css', n: 'chat_typing_css', j:2,'w':5,'c':1,'cache':1,'d':1},
            'chat_left_pane_css':{f:'css/chat-left-pane.css', n: 'chat_left_pane_css', j:2,'w':5,'c':1,'cache':1,'d':1},
            'chat_feedback_css':{f:'css/chat-feedback.css', n: 'chat_feedback_css', j:2,'w':5,'c':1,'cache':1,'d':1},
            'chat_calls_css':{f:'css/chat-calls.css', n: 'chat_calls_css', j:2,'w':5,'c':1,'cache':1,'d':1},
            'chat_common_css':{f:'css/chat-common.css', n: 'chat_common_css', j:2,'w':5,'c':1,'cache':1,'d':1},
            'chat_emoji_css':{f:'css/chat-emoji.css', n: 'chat_emoji_css', j:2,'w':2,'c':1,'cache':1,'d':1},

            /* chat related js */
            'react_js': {f:'js/vendor/react.js', n: 'react_js', j:1},
            'reactdom_js': {f:'js/vendor/react-dom.js', n: 'reactdom_js', j:1},
            'meganotifications_js': {f:'js/megaNotifications.js', n: 'meganotifications_js', j:1},
            'twemoji_js': {f:'js/vendor/twemoji.noutf.js', n: 'twemoji_js', j:1},
            'ionsound_js': {f:'js/vendor/ion.sound.js', n: 'ionsound_js', j:1},
            'favico_js': {f:'js/vendor/favico.js', n: 'favico_js', j:1},
            'autolinker_js': {f:'js/vendor/autolinker.js', n: 'autolinker_js', j:1},
            'strongvelope_js': {f:'js/chat/strongvelope.js', n: 'strongvelope_js', j:1},
            'strophejingleadapt_js': {f:'js/vendor/chat/strophe.jingle.adapter.js', n: 'strophejingleadapt_js', j:1},
            'rtcstats_js': {f:'js/chat/rtcStats.js', n: 'rtcstats_js', j:1},
            'rtcsession_js': {f:'js/chat/rtcSession.js', n: 'rtcsession_js', j:1},
            'strophelight_js': {f:'js/vendor/chat/strophe.light.js', n: 'strophelight_js', j:1},
            'strophedisco_js': {f:'js/vendor/chat/strophe.disco.js', n: 'strophedisco_js', j:1},
            'strophejingle_js': {f:'js/vendor/chat/strophe.jingle.js', n: 'strophejingle_js', j:1},
            'strophejinglesess_js': {f:'js/vendor/chat/strophe.jingle.session.js', n: 'strophejinglesess_js', j:1},
            'strophejinglesdp_js': {f:'js/vendor/chat/strophe.jingle.sdp.js', n: 'strophejinglesdp_js', j:1},
            'strophemuc_js': {f:'js/vendor/chat/strophe.muc.js', n: 'strophemuc_js', j:1},
            'stropheroster_js': {f:'js/vendor/chat/strophe.roster.js', n: 'stropheroster_js', j:1},
            'wildemitter_js': {f:'js/vendor/chat/wildemitter.patched.js', n: 'wildemitter_js', j:1},
            'hark_js': {f:'js/vendor/chat/hark.patched.js', n: 'hark_js', j:1},
            'base32_js': {f:'js/vendor/chat/base32.js', n: 'base32_js', j:1},
            'chatd_js': {f:'js/chat/chatd.js', n: 'chatd_js', j:1},
            'incomingcalldialog_js': {f:'js/chat/ui/incomingCallDialog.js', n: 'incomingcalldialog_js', j:1},
            'chatdInt_js': {f:'js/chat/plugins/chatdIntegration.js', n: 'chatdInt_js', j:1},
            'karerePing_js': {f:'js/chat/plugins/karerePing.js', n: 'karerePing_js', j:1},
            'callManager_js': {f:'js/chat/plugins/callManager.js', n: 'callManager_js', j:1},
            'urlFilter_js': {f:'js/chat/plugins/urlFilter.js', n: 'urlFilter_js', j:1},
            'emoticonShortcutsFilter_js': {f:'js/chat/plugins/emoticonShortcutsFilter.js', n: 'emoticonShortcutsFilter_js', j:1},
            'emoticonsFilter_js': {f:'js/chat/plugins/emoticonsFilter.js', n: 'emoticonsFilter_js', j:1},
            'chatnotifications_js': {f:'js/chat/plugins/chatNotifications.js', n: 'chatnotifications_js', j:1},
            'callfeedback_js': {f:'js/chat/plugins/callFeedback.js', n: 'callfeedback_js', j:1},
            'persistedTypeArea_js': {f:'js/chat/plugins/persistedTypeArea.js', n: 'persistedTypeArea_js', j:1, w:1},
            'presencedIntegration_js': {f:'js/chat/plugins/presencedIntegration.js', n: 'presInt_js', j:1, w:1},
            'keo_js': {f:'js/chat/karereEventObjects.js', n: 'keo_js', j:1},
            'crm_js': {f:'js/connectionRetryManager.js', n: 'crm_js', j:1},
            'karere_js': {f:'js/chat/karere.js', n: 'karere_js', j:1},
            'chat_messages_Js': {f:'js/chat/messages.js', n: 'chat_messages_Js', j:1},
            'presence2_js': {f:'js/chat/presence2.js', n: 'presence2_js', j:1},
            'chat_react_minified_js': {f:'js/chat/bundle.js', n: 'chat_react_minified_js', j:1}
        }
    };

    var subpages =
    {
        'about': ['about'],
        'sourcecode': ['sourcecode'],
        'terms': ['terms'],
        'general': ['general'],
        'credits': ['credits'],
        'backup': ['backup','backup_js','filesaver'],
        'recovery': ['recovery','recovery_js'],
        'reset': ['reset','reset_js'],
        'verify': ['change_email', 'change_email_js'],
        'cancel': ['cancel', 'cancel_js'],
        'blog': ['blog','blog_js','blogarticle','blogarticle_js'],
        'register': ['register','register_js', 'zxcvbn_js'],
        'newsignup': ['register','register_js', 'zxcvbn_js'],
        'resellers': ['resellers'],
        '!': ['download','download_js', 'megasync_js'],
        'dispute': ['dispute'],
        'disputenotice': ['disputenotice', 'disputenotice_js'],
        'copyright': ['copyright'],
        'copyrightnotice': ['copyrightnotice','copyrightnotice_js'],
        'privacy': ['privacy','privacycompany'],
        'mega': ['mega'],
        'takedown': ['takedown'],
        'mobile': ['mobile'],
        'sync': ['sync', 'sync_js', 'megasync_js'],
        'cmd': ['cmd', 'megacmd_js'],
        'support': ['support_js', 'support'],
        'contact': ['contact'],
        'dev': ['dev','dev_js','sdkterms'],
        'sdk': ['dev','dev_js','sdkterms'],
        'doc': ['dev','dev_js','sdkterms'],
        'help': [
            'lunr_js', 'help_js'
        ],
        'recover': ['reset', 'reset_js'],
        'redeem': ['redeem', 'redeem_js'],
        'plugin': ['browsers', 'browsers_js'],
        'extensions': ['browsers', 'browsers_js'],
        'bird': ['megabird'],
        'ios': ['ios'],
        'android': ['android'],
        'wp': ['wp'],
        'android': ['android']
    };

    if (is_mobile) {
        // Page specific
        subpages['!'] = ['download_js'];
    }
	if (page == 'megacmd') page = 'cmd';

    if (page)
    {
        for (var p in subpages)
        {
            if (page.substr(0,p.length) == p)
            {
                for (var i in subpages[p]) jsl.push(jsl2[subpages[p][i]]);
            }
        }
    }
    var lightweight=false;
    var waitingToBeLoaded = 0,jsl_done,jj_done = !jj;
    var fx_startup_cache = is_chrome_firefox && nocontentcheck;
    if (!fx_startup_cache && !nocontentcheck)
    {
        if (window.URL) evalscript_url([asmCryptoSha256Js]);
        else evalscript(asmCryptoSha256Js);
    }
    if ((typeof Worker !== 'undefined') && (typeof window.URL !== 'undefined') && !fx_startup_cache && !nocontentcheck)
    {
        var hashdata = ['self.postMessage = self.webkitPostMessage || self.postMessage;', asmCryptoSha256Js, 'self.onmessage = function(e) { try { var hashHex = asmCryptoSha256.SHA256.hex(e.data.text); e.data.hash = hashHex; self.postMessage(e.data); } catch(err) { e.data.error = err.message; self.postMessage(e.data);  } };'];
        var hash_url = mObjectURL(hashdata, "text/javascript");
        var hash_workers = [];
        var i =0;
        while (i < 2)
        {
            try
            {
                hash_workers[i] = new Worker(hash_url);
                hash_workers[i].postMessage = hash_workers[i].webkitPostMessage || hash_workers[i].postMessage;
                hash_workers[i].onmessage = function(e)
                {
                    if (e.data.error)
                    {
                        console.log('error',e.data.error);
                        console.log(e.data.text);
                        alert('error');
                    }
                    var file = Object(jsl[e.data.jsi]).f || 'unknown.js';
                    if (!nocontentcheck && !compareHashes(e.data.hash, file))
                    {
                        if (bootstaticpath.indexOf('cdn') > -1)
                        {
                            sessionStorage.skipcdn = 1;
                            document.location.reload();
                        }
                        else {
                            siteLoadError(1, bootstaticpath + file);
                        }

                        contenterror = 1;
                    }
                    if (!contenterror)
                    {
                        jsl_current += jsl[e.data.jsi].w || 1;
                        jsl_progress();
                        if (++jslcomplete == jsl.length) initall();
                        else jsl_load(e.data.xhri);
                    }
                };
            }
            catch(e)
            {
                hash_workers = undefined;
                break;
            }
            i++;
        }
        hashdata = null;
    }
    asmCryptoSha256Js = null;

    if (jj)
    {
        var _queueWaitToBeLoaded = function(id, elem) {
            waitingToBeLoaded++;
            elem.onload = function() {
                // if (d) console.log('jj.progress...', waitingToBeLoaded);

                jsl_loaded[Object(jsl[id]).n] = 1;
                jsl_current += Object(jsl[id]).w || 1;
                jsl_progress();

                if (--waitingToBeLoaded == 0) {
                    jj_done = true;
                    boot_done();
                }
                elem.onload = null;
            };
        };

        var createScriptTag = function(id, src) {
            var elem = mCreateElement('script', {type: 'text/javascript'}, 'head');
            elem.async = false;
            _queueWaitToBeLoaded(id, elem);
            elem.src = src;
            return elem;
        };

        var createStyleTag = function(id, src) {
            var elem = mCreateElement('link', {type: 'text/css', rel: "stylesheet"}, 'head');
            _queueWaitToBeLoaded(id, elem);
            elem.href = src;
            return elem;
        };
    }

    var pages = [],xhr_progress,xhr_stack,jsl_fm_current,jsl_current,jsl_total,jsl_perc,jsli,jslcomplete;

    function jsl_start()
    {
        jslcomplete = 0;
        if (d && jj) {
            xhr_progress = [0, 0, 0, 0, 0];
        } else {
            xhr_progress = [0, 0];
        }
        xhr_stack = Array(xhr_progress.length);
        jsl_fm_current = 0;
        jsl_current = 0;
        jsl_total = 0;
        jsl_perc = 0;
        jsli=0;
        var jjNoCache = '';
        if (localStorage.jjnocache) {
            jjNoCache = '?r=' + (new Date().toISOString().replace(/[^\w]/g, ''));
        }
        for (var i = 0; i < jsl.length; i++) {
            if (jsl[i] && !jsl[i].text) {
                jsl_total += jsl[i].w || 1;

                if (jj) {

                    if (jsl[i].j === 1) {
                        jj_done = false;
                        jsl[i].text = '/**/';
                        createScriptTag(i, bootstaticpath + jsl[i].f + jjNoCache);
                    }
                    else if (jsl[i].j === 2) {

                        jj_done = false;
                        jsl[i].text = '/**/';
                        createStyleTag(i, bootstaticpath + jsl[i].f + jjNoCache);
                    }
                }

                if (!jj || !jsl[i].j || jsl[i].j > 2) {
                    jsl_done = false;
                }
            }
        }
        if (d) {
            console.log('jj.total...', waitingToBeLoaded);
        }

        if (fx_startup_cache)
        {
            var step = function(jsi)
            {
                jsl_current += jsl[jsi].w || 1;
                jsl_progress();
                if (++jslcomplete == jsl.length) {
                    jsl_done = true;
                    initall();
                }
                else
                {
                    // mozRunAsync(next.bind(this, jsli++));
                    next(jsli++);
                }
            };
            var next = function(jsi)
            {
                var file = bootstaticpath + jsl[jsi].f;

                if (jsl[jsi].j == 1)
                {
                    try
                    {
                        loadSubScript(file);
                    }
                    catch(e)
                    {
                        Cu.reportError(e);

                        if (String(e) !== "Error: AsmJS modules are not yet supported in XDR serialization."
                                && file.indexOf('dcraw') === -1) {

                            return siteLoadError(e, file);
                        }
                    }
                    step(jsi);
                }
                else
                {
                    mozNetUtilFetch(file, jsl[jsi].j === 3, function(data) {
                        if (data === null) {
                            siteLoadError(2, file);
                        }
                        else {
                            jsl[jsi].text = String(data);

                            if (jsl[jsi].j === 3) {
                                l = JSON.parse(jsl[jsi].text);
                            }
                            step(jsi);
                        }
                    });
                }
            };
            next(jsli++);
        }
        else
        {
            for (var i = xhr_progress.length; i--; ) jsl_load(i);
        }
    }

    var xhr_timeout=30000;
    var urlErrors = {};

    function xhr_error()
    {
        xhr_timeout+=10000;
        console.log(xhr_timeout);
        if (bootstaticpath.indexOf('cdn') > -1)
        {
            bootstaticpath = geoStaticpath(1);
            staticpath = geoStaticpath(1);
        }
        var url = this.url;
        var jsi = this.jsi;
        var xhri = this.xhri;
        urlErrors[url] = (urlErrors[url] | 0) + 1;
        if (urlErrors[url] < 20) {
            setTimeout(function() {
                xhr_progress[xhri] = 0;
                xhr_load(url, jsi, xhri);
            }, urlErrors[url] * 100);
        }
        else {
            siteLoadError(2, this.url);
        }
    }

    function xhr_load(url,jsi,xhri)
    {
        xhr_stack[xhri] = getxhr();
        xhr_stack[xhri].onload = function()
        {
            try {
                jsl[this.jsi].text = this.response || this.responseText;
            }
            catch (ex) {
                return siteLoadError(ex, bootstaticpath + Object(jsl[this.jsi]).f);
            }

            if (typeof hash_workers !== 'undefined' && !nocontentcheck)
            {
                hash_workers[this.xhri].postMessage({'text':jsl[this.jsi].text,'xhr':'test','jsi':this.jsi,'xhri':this.xhri});
            }
            else
            {
                if (!nocontentcheck) {

                    // Hash the file content and convert to hex
                    var hashHex = asmCryptoSha256.SHA256.hex(jsl[this.jsi].text);

                    // Compare the hash from the file and the correct hash determined at deployment time
                    if (!compareHashes(hashHex, jsl[this.jsi].f))
                    {
                        siteLoadError(1, jsl[this.jsi].f);
                        contenterror = 1;
                    }
                }

                if (!contenterror)
                {
                    jsl_current += jsl[this.jsi].w || 1;
                    jsl_progress();
                    if (++jslcomplete == jsl.length) initall();
                    else jsl_load(this.xhri);
                }
            }
        };
        xhr_stack[xhri].onreadystatechange = function()
        {
            try
            {
                if (this.readyState == 1) this.timeout=0;
            }
            catch(e)
            {

            }
        };
        xhr_stack[xhri].onerror = xhr_error;
        xhr_stack[xhri].ontimeout = xhr_error;
        if (jsl[jsi].text)
        {
            if (++jslcomplete == jsl.length) initall();
            else jsl_load(xhri);
        }
        else
        {
            xhr_stack[xhri].url = url;
            xhr_stack[xhri].jsi = jsi;
            xhr_stack[xhri].xhri = xhri;
            if (localStorage.dd) url += '?t=' + Date.now();
            xhr_stack[xhri].open("GET", bootstaticpath + url, true);
            xhr_stack[xhri].timeout = xhr_timeout;
            if (is_chrome_firefox) xhr_stack[xhri].overrideMimeType('text/plain');
            xhr_stack[xhri].send(null);
        }
    }
    window.onload = function ()
    {
        pageLoadTime = Date.now();
        mBroadcaster.once('startMega', function() {
            pageLoadTime = Date.now() - pageLoadTime;
        });

        if (!maintenance && !androidsplash && !is_karma) {
            jsl_start();
        }
    };
    function jsl_load(xhri)
    {
        if (jsl[jsli]) xhr_load(jsl[jsli].f, jsli++,xhri);
    }
    function jsl_progress()
    {
        // if (d) console.log('done',(jsl_current+jsl_fm_current));
        // if (d) console.log('total',jsl_total);
        var p = Math.floor((jsl_current+jsl_fm_current)/jsl_total*100);
        var deg = 0;
        var leftProgressBlock = document.getElementById('loadinganimleft');
        var rightProgressBlock = document.getElementById('loadinganimright');

        // Fix exception thrown when going from mobile web /login page to mobile web /register page
        if (is_mobile && (rightProgressBlock === null)) {
            return false;
        }

        if ((p > jsl_perc) && (p <= 100))
        {
            jsl_perc = p;
            if (d) console.log('jsl.progress... ' + p + '%', (jsl_current+jsl_fm_current), jsl_total);
            if (is_extension) p=100;
            deg = 360 * p / 100;
            if (deg <= 180) {
                rightProgressBlock.style.webkitTransform = 'rotate(' + deg + 'deg)';
                rightProgressBlock.style.MozTransform = 'rotate(' + deg + 'deg)';
                rightProgressBlock.style.msTransform = 'rotate(' + deg + 'deg)';
                rightProgressBlock.style.OTransform = 'rotate(' + deg + 'deg)';
                rightProgressBlock.style.transform = 'rotate(' + deg + 'deg)';
            } else {
                rightProgressBlock.style.webkitTransform = 'rotate(180deg)';
                rightProgressBlock.style.MozTransform = 'rotate(180deg)';
                rightProgressBlock.style.msTransform = 'rotate(180deg)';
                rightProgressBlock.style.OTransform = 'rotate(180deg)';
                rightProgressBlock.style.transform = 'rotate(180deg)';
                leftProgressBlock.style.webkitTransform = 'rotate(' + (deg - 180) + 'deg)';
                leftProgressBlock.style.MozTransform = 'rotate(' + (deg - 180) + 'deg)';
                leftProgressBlock.style.msTransform = 'rotate(' + (deg - 180) + 'deg)';
                leftProgressBlock.style.OTransform = 'rotate(' + (deg - 180) + 'deg)';
                leftProgressBlock.style.transform = 'rotate(' + (deg - 180) + 'deg)';
            }
        }
    }
    var cssCache=false;
    var jsl_loaded={};
    function initall() {
        var jsar = [];
        var cssar = [];
        var nodedec = {};
        //for(var i in localStorage) if (i.substr(0,6) == 'cache!') delete localStorage[i];
        for (var i in jsl)
        {
            if (!jj || !jsl[i].j || jsl[i].j > 2) {
                jsl_loaded[jsl[i].n] = 1;
            }
            if ((jsl[i].j == 1) && (!jj))
            {
                if (!fx_startup_cache)
                {
                    if (window.URL) jsar.push(jsl[i].text + '\n\n');
                    else evalscript(jsl[i].text);
                }
            }
            else if ((jsl[i].j == 2) && (!jj))
            {
                if (document.getElementById('bootbottom')) document.getElementById('bootbottom').style.display='none';
                if (!is_chrome_firefox && window.URL)
                {
                    cssar.push(jsl[i].text.replace(/\.\.\//g,staticpath).replace(new RegExp( "\\/en\\/", "g"),'/' + lang + '/'));
                }
                else
                {
                    mCreateElement('style', {type: 'text/css', rel: 'stylesheet'}, 'head')
                        .textContent = jsl[i].text.replace(/\.\.\//g,staticpath).replace(new RegExp( "\\/en\\/", "g"),'/' + lang + '/');
                }
            }
            else if (jsl[i].j == 3) {
                try {
                    l = !jj && l || JSON.parse(jsl[i].text);
                } catch(ex) {
                    console.error(ex);
                    if (lang !== 'en') {
                        localStorage.lang = 'en';
                        setTimeout(function() {
                            document.location.reload();
                        }, 300);
                    }
                    throw new Error('Error parsing language file '+lang+'.json');
                }
            }
            else if (jsl[i].j === 0 && jsl[i].f.match(/\.json$/)) {
                try {
                    var templates = JSON.parse(jsl[i].text);
                    for (var e in templates) {
                        pages[e] = templates[e];
                        jsl_loaded[e] = 1;
                    }
                } catch (ex) {
                    throw new Error("Error parsing template");
                }
            }
            else if (jsl[i].j == 0) pages[jsl[i].n] = jsl[i].text;

            if (jsl[i].n === 'sjcl_js' || jsl[i].n === 'nodedec_js' || jsl[i].n === 'asmcrypto_js') {
                nodedec[jsl[i].n] = jsl[i].text;
            }
        }
        if (window.URL)
        {
            nodedec = !jj && !is_extension && !("ActiveXObject" in window) && nodedec;

            if (nodedec && Object.keys(nodedec).length === 3) {
                var tmp = String(nodedec.nodedec_js).split(/importScripts\([^)]+\)/);

                nodedec = [tmp.shift(), nodedec.sjcl_js, nodedec.asmcrypto_js, tmp.join(';')];
                mega.nodedecBlobURI = mObjectURL(nodedec, 'text/javascript');
                nodedec = tmp = undefined;
            }
            if (localStorage.makeCache && !cssCache) cssCache=cssar;
            cssar = cssar.length && mObjectURL(cssar, "text/css");
            if (cssar)
            {
                mCreateElement('link', {type: 'text/css', rel: 'stylesheet'}, 'head').href = cssar;
            }
            if (!jsl_done || jsar.length) {
                jsar.push('jsl_done=true; boot_done();');
            } else {
                boot_done();
            }
            if (jsar.length) {
                if (is_chrome_firefox) {
                    console.error('jsar must be empty here...');
                }
                else {
                    evalscript_url(jsar);
                }
            }
            jsar=undefined;
            cssar=undefined;
        }
        else
        {
            jsl_done=true;
            boot_done();
        }
    }

    var istaticpath = staticpath;
    if (document.location.href.substr(0,19) == 'chrome-extension://')  istaticpath = '../';
    else if (is_chrome_firefox) istaticpath = 'chrome://mega/content/';

    mCreateElement('style', {type: 'text/css'}, 'body').textContent = '.div, span, input {outline: none;}.hidden {display: none;}.clear {clear: both;margin: 0px;padding: 0px;display: block;}.loading-main-block {width: 100%;height: 100%;overflow: auto;font-family:Arial, Helvetica, sans-serif;}.loading-mid-white-block {height: 100%;width:100%;}.loading-cloud {width: 222px;height: 158px;background-image: url(' + istaticpath + 'images/mega/loading-sprite_v4.png);background-repeat: no-repeat;background-position: 0 0;position:absolute;left:50%;top:50%;margin:-79px 0 0 -111px;}.loading-m-block{width:60px;height:60px;position:absolute; left:81px;top:65px;background-color:white;background-image: url(' + istaticpath + 'images/mega/loading-sprite_v4.png);background-repeat: no-repeat;background-position: -81px -65px;border-radius: 100%;-webkit-border-radius: 100%;border-radius: 100%;z-index:10;}.loading-percentage { width: 80px;height: 80px; background-color: #e1e1e1;position: absolute;-moz-border-radius: 100%;-webkit-border-radius: 100%;border-radius: 100%;overflow: hidden;background-image: url(' + istaticpath + 'images/mega/loading-sprite_v4.png);background-repeat: no-repeat;background-position: -70px -185px;left:71px;top:55px;}.loading-percentage ul {list-style-type: none;}.loading-percentage li {position: absolute;top: 0px;}.loading-percentage p, .loading-percentage li, .loading-percentage ul{width: 80px;height: 80px;padding: 0;margin: 0;}.loading-percentage span {display: block;width: 40px;height: 80px;}.loading-percentage ul :nth-child(odd) {clip: rect(0px, 80px, 80px, 40px);}.loading-percentage ul :nth-child(even) {clip: rect(0px, 40px, 80px, 0px);}.loading-percentage .right-c span {-moz-border-radius-topleft: 40px;-moz-border-radius-bottomleft: 40px;-webkit-border-top-left-radius: 40px;-webkit-border-bottom-left-radius: 40px;border-top-left-radius: 40px;border-bottom-left-radius: 40px;background-color:#dc0000;}.loading-percentage .left-c span {margin-left: 40px;-moz-border-radius-topright: 40px;-moz-border-radius-bottomright: 40px;-webkit-border-top-right-radius: 40px;-webkit-border-bottom-right-radius: 40px;border-top-right-radius: 40px;border-bottom-right-radius: 40px;background-color:#dc0000;}.loading-main-bottom {max-width: 940px;width: 100%;position: absolute;bottom: 20px;left: 50%;margin: 0 0 0 -470px;text-align: center;}.loading-bottom-button {height: 29px;width: 29px;float: left;background-image: url(' + istaticpath + 'images/mega/loading-sprite_v4.png);background-repeat: no-repeat;cursor: pointer;}.st-social-block-load {position: absolute;bottom: 20px;left: 0;width: 100%;height: 43px;text-align: center;}.st-bottom-button {height: 24px;width: 24px;margin: 0 8px;display: inline-block;background-image: url(' + istaticpath + 'images/mega/loading-sprite_v4.png);background-repeat: no-repeat;background-position:11px -405px;cursor: pointer;-moz-border-radius: 100%;-webkit-border-radius: 100%;border-radius: 100%;-webkit-transition: all 200ms ease-in-out;-moz-transition: background-color 200ms ease-in-out;-o-transition: background-color 200ms ease-in-out;-ms-transition: background-color 200ms ease-in-out;transition: background-color 200ms ease-in-out;background-color:#999999;}.st-bottom-button.st-google-button {background-position: 11px -405px;}.st-bottom-button.st-google-button {background-position: -69px -405px;}.st-bottom-button.st-twitter-button{background-position: -29px -405px;}.st-bottom-button:hover {background-color:#334f8d;}.st-bottom-button.st-twitter-button:hover {background-color:#1a96f0;}.st-bottom-button.st-google-button:hover {background-color:#d0402a;}@media only screen and (-webkit-min-device-pixel-ratio: 1.5), only screen and (-o-min-device-pixel-ratio: 3/2), only screen and (min--moz-device-pixel-ratio: 1.5), only screen and (min-device-pixel-ratio: 1.5) {.maintance-block, .loading-percentage, .loading-m-block, .loading-cloud, .loading-bottom-button,.st-bottom-button, .st-bottom-scroll-button {background-image: url(' + istaticpath + 'images/mega/loading-sprite_v4@2x.png);    background-size: 222px auto;}}';

    mCreateElement('div', { "class": "loading-main-block", id: "loading"}, 'body')
        .innerHTML =
            '<div class="loading-mid-white-block">'+
            '    <div class="loading-cloud">'+
            '        <div class="loading-percentage">'+
            '            <ul>'+
            '                <li class="right-c"><p id="loadinganimright"><span></span></p></li>'+
            '                <li class="left-c"><p  id="loadinganimleft"><span></span></p></li>'+
            '            </ul>'+
            '        </div>'+
            '        <div class="loading-m-block"></div>'+
            '    </div>'+
            '    <div class="st-social-block-load" id="bootbottom">'+
            '        <a href="https://www.facebook.com/MEGAprivacy" target="_blank" rel="noopener noreferrer" class="st-bottom-button st-facebook-button"></a>'+
            '        <a href="https://www.twitter.com/MEGAprivacy" target="_blank" rel="noopener noreferrer" class="st-bottom-button st-twitter-button"></a>'+
            '    </div>'+
            '</div>';

    var u_storage, loginresponse, u_sid, dl_res;
    u_storage = init_storage(localStorage.sid ? localStorage : sessionStorage);

    if ((u_sid = u_storage.sid))
    {
        loginresponse = true;
        var lxhr = getxhr();
        lxhr.onload = function()
        {
            loginresponse = false;
            if (this.status == 200)
            {
                try
                {
                    loginresponse = this.response || this.responseText;
                    if (loginresponse && loginresponse[0] == '[') loginresponse = JSON.parse(loginresponse);
                    else if (parseInt(loginresponse) === -15 /* ESID */) {
                        loginresponse = -15;
                    }
                    else loginresponse = false;
                }
                catch (e) {}
            }
            boot_done();
        };
        lxhr.onerror = function()
        {
            loginresponse= false;
            boot_done();
        };

        lxhr.open('POST', apipath + 'cs?id=0&sid=' + u_storage.sid + mega.urlParams(), true);
        lxhr.send(JSON.stringify([{'a':'ug'}]));
    }

    function boot_auth(u_ctx,r)
    {
        u_type = r;
        u_checked=true;
        startMega();
    }

    var boot_done_makecache=false;

    function boot_done()
    {
        if (boot_done_makecache)
        {
            boot_done_makecache=false;
            makeCache();
            return false;
        }

        lxhr = dlxhr = undefined;

        if (d) console.log('boot_done', loginresponse === true, dl_res === true, !jsl_done, !jj_done);

        if (loginresponse === true || dl_res === true || !jsl_done || !jj_done) return;

        // turn the `ua` (userAgent) string into an object which holds the browser details
        try {
            ua = Object(ua);
            ua.details = Object.create(browserdetails(ua));
        }
        catch (e) {}

        mBroadcaster.sendMessage('boot_done');

        if (u_checked) {
            startMega();
        }
        else if (loginresponse === -15) {
            u_logout(true);
            boot_auth(null, false);
        }
        else if (loginresponse)
        {
            api_setsid(u_sid);
            u_checklogin3a(loginresponse[0],{checkloginresult:boot_auth});
            loginresponse = undefined;
        }
        else u_checklogin({checkloginresult:boot_auth},false);
    }

    if (page.substr(0,1) == '!' && page.length > 1)
    {
        dl_res = true;
        var dlxhr = getxhr();
        dlxhr.onload = function()
        {
            dl_res = false;
            if (this.status == 200)
            {
                try
                {
                    dl_res = this.response || this.responseText;
                    if (dl_res[0] == '[') dl_res = JSON.parse(dl_res);
                    if (dl_res[0]) dl_res = dl_res[0];
                }
                catch (e) {}
            }
            boot_done();
        };
        dlxhr.onerror = function()
        {
            dl_res= false;
            boot_done();
        };
        var esid='';
        if (u_storage.sid) esid = u_storage.sid;
        dlxhr.open("POST", apipath + 'cs?id=0' + mega.urlParams(), true);
        dlxhr.send(JSON.stringify([{ 'a': 'g', p: page.substr(1,8), 'ad': showAd(),'esid':esid }]));
    }
}

/**
 * Determines whether to show an ad or not
 * @returns {number} Returns a 0 for definitely no ads (e.g. I am using an extension). 1 will enable ads dependent on
 *                   country. 2 ignores country limitations (for developers to always see ads regardless). 3 means I
 *                   prefer not to see an ad because I am logged in, but it will send one if it is a trusted ad that we
 *                   have vetted (we fully control the ad and host it ourselves) and ads are turned on in the API.
 */
function showAd() {

    // We need to tell the API we would like ad urls, but only show generic ads from providers if we are not logged in
    var showAd = (typeof u_sid === 'undefined') ? 1 : 3;

    // If using a browser extension, do not show ads at all for our security conscious users
    showAd = (is_extension) ? 0 : showAd;

    // Override for testing
    showAd = (typeof localStorage.testAds === 'undefined') ? showAd : parseInt(localStorage.testAds);

    return showAd;
}

/**
 * Simple .toArray method to be used to convert `arguments` to a normal JavaScript Array
 *
 * Please note there is a huge performance degradation when using `arguments` outside their
 * owning function, to mitigate it use this function as follow: toArray.apply(null, arguments)
 *
 * @returns {Array}
 */
function toArray() {
    var len = arguments.length;
    var res = Array(len);
    while (len--) {
        res[len] = arguments[len];
    }
    return res;
}

function tryCatch(fn, onerror)
{
    fn.foo = function __tryCatchWrapper()
    {
        try {
            return fn.apply(this, arguments);
        } catch (e) {
            console.error(e);

            if (typeof onerror === 'function') {
                onIdle(onerror.bind(null, e));
            }
        }
    };
    fn.foo.bar = fn;
    return fn.foo;
}

var onIdle = window.requestIdleCallback || function(handler) {
        var startTime = Date.now();

        return setTimeout(function() {
            handler({
                didTimeout: false,
                timeRemaining: function() {
                    return Math.max(0, 50.0 - (Date.now() - startTime));
                }
            });
        }, 1);
    };<|MERGE_RESOLUTION|>--- conflicted
+++ resolved
@@ -70,7 +70,6 @@
  * @returns {Boolean}
  */
 function isMobile() {
-<<<<<<< HEAD
 
     // If extension, not applicable
     if (is_chrome_firefox) {
@@ -93,30 +92,6 @@
         'windows mobile', 'windows phone', 'iemobile', 'mobile safari', 'bb10; touch'
     ];
 
-=======
-
-    // If extension, not applicable
-    if (is_chrome_firefox) {
-        return false;
-    }
-
-    // If a search engine, disable the mobile site - ToDo: remove when the static pages are mobile optimised
-    if (is_search_engine_bot) {
-        return false;
-    }
-
-    // Useful for developing & testing the mobile site (this is below the is_chrome_firefox
-    // check above because the Firefox extension has not loaded localStorage yet and it breaks
-    if (localStorage.testMobileSite) {
-        return true;
-    }
-
-    var mobileStrings = [
-        'iphone', 'ipad', 'android', 'blackberry', 'nokia', 'opera mini',
-        'windows mobile', 'windows phone', 'iemobile', 'mobile safari', 'bb10; touch'
-    ];
-
->>>>>>> dc622469
     for (var i in mobileStrings) {
         if (ua.indexOf(mobileStrings[i]) > 0) {
             return true;
@@ -1287,11 +1262,7 @@
 
     // AMO: Markup should not be passed to `innerHTML` dynamically. -- This isnt reached for the extension, anyway
     // jscs:disable
-<<<<<<< HEAD
     document.body.innerHTML = '<div class="bottom-page scroll-block"><div class="main-content-block">'
-=======
-    document.body.innerHTML = '<div class="main-scroll-block"><div class="main-content-block">'
->>>>>>> dc622469
                             + '<div class="free-green-tip"></div><div class="main-centered-bl">'
                             + '<div class="main-logo"></div><div class="main-head-txt" id="m_title"></div>'
                             + '<div class="main-head-txt" id="m_desc"></div><br /><br />'
@@ -1785,8 +1756,6 @@
     jsl.push({f:'js/jquery.misc.js', n: 'jquerymisc_js', j:1});
     jsl.push({f:'js/vendor/megaLogger.js', n: 'megaLogger_js', j:1});
 
-<<<<<<< HEAD
-=======
     jsl.push({f:'js/utils/browser.js', n: 'js_utils_browser_js', j: 1});
     jsl.push({f:'js/utils/debug.js', n: 'js_utils_debug_js', j: 1});
     jsl.push({f:'js/utils/dom.js', n: 'js_utils_dom_js', j: 1});
@@ -1798,7 +1767,6 @@
     jsl.push({f:'js/utils/watchdog.js', n: 'js_utils_watchdog_js', j: 1});
     jsl.push({f:'js/utils/workers.js', n: 'js_utils_workers_js', j: 1});
 
->>>>>>> dc622469
     jsl.push({f:'js/functions.js', n: 'functions_js', j:1});
     jsl.push({f:'js/crypto.js', n: 'crypto_js', j:1,w:5});
     jsl.push({f:'js/account.js', n: 'user_js', j:1});
@@ -1828,7 +1796,6 @@
         jsl.push({f:'js/useravatar.js', n: 'contact_avatar_js', j:1,w:3});
         jsl.push({f:'css/avatars.css', n: 'avatars_css', j:2,w:5,c:1,d:1,cache:1});
     }
-<<<<<<< HEAD
 
     jsl.push({f:'js/cms.js', n: 'cms_js', j:1});
 
@@ -1845,13 +1812,6 @@
     jsl.push({f:'html/megainfo.html', n: 'megainfo', j:0});
 
     if (!is_mobile) {
-        jsl.push({f:'js/achievements.js', n: 'achievements_js', j: 1, w: 5});
-=======
-
-    jsl.push({f:'js/cms.js', n: 'cms_js', j:1});
-
-    if (!is_mobile) {
->>>>>>> dc622469
         jsl.push({f:'js/filedrag.js', n: 'filedrag_js', j:1});
         jsl.push({f:'js/vendor/jquery.fullscreen.js', n: 'jquery_fullscreen', j:1, w:10});
         jsl.push({f:'js/vendor/verge.js', n: 'verge', j:1, w:5});
@@ -1929,23 +1889,11 @@
     if (!is_mobile) {
         jsl.push({f:'css/style.css', n: 'style_css', j:2,w:30,c:1,d:1,cache:1});
         jsl.push({f:'js/fm.js', n: 'fm_js', j:1,w:12});
-<<<<<<< HEAD
-=======
         jsl.push({f:'js/fm/achievements.js', n: 'achievements_js', j: 1, w: 5});
         jsl.push({f:'js/fm/dashboard.js', n: 'fmdashboard_js', j:1,w:5});
         jsl.push({f:'js/fm/account.js', n: 'fm_account_js', j:1});
         jsl.push({f:'js/fm/fileconflict.js', n: 'fm_fileconflict_js', j:1});
         jsl.push({f:'js/ui/miniui.js', n: 'miniui_js', j:1});
->>>>>>> dc622469
-
-        // Don't load these files if this is a search bot to speed up the site
-        if (!is_search_engine_bot) {
-            jsl.push({f:'js/fm-dashboard.js', n: 'fmdashboard_js', j:1,w:5});
-            jsl.push({f:'js/fm-account.js', n: 'fmaccount_js', j:1,w:5});
-            jsl.push({f:'js/fm/account.js', n: 'fm_account_js', j:1});
-            jsl.push({f:'js/fm/fileconflict.js', n: 'fm_fileconflict_js', j:1});
-            jsl.push({f:'js/ui/miniui.js', n: 'miniui_js', j:1});
-        }
 
         jsl.push({f:'html/key.html', n: 'key', j:0});
         jsl.push({f:'html/pro.html', n: 'pro', j:0});
@@ -2050,19 +1998,6 @@
         jsl.push({f: 'js/betacrashes.js', n: 'betacrashes_js', j: 1});
     }
 
-<<<<<<< HEAD
-    // Load files common to all mobile pages
-    if (is_mobile) {
-        jsl.push({f:'css/mobile.css', n: 'mobile_css', j: 2, w: 30, c: 1, d: 1, m: 1});
-        jsl.push({f:'css/spinners.css', n: 'spinners_css', j: 2, w: 5, c: 1, d: 1, cache: 1});
-        jsl.push({f:'css/toast.css', n: 'toast_css', j: 2, w: 5, c: 1, d: 1, cache: 1});
-        jsl.push({f:'html/mobile.html', n: 'fm_mobile', j: 0, w: 1});
-        jsl.push({f:'js/ui/mobile.js', n: 'fm_mobile_js', j: 1, w: 1});
-        jsl.push({f:'js/vendor/jquery.mobile.js', n: 'jquery_mobile_js', j: 1, w: 5});
-    }
-
-=======
->>>>>>> dc622469
     var jsl2 =
     {
         'about': {f:'html/about.html', n: 'about', j:0},
@@ -2111,7 +2046,6 @@
         'cmd': {f:'html/megacmd.html', n: 'cmd', j:0},
         'megacmd_js': {f:'html/js/megacmd.js', n: 'megacmd_js', j:1},
         'cms_snapshot_js': {f:'js/cmsSnapshot.js', n: 'cms_snapshot_js', j:1},
-        'mobile': {f:'html/mobile_old.html', n: 'mobile', j:0},
         'support_js': {f:'html/js/support.js', n: 'support_js', j:1},
         'support': {f:'html/support.html', n: 'support', j:0},
         'contact': {f:'html/contact.html', n: 'contact', j:0},
@@ -2207,7 +2141,6 @@
         'privacy': ['privacy','privacycompany'],
         'mega': ['mega'],
         'takedown': ['takedown'],
-        'mobile': ['mobile'],
         'sync': ['sync', 'sync_js', 'megasync_js'],
         'cmd': ['cmd', 'megacmd_js'],
         'support': ['support_js', 'support'],
