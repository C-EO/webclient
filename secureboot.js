﻿


var b_u=0;
var maintenance=false;
var ua = window.navigator.userAgent.toLowerCase();
var is_chrome_firefox = document.location.protocol === 'chrome:' && document.location.host === 'mega' || document.location.protocol === 'mega:';
var is_extension = is_chrome_firefox || document.location.href.substr(0,19) == 'chrome-extension://';
var storage_version = '1'; // clear localStorage when version doesn't match
var page = document.location.hash;

function isMobile()
{
    if (is_chrome_firefox) return false;
    mobile = ['iphone','ipad','android','blackberry','nokia','opera mini','windows mobile','windows phone','iemobile','mobile safari','bb10; touch'];
    for (var i in mobile) if (ua.indexOf(mobile[i]) > 0) return true;
    return false;
}

function geoStaticpath(eu)
{
<<<<<<< HEAD
    if (!eu && !sessionStorage.skipcdn && geoIP() && 'FR DE NL ES PT DK CH IT UK GB NO SE FI PL CZ SK AT GR RO HU IE TR VA MC SM LI AD JE GG UA BG LT LV EE AX IS MA DZ LY TN EG RU BY HR SI AL ME RS KO EU FO CY IL LB SY SA JO IQ BA CV PS EH GI GL IM LU MK SJ BF BI BJ BW CF CG CM DJ ER ET GA GH GM GN GN GW KE KM LR LS MG ZA AE ML MR MT MU MV MW MZ NA NE QA RW SD SS SL SZ TD TG TZ UG YE ZA ZM ZR ZW'.indexOf(geoIP()) == -1) return 'https://g.cdn1.mega.co.nz/';
    else return 'https://eu.static.mega.co.nz/';
=======
	if (!eu && !sessionStorage.skipcdn && 'FR DE NL ES PT DK CH IT UK GB NO SE FI PL CZ SK AT GR RO HU IE TR VA MC SM LI AD JE GG UA BG LT LV EE AX IS MA DZ LY TN EG RU BY HR SI AL ME RS KO EU FO CY IL LB SY SA JO IQ BA CV PS EH GI GL IM LU MK SJ BF BI BJ BW CF CG CM DJ ER ET GA GH GM GN GN GW KE KM LR LS MG ZA AE ML MR MT MU MV MW MZ NA NE QA RW SD SS SL SZ TD TG TZ UG YE ZA ZM ZR ZW'.indexOf(((''+document.cookie).match(/\bgeoip\s*\=\s*([A-Z]{2})\b/)||[0,'FR'])[1]) == -1) return 'https://g.cdn1.mega.co.nz/';
	else return 'https://eu.static.mega.co.nz/';
>>>>>>> ac6ba441
}

if (ua.indexOf('chrome') > -1 && ua.indexOf('mobile') == -1 && parseInt(window.navigator.appVersion.match(/Chrome\/(\d+)\./)[1], 10) < 22) b_u = 1;
else if (ua.indexOf('firefox') > -1 && typeof DataView == 'undefined') b_u = 1;
else if (ua.indexOf('opera') > -1 && typeof window.webkitRequestFileSystem == 'undefined') b_u = 1;
var apipath, staticpath = 'https://eu.static.mega.co.nz/';
var myURL = window.URL || window.webkitURL;
if (!myURL) b_u=1;

if (!b_u) try
{
    if (is_chrome_firefox)
    {
        var Cc = Components.classes, Ci = Components.interfaces, Cu = Components.utils;

		Cu['import']("resource://gre/modules/XPCOMUtils.jsm");
		Cu['import']("resource://gre/modules/Services.jsm");
		XPCOMUtils.defineLazyModuleGetter(this, "NetUtil", "resource://gre/modules/NetUtil.jsm");

		(function(global) {
			global.loadSubScript = function(file,scope) {
				if (global.d) {
					Services.scriptloader.loadSubScriptWithOptions(file,{
						target : scope||global, charset: "UTF-8",
						ignoreCache : true
					});
				} else {
					Services.scriptloader.loadSubScript(file,scope||global);
				}
			};
		})(this);

		try {
			var mozBrowserID =
			[	Services.appinfo.name,
				Services.appinfo.platformVersion,
				Services.appinfo.platformBuildID,
				Services.appinfo.OS,
				Services.appinfo.XPCOMABI].join(" ");
		} catch(e) {
			var mozBrowserID = ua;
		}

<<<<<<< HEAD
        try {
            loadSubScript('chrome://mega/content/strg2.js');

            if(!(localStorage instanceof Ci.nsIDOMStorage)) {
                throw new Error('Initialization failed.');
            }
            var d = !!localStorage.d;
        } catch(e) {
            alert('Error setting up DOM Storage instance:\n\n'
                + e + '\n\n' + mozBrowserID);

            throw new Error("FxEx");
        }
    }
    if (typeof localStorage == 'undefined')
    {
        b_u = 1;
        var staticpath = 'https://eu.static.mega.co.nz/';
    }
    else
    {
        if (localStorage.dd) {
            var devhost = window.location.host;

            // handle subdirs
            var pathSuffix = window.location.pathname;
            pathSuffix = pathSuffix.split("/").slice(0,-1).join("/");

            // set the staticpath for debug mode
            localStorage.staticpath = window.location.protocol + "//" + devhost + pathSuffix + "/";
        }
        var staticpath = localStorage.staticpath || geoStaticpath();
        var apipath = localStorage.apipath || 'https://eu.api.mega.co.nz/';
        var contenterror = 0;
        var nocontentcheck = localStorage.dd;
    }
}
catch(e)
{
    if(e.message != 'FxEx')
    {
        alert('Your browser does not allow data to be written. Please make sure you use default browser settings.');
    }
    b_u = 1;
    var staticpath = 'https://eu.static.mega.co.nz/';
=======
		loadSubScript('chrome://mega/content/strg2.js');

		if(!(localStorage instanceof Ci.nsIDOMStorage)) {
			throw new Error('Invalid DOM Storage instance.');
		}
		var d = !!localStorage.d;
	}
	if (typeof localStorage == 'undefined') b_u = 1;
	else
	{
		var contenterror = 0;
		var nocontentcheck = !!localStorage.dd;
		if (localStorage.dd) localStorage.staticpath = location.protocol + "//" + location.host + location.pathname.replace(/[^/]+$/,'');
		staticpath = localStorage.staticpath || geoStaticpath();
		apipath = localStorage.apipath || 'https://eu.api.mega.co.nz/';
	}
}
catch(e)
{
	alert(
		"Sorry, we were unable to initialize the browser's local storage, "+
		"either you're using an outdated browser or it's something from our side.\n"+
		"\n"+
		"If you think it's our fault, please report the issue back to us.\n"+
		"\n"+
		"Reason: " + (e.message || e)+
		"\nBrowser: " + (typeof mozBrowserID !== 'undefined' ? mozBrowserID : ua)
	);
	b_u = 1;
>>>>>>> ac6ba441
}

var bootstaticpath = staticpath;
var urlrootfile = '';

<<<<<<< HEAD
if (document.location.href.substr(0,19) == 'chrome-extension://')
{
    bootstaticpath = chrome.extension.getURL("mega/");
    urlrootfile = 'mega/secure.html';
}

if (is_chrome_firefox)
{
    bootstaticpath = 'chrome://mega/content/';
    urlrootfile = 'secure.html';
    nocontentcheck=true;
    if (localStorage.d) staticpath = bootstaticpath;
    else staticpath = 'https://eu.static.mega.co.nz/';
    if(!b_u) try
    {
        loadSubScript(bootstaticpath + 'fileapi.js');
    }
    catch(e)
    {
        b_u = 1;
        Cu.reportError(e);
        alert('Unable to initialize core functionality:\n\n' + e + '\n\n' + mozBrowserID);
    }
=======
if (!b_u && is_extension)
{
	if (is_chrome_firefox)
	{
		bootstaticpath = 'chrome://mega/content/';
		urlrootfile = 'secure.html';
		nocontentcheck=true;
		staticpath = 'https://eu.static.mega.co.nz/';
		try {
			loadSubScript(bootstaticpath + 'fileapi.js');
		} catch(e) {
			b_u = 1;
			Cu.reportError(e);
			alert('Unable to initialize core functionality:\n\n' + e + '\n\n' + mozBrowserID);
		}
	}
	else /* Google Chrome */
	{
		bootstaticpath = chrome.extension.getURL("mega/");
		urlrootfile = 'mega/secure.html';
	}
>>>>>>> ac6ba441
}

if (b_u) document.location = 'update.html';

window.URL = window.URL || window.webkitURL;

var ln ={}; ln.en = 'English'; ln.cn = '简体中文';  ln.ct = '中文繁體'; ln.ru = 'Pусский'; ln.es = 'Español'; ln.fr = 'Français'; ln.de = 'Deutsch'; ln.it = 'Italiano'; ln.br = 'Português Brasil'; ln.mi = 'Māori'; ln.vn = 'Tiếng Việt'; ln.nl = 'Nederlands'; ln.kr = '한국어';   ln.ar = 'العربية'; ln.jp = '日本語'; ln.pt = 'Português'; ln.he = 'עברית'; ln.pl = 'Polski'; ln.ca = 'Català'; ln.eu = 'Euskara'; ln.sk = 'Slovenský'; ln.af = 'Afrikaans'; ln.cz = 'Čeština'; ln.ro = 'Română'; ln.fi = 'Suomi'; ln.no = 'Norsk'; ln.se = 'Svenska'; ln.bs = 'Bosanski'; ln.hu = 'Magyar'; ln.sr = 'српски'; ln.dk = 'Dansk'; ln.sl = 'Slovenščina'; ln.tr = 'Türkçe';  ln.id = 'Bahasa Indonesia';  ln.hr = 'Hrvatski';  ln.el = 'ελληνικά'; ln.uk = 'Українська'; ln.gl = 'Galego'; ln.sr = 'српски'; ln.lt = 'Lietuvos'; ln.th = 'ภาษาไทย'; ln.lv = 'Latviešu'; ln.bg = 'български';  ln.mk = 'македонски'; ln.hi = 'हिंदी'; ln.fa = 'فارسی '; ln.ee = 'Eesti'; ln.ms = 'Bahasa Malaysia'; ln.cy = 'Cymraeg'; ln.be = 'Breton'; ln.tl = 'Tagalog'; ln.ka = 'ქართული';

var ln2 ={}; ln2.en = 'English'; ln2.cn = 'Chinese';  ln2.ct = 'Traditional Chinese'; ln2.ru = 'Russian'; ln2.es = 'Spanish'; ln2.fr = 'French'; ln2.de = 'German'; ln2.it = 'Italian'; ln2.br = 'Brazilian Portuguese'; ln2.mi = 'Maori'; ln2.vn = 'Vietnamese'; ln2.nl = 'Dutch'; ln2.kr = 'Korean';   ln2.ar = 'Arabic'; ln2.jp = 'Japanese'; ln2.pt = 'Portuguese'; ln2.he = 'Hebrew'; ln2.pl = 'Polish'; ln2.ca = 'Catalan'; ln2.eu = 'Basque'; ln2.sk = 'Slovak'; ln2.af = 'Afrikaans'; ln2.cz = 'Czech'; ln2.ro = 'Romanian'; ln2.fi = 'Finnish'; ln2.no = 'Norwegian'; ln2.se = 'Swedish'; ln2.bs = 'Bosnian'; ln2.hu = 'Hungarian'; ln2.sr = 'Serbian'; ln2.dk = 'Danish'; ln2.sl = 'Slovenian'; ln2.tr = 'Turkish'; ln2.id = 'Indonesian'; ln2.hr = 'Croatian'; ln2.el = 'Greek'; ln2.uk = 'Ukrainian'; ln2.gl = 'Galician'; ln2.sr = 'Serbian'; ln2.lt = 'Lithuanian'; ln2.th = 'Thai'; ln2.lv = 'Latvian'; ln2.bg = 'Bulgarian'; ln2.mk = 'Macedonian'; ln2.hi = 'Hindi'; ln2.fa = 'Farsi'; ln2.ee = 'Estonian';  ln2.ms = 'Malaysian'; ln2.cy = 'Welsh'; ln2.be = 'Breton'; ln2.tl = 'Tagalog'; ln2.ka = 'Georgian';


var sjcl_sha_js = 'var sjcl_sha={cipher:{},hash:{},keyexchange:{},mode:{},misc:{},codec:{},exception:{corrupt:function(a){this.toString=function(){return"CORRUPT: "+this.message};this.message=a},invalid:function(a){this.toString=function(){return"INVALID: "+this.message};this.message=a},bug:function(a){this.toString=function(){return"BUG: "+this.message};this.message=a},notReady:function(a){this.toString=function(){return"NOT READY: "+this.message};this.message=a}}};if(typeof module!="undefined"&&module.exports)module.exports=sjcl_sha;sjcl_sha.bitArray={bitSlice:function(a,b,c){a=sjcl_sha.bitArray.g(a.slice(b/32),32-(b&31)).slice(1);return c===undefined?a:sjcl_sha.bitArray.clamp(a,c-b)},extract:function(a,b,c){var d=Math.floor(-b-c&31);return((b+c-1^b)&-32?a[b/32|0]<<32-d^a[b/32+1|0]>>>d:a[b/32|0]>>>d)&(1<<c)-1},concat:function(a,b){if(a.length===0||b.length===0)return a.concat(b);var c=a[a.length-1],d=sjcl_sha.bitArray.getPartial(c);return d===32?a.concat(b):sjcl_sha.bitArray.g(b,d,c|0,a.slice(0,a.length-1))},bitLength:function(a){var b=a.length;if(b===0)return 0;return(b-1)*32+sjcl_sha.bitArray.getPartial(a[b-1])},clamp:function(a,b){if(a.length*32<b)return a;a=a.slice(0,Math.ceil(b/32));var c=a.length;b&=31;if(c>0&&b)a[c-1]=sjcl_sha.bitArray.partial(b,a[c-1]&2147483648>>b-1,1);return a},partial:function(a,b,c){if(a===32)return b;return(c?b|0:b<<32-a)+a*0x10000000000},getPartial:function(a){return Math.round(a/0x10000000000)||32},equal:function(a,b){if(sjcl_sha.bitArray.bitLength(a)!==sjcl_sha.bitArray.bitLength(b))return false;var c=0,d;for(d=0;d<a.length;d++)c|=a[d]^b[d];return c===0},g:function(a,b,c,d){var e;e=0;if(d===undefined)d=[];for(;b>=32;b-=32){d.push(c);c=0}if(b===0)return d.concat(a);for(e=0;e<a.length;e++){d.push(c|a[e]>>>b);c=a[e]<<32-b}e=a.length?a[a.length-1]:0;a=sjcl_sha.bitArray.getPartial(e);d.push(sjcl_sha.bitArray.partial(b+a&31,b+a>32?c:d.pop(),1));return d},i:function(a,b){return[a[0]^b[0],a[1]^b[1],a[2]^b[2],a[3]^b[3]]}};sjcl_sha.codec.utf8String={fromBits:function(a){var b="",c=sjcl_sha.bitArray.bitLength(a),d,e;for(d=0;d<c/8;d++){if((d&3)===0)e=a[d/4];b+=String.fromCharCode(e>>>24);e<<=8}return decodeURIComponent(escape(b))},toBits:function(a){var b=[],c,d=0,e;for(c=0;c<a.length;c++){e=a.charCodeAt(c);if(e&-256)return false;d=d<<8|e;if((c&3)===3){b.push(d);d=0}}c&3&&b.push(sjcl_sha.bitArray.partial(8*(c&3),d));return b}};sjcl_sha.hash.sha256=function(a){this.d[0]||this.h();if(a){this.c=a.c.slice(0);this.b=a.b.slice(0);this.a=a.a}else this.reset()};sjcl_sha.hash.sha256.hash=function(a){return(new sjcl_sha.hash.sha256).update(a).finalize()};sjcl_sha.hash.sha256.prototype={blockSize:512,reset:function(){this.c=this.f.slice(0);this.b=[];this.a=0;return this},update:function(a){if(typeof a==="string"&&!(a=sjcl_sha.codec.utf8String.toBits(a)))return[];var b,c=this.b=sjcl_sha.bitArray.concat(this.b,a);b=this.a;a=this.a=b+sjcl_sha.bitArray.bitLength(a);for(b=512+b&-512;b<=a;b+=512)this.e(c.splice(0,16));return this},finalize:function(){var a,b=this.b,c=this.c;b=sjcl_sha.bitArray.concat(b,[sjcl_sha.bitArray.partial(1,1)]);for(a=b.length+2;a&15;a++)b.push(0);b.push(Math.floor(this.a/4294967296));for(b.push(this.a|0);b.length;)this.e(b.splice(0,16));this.reset();return c},f:[],d:[],h:function(){function a(e){return(e-Math.floor(e))*0x100000000|0}var b=0,c=2,d;a:for(;b<64;c++){for(d=2;d*d<=c;d++)if(c%d===0)continue a;if(b<8)this.f[b]=a(Math.pow(c,0.5));this.d[b]=a(Math.pow(c,1/3));b++}},e:function(a){var b,c,d=a.slice(0),e=this.c,n=this.d,l=e[0],f=e[1],h=e[2],j=e[3],g=e[4],k=e[5],i=e[6],m=e[7];for(a=0;a<64;a++){if(a<16)b=d[a];else{b=d[a+1&15];c=d[a+14&15];b=d[a&15]=(b>>>7^b>>>18^b>>>3^b<<25^b<<14)+(c>>>17^c>>>19^c>>>10^c<<15^c<<13)+d[a&15]+d[a+9&15]|0}b=b+m+(g>>>6^g>>>11^g>>>25^g<<26^g<<21^g<<7)+(i^g&(k^i))+n[a];m=i;i=k;k=g;g=j+b|0;j=h;h=f;f=l;l=b+(f&h^j&(f^h))+(f>>>2^f>>>13^f>>>22^f<<30^f<<19^f<<10)|0}e[0]=e[0]+l|0;e[1]=e[1]+f|0;e[2]=e[2]+h|0;e[3]=e[3]+j|0;e[4]=e[4]+g|0;e[5]=e[5]+k|0;e[6]=e[6]+i|0;e[7]=e[7]+m|0}}; function sha256(d) { h = new sjcl_sha.hash.sha256(); for (var i = 0; i < d.length; i += 131072) h = h.update(d.substr(i,131072)); return h.finalize(); }';

function evalscript(text)
{
    var script = document.createElement('script');
    script.type = "text/javascript";
    document.getElementsByTagName('head')[0].appendChild(script);
    script.text = text;
}

function evalscript_url(jarray)
{
    try
    {
        var blob = new Blob(jarray, { type: "text/javascript" });
    }
    catch(e)
    {
        window.BlobBuilder = window.BlobBuilder || window.WebKitBlobBuilder || window.MozBlobBuilder || window.MSBlobBuilder;
        var bb = new BlobBuilder();
        for (var i in jarray) bb.append(jarray[i]);
        var blob = bb.getBlob('text/javascript');
    }
    var script = document.createElement('script');
    script.type = "text/javascript";
    document.getElementsByTagName('head')[0].appendChild(script);
    var url = window.URL.createObjectURL(blob);
    script.src = url;
    return url;
}

if (!nocontentcheck)
{
    if (window.URL) evalscript_url([sjcl_sha_js]);
    else evalscript(sjcl_sha_js);
}

var sh = [];
function cmparrays(a,b)
{
    if (a.length != b.length) return false;
    for (var i = a.length; i--; ) if (a[i] != b[i]) return false;
    return true;
}

function init_storage ( storage ) {
    var v = storage.v || 0,
        d = storage.d,
        dd = storage.dd,
        sp = storage.staticpath;

    // Graceful storage version upgrade
    if ( v == 0 ) {
        // array of limbs -> mpi-encoded number
        function b2mpi (b) {
            var bs = 28, bm = (1 << bs) - 1, bn = 1, bc = 0, r = [0], rb = 1, rn = 0;
            var bits = b.length * bs;
            var n, rr='';

            for ( n = 0; n < bits; n++ ) {
                if ( b[bc] & bn ) r[rn] |= rb;
                if ( (rb <<= 1) > 255 ) rb = 1, r[++rn] = 0;
                if ( (bn <<= 1) > bm ) bn = 1, bc++;
            }

            while ( rn && r[rn] == 0 ) rn--;

            bn = 256;
            for ( bits = 8; bits > 0; bits-- ) if ( r[rn] & (bn >>= 1) ) break;
            bits += rn * 8;

            rr += String.fromCharCode(bits/256)+String.fromCharCode(bits%256);
            if ( bits ) for ( n = rn; n >= 0; n-- ) rr += String.fromCharCode(r[n]);
            return rr;
        }

        if ( storage.privk && storage.privk.substr(0, 1) == "[") { /* is json serialized array which need to be migrated */
            // Upgrade key format
            try {
                var privk = JSON.parse(storage.privk), str = '';
                for ( var i = 0; i < privk.length; i++ ) str += b2mpi( privk[i] );
                storage.privk = btoa(str).replace(/\+/g,'-').replace(/\//g,'_').replace(/=/g,'');
                v++;
            }
            catch ( e ) {
                console.error("Could not migrate storage - priv key could not be converted to the new format: ", e);
            }
        }
        else {
            v++;
        }

        storage.v = v;
    }
    // if ( v == 1 ) { ... }
    // if ( v == 2 ) { ... }
    // ... and so on

    // Or upgrade hard when graceful method isn't provided
    if ( v != storage_version ) {
        storage.clear();
        storage.v = storage_version;
        if ( d ) storage.d = d;
        if ( dd ) storage.dd = dd;
        if ( sp ) storage.staticpath = sp;
    }

    return storage;
}

var androidsplash = false;
var m = false;
var seqno = Math.ceil(Math.random()*1000000000);
if (isMobile() || (typeof localStorage !== 'undefined' && localStorage.mobile))
{
    var tag=document.createElement('meta');
    tag.name = "viewport";
    tag.content = "width=device-width, initial-scale=1, maximum-scale=1, user-scalable=0";
    document.getElementsByTagName('head')[0].appendChild(tag);
    var tag=document.createElement('meta');
    tag.name = "apple-mobile-web-app-capable";
    tag.content = "yes";
    document.getElementsByTagName('head')[0].appendChild(tag);
    var tag=document.createElement('meta');
    tag.name = "apple-mobile-web-app-status-bar-style";
    tag.content = "black";
    document.getElementsByTagName('head')[0].appendChild(tag);
    var tag=document.createElement('link');
    tag.rel = "apple-touch-icon-precomposed";
    tag.sizes = "144x144";
    tag.href = staticpath + "images/mobile/App_ipad_144x144.png";
    document.getElementsByTagName('head')[0].appendChild(tag);
    var tag=document.createElement('link');
    tag.rel = "apple-touch-icon-precomposed";
    tag.sizes = "114x114";
    tag.href = staticpath + "images/mobile/App_iphone_114x114.png";
    document.getElementsByTagName('head')[0].appendChild(tag);
    var tag=document.createElement('link');
    tag.rel = "apple-touch-icon-precomposed";
    tag.sizes = "72x72";
    tag.href = staticpath + "images/mobile/App_ipad_72X72.png";
    document.getElementsByTagName('head')[0].appendChild(tag);
    var tag=document.createElement('link');
    tag.rel = "apple-touch-icon-precomposed";
    tag.href = staticpath + "images/mobile/App_iphone_57X57.png"
    document.getElementsByTagName('head')[0].appendChild(tag);
    var tag=document.createElement('link');
    tag.rel = "shortcut icon";
    tag.type = "image/vnd.microsoft.icon";
    tag.href = "https://mega.co.nz/favicon.ico";
    document.getElementsByTagName('head')[0].appendChild(tag);
    m=true;
}
var silent_loading=false;


if (m)
{
    var app,mobileblog,android;
    var link = document.createElement('link');
    link.setAttribute('rel', 'stylesheet');
    link.type = 'text/css';
    link.href = staticpath + 'css/mobile-app.css';
    document.head.appendChild(link);
    document.body.innerHTML = '<div class="main-scroll-block"> <div class="main-content-block"> <div class="free-green-tip"></div><div class="main-centered-bl"><div class="main-logo"></div><div class="main-head-txt" id="m_title"></div><div class="main-txt" id="m_desc"></div><a href="" class="main-button" id="m_appbtn"></a><div class="main-social hidden"><a href="https://www.facebook.com/MEGAprivacy" class="main-social-icon facebook"></a><a href="https://www.twitter.com/MEGAprivacy" class="main-social-icon twitter"></a><div class="clear"></div></div></div> </div><div class="scrolling-content"><div class="mid-logo"></div> <div class="mid-gray-block">MEGA provides free cloud storage with convenient and powerful always-on privacy </div> <div class="scrolling-block-icon encription"></div> <div class="scrolling-block-header"> End-to-end encryption </div> <div class="scrolling-block-txt">Unlike other cloud storage providers, your data is encrypted & decrypted during transfer by your client devices only and never by us. </div> <div class="scrolling-block-icon access"></div> <div class="scrolling-block-header"> Secure Global Access </div> <div class="scrolling-block-txt">Your data is accessible any time, from any device, anywhere. Only you control the keys to your files.</div> <div class="scrolling-block-icon colaboration"></div> <div class="scrolling-block-header"> Secure Collaboration </div> <div class="scrolling-block-txt">Share folders with your contacts and see their updates in real time. Online collaboration has never been more private and secure.</div> <div class="bottom-menu full-version"><div class="copyright-txt">Mega Limited ' + new Date().getFullYear() + '</div><div class="language-block"></div><div class="clear"></div><iframe src="" width="1" height="1" frameborder="0" style="width:1px; height:1px; border:none;" id="m_iframe"></iframe></div></div></div>';
    if (window.location.hash.substr(1,4) == 'blog') mobileblog=1;
    if (ua.indexOf('android') > -1)
    {
        app='https://play.google.com/store/apps/details?id=com.flyingottersoftware.mega';
        document.body.className = 'android full-mode supported';
        android=1;
    }
    else if (ua.indexOf('bb10') > -1)
    {
        app='http://appworld.blackberry.com/webstore/content/46810890/';
        document.body.className = 'blackberry full-mode supported';
        document.getElementById('m_desc').innerHTML = 'Free 50 GB - End-to-end encryption';
    }
    else if (ua.indexOf('iphone') > -1 || ua.indexOf('ipad') > -1 || ua.indexOf('ipod') > -1)
    {
        app='https://itunes.apple.com/app/mega/id706857885';
        document.body.className = 'ios full-mode supported';
        document.getElementById('m_desc').innerHTML = 'Free 50 GB - End-to-end encryption';
    }
    else document.body.className = 'another-os full-mode unsupported';

    if (app)
    {
        document.getElementById('m_appbtn').href = app;
        document.getElementById('m_title').innerHTML = 'Install the free MEGA app';
    }
    else
    {
        document.getElementById('m_title').innerHTML = 'A dedicated app for your device will be available soon.';
        document.getElementById('m_desc').innerHTML = 'Follow us on Twitter or Facebook for updates.';
    }
    if (window.location.hash.substr(1,1) == '!')
    {
        if (app) document.getElementById('m_title').innerHTML = 'Install the free MEGA app to access this file from your mobile';
        if (ua.indexOf('chrome') > -1)
        {
            setTimeout(function()
            {
                if (confirm('Do you already have the MEGA app installed?')) document.location = 'mega://' + window.location.hash;
            },2500);
        }
        else document.getElementById('m_iframe').src = 'mega://' + window.location.hash;
    }
    else if (window.location.hash.substr(1,7) == 'confirm')
    {
        var i=0;
        if (ua.indexOf('iphone') > -1 || ua.indexOf('ipad') > -1 || ua.indexOf('ipod') > -1) i=1;
        if (ua.indexOf('chrome') > -1) window.location ='mega://' + window.location.hash.substr(i);
        else document.getElementById('m_iframe').src = 'mega://' + window.location.hash.substr(i);
    }
    if (mobileblog)
    {
        document.body.innerHTML = '';
        var script = document.createElement('script');
        script.type = "text/javascript";
        document.head.appendChild(script);
        script.src = 'https://mega.co.nz/blog.js';
    }
}
else if (page == '#android')
{
    document.location = 'https://play.google.com/store/apps/details?id=com.flyingottersoftware.mega';
}
else
{
	if (!b_u)
	{
		var d = localStorage.d || 0,l;
		var jj = localStorage.jj || 0;
		var languages = {'en':['en','en-'],'es':['es','es-'],'fr':['fr','fr-'],'de':['de','de-'],'it':['it','it-'],'nl':['nl','nl-'],'pt':['pt'],'br':['pt-br'],'dk':['da'],'se':['sv'],'fi':['fi'],'no':['no'],'pl':['pl'],'cz':['cz','cz-'],'sk':['sk','sk-'],'sl':['sl','sl-'],'hu':['hu','hu-'],'jp':['ja'],'cn':['zh','zh-cn'],'ct':['zh-hk','zh-sg','zh-tw'],'kr':['ko'],'ru':['ru','ru-mo'],'ar':['ar','ar-'],'he':['he'],'id':['id'],'ca':['ca','ca-'],'eu':['eu','eu-'],'af':['af','af-'],'bs':['bs','bs-'],'sg':[],'tr':['tr','tr-'],'mk':[],'hi':[],'hr':['hr'],'ro':['ro','ro-'],'uk':['||'],'gl':['||'],'sr':['||'],'lt':['||'],'th':['||'],'lv':['||'],'fa':['||'],'ee':['et'],'ms':['ms'],'cy':['cy'],'bg':['bg'],'be':['br'],'tl':['en-ph'],'ka':['||']};
		if (typeof console == "undefined") { this.console = { log: function() {}, error: function() {}}}
		if (d && !console.time) (function(c)
		{
			var timers = {};
			c.time = function(n) { timers[n] = new Date().getTime()};
			c.timeEnd = function(n) {
				if(timers[n]) {
					c.log(n + ': ' + (new Date().getTime() - timers[n]) + 'ms');
					delete timers[n];
				}
			};
		})(console);

		Object.defineProperty(window, "__cd_v", { value : 6, writable : false });
		if (!d)
		{
			var __cdumps = [], __cd_t;
			window.onerror = function __MEGAExceptionHandler(msg, url, ln, cn, errobj)
			{
				function mTrim(s)
				{
					return s
						.replace(/resource:.+->\s/,'')
						.replace(/blob:[^:\s]+/, '..')
						.replace(/\.\.:\/\/[^:\s]+/, '..')
						.replace('chrome://mega/content','..')
						.replace(/file:.+extensions/,'..fx')
						.replace(/(?: line \d+ > eval)+/g,' >.eval')
				}
				if (__cdumps.length > 3) return false;

				var dump = {
					m : ('' + msg).replace(/'(\w+:\/\/+[^/]+)[^']+'/,"'$1...'").replace(/^Uncaught\s*/,''),
					f : mTrim('' + url), l : ln
				}, cc;

				if (errobj)
				{
					if (errobj.udata) dump.d = errobj.udata;
					if (errobj.stack)
					{
						dump.s = ('' + errobj.stack).split("\\n").splice(0,9).map(mTrim).join("\\n");
					}
				}
				if (cn) dump.c = cn;

				if (ln == 0 && !dump.s)
				{
					if (dump.m.toLowerCase().indexOf('out of memory') != -1) dump.m = '!Fatal! Out Of Memory.';
					else dump.m = dump.m.replace(/[^\s\w]/gi,'') || ('[!] ' + msg);
				}

				try
				{
					var crashes = JSON.parse(localStorage.crashes || '{}');
					var checksum = MurmurHash3(JSON.stringify(dump), 0x4ef5391a);

					if (crashes[checksum])
					{
						// Reported less than 10 days ago?
						if (Date.now() - crashes[checksum] < 864000000) return false;
					}
					dump.x = checksum;
					crashes[checksum] = Date.now();
					localStorage.crashes = JSON.stringify(crashes);
					cc = $.len(crashes);
				}
				catch(e) {
					delete localStorage.crashes;
				}

				__cdumps.push(dump);
				if (__cd_t) clearTimeout(__cd_t);
				__cd_t = setTimeout(safeCall(function()
				{
					var ids = [], uds = [], r = 1;
					for (var i in __cdumps)
					{
						var dump = __cdumps[i];

						if (dump.x) { ids.push(dump.x); delete dump.x; }
						if (dump.d) { uds.push(dump.d); delete dump.d; }
						if (dump.l < 0) r = 0;
					}

					var report = {};
					report.ua = navigator.userAgent;
					report.io = window.dlMethod && dlMethod.name;
					report.sb = +(''+$('script[src*="secureboot"]').attr('src')).split('=').pop();
					report.tp = $.transferprogress;
					report.id = ids.join(",");
					report.ud = uds;
					report.cc = cc;

					if (is_chrome_firefox)
					{
						report.mo = mozBrowserID + '::' + is_chrome_firefox + '::' + mozMEGAExtensionVersion;
					}
					report = JSON.stringify(r? report:{});

					for (var i in __cdumps)
					{
						api_req({ a : 'cd', c : JSON.stringify(__cdumps[i]), v : report, t : +__cd_v });
					}
					__cdumps = [];

				}), 3000);

				return false;
			};
		}
		function detectlang()
		{
			return 'en';
			if (!navigator.language) return 'en';
			var bl = navigator.language.toLowerCase();
			var l2 = languages;
			for (var l in l2) for (b in l2[l]) if (l2[l][b] == bl) return l;
			for (var l in l2) for (b in l2[l]) if (l2[l][b].substring(0,3)==bl.substring(0,3)) return l;
			return 'en';
		}
		var init_f = [];
		var lang = detectlang();
		if ((typeof localStorage != 'undefined') && (localStorage.lang)) if (languages[localStorage.lang]) lang = localStorage.lang;
		var langv = '';
		if (typeof lv != 'undefined') langv = '_' + lv[lang];
		var jsl = []

		jsl.push({f:'lang/' + lang + langv + '.json', n: 'lang', j:3});
		jsl.push({f:'sjcl.js', n: 'sjcl_js', j:1}); // Will be replaced with asmCrypto soon
		jsl.push({f:'js/asmcrypto.js',n:'asmcrypto_js',j:1,w:1});

        jsl.push({f:'js/tlvstore.js', n: 'tlvstore_js', j:1});
		jsl.push({f:'js/crypto.js', n: 'crypto_js', j:1,w:5});
        jsl.push({f:'js/jsbn.js', n: 'jsbn_js', j:1,w:2});
		jsl.push({f:'js/jsbn2.js', n: 'jsbn2_js', j:1,w:2});
		jsl.push({f:'js/jodid25519.js', n: 'jodid25519_js', j:1,w:7});		
		
        jsl.push({f:'js/user.js', n: 'user_js', j:1});
        jsl.push({f:'js/authring.js', n: 'authring_js', j:1});
        jsl.push({f:'js/hex.js', n: 'hex_js', j:1});
        jsl.push({f:'js/functions.js', n: 'functions_js', j:1});
        jsl.push({f:'js/mouse.js', n: 'mouse_js', j:1});
        jsl.push({f:'js/jquery-2.1.1.min.js', n: 'jquery', j:1,w:10});
        jsl.push({f:'js/jquery-ui.min.js', n: 'jqueryui_js', j:1,w:10});
        jsl.push({f:'js/base64.js', n: 'base64_js', j:1});
        jsl.push({f:'js/filedrag.js', n: 'filedrag_js', j:1});
        jsl.push({f:'js/jquery.mousewheel.js', n: 'jquerymouse_js', j:1});
        jsl.push({f:'js/jquery.jscrollpane.min.js', n: 'jscrollpane_js', j:1});
        jsl.push({f:'js/jquery.tokeninput.js', n: 'jquerytokeninput_js', j:1});
        jsl.push({f:'js/jquery.misc.js', n: 'jquerymisc_js', j:1});
        jsl.push({f:'js/mDB.js', n: 'mDB_js', j:1});
        jsl.push({f:'js/thumbnail.js', n: 'thumbnail_js', j:1});
        jsl.push({f:'js/exif.js', n: 'exif_js', j:1,w:3});
        jsl.push({f:'js/megapix.js', n: 'megapix_js', j:1});
        jsl.push({f:'js/smartcrop.js', n: 'smartcrop_js', j:1,w:7});
        jsl.push({f:'js/mega.js', n: 'mega_js', j:1,w:7});

        jsl.push({f:'js/jquery.fullscreen.js', n: 'jquery_fullscreen', j:1,w:10});

        jsl.push({f:'js/vendor/jquery.window-active.js', n: 'jquery_windowactive', j:1,w:10});

        jsl.push({f:'js/megaPromise.js', n: 'megapromise_js', j:1,w:5});
        jsl.push({f:'js/vendor/db.js', n: 'db_js', j:1,w:5});
        jsl.push({f:'js/megaDb.js', n: 'megadb_js', j:1,w:5});
        jsl.push({f:'js/megaKvStorage.js', n: 'megakvstorage_js', j:1,w:5});

        jsl.push({f:'js/chat/mpenc.js', n: 'mega_js', j:1,w:7});
        jsl.push({f:'js/chat/opQueue.js', n: 'mega_js', j:1,w:7});

        jsl.push({f:'js/vendor/chat/strophe.js', n: 'mega_js', j:1,w:7});
        jsl.push({f:'js/vendor/chat/strophe.disco.js', n: 'mega_js', j:1,w:7});
        jsl.push({f:'js/vendor/chat/strophe.jingle.js', n: 'mega_js', j:1,w:7});
        jsl.push({f:'js/vendor/chat/strophe.jingle.session.js', n: 'mega_js', j:1,w:7});
        jsl.push({f:'js/vendor/chat/strophe.jingle.sdp.js', n: 'mega_js', j:1,w:7});
        jsl.push({f:'js/vendor/chat/strophe.jingle.adapter.js', n: 'mega_js', j:1,w:7});
        jsl.push({f:'js/vendor/chat/strophe.muc.js', n: 'mega_js', j:1,w:7});
        jsl.push({f:'js/vendor/chat/strophe.roster.js', n: 'mega_js', j:1,w:7});
        jsl.push({f:'js/vendor/chat/wildemitter.patched.js', n: 'mega_js', j:1,w:7});
        jsl.push({f:'js/vendor/chat/hark.patched.js', n: 'mega_js', j:1,w:7});

        jsl.push({f:'js/vendor/chat/base32.js', n: 'mega_js', j:1,w:7});

        // direct transfer deps.
        jsl.push({f:'js/vendor/chat/hmac-sha1.js', n: 'mega_js', j:1,w:7});
        jsl.push({f:'js/vendor/chat/lib-typedarrays-min.js', n: 'mega_js', j:1,w:7});

        // Other
        jsl.push({f:'js/vendor/Autolinker.js', n: 'mega_js', j:1,w:7});

		// Google Import Contacts
        jsl.push({f:'js/gContacts.js', n: 'gcontacts_js', j:1,w:3});


        // MEGA CHAT
        jsl.push({f:'js/chat/rtcStats.js', n: 'mega_js', j:1,w:7});
        jsl.push({f:'js/chat/rtcSession.js', n: 'mega_js', j:1,w:7});
        jsl.push({f:'js/chat/fileTransfer.js', n: 'mega_js', j:1,w:7});

        jsl.push({f:'js/filepicker.js', n: 'mega_js', j:1,w:7});
        jsl.push({f:'js/chat/incomingCallDialog.js', n: 'mega_js', j:1,w:7});

        // notifications
        jsl.push({f:'js/megaNotifications.js', n: 'meganotifications_js', j:1,w:7});
        jsl.push({f:'js/vendor/ion.sound.js', n: 'ionsound_js', j:1,w:7});
        jsl.push({f:'js/vendor/favico.js', n: 'favico_js', j:1,w:7});
        jsl.push({f:'js/vendor/notification.js', n: 'notification_js', j:1,w:7});

        jsl.push({f:'js/chat/plugins/urlFilter.js', n: 'mega_js', j:1,w:7});
        jsl.push({f:'js/chat/plugins/emoticonsFilter.js', n: 'mega_js', j:1,w:7});
        jsl.push({f:'js/chat/plugins/attachmentsFilter.js', n: 'mega_js', j:1,w:7});
        jsl.push({f:'js/chat/plugins/encryptionFilter.js', n: 'mega_js', j:1,w:7});
        jsl.push({f:'js/chat/plugins/chatStore.js', n: 'chatstore_js', j:1,w:7});
        jsl.push({f:'js/chat/plugins/chatNotifications.js', n: 'chatnotifications_js', j:1,w:7});


        jsl.push({f:'js/chat/karereEventObjects.js', n: 'keo_js', j:1,w:7});
        jsl.push({f:'js/chat/karere.js', n: 'karere_js', j:1,w:7});
        jsl.push({f:'js/chat/chat.js', n: 'chat_js', j:1,w:7});
        jsl.push({f:'js/chat/chatRoom.js', n: 'chat_js', j:1,w:7});

        // END OF MEGA CHAT
        
        jsl.push({f:'js/fm.js', n: 'fm_js', j:1,w:12});
        jsl.push({f:'js/filetypes.js', n: 'filetypes_js', j:1});
        if (is_extension)
        {
                jsl.push({f:'js/dcraw.min.js', n: 'dcraw_js', j:1});
        }
        /* better download */
        jsl.push({f:'js/xhr.js', n: 'xhr_js', j:1});
        jsl.push({f:'js/events.js', n: 'events', j:1,w:4});
        jsl.push({f:'js/queue.js', n: 'queue', j:1,w:4});
        jsl.push({f:'js/downloadChrome.js', n: 'dl_chrome', j:1,w:3});
        if (is_chrome_firefox && parseInt(Services.appinfo.version) > 27)
        {
            is_chrome_firefox |= 4;
            jsl.push({f:'js/downloadFirefox.js', n: 'dl_firefox', j:1,w:3});
        }
        else
        {
            jsl.push({f:'js/downloadMemory.js', n: 'dl_memory', j:1,w:3});
            jsl.push({f:'js/downloadFlash.js', n: 'dl_flash', j:1,w:3});
        }
        jsl.push({f:'js/downloader.js', n: 'dl_downloader', j:1,w:3});
        jsl.push({f:'js/download2.js', n: 'dl_js', j:1,w:3});
        jsl.push({f:'js/upload2.js', n: 'upload_js', j:1,w:2});
        /* end better download */
        jsl.push({f:'index.js', n: 'index', j:1,w:4});
        jsl.push({f:'html/start.html', n: 'start', j:0});
        jsl.push({f:'html/megainfo.html', n: 'megainfo', j:0});
        jsl.push({f:'html/js/start.js', n: 'start_js', j:1});
        jsl.push({f:'html/bottom2.html', n: 'bottom2',j:0});
        jsl.push({f:'html/key.html', n: 'key', j:0});
        jsl.push({f:'html/js/key.js', n: 'key_js', j:1});
        jsl.push({f:'html/pro.html', n: 'pro', j:0});
        jsl.push({f:'html/js/pro.js', n: 'pro_js', j:1});
        jsl.push({f:'html/login.html', n: 'login', j:0});
        jsl.push({f:'html/js/login.js', n: 'login_js', j:1});
        jsl.push({f:'html/fm.html', n: 'fm', j:0,w:3});
        jsl.push({f:'html/top.html', n: 'top', j:0});
        jsl.push({f:'js/notifications.js', n: 'notifications_js', j:1});
        jsl.push({f:'css/style.css', n: 'style_css', j:2,w:30,c:1,d:1,cache:1});
        jsl.push({f:'js/avatar.js', n: 'avatar_js', j:1,w:3});
        jsl.push({f:'js/countries.js', n: 'countries_js', j:1});
        jsl.push({f:'html/dialogs.html', n: 'dialogs', j:0,w:2});
        jsl.push({f:'html/transferwidget.html', n: 'transferwidget', j:0});
        jsl.push({f:'js/checkboxes.js', n: 'checkboxes_js', j:1});
        jsl.push({f:'js/Int64.js', n: 'int64_js', j:1});
        jsl.push({f:'js/zip64.js', n: 'zip_js', j:1});
//        jsl.push({f:'html/register.html', n: 'register', j:0});
//        jsl.push({f:'html/js/register.js', n: 'register_js', j:1});
        var jsl2 =
        {
            'about': {f:'html/about.html', n: 'about', j:0},
            'blog': {f:'html/blog.html', n: 'blog', j:0},
            'blog_js': {f:'html/js/blog.js', n: 'blog_js', j:1},
            'blogarticle': {f:'html/blogarticle.html', n: 'blogarticle', j:0},
            'blogarticle_js': {f:'html/js/blogarticle.js', n: 'blogarticle_js', j:1},
            'register': {f:'html/register.html', n: 'register', j:0},
            'register_js': {f:'html/js/register.js', n: 'register_js', j:1},
            'resellers': {f:'html/resellers.html', n: 'resellers', j:0},
            'download': {f:'html/download.html', n: 'download', j:0},
            'download_js': {f:'html/js/download.js', n: 'download_js', j:1},
            'copyright': {f:'html/copyright.html', n: 'copyright', j:0},
            'copyrightnotice': {f:'html/copyrightnotice.html', n: 'copyrightnotice', j:0},
            'copyrightnotice_js': {f:'html/js/copyrightnotice.js', n: 'copyrightnotice_js', j:1},
            'privacy': {f:'html/privacy.html', n: 'privacy', j:0},
            'terms': {f:'html/terms.html', n: 'terms', j:0},
            'backup': {f:'html/backup.html', n: 'backup', j:0},
            'backup_js': {f:'html/js/backup.js', n: 'backup_js', j:1},
            'reset': {f:'html/reset.html', n: 'reset', j:0},
            'reset_js': {f:'html/js/reset.js', n: 'reset_js', j:1},
            'filesaver': {f:'js/filesaver.js', n: 'filesaver', j:1},
            'recovery': {f:'html/recovery.html', n: 'recovery', j:0},
            'recovery_js': {f:'html/js/recovery.js', n: 'recovery_js', j:1},
            'credits': {f:'html/credits.html', n: 'credits', j:0},
            'takedown': {f:'html/takedown.html', n: 'takedown', j:0},
            'dev': {f:'html/dev.html', n: 'dev', j:0},
            'arkanoid_js': {f:'js/arkanoid.js', n: 'arkanoid_js', j:1},
            'dev_js': {f:'html/js/dev.js', n: 'dev_js', j:1},
            'sdkterms': {f:'html/sdkterms.html', n: 'sdkterms', j:0},
            'help': {f:'html/help.html', n: 'help', j:0},
            'help_js': {f:'html/js/help.js', n: 'help_js', j:1},
            'firefox': {f:'html/firefox.html', n: 'firefox', j:0},
            'sync': {f:'html/sync.html', n: 'sync', j:0},
			'sync_js': {f:'html/js/sync.js', n: 'sync_js', j:1},
            'mobile': {f:'html/mobile.html', n: 'mobile', j:0},
            'affiliates': {f:'html/affiliates.html', n: 'affiliates', j:0},
            'affiliate_js': {f:'html/js/affiliate.js', n: 'affiliate_js', j:0},
            'affiliateterms': {f:'html/affiliateterms.html', n: 'affiliateterms', j:0},
            'affiliatesignup': {f:'html/affiliatesignup.html', n: 'affiliatesignup', j:0},
            'affiliatesignup_js': {f:'html/js/affiliatesignup.js', n: 'affiliatesignup_js', j:1},
            'affiliatemember': {f:'html/affiliatemember.html', n: 'affiliatemember', j:0},
            'affiliatemember_js': {f:'html/js/affiliatemember.js', n: 'affiliatemember_js', j:1},
            'contact': {f:'html/contact.html', n: 'contact', j:0},
            'privacycompany': {f:'html/privacycompany.html', n: 'privacycompany', j:0},
            'chrome': {f:'html/chrome.html', n: 'chrome', j:0},
            'zxcvbn_js': {f:'js/zxcvbn.js', n: 'zxcvbn_js', j:1},
            'mads_js': {f:'js/mads.js', n: 'mads_js', j:1}
        };
        var subpages =
        {
            'about': ['about'],
            'terms': ['terms'],
            'credits': ['credits'],
            'backup': ['backup','backup_js','filesaver'],
            'recovery': ['recovery','recovery_js'],
            'reset': ['reset','reset_js'],
            'blog': ['blog','blog_js','blogarticle','blogarticle_js'],
            'register': ['register','register_js'],
            'android': ['android'],
            'resellers': ['resellers'],
            '!': ['download','download_js'],
            'copyright': ['copyright'],
            'key':['arkanoid_js'],
            'copyrightnotice': ['copyrightnotice','copyrightnotice_js'],
            'privacy': ['privacy','privacycompany'],
            'takedown': ['takedown'],
            'firefox': ['firefox'],
            'mobile': ['mobile'],
            'sync': ['sync','sync_js'],
            'contact': ['contact'],
            'dev': ['dev','dev_js','sdkterms'],
            'sdk': ['dev','dev_js','sdkterms'],
            'doc': ['dev','dev_js','sdkterms'],
            'help': ['help','help_js'],
            'chrome': ['chrome'],
            'plugin': ['chrome','firefox'],
            'affiliate': ['affiliates','affiliateterms','affiliatesignup','affiliatesignup_js','affiliatemember','affiliatemember_js','affiliate_js'],
            'recover': ['reset','reset_js']
        };

        if (page && page.indexOf('%21') > -1) document.location.hash = page.replace('%21','!').replace('%21','!');

        if (page) page = page.replace('#','').replace('%21','!');


        for (var p in subpages)
        {
            if (page && page.substr(0,p.length) == p)
            {
                for (i in subpages[p]) jsl.push(jsl2[subpages[p][i]]);
            }
        }
        var downloading = false;
        var ul_uploading = false;
        var lightweight=false;
        var njsl = [];
        var fx_startup_cache = is_chrome_firefox && nocontentcheck;
        if ((typeof Worker != 'undefined') && (typeof window.URL != 'undefined') && !fx_startup_cache)
        {
            var hashdata = ['self.postMessage = self.webkitPostMessage || self.postMessage;',sjcl_sha_js,'self.onmessage = function(e) { try { e.data.hash = sha256(e.data.text);  self.postMessage(e.data); } catch(err) { e.data.error = err.message; self.postMessage(e.data);  } };'];
            try  { var blob = new Blob(hashdata, { type: "text/javascript" }); }
            catch(e)
            {
                window.BlobBuilder = window.BlobBuilder || window.WebKitBlobBuilder || window.MozBlobBuilder || window.MSBlobBuilder;
                var bb = new BlobBuilder();
                for (var i in hashdata) bb.append(hashdata[i]);
                var blob = bb.getBlob('text/javascript');
            }
            var hash_url = window.URL.createObjectURL(blob);
            var hash_workers = [];
            var i =0;
            while (i < 2)
            {
                try
                {
                    hash_workers[i] = new Worker(hash_url);
                    hash_workers[i].postMessage = hash_workers[i].webkitPostMessage || hash_workers[i].postMessage;
                    hash_workers[i].onmessage = function(e)
                    {
                        if (e.data.error)
                        {
                            console.log('error',e.data.error);
                            console.log(e.data.text);
                            alert('error');
                        }
                        if (!nocontentcheck && !cmparrays(e.data.hash,sh1[jsl[e.data.jsi].f]))
                        {
                            if (bootstaticpath.indexOf('cdn') > -1)
                            {
                                sessionStorage.skipcdn=1;
                                document.location.reload();
                            }
                            else alert('An error occurred while loading MEGA. The file ' + bootstaticpath+jsl[e.data.jsi].f + ' is corrupt. Please try again later. We apologize for the inconvenience.');

                            contenterror=1;
                        }
                        if (!contenterror)
                        {
                            jsl_current += jsl[e.data.jsi].w || 1;
                            jsl_progress();
                            if (++jslcomplete == jsl.length) initall();
                            else jsl_load(e.data.xhri);
                        }
                    };
                }
                catch(e)
                {
                    hash_workers = undefined;
                }
                i++;
            }
        }

        if (jj)
        {
            l=[];
            var i=0;
            while (i < 2500)
            {
                l[i]='l';
                i++;
            }
            i=0;
            for (var i in jsl)
            {
                if (jsl[i].j === 1) document.write('<' + 'script type="text/javascript" src="' + bootstaticpath + jsl[i].f + '?r=' + Math.random() + '"></sc' + 'ript>');
                else if (jsl[i].j === 2)
                {
                    if ((m && (jsl[i].m)) || ((!m) && (jsl[i].d)))
                        document.write('<link rel="stylesheet" type="text/css" href="' + bootstaticpath + jsl[i].f + '" />');
                }
            }

            for (var k in jsl2)
            {
                if (jsl2[k].j === 1) document.write('<' + 'script type="text/javascript" src="' + bootstaticpath + jsl2[k].f + '?r=' + Math.random() + '"></sc' + 'ript>');
                else if (jsl2[k].j === 2)
                {
                    if ((m && (jsl2[k].m)) || ((!m) && (jsl2[k].d)))
                        document.write('<link rel="stylesheet" type="text/css" href="' + bootstaticpath + jsl2[k].f + '" />');
                }
            }
        }

        var pages = [], scripts = {};
        function getxhr()
        {
            return (typeof XDomainRequest != 'undefined' && typeof ArrayBuffer == 'undefined') ? new XDomainRequest() : new XMLHttpRequest();
        }

        var xhr_progress,xhr_stack,jsl_fm_current,jsl_current,jsl_total,jsl_perc,jsli,jslcomplete;

        function jsl_start()
        {
            jslcomplete = 0;
            xhr_progress = [0,0];
            xhr_stack = Array(xhr_progress.length);
            jsl_fm_current = 0;
            jsl_current = 0;
            jsl_total = 0;
            jsl_perc = 0;
            jsli=0;
            for (var i = jsl.length; i--;) if (!jsl[i].text) jsl_total += jsl[i].w || 1;
            if (fx_startup_cache)
            {
                var step = function(jsi)
                {
                    jsl_current += jsl[jsi].w || 1;
                    jsl_progress();
                    if (++jslcomplete == jsl.length) initall();
                    else
                    {
                        // mozRunAsync(next.bind(this, jsli++));
                        next(jsli++);
                    }
                };
                var next = function(jsi)
                {
                    var file = bootstaticpath + jsl[jsi].f;

                    if (jsl[jsi].j == 1)
                    {
                        try
                        {
                            loadSubScript(file);
                        }
                        catch(e)
                        {
                            Cu.reportError(e);

                            alert('An error occurred while loading MEGA.\n\nFilename: '
                                + file + "\n" + e + '\n\n' + mozBrowserID);
                        }
                        step(jsi);
                    }
                    else
                    {
                        var ch = NetUtil.newChannel(file);
                        ch.contentType = jsl[jsi].j == 3
                            ? "application/json":"text/plain";

                        NetUtil.asyncFetch(ch, function(is, s)
                        {
                            if (!Components.isSuccessCode(s))
                            {
                                alert('An error occurred while loading MEGA.' +
                                    ' The file ' + file + ' could not be loaded.');
                            }
                            else
                            {
                                jsl[jsi].text = NetUtil.readInputStreamToString(is, is.available());
                                if (jsl[jsi].j == 3) l = JSON.parse(jsl[jsi].text);
                                step(jsi);
                            }
                        });
                    }
                };
                next(jsli++);
            }
            else
            {
                for (var i = xhr_progress.length; i--; ) jsl_load(i);
            }
        }

        var xhr_timeout=30000;

        function xhr_error()
        {
            xhr_timeout+=10000;
            console.log(xhr_timeout);
            if (bootstaticpath.indexOf('cdn') > -1)
            {
                bootstaticpath = geoStaticpath(1);
                staticpath = geoStaticpath(1);
            }
            xhr_progress[this.xhri] = 0;
            xhr_load(this.url,this.jsi,this.xhri);
        }

        function xhr_load(url,jsi,xhri)
        {
            xhr_stack[xhri] = getxhr();
            xhr_stack[xhri].onload = function()
            {
                jsl[this.jsi].text = this.response || this.responseText;

                if (typeof hash_workers != 'undefined' && !nocontentcheck)
                {
                    hash_workers[this.xhri].postMessage({'text':jsl[this.jsi].text,'xhr':'test','jsi':this.jsi,'xhri':this.xhri});
                }
                else
                {
                    if (!nocontentcheck && !cmparrays(sha256(jsl[this.jsi].text),sh1[jsl[this.jsi].f]))
                    {
                        alert('An error occurred while loading MEGA. The file ' + bootstaticpath+jsl[this.jsi].f + ' is corrupt. Please try again later. We apologize for the inconvenience.');
                        contenterror=1;
                    }
                    if (!contenterror)
                    {
                        jsl_current += jsl[this.jsi].w || 1;
                        jsl_progress();
                        if (++jslcomplete == jsl.length) initall();
                        else jsl_load(this.xhri);
                    }
                }
            }
            xhr_stack[xhri].onreadystatechange = function()
            {
                try
                {
                    if (this.readyState == 1) this.timeout=0;
                }
                catch(e)
                {

                }
            }
            xhr_stack[xhri].onerror = xhr_error;
            xhr_stack[xhri].ontimeout = xhr_error;
            if (jsl[jsi].text)
            {
                if (++jslcomplete == jsl.length) initall();
                else jsl_load(xhri);
            }
            else
            {
                xhr_stack[xhri].url = url;
                xhr_stack[xhri].jsi = jsi;
                xhr_stack[xhri].xhri = xhri;
                if (localStorage.dd) url += '?t=' + Date.now();
				xhr_stack[xhri].open("GET", (!localStorage.dd && url.indexOf('mads_') > -1 ? 'https://eu.static.mega.co.nz/' : bootstaticpath) + url, true);
                xhr_stack[xhri].timeout = xhr_timeout;
                if (is_chrome_firefox) xhr_stack[xhri].overrideMimeType('text/plain');
                xhr_stack[xhri].send(null);
            }
        }
        window.onload = function ()
        {
            if (!maintenance && !androidsplash) jsl_start();
        }
        function jsl_load(xhri)
        {
            if (jsl[jsli]) xhr_load(jsl[jsli].f, jsli++,xhri);
        }
        function jsl_progress()
        {
            if (d) console.log('done',(jsl_current+jsl_fm_current));
            if (d) console.log('total',jsl_total);
            var p = Math.floor((jsl_current+jsl_fm_current)/jsl_total*100);
            if ((p > jsl_perc) && (p <= 100))
            {
                jsl_perc = p;
                if (is_extension) p=100;
                document.getElementById('loadinganim').className = 'loading-progress-bar percents-'+p;
            }
        }
        var jsl_loaded={};
        function initall()
        {
            var jsar = [];
            var cssar = [];
            for(var i in localStorage) if (i.substr(0,6) == 'cache!') delete localStorage[i];
            for (var i in jsl)
            {
                jsl_loaded[jsl[i].n]=1;
                if ((jsl[i].j == 1) && (!jj))
                {
                    if (!fx_startup_cache)
                    {
                        if (window.URL) jsar.push(jsl[i].text + '\n\n');
                        else evalscript(jsl[i].text);
                    }
                }
                else if ((jsl[i].j == 2) && (!jj))
                {
                    if (document.getElementById('bootbottom')) document.getElementById('bootbottom').style.display='none';
                    if (!is_chrome_firefox && window.URL)
                    {
                        cssar.push(jsl[i].text.replace(/\.\.\//g,staticpath).replace(new RegExp( "\\/en\\/", "g"),'/' + lang + '/'));
                    }
                    else
                    {
                        var css = document.createElement('style');
                        css.type = "text/css";
                        css.rel = 'stylesheet';
                        document.getElementsByTagName('head')[0].appendChild(css);
                        css.textContent = jsl[i].text.replace(/\.\.\//g,staticpath).replace(new RegExp( "\\/en\\/", "g"),'/' + lang + '/');
                    }
                }
                else if (jsl[i].j == 3) l = !jj && l || JSON.parse(jsl[i].text);
                else if (jsl[i].j == 4) scripts[jsl[i].f] = jsl[i].text;
                else if (jsl[i].j == 0) pages[jsl[i].n] = jsl[i].text;
            }
            if (window.URL)
            {
                var blob;
                if (cssar.length) try
                {
                    blob = new Blob(cssar, { type: "text/css" });
                    for ( var f in scripts ) {
                        if (!scripts[f].match(/^blob:/)) {
                            scripts[f] = window.URL.createObjectURL( new Blob( [ scripts[f] ], { type: 'text/javascript' } ) );
                        }
                    }
                }
                catch(e)
                {
                    window.BlobBuilder = window.BlobBuilder || window.WebKitBlobBuilder || window.MozBlobBuilder || window.MSBlobBuilder;
                    var bb = new BlobBuilder();
                    for (var i in cssar) bb.append(cssar[i]);
                    blob = bb.getBlob('text/css');
                    for ( var f in scripts ) {
                        if (!scripts[f].match(/^blob:/)) {
                            bb = new BlobBuilder();
                            bb.append( scripts[f] );
                            scripts[f] = window.URL.createObjectURL( bb.getBlob('text/javascript') );
                        }
                    }
                }
                if (blob)
                {
                    var link = document.createElement('link');
                    link.setAttribute('rel', 'stylesheet');
                    link.type = 'text/css';
                    link.href = window.URL.createObjectURL(blob);
                    document.head.appendChild(link);
                }
                cssar=undefined;
                jsar.push('jsl_done=true; boot_done();');
                evalscript_url(jsar);
                jsar=undefined;
            }
            else
            {
                jsl_done=true;
                boot_done();
            }
        }
    }
    if (ua.indexOf('android') > 0 && !sessionStorage.androidsplash && document.location.hash.indexOf('#confirm') == -1)
    {
        if (document.location.hash == '#android')
        {
            document.location = 'https://play.google.com/store/apps/details?id=com.flyingottersoftware.mega';
        }
        else
        {
            document.write('<link rel="stylesheet" type="text/css" href="' + staticpath + 'resources/css/mobile-android.css" /><div class="overlay"></div><div class="new-folder-popup" id="message"><div class="new-folder-popup-bg"><div class="new-folder-header">MEGA for Android</div><div class="new-folder-main-bg"><div class="new-folder-descr">Do you want to install the latest<br/> version of the MEGA app for Android?</div><a class="new-folder-input left-button" id="trashbinYes"> <span class="new-folder-bg1"> <span class="new-folder-bg2" id="android_yes"> Yes </span> </span></a><a class="new-folder-input right-button" id="trashbinNo"> <span class="new-folder-bg1"> <span class="new-folder-bg2" id="android_no">No </span> </span></a><div class="clear"></div></div></div></div></div>');
            document.getElementById('android_yes').addEventListener("click", function ()
            {
                document.location = 'https://play.google.com/store/apps/details?id=com.flyingottersoftware.mega';
            }, false);
            document.getElementById('android_no').addEventListener("click", function ()
            {
                sessionStorage.androidsplash=1;
                document.location.reload();
            }, false);
            androidsplash=true;
        }
    }
    else
    {
        var istaticpath = staticpath;
        if (document.location.href.substr(0,19) == 'chrome-extension://')  istaticpath = '../';
        else if (is_chrome_firefox) istaticpath = 'chrome://mega/content/';

        document.write('<style type="text/css">.div, span, input {outline: none;}.hidden {display: none;}.clear {clear: both;margin: 0px;padding: 0px;display: block;}.loading-main-block {width: 100%;height: 100%;overflow: auto;font-family:Arial, Helvetica, sans-serif;}.loading-mid-white-block {height: 100%;width:100%;}.mid-centered-block {position: absolute;width: 494px;min-height: 158px;top: 50%;left: 50%;margin: -95px 0 0 -247px;}.loading-main-bottom {max-width: 940px;width: 100%;position: absolute;bottom: 20px;left: 50%;margin: 0 0 0 -470px;text-align: center;}.loading-bottom-button {height: 29px;width: 29px;float: left;background-image: url(' + istaticpath + 'images/mega/loading-sprite.png);background-repeat: no-repeat;cursor: pointer;}.loading-bottom-button.st-facebook-button {float: right;background-position: -40px -2376px;margin-left: 11px;}.loading-bottom-button.st-facebook-button:hover {background-position: -40px -2336px;}.loading-bottom-button.st-twitter-button {float: right;background-position: -1px -2376px;margin-left: 11px;}.loading-bottom-button.st-twitter-button:hover {background-position: -1px -2336px;}.loading-cloud {width: 222px;height: 158px;background-image: url(' + istaticpath + 'images/mega/loading-sprite.png);background-repeat: no-repeat;background-position: 0 -2128px;margin: 0 auto;-webkit-box-sizing: border-box;-moz-box-sizing: border-box;-ms-box-sizing: border-box;box-sizing: border-box;padding-top: 55px;}.loading-progress-bar, .loading-progress-bar div {width: 80px;height: 80px;margin: 0 0 0 71px;background-image: url(' + istaticpath + 'images/mega/loading-sprite.png);background-repeat: no-repeat;background-position: 0 top;}.loading-progress-bar div {background-position: -71px -2183px;margin: 0;}.maintance-block {position: absolute;width: 484px;min-height: 94px;border: 2px solid #d9d9d9;-moz-border-radius: 7px;-webkit-border-radius: 7px;border-radius: 7px;padding: 10px;color: #333333;font-size: 13px;line-height: 30px;padding: 15px 15px 15px 102px;-webkit-box-sizing: border-box;-moz-box-sizing: border-box;-ms-box-sizing: border-box;box-sizing: border-box;background-image: url(' + istaticpath + 'images/mega/loading-sprite.png);background-repeat: no-repeat;background-position: -60px -2428px;margin-top: 45px;}.loading-progress-bar.percents-0 {background-position: 0 0;}.loading-progress-bar.percents-1, .loading-progress-bar.percents-2, .loading-progress-bar.percents-3 {background-position: -130px 0;}.loading-progress-bar.percents-4, .loading-progress-bar.percents-5, .loading-progress-bar.percents-6 {background-position: 0 -100px;}.loading-progress-bar.percents-7, .loading-progress-bar.percents-8, .loading-progress-bar.percents-9 {background-position: -130px -100px;}.loading-progress-bar.percents-10, .loading-progress-bar.percents-11, .loading-progress-bar.percents-12 {background-position: 0 -200px;}.loading-progress-bar.percents-13, .loading-progress-bar.percents-14, .loading-progress-bar.percents-15 {background-position: -130px -200px;}.loading-progress-bar.percents-16, .loading-progress-bar.percents-17, .loading-progress-bar.percents-18 {background-position: 0 -300px;}.loading-progress-bar.percents-19, .loading-progress-bar.percents-20, .loading-progress-bar.percents-21 {background-position: -130px -300px;}.loading-progress-bar.percents-22, .loading-progress-bar.percents-23, .loading-progress-bar.percents-24 {background-position: 0 -400px;}.loading-progress-bar.percents-25, .loading-progress-bar.percents-26, .loading-progress-bar.percents-27 {background-position: -130px -400px;}.loading-progress-bar.percents-28, .loading-progress-bar.percents-29, .loading-progress-bar.percents-30 {background-position: 0 -500px;}.loading-progress-bar.percents-31, .loading-progress-bar.percents-32, .loading-progress-bar.percents-33 {background-position: -130px -500px;}.loading-progress-bar.percents-34, .loading-progress-bar.percents-35 {background-position: 0 -600px;}.loading-progress-bar.percents-36, .loading-progress-bar.percents-37 {background-position: -130px -600px;}.loading-progress-bar.percents-38, .loading-progress-bar.percents-39 {background-position: 0 -700px;}.loading-progress-bar.percents-40, .loading-progress-bar.percents-41 {background-position: -130px -700px;}.loading-progress-bar.percents-42, .loading-progress-bar.percents-43 {background-position: 0 -800px;}.loading-progress-bar.percents-44, .loading-progress-bar.percents-45 {background-position: -130px -800px;}.loading-progress-bar.percents-46, .loading-progress-bar.percents-47 {background-position: 0 -900px;}.loading-progress-bar.percents-48, .loading-progress-bar.percents-49 {background-position: -130px -900px;}.loading-progress-bar.percents-50 {background-position: 0 -1000px;}.loading-progress-bar.percents-51, .loading-progress-bar.percents-52, .loading-progress-bar.percents-53 {background-position: -130px -1000px;}.loading-progress-bar.percents-54, .loading-progress-bar.percents-55, .loading-progress-bar.percents-56 {background-position: 0 -1100px;}.loading-progress-bar.percents-57, .loading-progress-bar.percents-58, .loading-progress-bar.percents-59 {background-position: -130px -1100px;}.loading-progress-bar.percents-60, .loading-progress-bar.percents-61, .loading-progress-bar.percents-62 {background-position: 0 -1200px;}.loading-progress-bar.percents-63, .loading-progress-bar.percents-64, .loading-progress-bar.percents-65 {background-position: -130px -1200px;}.loading-progress-bar.percents-66, .loading-progress-bar.percents-67, .loading-progress-bar.percents-68 {background-position: 0 -1300px;}.loading-progress-bar.percents-69, .loading-progress-bar.percents-70, .loading-progress-bar.percents-71 {background-position: -130px -1300px;}.loading-progress-bar.percents-72, .loading-progress-bar.percents-73, .loading-progress-bar.percents-74 {background-position: 0 -1400px;}.loading-progress-bar.percents-75, .loading-progress-bar.percents-76, .loading-progress-bar.percents-77 {background-position: -130px -1400px;}.loading-progress-bar.percents-78, .loading-progress-bar.percents-79, .loading-progress-bar.percents-80 {background-position: 0 -1500px;}.loading-progress-bar.percents-81, .loading-progress-bar.percents-82, .loading-progress-bar.percents-83 {background-position: -130px -1500px;}.loading-progress-bar.percents-84, .loading-progress-bar.percents-85, .loading-progress-bar.percents-86 {background-position: 0 -1600px;}.loading-progress-bar.percents-87, .loading-progress-bar.percents-88, .loading-progress-bar.percents-89 {background-position: -130px -1600px;}.loading-progress-bar.percents-90, .loading-progress-bar.percents-91, .loading-progress-bar.percents-92 {background-position: 0 -1800px;}.loading-progress-bar.percents-93, .loading-progress-bar.percents-94, .loading-progress-bar.percents-95 {background-position: -130px -1800px;}.loading-progress-bar.percents-96, .loading-progress-bar.percents-97 {background-position: 0 -1900px;}.loading-progress-bar.percents-98, .loading-progress-bar.percents-99 {background-position: -130px -1900px;}.loading-progress-bar.percents-100 {background-position: 0 -2000px;}.follow-txt {text-decoration:none; line-height: 28px; float:right; color:#666666; font-size:12px;}@media only screen and (-webkit-min-device-pixel-ratio: 1.5), only screen and (-o-min-device-pixel-ratio: 3/2), only screen and (min--moz-device-pixel-ratio: 1.5), only screen and (min-device-pixel-ratio: 1.5) {.maintance-block, .loading-progress-bar, .loading-progress-bar div, .loading-cloud, .loading-bottom-button {background-image: url(' + istaticpath + 'images/mega/loading-sprite@2x.png);	background-size: 222px auto;	}}</style><div class="loading-main-block" id="loading"><div class="loading-mid-white-block"><div class="mid-centered-block"><div class="loading-cloud"><div class="loading-progress-bar percents-1" id="loadinganim"><div></div></div></div><div class="maintance-block hidden">Scheduled System Maintenance - Expect Disruptions<br/>Sunday 04:00 - 10:00 UTC </div></div><div class="loading-main-bottom" id="bootbottom"><a href="https://www.facebook.com/MEGAprivacy" target="_blank" class="loading-bottom-button st-facebook-button"></a><a href="https://twitter.com/MEGAprivacy" class="loading-bottom-button st-twitter-button"></a><a href="https://www.twitter.com/MEGAprivacy" target="_blank" class="follow-txt" target="_blank">follow us</a><div class="clear"></div></div></div></div>');
    }
    var u_storage,loginresponse,u_sid,jsl_done,dlresponse,dl_res;
    if (localStorage.sid) u_storage = localStorage;
    else u_storage = sessionStorage;
    if (u_sid = u_storage.sid)
    {
        loginresponse = true;
        var lxhr = getxhr();
        lxhr.onload = function()
        {
            if (this.status == 200)
            {
                try
                {
                    loginresponse = this.response || this.responseText;
                    if (loginresponse && loginresponse[0] == '[') loginresponse = JSON.parse(loginresponse);
                    else loginresponse = false;
                    boot_done();
                }
                catch (e)
                {
                    loginresponse= false;
                    boot_done();
                }
            }
            else
            {
                loginresponse= false;
                boot_done();
            }
        }
        lxhr.onerror = function()
        {
            loginresponse= false;
            boot_done();
        }
        lxhr.open("POST", apipath + 'cs?id=0&sid='+u_storage.sid, true);
        lxhr.send(JSON.stringify([{'a':'ug'}]));
    }
    function boot_auth(u_ctx,r)
    {
        u_type = r;
        u_checked=true;
        startMega();
    }
    function boot_done()
    {
        lxhr = dlxhr = undefined;
        if (loginresponse === true || dl_res === true || !jsl_done) return;
        else if (loginresponse)
        {
            api_setsid(u_sid);
            u_checklogin3a(loginresponse[0],{checkloginresult:boot_auth});
        }
        else u_checklogin({checkloginresult:boot_auth},false);
    }
    if (page.substr(0,1) == '!' && page.length > 1)
    {
        var dlxhr = getxhr(),dl_res = true;
        dlxhr.onload = function()
        {
            if (this.status == 200)
            {
                try
                {
                    dl_res = this.response || this.responseText;
                    if (dl_res[0] == '[') dl_res = JSON.parse(dl_res);
                    if (dl_res[0]) dl_res = dl_res[0];
                    boot_done();
                }
                catch (e)
                {
                    dl_res = false;
                    boot_done();
                }
            }
            else
            {
                dl_res = false;
                boot_done();
            }
        }
        dlxhr.onerror = function()
        {
            dl_res= false;
            boot_done();
        }
        dlxhr.open("POST", apipath + 'cs?id=0', true);
        dlxhr.send(JSON.stringify([{'a':'g',p:page.substr(1,8)}]));
    }
}<|MERGE_RESOLUTION|>--- conflicted
+++ resolved
@@ -19,13 +19,8 @@
 
 function geoStaticpath(eu)
 {
-<<<<<<< HEAD
-    if (!eu && !sessionStorage.skipcdn && geoIP() && 'FR DE NL ES PT DK CH IT UK GB NO SE FI PL CZ SK AT GR RO HU IE TR VA MC SM LI AD JE GG UA BG LT LV EE AX IS MA DZ LY TN EG RU BY HR SI AL ME RS KO EU FO CY IL LB SY SA JO IQ BA CV PS EH GI GL IM LU MK SJ BF BI BJ BW CF CG CM DJ ER ET GA GH GM GN GN GW KE KM LR LS MG ZA AE ML MR MT MU MV MW MZ NA NE QA RW SD SS SL SZ TD TG TZ UG YE ZA ZM ZR ZW'.indexOf(geoIP()) == -1) return 'https://g.cdn1.mega.co.nz/';
-    else return 'https://eu.static.mega.co.nz/';
-=======
 	if (!eu && !sessionStorage.skipcdn && 'FR DE NL ES PT DK CH IT UK GB NO SE FI PL CZ SK AT GR RO HU IE TR VA MC SM LI AD JE GG UA BG LT LV EE AX IS MA DZ LY TN EG RU BY HR SI AL ME RS KO EU FO CY IL LB SY SA JO IQ BA CV PS EH GI GL IM LU MK SJ BF BI BJ BW CF CG CM DJ ER ET GA GH GM GN GN GW KE KM LR LS MG ZA AE ML MR MT MU MV MW MZ NA NE QA RW SD SS SL SZ TD TG TZ UG YE ZA ZM ZR ZW'.indexOf(((''+document.cookie).match(/\bgeoip\s*\=\s*([A-Z]{2})\b/)||[0,'FR'])[1]) == -1) return 'https://g.cdn1.mega.co.nz/';
 	else return 'https://eu.static.mega.co.nz/';
->>>>>>> ac6ba441
 }
 
 if (ua.indexOf('chrome') > -1 && ua.indexOf('mobile') == -1 && parseInt(window.navigator.appVersion.match(/Chrome\/(\d+)\./)[1], 10) < 22) b_u = 1;
@@ -37,9 +32,9 @@
 
 if (!b_u) try
 {
-    if (is_chrome_firefox)
-    {
-        var Cc = Components.classes, Ci = Components.interfaces, Cu = Components.utils;
+	if (is_chrome_firefox)
+	{
+		var Cc = Components.classes, Ci = Components.interfaces, Cu = Components.utils;
 
 		Cu['import']("resource://gre/modules/XPCOMUtils.jsm");
 		Cu['import']("resource://gre/modules/Services.jsm");
@@ -69,53 +64,6 @@
 			var mozBrowserID = ua;
 		}
 
-<<<<<<< HEAD
-        try {
-            loadSubScript('chrome://mega/content/strg2.js');
-
-            if(!(localStorage instanceof Ci.nsIDOMStorage)) {
-                throw new Error('Initialization failed.');
-            }
-            var d = !!localStorage.d;
-        } catch(e) {
-            alert('Error setting up DOM Storage instance:\n\n'
-                + e + '\n\n' + mozBrowserID);
-
-            throw new Error("FxEx");
-        }
-    }
-    if (typeof localStorage == 'undefined')
-    {
-        b_u = 1;
-        var staticpath = 'https://eu.static.mega.co.nz/';
-    }
-    else
-    {
-        if (localStorage.dd) {
-            var devhost = window.location.host;
-
-            // handle subdirs
-            var pathSuffix = window.location.pathname;
-            pathSuffix = pathSuffix.split("/").slice(0,-1).join("/");
-
-            // set the staticpath for debug mode
-            localStorage.staticpath = window.location.protocol + "//" + devhost + pathSuffix + "/";
-        }
-        var staticpath = localStorage.staticpath || geoStaticpath();
-        var apipath = localStorage.apipath || 'https://eu.api.mega.co.nz/';
-        var contenterror = 0;
-        var nocontentcheck = localStorage.dd;
-    }
-}
-catch(e)
-{
-    if(e.message != 'FxEx')
-    {
-        alert('Your browser does not allow data to be written. Please make sure you use default browser settings.');
-    }
-    b_u = 1;
-    var staticpath = 'https://eu.static.mega.co.nz/';
-=======
 		loadSubScript('chrome://mega/content/strg2.js');
 
 		if(!(localStorage instanceof Ci.nsIDOMStorage)) {
@@ -128,7 +76,15 @@
 	{
 		var contenterror = 0;
 		var nocontentcheck = !!localStorage.dd;
-		if (localStorage.dd) localStorage.staticpath = location.protocol + "//" + location.host + location.pathname.replace(/[^/]+$/,'');
+		if (localStorage.dd) {
+ 			var devhost = window.location.host;
+			// handle subdirs
+			var pathSuffix = window.location.pathname;
+			pathSuffix = pathSuffix.split("/").slice(0,-1).join("/");
+			// set the staticpath for debug mode
+			localStorage.staticpath = window.location.protocol + "//" + devhost + pathSuffix + "/";
+			// localStorage.staticpath = location.protocol + "//" + location.host + location.pathname.replace(/[^/]+$/,'');
+		}
 		staticpath = localStorage.staticpath || geoStaticpath();
 		apipath = localStorage.apipath || 'https://eu.api.mega.co.nz/';
 	}
@@ -145,37 +101,11 @@
 		"\nBrowser: " + (typeof mozBrowserID !== 'undefined' ? mozBrowserID : ua)
 	);
 	b_u = 1;
->>>>>>> ac6ba441
 }
 
 var bootstaticpath = staticpath;
 var urlrootfile = '';
 
-<<<<<<< HEAD
-if (document.location.href.substr(0,19) == 'chrome-extension://')
-{
-    bootstaticpath = chrome.extension.getURL("mega/");
-    urlrootfile = 'mega/secure.html';
-}
-
-if (is_chrome_firefox)
-{
-    bootstaticpath = 'chrome://mega/content/';
-    urlrootfile = 'secure.html';
-    nocontentcheck=true;
-    if (localStorage.d) staticpath = bootstaticpath;
-    else staticpath = 'https://eu.static.mega.co.nz/';
-    if(!b_u) try
-    {
-        loadSubScript(bootstaticpath + 'fileapi.js');
-    }
-    catch(e)
-    {
-        b_u = 1;
-        Cu.reportError(e);
-        alert('Unable to initialize core functionality:\n\n' + e + '\n\n' + mozBrowserID);
-    }
-=======
 if (!b_u && is_extension)
 {
 	if (is_chrome_firefox)
@@ -197,7 +127,6 @@
 		bootstaticpath = chrome.extension.getURL("mega/");
 		urlrootfile = 'mega/secure.html';
 	}
->>>>>>> ac6ba441
 }
 
 if (b_u) document.location = 'update.html';
