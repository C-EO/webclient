// Release version information is replaced by the build scripts
var buildVersion = { website: '', chrome: '', firefox: '', commit: '', timestamp: '', dateTime: '' };

var b_u = 0;
var apipath;
var maintenance = false;
var androidsplash = false;
var cookiesDisabled = false;
var URL = window.URL || window.webkitURL;
var seqno = Math.ceil(Math.random()*1000000000);
var staticpath = 'https://eu.static.mega.co.nz/3/';
var ua = window.navigator.userAgent.toLowerCase();
var storage_version = '1'; // clear localStorage when version doesn't match
var page = document.location.hash, l, d = false;
var m = isMobile();

var is_electron = false;
if (typeof process !== 'undefined') {
    var mll = process.moduleLoadList || [];

    if (mll.indexOf('NativeModule ATOM_SHELL_ASAR') !== -1) {
        is_electron = module;
        module = undefined; // prevent factory loaders from using the module

        // localStorage.jj = 1;
    }
}
var is_karma = /^localhost:987[6-9]/.test(window.top.location.host);
var is_chrome_firefox = document.location.protocol === 'chrome:'
    && document.location.host === 'mega' || document.location.protocol === 'mega:';
var is_extension = is_chrome_firefox || is_electron || document.location.href.substr(0,19) == 'chrome-extension://';


function isMobile()
{
    if (is_chrome_firefox) return false;
    var mobile = ['iphone','ipad','android','blackberry','nokia','opera mini','windows mobile','windows phone','iemobile','mobile safari','bb10; touch'];
    for (var i in mobile) if (ua.indexOf(mobile[i]) > 0) return true;
    return false;
}

function geoStaticpath(eu)
{
    if (!eu) {
        try {
            if (!sessionStorage.skipcdn) {
                var cc = 'FR DE NL ES PT DK CH IT UK GB NO SE FI PL CZ SK AT GR RO HU IE TR VA MC SM LI AD JE GG UA BG LT LV EE AX IS MA DZ LY TN EG RU BY HR SI AL ME RS KO EU FO CY IL LB SY SA JO IQ BA CV PS EH GI GL IM LU MK SJ BF BI BJ BW CF CG CM DJ ER ET GA GH GM GN GN GW KE KM LR LS MG ZA AE ML MR MT MU MV MW MZ NA NE QA RW SD SS SL SZ TD TG TZ UG YE ZA ZM ZR ZW';
                var cm = String(document.cookie).match(/geoip\s*\=\s*([A-Z]{2})/);
                if (cm && cm[1] && cc.indexOf(cm[1]) == -1)
                    return 'https://g.cdn1.mega.co.nz/3/';
            }
        } catch(e) {
            setTimeout(function() { throw e; }, 2100);
        }
    }
    return 'https://eu.static.mega.co.nz/3/';
}

if (ua.indexOf('chrome') !== -1 && ua.indexOf('mobile') === -1
        && parseInt(navigator.appVersion.match(/Chrome\/(\d+)\./)[1]) < 22) {
    b_u = 1;
}
else if (ua.indexOf('firefox') > -1 && typeof DataView === 'undefined') {
    b_u = 1;
}
else if (ua.indexOf('opera') > -1 && typeof window.webkitRequestFileSystem === 'undefined') {
    b_u = 1;
}
var myURL = URL;
if (!myURL) {
    b_u = 1;
}

if (!String.prototype.trim) {
    String.prototype.trim = function() {
        return this.replace(/^[\s\uFEFF\xA0]+|[\s\uFEFF\xA0]+$/g, '');
    };
}
if (!String.trim) {
    String.trim = function(s) {
        return String(s).trim();
    };
}

if (!m) {
    try {
        // Browser compatibility
        // Fx 4.0   Chrome 5   MSIE 9   Opera 11.60   Safari 5.1
        Object.defineProperty(this, 'megaChatIsDisabled', (function() {
            var status;
            return {
                set: function(val) {
                    status = val;
                    if (status) {
                        $(document.body).addClass("megaChatDisabled");
                    }
                    else {
                        $(document.body).removeClass("megaChatDisabled");
                    }
                },
                get: function() {
                    return status || localStorage.testChatDisabled
                        || (localStorage.chatDisabled !== undefined
                            && localStorage.chatDisabled !== "0");
                }
            };
        })());
        // Check whether Mega Chat is enabled *and* initialized
        Object.defineProperty(this, 'megaChatIsReady', {
            get: function() {
                return !megaChatIsDisabled
                    && typeof megaChat !== 'undefined'
                    && megaChat.is_initialized;
            }
        });
    }
    catch (ex) {
        console.error(ex);
        b_u = true;
    }
}

if (!b_u) try
{
    if (is_chrome_firefox)
    {
        var Cc = Components.classes, Ci = Components.interfaces, Cu = Components.utils;

        Cu['import']("resource://gre/modules/XPCOMUtils.jsm");
        Cu['import']("resource://gre/modules/Services.jsm");
        XPCOMUtils.defineLazyModuleGetter(this, "NetUtil", "resource://gre/modules/NetUtil.jsm");

        (function(global) {
            global.loadSubScript = function(file,scope) {
                if (global.d) {
                    Services.scriptloader.loadSubScriptWithOptions(file,{
                        target : scope||global, charset: "UTF-8",
                        ignoreCache : true
                    });
                } else {
                    Services.scriptloader.loadSubScript(file,scope||global);
                }
            };
        })(this);

        try {
            var mozBrowserID =
            [   Services.appinfo.name,
                Services.appinfo.platformVersion,
                Services.appinfo.platformBuildID,
                Services.appinfo.OS,
                Services.appinfo.XPCOMABI].join(" ");
        } catch(e) {
            var mozBrowserID = ua;
        }

        loadSubScript('chrome://mega/content/strg.js');

        if (!(localStorage instanceof Ci.nsIDOMStorage)) {
            throw new Error('Invalid DOM Storage instance.');
        }
    }
    try {
        if (typeof localStorage === 'undefined' || localStorage === null) {
            throw new Error('SecurityError: DOM Exception 18');
        }
        d = !!localStorage.d;
    }
    catch (ex) {
        cookiesDisabled = ex.code && ex.code === DOMException.SECURITY_ERR
            || ex.message === 'SecurityError: DOM Exception 18';

        if (!cookiesDisabled) {
            throw ex;
        }

        // Cookies are disabled, therefore we can't use localStorage.
        // We could either show the user a message about the issue and let him
        // enable cookies, or rather setup a tiny polyfill so that they can use
        // the site even in such case, even though this solution has side effects.
        Object.defineProperty(window, 'localStorage', {
            value: Object.create({}, {
                length:     { get: function() { return Object.keys(this).length; }},
                key:        { value: function(pos) { return Object.keys(this)[pos]; }},
                removeItem: { value: function(key) { delete this[key]; }},
                setItem:    { value: function(key, value) { this[key] = String(value); }},
                getItem:    { value: function(key) {
                    if (this.hasOwnProperty(key)) {
                        return this[key];
                    }
                    return null;
                }},
                clear: {
                    value: function() {
                        var obj = this;
                        Object.keys(obj).forEach(function(memb) {
                            if (obj.hasOwnProperty(memb)) {
                                delete obj[memb];
                            }
                        });
                    }
                }
            })
        });
        Object.defineProperty(window, 'sessionStorage', {
            value: localStorage
        });
        if (location.host !== 'mega.nz' && !is_karma) {
            localStorage.jj = localStorage.dd = localStorage.d = 1;
        }
        setTimeout(function() {
            console.warn('Apparently you have Cookies disabled, ' +
                'please note this session is temporal, ' +
                'it will die once you close/reload the browser/tab.');
        }, 4000);
    }

    var contenterror = 0;
    var nocontentcheck = false;
    if (localStorage.dd || is_karma) {
        nocontentcheck = true;
        var devhost = window.location.host;
        // handle subdirs
        var pathSuffix = window.location.pathname;
        pathSuffix = pathSuffix.split("/").slice(0, -1).join("/");
        // set the staticpath for debug mode
        localStorage.staticpath = window.location.protocol + "//" + devhost + pathSuffix + "/";
        // localStorage.staticpath = location.protocol + "//" + location.host + location.pathname.replace(/[^/]+$/,'');
        if (localStorage.d) {
            console.debug('StaticPath set to "' + localStorage.staticpath + '"');
        }
    }
    staticpath = localStorage.staticpath || geoStaticpath();
    apipath = localStorage.apipath || 'https://eu.api.mega.co.nz/';
}
catch(e) {
    if (!m || !cookiesDisabled) {
        var extraInfo = '';
        if (cookiesDisabled) {
            extraInfo = "\n\nTip: We've detected this issue is likely related to " +
                "having Cookies disabled, please check your browser settings.";
        }
        alert(
            "Sorry, we were unable to initialize the browser's local storage, " +
            "either you're using an outdated/misconfigured browser or " +
            "it's something from our side.\n" +
            "\n"+
            "If you think it's our fault, please report the issue back to us.\n" +
            "\n" +
            "Reason: " + (e.message || e) +
            "\nBrowser: " + (typeof mozBrowserID !== 'undefined' ? mozBrowserID : ua)
            + extraInfo
        );
        b_u = 1;
    }
}

var mega = {ui: {}, utils: {}, flags: 0, updateURL: 'https://eu.static.mega.co.nz/3/current_ver.txt'};
var bootstaticpath = staticpath;
var urlrootfile = '';

if (!b_u && is_extension)
{
    nocontentcheck=true;

    if (is_chrome_firefox)
    {
        bootstaticpath = 'chrome://mega/content/';
        urlrootfile = 'secure.html';
        if (d > 1) {
            staticpath = bootstaticpath;
        }
        else {
            staticpath = 'https://eu.static.mega.co.nz/3/';
        }
        try {
            loadSubScript(bootstaticpath + 'fileapi.js');
        } catch(e) {
            b_u = 1;
            Cu.reportError(e);
            alert('Unable to initialize core functionality:\n\n' + e + '\n\n' + mozBrowserID);
        }
        if (location.protocol === 'mega:') {
            try {
                var url = mObjectURL([""]);
                myURL.revokeObjectURL(url);
            }
            catch (e) {
                console.error('mObjectURL failed, is this TOR?', e);
                document.location = bootstaticpath + urlrootfile + location.hash;
            }
        }
    }
    else if (is_electron) {
        urlrootfile = 'index.html';
        bootstaticpath = location.href.replace(urlrootfile, '');
    }
    else /* Google Chrome */
    {
        bootstaticpath = chrome.extension.getURL('mega/');
        urlrootfile = 'mega/secure.html';
    }

    Object.defineProperty(window, 'eval', {
        value : function eval(code) {
            throw new Error('Unsafe eval is not allowed, code: ' + String(code).replace(/\s+/g,' ').substr(0,60) + '...');
        }
    });
}

if (b_u) document.location = 'update.html';

var ln = {}; ln.en = 'English'; ln.cn = '简体中文';  ln.ct = '中文繁體'; ln.ru = 'Pусский'; ln.es = 'Español'; ln.fr = 'Français'; ln.de = 'Deutsch'; ln.it = 'Italiano'; ln.br = 'Português Brasil'; ln.vi = 'Tiếng Việt'; ln.nl = 'Nederlands'; ln.kr = '한국어';   ln.ar = 'العربية'; ln.jp = '日本語'; ln.pt = 'Português'; ln.he = 'עברית'; ln.pl = 'Polski'; ln.sk = 'Slovenský'; ln.cz = 'Čeština'; ln.ro = 'Română'; ln.fi = 'Suomi'; ln.se = 'Svenska'; ln.hu = 'Magyar'; ln.sr = 'српски'; ln.dk = 'Dansk'; ln.sl = 'Slovenščina'; ln.tr = 'Türkçe';  ln.id = 'Bahasa Indonesia';  ln.hr = 'Hrvatski'; ln.uk = 'Українська'; ln.sr = 'српски'; ln.th = 'ภาษาไทย'; ln.bg = 'български'; ln.fa = 'فارسی '; ln.ee = 'Eesti'; ln.tl = 'Tagalog'; ln.ka = 'ქართული';
var ln2 = {}; ln2.en = 'English'; ln2.cn = 'Chinese';  ln2.ct = 'Traditional Chinese'; ln2.ru = 'Russian'; ln2.es = 'Spanish'; ln2.fr = 'French'; ln2.de = 'German'; ln2.it = 'Italian'; ln2.br = 'Brazilian Portuguese'; ln2.vi = 'Vietnamese'; ln2.nl = 'Dutch'; ln2.kr = 'Korean';   ln2.ar = 'Arabic'; ln2.jp = 'Japanese'; ln2.pt = 'Portuguese'; ln2.he = 'Hebrew'; ln2.pl = 'Polish'; ln2.sk = 'Slovak'; ln2.cz = 'Czech'; ln2.ro = 'Romanian'; ln2.fi = 'Finnish'; ln2.se = 'Swedish'; ln2.hu = 'Hungarian'; ln2.sr = 'Serbian'; ln2.dk = 'Danish'; ln2.sl = 'Slovenian'; ln2.tr = 'Turkish'; ln2.id = 'Indonesian'; ln2.hr = 'Croatian'; ln2.uk = 'Ukrainian'; ln2.sr = 'Serbian'; ln2.th = 'Thai'; ln2.bg = 'Bulgarian'; ln2.fa = 'Farsi'; ln2.ee = 'Estonian'; ln2.tl = 'Tagalog'; ln2.ka = 'Georgian';

/**
 * Below is the asmCrypto SHA-256 library which was converted to a string so it can be run by the web worker which
 * hashes the files. This was created by:
 * 1) Running 'git clone https://github.com/vibornoff/asmcrypto.js.git'
 * 2) Running 'npm install' to install Grunt and other dependencies
 * 3) Running 'git checkout v0.0.9' to switch to the v0.0.9 stable release version
 * 4) Running 'grunt --with="sha256" devel' to build the library with just SHA-256
 * 5) Changing namespace to asmCryptoSha256 so it does not interfere with the main asmCrypto library that is loaded later
 * 5) Replacing single quotes with double quotes, removing comments and whitespace (variable and function names remain unobfuscated)
 */
var asmCryptoSha256Js = '!function(exports,global){function IllegalStateError(){var err=Error.apply(this,arguments);this.message=err.message,this.stack=err.stack}IllegalStateError.prototype=Object.create(Error.prototype,{name:{value:"IllegalStateError"}});function IllegalArgumentError(){var err=Error.apply(this,arguments);this.message=err.message,this.stack=err.stack}IllegalArgumentError.prototype=Object.create(Error.prototype,{name:{value:"IllegalArgumentError"}});function SecurityError(){var err=Error.apply(this,arguments);this.message=err.message,this.stack=err.stack}SecurityError.prototype=Object.create(Error.prototype,{name:{value:"SecurityError"}});var FloatArray=global.Float64Array||global.Float32Array;function string_to_bytes(str,utf8){utf8=!!utf8;var len=str.length,bytes=new Uint8Array(utf8?4*len:len);for(var i=0,j=0;i<len;i++){var c=str.charCodeAt(i);if(utf8&&0xd800<=c&&c<=0xdbff){if(++i>=len)throw new Error("Malformed string, low surrogate expected at position "+i);c=((c^0xd800)<<10)|0x10000|(str.charCodeAt(i)^0xdc00)}else if(!utf8&&c>>>8){throw new Error("Wide characters are not allowed.");}if(!utf8||c<=0x7f){bytes[j++]=c}else if(c<=0x7ff){bytes[j++]=0xc0|(c>>6);bytes[j++]=0x80|(c&0x3f)}else if(c<=0xffff){bytes[j++]=0xe0|(c>>12);bytes[j++]=0x80|(c>>6&0x3f);bytes[j++]=0x80|(c&0x3f)}else{bytes[j++]=0xf0|(c>>18);bytes[j++]=0x80|(c>>12&0x3f);bytes[j++]=0x80|(c>>6&0x3f);bytes[j++]=0x80|(c&0x3f)}}return bytes.subarray(0,j)}function hex_to_bytes(str){var len=str.length;if(len&1){str="0"+str;len++}var bytes=new Uint8Array(len>>1);for(var i=0;i<len;i+=2){bytes[i>>1]=parseInt(str.substr(i,2),16)}return bytes}function base64_to_bytes(str){return string_to_bytes(atob(str))}function bytes_to_string(bytes,utf8){utf8=!!utf8;var len=bytes.length,chars=new Array(len);for(var i=0,j=0;i<len;i++){var b=bytes[i];if(!utf8||b<128){chars[j++]=b}else if(b>=192&&b<224&&i+1<len){chars[j++]=((b&0x1f)<<6)|(bytes[++i]&0x3f)}else if(b>=224&&b<240&&i+2<len){chars[j++]=((b&0xf)<<12)|((bytes[++i]&0x3f)<<6)|(bytes[++i]&0x3f)}else if(b>=240&&b<248&&i+3<len){var c=((b&7)<<18)|((bytes[++i]&0x3f)<<12)|((bytes[++i]&0x3f)<<6)|(bytes[++i]&0x3f);if(c<=0xffff){chars[j++]=c}else{c^=0x10000;chars[j++]=0xd800|(c>>10);chars[j++]=0xdc00|(c&0x3ff)}}else{throw new Error("Malformed UTF8 character at byte offset "+i);}}var str="",bs=16384;for(var i=0;i<j;i+=bs){str+=String.fromCharCode.apply(String,chars.slice(i,i+bs<=j?i+bs:j))}return str}function bytes_to_hex(arr){var str="";for(var i=0;i<arr.length;i++){var h=(arr[i]&0xff).toString(16);if(h.length<2)str+="0";str+=h}return str}function bytes_to_base64(arr){return btoa(bytes_to_string(arr))}function pow2_ceil(a){a-=1;a|=a>>>1;a|=a>>>2;a|=a>>>4;a|=a>>>8;a|=a>>>16;a+=1;return a}function is_number(a){return(typeof a==="number")}function is_string(a){return(typeof a==="string")}function is_buffer(a){return(a instanceof ArrayBuffer)}function is_bytes(a){return(a instanceof Uint8Array)}function is_typed_array(a){return(a instanceof Int8Array)||(a instanceof Uint8Array)||(a instanceof Int16Array)||(a instanceof Uint16Array)||(a instanceof Int32Array)||(a instanceof Uint32Array)||(a instanceof Float32Array)||(a instanceof Float64Array)}function _heap_init(constructor,options){var heap=options.heap,size=heap?heap.byteLength:options.heapSize||65536;if(size&0xfff||size<=0)throw new Error("heap size must be a positive integer and a multiple of 4096");heap=heap||new constructor(new ArrayBuffer(size));return heap}function _heap_write(heap,hpos,data,dpos,dlen){var hlen=heap.length-hpos,wlen=(hlen<dlen)?hlen:dlen;heap.set(data.subarray(dpos,dpos+wlen),hpos);return wlen}function hash_reset(){this.result=null;this.pos=0;this.len=0;this.asm.reset();return this}function hash_process(data){if(this.result!==null)throw new IllegalStateError("state must be reset before processing new data");if(is_string(data))data=string_to_bytes(data);if(is_buffer(data))data=new Uint8Array(data);if(!is_bytes(data))throw new TypeError("data isnt of expected type");var asm=this.asm,heap=this.heap,hpos=this.pos,hlen=this.len,dpos=0,dlen=data.length,wlen=0;while(dlen>0){wlen=_heap_write(heap,hpos+hlen,data,dpos,dlen);hlen+=wlen;dpos+=wlen;dlen-=wlen;wlen=asm.process(hpos,hlen);hpos+=wlen;hlen-=wlen;if(!hlen)hpos=0}this.pos=hpos;this.len=hlen;return this}function hash_finish(){if(this.result!==null)throw new IllegalStateError("state must be reset before processing new data");this.asm.finish(this.pos,this.len,0);this.result=new Uint8Array(this.HASH_SIZE);this.result.set(this.heap.subarray(0,this.HASH_SIZE));this.pos=0;this.len=0;return this}function sha256_asm(stdlib,foreign,buffer){"use asm";var H0=0,H1=0,H2=0,H3=0,H4=0,H5=0,H6=0,H7=0,TOTAL0=0,TOTAL1=0;var I0=0,I1=0,I2=0,I3=0,I4=0,I5=0,I6=0,I7=0,O0=0,O1=0,O2=0,O3=0,O4=0,O5=0,O6=0,O7=0;var HEAP=new stdlib.Uint8Array(buffer);function _core(w0,w1,w2,w3,w4,w5,w6,w7,w8,w9,w10,w11,w12,w13,w14,w15){w0=w0|0;w1=w1|0;w2=w2|0;w3=w3|0;w4=w4|0;w5=w5|0;w6=w6|0;w7=w7|0;w8=w8|0;w9=w9|0;w10=w10|0;w11=w11|0;w12=w12|0;w13=w13|0;w14=w14|0;w15=w15|0;var a=0,b=0,c=0,d=0,e=0,f=0,g=0,h=0,t=0;a=H0;b=H1;c=H2;d=H3;e=H4;f=H5;g=H6;h=H7;t=(w0+h+(e>>>6^e>>>11^e>>>25^e<<26^e<<21^e<<7)+(g^e&(f^g))+0x428a2f98)|0;h=g;g=f;f=e;e=(d+t)|0;d=c;c=b;b=a;a=(t+((b&c)^(d&(b^c)))+(b>>>2^b>>>13^b>>>22^b<<30^b<<19^b<<10))|0;t=(w1+h+(e>>>6^e>>>11^e>>>25^e<<26^e<<21^e<<7)+(g^e&(f^g))+0x71374491)|0;h=g;g=f;f=e;e=(d+t)|0;d=c;c=b;b=a;a=(t+((b&c)^(d&(b^c)))+(b>>>2^b>>>13^b>>>22^b<<30^b<<19^b<<10))|0;t=(w2+h+(e>>>6^e>>>11^e>>>25^e<<26^e<<21^e<<7)+(g^e&(f^g))+0xb5c0fbcf)|0;h=g;g=f;f=e;e=(d+t)|0;d=c;c=b;b=a;a=(t+((b&c)^(d&(b^c)))+(b>>>2^b>>>13^b>>>22^b<<30^b<<19^b<<10))|0;t=(w3+h+(e>>>6^e>>>11^e>>>25^e<<26^e<<21^e<<7)+(g^e&(f^g))+0xe9b5dba5)|0;h=g;g=f;f=e;e=(d+t)|0;d=c;c=b;b=a;a=(t+((b&c)^(d&(b^c)))+(b>>>2^b>>>13^b>>>22^b<<30^b<<19^b<<10))|0;t=(w4+h+(e>>>6^e>>>11^e>>>25^e<<26^e<<21^e<<7)+(g^e&(f^g))+0x3956c25b)|0;h=g;g=f;f=e;e=(d+t)|0;d=c;c=b;b=a;a=(t+((b&c)^(d&(b^c)))+(b>>>2^b>>>13^b>>>22^b<<30^b<<19^b<<10))|0;t=(w5+h+(e>>>6^e>>>11^e>>>25^e<<26^e<<21^e<<7)+(g^e&(f^g))+0x59f111f1)|0;h=g;g=f;f=e;e=(d+t)|0;d=c;c=b;b=a;a=(t+((b&c)^(d&(b^c)))+(b>>>2^b>>>13^b>>>22^b<<30^b<<19^b<<10))|0;t=(w6+h+(e>>>6^e>>>11^e>>>25^e<<26^e<<21^e<<7)+(g^e&(f^g))+0x923f82a4)|0;h=g;g=f;f=e;e=(d+t)|0;d=c;c=b;b=a;a=(t+((b&c)^(d&(b^c)))+(b>>>2^b>>>13^b>>>22^b<<30^b<<19^b<<10))|0;t=(w7+h+(e>>>6^e>>>11^e>>>25^e<<26^e<<21^e<<7)+(g^e&(f^g))+0xab1c5ed5)|0;h=g;g=f;f=e;e=(d+t)|0;d=c;c=b;b=a;a=(t+((b&c)^(d&(b^c)))+(b>>>2^b>>>13^b>>>22^b<<30^b<<19^b<<10))|0;t=(w8+h+(e>>>6^e>>>11^e>>>25^e<<26^e<<21^e<<7)+(g^e&(f^g))+0xd807aa98)|0;h=g;g=f;f=e;e=(d+t)|0;d=c;c=b;b=a;a=(t+((b&c)^(d&(b^c)))+(b>>>2^b>>>13^b>>>22^b<<30^b<<19^b<<10))|0;t=(w9+h+(e>>>6^e>>>11^e>>>25^e<<26^e<<21^e<<7)+(g^e&(f^g))+0x12835b01)|0;h=g;g=f;f=e;e=(d+t)|0;d=c;c=b;b=a;a=(t+((b&c)^(d&(b^c)))+(b>>>2^b>>>13^b>>>22^b<<30^b<<19^b<<10))|0;t=(w10+h+(e>>>6^e>>>11^e>>>25^e<<26^e<<21^e<<7)+(g^e&(f^g))+0x243185be)|0;h=g;g=f;f=e;e=(d+t)|0;d=c;c=b;b=a;a=(t+((b&c)^(d&(b^c)))+(b>>>2^b>>>13^b>>>22^b<<30^b<<19^b<<10))|0;t=(w11+h+(e>>>6^e>>>11^e>>>25^e<<26^e<<21^e<<7)+(g^e&(f^g))+0x550c7dc3)|0;h=g;g=f;f=e;e=(d+t)|0;d=c;c=b;b=a;a=(t+((b&c)^(d&(b^c)))+(b>>>2^b>>>13^b>>>22^b<<30^b<<19^b<<10))|0;t=(w12+h+(e>>>6^e>>>11^e>>>25^e<<26^e<<21^e<<7)+(g^e&(f^g))+0x72be5d74)|0;h=g;g=f;f=e;e=(d+t)|0;d=c;c=b;b=a;a=(t+((b&c)^(d&(b^c)))+(b>>>2^b>>>13^b>>>22^b<<30^b<<19^b<<10))|0;t=(w13+h+(e>>>6^e>>>11^e>>>25^e<<26^e<<21^e<<7)+(g^e&(f^g))+0x80deb1fe)|0;h=g;g=f;f=e;e=(d+t)|0;d=c;c=b;b=a;a=(t+((b&c)^(d&(b^c)))+(b>>>2^b>>>13^b>>>22^b<<30^b<<19^b<<10))|0;t=(w14+h+(e>>>6^e>>>11^e>>>25^e<<26^e<<21^e<<7)+(g^e&(f^g))+0x9bdc06a7)|0;h=g;g=f;f=e;e=(d+t)|0;d=c;c=b;b=a;a=(t+((b&c)^(d&(b^c)))+(b>>>2^b>>>13^b>>>22^b<<30^b<<19^b<<10))|0;t=(w15+h+(e>>>6^e>>>11^e>>>25^e<<26^e<<21^e<<7)+(g^e&(f^g))+0xc19bf174)|0;h=g;g=f;f=e;e=(d+t)|0;d=c;c=b;b=a;a=(t+((b&c)^(d&(b^c)))+(b>>>2^b>>>13^b>>>22^b<<30^b<<19^b<<10))|0;w0=t=((w1>>>7^w1>>>18^w1>>>3^w1<<25^w1<<14)+(w14>>>17^w14>>>19^w14>>>10^w14<<15^w14<<13)+w0+w9)|0;t=(t+h+(e>>>6^e>>>11^e>>>25^e<<26^e<<21^e<<7)+(g^e&(f^g))+0xe49b69c1)|0;h=g;g=f;f=e;e=(d+t)|0;d=c;c=b;b=a;a=(t+((b&c)^(d&(b^c)))+(b>>>2^b>>>13^b>>>22^b<<30^b<<19^b<<10))|0;w1=t=((w2>>>7^w2>>>18^w2>>>3^w2<<25^w2<<14)+(w15>>>17^w15>>>19^w15>>>10^w15<<15^w15<<13)+w1+w10)|0;t=(t+h+(e>>>6^e>>>11^e>>>25^e<<26^e<<21^e<<7)+(g^e&(f^g))+0xefbe4786)|0;h=g;g=f;f=e;e=(d+t)|0;d=c;c=b;b=a;a=(t+((b&c)^(d&(b^c)))+(b>>>2^b>>>13^b>>>22^b<<30^b<<19^b<<10))|0;w2=t=((w3>>>7^w3>>>18^w3>>>3^w3<<25^w3<<14)+(w0>>>17^w0>>>19^w0>>>10^w0<<15^w0<<13)+w2+w11)|0;t=(t+h+(e>>>6^e>>>11^e>>>25^e<<26^e<<21^e<<7)+(g^e&(f^g))+0x0fc19dc6)|0;h=g;g=f;f=e;e=(d+t)|0;d=c;c=b;b=a;a=(t+((b&c)^(d&(b^c)))+(b>>>2^b>>>13^b>>>22^b<<30^b<<19^b<<10))|0;w3=t=((w4>>>7^w4>>>18^w4>>>3^w4<<25^w4<<14)+(w1>>>17^w1>>>19^w1>>>10^w1<<15^w1<<13)+w3+w12)|0;t=(t+h+(e>>>6^e>>>11^e>>>25^e<<26^e<<21^e<<7)+(g^e&(f^g))+0x240ca1cc)|0;h=g;g=f;f=e;e=(d+t)|0;d=c;c=b;b=a;a=(t+((b&c)^(d&(b^c)))+(b>>>2^b>>>13^b>>>22^b<<30^b<<19^b<<10))|0;w4=t=((w5>>>7^w5>>>18^w5>>>3^w5<<25^w5<<14)+(w2>>>17^w2>>>19^w2>>>10^w2<<15^w2<<13)+w4+w13)|0;t=(t+h+(e>>>6^e>>>11^e>>>25^e<<26^e<<21^e<<7)+(g^e&(f^g))+0x2de92c6f)|0;h=g;g=f;f=e;e=(d+t)|0;d=c;c=b;b=a;a=(t+((b&c)^(d&(b^c)))+(b>>>2^b>>>13^b>>>22^b<<30^b<<19^b<<10))|0;w5=t=((w6>>>7^w6>>>18^w6>>>3^w6<<25^w6<<14)+(w3>>>17^w3>>>19^w3>>>10^w3<<15^w3<<13)+w5+w14)|0;t=(t+h+(e>>>6^e>>>11^e>>>25^e<<26^e<<21^e<<7)+(g^e&(f^g))+0x4a7484aa)|0;h=g;g=f;f=e;e=(d+t)|0;d=c;c=b;b=a;a=(t+((b&c)^(d&(b^c)))+(b>>>2^b>>>13^b>>>22^b<<30^b<<19^b<<10))|0;w6=t=((w7>>>7^w7>>>18^w7>>>3^w7<<25^w7<<14)+(w4>>>17^w4>>>19^w4>>>10^w4<<15^w4<<13)+w6+w15)|0;t=(t+h+(e>>>6^e>>>11^e>>>25^e<<26^e<<21^e<<7)+(g^e&(f^g))+0x5cb0a9dc)|0;h=g;g=f;f=e;e=(d+t)|0;d=c;c=b;b=a;a=(t+((b&c)^(d&(b^c)))+(b>>>2^b>>>13^b>>>22^b<<30^b<<19^b<<10))|0;w7=t=((w8>>>7^w8>>>18^w8>>>3^w8<<25^w8<<14)+(w5>>>17^w5>>>19^w5>>>10^w5<<15^w5<<13)+w7+w0)|0;t=(t+h+(e>>>6^e>>>11^e>>>25^e<<26^e<<21^e<<7)+(g^e&(f^g))+0x76f988da)|0;h=g;g=f;f=e;e=(d+t)|0;d=c;c=b;b=a;a=(t+((b&c)^(d&(b^c)))+(b>>>2^b>>>13^b>>>22^b<<30^b<<19^b<<10))|0;w8=t=((w9>>>7^w9>>>18^w9>>>3^w9<<25^w9<<14)+(w6>>>17^w6>>>19^w6>>>10^w6<<15^w6<<13)+w8+w1)|0;t=(t+h+(e>>>6^e>>>11^e>>>25^e<<26^e<<21^e<<7)+(g^e&(f^g))+0x983e5152)|0;h=g;g=f;f=e;e=(d+t)|0;d=c;c=b;b=a;a=(t+((b&c)^(d&(b^c)))+(b>>>2^b>>>13^b>>>22^b<<30^b<<19^b<<10))|0;w9=t=((w10>>>7^w10>>>18^w10>>>3^w10<<25^w10<<14)+(w7>>>17^w7>>>19^w7>>>10^w7<<15^w7<<13)+w9+w2)|0;t=(t+h+(e>>>6^e>>>11^e>>>25^e<<26^e<<21^e<<7)+(g^e&(f^g))+0xa831c66d)|0;h=g;g=f;f=e;e=(d+t)|0;d=c;c=b;b=a;a=(t+((b&c)^(d&(b^c)))+(b>>>2^b>>>13^b>>>22^b<<30^b<<19^b<<10))|0;w10=t=((w11>>>7^w11>>>18^w11>>>3^w11<<25^w11<<14)+(w8>>>17^w8>>>19^w8>>>10^w8<<15^w8<<13)+w10+w3)|0;t=(t+h+(e>>>6^e>>>11^e>>>25^e<<26^e<<21^e<<7)+(g^e&(f^g))+0xb00327c8)|0;h=g;g=f;f=e;e=(d+t)|0;d=c;c=b;b=a;a=(t+((b&c)^(d&(b^c)))+(b>>>2^b>>>13^b>>>22^b<<30^b<<19^b<<10))|0;w11=t=((w12>>>7^w12>>>18^w12>>>3^w12<<25^w12<<14)+(w9>>>17^w9>>>19^w9>>>10^w9<<15^w9<<13)+w11+w4)|0;t=(t+h+(e>>>6^e>>>11^e>>>25^e<<26^e<<21^e<<7)+(g^e&(f^g))+0xbf597fc7)|0;h=g;g=f;f=e;e=(d+t)|0;d=c;c=b;b=a;a=(t+((b&c)^(d&(b^c)))+(b>>>2^b>>>13^b>>>22^b<<30^b<<19^b<<10))|0;w12=t=((w13>>>7^w13>>>18^w13>>>3^w13<<25^w13<<14)+(w10>>>17^w10>>>19^w10>>>10^w10<<15^w10<<13)+w12+w5)|0;t=(t+h+(e>>>6^e>>>11^e>>>25^e<<26^e<<21^e<<7)+(g^e&(f^g))+0xc6e00bf3)|0;h=g;g=f;f=e;e=(d+t)|0;d=c;c=b;b=a;a=(t+((b&c)^(d&(b^c)))+(b>>>2^b>>>13^b>>>22^b<<30^b<<19^b<<10))|0;w13=t=((w14>>>7^w14>>>18^w14>>>3^w14<<25^w14<<14)+(w11>>>17^w11>>>19^w11>>>10^w11<<15^w11<<13)+w13+w6)|0;t=(t+h+(e>>>6^e>>>11^e>>>25^e<<26^e<<21^e<<7)+(g^e&(f^g))+0xd5a79147)|0;h=g;g=f;f=e;e=(d+t)|0;d=c;c=b;b=a;a=(t+((b&c)^(d&(b^c)))+(b>>>2^b>>>13^b>>>22^b<<30^b<<19^b<<10))|0;w14=t=((w15>>>7^w15>>>18^w15>>>3^w15<<25^w15<<14)+(w12>>>17^w12>>>19^w12>>>10^w12<<15^w12<<13)+w14+w7)|0;t=(t+h+(e>>>6^e>>>11^e>>>25^e<<26^e<<21^e<<7)+(g^e&(f^g))+0x06ca6351)|0;h=g;g=f;f=e;e=(d+t)|0;d=c;c=b;b=a;a=(t+((b&c)^(d&(b^c)))+(b>>>2^b>>>13^b>>>22^b<<30^b<<19^b<<10))|0;w15=t=((w0>>>7^w0>>>18^w0>>>3^w0<<25^w0<<14)+(w13>>>17^w13>>>19^w13>>>10^w13<<15^w13<<13)+w15+w8)|0;t=(t+h+(e>>>6^e>>>11^e>>>25^e<<26^e<<21^e<<7)+(g^e&(f^g))+0x14292967)|0;h=g;g=f;f=e;e=(d+t)|0;d=c;c=b;b=a;a=(t+((b&c)^(d&(b^c)))+(b>>>2^b>>>13^b>>>22^b<<30^b<<19^b<<10))|0;w0=t=((w1>>>7^w1>>>18^w1>>>3^w1<<25^w1<<14)+(w14>>>17^w14>>>19^w14>>>10^w14<<15^w14<<13)+w0+w9)|0;t=(t+h+(e>>>6^e>>>11^e>>>25^e<<26^e<<21^e<<7)+(g^e&(f^g))+0x27b70a85)|0;h=g;g=f;f=e;e=(d+t)|0;d=c;c=b;b=a;a=(t+((b&c)^(d&(b^c)))+(b>>>2^b>>>13^b>>>22^b<<30^b<<19^b<<10))|0;w1=t=((w2>>>7^w2>>>18^w2>>>3^w2<<25^w2<<14)+(w15>>>17^w15>>>19^w15>>>10^w15<<15^w15<<13)+w1+w10)|0;t=(t+h+(e>>>6^e>>>11^e>>>25^e<<26^e<<21^e<<7)+(g^e&(f^g))+0x2e1b2138)|0;h=g;g=f;f=e;e=(d+t)|0;d=c;c=b;b=a;a=(t+((b&c)^(d&(b^c)))+(b>>>2^b>>>13^b>>>22^b<<30^b<<19^b<<10))|0;w2=t=((w3>>>7^w3>>>18^w3>>>3^w3<<25^w3<<14)+(w0>>>17^w0>>>19^w0>>>10^w0<<15^w0<<13)+w2+w11)|0;t=(t+h+(e>>>6^e>>>11^e>>>25^e<<26^e<<21^e<<7)+(g^e&(f^g))+0x4d2c6dfc)|0;h=g;g=f;f=e;e=(d+t)|0;d=c;c=b;b=a;a=(t+((b&c)^(d&(b^c)))+(b>>>2^b>>>13^b>>>22^b<<30^b<<19^b<<10))|0;w3=t=((w4>>>7^w4>>>18^w4>>>3^w4<<25^w4<<14)+(w1>>>17^w1>>>19^w1>>>10^w1<<15^w1<<13)+w3+w12)|0;t=(t+h+(e>>>6^e>>>11^e>>>25^e<<26^e<<21^e<<7)+(g^e&(f^g))+0x53380d13)|0;h=g;g=f;f=e;e=(d+t)|0;d=c;c=b;b=a;a=(t+((b&c)^(d&(b^c)))+(b>>>2^b>>>13^b>>>22^b<<30^b<<19^b<<10))|0;w4=t=((w5>>>7^w5>>>18^w5>>>3^w5<<25^w5<<14)+(w2>>>17^w2>>>19^w2>>>10^w2<<15^w2<<13)+w4+w13)|0;t=(t+h+(e>>>6^e>>>11^e>>>25^e<<26^e<<21^e<<7)+(g^e&(f^g))+0x650a7354)|0;h=g;g=f;f=e;e=(d+t)|0;d=c;c=b;b=a;a=(t+((b&c)^(d&(b^c)))+(b>>>2^b>>>13^b>>>22^b<<30^b<<19^b<<10))|0;w5=t=((w6>>>7^w6>>>18^w6>>>3^w6<<25^w6<<14)+(w3>>>17^w3>>>19^w3>>>10^w3<<15^w3<<13)+w5+w14)|0;t=(t+h+(e>>>6^e>>>11^e>>>25^e<<26^e<<21^e<<7)+(g^e&(f^g))+0x766a0abb)|0;h=g;g=f;f=e;e=(d+t)|0;d=c;c=b;b=a;a=(t+((b&c)^(d&(b^c)))+(b>>>2^b>>>13^b>>>22^b<<30^b<<19^b<<10))|0;w6=t=((w7>>>7^w7>>>18^w7>>>3^w7<<25^w7<<14)+(w4>>>17^w4>>>19^w4>>>10^w4<<15^w4<<13)+w6+w15)|0;t=(t+h+(e>>>6^e>>>11^e>>>25^e<<26^e<<21^e<<7)+(g^e&(f^g))+0x81c2c92e)|0;h=g;g=f;f=e;e=(d+t)|0;d=c;c=b;b=a;a=(t+((b&c)^(d&(b^c)))+(b>>>2^b>>>13^b>>>22^b<<30^b<<19^b<<10))|0;w7=t=((w8>>>7^w8>>>18^w8>>>3^w8<<25^w8<<14)+(w5>>>17^w5>>>19^w5>>>10^w5<<15^w5<<13)+w7+w0)|0;t=(t+h+(e>>>6^e>>>11^e>>>25^e<<26^e<<21^e<<7)+(g^e&(f^g))+0x92722c85)|0;h=g;g=f;f=e;e=(d+t)|0;d=c;c=b;b=a;a=(t+((b&c)^(d&(b^c)))+(b>>>2^b>>>13^b>>>22^b<<30^b<<19^b<<10))|0;w8=t=((w9>>>7^w9>>>18^w9>>>3^w9<<25^w9<<14)+(w6>>>17^w6>>>19^w6>>>10^w6<<15^w6<<13)+w8+w1)|0;t=(t+h+(e>>>6^e>>>11^e>>>25^e<<26^e<<21^e<<7)+(g^e&(f^g))+0xa2bfe8a1)|0;h=g;g=f;f=e;e=(d+t)|0;d=c;c=b;b=a;a=(t+((b&c)^(d&(b^c)))+(b>>>2^b>>>13^b>>>22^b<<30^b<<19^b<<10))|0;w9=t=((w10>>>7^w10>>>18^w10>>>3^w10<<25^w10<<14)+(w7>>>17^w7>>>19^w7>>>10^w7<<15^w7<<13)+w9+w2)|0;t=(t+h+(e>>>6^e>>>11^e>>>25^e<<26^e<<21^e<<7)+(g^e&(f^g))+0xa81a664b)|0;h=g;g=f;f=e;e=(d+t)|0;d=c;c=b;b=a;a=(t+((b&c)^(d&(b^c)))+(b>>>2^b>>>13^b>>>22^b<<30^b<<19^b<<10))|0;w10=t=((w11>>>7^w11>>>18^w11>>>3^w11<<25^w11<<14)+(w8>>>17^w8>>>19^w8>>>10^w8<<15^w8<<13)+w10+w3)|0;t=(t+h+(e>>>6^e>>>11^e>>>25^e<<26^e<<21^e<<7)+(g^e&(f^g))+0xc24b8b70)|0;h=g;g=f;f=e;e=(d+t)|0;d=c;c=b;b=a;a=(t+((b&c)^(d&(b^c)))+(b>>>2^b>>>13^b>>>22^b<<30^b<<19^b<<10))|0;w11=t=((w12>>>7^w12>>>18^w12>>>3^w12<<25^w12<<14)+(w9>>>17^w9>>>19^w9>>>10^w9<<15^w9<<13)+w11+w4)|0;t=(t+h+(e>>>6^e>>>11^e>>>25^e<<26^e<<21^e<<7)+(g^e&(f^g))+0xc76c51a3)|0;h=g;g=f;f=e;e=(d+t)|0;d=c;c=b;b=a;a=(t+((b&c)^(d&(b^c)))+(b>>>2^b>>>13^b>>>22^b<<30^b<<19^b<<10))|0;w12=t=((w13>>>7^w13>>>18^w13>>>3^w13<<25^w13<<14)+(w10>>>17^w10>>>19^w10>>>10^w10<<15^w10<<13)+w12+w5)|0;t=(t+h+(e>>>6^e>>>11^e>>>25^e<<26^e<<21^e<<7)+(g^e&(f^g))+0xd192e819)|0;h=g;g=f;f=e;e=(d+t)|0;d=c;c=b;b=a;a=(t+((b&c)^(d&(b^c)))+(b>>>2^b>>>13^b>>>22^b<<30^b<<19^b<<10))|0;w13=t=((w14>>>7^w14>>>18^w14>>>3^w14<<25^w14<<14)+(w11>>>17^w11>>>19^w11>>>10^w11<<15^w11<<13)+w13+w6)|0;t=(t+h+(e>>>6^e>>>11^e>>>25^e<<26^e<<21^e<<7)+(g^e&(f^g))+0xd6990624)|0;h=g;g=f;f=e;e=(d+t)|0;d=c;c=b;b=a;a=(t+((b&c)^(d&(b^c)))+(b>>>2^b>>>13^b>>>22^b<<30^b<<19^b<<10))|0;w14=t=((w15>>>7^w15>>>18^w15>>>3^w15<<25^w15<<14)+(w12>>>17^w12>>>19^w12>>>10^w12<<15^w12<<13)+w14+w7)|0;t=(t+h+(e>>>6^e>>>11^e>>>25^e<<26^e<<21^e<<7)+(g^e&(f^g))+0xf40e3585)|0;h=g;g=f;f=e;e=(d+t)|0;d=c;c=b;b=a;a=(t+((b&c)^(d&(b^c)))+(b>>>2^b>>>13^b>>>22^b<<30^b<<19^b<<10))|0;w15=t=((w0>>>7^w0>>>18^w0>>>3^w0<<25^w0<<14)+(w13>>>17^w13>>>19^w13>>>10^w13<<15^w13<<13)+w15+w8)|0;t=(t+h+(e>>>6^e>>>11^e>>>25^e<<26^e<<21^e<<7)+(g^e&(f^g))+0x106aa070)|0;h=g;g=f;f=e;e=(d+t)|0;d=c;c=b;b=a;a=(t+((b&c)^(d&(b^c)))+(b>>>2^b>>>13^b>>>22^b<<30^b<<19^b<<10))|0;w0=t=((w1>>>7^w1>>>18^w1>>>3^w1<<25^w1<<14)+(w14>>>17^w14>>>19^w14>>>10^w14<<15^w14<<13)+w0+w9)|0;t=(t+h+(e>>>6^e>>>11^e>>>25^e<<26^e<<21^e<<7)+(g^e&(f^g))+0x19a4c116)|0;h=g;g=f;f=e;e=(d+t)|0;d=c;c=b;b=a;a=(t+((b&c)^(d&(b^c)))+(b>>>2^b>>>13^b>>>22^b<<30^b<<19^b<<10))|0;w1=t=((w2>>>7^w2>>>18^w2>>>3^w2<<25^w2<<14)+(w15>>>17^w15>>>19^w15>>>10^w15<<15^w15<<13)+w1+w10)|0;t=(t+h+(e>>>6^e>>>11^e>>>25^e<<26^e<<21^e<<7)+(g^e&(f^g))+0x1e376c08)|0;h=g;g=f;f=e;e=(d+t)|0;d=c;c=b;b=a;a=(t+((b&c)^(d&(b^c)))+(b>>>2^b>>>13^b>>>22^b<<30^b<<19^b<<10))|0;w2=t=((w3>>>7^w3>>>18^w3>>>3^w3<<25^w3<<14)+(w0>>>17^w0>>>19^w0>>>10^w0<<15^w0<<13)+w2+w11)|0;t=(t+h+(e>>>6^e>>>11^e>>>25^e<<26^e<<21^e<<7)+(g^e&(f^g))+0x2748774c)|0;h=g;g=f;f=e;e=(d+t)|0;d=c;c=b;b=a;a=(t+((b&c)^(d&(b^c)))+(b>>>2^b>>>13^b>>>22^b<<30^b<<19^b<<10))|0;w3=t=((w4>>>7^w4>>>18^w4>>>3^w4<<25^w4<<14)+(w1>>>17^w1>>>19^w1>>>10^w1<<15^w1<<13)+w3+w12)|0;t=(t+h+(e>>>6^e>>>11^e>>>25^e<<26^e<<21^e<<7)+(g^e&(f^g))+0x34b0bcb5)|0;h=g;g=f;f=e;e=(d+t)|0;d=c;c=b;b=a;a=(t+((b&c)^(d&(b^c)))+(b>>>2^b>>>13^b>>>22^b<<30^b<<19^b<<10))|0;w4=t=((w5>>>7^w5>>>18^w5>>>3^w5<<25^w5<<14)+(w2>>>17^w2>>>19^w2>>>10^w2<<15^w2<<13)+w4+w13)|0;t=(t+h+(e>>>6^e>>>11^e>>>25^e<<26^e<<21^e<<7)+(g^e&(f^g))+0x391c0cb3)|0;h=g;g=f;f=e;e=(d+t)|0;d=c;c=b;b=a;a=(t+((b&c)^(d&(b^c)))+(b>>>2^b>>>13^b>>>22^b<<30^b<<19^b<<10))|0;w5=t=((w6>>>7^w6>>>18^w6>>>3^w6<<25^w6<<14)+(w3>>>17^w3>>>19^w3>>>10^w3<<15^w3<<13)+w5+w14)|0;t=(t+h+(e>>>6^e>>>11^e>>>25^e<<26^e<<21^e<<7)+(g^e&(f^g))+0x4ed8aa4a)|0;h=g;g=f;f=e;e=(d+t)|0;d=c;c=b;b=a;a=(t+((b&c)^(d&(b^c)))+(b>>>2^b>>>13^b>>>22^b<<30^b<<19^b<<10))|0;w6=t=((w7>>>7^w7>>>18^w7>>>3^w7<<25^w7<<14)+(w4>>>17^w4>>>19^w4>>>10^w4<<15^w4<<13)+w6+w15)|0;t=(t+h+(e>>>6^e>>>11^e>>>25^e<<26^e<<21^e<<7)+(g^e&(f^g))+0x5b9cca4f)|0;h=g;g=f;f=e;e=(d+t)|0;d=c;c=b;b=a;a=(t+((b&c)^(d&(b^c)))+(b>>>2^b>>>13^b>>>22^b<<30^b<<19^b<<10))|0;w7=t=((w8>>>7^w8>>>18^w8>>>3^w8<<25^w8<<14)+(w5>>>17^w5>>>19^w5>>>10^w5<<15^w5<<13)+w7+w0)|0;t=(t+h+(e>>>6^e>>>11^e>>>25^e<<26^e<<21^e<<7)+(g^e&(f^g))+0x682e6ff3)|0;h=g;g=f;f=e;e=(d+t)|0;d=c;c=b;b=a;a=(t+((b&c)^(d&(b^c)))+(b>>>2^b>>>13^b>>>22^b<<30^b<<19^b<<10))|0;w8=t=((w9>>>7^w9>>>18^w9>>>3^w9<<25^w9<<14)+(w6>>>17^w6>>>19^w6>>>10^w6<<15^w6<<13)+w8+w1)|0;t=(t+h+(e>>>6^e>>>11^e>>>25^e<<26^e<<21^e<<7)+(g^e&(f^g))+0x748f82ee)|0;h=g;g=f;f=e;e=(d+t)|0;d=c;c=b;b=a;a=(t+((b&c)^(d&(b^c)))+(b>>>2^b>>>13^b>>>22^b<<30^b<<19^b<<10))|0;w9=t=((w10>>>7^w10>>>18^w10>>>3^w10<<25^w10<<14)+(w7>>>17^w7>>>19^w7>>>10^w7<<15^w7<<13)+w9+w2)|0;t=(t+h+(e>>>6^e>>>11^e>>>25^e<<26^e<<21^e<<7)+(g^e&(f^g))+0x78a5636f)|0;h=g;g=f;f=e;e=(d+t)|0;d=c;c=b;b=a;a=(t+((b&c)^(d&(b^c)))+(b>>>2^b>>>13^b>>>22^b<<30^b<<19^b<<10))|0;w10=t=((w11>>>7^w11>>>18^w11>>>3^w11<<25^w11<<14)+(w8>>>17^w8>>>19^w8>>>10^w8<<15^w8<<13)+w10+w3)|0;t=(t+h+(e>>>6^e>>>11^e>>>25^e<<26^e<<21^e<<7)+(g^e&(f^g))+0x84c87814)|0;h=g;g=f;f=e;e=(d+t)|0;d=c;c=b;b=a;a=(t+((b&c)^(d&(b^c)))+(b>>>2^b>>>13^b>>>22^b<<30^b<<19^b<<10))|0;w11=t=((w12>>>7^w12>>>18^w12>>>3^w12<<25^w12<<14)+(w9>>>17^w9>>>19^w9>>>10^w9<<15^w9<<13)+w11+w4)|0;t=(t+h+(e>>>6^e>>>11^e>>>25^e<<26^e<<21^e<<7)+(g^e&(f^g))+0x8cc70208)|0;h=g;g=f;f=e;e=(d+t)|0;d=c;c=b;b=a;a=(t+((b&c)^(d&(b^c)))+(b>>>2^b>>>13^b>>>22^b<<30^b<<19^b<<10))|0;w12=t=((w13>>>7^w13>>>18^w13>>>3^w13<<25^w13<<14)+(w10>>>17^w10>>>19^w10>>>10^w10<<15^w10<<13)+w12+w5)|0;t=(t+h+(e>>>6^e>>>11^e>>>25^e<<26^e<<21^e<<7)+(g^e&(f^g))+0x90befffa)|0;h=g;g=f;f=e;e=(d+t)|0;d=c;c=b;b=a;a=(t+((b&c)^(d&(b^c)))+(b>>>2^b>>>13^b>>>22^b<<30^b<<19^b<<10))|0;w13=t=((w14>>>7^w14>>>18^w14>>>3^w14<<25^w14<<14)+(w11>>>17^w11>>>19^w11>>>10^w11<<15^w11<<13)+w13+w6)|0;t=(t+h+(e>>>6^e>>>11^e>>>25^e<<26^e<<21^e<<7)+(g^e&(f^g))+0xa4506ceb)|0;h=g;g=f;f=e;e=(d+t)|0;d=c;c=b;b=a;a=(t+((b&c)^(d&(b^c)))+(b>>>2^b>>>13^b>>>22^b<<30^b<<19^b<<10))|0;w14=t=((w15>>>7^w15>>>18^w15>>>3^w15<<25^w15<<14)+(w12>>>17^w12>>>19^w12>>>10^w12<<15^w12<<13)+w14+w7)|0;t=(t+h+(e>>>6^e>>>11^e>>>25^e<<26^e<<21^e<<7)+(g^e&(f^g))+0xbef9a3f7)|0;h=g;g=f;f=e;e=(d+t)|0;d=c;c=b;b=a;a=(t+((b&c)^(d&(b^c)))+(b>>>2^b>>>13^b>>>22^b<<30^b<<19^b<<10))|0;w15=t=((w0>>>7^w0>>>18^w0>>>3^w0<<25^w0<<14)+(w13>>>17^w13>>>19^w13>>>10^w13<<15^w13<<13)+w15+w8)|0;t=(t+h+(e>>>6^e>>>11^e>>>25^e<<26^e<<21^e<<7)+(g^e&(f^g))+0xc67178f2)|0;h=g;g=f;f=e;e=(d+t)|0;d=c;c=b;b=a;a=(t+((b&c)^(d&(b^c)))+(b>>>2^b>>>13^b>>>22^b<<30^b<<19^b<<10))|0;H0=(H0+a)|0;H1=(H1+b)|0;H2=(H2+c)|0;H3=(H3+d)|0;H4=(H4+e)|0;H5=(H5+f)|0;H6=(H6+g)|0;H7=(H7+h)|0}function _core_heap(offset){offset=offset|0;_core(HEAP[offset|0]<<24|HEAP[offset|1]<<16|HEAP[offset|2]<<8|HEAP[offset|3],HEAP[offset|4]<<24|HEAP[offset|5]<<16|HEAP[offset|6]<<8|HEAP[offset|7],HEAP[offset|8]<<24|HEAP[offset|9]<<16|HEAP[offset|10]<<8|HEAP[offset|11],HEAP[offset|12]<<24|HEAP[offset|13]<<16|HEAP[offset|14]<<8|HEAP[offset|15],HEAP[offset|16]<<24|HEAP[offset|17]<<16|HEAP[offset|18]<<8|HEAP[offset|19],HEAP[offset|20]<<24|HEAP[offset|21]<<16|HEAP[offset|22]<<8|HEAP[offset|23],HEAP[offset|24]<<24|HEAP[offset|25]<<16|HEAP[offset|26]<<8|HEAP[offset|27],HEAP[offset|28]<<24|HEAP[offset|29]<<16|HEAP[offset|30]<<8|HEAP[offset|31],HEAP[offset|32]<<24|HEAP[offset|33]<<16|HEAP[offset|34]<<8|HEAP[offset|35],HEAP[offset|36]<<24|HEAP[offset|37]<<16|HEAP[offset|38]<<8|HEAP[offset|39],HEAP[offset|40]<<24|HEAP[offset|41]<<16|HEAP[offset|42]<<8|HEAP[offset|43],HEAP[offset|44]<<24|HEAP[offset|45]<<16|HEAP[offset|46]<<8|HEAP[offset|47],HEAP[offset|48]<<24|HEAP[offset|49]<<16|HEAP[offset|50]<<8|HEAP[offset|51],HEAP[offset|52]<<24|HEAP[offset|53]<<16|HEAP[offset|54]<<8|HEAP[offset|55],HEAP[offset|56]<<24|HEAP[offset|57]<<16|HEAP[offset|58]<<8|HEAP[offset|59],HEAP[offset|60]<<24|HEAP[offset|61]<<16|HEAP[offset|62]<<8|HEAP[offset|63])}function _state_to_heap(output){output=output|0;HEAP[output|0]=H0>>>24;HEAP[output|1]=H0>>>16&255;HEAP[output|2]=H0>>>8&255;HEAP[output|3]=H0&255;HEAP[output|4]=H1>>>24;HEAP[output|5]=H1>>>16&255;HEAP[output|6]=H1>>>8&255;HEAP[output|7]=H1&255;HEAP[output|8]=H2>>>24;HEAP[output|9]=H2>>>16&255;HEAP[output|10]=H2>>>8&255;HEAP[output|11]=H2&255;HEAP[output|12]=H3>>>24;HEAP[output|13]=H3>>>16&255;HEAP[output|14]=H3>>>8&255;HEAP[output|15]=H3&255;HEAP[output|16]=H4>>>24;HEAP[output|17]=H4>>>16&255;HEAP[output|18]=H4>>>8&255;HEAP[output|19]=H4&255;HEAP[output|20]=H5>>>24;HEAP[output|21]=H5>>>16&255;HEAP[output|22]=H5>>>8&255;HEAP[output|23]=H5&255;HEAP[output|24]=H6>>>24;HEAP[output|25]=H6>>>16&255;HEAP[output|26]=H6>>>8&255;HEAP[output|27]=H6&255;HEAP[output|28]=H7>>>24;HEAP[output|29]=H7>>>16&255;HEAP[output|30]=H7>>>8&255;HEAP[output|31]=H7&255}function reset(){H0=0x6a09e667;H1=0xbb67ae85;H2=0x3c6ef372;H3=0xa54ff53a;H4=0x510e527f;H5=0x9b05688c;H6=0x1f83d9ab;H7=0x5be0cd19;TOTAL0=TOTAL1=0}function init(h0,h1,h2,h3,h4,h5,h6,h7,total0,total1){h0=h0|0;h1=h1|0;h2=h2|0;h3=h3|0;h4=h4|0;h5=h5|0;h6=h6|0;h7=h7|0;total0=total0|0;total1=total1|0;H0=h0;H1=h1;H2=h2;H3=h3;H4=h4;H5=h5;H6=h6;H7=h7;TOTAL0=total0;TOTAL1=total1}function process(offset,length){offset=offset|0;length=length|0;var hashed=0;if(offset&63)return-1;while((length|0)>=64){_core_heap(offset);offset=(offset+64)|0;length=(length-64)|0;hashed=(hashed+64)|0}TOTAL0=(TOTAL0+hashed)|0;if(TOTAL0>>>0<hashed>>>0)TOTAL1=(TOTAL1+1)|0;return hashed|0}function finish(offset,length,output){offset=offset|0;length=length|0;output=output|0;var hashed=0,i=0;if(offset&63)return-1;if(~output)if(output&31)return-1;if((length|0)>=64){hashed=process(offset,length)|0;if((hashed|0)==-1)return-1;offset=(offset+hashed)|0;length=(length-hashed)|0}hashed=(hashed+length)|0;TOTAL0=(TOTAL0+length)|0;if(TOTAL0>>>0<length>>>0)TOTAL1=(TOTAL1+1)|0;HEAP[offset|length]=0x80;if((length|0)>=56){for(i=(length+1)|0;(i|0)<64;i=(i+1)|0)HEAP[offset|i]=0x00;_core_heap(offset);length=0;HEAP[offset|0]=0}for(i=(length+1)|0;(i|0)<59;i=(i+1)|0)HEAP[offset|i]=0;HEAP[offset|56]=TOTAL1>>>21&255;HEAP[offset|57]=TOTAL1>>>13&255;HEAP[offset|58]=TOTAL1>>>5&255;HEAP[offset|59]=TOTAL1<<3&255|TOTAL0>>>29;HEAP[offset|60]=TOTAL0>>>21&255;HEAP[offset|61]=TOTAL0>>>13&255;HEAP[offset|62]=TOTAL0>>>5&255;HEAP[offset|63]=TOTAL0<<3&255;_core_heap(offset);if(~output)_state_to_heap(output);return hashed|0}function hmac_reset(){H0=I0;H1=I1;H2=I2;H3=I3;H4=I4;H5=I5;H6=I6;H7=I7;TOTAL0=64;TOTAL1=0}function _hmac_opad(){H0=O0;H1=O1;H2=O2;H3=O3;H4=O4;H5=O5;H6=O6;H7=O7;TOTAL0=64;TOTAL1=0}function hmac_init(p0,p1,p2,p3,p4,p5,p6,p7,p8,p9,p10,p11,p12,p13,p14,p15){p0=p0|0;p1=p1|0;p2=p2|0;p3=p3|0;p4=p4|0;p5=p5|0;p6=p6|0;p7=p7|0;p8=p8|0;p9=p9|0;p10=p10|0;p11=p11|0;p12=p12|0;p13=p13|0;p14=p14|0;p15=p15|0;reset();_core(p0^0x5c5c5c5c,p1^0x5c5c5c5c,p2^0x5c5c5c5c,p3^0x5c5c5c5c,p4^0x5c5c5c5c,p5^0x5c5c5c5c,p6^0x5c5c5c5c,p7^0x5c5c5c5c,p8^0x5c5c5c5c,p9^0x5c5c5c5c,p10^0x5c5c5c5c,p11^0x5c5c5c5c,p12^0x5c5c5c5c,p13^0x5c5c5c5c,p14^0x5c5c5c5c,p15^0x5c5c5c5c);O0=H0;O1=H1;O2=H2;O3=H3;O4=H4;O5=H5;O6=H6;O7=H7;reset();_core(p0^0x36363636,p1^0x36363636,p2^0x36363636,p3^0x36363636,p4^0x36363636,p5^0x36363636,p6^0x36363636,p7^0x36363636,p8^0x36363636,p9^0x36363636,p10^0x36363636,p11^0x36363636,p12^0x36363636,p13^0x36363636,p14^0x36363636,p15^0x36363636);I0=H0;I1=H1;I2=H2;I3=H3;I4=H4;I5=H5;I6=H6;I7=H7;TOTAL0=64;TOTAL1=0}function hmac_finish(offset,length,output){offset=offset|0;length=length|0;output=output|0;var t0=0,t1=0,t2=0,t3=0,t4=0,t5=0,t6=0,t7=0,hashed=0;if(offset&63)return-1;if(~output)if(output&31)return-1;hashed=finish(offset,length,-1)|0;t0=H0,t1=H1,t2=H2,t3=H3,t4=H4,t5=H5,t6=H6,t7=H7;_hmac_opad();_core(t0,t1,t2,t3,t4,t5,t6,t7,0x80000000,0,0,0,0,0,0,768);if(~output)_state_to_heap(output);return hashed|0}function pbkdf2_generate_block(offset,length,block,count,output){offset=offset|0;length=length|0;block=block|0;count=count|0;output=output|0;var h0=0,h1=0,h2=0,h3=0,h4=0,h5=0,h6=0,h7=0,t0=0,t1=0,t2=0,t3=0,t4=0,t5=0,t6=0,t7=0;if(offset&63)return-1;if(~output)if(output&31)return-1;HEAP[(offset+length)|0]=block>>>24;HEAP[(offset+length+1)|0]=block>>>16&255;HEAP[(offset+length+2)|0]=block>>>8&255;HEAP[(offset+length+3)|0]=block&255;hmac_finish(offset,(length+4)|0,-1)|0;h0=t0=H0,h1=t1=H1,h2=t2=H2,h3=t3=H3,h4=t4=H4,h5=t5=H5,h6=t6=H6,h7=t7=H7;count=(count-1)|0;while((count|0)>0){hmac_reset();_core(t0,t1,t2,t3,t4,t5,t6,t7,0x80000000,0,0,0,0,0,0,768);t0=H0,t1=H1,t2=H2,t3=H3,t4=H4,t5=H5,t6=H6,t7=H7;_hmac_opad();_core(t0,t1,t2,t3,t4,t5,t6,t7,0x80000000,0,0,0,0,0,0,768);t0=H0,t1=H1,t2=H2,t3=H3,t4=H4,t5=H5,t6=H6,t7=H7;h0=h0^H0;h1=h1^H1;h2=h2^H2;h3=h3^H3;h4=h4^H4;h5=h5^H5;h6=h6^H6;h7=h7^H7;count=(count-1)|0}H0=h0;H1=h1;H2=h2;H3=h3;H4=h4;H5=h5;H6=h6;H7=h7;if(~output)_state_to_heap(output);return 0}return{reset:reset,init:init,process:process,finish:finish,hmac_reset:hmac_reset,hmac_init:hmac_init,hmac_finish:hmac_finish,pbkdf2_generate_block:pbkdf2_generate_block}}var _sha256_block_size=64,_sha256_hash_size=32;function sha256_constructor(options){options=options||{};this.heap=_heap_init(Uint8Array,options);this.asm=options.asm||sha256_asm(global,null,this.heap.buffer);this.BLOCK_SIZE=_sha256_block_size;this.HASH_SIZE=_sha256_hash_size;this.reset()}sha256_constructor.BLOCK_SIZE=_sha256_block_size;sha256_constructor.HASH_SIZE=_sha256_hash_size;var sha256_prototype=sha256_constructor.prototype;sha256_prototype.reset=hash_reset;sha256_prototype.process=hash_process;sha256_prototype.finish=hash_finish;var sha256_instance=null;function get_sha256_instance(){if(sha256_instance===null)sha256_instance=new sha256_constructor({heapSize:0x100000});return sha256_instance}function sha256_bytes(data){if(data===undefined)throw new SyntaxError("data required");return get_sha256_instance().reset().process(data).finish().result}function sha256_hex(data){var result=sha256_bytes(data);return bytes_to_hex(result)}function sha256_base64(data){var result=sha256_bytes(data);return bytes_to_base64(result)}sha256_constructor.bytes=sha256_bytes;sha256_constructor.hex=sha256_hex;sha256_constructor.base64=sha256_base64;exports.SHA256=sha256_constructor;global.asmCryptoSha256=exports}({},function(){return this}());';

function evalscript(text)
{
    mCreateElement('script', {type: 'text/javascript'}, 'head').text = text;
}

function evalscript_url(jarray)
{
    var url = mObjectURL(jarray, 'text/javascript');
    mCreateElement('script', {type: 'text/javascript'}, 'head').src = url;
    return url;
}

function mCreateElement(aNode, aAttrs, aChildNodes, aTarget)
{
    aNode = document.createElement(aNode);
    if (!aNode) {
        return null;
    }

    if (aAttrs) {
        for (var attr in aAttrs) {
            aNode.setAttribute( attr, '' + aAttrs[attr]);
        }
    }

    if (!Array.isArray(aChildNodes)) {
        aTarget = aChildNodes;
        aChildNodes = null;
    }

    if (aChildNodes) {
        for (var cn in aChildNodes) {
            if (aChildNodes[cn]) {
                aNode.appendChild(aChildNodes[cn]);
            }
        }
    }

    if (aTarget) {
        if (typeof aTarget === 'string') {
            aTarget = document[aTarget] || document.getElementsByTagName(aTarget)[0];
        }
        if (aTarget) {
            aTarget.appendChild(aNode);
        }
        else if (d) {
            console.error('Invalid target', aNode, aAttrs, aTarget);
        }
    }

    return aNode;
}

function mObjectURL(data, type)
{
    var blob;
    try {
        blob = new Blob( data, { type: type });
    } catch(e) {
        if (d) console.error(e);
        if (!window.BlobBuilder) {
            window.BlobBuilder = window.WebKitBlobBuilder || window.MozBlobBuilder || window.MSBlobBuilder;
        }
        if (window.BlobBuilder) {
            var bb = new BlobBuilder();
            bb.append(data.join("\n"));
            blob = bb.getBlob(type);
        }
    }
    return blob && URL.createObjectURL(blob);
}

Object.defineProperty(this, 'mBroadcaster', {
    writable: false,
    value: Object.freeze({
    _topics : {},

    addListener: function mBroadcaster_addListener(topic, options) {
        if (typeof options === 'function') {
            options = {
                callback : options
            };
        }
        if (typeof options.callback !== 'function') {
            return false;
        }

        if (!this._topics.hasOwnProperty(topic)) {
            this._topics[topic] = {};
        }

        var id = Math.random().toString(26);
        this._topics[topic][id] = options;

        //if (d) console.log('Adding broadcast listener', topic, id, options);

        return id;
    },

    removeListener: function mBroadcaster_removeListenr(token) {
        if (d) console.log('Removing broadcast listener', token);
        for (var topic in this._topics) {
            if (this._topics[topic][token]) {
                delete this._topics[topic][token];
                if (!Object.keys(this._topics[topic]).length) {
                    delete this._topics[topic];
                }
                return true;
            }
        }
        return false;
    },

    sendMessage: function mBroadcaster_sendMessage(topic) {
        if (this._topics.hasOwnProperty(topic)) {
            var args = Array.prototype.slice.call(arguments, 1);
            var idr = [];

            // if (d) console.log('Broadcasting ' + topic, args);

            for (var id in this._topics[topic]) {
                var ev = this._topics[topic][id], rc;
                try {
                    rc = ev.callback.apply(ev.scope, args);
                } catch (ex) {
                    if (d) console.error(ex);
                }
                if (ev.once || rc === 0xDEAD)
                    idr.push(id);
            }
            if (idr.length)
                idr.forEach(this.removeListener.bind(this));

            return true;
        }

        return false;
    },

    once: function mBroadcaster_once(topic, callback) {
        this.addListener(topic, {
            once : true,
            callback : callback
        });
    },

    crossTab: {
        eTag: '$CTE$!_',

        initialize: function crossTab_init(cb) {
            var setup = function(ev) {
                var msg = String(ev && ev.key).substr(this.eTag.length);
                if (d) console.log('crossTab setup-event', msg, ev);
                if (cb && (!ev || msg === 'pong')) {
                    this.unlisten(setup);
                    if (msg !== 'pong') {
                        this.setMaster();
                    } else {
                        delete localStorage[ev.key];
                    }
                    this.listen();
                    if (d) {
                        console.log('CROSSTAB COMMUNICATION INITIALIZED AS '
                            + (this.master ? 'MASTER':'SLAVE'));
                    }
                    cb(this.master);
                    cb = null;
                }
            }.bind(this);

            if (this.handle) {
                this.eTag = this.eTag.split(this.handle).shift();
            }
            this.slaves = [];
            this.handle = u_handle;
            this.eTag += u_handle + '!';

            this.ctID = ~~(Math.random() * Date.now());
            this.listen(setup);
            this.notify('ping');

            setTimeout(function() {
                setup();
            }, !parseInt(localStorage.ctInstances) ? 0 : 2000);
        },

        listen: function crossTab_listen(aListener) {
            if (window.addEventListener) {
                window.addEventListener('storage', aListener || this, false);
            }
            else if (window.attachEvent) {
                if (!aListener) {
                    aListener = this.__msie_listener = this.handleEvent.bind(this);
                }
                window.attachEvent('onstorage', aListener);
            }
        },

        unlisten: function crossTab_unlisten(aListener) {
            if (window.addEventListener) {
                window.removeEventListener('storage', aListener || this, false);
            }
            else if (window.attachEvent) {
                if (!aListener) {
                    aListener = this.__msie_listener;
                    delete this.__msie_listener;
                }
                window.detachEvent('onstorage', aListener);
            }
        },

        leave: function crossTab_leave() {
            if (this.ctID) {
                var wasMaster = this.master;
                if (wasMaster) {
                    localStorage.ctInstances--;
                    localStorage['mCrossTabRef_' + u_handle] = this.master;
                    delete this.master;
                } else if (d) {
                    console.log('crossTab leaving');
                }

                this.unlisten();
                this.notify('leaving', {
                    wasMaster: wasMaster || -1,
                    newMaster: this.slaves[0]
                });

                mBroadcaster.sendMessage('crossTab:leave', wasMaster);
                this.ctID = 0;
            }
        },

        notify: function crossTab_notify(msg, data) {
            data = { origin: this.ctID, data: data, sid: Math.random()};
            localStorage.setItem(this.eTag + msg, JSON.stringify(data));
            if (d) console.log('crossTab Notifying', this.eTag + msg, localStorage[this.eTag + msg]);
        },

        setMaster: function crossTab_setMaster() {
            this.master = (Math.random() * Date.now()).toString(36);

            localStorage.ctInstances = (this.slaves.length + 1);
            mBroadcaster.sendMessage('crossTab:master', this.master);

            // (function liveLoop(tag) {
                // if (tag === mBroadcaster.crossTab.master) {
                    // localStorage['mCrossTabRef_' + u_handle] = Date.now();
                    // setTimeout(liveLoop, 6e3, tag);
                // }
            // })(this.master);
        },

        clear: function crossTab_clear() {
            Object.keys(localStorage).forEach(function(key) {
                if (key.substr(0,this.eTag.length) === this.eTag) {
                    if (d) console.log('crossTab Removing ' + key);
                    delete localStorage[key];
                }
            }.bind(this));
        },

        handleEvent: function crossTab_handleEvent(ev) {
            if (d) console.log('crossTab ' + ev.type + '-event', ev.key, ev.newValue, ev);

            if (String(ev.key).indexOf(this.eTag) !== 0) {
                return;
            }
            var msg = ev.key.substr(this.eTag.length),
                strg = JSON.parse(ev.newValue ||'""');

            if (!strg || strg.origin === this.ctID) {
                if (d) console.log('Ignoring crossTab event', msg, strg);
                return;
            }

            switch (msg) {
                case 'ping':
                    this.slaves.push(strg.origin);
                    if (this.master) {
                        localStorage.ctInstances = (this.slaves.length + 1);
                    }

                    this.notify('pong');
                    break;
                case 'leaving':
                    var idx = this.slaves.indexOf(strg.origin);
                    if (idx !== -1) {
                        this.slaves.splice(idx, 1);
                        if (this.master) {
                            localStorage.ctInstances = (this.slaves.length + 1);
                        }
                    }

                    if (localStorage['mCrossTabRef_' + u_handle] === strg.data.wasMaster) {
                        if (strg.data.newMaster === this.ctID) {
                            if (d) {
                                console.log('Taking crossTab-master ownership');
                            }
                            delete localStorage['mCrossTabRef_' + u_handle];
                            this.setMaster();
                            if (u_handle && window.indexedDB) {
                                mDBstart(true);
                            }
                        }
                    }
                    break;
            }

            delete localStorage[ev.key];
        }
    }
})});


var sh = [];

/**
 * Check that the hexadecimal hash of the file from the worker thread matches the correct one created at deployment time
 * @param {String} hashFromWorker A hexadecimal string
 * @param {String} fileName The file name with the SHA-256 hash appended at the end
 * @returns {Boolean}
 */
function compareHashes(hashFromWorker, fileName) {

    // Retrieve the SHA-256 hash that was appended to the file name
    var startOfHash = fileName.lastIndexOf('_') + 1;
    var endOfHash = fileName.lastIndexOf('.');
    var hashFromDeployment = fileName.substring(startOfHash, endOfHash);

    if (hashFromWorker === hashFromDeployment) {
        //console.log('Hash match on file: ' + fileName + '. Hash from worker thread: ' + hashFromWorker + ' Hash from deployment script: ' + hashFromDeployment);
        return true;
    }
    else {
        console.error('Hash mismatch on file: ' + fileName + '. Hash from worker thread: ' + hashFromWorker + ' Hash from deployment script: ' + hashFromDeployment);
        return false;
    }
}

function init_storage ( storage ) {
    var v = storage.v || 0,
        d = storage.d,
        dd = storage.dd,
        sp = storage.staticpath;

    // Graceful storage version upgrade
    if ( v == 0 ) {
        // array of limbs -> mpi-encoded number
        function b2mpi (b) {
            var bs = 28, bm = (1 << bs) - 1, bn = 1, bc = 0, r = [0], rb = 1, rn = 0;
            var bits = b.length * bs;
            var n, rr='';

            for ( n = 0; n < bits; n++ ) {
                if ( b[bc] & bn ) r[rn] |= rb;
                if ( (rb <<= 1) > 255 ) rb = 1, r[++rn] = 0;
                if ( (bn <<= 1) > bm ) bn = 1, bc++;
            }

            while ( rn && r[rn] == 0 ) rn--;

            bn = 256;
            for ( bits = 8; bits > 0; bits-- ) if ( r[rn] & (bn >>= 1) ) break;
            bits += rn * 8;

            rr += String.fromCharCode(bits/256)+String.fromCharCode(bits%256);
            if ( bits ) for ( n = rn; n >= 0; n-- ) rr += String.fromCharCode(r[n]);
            return rr;
        }

        if ( storage.privk && storage.privk.substr(0, 1) == "[") { /* is json serialized array which need to be migrated */
            // Upgrade key format
            try {
                var privk = JSON.parse(storage.privk), str = '';
                for ( var i = 0; i < privk.length; i++ ) str += b2mpi( privk[i] );
                storage.privk = btoa(str).replace(/\+/g,'-').replace(/\//g,'_').replace(/=/g,'');
                v++;
            }
            catch ( e ) {
                console.error("Could not migrate storage - priv key could not be converted to the new format: ", e);
            }
        }
        else {
            v++;
        }

        storage.v = v;
    }
    // if ( v == 1 ) { ... }
    // if ( v == 2 ) { ... }
    // ... and so on

    // Or upgrade hard when graceful method isn't provided
    if ( v != storage_version ) {
        storage.clear();
        storage.v = storage_version;
        if ( d ) storage.d = d;
        if ( dd ) storage.dd = dd;
        if ( sp ) storage.staticpath = sp;
    }

    return storage;
}

function getxhr() {
    return (typeof XDomainRequest !== 'undefined' && typeof ArrayBuffer === 'undefined') ? new XDomainRequest() : new XMLHttpRequest();
}

if (m || (typeof localStorage !== 'undefined' && localStorage.mobile))
{
    var tag=document.createElement('meta');
    tag.name = "viewport";
    tag.content = "width=device-width, initial-scale=1, maximum-scale=1, user-scalable=0";
    document.getElementsByTagName('head')[0].appendChild(tag);
    var tag=document.createElement('meta');
    tag.name = "apple-mobile-web-app-capable";
    tag.content = "yes";
    document.getElementsByTagName('head')[0].appendChild(tag);
    var tag=document.createElement('meta');
    tag.name = "apple-mobile-web-app-status-bar-style";
    tag.content = "black";
    document.getElementsByTagName('head')[0].appendChild(tag);
    var tag=document.createElement('link');
    tag.rel = "apple-touch-icon-precomposed";
    tag.sizes = "144x144";
    tag.href = staticpath + "images/mobile/App_ipad_144x144.png";
    document.getElementsByTagName('head')[0].appendChild(tag);
    var tag=document.createElement('link');
    tag.rel = "apple-touch-icon-precomposed";
    tag.sizes = "114x114";
    tag.href = staticpath + "images/mobile/App_iphone_114x114.png";
    document.getElementsByTagName('head')[0].appendChild(tag);
    var tag=document.createElement('link');
    tag.rel = "apple-touch-icon-precomposed";
    tag.sizes = "72x72";
    tag.href = staticpath + "images/mobile/App_ipad_72X72.png";
    document.getElementsByTagName('head')[0].appendChild(tag);
    var tag=document.createElement('link');
    tag.rel = "apple-touch-icon-precomposed";
    tag.href = staticpath + "images/mobile/App_iphone_57X57.png"
    document.getElementsByTagName('head')[0].appendChild(tag);
    var tag=document.createElement('link');
    tag.rel = "shortcut icon";
    tag.type = "image/vnd.microsoft.icon";
    tag.href = "https://mega.nz/favicon.ico";
    document.getElementsByTagName('head')[0].appendChild(tag);
    m=true;
}
var silent_loading=false;

if (m)
{
    var app,mobileblog,android,intent, ios9;
    var link = document.createElement('link');
    link.setAttribute('rel', 'stylesheet');
    link.type = 'text/css';
    link.href = staticpath + 'css/mobile-app.css';
    document.head.appendChild(link);
    // AMO: Markup should not be passed to `innerHTML` dynamically. -- This isnt reached for the extension, anyway
    document.body.innerHTML = '<div class="main-scroll-block"> <div class="main-content-block"> <div class="free-green-tip"></div><div class="main-centered-bl"><div class="main-logo"></div><div class="main-head-txt" id="m_title"></div><div class="main-txt" id="m_desc"></div><a href="" class="main-button" id="m_appbtn"></a><div class="main-social hidden"><a href="https://www.facebook.com/MEGAprivacy" class="main-social-icon facebook"></a><a href="https://www.twitter.com/MEGAprivacy" class="main-social-icon twitter"></a><div class="clear"></div></div></div> </div><div class="scrolling-content"><div class="mid-logo"></div> <div class="mid-gray-block">MEGA provides free cloud storage with convenient and powerful always-on privacy </div> <div class="scrolling-block-icon encription"></div> <div class="scrolling-block-header"> End-to-end encryption </div> <div class="scrolling-block-txt">Unlike other cloud storage providers, your data is encrypted & decrypted during transfer by your client devices only and never by us. </div> <div class="scrolling-block-icon access"></div> <div class="scrolling-block-header"> Secure Global Access </div> <div class="scrolling-block-txt">Your data is accessible any time, from any device, anywhere. Only you control the keys to your files.</div> <div class="scrolling-block-icon colaboration"></div> <div class="scrolling-block-header"> Secure Collaboration </div> <div class="scrolling-block-txt">Share folders with your contacts and see their updates in real time. Online collaboration has never been more private and secure.</div> <div class="bottom-menu full-version"><div class="copyright-txt">Mega Limited ' + new Date().getFullYear() + '</div><div class="language-block"></div><div class="clear"></div><iframe src="" width="1" height="1" frameborder="0" style="width:1px; height:1px; border:none;" id="m_iframe"></iframe></div></div></div>';
    if (window.location.hash.substr(1,4) == 'blog') mobileblog=1;
    if (ua.indexOf('windows phone') > -1 /*&& ua.indexOf('iemobile') > -1*/)
    {
        app='zune://navigate/?phoneappID=1b70a4ef-8b9c-4058-adca-3b9ac8cc194a';
        document.body.className = 'wp full-mode supported';
        document.getElementById('m_desc').innerHTML = 'Free 50 GB - End-to-end encryption';
    }
    else if (ua.indexOf('android') > -1)
    {
        app='https://play.google.com/store/apps/details?id=nz.mega.android&referrer=meganzsb';
        document.body.className = 'android full-mode supported';
        android=1;

        var ver = ua.match(/android (\d+)\.(\d+)/);
        if (ver) {
            var rev = ver.pop();
            ver = ver.pop();
            // Check for Android 2.3+
            if (ver > 2 || (ver === 2 && rev > 3)) {
                intent = 'intent://' + location.hash + '/#Intent;scheme=mega;package=nz.mega.android;end';
            }
        }
        if (intent) {
            document.location = intent;
        }
    }
    else if (ua.indexOf('bb10') > -1)
    {
        app='http://appworld.blackberry.com/webstore/content/46810890/';
        document.body.className = 'blackberry full-mode supported';
        document.getElementById('m_desc').innerHTML = 'Free 50 GB - End-to-end encryption';
    }
    else if (ua.indexOf('iphone') > -1 || ua.indexOf('ipad') > -1 || ua.indexOf('ipod') > -1)
    {
        // http://whatsmyuseragent.com/Devices/iPhone-User-Agent-Strings
        // http://www.enterpriseios.com/wiki/Complete_List_of_iOS_User_Agent_Strings
        app='https://itunes.apple.com/app/mega/id706857885';
        document.body.className = 'ios full-mode supported';
        document.getElementById('m_desc').innerHTML = 'Free 50 GB - End-to-end encryption';

        var ver = ua.match(/(?:iphone|cpu) os (\d+)[\._](\d+)/);
        if (ver) {
            var rev = ver.pop();
            ver = ver.pop();
            // Check for iOS 9.0+
            ios9 = (ver > 8);
        }
    }
    else document.body.className = 'another-os full-mode unsupported';

    if (app)
    {
        document.getElementById('m_appbtn').href = app;
        document.getElementById('m_title').innerHTML = 'Install the free MEGA app';
    }
    else
    {
        document.getElementById('m_title').innerHTML = 'A dedicated app for your device will be available soon.';
        document.getElementById('m_desc').innerHTML = 'Follow us on Twitter or Facebook for updates.';
    }
    if (window.location.hash.substr(1,1) == '!' || window.location.hash.substr(1,2) == 'F!')
    {
        var i = 0;
        if (ua.indexOf('windows phone') > -1) {
            i = 1;
        }

        if (app) {
            document.getElementById('m_title').innerHTML = 'Install the free MEGA app to access this file from your mobile.';
            document.getElementById('m_appbtn').href += '&referrer=link';
        }
        if (ua.indexOf('chrome') > -1)
        {
            if (intent) {
                document.getElementById('m_title').innerHTML
                    += '<br/><em>If you already have it installed, <a href="' + intent + '">Click here!</a></em>';
            }
            else {
                setTimeout(function() {
                    if (confirm('Do you already have the MEGA app installed?')) {
                        document.location = intent ? intent : 'mega://' + window.location.hash;
                    }
                }, 2500);
            }
        }
        else if (ios9) {
            setTimeout(function() {
                if (confirm('Do you already have the MEGA app installed?')) {
                    document.location = 'mega://' + window.location.hash;
                }
            }, 1500);
        }
        else {
            document.getElementById('m_iframe').src = 'mega://' + window.location.hash.substr(i);
        }
    }
    else if (window.location.hash.substr(1,7) == 'confirm' || window.location.hash.substr(1,7) == 'account')
    {
        var i = 0;
        if (ua.indexOf('windows phone') > -1) {
            i = 1;
        }
        if (ua.indexOf('chrome') > -1) {
            window.location = 'mega://' + window.location.hash.substr(i);
        }
        else if (ios9) {
            setTimeout(function() {
                if (confirm('Do you already have the MEGA app installed?')) {
                    document.location = 'mega://' + window.location.hash;
                }
            }, 1500);
        }
        else {
            document.getElementById('m_iframe').src = 'mega://' + window.location.hash.substr(i);
        }

        if (intent) {
            document.getElementById('m_title').innerHTML
                += '<br/><em>If you already have it installed, <a href="' + intent + '">Click here!</a></em>';
        }
    }
    if (mobileblog)
    {
        document.body.innerHTML = '';
        mCreateElement('script', {type: 'text/javascript'}, 'head').src = '/blog.js';
    }
}
else if (page == '#android')
{
    document.location = 'https://play.google.com/store/apps/details?id=nz.mega.android&referrer=meganzmobileapps';
}
else if (!b_u)
{
    d = localStorage.d || 0;
    var jj = localStorage.jj || 0;
    var onBetaW = location.hostname === 'beta.mega.nz' || location.hostname.indexOf("developers.") === 0;
    var languages = {'en':['en','en-'],'es':['es','es-'],'fr':['fr','fr-'],'de':['de','de-'],'it':['it','it-'],'nl':['nl','nl-'],'pt':['pt'],'br':['pt-br'],'dk':['da'],'se':['sv'],'fi':['fi'],'pl':['pl'],'cz':['cz','cz-'],'sk':['sk','sk-'],'sl':['sl','sl-'],'hu':['hu','hu-'],'jp':['ja'],'cn':['zh','zh-cn'],'ct':['zh-hk','zh-sg','zh-tw'],'kr':['ko'],'ru':['ru','ru-mo'],'ar':['ar','ar-'],'he':['he'],'id':['id'],'sg':[],'tr':['tr','tr-'],'hr':['hr'],'ro':['ro','ro-'],'uk':['||'],'sr':['||'],'th':['||'],'fa':['||'],'ee':['et'],'bg':['bg'],'tl':['en-ph'],'ka':['||'],'vi':['vn', 'vi']};
    if (typeof console == "undefined") { this.console = { log: function() {}, error: function() {}}}
    if (d && !console.time) (function(c)
    {
        var timers = {};
        c.time = function(n) { timers[n] = new Date().getTime()};
        c.timeEnd = function(n) {
            if (timers[n]) {
                c.log(n + ': ' + (new Date().getTime() - timers[n]) + 'ms');
                delete timers[n];
            }
        };
    })(console);

    Object.defineProperty(window, "__cd_v", { value : 21, writable : false });
    if (!d || onBetaW)
    {
        var __cdumps = [], __cd_t;
        window.onerror = function __MEGAExceptionHandler(msg, url, ln, cn, errobj)
        {
            function mTrim(s)
            {
                return String(s)
                    .replace(/resource:.+->\s/,'')
                    .replace(/blob:[^:\s]+/, '..')
                    .replace(/\.\.:\/\/[^:\s]+/, '..')
                    .replace('chrome://mega/content','..')
                    .replace(/file:.+extensions/,'..fx')
                    .replace(/(?: line \d+ > eval)+/g,' >.eval')
            }
            if (__cdumps.length > 3) return false;

            var dump = {
                l: ln,
                f: mTrim(url),
                m: mTrim(msg)
                    .replace(/'[a-z]+:\/+[^']+(?:'|$)/gi, function(url) {
                        url = url.substr(1);
                        if (url[url.length - 1] === "'") {
                            url = url.substr(0, url.length - 1);
                        }
                        var a = document.createElement('a');
                        a.href = url;
                        return "'" + (a.origin !== 'null' && a.origin
                            || (a.protocol + '//' + a.hostname)) + "...'";
                    })
                    .replace(/(Access to '\.\.).*(' from script denied)/, '$1$2')
                    .replace(/gfs\w+\.userstorage/, 'gfs...userstorage')
                    .replace(/^Uncaught\W*(?:exception\W*)?/i, ''),
            }, cc;
            var sbid = +(''+(document.querySelector('script[src*="secureboot"]')||{}).src).split('=').pop()|0;

            if (~dump.m.indexOf('[[:i]]')) {
                return false;
            }
            if ((mega.flags & window.MEGAFLAG_MDBOPEN)
                    && (dump.m === 'InvalidStateError'
                        || (dump.m === 'UnknownError'))) {
                // Prevent InvalidStateError exceptions from indexedDB.open
                // caused while using Private Browser Mode on Firefox.
                return false;
            }

            if (dump.m.indexOf('this.get(...).querySelectorAll') !== -1
                    || String(errobj && errobj.stack).indexOf('<anonymous>:1:18') !== -1
                    || dump.m.indexOf('TypeError: this.get is not a function') !== -1) {
                // ^ this seems a quirk on latest Chrome (~46+) or a bogus extension
                dump.l = 1;
                errobj = null;
                dump.m = 'TypeError: this.get(...).querySelectorAll is not a function';
            }

            if (~dump.m.indexOf("\n")) {
                var lns = dump.m.split(/\r?\n/).map(String.trim).filter(String);

                if (lns.length > 6) {
                    dump.m = [].concat(lns.slice(0,2), "[..!]", lns.slice(-2)).join(" ");
                }
            }
            dump.m = dump.m.replace(/\s+/g, ' ');

            if (~dump.m.indexOf('took +10s'))
            {
                var lrc = +localStorage.ttfbReportCount || 0;
                if (lrc > 20)
                {
                    var eid = localStorage.ttfbReport;
                    localStorage.ttfbReport = sbid;
                    if (!eid || eid == sbid) return false;
                    lrc = 1;
                }
                localStorage.ttfbReportCount = lrc + 1;
            }

            if (errobj)
            {
                if (errobj.udata) dump.d = errobj.udata;
                if (errobj.stack)
                {
                    var omsg = String(msg).trim();
                    var re = RegExp(
                        omsg.substr(0, 70)
                        .replace(/^\w+:\s/, '')
                        .replace(/([^\w])/g, '\\$1')
                        + '[^\r\n]+'
                    );

                    dump.s = String(errobj.stack)
                        .replace(omsg, '').replace(re, '')
                        .split("\n").map(String.trim).filter(String)
                        .splice(0,15).map(mTrim).join("\n");

                    if (dump.s.indexOf('Unknown script code:') !== -1
                        || dump.s.indexOf('Function code:') !== -1
                        || dump.s.indexOf('(eval code:') !== -1
                        || dump.s.indexOf('(unknown source)') !== -1
                        || /<anonymous>:\d+:/.test(dump.s)) {

                        console.warn('Got uncaught exception from unknown resource,'
                            + ' your MEGA account might be compromised.');
                        console.error(msg, errobj, errobj && errobj.stack, url, ln);
                        return false;
                    }
                }
            }
            if (cn) dump.c = cn;

            if (ln == 0 && !dump.s)
            {
                if (dump.m.toLowerCase().indexOf('out of memory') != -1) dump.m = '!Fatal! Out Of Memory.';
                else dump.m = dump.m.replace(/[^\s\w]/gi,'') || ('[!] ' + msg);
            }
            if (location.hostname === 'beta.mega.nz' || location.hostname.indexOf("developers.") > -1) dump.m = '[' + location.hostname + '] ' + dump.m;

            try
            {
                var crashes = JSON.parse(localStorage.crashes || '{}');
                var checksum = MurmurHash3(JSON.stringify(dump), 0x4ef5391a);

                if (crashes.v != sbid) crashes = { v : sbid };

                if (crashes[checksum])
                {
                    // Reported less than 10 days ago?
                    if (Date.now() - crashes[checksum] < 864000000) return false;
                }
                dump.x = checksum;
                crashes[checksum] = Date.now();
                localStorage.crashes = JSON.stringify(crashes);
                cc = Object.keys(crashes).length;
            }
            catch(e) {
                delete localStorage.crashes;
            }

            __cdumps.push(dump);
            if (__cd_t) clearTimeout(__cd_t);
            var report = safeCall(function()
            {
                function ctx(id)
                {
                    return {
                        callback : function(res)
                        {
                            if (res === EOVERQUOTA)
                            {
                                __cdumps = new Array(4);
                                if (__cd_t) clearTimeout(__cd_t);

                                if (id)
                                {
                                    var crashes = JSON.parse(localStorage.crashes || '{}');
                                    delete crashes[id];
                                    localStorage.crashes = JSON.stringify(crashes);
                                }
                            }
                        }
                    };
                }
                var ids = [], uds = [], r = 1;
                for (var i in __cdumps)
                {
                    var dump = __cdumps[i];

                    if (dump.x) { ids.push(dump.x); delete dump.x; }
                    if (dump.d) { uds.push(dump.d); delete dump.d; }
                    if (dump.l < 0) r = 0;
                }

                var report = {};
                report.ua = navigator.userAgent;
                report.io = window.dlMethod && dlMethod.name;
                report.sb = sbid;
                report.tp = typeof $ !== 'undefined' && $.transferprogress;
                report.id = ids.join(",");
                report.ud = uds;
                report.cc = cc;

                if (is_chrome_firefox)
                {
                    report.mo = mozBrowserID + '::' + is_chrome_firefox + '::' + mozMEGAExtensionVersion;
                }
                report = JSON.stringify(r? report:{});

                for (var i in __cdumps)
                {
                    api_req({ a : 'cd', c : JSON.stringify(__cdumps[i]), v : report, t : +__cd_v, s : window.location.host }, ctx(ids[i]));
                }
                __cd_t = 0;
                __cdumps = [];
            });
            __cd_t = setTimeout(function() {
                report();
            }, 3000);

            return false;
        };
    }

    function detectlang()
    {
        if (!navigator.language) return 'en';
        var bl = navigator.language.toLowerCase();
        var l2 = languages, b;
        for (var l in l2) for (b in l2[l]) if (l2[l][b] == bl) return l;
        for (var l in l2) for (b in l2[l]) if (l2[l][b].substring(0,3)==bl.substring(0,3)) return l;
        return 'en';
    }

    /**
     * Gets the file path for a language file
     * @param {String} language
     * @returns {String}
     */
    function getLanguageFilePath(language) {

        // If the sh1 (filename with hashes) array has been created from deploy script
        if (typeof sh1 !== 'undefined') {

            // Search the array
            for (var i = 0, length = sh1.length; i < length; i++) {

                var filePath = sh1[i];

                // If the language e.g. 'en' matches part of the filename from the deploy script e.g.
                // 'lang/en_0a8e1591149050ef1884b0c4abfbbeb759bbe9eaf062fa54e5b856fdb78e1eb3.json'
                if (filePath.indexOf('lang/' + language) > -1) {
                    return filePath;
                }
            }
        }
        else {
            // Otherwise return the filename.json when in Development
            return 'lang/' + language + '.json';
        }
    }

    var lang = detectlang();
    var jsl = [];

    // If they've already selected a language, use that
    if ((typeof localStorage != 'undefined') && (localStorage.lang)) {
        if (languages[localStorage.lang]) {
            lang = localStorage.lang;
        }
    }

    // Get the language file path e.g. lang/en.json or 'lang/en_7a8e15911490...f1878e1eb3.json'
    var langFilepath = getLanguageFilePath(lang);

    jsl.push({f: langFilepath, n: 'lang', j:3});
    jsl.push({f:'sjcl.js', n: 'sjcl_js', j:1}); // Will be replaced with asmCrypto soon
    jsl.push({f:'js/mDB.js', n: 'mDB_js', j:1});
    jsl.push({f:'js/vendor/asmcrypto.js',n:'asmcrypto_js', j:1, w:1});
    jsl.push({f:'js/vendor/jquery-2.2.0.js', n: 'jquery', j:1, w:10});
    jsl.push({f:'js/functions.js', n: 'functions_js', j:1});
    jsl.push({f:'js/datastructs.js', n: 'datastructs_js', j:1});
    jsl.push({f:'js/mega.js', n: 'mega_js', j:1,w:7});
    jsl.push({f:'js/vendor/megaLogger.js', n: 'megaLogger_js', j:1});
    jsl.push({f:'js/vendor/db.js', n: 'db_js', j:1,w:5});
    jsl.push({f:'js/megaDbEncryptionPlugin.js', n: 'megadbenc_js', j:1,w:5});
    jsl.push({f:'js/megaDb.js', n: 'megadb_js', j:1,w:5});
    jsl.push({f:'js/idbkvstorage.js', n: 'idbkvstorage_js', j: 1, w: 5});

    jsl.push({f:'js/tlvstore.js', n: 'tlvstore_js', j:1});
    jsl.push({f:'js/crypto.js', n: 'crypto_js', j:1,w:5});
    jsl.push({f:'js/vendor/jsbn.js', n: 'jsbn_js', j:1, w:2});
    jsl.push({f:'js/vendor/jsbn2.js', n: 'jsbn2_js', j:1, w:2});
    jsl.push({f:'js/vendor/nacl-fast.js', n: 'nacl_js', j:1,w:7});
    jsl.push({f:'js/megaPromise.js', n: 'megapromise_js', j:1,w:5});
    jsl.push({f:'js/account.js', n: 'user_js', j:1});
    jsl.push({f:'js/authring.js', n: 'authring_js', j:1});
    jsl.push({f:'js/mouse.js', n: 'mouse_js', j:1});
    jsl.push({f:'js/filedrag.js', n: 'filedrag_js', j:1});
    jsl.push({f:'js/vendor/jquery-ui-1.11.4.js', n: 'jqueryui_js', j:1, w:10});
    jsl.push({f:'js/vendor/jquery.mousewheel.js', n: 'jquerymouse_js', j:1});
    jsl.push({f:'js/vendor/jquery.jscrollpane.js', n: 'jscrollpane_js', j:1});
    jsl.push({f:'js/vendor/jquery.fullscreen.js', n: 'jquery_fullscreen', j:1, w:10});
    jsl.push({f:'js/vendor/verge.js', n: 'verge', j:1, w:5});
    jsl.push({f:'js/jquery.tokeninput.js', n: 'jquerytokeninput_js', j:1});
    jsl.push({f:'js/jquery.checkboxes.js', n: 'checkboxes_js', j:1});
    jsl.push({f:'js/jquery.misc.js', n: 'jquerymisc_js', j:1});
    jsl.push({f:'js/thumbnail.js', n: 'thumbnail_js', j:1});
    jsl.push({f:'js/vendor/exif.js', n: 'exif_js', j:1, w:3});
    jsl.push({f:'js/vendor/megapix.js', n: 'megapix_js', j:1});
    jsl.push({f:'js/vendor/smartcrop.js', n: 'smartcrop_js', j:1, w:7});
    jsl.push({f:'js/vendor/jquery.qrcode.js', n: 'jqueryqrcode', j:1});
    jsl.push({f:'js/vendor/qrcode.js', n: 'qrcode', j:1,w:2, g: 'vendor'});
    jsl.push({f:'js/vendor/bitcoin-math.js', n: 'bitcoinmath', j:1 });
    jsl.push({f:'js/paycrypt.js', n: 'paycrypt_js', j:1 });


    // notifications
    jsl.push({f:'js/megaNotifications.js', n: 'meganotifications_js', j:1,w:7});
    jsl.push({f:'js/vendor/ion.sound.js', n: 'ionsound_js', j:1,w:7});
    jsl.push({f:'js/vendor/favico.js', n: 'favico_js', j:1,w:7});
    jsl.push({f:'js/vendor/notification.js', n: 'notification_js', j:1,w:7});

    // Other
<<<<<<< HEAD
    jsl.push({f:'js/vendor/autolinker.js', n: 'autolinker_js', j:1,w:1});
    jsl.push({f:'js/vendor/moment.min.js', n: 'moment_js', j:1,w:1});
=======
    jsl.push({f:'js/vendor/autolinker.js', n: 'mega_js', j:1,w:7});
>>>>>>> 50f06668

    // Google Import Contacts
    jsl.push({f:'js/gContacts.js', n: 'gcontacts_js', j:1,w:3});

    // MEGA CHAT
    jsl.push({f:'js/chat/strongvelope.js', n: 'strongvelope_js', j:1,w:1});
    jsl.push({f:'js/chat/rtcStats.js', n: 'rtcstats_js', j:1,w:1});
    jsl.push({f:'js/chat/rtcSession.js', n: 'rtcsession_js', j:1,w:1});
    jsl.push({f:'js/chat/fileTransfer.js', n: 'mega_js', j:1,w:7});

    jsl.push({f:'js/vendor/chat/strophe.light.js', n: 'stropheligh_js', j:1, w:4});
    jsl.push({f:'js/vendor/chat/strophe.disco.js', n: 'strophedisco_js', j:1,w:1});
    jsl.push({f:'js/vendor/chat/strophe.jingle.js', n: 'strophejingle_js', j:1,w:3});
    jsl.push({f:'js/vendor/chat/strophe.jingle.session.js', n: 'strophejinglesess_js', j:1,w:2});
    jsl.push({f:'js/vendor/chat/strophe.jingle.sdp.js', n: 'strophejinglesdp_js', j:1,w:2});
    jsl.push({f:'js/vendor/chat/strophe.jingle.adapter.js', n: 'strophejingleadapt_js', j:1,w:2});
    jsl.push({f:'js/vendor/chat/strophe.muc.js', n: 'strophemuc_js', j:1,w:1});
    jsl.push({f:'js/vendor/chat/strophe.roster.js', n: 'stropheroster_js', j:1,w:1});
    jsl.push({f:'js/vendor/chat/wildemitter.patched.js', n: 'wildemitter_js', j:1,w:1});
    jsl.push({f:'js/vendor/chat/hark.patched.js', n: 'hark_js', j:1,w:1});
    jsl.push({f:'js/vendor/chat/base32.js', n: 'base32_js', j:1,w:1});


    // MEGA CHAT
    jsl.push({f:'js/chat/chatd.js', n: 'chatd_js', j:1,w:1});

    jsl.push({f:'js/ui/filepicker.js', n: 'filepickerui_js', j:1,w:1});
    jsl.push({f:'js/ui/dialog.js', n: 'dialogui_js', j:1,w:1});
    jsl.push({f:'js/ui/feedbackDialog.js', n: 'feedbackdialogui_js', j:1,w:1});
    jsl.push({f:'js/ui/credentialsWarningDialog.js', n: 'creddialogui_js', j:1,w:1});
    jsl.push({f:'js/ui/loginRequiredDialog.js', n: 'loginrequireddialog_js', j:1,w:1});
    jsl.push({f:'js/chat/ui/incomingCallDialog.js', n: 'incomingcalldialog_js', j:1,w:1});

    jsl.push({f:'js/chat/plugins/chatdIntegration.js', n: 'chatdInt_js', j:1,w:2});
    jsl.push({f:'js/chat/plugins/karerePing.js', n: 'karerePing_js', j:1,w:7});
    jsl.push({f:'js/chat/plugins/callManager.js', n: 'callManager_js', j:1,w:7});
    jsl.push({f:'js/chat/plugins/urlFilter.js', n: 'urlFilter_js', j:1,w:7});
    jsl.push({f:'js/chat/plugins/emoticonsFilter.js', n: 'emoticonsFilter_js', j:1,w:7});
    jsl.push({f:'js/chat/plugins/chatNotifications.js', n: 'chatnotifications_js', j:1,w:7});
    jsl.push({f:'js/chat/plugins/callFeedback.js', n: 'callfeedback_js', j:1,w:7});

    jsl.push({f:'js/chat/karereEventObjects.js', n: 'keo_js', j:1,w:7});
    jsl.push({f:'js/connectionRetryManager.js', n: 'crm_js', j:1,w:7});
    jsl.push({f:'js/chat/karere.js', n: 'karere_js', j:1,w:7});
    jsl.push({f:'js/chat/messages.js', n: 'chat_messages_Js', j:1,w:1});
    jsl.push({f:'js/chat/bundle.js', n: 'chat_react_minified_js', j:1,w:10});

    // END OF MEGA CHAT

    // UI Elements
    jsl.push({f:'js/ui/keySignatureWarningDialog.js', n: 'mega_js', j:1,w:7});
    jsl.push({f:'js/ui/feedbackDialog.js', n: 'mega_js', j:1,w:7});
    jsl.push({f:'js/ui/languageDialog.js', n: 'mega_js', j:1,w:7});

    jsl.push({f:'js/fm.js', n: 'fm_js', j:1,w:12});
    jsl.push({f:'js/filetypes.js', n: 'filetypes_js', j:1});
    jsl.push({f:'js/ui/miniui.js', n: 'miniui_js', j:1});
    if (is_extension)
    {
        jsl.push({f:'js/vendor/dcraw.js', n: 'dcraw_js', j:1});
    }
    /* better download */
    jsl.push({f:'js/xhr.js', n: 'xhr_js', j:1});
    jsl.push({f:'js/queue.js', n: 'queue', j:1,w:4});
    jsl.push({f:'js/downloadChrome.js', n: 'dl_chrome', j:1,w:3});
    if (is_chrome_firefox && parseInt(Services.appinfo.version) > 27)
    {
        is_chrome_firefox |= 4;
        jsl.push({f:'js/downloadFirefox.js', n: 'dl_firefox', j:1,w:3});
    }
    else
    {
        jsl.push({f:'js/downloadMemory.js', n: 'dl_memory', j:1,w:3});
        jsl.push({f:'js/downloadFlash.js', n: 'dl_flash', j:1,w:3});
    }
    jsl.push({f:'js/downloader.js', n: 'dl_downloader', j:1,w:3});
    jsl.push({f:'js/download2.js', n: 'dl_js', j:1,w:3});
    jsl.push({f:'js/upload2.js', n: 'upload_js', j:1,w:2});
    /* end better download */

    jsl.push({f:'index.js', n: 'index', j:1,w:4});
    jsl.push({f:'html/start.html', n: 'start', j:0});
    jsl.push({f:'html/megainfo.html', n: 'megainfo', j:0});
    jsl.push({f:'html/js/start.js', n: 'start_js', j:1});
    jsl.push({f:'html/bottom2.html', n: 'bottom2',j:0});
    jsl.push({f:'html/key.html', n: 'key', j:0});
    jsl.push({f:'html/js/key.js', n: 'key_js', j:1});
    jsl.push({f:'html/pro.html', n: 'pro', j:0});
    jsl.push({f:'html/js/pro.js', n: 'pro_js', j:1});
    jsl.push({f:'html/login.html', n: 'login', j:0});
    jsl.push({f:'html/js/login.js', n: 'login_js', j:1});
    jsl.push({f:'html/fm.html', n: 'fm', j:0,w:3});
    jsl.push({f:'html/top.html', n: 'top', j:0});
    jsl.push({f:'js/notify.js', n: 'notify_js', j:1});
    jsl.push({f:'js/popunda.js', n: 'popunda_js', j:1});
    jsl.push({f:'css/style.css', n: 'style_css', j:2,w:30,c:1,d:1,cache:1});
    jsl.push({f:'css/user-card.css', n: 'user_card_css', j:2,w:5,c:1,d:1,cache:1});
    jsl.push({f:'css/avatars.css', n: 'avatars_css', j:2,w:5,c:1,d:1,cache:1});
    jsl.push({f:'css/icons.css', n: 'icons_css', j:2,w:5,c:1,d:1,cache:1});
    jsl.push({f:'css/buttons.css', n: 'buttons_css', j:2,w:5,c:1,d:1,cache:1});
    jsl.push({f:'css/dropdowns.css', n: 'dropdowns_css', j:2,w:5,c:1,d:1,cache:1});
    jsl.push({f:'css/dialogs.css', n: 'dialogs_css', j:2,w:5,c:1,d:1,cache:1});
    jsl.push({f:'css/popups.css', n: 'popups_css', j:2,w:5,c:1,d:1,cache:1});
    jsl.push({f:'css/spinners.css', n: 'spinners_css', j:2,w:5,c:1,d:1,cache:1});
    jsl.push({f:'css/data-blocks-view.css', n: 'data_blocks_view_css', j:2,w:5,c:1,d:1,cache:1});
    jsl.push({f:'css/chat-messages.css', n: 'chat_messages_css', j:2,w:5,c:1,d:1,cache:1});
    jsl.push({f:'css/chat-share-links.css', n: 'chat_share_links_css', j:2,w:5,c:1,d:1,cache:1});
    jsl.push({f:'css/chat-textarea.css', n: 'chat_textarea_css', j:2,w:5,c:1,d:1,cache:1});
    jsl.push({f:'css/chat-typing.css', n: 'chat_typing_css', j:2,w:5,c:1,d:1,cache:1});
    jsl.push({f:'css/chat-left-pane.css', n: 'chat_left_pane_css', j:2,w:5,c:1,d:1,cache:1});
    jsl.push({f:'css/chat-feedback.css', n: 'chat_feedback_css', j:2,w:5,c:1,d:1,cache:1});
    jsl.push({f:'css/chat-calls.css', n: 'chat_calls_css', j:2,w:5,c:1,d:1,cache:1});
    jsl.push({f:'css/chat-common.css', n: 'chat_common_css', j:2,w:5,c:1,d:1,cache:1});
    jsl.push({f:'css/chat-emojione.css', n: 'chat_emojione_css', j:2,w:5,c:1,d:1,cache:1});

    jsl.push({f:'js/useravatar.js', n: 'contact_avatar_js', j:1,w:3});
    jsl.push({f:'js/vendor/avatar.js', n: 'avatar_js', j:1, w:3});
    jsl.push({f:'js/countries.js', n: 'countries_js', j:1});
    jsl.push({f:'html/dialogs.html', n: 'dialogs', j:0,w:2});
    jsl.push({f:'html/transferwidget.html', n: 'transferwidget', j:0});
    jsl.push({f:'js/vendor/int64.js', n: 'int64_js', j:1});
    jsl.push({f:'js/zip64.js', n: 'zip_js', j:1});
    jsl.push({f:'js/cms.js', n: 'cms_js', j:1});

    jsl.push({f:'js/jquery.protect.js', n: 'jqueryprotect_js', j: 1});

    // only used on beta
    if (onBetaW) {
        jsl.push({f: 'js/betacrashes.js', n: 'betacrashes_js', j: 1});
    }

    var jsl2 =
    {
        'about': {f:'html/about.html', n: 'about', j:0},
<<<<<<< HEAD
=======
        'sourcecode': {f:'html/sourcecode.html', n: 'sourcecode', j:0},
>>>>>>> 50f06668
        'megasync_js': {f:'html/js/megasync.js', n: 'megasync_js', j:1},
        'blog': {f:'html/blog.html', n: 'blog', j:0},
        'blog_js': {f:'html/js/blog.js', n: 'blog_js', j:1},
        'blogarticle': {f:'html/blogarticle.html', n: 'blogarticle', j:0},
        'blogarticle_js': {f:'html/js/blogarticle.js', n: 'blogarticle_js', j:1},
        'register': {f:'html/register.html', n: 'register', j:0},
        'register_js': {f:'html/js/register.js', n: 'register_js', j:1},
        'resellers': {f:'html/resellers.html', n: 'resellers', j:0},
        'download': {f:'html/download.html', n: 'download', j:0},
        'download_js': {f:'html/js/download.js', n: 'download_js', j:1},
        'copyright': {f:'html/copyright.html', n: 'copyright', j:0},
        'copyrightnotice': {f:'html/copyrightnotice.html', n: 'copyrightnotice', j:0},
        'copyrightnotice_js': {f:'html/js/copyrightnotice.js', n: 'copyrightnotice_js', j:1},
        'privacy': {f:'html/privacy.html', n: 'privacy', j:0},
        'terms': {f:'html/terms.html', n: 'terms', j:0},
        'backup': {f:'html/backup.html', n: 'backup', j:0},
        'backup_js': {f:'html/js/backup.js', n: 'backup_js', j:1},
        'cancel': {f:'html/cancel.html', n: 'cancel', j:0},
        'cancel_js': {f:'html/js/cancel.js', n: 'cancel_js', j:1},
        'reset': {f:'html/reset.html', n: 'reset', j:0},
        'reset_js': {f:'html/js/reset.js', n: 'reset_js', j:1},
        'change_email_js': {f:'html/js/emailchange.js', n: 'change_email_js', j:1},
        'change_email': {f:'html/emailchange.html', n: 'change_email', j:0},
        'filesaver': {f:'js/vendor/filesaver.js', n: 'filesaver', j:1},
        'recovery': {f:'html/recovery.html', n: 'recovery', j:0},
        'recovery_js': {f:'html/js/recovery.js', n: 'recovery_js', j:1},
        'credits': {f:'html/credits.html', n: 'credits', j:0},
        'takedown': {f:'html/takedown.html', n: 'takedown', j:0},
        'dev': {f:'html/dev.html', n: 'dev', j:0},
        'dev_js': {f:'html/js/dev.js', n: 'dev_js', j:1},
        'sdkterms': {f:'html/sdkterms.html', n: 'sdkterms', j:0},
        'help_js': {f:'html/js/help.js', n: 'help_js', j:1},
        'sync': {f:'html/sync.html', n: 'sync', j:0},
        'sync_js': {f:'html/js/sync.js', n: 'sync_js', j:1},
        'cms_snapshot_js': {f:'js/cmsSnapshot.js', n: 'cms_snapshot_js', j:1},
        'mobile': {f:'html/mobile.html', n: 'mobile', j:0},
        'contact': {f:'html/contact.html', n: 'contact', j:0},
        'privacycompany': {f:'html/privacycompany.html', n: 'privacycompany', j:0},
        'zxcvbn_js': {f:'js/vendor/zxcvbn.js', n: 'zxcvbn_js', j:1},
        'redeem': {f:'html/redeem.html', n: 'redeem', j:0},
        'redeem_js': {f:'html/js/redeem.js', n: 'redeem_js', j:1},
        'chrome': {f:'html/chrome.html', n: 'chrome', j:0},
        'chrome_js': {f:'html/js/chrome.js', n: 'chrome_js', j:1},
        'firefox': {f:'html/firefox.html', n: 'firefox', j:0},
        'firefox_js': {f:'html/js/firefox.js', n: 'firefox_js', j:1},
        'version_compare_js': {f:'js/vendor/version-compare.js', n: 'version_compare_js', j:1}
    };

    var subpages =
    {
        'about': ['about'],
        'sourcecode': ['sourcecode'],
        'terms': ['terms'],
        'credits': ['credits'],
        'backup': ['backup','backup_js','filesaver'],
        'recovery': ['recovery','recovery_js'],
        'reset': ['reset','reset_js'],
        'verify': ['change_email', 'change_email_js'],
        'cancel': ['cancel', 'cancel_js'],
        'blog': ['blog','blog_js','blogarticle','blogarticle_js'],
        'register': ['register','register_js'],
        'android': ['android'],
        'resellers': ['resellers'],
        '!': ['download','download_js', 'megasync_js'],
        'copyright': ['copyright'],
        'copyrightnotice': ['copyrightnotice','copyrightnotice_js'],
        'privacy': ['privacy','privacycompany'],
        'takedown': ['takedown'],
        'mobile': ['mobile'],
        'sync': ['sync','sync_js', 'megasync_js'],
        'contact': ['contact'],
        'dev': ['dev','dev_js','sdkterms'],
        'sdk': ['dev','dev_js','sdkterms'],
        'doc': ['dev','dev_js','sdkterms'],
        'help': ['help_js'],
        'plugin': ['chrome', 'firefox'],
        'recover': ['reset', 'reset_js'],
        'redeem': ['redeem', 'redeem_js'],
        'chrome': ['chrome', 'chrome_js', 'version_compare_js'],
        'firefox': ['firefox', 'firefox_js']
    };

    if (page)
    {
        if (page.indexOf('%25') !== -1)
        {
            do {
                page = page.replace(/%25/g, '%');
            } while (~page.indexOf('%25'));
        }
        if (page.indexOf('%21') !== -1)
        {
            page = page.replace(/%21/g, '!');
            document.location.hash = page;
        }

        page = page.replace('#','');
        for (var p in subpages)
        {
            if (page.substr(0,p.length) == p)
            {
                for (var i in subpages[p]) jsl.push(jsl2[subpages[p][i]]);
            }
        }
    }
    var lightweight=false;
    var waitingToBeLoaded = 0,jsl_done,jj_done = !jj;
    var fx_startup_cache = is_chrome_firefox && nocontentcheck;
    if (!fx_startup_cache && !nocontentcheck)
    {
        if (window.URL) evalscript_url([asmCryptoSha256Js]);
        else evalscript(asmCryptoSha256Js);
    }
    if ((typeof Worker !== 'undefined') && (typeof window.URL !== 'undefined') && !fx_startup_cache && !nocontentcheck)
    {
        var hashdata = ['self.postMessage = self.webkitPostMessage || self.postMessage;', asmCryptoSha256Js, 'self.onmessage = function(e) { try { var hashHex = asmCryptoSha256.SHA256.hex(e.data.text); e.data.hash = hashHex; self.postMessage(e.data); } catch(err) { e.data.error = err.message; self.postMessage(e.data);  } };'];
        var hash_url = mObjectURL(hashdata, "text/javascript");
        var hash_workers = [];
        var i =0;
        while (i < 2)
        {
            try
            {
                hash_workers[i] = new Worker(hash_url);
                hash_workers[i].postMessage = hash_workers[i].webkitPostMessage || hash_workers[i].postMessage;
                hash_workers[i].onmessage = function(e)
                {
                    if (e.data.error)
                    {
                        console.log('error',e.data.error);
                        console.log(e.data.text);
                        alert('error');
                    }
                    if (!nocontentcheck && !compareHashes(e.data.hash, jsl[e.data.jsi].f))
                    {
                        if (bootstaticpath.indexOf('cdn') > -1)
                        {
                            sessionStorage.skipcdn = 1;
                            document.location.reload();
                        }
                        else {
                            alert('An error occurred while loading MEGA. The file ' + bootstaticpath+jsl[e.data.jsi].f + ' is corrupt. Please try again later. We apologize for the inconvenience.');
                        }

                        contenterror = 1;
                    }
                    if (!contenterror)
                    {
                        jsl_current += jsl[e.data.jsi].w || 1;
                        jsl_progress();
                        if (++jslcomplete == jsl.length) initall();
                        else jsl_load(e.data.xhri);
                    }
                };
            }
            catch(e)
            {
                hash_workers = undefined;
                break;
            }
            i++;
        }
    }

    if (jj)
    {
        var _queueWaitToBeLoaded = function(id, elem) {
            waitingToBeLoaded++;
            elem.onload = function() {
                // if (d) console.log('jj.progress...', waitingToBeLoaded);
                if (--waitingToBeLoaded == 0) {
                    jj_done = true;
                    boot_done();
                    _queueWaitToBeLoaded = createScriptTag = createStyleTag = undefined;
                }
                elem.onload = null;
            };
        };

        var createScriptTag = function(id, src) {
            var elem = mCreateElement('script', {type: 'text/javascript'}, 'head');
            elem.async = false;
            _queueWaitToBeLoaded(id, elem);
            elem.src = src;
            return elem;
        };

        var createStyleTag = function(id, src) {
            var elem = mCreateElement('link', {type: 'text/css', rel: "stylesheet"}, 'head');
            _queueWaitToBeLoaded(id, elem);
            elem.href = src;
            return elem;
        };

        l=[];
        var i = 3000, r = '?r=' + (new Date().toISOString().replace(/[^\w]/g,''));
        if (!localStorage.jjnocache) r = '';
        while (i--) l[i]='l';
        for (var i in jsl)
        {
            if (jsl[i].j === 1) {
                createScriptTag("jsl" + i, bootstaticpath + jsl[i].f + r);
            }
            else if (jsl[i].j === 2)
            {
                if ((m && (jsl[i].m)) || ((!m) && (jsl[i].d))) {
                    createStyleTag("jsl" + i, bootstaticpath + jsl[i].f + r);
                }
            }
        }
        if (d) console.log('jj.total...', waitingToBeLoaded);
    }

    var pages = [],xhr_progress,xhr_stack,jsl_fm_current,jsl_current,jsl_total,jsl_perc,jsli,jslcomplete;

    function jsl_start()
    {
        jslcomplete = 0;
        if (d && jj) {
            xhr_progress = [0, 0, 0, 0, 0];
        } else {
            xhr_progress = [0, 0];
        }
        xhr_stack = Array(xhr_progress.length);
        jsl_fm_current = 0;
        jsl_current = 0;
        jsl_total = 0;
        jsl_perc = 0;
        jsli=0;
        for (var i = jsl.length; i--;) if (!jsl[i].text) jsl_total += jsl[i].w || 1;
        if (fx_startup_cache)
        {
            var step = function(jsi)
            {
                jsl_current += jsl[jsi].w || 1;
                jsl_progress();
                if (++jslcomplete == jsl.length) initall();
                else
                {
                    // mozRunAsync(next.bind(this, jsli++));
                    next(jsli++);
                }
            };
            var next = function(jsi)
            {
                var file = bootstaticpath + jsl[jsi].f;

                if (jsl[jsi].j == 1)
                {
                    try
                    {
                        loadSubScript(file);
                    }
                    catch(e)
                    {
                        Cu.reportError(e);

                        if (String(e) !== "Error: AsmJS modules are not yet supported in XDR serialization."
                                && file.indexOf('dcraw') === -1) {

                            return alert('An error occurred while loading MEGA.\n\nFilename: '
                                + file + "\n" + e + '\n\n' + mozBrowserID);
                        }
                    }
                    step(jsi);
                }
                else
                {
                    var ch = NetUtil.newChannel(file);
                    ch.contentType = jsl[jsi].j == 3
                        ? "application/json":"text/plain";

                    NetUtil.asyncFetch(ch, function(is, s)
                    {
                        if (!Components.isSuccessCode(s))
                        {
                            alert('An error occurred while loading MEGA.' +
                                  ' The file ' + file + ' could not be loaded.');
                        }
                        else
                        {
                            jsl[jsi].text = NetUtil.readInputStreamToString(is, is.available());
                            if (jsl[jsi].j == 3) l = JSON.parse(jsl[jsi].text);
                            step(jsi);
                        }
                    });
                }
            };
            next(jsli++);
        }
        else
        {
            for (var i = xhr_progress.length; i--; ) jsl_load(i);
        }
    }

    var xhr_timeout=30000;

    function xhr_error()
    {
        xhr_timeout+=10000;
        console.log(xhr_timeout);
        if (bootstaticpath.indexOf('cdn') > -1)
        {
            bootstaticpath = geoStaticpath(1);
            staticpath = geoStaticpath(1);
        }
        xhr_progress[this.xhri] = 0;
        xhr_load(this.url,this.jsi,this.xhri);
    }

    function xhr_load(url,jsi,xhri)
    {
        if (d && jj) {
            if (jsl[jsi].j == 1 || jsl[jsi].j == 2) {
                // DON'T load via XHR any js or css files...since when jj == 1, secureboot will append them in the doc.

                jsl_current += jsl[jsi].w || 1;
                jsl_progress();
                if (++jslcomplete == jsl.length) initall();
                else jsl_load(xhri);

                return;
            }
        }
        xhr_stack[xhri] = getxhr();
        xhr_stack[xhri].onload = function()
        {
            jsl[this.jsi].text = this.response || this.responseText;

            if (typeof hash_workers !== 'undefined' && !nocontentcheck)
            {
                hash_workers[this.xhri].postMessage({'text':jsl[this.jsi].text,'xhr':'test','jsi':this.jsi,'xhri':this.xhri});
            }
            else
            {
                if (!nocontentcheck) {

                    // Hash the file content and convert to hex
                    var hashHex = asmCryptoSha256.SHA256.hex(jsl[this.jsi].text);

                    // Compare the hash from the file and the correct hash determined at deployment time
                    if (!compareHashes(hashHex, jsl[this.jsi].f))
                    {
                        alert('An error occurred while loading MEGA. The file ' + bootstaticpath + jsl[this.jsi].f + ' is corrupt. Please try again later. We apologize for the inconvenience.');
                        contenterror = 1;
                    }
                }

                if (!contenterror)
                {
                    jsl_current += jsl[this.jsi].w || 1;
                    jsl_progress();
                    if (++jslcomplete == jsl.length) initall();
                    else jsl_load(this.xhri);
                }
            }
        };
        xhr_stack[xhri].onreadystatechange = function()
        {
            try
            {
                if (this.readyState == 1) this.timeout=0;
            }
            catch(e)
            {

            }
        };
        xhr_stack[xhri].onerror = xhr_error;
        xhr_stack[xhri].ontimeout = xhr_error;
        if (jsl[jsi].text)
        {
            if (++jslcomplete == jsl.length) initall();
            else jsl_load(xhri);
        }
        else
        {
            xhr_stack[xhri].url = url;
            xhr_stack[xhri].jsi = jsi;
            xhr_stack[xhri].xhri = xhri;
            if (localStorage.dd) url += '?t=' + Date.now();
            xhr_stack[xhri].open("GET", bootstaticpath + url, true);
            xhr_stack[xhri].timeout = xhr_timeout;
            if (is_chrome_firefox) xhr_stack[xhri].overrideMimeType('text/plain');
            xhr_stack[xhri].send(null);
        }
    }
    window.onload = function ()
    {
        if (!maintenance && !androidsplash && !is_karma) {
            jsl_start();
        }
    };
    function jsl_load(xhri)
    {
        if (jsl[jsli]) xhr_load(jsl[jsli].f, jsli++,xhri);
    }
    function jsl_progress()
    {
        // if (d) console.log('done',(jsl_current+jsl_fm_current));
        // if (d) console.log('total',jsl_total);
        var p = Math.floor((jsl_current+jsl_fm_current)/jsl_total*100);
        if ((p > jsl_perc) && (p <= 100))
        {
            jsl_perc = p;
            if (d) console.log('jsl.progress... ' + p + '%', (jsl_current+jsl_fm_current), jsl_total);
            if (is_extension) p=100;
            document.getElementById('loadinganim').className = 'loading-progress-bar percents-'+p;
        }
    }
    var jsl_loaded={};
    function initall()
    {
        var jsar = [];
        var cssar = [];
        //for(var i in localStorage) if (i.substr(0,6) == 'cache!') delete localStorage[i];
        for (var i in jsl)
        {
            jsl_loaded[jsl[i].n]=1;
            if ((jsl[i].j == 1) && (!jj))
            {
                if (!fx_startup_cache)
                {
                    if (window.URL) jsar.push(jsl[i].text + '\n\n');
                    else evalscript(jsl[i].text);
                }
            }
            else if ((jsl[i].j == 2) && (!jj))
            {
                if (document.getElementById('bootbottom')) document.getElementById('bootbottom').style.display='none';
                if (!is_chrome_firefox && window.URL)
                {
                    cssar.push(jsl[i].text.replace(/\.\.\//g,staticpath).replace(new RegExp( "\\/en\\/", "g"),'/' + lang + '/'));
                }
                else
                {
                    mCreateElement('style', {type: 'text/css', rel: 'stylesheet'}, 'head')
                        .textContent = jsl[i].text.replace(/\.\.\//g,staticpath).replace(new RegExp( "\\/en\\/", "g"),'/' + lang + '/');
                }
            }
            else if (jsl[i].j == 3) {
                try {
                    l = !jj && l || JSON.parse(jsl[i].text);
                } catch(ex) {
                    console.error(ex);
                    if (lang !== 'en') {
                        localStorage.lang = 'en';
                        setTimeout(function() {
                            document.location.reload();
                        }, 300);
                    }
                    throw new Error('Error parsing language file '+lang+'.json');
                }
            }
            else if (jsl[i].j === 0 && jsl[i].f.match(/\.json$/)) {
                try {
                    var templates = JSON.parse(jsl[i].text);
                    for (var e in templates) {
                        pages[e] = templates[e];
                        jsl_loaded[e] = 1;
                    }
                } catch (ex) {
                    throw new Error("Error parsing template");
                }
            }
            else if (jsl[i].j == 0) pages[jsl[i].n] = jsl[i].text;
        }
        if (window.URL)
        {
            cssar = cssar.length && mObjectURL(cssar, "text/css");
            if (cssar)
            {
                mCreateElement('link', {type: 'text/css', rel: 'stylesheet'}, 'head').href = cssar;
            }
            if (!jsl_done || jsar.length) {
                jsar.push('jsl_done=true; boot_done();');
            } else {
                boot_done();
            }
            if (jsar.length) evalscript_url(jsar);
            jsar=undefined;
            cssar=undefined;
        }
        else
        {
            jsl_done=true;
            boot_done();
        }
        jj = 0; //prevent further 'silent_loading' loads from failing..
    }

    if (ua.indexOf('android') > 0 && !sessionStorage.androidsplash && document.location.hash.indexOf('#confirm') == -1)
    {
        if (document.location.hash == '#android')
        {
            document.location = 'https://play.google.com/store/apps/details?id=nz.mega.android&referrer=meganzindexandroid';
        }
        else
        {
            // AMO Warning: Use of `document.write` strongly discouraged -- This isnt reached for the extension, anyway
            document.write('<link rel="stylesheet" type="text/css" href="' + staticpath + 'css/mobile-android.css" /><div class="overlay"></div><div class="new-folder-popup" id="message"><div class="new-folder-popup-bg"><div class="new-folder-header">MEGA for Android</div><div class="new-folder-main-bg"><div class="new-folder-descr">Do you want to install the latest<br/> version of the MEGA app for Android?</div><a class="new-folder-input left-button" id="trashbinYes"> <span class="new-folder-bg1"> <span class="new-folder-bg2" id="android_yes"> Yes </span> </span></a><a class="new-folder-input right-button" id="trashbinNo"> <span class="new-folder-bg1"> <span class="new-folder-bg2" id="android_no">No </span> </span></a><div class="clear"></div></div></div></div></div>');
            document.getElementById('android_yes').addEventListener("click", function ()
            {
                document.location = 'https://play.google.com/store/apps/details?id=nz.mega.android&referrer=meganzandroid';
            }, false);
            document.getElementById('android_no').addEventListener("click", function ()
            {
                sessionStorage.androidsplash=1;
                document.location.reload();
            }, false);
            androidsplash=true;
        }
    }
    else
    {
        var istaticpath = staticpath;
        if (document.location.href.substr(0,19) == 'chrome-extension://')  istaticpath = '../';
        else if (is_chrome_firefox) istaticpath = 'chrome://mega/content/';

        mCreateElement('style', {type: 'text/css'}, 'body').textContent = '.div, span, input {outline: none;}.hidden {display: none;}.clear {clear: both;margin: 0px;padding: 0px;display: block;}.loading-main-block {width: 100%;height: 100%;overflow: auto;font-family:Arial, Helvetica, sans-serif;}.loading-mid-white-block {height: 100%;width:100%;}.mid-centered-block {position: absolute;width: 494px;min-height: 158px;top: 50%;left: 50%;margin: -95px 0 0 -247px;}.loading-main-bottom {max-width: 940px;width: 100%;position: absolute;bottom: 20px;left: 50%;margin: 0 0 0 -470px;text-align: center;}.loading-bottom-button {height: 29px;width: 29px;float: left;background-image: url(' + istaticpath + 'images/mega/loading-sprite1.png);background-repeat: no-repeat;cursor: pointer;}.st-social-block-load {position: absolute;bottom: 20px;left: 0;width: 100%;height: 43px;text-align: center;}.st-bottom-button {height: 29px;width: 29px;display: inline-block;background-image: url(' + istaticpath + 'images/mega/new-startpage-sprite-v2.png);background-repeat: no-repeat;cursor: pointer;}.st-bottom-button.st-google-button {background-position: -93px -1233px;position: relative;margin: 0 5px;}.st-bottom-button.st-google-button:hover {background-position: -93px -1173px;}.st-bottom-button.st-facebook-button {background-position: -49px -1233px;margin: 0 5px;}.st-bottom-button.st-facebook-button:hover {background-position: -49px -1173px;}.st-bottom-button.st-twitter-button {background-position: left -1233px;margin: 0 5px;}.st-bottom-button.st-twitter-button:hover {background-position: left -1173px;}.loading-cloud {width: 222px;height: 158px;background-image: url(' + istaticpath + 'images/mega/loading-sprite1.png);background-repeat: no-repeat;background-position: 0 -2128px;margin: 0 auto;-webkit-box-sizing: border-box;-moz-box-sizing: border-box;-ms-box-sizing: border-box;box-sizing: border-box;padding-top: 55px;}.loading-progress-bar, .loading-progress-bar div {width: 80px;height: 80px;margin: 0 0 0 71px;background-image: url(' + istaticpath + 'images/mega/loading-sprite1.png);background-repeat: no-repeat;background-position: 0 top;}.loading-progress-bar div {background-position: -71px -2183px;margin: 0;}.maintance-block {position: absolute;width: 484px;min-height: 94px;border: 2px solid #d9d9d9;-moz-border-radius: 7px;-webkit-border-radius: 7px;border-radius: 7px;padding: 10px;color: #333333;font-size: 13px;line-height: 30px;padding: 15px 15px 15px 102px;-webkit-box-sizing: border-box;-moz-box-sizing: border-box;-ms-box-sizing: border-box;box-sizing: border-box;background-image: url(' + istaticpath + 'images/mega/loading-sprite1.png);background-repeat: no-repeat;background-position: -60px -2428px;margin-top: 45px;}.loading-progress-bar.percents-0 {background-position: 0 0;}.loading-progress-bar.percents-1, .loading-progress-bar.percents-2, .loading-progress-bar.percents-3 {background-position: -130px 0;}.loading-progress-bar.percents-4, .loading-progress-bar.percents-5, .loading-progress-bar.percents-6 {background-position: 0 -100px;}.loading-progress-bar.percents-7, .loading-progress-bar.percents-8, .loading-progress-bar.percents-9 {background-position: -130px -100px;}.loading-progress-bar.percents-10, .loading-progress-bar.percents-11, .loading-progress-bar.percents-12 {background-position: 0 -200px;}.loading-progress-bar.percents-13, .loading-progress-bar.percents-14, .loading-progress-bar.percents-15 {background-position: -130px -200px;}.loading-progress-bar.percents-16, .loading-progress-bar.percents-17, .loading-progress-bar.percents-18 {background-position: 0 -300px;}.loading-progress-bar.percents-19, .loading-progress-bar.percents-20, .loading-progress-bar.percents-21 {background-position: -130px -300px;}.loading-progress-bar.percents-22, .loading-progress-bar.percents-23, .loading-progress-bar.percents-24 {background-position: 0 -400px;}.loading-progress-bar.percents-25, .loading-progress-bar.percents-26, .loading-progress-bar.percents-27 {background-position: -130px -400px;}.loading-progress-bar.percents-28, .loading-progress-bar.percents-29, .loading-progress-bar.percents-30 {background-position: 0 -500px;}.loading-progress-bar.percents-31, .loading-progress-bar.percents-32, .loading-progress-bar.percents-33 {background-position: -130px -500px;}.loading-progress-bar.percents-34, .loading-progress-bar.percents-35 {background-position: 0 -600px;}.loading-progress-bar.percents-36, .loading-progress-bar.percents-37 {background-position: -130px -600px;}.loading-progress-bar.percents-38, .loading-progress-bar.percents-39 {background-position: 0 -700px;}.loading-progress-bar.percents-40, .loading-progress-bar.percents-41 {background-position: -130px -700px;}.loading-progress-bar.percents-42, .loading-progress-bar.percents-43 {background-position: 0 -800px;}.loading-progress-bar.percents-44, .loading-progress-bar.percents-45 {background-position: -130px -800px;}.loading-progress-bar.percents-46, .loading-progress-bar.percents-47 {background-position: 0 -900px;}.loading-progress-bar.percents-48, .loading-progress-bar.percents-49 {background-position: -130px -900px;}.loading-progress-bar.percents-50 {background-position: 0 -1000px;}.loading-progress-bar.percents-51, .loading-progress-bar.percents-52, .loading-progress-bar.percents-53 {background-position: -130px -1000px;}.loading-progress-bar.percents-54, .loading-progress-bar.percents-55, .loading-progress-bar.percents-56 {background-position: 0 -1100px;}.loading-progress-bar.percents-57, .loading-progress-bar.percents-58, .loading-progress-bar.percents-59 {background-position: -130px -1100px;}.loading-progress-bar.percents-60, .loading-progress-bar.percents-61, .loading-progress-bar.percents-62 {background-position: 0 -1200px;}.loading-progress-bar.percents-63, .loading-progress-bar.percents-64, .loading-progress-bar.percents-65 {background-position: -130px -1200px;}.loading-progress-bar.percents-66, .loading-progress-bar.percents-67, .loading-progress-bar.percents-68 {background-position: 0 -1300px;}.loading-progress-bar.percents-69, .loading-progress-bar.percents-70, .loading-progress-bar.percents-71 {background-position: -130px -1300px;}.loading-progress-bar.percents-72, .loading-progress-bar.percents-73, .loading-progress-bar.percents-74 {background-position: 0 -1400px;}.loading-progress-bar.percents-75, .loading-progress-bar.percents-76, .loading-progress-bar.percents-77 {background-position: -130px -1400px;}.loading-progress-bar.percents-78, .loading-progress-bar.percents-79, .loading-progress-bar.percents-80 {background-position: 0 -1500px;}.loading-progress-bar.percents-81, .loading-progress-bar.percents-82, .loading-progress-bar.percents-83 {background-position: -130px -1500px;}.loading-progress-bar.percents-84, .loading-progress-bar.percents-85, .loading-progress-bar.percents-86 {background-position: 0 -1600px;}.loading-progress-bar.percents-87, .loading-progress-bar.percents-88, .loading-progress-bar.percents-89 {background-position: -130px -1600px;}.loading-progress-bar.percents-90, .loading-progress-bar.percents-91, .loading-progress-bar.percents-92 {background-position: 0 -1800px;}.loading-progress-bar.percents-93, .loading-progress-bar.percents-94, .loading-progress-bar.percents-95 {background-position: -130px -1800px;}.loading-progress-bar.percents-96, .loading-progress-bar.percents-97 {background-position: 0 -1900px;}.loading-progress-bar.percents-98, .loading-progress-bar.percents-99 {background-position: -130px -1900px;}.loading-progress-bar.percents-100 {background-position: 0 -2000px;}.follow-txt {text-decoration:none; line-height: 28px; float:right; color:#666666; font-size:12px;}@media only screen and (-webkit-min-device-pixel-ratio: 1.5), only screen and (-o-min-device-pixel-ratio: 3/2), only screen and (min--moz-device-pixel-ratio: 1.5), only screen and (min-device-pixel-ratio: 1.5) {.maintance-block, .loading-progress-bar, .loading-progress-bar div, .loading-cloud, .loading-bottom-button {background-image: url(' + istaticpath + 'images/mega/loading-sprite1@2x.png);    background-size: 222px auto;}.st-bottom-button, .st-bottom-scroll-button {background-image: url(' + istaticpath + 'images/mega/new-startpage-sprite-v2@2x.png);background-size: 356px auto;}}';

        mCreateElement('div', { "class": "loading-main-block", id: "loading"}, 'body')
            .innerHTML =
                '<div class="loading-mid-white-block">'+
                '   <div class="mid-centered-block">'+
                '       <div class="loading-cloud">'+
                '           <div class="loading-progress-bar percents-1" id="loadinganim">'+
                '               <div></div>'+
                '           </div>'+
                '       </div>'+
                // '       <div class="maintance-block hidden">Scheduled System Maintenance - Expect Disruptions<br/>Sunday 04:00 - 10:00 UTC </div>'+
                '   </div>'+
                '   <div class="st-social-block-load" id="bootbottom">'+
                '       <a href="https://www.facebook.com/MEGAprivacy" target="_blank" class="st-bottom-button st-facebook-button"></a>'+
                '       <a href="https://www.twitter.com/MEGAprivacy" target="_blank" class="st-bottom-button st-twitter-button"></a>'+
                '       <a href="https://plus.google.com/b/108055545377490138410/" target="_blank" class="st-bottom-button st-google-button"></a>'+
                '   </div>'+
                '</div>';
    }
    var u_storage, loginresponse, u_sid, dl_res;
    u_storage = init_storage( localStorage.sid ? localStorage : sessionStorage );
    if ((u_sid = u_storage.sid))
    {
        loginresponse = true;
        var lxhr = getxhr();
        lxhr.onload = function()
        {
            loginresponse = false;
            if (this.status == 200)
            {
                try
                {
                    loginresponse = this.response || this.responseText;
                    if (loginresponse && loginresponse[0] == '[') loginresponse = JSON.parse(loginresponse);
                    else if (parseInt(loginresponse) === -15 /* ESID */) {
                        loginresponse = -15;
                    }
                    else loginresponse = false;
                }
                catch (e) {}
            }
            boot_done();
        };
        lxhr.onerror = function()
        {
            loginresponse= false;
            boot_done();
        };

        // If using extension this is passed through to the API for the helpdesk tool
        var usingExtension = (is_extension) ? '&ext=1' : '';

        lxhr.open('POST', apipath + 'cs?id=0&sid=' + u_storage.sid + usingExtension, true);
        lxhr.send(JSON.stringify([{'a':'ug'}]));
    }
    function boot_auth(u_ctx,r)
    {
        u_type = r;
        u_checked=true;
        startMega();
    }
    function boot_done()
    {
        lxhr = dlxhr = undefined;

        if (d) console.log('boot_done', loginresponse === true, dl_res === true, !jsl_done, !jj_done);

        if (loginresponse === true || dl_res === true || !jsl_done || !jj_done) return;

        if (u_checked) startMega();
        else if (loginresponse === -15) {
            u_logout(true);
            boot_auth(null, false);
        }
        else if (loginresponse)
        {
            api_setsid(u_sid);
            u_checklogin3a(loginresponse[0],{checkloginresult:boot_auth});
            loginresponse = undefined;
        }
        else u_checklogin({checkloginresult:boot_auth},false);
    }
    if (page.substr(0,1) == '!' && page.length > 1)
    {
        dl_res = true;
        var dlxhr = getxhr();
        dlxhr.onload = function()
        {
            dl_res = false;
            if (this.status == 200)
            {
                try
                {
                    dl_res = this.response || this.responseText;
                    if (dl_res[0] == '[') dl_res = JSON.parse(dl_res);
                    if (dl_res[0]) dl_res = dl_res[0];
                }
                catch (e) {}
            }
            boot_done();
        };
        dlxhr.onerror = function()
        {
            dl_res= false;
            boot_done();
        };

        // If using extension this is passed through to the API for the helpdesk tool
        var usingExtension = (is_extension) ? '&ext=1' : '';

        dlxhr.open("POST", apipath + 'cs?id=0&domain=meganz' + usingExtension, true);
        dlxhr.send(JSON.stringify([{ 'a': 'g', p: page.substr(1,8), 'ad': showAd() }]));
    }
}

/**
 * Determines whether to show an ad or not
 * @returns {number} Returns a 0 for definitely no ads (e.g. I am using an extension). 1 will enable ads dependent on
 *                   country. 2 ignores country limitations (for developers to always see ads regardless). 3 means I
 *                   prefer not to see an ad because I am logged in, but it will send one if it is a trusted ad that we
 *                   have vetted (we fully control the ad and host it ourselves) and ads are turned on in the API.
 */
function showAd() {

    // We need to tell the API we would like ad urls, but only show generic ads from providers if we are not logged in
    var showAd = (typeof u_sid === 'undefined') ? 1 : 3;

    // If using a browser extension, do not show ads at all for our security conscious users
    showAd = (is_extension) ? 0 : showAd;

    // Override for testing
    showAd = (typeof localStorage.testAds === 'undefined') ? showAd : parseInt(localStorage.testAds);

    return showAd;
}

function safeCall(fn)
{
    fn.foo = function __safeCallWrapper()
    {
        try {
            return fn.apply(this, arguments);
        } catch (e) {
            console.error(e);
        }
    };
    fn.foo.bar = fn;
    return fn.foo;
}<|MERGE_RESOLUTION|>--- conflicted
+++ resolved
@@ -1241,12 +1241,8 @@
     jsl.push({f:'js/vendor/notification.js', n: 'notification_js', j:1,w:7});
 
     // Other
-<<<<<<< HEAD
     jsl.push({f:'js/vendor/autolinker.js', n: 'autolinker_js', j:1,w:1});
     jsl.push({f:'js/vendor/moment.min.js', n: 'moment_js', j:1,w:1});
-=======
-    jsl.push({f:'js/vendor/autolinker.js', n: 'mega_js', j:1,w:7});
->>>>>>> 50f06668
 
     // Google Import Contacts
     jsl.push({f:'js/gContacts.js', n: 'gcontacts_js', j:1,w:3});
@@ -1381,10 +1377,7 @@
     var jsl2 =
     {
         'about': {f:'html/about.html', n: 'about', j:0},
-<<<<<<< HEAD
-=======
         'sourcecode': {f:'html/sourcecode.html', n: 'sourcecode', j:0},
->>>>>>> 50f06668
         'megasync_js': {f:'html/js/megasync.js', n: 'megasync_js', j:1},
         'blog': {f:'html/blog.html', n: 'blog', j:0},
         'blog_js': {f:'html/js/blog.js', n: 'blog_js', j:1},
