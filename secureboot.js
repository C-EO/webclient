// Release version information is replaced by the build scripts
var buildVersion = { website: '', chrome: '', firefox: '', commit: '', timestamp: '', dateTime: '' };

var m;
var b_u = 0;
var apipath;
var pageLoadTime;
var maintenance = false;
var androidsplash = false;
var silent_loading = false;
var cookiesDisabled = false;
var storageQuotaError = false;
var lastactive = new Date().getTime();
var URL = window.URL || window.webkitURL;
var seqno = Math.ceil(Math.random()*1000000000);
var staticpath = 'https://eu.static.mega.co.nz/3/';
var ua = window.navigator.userAgent.toLowerCase();
var storage_version = '1'; // clear localStorage when version doesn't match
var l, d = false;


var is_electron = false;
if (typeof process !== 'undefined') {
    var mll = process.moduleLoadList || [];

    if (mll.indexOf('NativeModule ELECTRON_ASAR') !== -1) {
        is_electron = module;
        module = undefined; // prevent factory loaders from using the module

        // localStorage.jj = 1;
    }
}
var is_selenium = !ua.indexOf('mozilla/5.0 (selenium; ');
var is_karma = /^localhost:987[6-9]/.test(window.top.location.host);
var is_chrome_firefox = document.location.protocol === 'chrome:'
    && document.location.host === 'mega' || document.location.protocol === 'mega:';
var is_extension = is_chrome_firefox || is_electron || document.location.href.substr(0,19) == 'chrome-extension://';
var is_mobile = m = isMobile();
var is_ios = is_mobile && (ua.indexOf('iphone') > -1 || ua.indexOf('ipad') > -1 || ua.indexOf('ipod') > -1);

function isMobile()
{
    if (is_chrome_firefox) return false;

    var mobile = ['iphone','ipad','android','blackberry','nokia','opera mini','windows mobile','windows phone','iemobile','mobile safari','bb10; touch'];
    for (var i in mobile) if (ua.indexOf(mobile[i]) > 0) return true;
    return false;
}

function getSitePath() {
	var hash = location.hash.replace('#', '');

	if (hashLogic || hash.substr(0, 2) === 'F!' || hash[0] === '!') {
		return '/' + hash;
	}

	return document.location.pathname;
}

// remove dangling characters from the pathname/hash
function getCleanSitePath(path) {
    if (path === undefined) {
        path = getSitePath();
    }

    if (path.indexOf('%25') >= 0) {
        do {
            path = path.replace(/%25/g, '%');
        } while (path.indexOf('%25') >= 0);
    }
    if (path.indexOf('%21') >= 0) {
        path = path.replace(/%21/g, '!');
    }
    try {
        path = decodeURIComponent(path);
    }
    catch (e) {}

    path = path.replace(/^[/#]+|\/+$/g, '');

    return path;
}

function clickURLs() {
    $('a.clickurl').rebind('click', function() {
        var url = $(this).attr('href') || $(this).data('fxhref');
        if (url) {
            loadSubPage(url.substr(1));
            return false;
        }
    });
}

function geoStaticpath(eu)
{
    if (!eu) {
        try {
            if (!sessionStorage.skipcdn) {
                var cc_eu = 'FR DE NL ES PT DK CH IT UK GB NO SE FI PL CZ SK AT GR RO HU IE TR VA MC SM LI AD JE GG UA BG LT LV EE AX IS MA DZ LY TN EG RU BY HR SI AL ME RS KO EU FO CY IL LB SY SA JO IQ BA CV PS EH GI GL IM LU MK SJ BF BI BJ BW CF CG CM DJ ER ET GA GH GM GN GN GW KE KM LR LS MG ZA AE ML MR MT MU MV MW MZ NA NE QA RW SD SS SL SZ TD TG TZ UG YE ZA ZM ZR ZW';
                var cc_na = 'US CA MX AG BS BB BZ CR CO CU DO GD GT GY HT HN JM NI PA KN LC VC SR TT VE IS GL AI BL VG PR VI VE CO EC CL BR BO PY UY AR GY SR PE GF FK';
                var cc_nz = 'NZ AU FJ NC';
                var cm = String(document.cookie).match(/geoip\s*\=\s*([A-Z]{2})/);
                if (cm && cm[1] && cc_na.indexOf(cm[1]) > -1)
                    return 'https://na.static.mega.co.nz/3/';
                else if (cm && cm[1] && cc_nz.indexOf(cm[1]) > -1)
                    return 'https://nz.static.mega.co.nz/3/';
                else if (cm && cm[1] && cc_eu.indexOf(cm[1]) == -1)
                    return 'https://g.cdn1.mega.co.nz/3/';
            }
        } catch(e) {
            setTimeout(function() { throw e; }, 2100);
        }
    }
    return 'https://eu.static.mega.co.nz/3/';
}

if (is_chrome_firefox) {
    var Cu = Components.utils;
    var Cc = Components.classes;
    var Ci = Components.interfaces;

    Cu['import']("resource://gre/modules/XPCOMUtils.jsm");
    Cu['import']("resource://gre/modules/Services.jsm");

    ['userAgent', 'appName', 'appVersion', 'platform', 'oscpu']
        .forEach(function(k) {
            var pref = 'general.' + k.toLowerCase() + '.override';

            if (Services.prefs.prefHasUserValue(pref)
                    && Services.prefs.getPrefType(pref) === 32) {

                try {
                    var value = Services.prefs.getCharPref(pref);
                    Services.prefs.clearUserPref(pref);

                    Object.defineProperty(navigator, k, {
                        enumerable: true,
                        value: Cc["@mozilla.org/network/protocol;1?name=http"]
                                    .getService(Ci.nsIHttpProtocolHandler)[k]
                    });
                    Services.prefs.setCharPref(pref, value);
                }
                catch (e) {}
            }
        });

    ua = navigator.userAgent.toLowerCase();
}
else if (ua.indexOf('chrome') !== -1 && ua.indexOf('mobile') === -1
        && parseInt(String(navigator.appVersion).split('Chrome/').pop()) < 22) {
    b_u = 1;
}
else if (ua.indexOf('firefox') > -1 && typeof DataView === 'undefined') {
    b_u = 1;
}
else if (ua.indexOf('opera') > -1 && typeof window.webkitRequestFileSystem === 'undefined') {
    b_u = 1;
}
var myURL = URL;
if (!myURL) {
    b_u = 1;
}

if (!String.prototype.trim) {
    String.prototype.trim = function() {
        return this.replace(/^[\s\uFEFF\xA0]+|[\s\uFEFF\xA0]+$/g, '');
    };
}
if (!String.prototype.localeCompare) {
    String.prototype.localeCompare = function(to) {
        var s1 = this.toLowerCase();
        var s2 = String(to).toLowerCase();
        return s1 > s2 ? 1 : (s1 < s2 ? -1 : 0);
    };
}
if (!String.trim) {
    String.trim = function(s) {
        return String(s).trim();
    };
}
if (!Date.now) {
    Date.now = function now() {
        return new Date().getTime();
    };
}

try {
    // Browser compatibility
    // Fx 4.0   Chrome 5   MSIE 9   Opera 11.60   Safari 5.1
    Object.defineProperty(this, 'megaChatIsDisabled', (function() {
        var status;
        return {
            set: function(val) {
                status = val;
                if (status) {
                    $(document.body).addClass("megaChatDisabled");
                }
                else {
                    $(document.body).removeClass("megaChatDisabled");
                }
            },
            get: function() {
                return status || localStorage.testChatDisabled
                    || (localStorage.chatDisabled !== undefined
                        && localStorage.chatDisabled !== "0");
            }
        };
    })());

    // Check whether Mega Chat is enabled *and* initialized
    Object.defineProperty(this, 'megaChatIsReady', {
        get: function() {
            return !megaChatIsDisabled
                && typeof megaChat !== 'undefined'
                && megaChat.is_initialized;
        }
    });
}
catch (ex) {
    console.error(ex);
    window.megaChatIsReady = false;
    window.megaChatIsDisabled = false;
    b_u = true;
}

if (!b_u) try
{
    if (is_chrome_firefox)
    {
        XPCOMUtils.defineLazyModuleGetter(this, "NetUtil", "resource://gre/modules/NetUtil.jsm");

        (function(global) {
            global.loadSubScript = function(file,scope) {
                var loader = Services.scriptloader;

                if (global.d && loader.loadSubScriptWithOptions) {
                    loader.loadSubScriptWithOptions(file, {
                        charset: "UTF-8",
                        ignoreCache: true,
                        target: scope || global
                    });
                } else {
                    loader.loadSubScript(file, scope || global);
                }
            };
        })(this);

        try {
            var mozBrowserID =
            [   Services.appinfo.name,
                Services.appinfo.platformVersion,
                Services.appinfo.platformBuildID,
                Services.appinfo.OS,
                Services.appinfo.XPCOMABI].join(" ");
        } catch(e) {
            var mozBrowserID = ua;
        }

        loadSubScript('chrome://mega/content/strg.js');

        if (!(localStorage instanceof Ci.nsIDOMStorage)) {
            throw new Error('Invalid DOM Storage instance.');
        }
    }
    try {
        if (typeof localStorage === 'undefined' || localStorage === null) {
            throw new Error('SecurityError: DOM Exception 18');
        }
        d = !!localStorage.d;
        jj = localStorage.jj;
        dd = localStorage.dd;
        // Write test
        localStorage['$!--foo'] = Array(100).join(",");
        delete localStorage['$!--foo'];
    }
    catch (ex) {
        storageQuotaError = (ex.code === 22);
        cookiesDisabled = ex.code && ex.code === DOMException.SECURITY_ERR
            || ex.message === 'SecurityError: DOM Exception 18'
            || storageQuotaError;

        if (!cookiesDisabled) {
            throw ex;
        }

        // Cookies are disabled, therefore we can't use localStorage.
        // We could either show the user a message about the issue and let him
        // enable cookies, or rather setup a tiny polyfill so that they can use
        // the site even in such case, even though this solution has side effects.
        tmp = Object.create({}, {
                length:     { get: function() { return Object.keys(this).length; }},
                key:        { value: function(pos) { return Object.keys(this)[pos]; }},
                removeItem: { value: function(key) { delete this[key]; }},
                setItem:    { value: function(key, value) { this[key] = String(value); }},
                getItem:    { value: function(key) {
                    if (this.hasOwnProperty(key)) {
                        return this[key];
                    }
                    return null;
                }},
                clear: {
                    value: function() {
                        var obj = this;
                        Object.keys(obj).forEach(function(memb) {
                            if (obj.hasOwnProperty(memb)) {
                                delete obj[memb];
                            }
                        });
                    }
                }
            });

        try {
            delete window.localStorage;
            Object.defineProperty(window, 'localStorage', { value: tmp });
            Object.defineProperty(window, 'sessionStorage', { value: tmp });
        }
        catch (e) {
            if (!is_mobile) {
                throw ex;
            }
        }
        tmp = undefined;

        if (location.host !== 'mega.nz' && !is_karma) {
            dd = d = 1;
            if (!is_mobile) {
                jj = 1;
            }
        }
        setTimeout(function() {
            console.warn('Apparently you have Cookies disabled, ' +
                'please note this session is temporal, ' +
                'it will die once you close/reload the browser/tab.');
        }, 4000);
    }

    var contenterror = 0;
    var nocontentcheck = false;

    if (!is_extension && (window.dd || location.host !== 'mega.nz')) {

        nocontentcheck = true;
        var devhost = window.location.host;
        // handle subdirs
        // Disable pathSuffixes, because they are no longer supported: the webclient will now only work from root
        var pathSuffix = '';
        pathSuffix = pathSuffix.split("/").slice(0, -1).join("/");
        // set the staticpath for debug mode
        staticpath = window.location.protocol + "//" + devhost + pathSuffix + "/";
        if (window.d) {
            console.debug('StaticPath set to "' + staticpath + '"');
        }
    }
    else {
        staticpath = localStorage.staticpath;
    }
    staticpath = staticpath || geoStaticpath();
    apipath = localStorage.apipath || 'https://g.api.mega.co.nz/';
}
catch(e) {
    if (!m || !cookiesDisabled) {
        var extraInfo = '';
        if (storageQuotaError) {
            extraInfo = "\n\nTip: We've detected this issue is likely caused by " +
                "browsing in private mode, please try turning it off.";
        }
        else if (cookiesDisabled) {
            extraInfo = "\n\nTip: We've detected this issue is likely related to " +
                "having Cookies disabled, please check your browser settings.";
        }
        alert(
            "Sorry, we were unable to initialize the browser's local storage, " +
            "either you're using an outdated/misconfigured browser or " +
            "it's something from our side.\n" +
            "\n"+
            "If you think it's our fault, please report the issue back to us.\n" +
            "\n" +
            "Reason: " + (e.message || e) +
            "\nBrowser: " + (typeof mozBrowserID !== 'undefined' ? mozBrowserID : ua)
            + extraInfo
        );
        b_u = 1;
    }
}

var mega = {
    ui: {},
    flags: 0,
    utils: {},
    updateURL: 'https://eu.static.mega.co.nz/3/current_ver.txt',
    browserBrand: [
        0, 'Torch', 'Epic'
    ],

    maxWorkers: Math.min(navigator.hardwareConcurrency || 4, 12),

    /** Get browser brancd internal ID */
    getBrowserBrandID: function() {
        if (Object(window.chrome).torch) {
            return 1;
        }
        else {
            var plugins = Object(navigator.plugins);
            var len = plugins.length | 0;

            while (len--) {
                var plugin = Object(plugins[len]);

                // XXX: This plugin might be shown in other browsers than Epic,
                //      hence we check for chrome.webstore since it won't appear
                //      in Google Chrome, although it might does in other forks?
                if (plugin.name === 'Epic Privacy Browser Installer') {
                    return Object(window.chrome).webstore ? 2 : 0;
                }
            }
        }

        return 0;
    },

    /** Load performance report */
    initLoadReport: function() {
        var r = {startTime: Date.now(), stepTimeStamp: Date.now(), EAGAINs: 0, e500s: 0, errs: 0, mode: 1};

        r.aliveTimer = setInterval(function() {
            var now = Date.now();
            if ((now - r.aliveTimeStamp) > 20000) {
                // Either the browser froze for too long or the computer
                // was resumed from sleep/hibernation... let's hope it's
                // the later and do not send this report.
                r.sent = true;
                clearInterval(r.aliveTimer);
            }
            r.aliveTimeStamp = now;
        }, 2000);

        this.loadReport = r;
        this.flags |= window.MEGAFLAG_LOADINGCLOUD;
    },

    /** Parameters to append to API requests */
    urlParams: function() {
        if (!this._urlParams) {
            var params = '&domain=meganz'; // domain origin

            // If using extension this is passed through to the API for the helpdesk tool
            if (is_extension) {
                params += '&ext=1';
            }

            // Append browser brand for easier troubleshoting
            var brand = this.getBrowserBrandID();
            if (brand) {
                params += '&bb=' + parseInt(brand);
            }

            this._urlParams = params;
        }

        return this._urlParams;
    }
};

var hashLogic = false;
if (localStorage.hashLogic) hashLogic=true;
if (typeof history == 'undefined') hashLogic=true;


var bootstaticpath = staticpath;
var urlrootfile = '';

if (!b_u && is_extension)
{
    hashLogic = true;
    nocontentcheck=true;

    if (is_chrome_firefox)
    {
        bootstaticpath = 'chrome://mega/content/';
        urlrootfile = 'secure.html';
        if (d > 1) {
            staticpath = bootstaticpath;
        }
        else {
            staticpath = 'https://eu.static.mega.co.nz/3/';
        }
        try {
            loadSubScript(bootstaticpath + 'fileapi.js');
        } catch(e) {
            b_u = 1;
            Cu.reportError(e);
            alert('Unable to initialize core functionality:\n\n' + e + '\n\n' + mozBrowserID);
        }
        if (location.protocol === 'mega:') {
            try {
                var url = mObjectURL([""]);
                myURL.revokeObjectURL(url);
            }
            catch (e) {
                console.error('mObjectURL failed, is this TOR?', e);
                document.location = bootstaticpath + urlrootfile + location.hash;
            }
        }
    }
    else if (is_electron) {
        urlrootfile = 'index.html';
        bootstaticpath = location.href.replace(urlrootfile, '');
    }
    else /* Google Chrome */
    {
        bootstaticpath = chrome.extension.getURL('mega/');
        urlrootfile = 'mega/secure.html';
    }

    Object.defineProperty(window, 'eval', {
        value : function eval(code) {
            throw new Error('Unsafe eval is not allowed, code: ' + String(code).replace(/\s+/g,' ').substr(0,60) + '...');
        }
    });
}


var page;
var locSearch = location.search;

if (hashLogic) {
    // legacy support:
    page = document.location.hash;
}
else if (document.location.hash.substr(1,2) === 'F!' || document.location.hash.substr(1,1) === '!') {
    // folder or file link: always keep the hash URL to ensure that keys remain client side
    page = document.location.hash;
    // history.replaceState so that back button works in new URL paradigm
    history.replaceState({subpage: page.replace('#', '')}, "", page);
}
else {
    if (document.location.hash.length > 0) {
        // history.replaceState for legacy hash requests to new URL paradigm
        page = document.location.hash;
    }
    else {
        // new URL paradigm, look for desired page in the location.pathname:
        page = document.location.pathname;
    }
    page = getCleanSitePath(page);
    history.replaceState({subpage: page}, "", '/' + page);
}
page = page.replace('#','');


if (b_u && !is_mobile) {
    document.location = 'update.html';
}

var ln = {};
var ln2 = {};

// Native language names
ln.en = 'English'; ln.cn = '简体中文';  ln.ct = '中文繁體'; ln.ru = 'Pусский'; ln.es = 'Español';
ln.fr = 'Français'; ln.de = 'Deutsch'; ln.it = 'Italiano'; ln.br = 'Português'; ln.vi = 'Tiếng Việt';
ln.nl = 'Nederlands'; ln.kr = '한국어';   ln.ar = 'العربية'; ln.jp = '日本語'; ln.he = 'עברית';
ln.pl = 'Polski'; ln.sk = 'Slovenský'; ln.cz = 'Čeština'; ln.ro = 'Română'; ln.fi = 'Suomi';
ln.se = 'Svenska'; ln.hu = 'Magyar'; ln.sr = 'српски'; ln.sl = 'Slovenščina'; ln.tr = 'Türkçe';
ln.id = 'Bahasa Indonesia'; ln.uk = 'Українська'; ln.sr = 'српски';
ln.th = 'ภาษาไทย'; ln.bg = 'български'; ln.fa = 'فارسی '; ln.tl = 'Tagalog';

// Language names in English
ln2.en = 'English'; ln2.cn = 'Chinese';  ln2.ct = 'Traditional Chinese'; ln2.ru = 'Russian'; ln2.es = 'Spanish';
ln2.fr = 'French'; ln2.de = 'German'; ln2.it = 'Italian'; ln2.br = 'Portuguese'; ln2.vi = 'Vietnamese';
ln2.nl = 'Dutch'; ln2.kr = 'Korean';   ln2.ar = 'Arabic'; ln2.jp = 'Japanese'; ln2.he = 'Hebrew';
ln2.pl = 'Polish'; ln2.sk = 'Slovak'; ln2.cz = 'Czech'; ln2.ro = 'Romanian'; ln2.fi = 'Finnish';
ln2.se = 'Swedish'; ln2.hu = 'Hungarian'; ln2.sr = 'Serbian'; ln2.sl = 'Slovenian'; ln2.tr = 'Turkish';
ln2.id = 'Indonesian'; ln2.uk = 'Ukrainian'; ln2.sr = 'Serbian'; ln2.th = 'Thai'; ln2.bg = 'Bulgarian';
ln2.fa = 'Farsi'; ln2.tl = 'Tagalog';

/**
 * Below is the asmCrypto SHA-256 library which was converted to a string so it can be run by the web worker which
 * hashes the files. This was created by:
 * 1) Running 'git clone https://github.com/vibornoff/asmcrypto.js.git'
 * 2) Running 'npm install' to install Grunt and other dependencies
 * 3) Running 'git checkout v0.0.9' to switch to the v0.0.9 stable release version
 * 4) Running 'grunt --with="sha256" devel' to build the library with just SHA-256
 * 5) Changing namespace to asmCryptoSha256 so it does not interfere with the main asmCrypto library that is loaded later
 * 5) Replacing single quotes with double quotes, removing comments and whitespace (variable and function names remain unobfuscated)
 */
var asmCryptoSha256Js = '!function(exports,global){function IllegalStateError(){var err=Error.apply(this,arguments);this.message=err.message,this.stack=err.stack}IllegalStateError.prototype=Object.create(Error.prototype,{name:{value:"IllegalStateError"}});function IllegalArgumentError(){var err=Error.apply(this,arguments);this.message=err.message,this.stack=err.stack}IllegalArgumentError.prototype=Object.create(Error.prototype,{name:{value:"IllegalArgumentError"}});function SecurityError(){var err=Error.apply(this,arguments);this.message=err.message,this.stack=err.stack}SecurityError.prototype=Object.create(Error.prototype,{name:{value:"SecurityError"}});var FloatArray=global.Float64Array||global.Float32Array;function string_to_bytes(str,utf8){utf8=!!utf8;var len=str.length,bytes=new Uint8Array(utf8?4*len:len);for(var i=0,j=0;i<len;i++){var c=str.charCodeAt(i);if(utf8&&0xd800<=c&&c<=0xdbff){if(++i>=len)throw new Error("Malformed string, low surrogate expected at position "+i);c=((c^0xd800)<<10)|0x10000|(str.charCodeAt(i)^0xdc00)}else if(!utf8&&c>>>8){throw new Error("Wide characters are not allowed.");}if(!utf8||c<=0x7f){bytes[j++]=c}else if(c<=0x7ff){bytes[j++]=0xc0|(c>>6);bytes[j++]=0x80|(c&0x3f)}else if(c<=0xffff){bytes[j++]=0xe0|(c>>12);bytes[j++]=0x80|(c>>6&0x3f);bytes[j++]=0x80|(c&0x3f)}else{bytes[j++]=0xf0|(c>>18);bytes[j++]=0x80|(c>>12&0x3f);bytes[j++]=0x80|(c>>6&0x3f);bytes[j++]=0x80|(c&0x3f)}}return bytes.subarray(0,j)}function hex_to_bytes(str){var len=str.length;if(len&1){str="0"+str;len++}var bytes=new Uint8Array(len>>1);for(var i=0;i<len;i+=2){bytes[i>>1]=parseInt(str.substr(i,2),16)}return bytes}function base64_to_bytes(str){return string_to_bytes(atob(str))}function bytes_to_string(bytes,utf8){utf8=!!utf8;var len=bytes.length,chars=new Array(len);for(var i=0,j=0;i<len;i++){var b=bytes[i];if(!utf8||b<128){chars[j++]=b}else if(b>=192&&b<224&&i+1<len){chars[j++]=((b&0x1f)<<6)|(bytes[++i]&0x3f)}else if(b>=224&&b<240&&i+2<len){chars[j++]=((b&0xf)<<12)|((bytes[++i]&0x3f)<<6)|(bytes[++i]&0x3f)}else if(b>=240&&b<248&&i+3<len){var c=((b&7)<<18)|((bytes[++i]&0x3f)<<12)|((bytes[++i]&0x3f)<<6)|(bytes[++i]&0x3f);if(c<=0xffff){chars[j++]=c}else{c^=0x10000;chars[j++]=0xd800|(c>>10);chars[j++]=0xdc00|(c&0x3ff)}}else{throw new Error("Malformed UTF8 character at byte offset "+i);}}var str="",bs=16384;for(var i=0;i<j;i+=bs){str+=String.fromCharCode.apply(String,chars.slice(i,i+bs<=j?i+bs:j))}return str}function bytes_to_hex(arr){var str="";for(var i=0;i<arr.length;i++){var h=(arr[i]&0xff).toString(16);if(h.length<2)str+="0";str+=h}return str}function bytes_to_base64(arr){return btoa(bytes_to_string(arr))}function pow2_ceil(a){a-=1;a|=a>>>1;a|=a>>>2;a|=a>>>4;a|=a>>>8;a|=a>>>16;a+=1;return a}function is_number(a){return(typeof a==="number")}function is_string(a){return(typeof a==="string")}function is_buffer(a){return(a instanceof ArrayBuffer)}function is_bytes(a){return(a instanceof Uint8Array)}function is_typed_array(a){return(a instanceof Int8Array)||(a instanceof Uint8Array)||(a instanceof Int16Array)||(a instanceof Uint16Array)||(a instanceof Int32Array)||(a instanceof Uint32Array)||(a instanceof Float32Array)||(a instanceof Float64Array)}function _heap_init(constructor,options){var heap=options.heap,size=heap?heap.byteLength:options.heapSize||65536;if(size&0xfff||size<=0)throw new Error("heap size must be a positive integer and a multiple of 4096");heap=heap||new constructor(new ArrayBuffer(size));return heap}function _heap_write(heap,hpos,data,dpos,dlen){var hlen=heap.length-hpos,wlen=(hlen<dlen)?hlen:dlen;heap.set(data.subarray(dpos,dpos+wlen),hpos);return wlen}function hash_reset(){this.result=null;this.pos=0;this.len=0;this.asm.reset();return this}function hash_process(data){if(this.result!==null)throw new IllegalStateError("state must be reset before processing new data");if(is_string(data))data=string_to_bytes(data);if(is_buffer(data))data=new Uint8Array(data);if(!is_bytes(data))throw new TypeError("data isnt of expected type");var asm=this.asm,heap=this.heap,hpos=this.pos,hlen=this.len,dpos=0,dlen=data.length,wlen=0;while(dlen>0){wlen=_heap_write(heap,hpos+hlen,data,dpos,dlen);hlen+=wlen;dpos+=wlen;dlen-=wlen;wlen=asm.process(hpos,hlen);hpos+=wlen;hlen-=wlen;if(!hlen)hpos=0}this.pos=hpos;this.len=hlen;return this}function hash_finish(){if(this.result!==null)throw new IllegalStateError("state must be reset before processing new data");this.asm.finish(this.pos,this.len,0);this.result=new Uint8Array(this.HASH_SIZE);this.result.set(this.heap.subarray(0,this.HASH_SIZE));this.pos=0;this.len=0;return this}function sha256_asm(stdlib,foreign,buffer){"use asm";var H0=0,H1=0,H2=0,H3=0,H4=0,H5=0,H6=0,H7=0,TOTAL0=0,TOTAL1=0;var I0=0,I1=0,I2=0,I3=0,I4=0,I5=0,I6=0,I7=0,O0=0,O1=0,O2=0,O3=0,O4=0,O5=0,O6=0,O7=0;var HEAP=new stdlib.Uint8Array(buffer);function _core(w0,w1,w2,w3,w4,w5,w6,w7,w8,w9,w10,w11,w12,w13,w14,w15){w0=w0|0;w1=w1|0;w2=w2|0;w3=w3|0;w4=w4|0;w5=w5|0;w6=w6|0;w7=w7|0;w8=w8|0;w9=w9|0;w10=w10|0;w11=w11|0;w12=w12|0;w13=w13|0;w14=w14|0;w15=w15|0;var a=0,b=0,c=0,d=0,e=0,f=0,g=0,h=0,t=0;a=H0;b=H1;c=H2;d=H3;e=H4;f=H5;g=H6;h=H7;t=(w0+h+(e>>>6^e>>>11^e>>>25^e<<26^e<<21^e<<7)+(g^e&(f^g))+0x428a2f98)|0;h=g;g=f;f=e;e=(d+t)|0;d=c;c=b;b=a;a=(t+((b&c)^(d&(b^c)))+(b>>>2^b>>>13^b>>>22^b<<30^b<<19^b<<10))|0;t=(w1+h+(e>>>6^e>>>11^e>>>25^e<<26^e<<21^e<<7)+(g^e&(f^g))+0x71374491)|0;h=g;g=f;f=e;e=(d+t)|0;d=c;c=b;b=a;a=(t+((b&c)^(d&(b^c)))+(b>>>2^b>>>13^b>>>22^b<<30^b<<19^b<<10))|0;t=(w2+h+(e>>>6^e>>>11^e>>>25^e<<26^e<<21^e<<7)+(g^e&(f^g))+0xb5c0fbcf)|0;h=g;g=f;f=e;e=(d+t)|0;d=c;c=b;b=a;a=(t+((b&c)^(d&(b^c)))+(b>>>2^b>>>13^b>>>22^b<<30^b<<19^b<<10))|0;t=(w3+h+(e>>>6^e>>>11^e>>>25^e<<26^e<<21^e<<7)+(g^e&(f^g))+0xe9b5dba5)|0;h=g;g=f;f=e;e=(d+t)|0;d=c;c=b;b=a;a=(t+((b&c)^(d&(b^c)))+(b>>>2^b>>>13^b>>>22^b<<30^b<<19^b<<10))|0;t=(w4+h+(e>>>6^e>>>11^e>>>25^e<<26^e<<21^e<<7)+(g^e&(f^g))+0x3956c25b)|0;h=g;g=f;f=e;e=(d+t)|0;d=c;c=b;b=a;a=(t+((b&c)^(d&(b^c)))+(b>>>2^b>>>13^b>>>22^b<<30^b<<19^b<<10))|0;t=(w5+h+(e>>>6^e>>>11^e>>>25^e<<26^e<<21^e<<7)+(g^e&(f^g))+0x59f111f1)|0;h=g;g=f;f=e;e=(d+t)|0;d=c;c=b;b=a;a=(t+((b&c)^(d&(b^c)))+(b>>>2^b>>>13^b>>>22^b<<30^b<<19^b<<10))|0;t=(w6+h+(e>>>6^e>>>11^e>>>25^e<<26^e<<21^e<<7)+(g^e&(f^g))+0x923f82a4)|0;h=g;g=f;f=e;e=(d+t)|0;d=c;c=b;b=a;a=(t+((b&c)^(d&(b^c)))+(b>>>2^b>>>13^b>>>22^b<<30^b<<19^b<<10))|0;t=(w7+h+(e>>>6^e>>>11^e>>>25^e<<26^e<<21^e<<7)+(g^e&(f^g))+0xab1c5ed5)|0;h=g;g=f;f=e;e=(d+t)|0;d=c;c=b;b=a;a=(t+((b&c)^(d&(b^c)))+(b>>>2^b>>>13^b>>>22^b<<30^b<<19^b<<10))|0;t=(w8+h+(e>>>6^e>>>11^e>>>25^e<<26^e<<21^e<<7)+(g^e&(f^g))+0xd807aa98)|0;h=g;g=f;f=e;e=(d+t)|0;d=c;c=b;b=a;a=(t+((b&c)^(d&(b^c)))+(b>>>2^b>>>13^b>>>22^b<<30^b<<19^b<<10))|0;t=(w9+h+(e>>>6^e>>>11^e>>>25^e<<26^e<<21^e<<7)+(g^e&(f^g))+0x12835b01)|0;h=g;g=f;f=e;e=(d+t)|0;d=c;c=b;b=a;a=(t+((b&c)^(d&(b^c)))+(b>>>2^b>>>13^b>>>22^b<<30^b<<19^b<<10))|0;t=(w10+h+(e>>>6^e>>>11^e>>>25^e<<26^e<<21^e<<7)+(g^e&(f^g))+0x243185be)|0;h=g;g=f;f=e;e=(d+t)|0;d=c;c=b;b=a;a=(t+((b&c)^(d&(b^c)))+(b>>>2^b>>>13^b>>>22^b<<30^b<<19^b<<10))|0;t=(w11+h+(e>>>6^e>>>11^e>>>25^e<<26^e<<21^e<<7)+(g^e&(f^g))+0x550c7dc3)|0;h=g;g=f;f=e;e=(d+t)|0;d=c;c=b;b=a;a=(t+((b&c)^(d&(b^c)))+(b>>>2^b>>>13^b>>>22^b<<30^b<<19^b<<10))|0;t=(w12+h+(e>>>6^e>>>11^e>>>25^e<<26^e<<21^e<<7)+(g^e&(f^g))+0x72be5d74)|0;h=g;g=f;f=e;e=(d+t)|0;d=c;c=b;b=a;a=(t+((b&c)^(d&(b^c)))+(b>>>2^b>>>13^b>>>22^b<<30^b<<19^b<<10))|0;t=(w13+h+(e>>>6^e>>>11^e>>>25^e<<26^e<<21^e<<7)+(g^e&(f^g))+0x80deb1fe)|0;h=g;g=f;f=e;e=(d+t)|0;d=c;c=b;b=a;a=(t+((b&c)^(d&(b^c)))+(b>>>2^b>>>13^b>>>22^b<<30^b<<19^b<<10))|0;t=(w14+h+(e>>>6^e>>>11^e>>>25^e<<26^e<<21^e<<7)+(g^e&(f^g))+0x9bdc06a7)|0;h=g;g=f;f=e;e=(d+t)|0;d=c;c=b;b=a;a=(t+((b&c)^(d&(b^c)))+(b>>>2^b>>>13^b>>>22^b<<30^b<<19^b<<10))|0;t=(w15+h+(e>>>6^e>>>11^e>>>25^e<<26^e<<21^e<<7)+(g^e&(f^g))+0xc19bf174)|0;h=g;g=f;f=e;e=(d+t)|0;d=c;c=b;b=a;a=(t+((b&c)^(d&(b^c)))+(b>>>2^b>>>13^b>>>22^b<<30^b<<19^b<<10))|0;w0=t=((w1>>>7^w1>>>18^w1>>>3^w1<<25^w1<<14)+(w14>>>17^w14>>>19^w14>>>10^w14<<15^w14<<13)+w0+w9)|0;t=(t+h+(e>>>6^e>>>11^e>>>25^e<<26^e<<21^e<<7)+(g^e&(f^g))+0xe49b69c1)|0;h=g;g=f;f=e;e=(d+t)|0;d=c;c=b;b=a;a=(t+((b&c)^(d&(b^c)))+(b>>>2^b>>>13^b>>>22^b<<30^b<<19^b<<10))|0;w1=t=((w2>>>7^w2>>>18^w2>>>3^w2<<25^w2<<14)+(w15>>>17^w15>>>19^w15>>>10^w15<<15^w15<<13)+w1+w10)|0;t=(t+h+(e>>>6^e>>>11^e>>>25^e<<26^e<<21^e<<7)+(g^e&(f^g))+0xefbe4786)|0;h=g;g=f;f=e;e=(d+t)|0;d=c;c=b;b=a;a=(t+((b&c)^(d&(b^c)))+(b>>>2^b>>>13^b>>>22^b<<30^b<<19^b<<10))|0;w2=t=((w3>>>7^w3>>>18^w3>>>3^w3<<25^w3<<14)+(w0>>>17^w0>>>19^w0>>>10^w0<<15^w0<<13)+w2+w11)|0;t=(t+h+(e>>>6^e>>>11^e>>>25^e<<26^e<<21^e<<7)+(g^e&(f^g))+0x0fc19dc6)|0;h=g;g=f;f=e;e=(d+t)|0;d=c;c=b;b=a;a=(t+((b&c)^(d&(b^c)))+(b>>>2^b>>>13^b>>>22^b<<30^b<<19^b<<10))|0;w3=t=((w4>>>7^w4>>>18^w4>>>3^w4<<25^w4<<14)+(w1>>>17^w1>>>19^w1>>>10^w1<<15^w1<<13)+w3+w12)|0;t=(t+h+(e>>>6^e>>>11^e>>>25^e<<26^e<<21^e<<7)+(g^e&(f^g))+0x240ca1cc)|0;h=g;g=f;f=e;e=(d+t)|0;d=c;c=b;b=a;a=(t+((b&c)^(d&(b^c)))+(b>>>2^b>>>13^b>>>22^b<<30^b<<19^b<<10))|0;w4=t=((w5>>>7^w5>>>18^w5>>>3^w5<<25^w5<<14)+(w2>>>17^w2>>>19^w2>>>10^w2<<15^w2<<13)+w4+w13)|0;t=(t+h+(e>>>6^e>>>11^e>>>25^e<<26^e<<21^e<<7)+(g^e&(f^g))+0x2de92c6f)|0;h=g;g=f;f=e;e=(d+t)|0;d=c;c=b;b=a;a=(t+((b&c)^(d&(b^c)))+(b>>>2^b>>>13^b>>>22^b<<30^b<<19^b<<10))|0;w5=t=((w6>>>7^w6>>>18^w6>>>3^w6<<25^w6<<14)+(w3>>>17^w3>>>19^w3>>>10^w3<<15^w3<<13)+w5+w14)|0;t=(t+h+(e>>>6^e>>>11^e>>>25^e<<26^e<<21^e<<7)+(g^e&(f^g))+0x4a7484aa)|0;h=g;g=f;f=e;e=(d+t)|0;d=c;c=b;b=a;a=(t+((b&c)^(d&(b^c)))+(b>>>2^b>>>13^b>>>22^b<<30^b<<19^b<<10))|0;w6=t=((w7>>>7^w7>>>18^w7>>>3^w7<<25^w7<<14)+(w4>>>17^w4>>>19^w4>>>10^w4<<15^w4<<13)+w6+w15)|0;t=(t+h+(e>>>6^e>>>11^e>>>25^e<<26^e<<21^e<<7)+(g^e&(f^g))+0x5cb0a9dc)|0;h=g;g=f;f=e;e=(d+t)|0;d=c;c=b;b=a;a=(t+((b&c)^(d&(b^c)))+(b>>>2^b>>>13^b>>>22^b<<30^b<<19^b<<10))|0;w7=t=((w8>>>7^w8>>>18^w8>>>3^w8<<25^w8<<14)+(w5>>>17^w5>>>19^w5>>>10^w5<<15^w5<<13)+w7+w0)|0;t=(t+h+(e>>>6^e>>>11^e>>>25^e<<26^e<<21^e<<7)+(g^e&(f^g))+0x76f988da)|0;h=g;g=f;f=e;e=(d+t)|0;d=c;c=b;b=a;a=(t+((b&c)^(d&(b^c)))+(b>>>2^b>>>13^b>>>22^b<<30^b<<19^b<<10))|0;w8=t=((w9>>>7^w9>>>18^w9>>>3^w9<<25^w9<<14)+(w6>>>17^w6>>>19^w6>>>10^w6<<15^w6<<13)+w8+w1)|0;t=(t+h+(e>>>6^e>>>11^e>>>25^e<<26^e<<21^e<<7)+(g^e&(f^g))+0x983e5152)|0;h=g;g=f;f=e;e=(d+t)|0;d=c;c=b;b=a;a=(t+((b&c)^(d&(b^c)))+(b>>>2^b>>>13^b>>>22^b<<30^b<<19^b<<10))|0;w9=t=((w10>>>7^w10>>>18^w10>>>3^w10<<25^w10<<14)+(w7>>>17^w7>>>19^w7>>>10^w7<<15^w7<<13)+w9+w2)|0;t=(t+h+(e>>>6^e>>>11^e>>>25^e<<26^e<<21^e<<7)+(g^e&(f^g))+0xa831c66d)|0;h=g;g=f;f=e;e=(d+t)|0;d=c;c=b;b=a;a=(t+((b&c)^(d&(b^c)))+(b>>>2^b>>>13^b>>>22^b<<30^b<<19^b<<10))|0;w10=t=((w11>>>7^w11>>>18^w11>>>3^w11<<25^w11<<14)+(w8>>>17^w8>>>19^w8>>>10^w8<<15^w8<<13)+w10+w3)|0;t=(t+h+(e>>>6^e>>>11^e>>>25^e<<26^e<<21^e<<7)+(g^e&(f^g))+0xb00327c8)|0;h=g;g=f;f=e;e=(d+t)|0;d=c;c=b;b=a;a=(t+((b&c)^(d&(b^c)))+(b>>>2^b>>>13^b>>>22^b<<30^b<<19^b<<10))|0;w11=t=((w12>>>7^w12>>>18^w12>>>3^w12<<25^w12<<14)+(w9>>>17^w9>>>19^w9>>>10^w9<<15^w9<<13)+w11+w4)|0;t=(t+h+(e>>>6^e>>>11^e>>>25^e<<26^e<<21^e<<7)+(g^e&(f^g))+0xbf597fc7)|0;h=g;g=f;f=e;e=(d+t)|0;d=c;c=b;b=a;a=(t+((b&c)^(d&(b^c)))+(b>>>2^b>>>13^b>>>22^b<<30^b<<19^b<<10))|0;w12=t=((w13>>>7^w13>>>18^w13>>>3^w13<<25^w13<<14)+(w10>>>17^w10>>>19^w10>>>10^w10<<15^w10<<13)+w12+w5)|0;t=(t+h+(e>>>6^e>>>11^e>>>25^e<<26^e<<21^e<<7)+(g^e&(f^g))+0xc6e00bf3)|0;h=g;g=f;f=e;e=(d+t)|0;d=c;c=b;b=a;a=(t+((b&c)^(d&(b^c)))+(b>>>2^b>>>13^b>>>22^b<<30^b<<19^b<<10))|0;w13=t=((w14>>>7^w14>>>18^w14>>>3^w14<<25^w14<<14)+(w11>>>17^w11>>>19^w11>>>10^w11<<15^w11<<13)+w13+w6)|0;t=(t+h+(e>>>6^e>>>11^e>>>25^e<<26^e<<21^e<<7)+(g^e&(f^g))+0xd5a79147)|0;h=g;g=f;f=e;e=(d+t)|0;d=c;c=b;b=a;a=(t+((b&c)^(d&(b^c)))+(b>>>2^b>>>13^b>>>22^b<<30^b<<19^b<<10))|0;w14=t=((w15>>>7^w15>>>18^w15>>>3^w15<<25^w15<<14)+(w12>>>17^w12>>>19^w12>>>10^w12<<15^w12<<13)+w14+w7)|0;t=(t+h+(e>>>6^e>>>11^e>>>25^e<<26^e<<21^e<<7)+(g^e&(f^g))+0x06ca6351)|0;h=g;g=f;f=e;e=(d+t)|0;d=c;c=b;b=a;a=(t+((b&c)^(d&(b^c)))+(b>>>2^b>>>13^b>>>22^b<<30^b<<19^b<<10))|0;w15=t=((w0>>>7^w0>>>18^w0>>>3^w0<<25^w0<<14)+(w13>>>17^w13>>>19^w13>>>10^w13<<15^w13<<13)+w15+w8)|0;t=(t+h+(e>>>6^e>>>11^e>>>25^e<<26^e<<21^e<<7)+(g^e&(f^g))+0x14292967)|0;h=g;g=f;f=e;e=(d+t)|0;d=c;c=b;b=a;a=(t+((b&c)^(d&(b^c)))+(b>>>2^b>>>13^b>>>22^b<<30^b<<19^b<<10))|0;w0=t=((w1>>>7^w1>>>18^w1>>>3^w1<<25^w1<<14)+(w14>>>17^w14>>>19^w14>>>10^w14<<15^w14<<13)+w0+w9)|0;t=(t+h+(e>>>6^e>>>11^e>>>25^e<<26^e<<21^e<<7)+(g^e&(f^g))+0x27b70a85)|0;h=g;g=f;f=e;e=(d+t)|0;d=c;c=b;b=a;a=(t+((b&c)^(d&(b^c)))+(b>>>2^b>>>13^b>>>22^b<<30^b<<19^b<<10))|0;w1=t=((w2>>>7^w2>>>18^w2>>>3^w2<<25^w2<<14)+(w15>>>17^w15>>>19^w15>>>10^w15<<15^w15<<13)+w1+w10)|0;t=(t+h+(e>>>6^e>>>11^e>>>25^e<<26^e<<21^e<<7)+(g^e&(f^g))+0x2e1b2138)|0;h=g;g=f;f=e;e=(d+t)|0;d=c;c=b;b=a;a=(t+((b&c)^(d&(b^c)))+(b>>>2^b>>>13^b>>>22^b<<30^b<<19^b<<10))|0;w2=t=((w3>>>7^w3>>>18^w3>>>3^w3<<25^w3<<14)+(w0>>>17^w0>>>19^w0>>>10^w0<<15^w0<<13)+w2+w11)|0;t=(t+h+(e>>>6^e>>>11^e>>>25^e<<26^e<<21^e<<7)+(g^e&(f^g))+0x4d2c6dfc)|0;h=g;g=f;f=e;e=(d+t)|0;d=c;c=b;b=a;a=(t+((b&c)^(d&(b^c)))+(b>>>2^b>>>13^b>>>22^b<<30^b<<19^b<<10))|0;w3=t=((w4>>>7^w4>>>18^w4>>>3^w4<<25^w4<<14)+(w1>>>17^w1>>>19^w1>>>10^w1<<15^w1<<13)+w3+w12)|0;t=(t+h+(e>>>6^e>>>11^e>>>25^e<<26^e<<21^e<<7)+(g^e&(f^g))+0x53380d13)|0;h=g;g=f;f=e;e=(d+t)|0;d=c;c=b;b=a;a=(t+((b&c)^(d&(b^c)))+(b>>>2^b>>>13^b>>>22^b<<30^b<<19^b<<10))|0;w4=t=((w5>>>7^w5>>>18^w5>>>3^w5<<25^w5<<14)+(w2>>>17^w2>>>19^w2>>>10^w2<<15^w2<<13)+w4+w13)|0;t=(t+h+(e>>>6^e>>>11^e>>>25^e<<26^e<<21^e<<7)+(g^e&(f^g))+0x650a7354)|0;h=g;g=f;f=e;e=(d+t)|0;d=c;c=b;b=a;a=(t+((b&c)^(d&(b^c)))+(b>>>2^b>>>13^b>>>22^b<<30^b<<19^b<<10))|0;w5=t=((w6>>>7^w6>>>18^w6>>>3^w6<<25^w6<<14)+(w3>>>17^w3>>>19^w3>>>10^w3<<15^w3<<13)+w5+w14)|0;t=(t+h+(e>>>6^e>>>11^e>>>25^e<<26^e<<21^e<<7)+(g^e&(f^g))+0x766a0abb)|0;h=g;g=f;f=e;e=(d+t)|0;d=c;c=b;b=a;a=(t+((b&c)^(d&(b^c)))+(b>>>2^b>>>13^b>>>22^b<<30^b<<19^b<<10))|0;w6=t=((w7>>>7^w7>>>18^w7>>>3^w7<<25^w7<<14)+(w4>>>17^w4>>>19^w4>>>10^w4<<15^w4<<13)+w6+w15)|0;t=(t+h+(e>>>6^e>>>11^e>>>25^e<<26^e<<21^e<<7)+(g^e&(f^g))+0x81c2c92e)|0;h=g;g=f;f=e;e=(d+t)|0;d=c;c=b;b=a;a=(t+((b&c)^(d&(b^c)))+(b>>>2^b>>>13^b>>>22^b<<30^b<<19^b<<10))|0;w7=t=((w8>>>7^w8>>>18^w8>>>3^w8<<25^w8<<14)+(w5>>>17^w5>>>19^w5>>>10^w5<<15^w5<<13)+w7+w0)|0;t=(t+h+(e>>>6^e>>>11^e>>>25^e<<26^e<<21^e<<7)+(g^e&(f^g))+0x92722c85)|0;h=g;g=f;f=e;e=(d+t)|0;d=c;c=b;b=a;a=(t+((b&c)^(d&(b^c)))+(b>>>2^b>>>13^b>>>22^b<<30^b<<19^b<<10))|0;w8=t=((w9>>>7^w9>>>18^w9>>>3^w9<<25^w9<<14)+(w6>>>17^w6>>>19^w6>>>10^w6<<15^w6<<13)+w8+w1)|0;t=(t+h+(e>>>6^e>>>11^e>>>25^e<<26^e<<21^e<<7)+(g^e&(f^g))+0xa2bfe8a1)|0;h=g;g=f;f=e;e=(d+t)|0;d=c;c=b;b=a;a=(t+((b&c)^(d&(b^c)))+(b>>>2^b>>>13^b>>>22^b<<30^b<<19^b<<10))|0;w9=t=((w10>>>7^w10>>>18^w10>>>3^w10<<25^w10<<14)+(w7>>>17^w7>>>19^w7>>>10^w7<<15^w7<<13)+w9+w2)|0;t=(t+h+(e>>>6^e>>>11^e>>>25^e<<26^e<<21^e<<7)+(g^e&(f^g))+0xa81a664b)|0;h=g;g=f;f=e;e=(d+t)|0;d=c;c=b;b=a;a=(t+((b&c)^(d&(b^c)))+(b>>>2^b>>>13^b>>>22^b<<30^b<<19^b<<10))|0;w10=t=((w11>>>7^w11>>>18^w11>>>3^w11<<25^w11<<14)+(w8>>>17^w8>>>19^w8>>>10^w8<<15^w8<<13)+w10+w3)|0;t=(t+h+(e>>>6^e>>>11^e>>>25^e<<26^e<<21^e<<7)+(g^e&(f^g))+0xc24b8b70)|0;h=g;g=f;f=e;e=(d+t)|0;d=c;c=b;b=a;a=(t+((b&c)^(d&(b^c)))+(b>>>2^b>>>13^b>>>22^b<<30^b<<19^b<<10))|0;w11=t=((w12>>>7^w12>>>18^w12>>>3^w12<<25^w12<<14)+(w9>>>17^w9>>>19^w9>>>10^w9<<15^w9<<13)+w11+w4)|0;t=(t+h+(e>>>6^e>>>11^e>>>25^e<<26^e<<21^e<<7)+(g^e&(f^g))+0xc76c51a3)|0;h=g;g=f;f=e;e=(d+t)|0;d=c;c=b;b=a;a=(t+((b&c)^(d&(b^c)))+(b>>>2^b>>>13^b>>>22^b<<30^b<<19^b<<10))|0;w12=t=((w13>>>7^w13>>>18^w13>>>3^w13<<25^w13<<14)+(w10>>>17^w10>>>19^w10>>>10^w10<<15^w10<<13)+w12+w5)|0;t=(t+h+(e>>>6^e>>>11^e>>>25^e<<26^e<<21^e<<7)+(g^e&(f^g))+0xd192e819)|0;h=g;g=f;f=e;e=(d+t)|0;d=c;c=b;b=a;a=(t+((b&c)^(d&(b^c)))+(b>>>2^b>>>13^b>>>22^b<<30^b<<19^b<<10))|0;w13=t=((w14>>>7^w14>>>18^w14>>>3^w14<<25^w14<<14)+(w11>>>17^w11>>>19^w11>>>10^w11<<15^w11<<13)+w13+w6)|0;t=(t+h+(e>>>6^e>>>11^e>>>25^e<<26^e<<21^e<<7)+(g^e&(f^g))+0xd6990624)|0;h=g;g=f;f=e;e=(d+t)|0;d=c;c=b;b=a;a=(t+((b&c)^(d&(b^c)))+(b>>>2^b>>>13^b>>>22^b<<30^b<<19^b<<10))|0;w14=t=((w15>>>7^w15>>>18^w15>>>3^w15<<25^w15<<14)+(w12>>>17^w12>>>19^w12>>>10^w12<<15^w12<<13)+w14+w7)|0;t=(t+h+(e>>>6^e>>>11^e>>>25^e<<26^e<<21^e<<7)+(g^e&(f^g))+0xf40e3585)|0;h=g;g=f;f=e;e=(d+t)|0;d=c;c=b;b=a;a=(t+((b&c)^(d&(b^c)))+(b>>>2^b>>>13^b>>>22^b<<30^b<<19^b<<10))|0;w15=t=((w0>>>7^w0>>>18^w0>>>3^w0<<25^w0<<14)+(w13>>>17^w13>>>19^w13>>>10^w13<<15^w13<<13)+w15+w8)|0;t=(t+h+(e>>>6^e>>>11^e>>>25^e<<26^e<<21^e<<7)+(g^e&(f^g))+0x106aa070)|0;h=g;g=f;f=e;e=(d+t)|0;d=c;c=b;b=a;a=(t+((b&c)^(d&(b^c)))+(b>>>2^b>>>13^b>>>22^b<<30^b<<19^b<<10))|0;w0=t=((w1>>>7^w1>>>18^w1>>>3^w1<<25^w1<<14)+(w14>>>17^w14>>>19^w14>>>10^w14<<15^w14<<13)+w0+w9)|0;t=(t+h+(e>>>6^e>>>11^e>>>25^e<<26^e<<21^e<<7)+(g^e&(f^g))+0x19a4c116)|0;h=g;g=f;f=e;e=(d+t)|0;d=c;c=b;b=a;a=(t+((b&c)^(d&(b^c)))+(b>>>2^b>>>13^b>>>22^b<<30^b<<19^b<<10))|0;w1=t=((w2>>>7^w2>>>18^w2>>>3^w2<<25^w2<<14)+(w15>>>17^w15>>>19^w15>>>10^w15<<15^w15<<13)+w1+w10)|0;t=(t+h+(e>>>6^e>>>11^e>>>25^e<<26^e<<21^e<<7)+(g^e&(f^g))+0x1e376c08)|0;h=g;g=f;f=e;e=(d+t)|0;d=c;c=b;b=a;a=(t+((b&c)^(d&(b^c)))+(b>>>2^b>>>13^b>>>22^b<<30^b<<19^b<<10))|0;w2=t=((w3>>>7^w3>>>18^w3>>>3^w3<<25^w3<<14)+(w0>>>17^w0>>>19^w0>>>10^w0<<15^w0<<13)+w2+w11)|0;t=(t+h+(e>>>6^e>>>11^e>>>25^e<<26^e<<21^e<<7)+(g^e&(f^g))+0x2748774c)|0;h=g;g=f;f=e;e=(d+t)|0;d=c;c=b;b=a;a=(t+((b&c)^(d&(b^c)))+(b>>>2^b>>>13^b>>>22^b<<30^b<<19^b<<10))|0;w3=t=((w4>>>7^w4>>>18^w4>>>3^w4<<25^w4<<14)+(w1>>>17^w1>>>19^w1>>>10^w1<<15^w1<<13)+w3+w12)|0;t=(t+h+(e>>>6^e>>>11^e>>>25^e<<26^e<<21^e<<7)+(g^e&(f^g))+0x34b0bcb5)|0;h=g;g=f;f=e;e=(d+t)|0;d=c;c=b;b=a;a=(t+((b&c)^(d&(b^c)))+(b>>>2^b>>>13^b>>>22^b<<30^b<<19^b<<10))|0;w4=t=((w5>>>7^w5>>>18^w5>>>3^w5<<25^w5<<14)+(w2>>>17^w2>>>19^w2>>>10^w2<<15^w2<<13)+w4+w13)|0;t=(t+h+(e>>>6^e>>>11^e>>>25^e<<26^e<<21^e<<7)+(g^e&(f^g))+0x391c0cb3)|0;h=g;g=f;f=e;e=(d+t)|0;d=c;c=b;b=a;a=(t+((b&c)^(d&(b^c)))+(b>>>2^b>>>13^b>>>22^b<<30^b<<19^b<<10))|0;w5=t=((w6>>>7^w6>>>18^w6>>>3^w6<<25^w6<<14)+(w3>>>17^w3>>>19^w3>>>10^w3<<15^w3<<13)+w5+w14)|0;t=(t+h+(e>>>6^e>>>11^e>>>25^e<<26^e<<21^e<<7)+(g^e&(f^g))+0x4ed8aa4a)|0;h=g;g=f;f=e;e=(d+t)|0;d=c;c=b;b=a;a=(t+((b&c)^(d&(b^c)))+(b>>>2^b>>>13^b>>>22^b<<30^b<<19^b<<10))|0;w6=t=((w7>>>7^w7>>>18^w7>>>3^w7<<25^w7<<14)+(w4>>>17^w4>>>19^w4>>>10^w4<<15^w4<<13)+w6+w15)|0;t=(t+h+(e>>>6^e>>>11^e>>>25^e<<26^e<<21^e<<7)+(g^e&(f^g))+0x5b9cca4f)|0;h=g;g=f;f=e;e=(d+t)|0;d=c;c=b;b=a;a=(t+((b&c)^(d&(b^c)))+(b>>>2^b>>>13^b>>>22^b<<30^b<<19^b<<10))|0;w7=t=((w8>>>7^w8>>>18^w8>>>3^w8<<25^w8<<14)+(w5>>>17^w5>>>19^w5>>>10^w5<<15^w5<<13)+w7+w0)|0;t=(t+h+(e>>>6^e>>>11^e>>>25^e<<26^e<<21^e<<7)+(g^e&(f^g))+0x682e6ff3)|0;h=g;g=f;f=e;e=(d+t)|0;d=c;c=b;b=a;a=(t+((b&c)^(d&(b^c)))+(b>>>2^b>>>13^b>>>22^b<<30^b<<19^b<<10))|0;w8=t=((w9>>>7^w9>>>18^w9>>>3^w9<<25^w9<<14)+(w6>>>17^w6>>>19^w6>>>10^w6<<15^w6<<13)+w8+w1)|0;t=(t+h+(e>>>6^e>>>11^e>>>25^e<<26^e<<21^e<<7)+(g^e&(f^g))+0x748f82ee)|0;h=g;g=f;f=e;e=(d+t)|0;d=c;c=b;b=a;a=(t+((b&c)^(d&(b^c)))+(b>>>2^b>>>13^b>>>22^b<<30^b<<19^b<<10))|0;w9=t=((w10>>>7^w10>>>18^w10>>>3^w10<<25^w10<<14)+(w7>>>17^w7>>>19^w7>>>10^w7<<15^w7<<13)+w9+w2)|0;t=(t+h+(e>>>6^e>>>11^e>>>25^e<<26^e<<21^e<<7)+(g^e&(f^g))+0x78a5636f)|0;h=g;g=f;f=e;e=(d+t)|0;d=c;c=b;b=a;a=(t+((b&c)^(d&(b^c)))+(b>>>2^b>>>13^b>>>22^b<<30^b<<19^b<<10))|0;w10=t=((w11>>>7^w11>>>18^w11>>>3^w11<<25^w11<<14)+(w8>>>17^w8>>>19^w8>>>10^w8<<15^w8<<13)+w10+w3)|0;t=(t+h+(e>>>6^e>>>11^e>>>25^e<<26^e<<21^e<<7)+(g^e&(f^g))+0x84c87814)|0;h=g;g=f;f=e;e=(d+t)|0;d=c;c=b;b=a;a=(t+((b&c)^(d&(b^c)))+(b>>>2^b>>>13^b>>>22^b<<30^b<<19^b<<10))|0;w11=t=((w12>>>7^w12>>>18^w12>>>3^w12<<25^w12<<14)+(w9>>>17^w9>>>19^w9>>>10^w9<<15^w9<<13)+w11+w4)|0;t=(t+h+(e>>>6^e>>>11^e>>>25^e<<26^e<<21^e<<7)+(g^e&(f^g))+0x8cc70208)|0;h=g;g=f;f=e;e=(d+t)|0;d=c;c=b;b=a;a=(t+((b&c)^(d&(b^c)))+(b>>>2^b>>>13^b>>>22^b<<30^b<<19^b<<10))|0;w12=t=((w13>>>7^w13>>>18^w13>>>3^w13<<25^w13<<14)+(w10>>>17^w10>>>19^w10>>>10^w10<<15^w10<<13)+w12+w5)|0;t=(t+h+(e>>>6^e>>>11^e>>>25^e<<26^e<<21^e<<7)+(g^e&(f^g))+0x90befffa)|0;h=g;g=f;f=e;e=(d+t)|0;d=c;c=b;b=a;a=(t+((b&c)^(d&(b^c)))+(b>>>2^b>>>13^b>>>22^b<<30^b<<19^b<<10))|0;w13=t=((w14>>>7^w14>>>18^w14>>>3^w14<<25^w14<<14)+(w11>>>17^w11>>>19^w11>>>10^w11<<15^w11<<13)+w13+w6)|0;t=(t+h+(e>>>6^e>>>11^e>>>25^e<<26^e<<21^e<<7)+(g^e&(f^g))+0xa4506ceb)|0;h=g;g=f;f=e;e=(d+t)|0;d=c;c=b;b=a;a=(t+((b&c)^(d&(b^c)))+(b>>>2^b>>>13^b>>>22^b<<30^b<<19^b<<10))|0;w14=t=((w15>>>7^w15>>>18^w15>>>3^w15<<25^w15<<14)+(w12>>>17^w12>>>19^w12>>>10^w12<<15^w12<<13)+w14+w7)|0;t=(t+h+(e>>>6^e>>>11^e>>>25^e<<26^e<<21^e<<7)+(g^e&(f^g))+0xbef9a3f7)|0;h=g;g=f;f=e;e=(d+t)|0;d=c;c=b;b=a;a=(t+((b&c)^(d&(b^c)))+(b>>>2^b>>>13^b>>>22^b<<30^b<<19^b<<10))|0;w15=t=((w0>>>7^w0>>>18^w0>>>3^w0<<25^w0<<14)+(w13>>>17^w13>>>19^w13>>>10^w13<<15^w13<<13)+w15+w8)|0;t=(t+h+(e>>>6^e>>>11^e>>>25^e<<26^e<<21^e<<7)+(g^e&(f^g))+0xc67178f2)|0;h=g;g=f;f=e;e=(d+t)|0;d=c;c=b;b=a;a=(t+((b&c)^(d&(b^c)))+(b>>>2^b>>>13^b>>>22^b<<30^b<<19^b<<10))|0;H0=(H0+a)|0;H1=(H1+b)|0;H2=(H2+c)|0;H3=(H3+d)|0;H4=(H4+e)|0;H5=(H5+f)|0;H6=(H6+g)|0;H7=(H7+h)|0}function _core_heap(offset){offset=offset|0;_core(HEAP[offset|0]<<24|HEAP[offset|1]<<16|HEAP[offset|2]<<8|HEAP[offset|3],HEAP[offset|4]<<24|HEAP[offset|5]<<16|HEAP[offset|6]<<8|HEAP[offset|7],HEAP[offset|8]<<24|HEAP[offset|9]<<16|HEAP[offset|10]<<8|HEAP[offset|11],HEAP[offset|12]<<24|HEAP[offset|13]<<16|HEAP[offset|14]<<8|HEAP[offset|15],HEAP[offset|16]<<24|HEAP[offset|17]<<16|HEAP[offset|18]<<8|HEAP[offset|19],HEAP[offset|20]<<24|HEAP[offset|21]<<16|HEAP[offset|22]<<8|HEAP[offset|23],HEAP[offset|24]<<24|HEAP[offset|25]<<16|HEAP[offset|26]<<8|HEAP[offset|27],HEAP[offset|28]<<24|HEAP[offset|29]<<16|HEAP[offset|30]<<8|HEAP[offset|31],HEAP[offset|32]<<24|HEAP[offset|33]<<16|HEAP[offset|34]<<8|HEAP[offset|35],HEAP[offset|36]<<24|HEAP[offset|37]<<16|HEAP[offset|38]<<8|HEAP[offset|39],HEAP[offset|40]<<24|HEAP[offset|41]<<16|HEAP[offset|42]<<8|HEAP[offset|43],HEAP[offset|44]<<24|HEAP[offset|45]<<16|HEAP[offset|46]<<8|HEAP[offset|47],HEAP[offset|48]<<24|HEAP[offset|49]<<16|HEAP[offset|50]<<8|HEAP[offset|51],HEAP[offset|52]<<24|HEAP[offset|53]<<16|HEAP[offset|54]<<8|HEAP[offset|55],HEAP[offset|56]<<24|HEAP[offset|57]<<16|HEAP[offset|58]<<8|HEAP[offset|59],HEAP[offset|60]<<24|HEAP[offset|61]<<16|HEAP[offset|62]<<8|HEAP[offset|63])}function _state_to_heap(output){output=output|0;HEAP[output|0]=H0>>>24;HEAP[output|1]=H0>>>16&255;HEAP[output|2]=H0>>>8&255;HEAP[output|3]=H0&255;HEAP[output|4]=H1>>>24;HEAP[output|5]=H1>>>16&255;HEAP[output|6]=H1>>>8&255;HEAP[output|7]=H1&255;HEAP[output|8]=H2>>>24;HEAP[output|9]=H2>>>16&255;HEAP[output|10]=H2>>>8&255;HEAP[output|11]=H2&255;HEAP[output|12]=H3>>>24;HEAP[output|13]=H3>>>16&255;HEAP[output|14]=H3>>>8&255;HEAP[output|15]=H3&255;HEAP[output|16]=H4>>>24;HEAP[output|17]=H4>>>16&255;HEAP[output|18]=H4>>>8&255;HEAP[output|19]=H4&255;HEAP[output|20]=H5>>>24;HEAP[output|21]=H5>>>16&255;HEAP[output|22]=H5>>>8&255;HEAP[output|23]=H5&255;HEAP[output|24]=H6>>>24;HEAP[output|25]=H6>>>16&255;HEAP[output|26]=H6>>>8&255;HEAP[output|27]=H6&255;HEAP[output|28]=H7>>>24;HEAP[output|29]=H7>>>16&255;HEAP[output|30]=H7>>>8&255;HEAP[output|31]=H7&255}function reset(){H0=0x6a09e667;H1=0xbb67ae85;H2=0x3c6ef372;H3=0xa54ff53a;H4=0x510e527f;H5=0x9b05688c;H6=0x1f83d9ab;H7=0x5be0cd19;TOTAL0=TOTAL1=0}function init(h0,h1,h2,h3,h4,h5,h6,h7,total0,total1){h0=h0|0;h1=h1|0;h2=h2|0;h3=h3|0;h4=h4|0;h5=h5|0;h6=h6|0;h7=h7|0;total0=total0|0;total1=total1|0;H0=h0;H1=h1;H2=h2;H3=h3;H4=h4;H5=h5;H6=h6;H7=h7;TOTAL0=total0;TOTAL1=total1}function process(offset,length){offset=offset|0;length=length|0;var hashed=0;if(offset&63)return-1;while((length|0)>=64){_core_heap(offset);offset=(offset+64)|0;length=(length-64)|0;hashed=(hashed+64)|0}TOTAL0=(TOTAL0+hashed)|0;if(TOTAL0>>>0<hashed>>>0)TOTAL1=(TOTAL1+1)|0;return hashed|0}function finish(offset,length,output){offset=offset|0;length=length|0;output=output|0;var hashed=0,i=0;if(offset&63)return-1;if(~output)if(output&31)return-1;if((length|0)>=64){hashed=process(offset,length)|0;if((hashed|0)==-1)return-1;offset=(offset+hashed)|0;length=(length-hashed)|0}hashed=(hashed+length)|0;TOTAL0=(TOTAL0+length)|0;if(TOTAL0>>>0<length>>>0)TOTAL1=(TOTAL1+1)|0;HEAP[offset|length]=0x80;if((length|0)>=56){for(i=(length+1)|0;(i|0)<64;i=(i+1)|0)HEAP[offset|i]=0x00;_core_heap(offset);length=0;HEAP[offset|0]=0}for(i=(length+1)|0;(i|0)<59;i=(i+1)|0)HEAP[offset|i]=0;HEAP[offset|56]=TOTAL1>>>21&255;HEAP[offset|57]=TOTAL1>>>13&255;HEAP[offset|58]=TOTAL1>>>5&255;HEAP[offset|59]=TOTAL1<<3&255|TOTAL0>>>29;HEAP[offset|60]=TOTAL0>>>21&255;HEAP[offset|61]=TOTAL0>>>13&255;HEAP[offset|62]=TOTAL0>>>5&255;HEAP[offset|63]=TOTAL0<<3&255;_core_heap(offset);if(~output)_state_to_heap(output);return hashed|0}function hmac_reset(){H0=I0;H1=I1;H2=I2;H3=I3;H4=I4;H5=I5;H6=I6;H7=I7;TOTAL0=64;TOTAL1=0}function _hmac_opad(){H0=O0;H1=O1;H2=O2;H3=O3;H4=O4;H5=O5;H6=O6;H7=O7;TOTAL0=64;TOTAL1=0}function hmac_init(p0,p1,p2,p3,p4,p5,p6,p7,p8,p9,p10,p11,p12,p13,p14,p15){p0=p0|0;p1=p1|0;p2=p2|0;p3=p3|0;p4=p4|0;p5=p5|0;p6=p6|0;p7=p7|0;p8=p8|0;p9=p9|0;p10=p10|0;p11=p11|0;p12=p12|0;p13=p13|0;p14=p14|0;p15=p15|0;reset();_core(p0^0x5c5c5c5c,p1^0x5c5c5c5c,p2^0x5c5c5c5c,p3^0x5c5c5c5c,p4^0x5c5c5c5c,p5^0x5c5c5c5c,p6^0x5c5c5c5c,p7^0x5c5c5c5c,p8^0x5c5c5c5c,p9^0x5c5c5c5c,p10^0x5c5c5c5c,p11^0x5c5c5c5c,p12^0x5c5c5c5c,p13^0x5c5c5c5c,p14^0x5c5c5c5c,p15^0x5c5c5c5c);O0=H0;O1=H1;O2=H2;O3=H3;O4=H4;O5=H5;O6=H6;O7=H7;reset();_core(p0^0x36363636,p1^0x36363636,p2^0x36363636,p3^0x36363636,p4^0x36363636,p5^0x36363636,p6^0x36363636,p7^0x36363636,p8^0x36363636,p9^0x36363636,p10^0x36363636,p11^0x36363636,p12^0x36363636,p13^0x36363636,p14^0x36363636,p15^0x36363636);I0=H0;I1=H1;I2=H2;I3=H3;I4=H4;I5=H5;I6=H6;I7=H7;TOTAL0=64;TOTAL1=0}function hmac_finish(offset,length,output){offset=offset|0;length=length|0;output=output|0;var t0=0,t1=0,t2=0,t3=0,t4=0,t5=0,t6=0,t7=0,hashed=0;if(offset&63)return-1;if(~output)if(output&31)return-1;hashed=finish(offset,length,-1)|0;t0=H0,t1=H1,t2=H2,t3=H3,t4=H4,t5=H5,t6=H6,t7=H7;_hmac_opad();_core(t0,t1,t2,t3,t4,t5,t6,t7,0x80000000,0,0,0,0,0,0,768);if(~output)_state_to_heap(output);return hashed|0}function pbkdf2_generate_block(offset,length,block,count,output){offset=offset|0;length=length|0;block=block|0;count=count|0;output=output|0;var h0=0,h1=0,h2=0,h3=0,h4=0,h5=0,h6=0,h7=0,t0=0,t1=0,t2=0,t3=0,t4=0,t5=0,t6=0,t7=0;if(offset&63)return-1;if(~output)if(output&31)return-1;HEAP[(offset+length)|0]=block>>>24;HEAP[(offset+length+1)|0]=block>>>16&255;HEAP[(offset+length+2)|0]=block>>>8&255;HEAP[(offset+length+3)|0]=block&255;hmac_finish(offset,(length+4)|0,-1)|0;h0=t0=H0,h1=t1=H1,h2=t2=H2,h3=t3=H3,h4=t4=H4,h5=t5=H5,h6=t6=H6,h7=t7=H7;count=(count-1)|0;while((count|0)>0){hmac_reset();_core(t0,t1,t2,t3,t4,t5,t6,t7,0x80000000,0,0,0,0,0,0,768);t0=H0,t1=H1,t2=H2,t3=H3,t4=H4,t5=H5,t6=H6,t7=H7;_hmac_opad();_core(t0,t1,t2,t3,t4,t5,t6,t7,0x80000000,0,0,0,0,0,0,768);t0=H0,t1=H1,t2=H2,t3=H3,t4=H4,t5=H5,t6=H6,t7=H7;h0=h0^H0;h1=h1^H1;h2=h2^H2;h3=h3^H3;h4=h4^H4;h5=h5^H5;h6=h6^H6;h7=h7^H7;count=(count-1)|0}H0=h0;H1=h1;H2=h2;H3=h3;H4=h4;H5=h5;H6=h6;H7=h7;if(~output)_state_to_heap(output);return 0}return{reset:reset,init:init,process:process,finish:finish,hmac_reset:hmac_reset,hmac_init:hmac_init,hmac_finish:hmac_finish,pbkdf2_generate_block:pbkdf2_generate_block}}var _sha256_block_size=64,_sha256_hash_size=32;function sha256_constructor(options){options=options||{};this.heap=_heap_init(Uint8Array,options);this.asm=options.asm||sha256_asm(global,null,this.heap.buffer);this.BLOCK_SIZE=_sha256_block_size;this.HASH_SIZE=_sha256_hash_size;this.reset()}sha256_constructor.BLOCK_SIZE=_sha256_block_size;sha256_constructor.HASH_SIZE=_sha256_hash_size;var sha256_prototype=sha256_constructor.prototype;sha256_prototype.reset=hash_reset;sha256_prototype.process=hash_process;sha256_prototype.finish=hash_finish;var sha256_instance=null;function get_sha256_instance(){if(sha256_instance===null)sha256_instance=new sha256_constructor({heapSize:0x100000});return sha256_instance}function sha256_bytes(data){if(data===undefined)throw new SyntaxError("data required");return get_sha256_instance().reset().process(data).finish().result}function sha256_hex(data){var result=sha256_bytes(data);return bytes_to_hex(result)}function sha256_base64(data){var result=sha256_bytes(data);return bytes_to_base64(result)}sha256_constructor.bytes=sha256_bytes;sha256_constructor.hex=sha256_hex;sha256_constructor.base64=sha256_base64;exports.SHA256=sha256_constructor;global.asmCryptoSha256=exports}({},function(){return this}());';

function evalscript(text)
{
    mCreateElement('script', {type: 'text/javascript'}, 'head').text = text;
}

function evalscript_url(jarray)
{
    var url = mObjectURL(jarray, 'text/javascript');
    mCreateElement('script', {type: 'text/javascript'}, 'head').src = url;
    return url;
}

function mCreateElement(aNode, aAttrs, aChildNodes, aTarget)
{
    aNode = document.createElement(aNode);
    if (!aNode) {
        return null;
    }

    if (aAttrs) {
        for (var attr in aAttrs) {
            aNode.setAttribute( attr, '' + aAttrs[attr]);
        }
    }

    if (!Array.isArray(aChildNodes)) {
        aTarget = aChildNodes;
        aChildNodes = null;
    }

    if (aChildNodes) {
        for (var cn in aChildNodes) {
            if (aChildNodes[cn]) {
                aNode.appendChild(aChildNodes[cn]);
            }
        }
    }

    if (aTarget) {
        if (typeof aTarget === 'string') {
            aTarget = document[aTarget] || document.getElementsByTagName(aTarget)[0];
        }
        if (aTarget) {
            aTarget.appendChild(aNode);
        }
        else if (d) {
            console.error('Invalid target', aNode, aAttrs, aTarget);
        }
    }

    return aNode;
}

function mObjectURL(data, type)
{
    var blob;
    try {
        blob = new Blob( data, { type: type });
    } catch(e) {
        if (d) console.error(e);
        if (!window.BlobBuilder) {
            window.BlobBuilder = window.WebKitBlobBuilder || window.MozBlobBuilder || window.MSBlobBuilder;
        }
        if (window.BlobBuilder) {
            var bb = new BlobBuilder();
            bb.append(data.join("\n"));
            blob = bb.getBlob(type);
        }
    }
    return blob && URL.createObjectURL(blob);
}

Object.defineProperty(this, 'mBroadcaster', {
    writable: false,
    value: Object.freeze({
    _topics : {},

    addListener: function mBroadcaster_addListener(topic, options) {
        if (typeof options === 'function') {
            options = {
                callback : options
            };
        }
        if (options.hasOwnProperty('handleEvent')) {
            options = {
                scope: options,
                callback: options.handleEvent
            };
        }
        if (typeof options.callback !== 'function') {
            return false;
        }

        if (!this._topics.hasOwnProperty(topic)) {
            this._topics[topic] = {};
        }

        var id = Math.random().toString(26);
        this._topics[topic][id] = options;

        //if (d) console.log('Adding broadcast listener', topic, id, options);

        return id;
    },

    removeListener: function mBroadcaster_removeListenr(token, listener) {
        if (d) console.log('Removing broadcast listener', token);

        if (listener) {
            // Remove an EventListener interface.
            var found;
            for (var id in this._topics[token]) {
                if (this._topics[token].hasOwnProperty(id)
                    && this._topics[token][id].scope === listener) {

                    found = id;
                    break;
                }
            }

            token = found;
        }

        for (var topic in this._topics) {
            if (this._topics[topic][token]) {
                delete this._topics[topic][token];
                if (!Object.keys(this._topics[topic]).length) {
                    delete this._topics[topic];
                }
                return true;
            }
        }
        return false;
    },

    sendMessage: function mBroadcaster_sendMessage(topic) {
        if (this._topics.hasOwnProperty(topic)) {
            var idr  = [];
            var args = toArray.apply(null, arguments);
            args.shift();

            if (!args.length) {
                args = [{type: topic}];
            }

            // if (d) console.log('Broadcasting ' + topic, args);

            for (var id in this._topics[topic]) {
                var ev = this._topics[topic][id], rc;
                try {
                    rc = ev.callback.apply(ev.scope, args);
                } catch (ex) {
                    if (d) console.error(ex);
                }
                if (ev.once || rc === 0xDEAD)
                    idr.push(id);
            }
            if (idr.length) {
                idr.forEach(function(id) {
                    this.removeListener(id);
                }.bind(this));
            }

            return true;
        }

        return false;
    },

    once: function mBroadcaster_once(topic, callback) {
        this.addListener(topic, {
            once : true,
            callback : callback
        });
    },

    crossTab: {
        eTag: '$CTE$!_',

        initialize: function crossTab_init(cb) {
            var setup = function(ev) {
                var msg = String(ev && ev.key).substr(this.eTag.length);
                if (d) console.log('crossTab setup-event', msg, ev);
                if (cb && (!ev || msg === 'pong')) {
                    this.unlisten(setup);
                    if (msg !== 'pong') {
                        this.setMaster();
                    } else {
                        delete localStorage[ev.key];
                    }
                    this.listen();
                    if (d) {
                        console.log('CROSSTAB COMMUNICATION INITIALIZED AS '
                            + (this.master ? 'MASTER':'SLAVE'));

                        console.debug(String(ua));
                        console.debug(browserdetails(ua).prod + u_handle);
                    }
                    cb(this.master);
                    cb = null;
                }
            }.bind(this);

            if (this.handle) {
                this.eTag = this.eTag.split(this.handle).shift();
            }
            this.slaves = [];
            this.handle = u_handle;
            this.eTag += u_handle + '!';

            this.ctID = ~~(Math.random() * Date.now());
            this.listen(setup);
            this.notify('ping');

            setTimeout(function() {
                setup();
            }, !parseInt(localStorage.ctInstances) ? 0 : 2000);
        },

        listen: function crossTab_listen(aListener) {
            if (window.addEventListener) {
                window.addEventListener('storage', aListener || this, false);
            }
            else if (window.attachEvent) {
                if (!aListener) {
                    aListener = this.__msie_listener = this.handleEvent.bind(this);
                }
                window.attachEvent('onstorage', aListener);
            }
        },

        unlisten: function crossTab_unlisten(aListener) {
            if (window.addEventListener) {
                window.removeEventListener('storage', aListener || this, false);
            }
            else if (window.attachEvent) {
                if (!aListener) {
                    aListener = this.__msie_listener;
                    delete this.__msie_listener;
                }
                window.detachEvent('onstorage', aListener);
            }
        },

        leave: function crossTab_leave() {
            if (this.ctID) {
                var wasMaster = this.master;
                if (wasMaster) {
                    localStorage.ctInstances--;
                    localStorage['mCrossTabRef_' + u_handle] = this.master;
                    delete this.master;
                } else if (d) {
                    console.log('crossTab leaving');
                }

                this.unlisten();
                this.notify('leaving', {
                    wasMaster: wasMaster || -1,
                    newMaster: this.slaves[0]
                });

                mBroadcaster.sendMessage('crossTab:leave', wasMaster);
                this.ctID = 0;
            }
        },

        notify: function crossTab_notify(msg, data) {
            data = { origin: this.ctID, data: data, sid: Math.random()};
            localStorage.setItem(this.eTag + msg, JSON.stringify(data));
            if (d) console.log('crossTab Notifying', this.eTag + msg, localStorage[this.eTag + msg]);
        },

        setMaster: function crossTab_setMaster() {
            this.master = (Math.random() * Date.now()).toString(36);

            localStorage.ctInstances = (this.slaves.length + 1);
            mBroadcaster.sendMessage('crossTab:master', this.master);

            // (function liveLoop(tag) {
                // if (tag === mBroadcaster.crossTab.master) {
                    // localStorage['mCrossTabRef_' + u_handle] = Date.now();
                    // setTimeout(liveLoop, 6e3, tag);
                // }
            // })(this.master);
        },

        clear: function crossTab_clear() {
            Object.keys(localStorage).forEach(function(key) {
                if (key.substr(0,this.eTag.length) === this.eTag) {
                    if (d) console.log('crossTab Removing ' + key);
                    delete localStorage[key];
                }
            }.bind(this));
        },

        handleEvent: function crossTab_handleEvent(ev) {
            if (d > 1) console.log('crossTab ' + ev.type + '-event', ev.key, ev.newValue, ev);

            if (String(ev.key).indexOf(this.eTag) !== 0) {
                return;
            }
            var msg = ev.key.substr(this.eTag.length),
                strg = JSON.parse(ev.newValue ||'""');

            if (!strg || strg.origin === this.ctID) {
                if (d) console.log('Ignoring crossTab event', msg, strg);
                return;
            }

            switch (msg) {
                case 'ping':
                    this.slaves.push(strg.origin);
                    if (this.master) {
                        localStorage.ctInstances = (this.slaves.length + 1);
                    }

                    this.notify('pong');
                    break;
                case 'leaving':
                    var idx = this.slaves.indexOf(strg.origin);
                    if (idx !== -1) {
                        this.slaves.splice(idx, 1);
                        if (this.master) {
                            localStorage.ctInstances = (this.slaves.length + 1);
                        }
                    }

                    if (localStorage['mCrossTabRef_' + u_handle] === strg.data.wasMaster) {
                        if (strg.data.newMaster === this.ctID) {
                            if (d) {
                                console.log('Taking crossTab-master ownership');
                            }
                            delete localStorage['mCrossTabRef_' + u_handle];
                            this.setMaster();
                            //if (u_handle && window.indexedDB) {
                            //    mDBstart(true);
                            //}
                            if (Object(window.fmdb).crashed === 'slave') {
                                fmdb.crashed = 0;
                            }
                        }
                    }
                    break;
            }

            delete localStorage[ev.key];
        }
    }
})});


var sh = [];

/**
 * Check that the hexadecimal hash of the file from the worker thread matches the correct one created at deployment time
 * @param {String} hashFromWorker A hexadecimal string
 * @param {String} fileName The file name with the SHA-256 hash appended at the end
 * @returns {Boolean}
 */
function compareHashes(hashFromWorker, fileName) {

    // Retrieve the SHA-256 hash that was appended to the file name
    var startOfHash = fileName.lastIndexOf('_') + 1;
    var endOfHash = fileName.lastIndexOf('.');
    var hashFromDeployment = fileName.substring(startOfHash, endOfHash);

    if (hashFromWorker === hashFromDeployment) {
        //console.log('Hash match on file: ' + fileName + '. Hash from worker thread: ' + hashFromWorker + ' Hash from deployment script: ' + hashFromDeployment);
        return true;
    }
    else {
        console.error('Hash mismatch on file: ' + fileName + '. Hash from worker thread: ' + hashFromWorker + ' Hash from deployment script: ' + hashFromDeployment);
        return false;
    }
}

function init_storage ( storage ) {
    var v = storage.v || 0,
        d = storage.d,
        dd = storage.dd,
        sp = storage.staticpath;

    // Graceful storage version upgrade
    if ( v == 0 ) {
        // array of limbs -> mpi-encoded number
        function b2mpi (b) {
            var bs = 28, bm = (1 << bs) - 1, bn = 1, bc = 0, r = [0], rb = 1, rn = 0;
            var bits = b.length * bs;
            var n, rr='';

            for ( n = 0; n < bits; n++ ) {
                if ( b[bc] & bn ) r[rn] |= rb;
                if ( (rb <<= 1) > 255 ) rb = 1, r[++rn] = 0;
                if ( (bn <<= 1) > bm ) bn = 1, bc++;
            }

            while ( rn && r[rn] == 0 ) rn--;

            bn = 256;
            for ( bits = 8; bits > 0; bits-- ) if ( r[rn] & (bn >>= 1) ) break;
            bits += rn * 8;

            rr += String.fromCharCode(bits/256)+String.fromCharCode(bits%256);
            if ( bits ) for ( n = rn; n >= 0; n-- ) rr += String.fromCharCode(r[n]);
            return rr;
        }

        if ( storage.privk && storage.privk.substr(0, 1) == "[") { /* is json serialized array which need to be migrated */
            // Upgrade key format
            try {
                var privk = JSON.parse(storage.privk), str = '';
                for ( var i = 0; i < privk.length; i++ ) str += b2mpi( privk[i] );
                storage.privk = btoa(str).replace(/\+/g,'-').replace(/\//g,'_').replace(/=/g,'');
                v++;
            }
            catch ( e ) {
                console.error("Could not migrate storage - priv key could not be converted to the new format: ", e);
            }
        }
        else {
            v++;
        }

        storage.v = v;
    }
    // if ( v == 1 ) { ... }
    // if ( v == 2 ) { ... }
    // ... and so on

    // Or upgrade hard when graceful method isn't provided
    if ( v != storage_version ) {
        storage.clear();
        storage.v = storage_version;
        if ( d ) storage.d = d;
        if ( dd ) storage.dd = dd;
        if ( sp ) storage.staticpath = sp;
    }

    return storage;
}

if (typeof XDomainRequest !== 'undefined' && typeof ArrayBuffer === 'undefined') {
    window.getxhr = function _getxhr() {
        return new XDomainRequest();
    };
}
else {
    window.getxhr = function _getxhr() {
        return new XMLHttpRequest();
    };
}

function siteLoadError(error, filename) {
    var message = ['An error occurred while loading MEGA.'];

    if (location.host !== 'mega.nz') {
        message[0] += '..';
    }

    if (error === 1) {
        message.push('The file "' + filename + '" is corrupt.');
    }
    else if (error === 2) {
        message.push('The file "' + filename + '" could not be loaded.');
    }
    else {
        message.push('Filename: ' + filename + "\nException: " + error);
    }

    if (!is_extension) {
        message.push('Please try again later. We apologize for the inconvenience.');
    }
    message.push("If the problem persist, please try disabling all third-party browser "
                + "extensions and reload your browser. If that doesn't help, contact support@mega.nz");

    message.push('BrowserID: ' + (typeof mozBrowserID !== 'undefined' ? mozBrowserID : ua));

    contenterror = 1;
    alert(message.join("\n\n"));
}


if (m || (typeof localStorage !== 'undefined' && localStorage.mobile))
{
    var tag=document.createElement('meta');
    tag.name = "viewport";
    tag.content = "width=device-width, initial-scale=1, maximum-scale=1, user-scalable=0";
    document.getElementsByTagName('head')[0].appendChild(tag);
    var tag=document.createElement('meta');
    tag.name = "apple-mobile-web-app-capable";
    tag.content = "yes";
    document.getElementsByTagName('head')[0].appendChild(tag);
    var tag=document.createElement('meta');
    tag.name = "apple-mobile-web-app-status-bar-style";
    tag.content = "black";
    document.getElementsByTagName('head')[0].appendChild(tag);
    var tag=document.createElement('link');
    tag.rel = "apple-touch-icon-precomposed";
    tag.sizes = "144x144";
    tag.href = staticpath + "images/mobile/App_ipad_144x144.png";
    document.getElementsByTagName('head')[0].appendChild(tag);
    var tag=document.createElement('link');
    tag.rel = "apple-touch-icon-precomposed";
    tag.sizes = "114x114";
    tag.href = staticpath + "images/mobile/App_iphone_114x114.png";
    document.getElementsByTagName('head')[0].appendChild(tag);
    var tag=document.createElement('link');
    tag.rel = "apple-touch-icon-precomposed";
    tag.sizes = "72x72";
    tag.href = staticpath + "images/mobile/App_ipad_72X72.png";
    document.getElementsByTagName('head')[0].appendChild(tag);
    var tag=document.createElement('link');
    tag.rel = "apple-touch-icon-precomposed";
    tag.href = staticpath + "images/mobile/App_iphone_57X57.png"
    document.getElementsByTagName('head')[0].appendChild(tag);
    var tag=document.createElement('link');
    tag.rel = "shortcut icon";
    tag.type = "image/vnd.microsoft.icon";
    tag.href = "https://mega.nz/favicon.ico";
    document.getElementsByTagName('head')[0].appendChild(tag);
    m=true;
}

if ((page.substr(0,1) === '!') || (page.substr(0,2) === 'F!')) {
    m = false;
}

if (is_ios) {
    tmp = document.querySelector('meta[name="apple-itunes-app"]');
    if (tmp) {
        tmp.setAttribute('content',
            'app-id=706857885, app-argument=mega://#' + page);
    }

    // http://whatsmyuseragent.com/Devices/iPhone-User-Agent-Strings
    // http://www.enterpriseios.com/wiki/Complete_List_of_iOS_User_Agent_Strings
    tmp = ua.match(/(?:iphone|cpu) os (\d+)[\._](\d+)/);
    if (tmp) {
        var rev = tmp.pop();
        tmp = tmp.pop();

        console.log('Found iOS ' + tmp + '.' + rev);

        is_ios = parseInt(tmp);
        if (!is_ios) {
            // Huh?
            is_ios = true;
        }
    }
    tmp = undefined;

    if (m) {
        // Prevent Safari's copy&paste bug..
        window.onhashchange = function() {
            location.reload();
        };
    }
}

if (m)
{
    var app,mobileblog,android,intent, ios9;
    var link = document.createElement('link');
    link.setAttribute('rel', 'stylesheet');
    link.type = 'text/css';
    link.href = staticpath + 'css/mobile-app.css';
    document.head.appendChild(link);
    // AMO: Markup should not be passed to `innerHTML` dynamically. -- This isnt reached for the extension, anyway
    document.body.innerHTML = '<div class="main-scroll-block"> <div class="main-content-block"> <div class="free-green-tip"></div><div class="main-centered-bl"><div class="main-logo"></div><div class="main-head-txt" id="m_title"></div><div class="main-head-txt" id="m_desc"></div><br /><br /><a href="" class="main-button" id="m_appbtn"></a><div class="main-social hidden"><a href="https://www.facebook.com/MEGAprivacy" class="main-social-icon facebook"></a><a href="https://www.twitter.com/MEGAprivacy" class="main-social-icon twitter"></a><div class="clear"></div></div></div> </div><div class="scrolling-content"><div class="mid-logo"></div> <div class="mid-gray-block">MEGA provides free cloud storage with convenient and powerful always-on privacy </div> <div class="scrolling-block-icon encription"></div> <div class="scrolling-block-header"> End-to-end encryption </div> <div class="scrolling-block-txt">Unlike other cloud storage providers, your data is encrypted & decrypted during transfer by your client devices only and never by us. </div> <div class="scrolling-block-icon access"></div> <div class="scrolling-block-header"> Secure Global Access </div> <div class="scrolling-block-txt">Your data is accessible any time, from any device, anywhere. Only you control the keys to your files.</div> <div class="scrolling-block-icon colaboration"></div> <div class="scrolling-block-header"> Secure Collaboration </div> <div class="scrolling-block-txt">Share folders with your contacts and see their updates in real time. Online collaboration has never been more private and secure.</div> <div class="bottom-menu full-version"><div class="copyright-txt">Mega Limited ' + new Date().getFullYear() + '</div><div class="language-block"></div><div class="clear"></div><iframe src="" width="1" height="1" frameborder="0" style="width:1px; height:1px; border:none;" id="m_iframe"></iframe></div></div></div>';
    if (page.substr(0,4) == 'blog') mobileblog=1;
    if (ua.indexOf('windows phone') > -1 /*&& ua.indexOf('iemobile') > -1*/)
    {
        app='zune://navigate/?phoneappID=1b70a4ef-8b9c-4058-adca-3b9ac8cc194a';
        document.body.className = 'wp full-mode supported';
    }
    else if (ua.indexOf('android') > -1)
    {
        app='https://play.google.com/store/apps/details?id=mega.privacy.android.app&referrer=meganzsb';
        document.body.className = 'android full-mode supported';
        android=1;

        var ver = ua.match(/android (\d+)\.(\d+)/);
        if (ver) {
            var rev = ver.pop();
            ver = ver.pop();
            // Check for Android 2.3+
            if (ver > 2 || (ver === 2 && rev > 3)) {
                intent = 'intent://#' + page + '/#Intent;scheme=mega;package=mega.privacy.android.app;end';
            }
        }
        if (intent && !mobileblog) {
            document.location = intent;
        }
    }
    else if (ua.indexOf('bb10') > -1)
    {
        app='http://appworld.blackberry.com/webstore/content/46810890/';
        document.body.className = 'blackberry full-mode supported';
    }
    else if (is_ios)
    {
        app='https://itunes.apple.com/app/mega/id706857885';
        document.body.className = 'ios full-mode supported';
    }
    else document.body.className = 'another-os full-mode unsupported';

    document.getElementById('m_title').innerHTML = 'Due to our advanced end-to-end encryption we do not yet support mobile browsers.';
    if (app)
    {
        document.getElementById('m_appbtn').href = app;
        document.getElementById('m_desc').innerHTML = 'To use our service, you can either open MEGA on a desktop or laptop browser, or download the MEGA app.';
    }
    else
    {
        document.getElementById('m_desc').innerHTML = 'To use our service, you can open MEGA on a desktop or laptop browser. A dedicated app for your platform will be coming soon.';
    }
    if (page.substr(0,1) == '!' || page.substr(0,2) == 'F!')
    {
        var i = 0, prechar = '#';
        if (ua.indexOf('windows phone') > -1) {
            i = 1;
            prechar = '';
        }

        if (app) {
            document.getElementById('m_desc').innerHTML = 'To view this link, you can either open it on a desktop or laptop browser, or download the MEGA app.';

            document.getElementById('m_appbtn').href += '&referrer=link';
        }
        if (ua.indexOf('chrome') > -1)
        {
            if (intent) {
                document.getElementById('m_desc').innerHTML
                    += '<br/><em>If you already have it installed, <a href="' + intent + '">Click here!</a></em>';
            }
            else {
                setTimeout(function() {
                    if (confirm('Do you already have the MEGA app installed?')) {
                        document.location = intent ? intent : 'mega://#' + page;
                    }
                }, 2500);
            }
        }
        else if (is_ios > 8) {
            setTimeout(function() {
                if (confirm('Do you already have the MEGA app installed?')) {
                    document.location = 'mega://#' + page;
                }
            }, 1500);
        }
        else {
            document.getElementById('m_iframe').src = 'mega://' + prechar + page;
        }
    }
    else if (page.substr(0, 7) === 'confirm'
            || page.substr(0, 6) === 'backup'
            || page.substr(0, 6) === 'cancel'
            || page.substr(0, 6) === 'verify'
            || page.substr(0, 6) === 'fm/ipc'
            || page.substr(0, 9) === 'newsignup'
            || page.substr(0, 7) === 'recover'
            || page.substr(0, 7) === 'account')
    {
        var prechar = '#';
        if (ua.indexOf('windows phone') > -1) {
            prechar = '';
        }
        if (ua.indexOf('chrome') > -1) {
            window.location = 'mega://' + prechar + page;
        }
        else if (is_ios > 8) {
            setTimeout(function() {
                if (confirm('Do you already have the MEGA app installed?')) {
                    document.location = 'mega://#' + page;
                }
            }, 1500);
        }
        else {
            document.getElementById('m_iframe').src = 'mega://' + prechar + page;
        }

        if (intent) {
            document.getElementById('m_title').innerHTML
                += '<br/><em>If you already have it installed, <a href="' + intent + '">Click here!</a></em>';
        }
    }
    if (mobileblog)
    {
        document.body.innerHTML = '';
        mCreateElement('script', {type: 'text/javascript'}, 'head')
            .src = ((location.host === 'mega.nz') ? '/blog.js' : 'html/js/blog.js');
    }
}
else if (page == 'android')
{
    document.location = 'https://play.google.com/store/apps/details?id=mega.privacy.android.app&referrer=meganzmobileapps';
}
else if (!b_u)
{
    d = window.d || 0;
    jj = window.jj || 0;
    var onBetaW = location.hostname === 'beta.mega.nz' || location.hostname.indexOf("developers.") === 0;
    var languages = {
        'en':['en','en-'], 'es':['es','es-'], 'fr':['fr','fr-'], 'de':['de','de-'], 'it':['it','it-'],
        'nl':['nl','nl-'], 'br':['pt-br','pt'], 'se':['sv'], 'fi':['fi'], 'pl':['pl'], 'cz':['cz','cs','cz-'],
        'sk':['sk','sk-'], 'sl':['sl','sl-'], 'hu':['hu','hu-'], 'jp':['ja'], 'cn':['zh','zh-cn'],
        'ct':['zh-hk','zh-sg','zh-tw'], 'kr':['ko'], 'ru':['ru','ru-mo'], 'ar':['ar','ar-'], 'he':['he'],
        'id':['id'], 'sg':[], 'tr':['tr','tr-'], 'ro':['ro','ro-'], 'uk':['||'], 'sr':['||'], 'th':['||'],
        'fa':['||'], 'bg':['bg'], 'tl':['en-ph'], 'vi':['vn', 'vi']
    };

    if (typeof console == "undefined") { this.console = { log: function() {}, error: function() {}}}
    if (d && !console.time) (function(c)
    {
        var timers = {};
        c.time = function(n) { timers[n] = new Date().getTime()};
        c.timeEnd = function(n) {
            if (timers[n]) {
                c.log(n + ': ' + (new Date().getTime() - timers[n]) + 'ms');
                delete timers[n];
            }
        };
    })(console);

    // Do not report exceptions if this build is older than 10 days
    var exTimeLeft = ((buildVersion.timestamp + (10 * 86400)) * 1000) > Date.now();

    if (!d && exTimeLeft && (location.host === 'mega.nz' || is_extension || onBetaW))
    {
        var __cdumps = [], __cd_t;
        window.onerror = function __MEGAExceptionHandler(msg, url, ln, cn, errobj)
        {
            function mTrim(s)
            {
                return String(s)
                    .replace(/resource:.+->\s/,'')
                    .replace(/blob:[^:\s]+/, '..')
                    .replace(/\.\.:\/\/[^:\s]+/, '..')
                    .replace('chrome://mega/content','..')
                    .replace(/file:.+extensions/,'..fx')
                    .replace(/(?: line \d+ > eval)+/g,' >.eval')
            }
            if (__cdumps.length > 3) return false;

            var dump = {
                l: ln,
                f: mTrim(url),
                m: mTrim(msg)
                    .replace(/'[a-z]+:\/+[^']+(?:'|$)/gi, function(url) {
                        url = url.substr(1);
                        if (url[url.length - 1] === "'") {
                            url = url.substr(0, url.length - 1);
                        }
                        var a = document.createElement('a');
                        a.href = url;
                        return "'" + (a.origin !== 'null' && a.origin
                            || (a.protocol + '//' + a.hostname)) + "...'";
                    })
                    .replace(/(Access to '\.\.).*(' from script denied)/, '$1$2')
                    .replace(/gfs\w+\.userstorage/, 'gfs...userstorage')
                    .replace(/^Uncaught\W*(?:exception\W*)?/i, ''),
            }, cc;
            var sbid = +(''+(document.querySelector('script[src*="secureboot"]')||{}).src).split('=').pop()|0;

            if (~dump.m.indexOf('[[:i]]')) {
                return false;
            }

            if ((mega.flags & window.MEGAFLAG_MDBOPEN)
                    && (dump.m === 'InvalidStateError'
                        || (dump.m === 'UnknownError'))) {
                // Prevent InvalidStateError exceptions from indexedDB.open
                // caused while using Private Browser Mode on Firefox.
                return false;
            }

            if (dump.m.indexOf('this.get(...).querySelectorAll') !== -1
                    || String(errobj && errobj.stack).indexOf('<anonymous>:1:18') !== -1
                    || dump.m.indexOf('TypeError: this.get is not a function') !== -1) {
                // ^ this seems a quirk on latest Chrome (~46+) or a bogus extension
                dump.l = 1;
                errobj = null;
                dump.m = 'TypeError: this.get(...).querySelectorAll is not a function';
            }

            if (~dump.m.indexOf("\n")) {
                var lns = dump.m.split(/\r?\n/).map(String.trim).filter(String);

                if (lns.length > 6) {
                    dump.m = [].concat(lns.slice(0,2), "[..!]", lns.slice(-2)).join(" ");
                }
            }
            dump.m = dump.m.replace(/\s+/g, ' ');

            if (!window.jsl_done && !window.u_checked) {
                // Alert the user if there was an uncaught exception while
                // loading the site, this should only happen on some fancy
                // browsers other than what we use during development, and
                // hopefully they'll report it back to us for troubleshoot
                if ((url || ln !== 1) && dump.m.indexOf('Error: Blocked') < 0) {
                    siteLoadError(dump.m, url + ':' + ln);
                }
                else {
                    console.error(dump.m, arguments);
                }
                return;
            }

            if (~dump.m.indexOf('took +10s'))
            {
                var lrc = +localStorage.ttfbReportCount || 0;
                if (lrc > 20)
                {
                    var eid = localStorage.ttfbReport;
                    localStorage.ttfbReport = sbid;
                    if (!eid || eid == sbid) return false;
                    lrc = 1;
                }
                localStorage.ttfbReportCount = lrc + 1;
            }

            if (errobj)
            {
                if (errobj.udata) dump.d = errobj.udata;
                if (errobj.stack)
                {
                    var omsg = String(msg).trim();
                    var re = RegExp(
                        omsg.substr(0, 70)
                        .replace(/^\w+:\s/, '')
                        .replace(/([^\w])/g, '\\$1')
                        + '[^\r\n]+'
                    );

                    dump.s = String(errobj.stack)
                        .replace(omsg, '').replace(re, '')
                        .split("\n").map(String.trim).filter(String)
                        .splice(0,15).map(mTrim).join("\n");

                    if (dump.s.indexOf('Unknown script code:') !== -1
                        || dump.s.indexOf('Function code:') !== -1
                        || dump.s.indexOf('(eval code:') !== -1
                        || dump.s.indexOf('(unknown source)') !== -1
                        || /<anonymous>:\d+:/.test(dump.s)) {

                        console.warn('Got uncaught exception from unknown resource,'
                            + ' your MEGA account might be compromised.');
                        console.error(msg, errobj, errobj && errobj.stack, url, ln);
                        return false;
                    }
                }
            }
            if (cn) dump.c = cn;

            if (/Access to '.*' from script denied/.test(dump.m)) {
                console.error(dump.m, dump);
                return false;
            }

            if (ln == 0 && !dump.s)
            {
                if (dump.m.toLowerCase().indexOf('out of memory') != -1) dump.m = '!Fatal! Out Of Memory.';
                else dump.m = dump.m.replace(/[^\s\w]/gi,'') || ('[!] ' + msg);
            }
            if (location.hostname === 'beta.mega.nz' || location.hostname.indexOf("developers.") > -1) dump.m = '[' + location.hostname + '] ' + dump.m;

            try
            {
                var crashes = JSON.parse(localStorage.crashes || '{}');
                var checksum = MurmurHash3(JSON.stringify(dump), 0x4ef5391a);

                if (crashes.v != sbid) crashes = { v : sbid };

                if (crashes[checksum])
                {
                    // Reported less than 10 days ago?
                    if (Date.now() - crashes[checksum] < 864000000) return false;
                }
                dump.x = checksum;
                crashes[checksum] = Date.now();
                localStorage.crashes = JSON.stringify(crashes);
                cc = Object.keys(crashes).length;
            }
            catch(e) {
                delete localStorage.crashes;
            }

            __cdumps.push(dump);
            if (__cd_t) clearTimeout(__cd_t);
            var report = tryCatch(function()
            {
                function ctx(id)
                {
                    return {
                        callback : function(res)
                        {
                            if (res === EOVERQUOTA)
                            {
                                __cdumps = new Array(4);
                                if (__cd_t) clearTimeout(__cd_t);

                                if (id)
                                {
                                    var crashes = JSON.parse(localStorage.crashes || '{}');
                                    delete crashes[id];
                                    localStorage.crashes = JSON.stringify(crashes);
                                }
                            }
                        }
                    };
                }
                var ids = [], uds = [], r = 1;
                for (var i in __cdumps)
                {
                    var dump = __cdumps[i];

                    if (dump.x) { ids.push(dump.x); delete dump.x; }
                    if (dump.d) { uds.push(dump.d); delete dump.d; }
                    if (dump.l < 0) r = 0;
                }

                var report = {};
                report.ua = navigator.userAgent;
                report.io = window.dlMethod && dlMethod.name;
                report.sb = sbid;
                report.tp = typeof $ !== 'undefined' && $.transferprogress;
                report.id = ids.join(",");
                report.ud = uds;
                report.cc = cc;

                if (is_chrome_firefox)
                {
                    report.mo = mozBrowserID + '::' + is_chrome_firefox + '::' + mozMEGAExtensionVersion;
                }
                report = JSON.stringify(r? report:{});

                var version = buildVersion.website;

                if (is_extension) {
                    if (is_chrome_firefox) {
                        version = buildVersion.firefox;
                    }
                    else if (window.chrome) {
                        version = buildVersion.chrome;
                    }
                }

                for (var i in __cdumps)
                {
                    api_req({
                        a: 'cd2',
                        c: JSON.stringify(__cdumps[i]),
                        v: report,
                        t: version,
                        s: window.location.host
                    }, ctx(ids[i]));
                }
                __cd_t = 0;
                __cdumps = [];
            });
            __cd_t = setTimeout(function() {
                report();
            }, 3000);

            return false;
        };
    }

    /**
     * Detects which language the user currently has set in their browser
     * @returns {String} Returns the two letter language code e.g. 'en', 'es' etc
     */
    var detectLang = function() {

        // Get the preferred language in their browser
        var userLang = (navigator.languages) ? navigator.languages[0] : (navigator.language || navigator.userLanguage);
        var langCode = null;
        var langCodeVariant = null;

        if (!userLang) {
            return 'en';
        }

        // Lowercase it
        userLang = userLang.toLowerCase();

        // Match on language code variants e.g. 'pt-br' returns 'br'
        /* jshint -W089 */
        for (langCode in languages) {
            for (langCodeVariant in languages[langCode]) {
                if (languages[langCode][langCodeVariant] === userLang) {
                    return langCode;
                }
            }
        }

        // If no exact match supported, normalise to base language code e.g. en-gb, en-us, en-ca returns 'en'
        /* jshint -W089 */
        for (langCode in languages) {
            for (langCodeVariant in languages[langCode]) {
                if (languages[langCode][langCodeVariant].substring(0, 3) === userLang.substring(0, 3)) {
                    return langCode;
                }
            }
        }

        // Default to English
        return 'en';
    };

    /**
     * Gets the file path for a language file
     * @param {String} language
     * @returns {String}
     */
    var getLanguageFilePath = function(language) {

        // If the sh1 (filename with hashes) array has been created from deploy script
        if (typeof sh1 !== 'undefined') {

            // Search the array
            for (var i = 0, length = sh1.length; i < length; i++) {

                var filePath = sh1[i];

                // If the language e.g. 'en' matches part of the filename from the deploy script e.g.
                // 'lang/en_0a8e1591149050ef1884b0c4abfbbeb759bbe9eaf062fa54e5b856fdb78e1eb3.json'
                if (filePath.indexOf('lang/' + language) > -1) {
                    return filePath;
                }
            }
        }
        else {
            // Otherwise return the filename.json when in Development
            return 'lang/' + language + '.json';
        }
    };

    var lang = detectLang();
    var jsl = [];

    // If they've already selected a language, use that
    if ((typeof localStorage != 'undefined') && (localStorage.lang)) {
        if (languages[localStorage.lang]) {
            lang = localStorage.lang;
        }
    }

    // Get the language file path e.g. lang/en.json or 'lang/en_7a8e15911490...f1878e1eb3.json'
    var langFilepath = getLanguageFilePath(lang);

    jsl.push({f:langFilepath, n: 'lang', j:3});
    jsl.push({f:'sjcl.js', n: 'sjcl_js', j:1});
    jsl.push({f:'nodedec.js', n: 'nodedec_js', j:1});
    jsl.push({f:'js/vendor/jquery-2.2.1.js', n: 'jquery', j:1, w:10});
    jsl.push({f:'js/vendor/jquery-ui.js', n: 'jqueryui_js', j:1, w:10});
    jsl.push({f:'js/vendor/jquery.mousewheel.js', n: 'jquerymouse_js', j:1});
    jsl.push({f:'js/vendor/jquery.jscrollpane.js', n: 'jscrollpane_js', j:1});
    jsl.push({f:'js/jquery.misc.js', n: 'jquerymisc_js', j:1});
    jsl.push({f:'js/vendor/megaLogger.js', n: 'megaLogger_js', j:1});
    jsl.push({f:'js/functions.js', n: 'functions_js', j:1});
    jsl.push({f:'js/crypto.js', n: 'crypto_js', j:1,w:5});
    jsl.push({f:'js/account.js', n: 'user_js', j:1});
    jsl.push({f:'js/attr.js', n: 'mega_attr_js', j:1});
    jsl.push({f:'js/mega.js', n: 'mega_js', j:1,w:7});
    jsl.push({f:'js/megaPromise.js', n: 'megapromise_js', j:1,w:5});

    if (!is_mobile) {

        jsl.push({f:'js/mDB.js', n: 'mDB_js', j:1});
        jsl.push({f:'js/mouse.js', n: 'mouse_js', j:1});
        jsl.push({f:'js/datastructs.js', n: 'datastructs_js', j:1});
        jsl.push({f:'js/vendor/db.js', n: 'db_js', j:1,w:5});
        jsl.push({f:'js/megaDbEncryptionPlugin.js', n: 'megadbenc_js', j:1,w:5});
        jsl.push({f:'js/megaDb.js', n: 'megadb_js', j:1,w:5});
        jsl.push({f:'js/idbkvstorage.js', n: 'idbkvstorage_js', j: 1, w: 5});
        jsl.push({f:'js/achievements.js', n: 'achievements_js', j: 1, w: 5});

        jsl.push({f:'js/tlvstore.js', n: 'tlvstore_js', j:1});
        jsl.push({f:'js/vendor/jsbn.js', n: 'jsbn_js', j:1, w:2});
        jsl.push({f:'js/vendor/jsbn2.js', n: 'jsbn2_js', j:1, w:2});
        jsl.push({f:'js/vendor/nacl-fast.js', n: 'nacl_js', j:1,w:7});
        jsl.push({f:'js/vendor/dexie.js', n: 'dexie_js', j:1,w:5});

        jsl.push({f:'js/authring.js', n: 'authring_js', j:1});
        jsl.push({f:'js/filedrag.js', n: 'filedrag_js', j:1});
        jsl.push({f:'js/vendor/jquery.fullscreen.js', n: 'jquery_fullscreen', j:1, w:10});
        jsl.push({f:'js/vendor/verge.js', n: 'verge', j:1, w:5});
        jsl.push({f:'js/jquery.tokeninput.js', n: 'jquerytokeninput_js', j:1});
        jsl.push({f:'js/jquery.checkboxes.js', n: 'checkboxes_js', j:1});
        jsl.push({f:'js/thumbnail.js', n: 'thumbnail_js', j:1});
        jsl.push({f:'js/vendor/exif.js', n: 'exif_js', j:1, w:3});
        jsl.push({f:'js/vendor/megapix.js', n: 'megapix_js', j:1});
        jsl.push({f:'js/vendor/smartcrop.js', n: 'smartcrop_js', j:1, w:7});
        jsl.push({f:'js/vendor/jquery.qrcode.js', n: 'jqueryqrcode', j:1});
        jsl.push({f:'js/vendor/qrcode.js', n: 'qrcode', j:1,w:2, g: 'vendor'});
        jsl.push({f:'js/vendor/bitcoin-math.js', n: 'bitcoinmath', j:1 });
        jsl.push({f:'js/paycrypt.js', n: 'paycrypt_js', j:1 });


        // notifications
        jsl.push({f:'js/vendor/notification.js', n: 'notification_js', j:1,w:7});

        // Other
        jsl.push({f:'js/vendor/moment.js', n: 'moment_js', j:1,w:1});
        jsl.push({f:'js/vendor/perfect-scrollbar.js', n: 'ps_js', j:1,w:1});

        // Google Import Contacts
        jsl.push({f:'js/gContacts.js', n: 'gcontacts_js', j:1,w:3});

        // UI Elements
        jsl.push({f:'js/ui/megaRender.js', n: 'megarender_js', j:1,w:1});
        jsl.push({f:'js/ui/filepicker.js', n: 'filepickerui_js', j:1,w:1});
        jsl.push({f:'js/ui/dialog.js', n: 'dialogui_js', j:1,w:1});
        jsl.push({f:'js/ui/credentialsWarningDialog.js', n: 'creddialogui_js', j:1,w:1});
        jsl.push({f:'js/ui/loginRequiredDialog.js', n: 'loginrequireddialog_js', j:1,w:1});
        jsl.push({f:'js/ui/registerDialog.js', n: 'registerdialog_js', j:1,w:1});
        jsl.push({f:'js/ui/keySignatureWarningDialog.js', n: 'mega_js', j:1,w:7});
        jsl.push({f:'js/ui/feedbackDialog.js', n: 'feedbackdialogui_js', j:1,w:1});
        jsl.push({f:'js/ui/languageDialog.js', n: 'mega_js', j:1,w:7});
        jsl.push({f:'js/ui/publicServiceAnnouncement.js', n: 'psa_js', j:1,w:1});
        jsl.push({f:'js/ui/alarm.js', n: 'alarm_js', j:1,w:1});
        jsl.push({f:'js/ui/export.js', n: 'export_js', j:1,w:1});
    } // !is_mobile

    // Transfers
    jsl.push({f:'js/transfers/xhr2.js', n: 'xhr_js', j:1});
    jsl.push({f:'js/transfers/queue.js', n: 'queue', j:1,w:4});
    jsl.push({f:'js/transfers/meths/cache.js', n: 'dl_cache', j:1,w:3});
    jsl.push({f:'js/transfers/meths/flash.js', n: 'dl_flash', j:1,w:3});
    jsl.push({f:'js/transfers/meths/memory.js', n: 'dl_memory', j:1,w:3});
    jsl.push({f:'js/transfers/meths/filesystem.js', n: 'dl_chrome', j:1,w:3});
    jsl.push({f:'js/transfers/meths/mediasource.js', n: 'dl_mediasource', j:1,w:3});
    if (is_chrome_firefox && parseInt(Services.appinfo.version) > 27) {
        is_chrome_firefox |= 4;
        jsl.push({f:'js/transfers/meths/firefox-extension.js', n: 'dl_firefox', j:1,w:3});
    }
    jsl.push({f:'js/transfers/downloader.js', n: 'dl_downloader', j:1,w:3});
    jsl.push({f:'js/transfers/download2.js', n: 'dl_js', j:1,w:3});
    jsl.push({f:'js/transfers/upload2.js', n: 'upload_js', j:1,w:2});


    // Everything else...
    jsl.push({f:'index.js', n: 'index', j:1,w:4});
    jsl.push({f:'html/top.html', n: 'top', j:0});
    jsl.push({f:'html/transferwidget.html', n: 'transferwidget', j:0});
    jsl.push({f:'js/filetypes.js', n: 'filetypes_js', j:1});

    if (!is_mobile) {
        jsl.push({f:'css/style.css', n: 'style_css', j:2,w:30,c:1,d:1,cache:1});
        jsl.push({f:'js/fm.js', n: 'fm_js', j:1,w:12});
<<<<<<< HEAD
        jsl.push({f:'js/fm-dashboard.js', n: 'fmdashboard_js', j:1,w:5});
        jsl.push({f:'js/fm-account.js', n: 'fmaccount_js', j:1,w:5});
=======
        jsl.push({f:'js/fm/account.js', n: 'fm_account_js', j:1});
>>>>>>> 88e43f81
        jsl.push({f:'js/ui/miniui.js', n: 'miniui_js', j:1});

        jsl.push({f:'html/start.html', n: 'start', j:0});
        jsl.push({f:'html/megainfo.html', n: 'megainfo', j:0});
        jsl.push({f:'html/js/start.js', n: 'start_js', j:1});
        jsl.push({f:'html/bottom2.html', n: 'bottom2',j:0});
        jsl.push({f:'html/key.html', n: 'key', j:0});
        jsl.push({f:'html/js/key.js', n: 'key_js', j:1});
        jsl.push({f:'html/pro.html', n: 'pro', j:0});
        jsl.push({f:'html/js/pro.js', n: 'pro_js', j:1});
        jsl.push({f:'html/login.html', n: 'login', j:0});
        jsl.push({f:'html/js/login.js', n: 'login_js', j:1});
        jsl.push({f:'html/fm.html', n: 'fm', j:0,w:3});
        jsl.push({f:'html/top-login.html', n: 'top-login', j:0});
        jsl.push({f:'js/notify.js', n: 'notify_js', j:1});
        jsl.push({f:'js/popunda.js', n: 'popunda_js', j:1});
        jsl.push({f:'css/user-card.css', n: 'user_card_css', j:2,w:5,c:1,d:1,cache:1});
        jsl.push({f:'css/avatars.css', n: 'avatars_css', j:2,w:5,c:1,d:1,cache:1});
        jsl.push({f:'css/icons.css', n: 'icons_css', j:2,w:5,c:1,d:1,cache:1});
        jsl.push({f:'css/buttons.css', n: 'buttons_css', j:2,w:5,c:1,d:1,cache:1});
        jsl.push({f:'css/bottom-pages.css', n: 'bottom-pages_css', j:2,w:5,c:1,d:1,cache:1});
        jsl.push({f:'css/dropdowns.css', n: 'dropdowns_css', j:2,w:5,c:1,d:1,cache:1});
        jsl.push({f:'css/dialogs.css', n: 'dialogs_css', j:2,w:5,c:1,d:1,cache:1});
        jsl.push({f:'css/popups.css', n: 'popups_css', j:2,w:5,c:1,d:1,cache:1});
        jsl.push({f:'css/spinners.css', n: 'spinners_css', j:2,w:5,c:1,d:1,cache:1});
        jsl.push({f:'css/data-blocks-view.css', n: 'data_blocks_view_css', j:2,w:5,c:1,d:1,cache:1});
        jsl.push({f:'css/help2.css', n: 'help_css', j:2,w:5,c:1,d:1,cache:1});
        jsl.push({f:'css/retina-images.css', n: 'retina_images_css', j:2,w:5,c:1,d:1,cache:1});
        jsl.push({f:'css/vendor/perfect-scrollbar.css', n: 'vendor_ps_css', j:2,w:5,c:1,d:1,cache:1});
        jsl.push({f:'css/onboarding.css', n: 'onboarding_css', j:2,w:5,c:1,d:1,cache:1});
        jsl.push({f:'css/media-print.css', n: 'media_print_css', j:2,w:5,c:1,d:1,cache:1});

        jsl.push({f:'js/useravatar.js', n: 'contact_avatar_js', j:1,w:3});
        jsl.push({f:'js/vendor/avatar.js', n: 'avatar_js', j:1, w:3});
        jsl.push({f:'js/states-countries.js', n: 'states_countries_js', j:1});
        jsl.push({f:'html/dialogs.html', n: 'dialogs', j:0,w:2});
        jsl.push({f:'js/vendor/int64.js', n: 'int64_js', j:1});
        jsl.push({f:'js/transfers/zip64.js', n: 'zip_js', j:1});
        jsl.push({f:'js/cms.js', n: 'cms_js', j:1});

        jsl.push({f:'html/onboarding.html', n: 'onboarding', j:0,w:2});
        jsl.push({f:'js/ui/onboarding.js', n: 'onboarding_js', j:1,w:1});
    } // !is_mobile

    if (localStorage.makeCache) {
        jsl.push({f:'makecache.js', n: 'makecache', j:1});
    }

    if (localStorage.enableDevtools) {
        jsl.push({f:'dont-deploy/transcripter/exporter.js', n: 'tse_js', j:1});
    }

    // We need to keep a consistent order in loaded resources, so that if users
    // send us logs we won't get different line numbers on stack-traces from
    // different browsers. Hence, do NOT add more jsl entries after this block,
    // unless they're optional (such as polyfills) or third-party resources.

    jsl.push({f:'js/jquery.protect.js', n: 'jqueryprotect_js', j: 1});
    jsl.push({f:'js/vendor/asmcrypto.js',n:'asmcrypto_js', j:1, w:5});

    if (is_extension) {
        jsl.push({f:'js/vendor/dcraw.js', n: 'dcraw_js', j:1, w:10});
    }
    if (!is_mobile
            && (
                typeof Number.isNaN !== 'function' ||
                typeof Set === 'undefined'
            )
    ) {

        jsl.push({f:'js/vendor/es6-shim.js', n: 'es6shim_js', j:1});
    }

    // only used on beta
    if (onBetaW) {
        jsl.push({f: 'js/betacrashes.js', n: 'betacrashes_js', j: 1});
    }

    if (is_mobile) {
        // Common to all mobile pages
        jsl.push({f:'js/vendor/jquery.mobile.js', n: 'jquery_mobile_js', j: 1, w: 5});
        jsl.push({f:'css/mobile-app-new.css', n: 'mobile_css', j: 2, w: 30, c: 1, d: 1, m: 1});
        jsl.push({f:'css/spinners.css', n: 'spinners_css', j: 2, w: 5, c: 1, d: 1, cache: 1});
    }

    var jsl2 =
    {
        'about': {f:'html/about.html', n: 'about', j:0},
        'sourcecode': {f:'html/sourcecode.html', n: 'sourcecode', j:0},
        'megasync_js': {f:'html/js/megasync.js', n: 'megasync_js', j:1},
        'blog': {f:'html/blog.html', n: 'blog', j:0},
        'blog_js': {f:'html/js/blog.js', n: 'blog_js', j:1},
        'blogarticle': {f:'html/blogarticle.html', n: 'blogarticle', j:0},
        'blogarticle_js': {f:'html/js/blogarticle.js', n: 'blogarticle_js', j:1},
        'register': {f:'html/register.html', n: 'register', j:0},
        'register_js': {f:'html/js/register.js', n: 'register_js', j:1},
        'resellers': {f:'html/resellers.html', n: 'resellers', j:0},
        'download': {f:'html/download.html', n: 'download', j:0},
        'download_js': {f:'html/js/download.js', n: 'download_js', j:1},
        'fm_mobile': {f:'html/fm-mobile.html', n: 'fm_mobile', j:0},
        'fm_mobile_js': {f:'js/ui/megaRenderMobile.js', n: 'fm_mobile_js', j:1},
        'network_js': {f:'js/network-testing.js', n: 'network_js', j:1},
        'dispute': {f:'html/dispute.html', n: 'dispute', j:0},
        'disputenotice': {f:'html/disputenotice.html', n: 'disputenotice', j:0},
        'disputenotice_js': {f:'html/js/disputenotice.js', n: 'disputenotice_js', j:1},
        'copyright': {f:'html/copyright.html', n: 'copyright', j:0},
        'copyrightnotice': {f:'html/copyrightnotice.html', n: 'copyrightnotice', j:0},
        'copyrightnotice_js': {f:'html/js/copyrightnotice.js', n: 'copyrightnotice_js', j:1},
        'privacy': {f:'html/privacy.html', n: 'privacy', j:0},
        'mega': {f:'html/mega.html', n: 'mega', j:0},
        'terms': {f:'html/terms.html', n: 'terms', j:0},
        'general': {f:'html/general.html', n: 'general', j:0},
        'backup': {f:'html/backup.html', n: 'backup', j:0},
        'backup_js': {f:'html/js/backup.js', n: 'backup_js', j:1},
        'cancel': {f:'html/cancel.html', n: 'cancel', j:0},
        'cancel_js': {f:'html/js/cancel.js', n: 'cancel_js', j:1},
        'reset': {f:'html/reset.html', n: 'reset', j:0},
        'reset_js': {f:'html/js/reset.js', n: 'reset_js', j:1},
        'change_email_js': {f:'html/js/emailchange.js', n: 'change_email_js', j:1},
        'change_email': {f:'html/emailchange.html', n: 'change_email', j:0},
        'filesaver': {f:'js/vendor/filesaver.js', n: 'filesaver', j:1},
        'recovery': {f:'html/recovery.html', n: 'recovery', j:0},
        'recovery_js': {f:'html/js/recovery.js', n: 'recovery_js', j:1},
        'credits': {f:'html/credits.html', n: 'credits', j:0},
        'takedown': {f:'html/takedown.html', n: 'takedown', j:0},
        'dev': {f:'html/dev.html', n: 'dev', j:0},
        'dev_js': {f:'html/js/dev.js', n: 'dev_js', j:1},
        'sdkterms': {f:'html/sdkterms.html', n: 'sdkterms', j:0},
        'lunr_js': {f:'js/vendor/elasticlunr.js', n: 'lunr_js', j:1},
        'help_js': {f:'html/js/help2.js', n: 'help_js', j:1},
        'sync': {f:'html/sync.html', n: 'sync', j:0},
        'sync_js': {f:'html/js/sync.js', n: 'sync_js', j:1},
        'cmd': {f:'html/megacmd.html', n: 'cmd', j:0},
        'megacmd_js': {f:'html/js/megacmd.js', n: 'megacmd_js', j:1},
        'cms_snapshot_js': {f:'js/cmsSnapshot.js', n: 'cms_snapshot_js', j:1},
        'mobile': {f:'html/mobile.html', n: 'mobile', j:0},
        'support_js': {f:'html/js/support.js', n: 'support_js', j:1},
        'support': {f:'html/support.html', n: 'support', j:0},
        'contact': {f:'html/contact.html', n: 'contact', j:0},
        'privacycompany': {f:'html/privacycompany.html', n: 'privacycompany', j:0},
        'zxcvbn_js': {f:'js/vendor/zxcvbn.js', n: 'zxcvbn_js', j:1},
        'redeem': {f:'html/redeem.html', n: 'redeem', j:0},
        'redeem_js': {f:'html/js/redeem.js', n: 'redeem_js', j:1},
        'chrome': {f:'html/chrome.html', n: 'chrome', j:0},
        'chrome_js': {f:'html/js/chrome.js', n: 'chrome_js', j:1},
        'firefox': {f:'html/firefox.html', n: 'firefox', j:0},
        'firefox_js': {f:'html/js/firefox.js', n: 'firefox_js', j:1}
    };

    var jsl3 = {
        'chat': {
            /* chat related css */
            'chat_messages_css':{f:'css/chat-messages.css', n: 'chat_messages_css', j:2,'w':5,'c':1,'cache':1,'d':1},
            'chat_share_links_css':{f:'css/chat-share-links.css', n: 'chat_share_links_css', j:2,'w':5,'c':1,'cache':1,'d':1},
            'chat_textarea_css':{f:'css/chat-textarea.css', n: 'chat_textarea_css', j:2,'w':5,'c':1,'cache':1,'d':1},
            'chat_typing_css':{f:'css/chat-typing.css', n: 'chat_typing_css', j:2,'w':5,'c':1,'cache':1,'d':1},
            'chat_left_pane_css':{f:'css/chat-left-pane.css', n: 'chat_left_pane_css', j:2,'w':5,'c':1,'cache':1,'d':1},
            'chat_feedback_css':{f:'css/chat-feedback.css', n: 'chat_feedback_css', j:2,'w':5,'c':1,'cache':1,'d':1},
            'chat_calls_css':{f:'css/chat-calls.css', n: 'chat_calls_css', j:2,'w':5,'c':1,'cache':1,'d':1},
            'chat_common_css':{f:'css/chat-common.css', n: 'chat_common_css', j:2,'w':5,'c':1,'cache':1,'d':1},
            'chat_emoji_css':{f:'css/chat-emoji.css', n: 'chat_emoji_css', j:2,'w':2,'c':1,'cache':1,'d':1},

            /* chat related js */
            'react_js': {f:'js/vendor/react.js', n: 'react_js', j:1},
            'reactdom_js': {f:'js/vendor/react-dom.js', n: 'reactdom_js', j:1},
            'meganotifications_js': {f:'js/megaNotifications.js', n: 'meganotifications_js', j:1},
            'twemoji_js': {f:'js/vendor/twemoji.noutf.js', n: 'twemoji_js', j:1},
            'ionsound_js': {f:'js/vendor/ion.sound.js', n: 'ionsound_js', j:1},
            'favico_js': {f:'js/vendor/favico.js', n: 'favico_js', j:1},
            'autolinker_js': {f:'js/vendor/autolinker.js', n: 'autolinker_js', j:1},
            'strongvelope_js': {f:'js/chat/strongvelope.js', n: 'strongvelope_js', j:1},
            'strophejingleadapt_js': {f:'js/vendor/chat/strophe.jingle.adapter.js', n: 'strophejingleadapt_js', j:1},
            'rtcstats_js': {f:'js/chat/rtcStats.js', n: 'rtcstats_js', j:1},
            'rtcsession_js': {f:'js/chat/rtcSession.js', n: 'rtcsession_js', j:1},
            'strophelight_js': {f:'js/vendor/chat/strophe.light.js', n: 'strophelight_js', j:1},
            'strophedisco_js': {f:'js/vendor/chat/strophe.disco.js', n: 'strophedisco_js', j:1},
            'strophejingle_js': {f:'js/vendor/chat/strophe.jingle.js', n: 'strophejingle_js', j:1},
            'strophejinglesess_js': {f:'js/vendor/chat/strophe.jingle.session.js', n: 'strophejinglesess_js', j:1},
            'strophejinglesdp_js': {f:'js/vendor/chat/strophe.jingle.sdp.js', n: 'strophejinglesdp_js', j:1},
            'strophemuc_js': {f:'js/vendor/chat/strophe.muc.js', n: 'strophemuc_js', j:1},
            'stropheroster_js': {f:'js/vendor/chat/strophe.roster.js', n: 'stropheroster_js', j:1},
            'wildemitter_js': {f:'js/vendor/chat/wildemitter.patched.js', n: 'wildemitter_js', j:1},
            'hark_js': {f:'js/vendor/chat/hark.patched.js', n: 'hark_js', j:1},
            'base32_js': {f:'js/vendor/chat/base32.js', n: 'base32_js', j:1},
            'chatd_js': {f:'js/chat/chatd.js', n: 'chatd_js', j:1},
            'incomingcalldialog_js': {f:'js/chat/ui/incomingCallDialog.js', n: 'incomingcalldialog_js', j:1},
            'chatdInt_js': {f:'js/chat/plugins/chatdIntegration.js', n: 'chatdInt_js', j:1},
            'karerePing_js': {f:'js/chat/plugins/karerePing.js', n: 'karerePing_js', j:1},
            'callManager_js': {f:'js/chat/plugins/callManager.js', n: 'callManager_js', j:1},
            'urlFilter_js': {f:'js/chat/plugins/urlFilter.js', n: 'urlFilter_js', j:1},
            'emoticonShortcutsFilter_js': {f:'js/chat/plugins/emoticonShortcutsFilter.js', n: 'emoticonShortcutsFilter_js', j:1},
            'emoticonsFilter_js': {f:'js/chat/plugins/emoticonsFilter.js', n: 'emoticonsFilter_js', j:1},
            'chatnotifications_js': {f:'js/chat/plugins/chatNotifications.js', n: 'chatnotifications_js', j:1},
            'callfeedback_js': {f:'js/chat/plugins/callFeedback.js', n: 'callfeedback_js', j:1},
            'persistedTypeArea_js': {f:'js/chat/plugins/persistedTypeArea.js', n: 'persistedTypeArea_js', j:1, w:1},
            'presencedIntegration_js': {f:'js/chat/plugins/presencedIntegration.js', n: 'presInt_js', j:1, w:1},
            'keo_js': {f:'js/chat/karereEventObjects.js', n: 'keo_js', j:1},
            'crm_js': {f:'js/connectionRetryManager.js', n: 'crm_js', j:1},
            'karere_js': {f:'js/chat/karere.js', n: 'karere_js', j:1},
            'chat_messages_Js': {f:'js/chat/messages.js', n: 'chat_messages_Js', j:1},
            'presence2_js': {f:'js/chat/presence2.js', n: 'presence2_js', j:1},
            'chat_react_minified_js': {f:'js/chat/bundle.js', n: 'chat_react_minified_js', j:1}
        }
    };

    var subpages =
    {
        'about': ['about'],
        'sourcecode': ['sourcecode'],
        'terms': ['terms'],
        'general': ['general'],
        'credits': ['credits'],
        'backup': ['backup','backup_js','filesaver'],
        'recovery': ['recovery','recovery_js'],
        'reset': ['reset','reset_js'],
        'verify': ['change_email', 'change_email_js'],
        'cancel': ['cancel', 'cancel_js'],
        'blog': ['blog','blog_js','blogarticle','blogarticle_js'],
        'register': ['register','register_js', 'zxcvbn_js'],
        'newsignup': ['register','register_js', 'zxcvbn_js'],
        'android': ['android'],
        'resellers': ['resellers'],
        '!': ['download','download_js', 'megasync_js'],
        'dispute': ['dispute'],
        'disputenotice': ['disputenotice', 'disputenotice_js'],
        'copyright': ['copyright'],
        'copyrightnotice': ['copyrightnotice','copyrightnotice_js'],
        'privacy': ['privacy','privacycompany'],
        'mega': ['mega'],
        'takedown': ['takedown'],
        'mobile': ['mobile'],
        'sync': ['sync','sync_js', 'megasync_js'],
        'cmd': ['cmd','megacmd_js'],
        'support': ['support_js', 'support'],
        'contact': ['contact'],
        'dev': ['dev','dev_js','sdkterms'],
        'sdk': ['dev','dev_js','sdkterms'],
        'doc': ['dev','dev_js','sdkterms'],
        'help': [
            'lunr_js', 'help_js'
        ],
        'recover': ['reset', 'reset_js'],
        'redeem': ['redeem', 'redeem_js'],
        'plugin': ['chrome', 'chrome_js', 'firefox', 'firefox_js'],
        'chrome': ['chrome', 'chrome_js'],
        'firefox': ['firefox', 'firefox_js']
    };

    if (is_mobile) {
        // Page specific
        subpages['!'] = ['fm_mobile', 'download_js'];
        subpages['F!'] = ['fm_mobile', 'fm_mobile_js'];
        subpages['fm'] = ['fm_mobile', 'fm_mobile_js'];
    }
	if (page == 'megacmd') page = 'cmd';

    if (page)
    {
        if (page.indexOf('%25') !== -1)
        {
            do {
                page = page.replace(/%25/g, '%');
            } while (~page.indexOf('%25'));
        }
        if (page.indexOf('%21') !== -1)
        {
            page = page.replace(/%21/g, '!');
            if (hashLogic) document.location.hash = page;
            else history.replaceState({ subpage: page }, "", page);
        }
        for (var p in subpages)
        {
            if (page.substr(0,p.length) == p)
            {
                for (var i in subpages[p]) jsl.push(jsl2[subpages[p][i]]);
            }
        }
    }
    var lightweight=false;
    var waitingToBeLoaded = 0,jsl_done,jj_done = !jj;
    var fx_startup_cache = is_chrome_firefox && nocontentcheck;
    if (!fx_startup_cache && !nocontentcheck)
    {
        if (window.URL) evalscript_url([asmCryptoSha256Js]);
        else evalscript(asmCryptoSha256Js);
    }
    if ((typeof Worker !== 'undefined') && (typeof window.URL !== 'undefined') && !fx_startup_cache && !nocontentcheck)
    {
        var hashdata = ['self.postMessage = self.webkitPostMessage || self.postMessage;', asmCryptoSha256Js, 'self.onmessage = function(e) { try { var hashHex = asmCryptoSha256.SHA256.hex(e.data.text); e.data.hash = hashHex; self.postMessage(e.data); } catch(err) { e.data.error = err.message; self.postMessage(e.data);  } };'];
        var hash_url = mObjectURL(hashdata, "text/javascript");
        var hash_workers = [];
        var i =0;
        while (i < 2)
        {
            try
            {
                hash_workers[i] = new Worker(hash_url);
                hash_workers[i].postMessage = hash_workers[i].webkitPostMessage || hash_workers[i].postMessage;
                hash_workers[i].onmessage = function(e)
                {
                    if (e.data.error)
                    {
                        console.log('error',e.data.error);
                        console.log(e.data.text);
                        alert('error');
                    }
                    var file = Object(jsl[e.data.jsi]).f || 'unknown.js';
                    if (!nocontentcheck && !compareHashes(e.data.hash, file))
                    {
                        if (bootstaticpath.indexOf('cdn') > -1)
                        {
                            sessionStorage.skipcdn = 1;
                            document.location.reload();
                        }
                        else {
                            siteLoadError(1, bootstaticpath + file);
                        }

                        contenterror = 1;
                    }
                    if (!contenterror)
                    {
                        jsl_current += jsl[e.data.jsi].w || 1;
                        jsl_progress();
                        if (++jslcomplete == jsl.length) initall();
                        else jsl_load(e.data.xhri);
                    }
                };
            }
            catch(e)
            {
                hash_workers = undefined;
                break;
            }
            i++;
        }
        hashdata = null;
    }
    asmCryptoSha256Js = null;

    if (jj)
    {
        var _queueWaitToBeLoaded = function(id, elem) {
            waitingToBeLoaded++;
            elem.onload = function() {
                // if (d) console.log('jj.progress...', waitingToBeLoaded);

                jsl_loaded[Object(jsl[id]).n] = 1;
                jsl_current += Object(jsl[id]).w || 1;
                jsl_progress();

                if (--waitingToBeLoaded == 0) {
                    jj_done = true;
                    boot_done();
                }
                elem.onload = null;
            };
        };

        var createScriptTag = function(id, src) {
            var elem = mCreateElement('script', {type: 'text/javascript'}, 'head');
            elem.async = false;
            _queueWaitToBeLoaded(id, elem);
            elem.src = src;
            return elem;
        };

        var createStyleTag = function(id, src) {
            var elem = mCreateElement('link', {type: 'text/css', rel: "stylesheet"}, 'head');
            _queueWaitToBeLoaded(id, elem);
            elem.href = src;
            return elem;
        };
    }

    var pages = [],xhr_progress,xhr_stack,jsl_fm_current,jsl_current,jsl_total,jsl_perc,jsli,jslcomplete;

    function jsl_start()
    {
        jslcomplete = 0;
        if (d && jj) {
            xhr_progress = [0, 0, 0, 0, 0];
        } else {
            xhr_progress = [0, 0];
        }
        xhr_stack = Array(xhr_progress.length);
        jsl_fm_current = 0;
        jsl_current = 0;
        jsl_total = 0;
        jsl_perc = 0;
        jsli=0;
        var jjNoCache = '';
        if (localStorage.jjnocache) {
            jjNoCache = '?r=' + (new Date().toISOString().replace(/[^\w]/g, ''));
        }
        for (var i = 0; i < jsl.length; i++) {
            if (jsl[i] && !jsl[i].text) {
                jsl_total += jsl[i].w || 1;

                if (jj) {

                    if (jsl[i].j === 1) {
                        jj_done = false;
                        jsl[i].text = '/**/';
                        createScriptTag(i, bootstaticpath + jsl[i].f + jjNoCache);
                    }
                    else if (jsl[i].j === 2) {

                        jj_done = false;
                        jsl[i].text = '/**/';
                        createStyleTag(i, bootstaticpath + jsl[i].f + jjNoCache);
                    }
                }

                if (!jj || !jsl[i].j || jsl[i].j > 2) {
                    jsl_done = false;
                }
            }
        }
        if (d) {
            console.log('jj.total...', waitingToBeLoaded);
        }

        if (fx_startup_cache)
        {
            var step = function(jsi)
            {
                jsl_current += jsl[jsi].w || 1;
                jsl_progress();
                if (++jslcomplete == jsl.length) {
                    jsl_done = true;
                    initall();
                }
                else
                {
                    // mozRunAsync(next.bind(this, jsli++));
                    next(jsli++);
                }
            };
            var next = function(jsi)
            {
                var file = bootstaticpath + jsl[jsi].f;

                if (jsl[jsi].j == 1)
                {
                    try
                    {
                        loadSubScript(file);
                    }
                    catch(e)
                    {
                        Cu.reportError(e);

                        if (String(e) !== "Error: AsmJS modules are not yet supported in XDR serialization."
                                && file.indexOf('dcraw') === -1) {

                            return siteLoadError(e, file);
                        }
                    }
                    step(jsi);
                }
                else
                {
                    mozNetUtilFetch(file, jsl[jsi].j === 3, function(data) {
                        if (data === null) {
                            siteLoadError(2, file);
                        }
                        else {
                            jsl[jsi].text = String(data);

                            if (jsl[jsi].j === 3) {
                                l = JSON.parse(jsl[jsi].text);
                            }
                            step(jsi);
                        }
                    });
                }
            };
            next(jsli++);
        }
        else
        {
            for (var i = xhr_progress.length; i--; ) jsl_load(i);
        }
    }

    var xhr_timeout=30000;
    var urlErrors = {};

    function xhr_error()
    {
        xhr_timeout+=10000;
        console.log(xhr_timeout);
        if (bootstaticpath.indexOf('cdn') > -1)
        {
            bootstaticpath = geoStaticpath(1);
            staticpath = geoStaticpath(1);
        }
        var url = this.url;
        var jsi = this.jsi;
        var xhri = this.xhri;
        urlErrors[url] = (urlErrors[url] | 0) + 1;
        if (urlErrors[url] < 20) {
            setTimeout(function() {
                xhr_progress[xhri] = 0;
                xhr_load(url, jsi, xhri);
            }, urlErrors[url] * 100);
        }
        else {
            siteLoadError(2, this.url);
        }
    }

    function xhr_load(url,jsi,xhri)
    {
        xhr_stack[xhri] = getxhr();
        xhr_stack[xhri].onload = function()
        {
            try {
                jsl[this.jsi].text = this.response || this.responseText;
            }
            catch (ex) {
                return siteLoadError(ex, bootstaticpath + Object(jsl[this.jsi]).f);
            }

            if (typeof hash_workers !== 'undefined' && !nocontentcheck)
            {
                hash_workers[this.xhri].postMessage({'text':jsl[this.jsi].text,'xhr':'test','jsi':this.jsi,'xhri':this.xhri});
            }
            else
            {
                if (!nocontentcheck) {

                    // Hash the file content and convert to hex
                    var hashHex = asmCryptoSha256.SHA256.hex(jsl[this.jsi].text);

                    // Compare the hash from the file and the correct hash determined at deployment time
                    if (!compareHashes(hashHex, jsl[this.jsi].f))
                    {
                        siteLoadError(1, jsl[this.jsi].f);
                        contenterror = 1;
                    }
                }

                if (!contenterror)
                {
                    jsl_current += jsl[this.jsi].w || 1;
                    jsl_progress();
                    if (++jslcomplete == jsl.length) initall();
                    else jsl_load(this.xhri);
                }
            }
        };
        xhr_stack[xhri].onreadystatechange = function()
        {
            try
            {
                if (this.readyState == 1) this.timeout=0;
            }
            catch(e)
            {

            }
        };
        xhr_stack[xhri].onerror = xhr_error;
        xhr_stack[xhri].ontimeout = xhr_error;
        if (jsl[jsi].text)
        {
            if (++jslcomplete == jsl.length) initall();
            else jsl_load(xhri);
        }
        else
        {
            xhr_stack[xhri].url = url;
            xhr_stack[xhri].jsi = jsi;
            xhr_stack[xhri].xhri = xhri;
            if (localStorage.dd) url += '?t=' + Date.now();
            xhr_stack[xhri].open("GET", bootstaticpath + url, true);
            xhr_stack[xhri].timeout = xhr_timeout;
            if (is_chrome_firefox) xhr_stack[xhri].overrideMimeType('text/plain');
            xhr_stack[xhri].send(null);
        }
    }
    window.onload = function ()
    {
        pageLoadTime = Date.now();
        mBroadcaster.once('startMega', function() {
            pageLoadTime = Date.now() - pageLoadTime;
        });

        if (!maintenance && !androidsplash && !is_karma) {
            jsl_start();
        }
    };
    function jsl_load(xhri)
    {
        if (jsl[jsli]) xhr_load(jsl[jsli].f, jsli++,xhri);
    }
    function jsl_progress()
    {
        // if (d) console.log('done',(jsl_current+jsl_fm_current));
        // if (d) console.log('total',jsl_total);
        var p = Math.floor((jsl_current+jsl_fm_current)/jsl_total*100);
        var deg = 0;
        var leftProgressBlock = document.getElementById('loadinganimleft');
        var rightProgressBlock = document.getElementById('loadinganimright');
        if ((p > jsl_perc) && (p <= 100))
        {
            jsl_perc = p;
            if (d) console.log('jsl.progress... ' + p + '%', (jsl_current+jsl_fm_current), jsl_total);
            if (is_extension) p=100;
            deg = 360 * p / 100;
            if (deg <= 180) {
                rightProgressBlock.style.webkitTransform = 'rotate(' + deg + 'deg)';
                rightProgressBlock.style.MozTransform = 'rotate(' + deg + 'deg)';
                rightProgressBlock.style.msTransform = 'rotate(' + deg + 'deg)';
                rightProgressBlock.style.OTransform = 'rotate(' + deg + 'deg)';
                rightProgressBlock.style.transform = 'rotate(' + deg + 'deg)';
            } else {
                rightProgressBlock.style.webkitTransform = 'rotate(180deg)';
                rightProgressBlock.style.MozTransform = 'rotate(180deg)';
                rightProgressBlock.style.msTransform = 'rotate(180deg)';
                rightProgressBlock.style.OTransform = 'rotate(180deg)';
                rightProgressBlock.style.transform = 'rotate(180deg)';
                leftProgressBlock.style.webkitTransform = 'rotate(' + (deg - 180) + 'deg)';
                leftProgressBlock.style.MozTransform = 'rotate(' + (deg - 180) + 'deg)';
                leftProgressBlock.style.msTransform = 'rotate(' + (deg - 180) + 'deg)';
                leftProgressBlock.style.OTransform = 'rotate(' + (deg - 180) + 'deg)';
                leftProgressBlock.style.transform = 'rotate(' + (deg - 180) + 'deg)';
            }
        }
    }
    var cssCache=false;
    var jsl_loaded={};
    function initall() {
        var jsar = [];
        var cssar = [];
        var nodedec = {};
        //for(var i in localStorage) if (i.substr(0,6) == 'cache!') delete localStorage[i];
        for (var i in jsl)
        {
            if (!jj || !jsl[i].j || jsl[i].j > 2) {
                jsl_loaded[jsl[i].n] = 1;
            }
            if ((jsl[i].j == 1) && (!jj))
            {
                if (!fx_startup_cache)
                {
                    if (window.URL) jsar.push(jsl[i].text + '\n\n');
                    else evalscript(jsl[i].text);
                }
            }
            else if ((jsl[i].j == 2) && (!jj))
            {
                if (document.getElementById('bootbottom')) document.getElementById('bootbottom').style.display='none';
                if (!is_chrome_firefox && window.URL)
                {
                    cssar.push(jsl[i].text.replace(/\.\.\//g,staticpath).replace(new RegExp( "\\/en\\/", "g"),'/' + lang + '/'));
                }
                else
                {
                    mCreateElement('style', {type: 'text/css', rel: 'stylesheet'}, 'head')
                        .textContent = jsl[i].text.replace(/\.\.\//g,staticpath).replace(new RegExp( "\\/en\\/", "g"),'/' + lang + '/');
                }
            }
            else if (jsl[i].j == 3) {
                try {
                    l = !jj && l || JSON.parse(jsl[i].text);
                } catch(ex) {
                    console.error(ex);
                    if (lang !== 'en') {
                        localStorage.lang = 'en';
                        setTimeout(function() {
                            document.location.reload();
                        }, 300);
                    }
                    throw new Error('Error parsing language file '+lang+'.json');
                }
            }
            else if (jsl[i].j === 0 && jsl[i].f.match(/\.json$/)) {
                try {
                    var templates = JSON.parse(jsl[i].text);
                    for (var e in templates) {
                        pages[e] = templates[e];
                        jsl_loaded[e] = 1;
                    }
                } catch (ex) {
                    throw new Error("Error parsing template");
                }
            }
            else if (jsl[i].j == 0) pages[jsl[i].n] = jsl[i].text;

            if (jsl[i].n === 'sjcl_js' || jsl[i].n === 'nodedec_js' || jsl[i].n === 'asmcrypto_js') {
                nodedec[jsl[i].n] = jsl[i].text;
            }
        }
        if (window.URL)
        {
            nodedec = !jj && !is_extension && !("ActiveXObject" in window) && nodedec;

            if (nodedec && Object.keys(nodedec).length === 3) {
                var tmp = String(nodedec.nodedec_js).split(/importScripts\([^)]+\)/);

                nodedec = [tmp.shift(), nodedec.sjcl_js, nodedec.asmcrypto_js, tmp.join(';')];
                mega.nodedecBlobURI = mObjectURL(nodedec, 'text/javascript');
                nodedec = tmp = undefined;
            }
            if (localStorage.makeCache && !cssCache) cssCache=cssar;
            cssar = cssar.length && mObjectURL(cssar, "text/css");
            if (cssar)
            {
                mCreateElement('link', {type: 'text/css', rel: 'stylesheet'}, 'head').href = cssar;
            }
            if (!jsl_done || jsar.length) {
                jsar.push('jsl_done=true; boot_done();');
            } else {
                boot_done();
            }
            if (jsar.length) {
                if (is_chrome_firefox) {
                    console.error('jsar must be empty here...');
                }
                else {
                    evalscript_url(jsar);
                }
            }
            jsar=undefined;
            cssar=undefined;
        }
        else
        {
            jsl_done=true;
            boot_done();
        }
    }

    var istaticpath = staticpath;
    if (document.location.href.substr(0,19) == 'chrome-extension://')  istaticpath = '../';
    else if (is_chrome_firefox) istaticpath = 'chrome://mega/content/';

    mCreateElement('style', {type: 'text/css'}, 'body').textContent = '.div, span, input {outline: none;}.hidden {display: none;}.clear {clear: both;margin: 0px;padding: 0px;display: block;}.loading-main-block {width: 100%;height: 100%;overflow: auto;font-family:Arial, Helvetica, sans-serif;}.loading-mid-white-block {height: 100%;width:100%;}.loading-cloud {width: 222px;height: 158px;background-image: url(' + istaticpath + 'images/mega/loading-sprite_v4.png);background-repeat: no-repeat;background-position: 0 0;position:absolute;left:50%;top:50%;margin:-79px 0 0 -111px;}.loading-m-block{width:60px;height:60px;position:absolute; left:81px;top:65px;background-color:white;background-image: url(' + istaticpath + 'images/mega/loading-sprite_v4.png);background-repeat: no-repeat;background-position: -81px -65px;border-radius: 100%;-webkit-border-radius: 100%;border-radius: 100%;z-index:10;}.loading-percentage { width: 80px;height: 80px; background-color: #e1e1e1;position: absolute;-moz-border-radius: 100%;-webkit-border-radius: 100%;border-radius: 100%;overflow: hidden;background-image: url(' + istaticpath + 'images/mega/loading-sprite_v4.png);background-repeat: no-repeat;background-position: -70px -185px;left:71px;top:55px;}.loading-percentage ul {list-style-type: none;}.loading-percentage li {position: absolute;top: 0px;}.loading-percentage p, .loading-percentage li, .loading-percentage ul{width: 80px;height: 80px;padding: 0;margin: 0;}.loading-percentage span {display: block;width: 40px;height: 80px;}.loading-percentage ul :nth-child(odd) {clip: rect(0px, 80px, 80px, 40px);}.loading-percentage ul :nth-child(even) {clip: rect(0px, 40px, 80px, 0px);}.loading-percentage .right-c span {-moz-border-radius-topleft: 40px;-moz-border-radius-bottomleft: 40px;-webkit-border-top-left-radius: 40px;-webkit-border-bottom-left-radius: 40px;border-top-left-radius: 40px;border-bottom-left-radius: 40px;background-color:#dc0000;}.loading-percentage .left-c span {margin-left: 40px;-moz-border-radius-topright: 40px;-moz-border-radius-bottomright: 40px;-webkit-border-top-right-radius: 40px;-webkit-border-bottom-right-radius: 40px;border-top-right-radius: 40px;border-bottom-right-radius: 40px;background-color:#dc0000;}.loading-main-bottom {max-width: 940px;width: 100%;position: absolute;bottom: 20px;left: 50%;margin: 0 0 0 -470px;text-align: center;}.loading-bottom-button {height: 29px;width: 29px;float: left;background-image: url(' + istaticpath + 'images/mega/loading-sprite_v4.png);background-repeat: no-repeat;cursor: pointer;}.st-social-block-load {position: absolute;bottom: 20px;left: 0;width: 100%;height: 43px;text-align: center;}.st-bottom-button {height: 24px;width: 24px;margin: 0 8px;display: inline-block;background-image: url(' + istaticpath + 'images/mega/loading-sprite_v4.png);background-repeat: no-repeat;background-position:11px -405px;cursor: pointer;-moz-border-radius: 100%;-webkit-border-radius: 100%;border-radius: 100%;-webkit-transition: all 200ms ease-in-out;-moz-transition: background-color 200ms ease-in-out;-o-transition: background-color 200ms ease-in-out;-ms-transition: background-color 200ms ease-in-out;transition: background-color 200ms ease-in-out;background-color:#999999;}.st-bottom-button.st-google-button {background-position: 11px -405px;}.st-bottom-button.st-google-button {background-position: -69px -405px;}.st-bottom-button.st-twitter-button{background-position: -29px -405px;}.st-bottom-button:hover {background-color:#334f8d;}.st-bottom-button.st-twitter-button:hover {background-color:#1a96f0;}.st-bottom-button.st-google-button:hover {background-color:#d0402a;}@media only screen and (-webkit-min-device-pixel-ratio: 1.5), only screen and (-o-min-device-pixel-ratio: 3/2), only screen and (min--moz-device-pixel-ratio: 1.5), only screen and (min-device-pixel-ratio: 1.5) {.maintance-block, .loading-percentage, .loading-m-block, .loading-cloud, .loading-bottom-button,.st-bottom-button, .st-bottom-scroll-button {background-image: url(' + istaticpath + 'images/mega/loading-sprite_v4@2x.png);    background-size: 222px auto;}}';

    mCreateElement('div', { "class": "loading-main-block", id: "loading"}, 'body')
        .innerHTML =
            '<div class="loading-mid-white-block">'+
            '    <div class="loading-cloud">'+
            '        <div class="loading-percentage">'+
            '            <ul>'+
            '                <li class="right-c"><p id="loadinganimright"><span></span></p></li>'+
            '                <li class="left-c"><p  id="loadinganimleft"><span></span></p></li>'+
            '            </ul>'+
            '        </div>'+
            '        <div class="loading-m-block"></div>'+
            '    </div>'+
            '    <div class="st-social-block-load" id="bootbottom">'+
            '        <a href="https://www.facebook.com/MEGAprivacy" target="_blank" class="st-bottom-button st-facebook-button"></a>'+
            '        <a href="https://www.twitter.com/MEGAprivacy" target="_blank" class="st-bottom-button st-twitter-button"></a>'+
            '    </div>'+
            '</div>';

    var u_storage, loginresponse, u_sid, dl_res;
    u_storage = is_mobile ? {} : init_storage(localStorage.sid ? localStorage : sessionStorage);

    if ((u_sid = u_storage.sid))
    {
        loginresponse = true;
        var lxhr = getxhr();
        lxhr.onload = function()
        {
            loginresponse = false;
            if (this.status == 200)
            {
                try
                {
                    loginresponse = this.response || this.responseText;
                    if (loginresponse && loginresponse[0] == '[') loginresponse = JSON.parse(loginresponse);
                    else if (parseInt(loginresponse) === -15 /* ESID */) {
                        loginresponse = -15;
                    }
                    else loginresponse = false;
                }
                catch (e) {}
            }
            boot_done();
        };
        lxhr.onerror = function()
        {
            loginresponse= false;
            boot_done();
        };

        lxhr.open('POST', apipath + 'cs?id=0&sid=' + u_storage.sid + mega.urlParams(), true);
        lxhr.send(JSON.stringify([{'a':'ug'}]));
    }

    function boot_auth(u_ctx,r)
    {
        u_type = r;
        u_checked=true;
        startMega();
    }

    var boot_done_makecache=false;

    function boot_done()
    {
        if (boot_done_makecache)
        {
            boot_done_makecache=false;
            makeCache();
            return false;
        }

        lxhr = dlxhr = undefined;

        if (d) console.log('boot_done', loginresponse === true, dl_res === true, !jsl_done, !jj_done);

        if (loginresponse === true || dl_res === true || !jsl_done || !jj_done) return;

        // turn the `ua` (userAgent) string into an object which holds the browser details
        try {
            ua = Object(ua);
            ua.details = Object.create(browserdetails(ua));
        }
        catch (e) {}

        mBroadcaster.sendMessage('boot_done');

        if (u_checked || is_mobile) {
            startMega();
        }
        else if (loginresponse === -15) {
            u_logout(true);
            boot_auth(null, false);
        }
        else if (loginresponse)
        {
            api_setsid(u_sid);
            u_checklogin3a(loginresponse[0],{checkloginresult:boot_auth});
            loginresponse = undefined;
        }
        else u_checklogin({checkloginresult:boot_auth},false);
    }
    if (page.substr(0,1) == '!' && page.length > 1)
    {
        dl_res = true;
        var dlxhr = getxhr();
        dlxhr.onload = function()
        {
            dl_res = false;
            if (this.status == 200)
            {
                try
                {
                    dl_res = this.response || this.responseText;
                    if (dl_res[0] == '[') dl_res = JSON.parse(dl_res);
                    if (dl_res[0]) dl_res = dl_res[0];
                }
                catch (e) {}
            }
            boot_done();
        };
        dlxhr.onerror = function()
        {
            dl_res= false;
            boot_done();
        };
        var esid='';
        if (u_storage.sid) esid = u_storage.sid;
        dlxhr.open("POST", apipath + 'cs?id=0' + mega.urlParams(), true);
        dlxhr.send(JSON.stringify([{ 'a': 'g', p: page.substr(1,8), 'ad': showAd(),'esid':esid }]));
    }
}

/**
 * Determines whether to show an ad or not
 * @returns {number} Returns a 0 for definitely no ads (e.g. I am using an extension). 1 will enable ads dependent on
 *                   country. 2 ignores country limitations (for developers to always see ads regardless). 3 means I
 *                   prefer not to see an ad because I am logged in, but it will send one if it is a trusted ad that we
 *                   have vetted (we fully control the ad and host it ourselves) and ads are turned on in the API.
 */
function showAd() {

    // We need to tell the API we would like ad urls, but only show generic ads from providers if we are not logged in
    var showAd = (typeof u_sid === 'undefined') ? 1 : 3;

    // If using a browser extension, do not show ads at all for our security conscious users
    showAd = (is_extension) ? 0 : showAd;

    // Override for testing
    showAd = (typeof localStorage.testAds === 'undefined') ? showAd : parseInt(localStorage.testAds);

    return showAd;
}

/**
 * Simple .toArray method to be used to convert `arguments` to a normal JavaScript Array
 *
 * Please note there is a huge performance degradation when using `arguments` outside their
 * owning function, to mitigate it use this function as follow: toArray.apply(null, arguments)
 *
 * @returns {Array}
 */
function toArray() {
    var len = arguments.length;
    var res = Array(len);
    while (len--) {
        res[len] = arguments[len];
    }
    return res;
}

function tryCatch(fn)
{
    fn.foo = function __tryCatchWrapper()
    {
        try {
            return fn.apply(this, arguments);
        } catch (e) {
            console.error(e);
        }
    };
    fn.foo.bar = fn;
    return fn.foo;
}

var onIdle = window.requestIdleCallback || function(handler) {
        var startTime = Date.now();

        return setTimeout(function() {
            handler({
                didTimeout: false,
                timeRemaining: function() {
                    return Math.max(0, 50.0 - (Date.now() - startTime));
                }
            });
        }, 1);
    };<|MERGE_RESOLUTION|>--- conflicted
+++ resolved
@@ -1737,12 +1737,9 @@
     if (!is_mobile) {
         jsl.push({f:'css/style.css', n: 'style_css', j:2,w:30,c:1,d:1,cache:1});
         jsl.push({f:'js/fm.js', n: 'fm_js', j:1,w:12});
-<<<<<<< HEAD
         jsl.push({f:'js/fm-dashboard.js', n: 'fmdashboard_js', j:1,w:5});
         jsl.push({f:'js/fm-account.js', n: 'fmaccount_js', j:1,w:5});
-=======
         jsl.push({f:'js/fm/account.js', n: 'fm_account_js', j:1});
->>>>>>> 88e43f81
         jsl.push({f:'js/ui/miniui.js', n: 'miniui_js', j:1});
 
         jsl.push({f:'html/start.html', n: 'start', j:0});
