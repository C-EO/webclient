--- conflicted
+++ resolved
@@ -726,14 +726,9 @@
     jsl.push({f:'js/megapix.js', n: 'megapix_js', j:1, j:1, g: 'images'});
     jsl.push({f:'js/smartcrop.js', n: 'smartcrop_js', j:1,w:7, j:1, g: 'images'});
     jsl.push({f:'js/mega.js', n: 'mega_js', j:1,w:7});
-<<<<<<< HEAD
     jsl.push({f:'js/jquery.fullscreen.js', n: 'jquery_fullscreen', j:1,w:10, g: 'jquery'});
+    jsl.push({f:'js/vendor/qrcode.js', n: 'qrcode', j:1,w:2, g: 'vendor'});
     jsl.push({f:'js/vendor/jquery.window-active.js', n: 'jquery_windowactive', j:1,w:2, g: 'jquery'});
-=======
-    jsl.push({f:'js/jquery.fullscreen.js', n: 'jquery_fullscreen', j:1,w:10});
-    jsl.push({f:'js/vendor/qrcode.js', n: 'qrcode', j:1,w:2, g: 'vendor'});
-    jsl.push({f:'js/vendor/jquery.window-active.js', n: 'jquery_windowactive', j:1,w:2});
->>>>>>> dac6a1be
     jsl.push({f:'js/megaPromise.js', n: 'megapromise_js', j:1,w:5});
     jsl.push({f:'js/vendor/db.js', n: 'db_js', j:1,w:5, g: 'vendor'});
     jsl.push({f:'js/mDB.js', n: 'mDB_js', j:1, g: 'db'});
