var b_u = 0;
var maintenance=false;
var ua = window.navigator.userAgent.toLowerCase();
var is_chrome_firefox = document.location.protocol === 'chrome:' && document.location.host === 'mega' || document.location.protocol === 'mega:';
var is_extension = is_chrome_firefox || document.location.href.substr(0,19) == 'chrome-extension://';
var storage_version = '1'; // clear localStorage when version doesn't match
var page = document.location.hash, l, d = false;

function isMobile()
{
    if (is_chrome_firefox) return false;
    var mobile = ['iphone','ipad','android','blackberry','nokia','opera mini','windows mobile','windows phone','iemobile','mobile safari','bb10; touch'];
    for (var i in mobile) if (ua.indexOf(mobile[i]) > 0) return true;
    return false;
}

function geoStaticpath(eu)
{
    if (!eu) {
        try {
            if (!sessionStorage.skipcdn) {
                var cc = 'FR DE NL ES PT DK CH IT UK GB NO SE FI PL CZ SK AT GR RO HU IE TR VA MC SM LI AD JE GG UA BG LT LV EE AX IS MA DZ LY TN EG RU BY HR SI AL ME RS KO EU FO CY IL LB SY SA JO IQ BA CV PS EH GI GL IM LU MK SJ BF BI BJ BW CF CG CM DJ ER ET GA GH GM GN GN GW KE KM LR LS MG ZA AE ML MR MT MU MV MW MZ NA NE QA RW SD SS SL SZ TD TG TZ UG YE ZA ZM ZR ZW';
                var cm = String(document.cookie).match(/geoip\s*\=\s*([A-Z]{2})/);
                if (cm && cm[1] && cc.indexOf(cm[1]) == -1)
                    return 'https://g.cdn1.mega.co.nz/3/';
            }
        } catch(e) {
            setTimeout(function() { throw e; }, 2100);
        }
    }
    return 'https://eu.static.mega.co.nz/3/';
}

if (ua.indexOf('chrome') > -1 && ua.indexOf('mobile') == -1 && parseInt(window.navigator.appVersion.match(/Chrome\/(\d+)\./)[1], 10) < 22) b_u = 1;
else if (ua.indexOf('firefox') > -1 && typeof DataView == 'undefined') b_u = 1;
else if (ua.indexOf('opera') > -1 && typeof window.webkitRequestFileSystem == 'undefined') b_u = 1;
var apipath, staticpath = 'https://eu.static.mega.co.nz/3/';
var myURL, URL = window.URL || window.webkitURL;
if (!(myURL=URL)) b_u=1;
if (!b_u) try
{
    if (is_chrome_firefox)
    {
        var Cc = Components.classes, Ci = Components.interfaces, Cu = Components.utils;

        Cu['import']("resource://gre/modules/XPCOMUtils.jsm");
        Cu['import']("resource://gre/modules/Services.jsm");
        XPCOMUtils.defineLazyModuleGetter(this, "NetUtil", "resource://gre/modules/NetUtil.jsm");

        // d = true;
        (function(global) {
            global.loadSubScript = function(file,scope) {
                if (global.d) {
                    Services.scriptloader.loadSubScriptWithOptions(file,{
                        target : scope||global, charset: "UTF-8",
                        ignoreCache : true
                    });
                } else {
                    Services.scriptloader.loadSubScript(file,scope||global);
                }
            };
        })(this);

        try {
            var mozBrowserID =
            [   Services.appinfo.name,
                Services.appinfo.platformVersion,
                Services.appinfo.platformBuildID,
                Services.appinfo.OS,
                Services.appinfo.XPCOMABI].join(" ");
        } catch(e) {
            var mozBrowserID = ua;
        }

        loadSubScript('chrome://mega/content/strg5.js');

        if (!(localStorage instanceof Ci.nsIDOMStorage)) {
            throw new Error('Invalid DOM Storage instance.');
        }
        d = !!localStorage.d;
    }
    if (typeof localStorage == 'undefined') b_u = 1;
    else
    {
        var contenterror = 0;
        var nocontentcheck = !!localStorage.dd;
        if (localStorage.dd) {
             var devhost = window.location.host;
            // handle subdirs
            var pathSuffix = window.location.pathname;
            pathSuffix = pathSuffix.split("/").slice(0,-1).join("/");
            // set the staticpath for debug mode
            localStorage.staticpath = window.location.protocol + "//" + devhost + pathSuffix + "/";
            // localStorage.staticpath = location.protocol + "//" + location.host + location.pathname.replace(/[^/]+$/,'');
        }
        staticpath = localStorage.staticpath || geoStaticpath();
        apipath = localStorage.apipath || 'https://eu.api.mega.co.nz/';
    }
}
catch(e) {
    if (!isMobile() || e.message !== 'SecurityError: DOM Exception 18') {
        alert(
            "Sorry, we were unable to initialize the browser's local storage, "+
            "either you're using an outdated browser or it's something from our side.\n"+
            "\n"+
            "If you think it's our fault, please report the issue back to us.\n"+
            "\n"+
            "Reason: " + (e.message || e)+
            "\nBrowser: " + (typeof mozBrowserID !== 'undefined' ? mozBrowserID : ua)
        );
        b_u = 1;
    }
}

var mega = {ui: {}, utils: {}};
var bootstaticpath = staticpath;
var urlrootfile = '';

if (!b_u && is_extension)
{
    nocontentcheck=true;

    if (is_chrome_firefox)
    {
        bootstaticpath = 'chrome://mega/content/';
        urlrootfile = 'secure.html';
        if (d) staticpath = bootstaticpath;
          else staticpath = 'https://eu.static.mega.co.nz/3/';
        try {
            loadSubScript(bootstaticpath + 'fileapi.js');
        } catch(e) {
            b_u = 1;
            Cu.reportError(e);
            alert('Unable to initialize core functionality:\n\n' + e + '\n\n' + mozBrowserID);
        }
    }
    else /* Google Chrome */
    {
        bootstaticpath = chrome.extension.getURL("mega/");
        urlrootfile = 'mega/secure.html';
    }

    Object.defineProperty(window, 'eval', {
        value : function eval(code) {
            throw new Error('Unsafe eval is not allowed, code: ' + String(code).replace(/\s+/g,' ').substr(0,60) + '...');
        }
    });
}

if (b_u) document.location = 'update.html';

var ln ={}; ln.en = 'English'; ln.cn = '简体中文';  ln.ct = '中文繁體'; ln.ru = 'Pусский'; ln.es = 'Español'; ln.fr = 'Français'; ln.de = 'Deutsch'; ln.it = 'Italiano'; ln.br = 'Português Brasil'; ln.mi = 'Māori'; ln.vn = 'Tiếng Việt'; ln.nl = 'Nederlands'; ln.kr = '한국어';   ln.ar = 'العربية'; ln.jp = '日本語'; ln.pt = 'Português'; ln.he = 'עברית'; ln.pl = 'Polski'; ln.ca = 'Català'; ln.eu = 'Euskara'; ln.sk = 'Slovenský'; ln.af = 'Afrikaans'; ln.cz = 'Čeština'; ln.ro = 'Română'; ln.fi = 'Suomi'; ln.no = 'Norsk'; ln.se = 'Svenska'; ln.bs = 'Bosanski'; ln.hu = 'Magyar'; ln.sr = 'српски'; ln.dk = 'Dansk'; ln.sl = 'Slovenščina'; ln.tr = 'Türkçe';  ln.id = 'Bahasa Indonesia';  ln.hr = 'Hrvatski';  ln.el = 'ελληνικά'; ln.uk = 'Українська'; ln.gl = 'Galego'; ln.sr = 'српски'; ln.lt = 'Lietuvos'; ln.th = 'ภาษาไทย'; ln.lv = 'Latviešu'; ln.bg = 'български';  ln.mk = 'македонски'; ln.hi = 'हिंदी'; ln.fa = 'فارسی '; ln.ee = 'Eesti'; ln.ms = 'Bahasa Malaysia'; ln.cy = 'Cymraeg'; ln.be = 'Breton'; ln.tl = 'Tagalog'; ln.ka = 'ქართული';
var ln2 ={}; ln2.en = 'English'; ln2.cn = 'Chinese';  ln2.ct = 'Traditional Chinese'; ln2.ru = 'Russian'; ln2.es = 'Spanish'; ln2.fr = 'French'; ln2.de = 'German'; ln2.it = 'Italian'; ln2.br = 'Brazilian Portuguese'; ln2.mi = 'Maori'; ln2.vn = 'Vietnamese'; ln2.nl = 'Dutch'; ln2.kr = 'Korean';   ln2.ar = 'Arabic'; ln2.jp = 'Japanese'; ln2.pt = 'Portuguese'; ln2.he = 'Hebrew'; ln2.pl = 'Polish'; ln2.ca = 'Catalan'; ln2.eu = 'Basque'; ln2.sk = 'Slovak'; ln2.af = 'Afrikaans'; ln2.cz = 'Czech'; ln2.ro = 'Romanian'; ln2.fi = 'Finnish'; ln2.no = 'Norwegian'; ln2.se = 'Swedish'; ln2.bs = 'Bosnian'; ln2.hu = 'Hungarian'; ln2.sr = 'Serbian'; ln2.dk = 'Danish'; ln2.sl = 'Slovenian'; ln2.tr = 'Turkish'; ln2.id = 'Indonesian'; ln2.hr = 'Croatian'; ln2.el = 'Greek'; ln2.uk = 'Ukrainian'; ln2.gl = 'Galician'; ln2.sr = 'Serbian'; ln2.lt = 'Lithuanian'; ln2.th = 'Thai'; ln2.lv = 'Latvian'; ln2.bg = 'Bulgarian'; ln2.mk = 'Macedonian'; ln2.hi = 'Hindi'; ln2.fa = 'Farsi'; ln2.ee = 'Estonian';  ln2.ms = 'Malaysian'; ln2.cy = 'Welsh'; ln2.be = 'Breton'; ln2.tl = 'Tagalog'; ln2.ka = 'Georgian';

/**
 * SJCL SHA-256 library which was converted to a string so it can be run by the web worker which hashes the files.
 * Created by:
 * 1) Downloading SJCL v1.0.0 release
 * 2) Running './configure --without-all --with-sha256 --with-codecHex'
 * 3) Running 'make' and 'make test'
 * 4) Removing comments and whitespace (variable names remain unobfuscated)
 * 5) Changing namespace from 'sjcl' to 'sjcl_sha256' so it does not conflict with the main SJCL library loaded in from the CDN
 */
var sjcl_sha256_js = 'var sjcl_sha256={cipher:{},hash:{},keyexchange:{},mode:{},misc:{},codec:{},exception:{corrupt:function(message){this.toString=function(){return"CORRUPT: "+this.message};this.message=message},invalid:function(message){this.toString=function(){return"INVALID: "+this.message};this.message=message},bug:function(message){this.toString=function(){return"BUG: "+this.message};this.message=message},notReady:function(message){this.toString=function(){return"NOT READY: "+this.message};this.message=message}}};if(typeof module!=="undefined"&&module.exports){module.exports=sjcl_sha256}sjcl_sha256.bitArray={bitSlice:function(a,bstart,bend){a=sjcl_sha256.bitArray._shiftRight(a.slice(bstart/32),32-(bstart&31)).slice(1);return(bend===undefined)?a:sjcl_sha256.bitArray.clamp(a,bend-bstart)},extract:function(a,bstart,blength){var x,sh=Math.floor((-bstart-blength)&31);if((bstart+blength-1^bstart)&-32){x=(a[bstart/32|0]<<(32-sh))^(a[bstart/32+1|0]>>>sh)}else{x=a[bstart/32|0]>>>sh}return x&((1<<blength)-1)},concat:function(a1,a2){if(a1.length===0||a2.length===0){return a1.concat(a2)}var out,i,last=a1[a1.length-1],shift=sjcl_sha256.bitArray.getPartial(last);if(shift===32){return a1.concat(a2)}else{return sjcl_sha256.bitArray._shiftRight(a2,shift,last|0,a1.slice(0,a1.length-1))}},bitLength:function(a){var l=a.length,x;if(l===0){return 0}x=a[l-1];return(l-1)*32+sjcl_sha256.bitArray.getPartial(x)},clamp:function(a,len){if(a.length*32<len){return a}a=a.slice(0,Math.ceil(len/32));var l=a.length;len=len&31;if(l>0&&len){a[l-1]=sjcl_sha256.bitArray.partial(len,a[l-1]&0x80000000>>(len-1),1)}return a},partial:function(len,x,_end){if(len===32){return x}return(_end?x|0:x<<(32-len))+len*0x10000000000},getPartial:function(x){return Math.round(x/0x10000000000)||32},equal:function(a,b){if(sjcl_sha256.bitArray.bitLength(a)!==sjcl_sha256.bitArray.bitLength(b)){return false}var x=0,i;for(i=0;i<a.length;i++){x|=a[i]^b[i]}return(x===0)},_shiftRight:function(a,shift,carry,out){var i,last2=0,shift2;if(out===undefined){out=[]}for(;shift>=32;shift-=32){out.push(carry);carry=0}if(shift===0){return out.concat(a)}for(i=0;i<a.length;i++){out.push(carry|a[i]>>>shift);carry=a[i]<<(32-shift)}last2=a.length?a[a.length-1]:0;shift2=sjcl_sha256.bitArray.getPartial(last2);out.push(sjcl_sha256.bitArray.partial(shift+shift2&31,(shift+shift2>32)?carry:out.pop(),1));return out},_xor4:function(x,y){return[x[0]^y[0],x[1]^y[1],x[2]^y[2],x[3]^y[3]]}};sjcl_sha256.codec.utf8String={fromBits:function(arr){var out="",bl=sjcl_sha256.bitArray.bitLength(arr),i,tmp;for(i=0;i<bl/8;i++){if((i&3)===0){tmp=arr[i/4]}out+=String.fromCharCode(tmp>>>24);tmp<<=8}return decodeURIComponent(escape(out))},toBits:function(str){str=unescape(encodeURIComponent(str));var out=[],i,tmp=0;for(i=0;i<str.length;i++){tmp=tmp<<8|str.charCodeAt(i);if((i&3)===3){out.push(tmp);tmp=0}}if(i&3){out.push(sjcl_sha256.bitArray.partial(8*(i&3),tmp))}return out}};sjcl_sha256.codec.hex={fromBits:function(arr){var out="",i,x;for(i=0;i<arr.length;i++){out+=((arr[i]|0)+0xF00000000000).toString(16).substr(4)}return out.substr(0,sjcl_sha256.bitArray.bitLength(arr)/4)},toBits:function(str){var i,out=[],len;str=str.replace(/\s|0x/g,"");len=str.length;str=str+"00000000";for(i=0;i<str.length;i+=8){out.push(parseInt(str.substr(i,8),16)^0)}return sjcl_sha256.bitArray.clamp(out,len*4)}};sjcl_sha256.hash.sha256=function(hash){if(!this._key[0]){this._precompute()}if(hash){this._h=hash._h.slice(0);this._buffer=hash._buffer.slice(0);this._length=hash._length}else{this.reset()}};sjcl_sha256.hash.sha256.hash=function(data){return(new sjcl_sha256.hash.sha256()).update(data).finalize()};sjcl_sha256.hash.sha256.prototype={blockSize:512,reset:function(){this._h=this._init.slice(0);this._buffer=[];this._length=0;return this},update:function(data){if(typeof data==="string"){data=sjcl_sha256.codec.utf8String.toBits(data)}var i,b=this._buffer=sjcl_sha256.bitArray.concat(this._buffer,data),ol=this._length,nl=this._length=ol+sjcl_sha256.bitArray.bitLength(data);for(i=512+ol&-512;i<=nl;i+=512){this._block(b.splice(0,16))}return this},finalize:function(){var i,b=this._buffer,h=this._h;b=sjcl_sha256.bitArray.concat(b,[sjcl_sha256.bitArray.partial(1,1)]);for(i=b.length+2;i&15;i++){b.push(0)}b.push(Math.floor(this._length/0x100000000));b.push(this._length|0);while(b.length){this._block(b.splice(0,16))}this.reset();return h},_init:[],_key:[],_precompute:function(){var i=0,prime=2,factor;function frac(x){return(x-Math.floor(x))*0x100000000|0}outer:for(;i<64;prime++){for(factor=2;factor*factor<=prime;factor++){if(prime%factor===0){continue outer}}if(i<8){this._init[i]=frac(Math.pow(prime,1/2))}this._key[i]=frac(Math.pow(prime,1/3));i++}},_block:function(words){var i,tmp,a,b,w=words.slice(0),h=this._h,k=this._key,h0=h[0],h1=h[1],h2=h[2],h3=h[3],h4=h[4],h5=h[5],h6=h[6],h7=h[7];for(i=0;i<64;i++){if(i<16){tmp=w[i]}else{a=w[(i+1)&15];b=w[(i+14)&15];tmp=w[i&15]=((a>>>7^a>>>18^a>>>3^a<<25^a<<14)+(b>>>17^b>>>19^b>>>10^b<<15^b<<13)+w[i&15]+w[(i+9)&15])|0}tmp=(tmp+h7+(h4>>>6^h4>>>11^h4>>>25^h4<<26^h4<<21^h4<<7)+(h6^h4&(h5^h6))+k[i]);h7=h6;h6=h5;h5=h4;h4=h3+tmp|0;h3=h2;h2=h1;h1=h0;h0=(tmp+((h1&h2)^(h3&(h1^h2)))+(h1>>>2^h1>>>13^h1>>>22^h1<<30^h1<<19^h1<<10))|0}h[0]=h[0]+h0|0;h[1]=h[1]+h1|0;h[2]=h[2]+h2|0;h[3]=h[3]+h3|0;h[4]=h[4]+h4|0;h[5]=h[5]+h5|0;h[6]=h[6]+h6|0;h[7]=h[7]+h7|0}};';

function evalscript(text)
{
    mCreateElement('script', {type: 'text/javascript'}, 'head').text = text;
}

function evalscript_url(jarray)
{
    var url = mObjectURL(jarray, 'text/javascript');
    mCreateElement('script', {type: 'text/javascript'}, 'head').src = url;
    return url;
}

function mCreateElement(aNode, aAttrs, aChildNodes, aTarget)
{
    aNode = document.createElement(aNode);
    if (!aNode) {
        return null;
    }

    if (aAttrs) {
        for (var attr in aAttrs) {
            aNode.setAttribute( attr, '' + aAttrs[attr]);
        }
    }

    if (!Array.isArray(aChildNodes)) {
        aTarget = aChildNodes;
        aChildNodes = null;
    }

    if (aChildNodes) {
        for (var cn in aChildNodes) {
            if (aChildNodes[cn]) {
                aNode.appendChild(aChildNodes[cn]);
            }
        }
    }

    if (aTarget) {
        if (typeof aTarget === 'string') {
            aTarget = document[aTarget] || document.getElementsByTagName(aTarget)[0];
        }
        if (aTarget) {
            aTarget.appendChild(aNode);
        }
        else if (d) {
            console.error('Invalid target', aNode, aAttrs, aTarget);
        }
    }

    return aNode;
}

function mObjectURL(data, type)
{
    var blob;
    try {
        blob = new Blob( data, { type: type });
    } catch(e) {
        if (d) console.error(e);
        if (!window.BlobBuilder) {
            window.BlobBuilder = window.WebKitBlobBuilder || window.MozBlobBuilder || window.MSBlobBuilder;
        }
        if (window.BlobBuilder) {
            var bb = new BlobBuilder();
            bb.append(data.join("\n"));
            blob = bb.getBlob(type);
        }
    }
    return blob && URL.createObjectURL(blob);
}

var mBroadcaster = {
    _topics : {},

    addListener: function mBroadcaster_addListener(topic, options) {
        if (typeof options === 'function') {
            options = {
                callback : options
            };
        }
        if (typeof options.callback !== 'function') {
            return false;
        }

        if (!this._topics.hasOwnProperty(topic)) {
            this._topics[topic] = {};
        }

        var id = Math.random().toString(26);
        this._topics[topic][id] = options;

        if (d) console.log('Adding broadcast listener', topic, id, options);

        return id;
    },

    removeListener: function mBroadcaster_removeListenr(token) {
        if (d) console.log('Removing broadcast listener', token);
        for (var topic in this._topics) {
            if (this._topics[topic][token]) {
                delete this._topics[topic][token];
                if (!Object.keys(this._topics[topic]).length) {
                    delete this._topics[topic];
                }
                return true;
            }
        }
        return false;
    },

    sendMessage: function mBroadcaster_sendMessage(topic) {
        if (this._topics.hasOwnProperty(topic)) {
            var args = Array.prototype.slice.call(arguments, 1);
            var idr = [];

            if (d) console.log('Broadcasting ' + topic, args);

            for (var id in this._topics[topic]) {
                var ev = this._topics[topic][id], rc;
                try {
                    rc = ev.callback.apply(ev.scope, args);
                } catch (ex) {
                    if (d) console.error(ex);
                }
                if (ev.once || rc === 0xDEAD)
                    idr.push(id);
            }
            if (idr.length)
                idr.forEach(this.removeListener.bind(this));

            return true;
        }

        return false;
    },

    once: function mBroadcaster_once(topic, callback) {
        this.addListener(topic, {
            once : true,
            callback : callback
        });
    },

    crossTab: {
        eTag: '$CTE$!_',

        initialize: function crossTab_init(cb) {
            var setup = function(ev) {
                var msg = String(ev && ev.key).substr(this.eTag.length);
                if (d) console.log('crossTab setup-event', msg, ev);
                if (cb && (!ev || msg === 'pong')) {
                    this.unlisten(setup);
                    if (msg !== 'pong') {
                        this.setMaster();
                    } else {
                        delete localStorage[ev.key];
                    }
                    this.listen();
                    if (d) {
                        console.log('CROSSTAB COMMUNICATION INITIALIZED AS '
                            + (this.master ? 'MASTER':'SLAVE'));
                    }
                    cb(this.master);
                    cb = null;
                }
            }.bind(this);

            if (this.handle) {
                this.eTag = this.eTag.split(this.handle).shift();
            }
            this.slaves = [];
            this.handle = u_handle;
            this.eTag += u_handle + '!';

            this.ctID = ~~(Math.random() * Date.now());
            this.listen(setup);
            this.notify('ping');
            setTimeout(setup, 2000);

            // if (typeof u_handle !== 'undefined') {
                // if (+localStorage['mCrossTabRef_' + u_handle] + 14e3 > Date.now()) {
                     // if (window.addEventListener) {
                        // window.addEventListener('storage', this, false);
                    // }
                    // else if (window.attachEvent) {
                        // window.attachEvent('onstorage', this.handleEvent.bind(this));
                    // }
                // }
                // else {
                    // this.setMaster();
                // }
                // if (d) {
                    // console.log('CROSSTAB COMMUNICATION INITIALIZED AS '
                        // + (this.master ? 'MASTER':'SLAVE'));
                // }
            // }
        },

        listen: function crossTab_listen(aListener) {
            if (window.addEventListener) {
                window.addEventListener('storage', aListener || this, false);
            }
            else if (window.attachEvent) {
                if (!aListener) {
                    aListener = this.__msie_listener = this.handleEvent.bind(this);
                }
                window.attachEvent('onstorage', aListener);
            }
        },

        unlisten: function crossTab_unlisten(aListener) {
            if (window.addEventListener) {
                window.removeEventListener('storage', aListener || this, false);
            }
            else if (window.attachEvent) {
                if (!aListener) {
                    aListener = this.__msie_listener;
                    delete this.__msie_listener;
                }
                window.detachEvent('onstorage', aListener);
            }
        },

        leave: function crossTab_leave() {
            var wasMaster = this.master;
            if (wasMaster) {
                localStorage['mCrossTabRef_' + u_handle] = this.master;
                delete this.master;
            } else {
                if (d) console.log('crossTab leaving');
            }
            this.unlisten();
            this.notify('leaving', wasMaster || -1);
            mBroadcaster.sendMessage('crossTab:leave', wasMaster);
        },

        notify: function crossTab_notify(msg, data) {
            data = { origin: this.ctID, data: data, sid: Math.random()};
            localStorage.setItem(this.eTag + msg, JSON.stringify(data));
            if (d) console.log('crossTab Notifying', this.eTag + msg, localStorage[this.eTag + msg]);
        },

        setMaster: function crossTab_setMaster() {
            this.master = (Math.random() * Date.now()).toString(36);

            mBroadcaster.sendMessage('crossTab:master', this.master);

            // (function liveLoop(tag) {
                // if (tag === mBroadcaster.crossTab.master) {
                    // localStorage['mCrossTabRef_' + u_handle] = Date.now();
                    // setTimeout(liveLoop, 6e3, tag);
                // }
            // })(this.master);
        },

        clear: function crossTab_clear() {
            Object.keys(localStorage).forEach(function(key) {
                if (key.substr(0,this.eTag.length) === this.eTag) {
                    if (d) console.log('crossTab Removing ' + key);
                    delete localStorage[key];
                }
            }.bind(this));
        },

        handleEvent: function crossTab_handleEvent(ev) {
            if (d) console.log('crossTab ' + ev.type + '-event', ev.key, ev.newValue, ev);

            if (String(ev.key).indexOf(this.eTag) !== 0) {
                return;
            }
            var msg = ev.key.substr(this.eTag.length),
                strg = JSON.parse(ev.newValue ||'""');

            if (!strg || strg.origin === this.ctID) {
                if (d) console.log('Ignoring crossTab event', msg, strg);
                return;
            }

            switch (msg) {
                case 'ping':
                    this.slaves.push(strg.origin);
                    this.notify('pong');
                    break;
                case 'leaving':
                    var idx = this.slaves.indexOf(strg.origin);
                    if (idx !== -1) {
                        this.slaves.splice(idx, 1);
                    }
                    if (localStorage['mCrossTabRef_' + u_handle] === strg.data) {
                        if (d) console.log('Taking crossTab-master ownership');
                        delete localStorage['mCrossTabRef_' + u_handle];
                        this.setMaster();
                        if (u_handle && window.indexedDB) {
                            mDBstart(true);
                        }
                    }
                    break;
            }

            delete localStorage[ev.key];
        }
    }
};
if (typeof Object.freeze === 'function') {
    mBroadcaster = Object.freeze(mBroadcaster);
}

var sh = [];

/**
 * Check that the hexadecimal hash of the file from the worker thread matches the correct one created at deployment time
 * @param {String} hashFromWorker A hexadecimal string
 * @param {String} fileName The file name with the SHA-256 hash appended at the end
 * @returns {Boolean}
 */
function compareHashes(hashFromWorker, fileName) {

    // Retrieve the SHA-256 hash that was appended to the file name
    var startOfHash = fileName.lastIndexOf('_') + 1;
    var endOfHash = fileName.lastIndexOf('.');
    var hashFromDeployment = fileName.substring(startOfHash, endOfHash);

    if (hashFromWorker === hashFromDeployment) {
        //console.log('Hash match on file: ' + fileName + '. Hash from worker thread: ' + hashFromWorker + ' Hash from deployment script: ' + hashFromDeployment);
        return true;
    }
    else {
        console.error('Hash mismatch on file: ' + fileName + '. Hash from worker thread: ' + hashFromWorker + ' Hash from deployment script: ' + hashFromDeployment);
        return false;
    }
}

function init_storage ( storage ) {
    var v = storage.v || 0,
        d = storage.d,
        dd = storage.dd,
        sp = storage.staticpath;

    // Graceful storage version upgrade
    if ( v == 0 ) {
        // array of limbs -> mpi-encoded number
        function b2mpi (b) {
            var bs = 28, bm = (1 << bs) - 1, bn = 1, bc = 0, r = [0], rb = 1, rn = 0;
            var bits = b.length * bs;
            var n, rr='';

            for ( n = 0; n < bits; n++ ) {
                if ( b[bc] & bn ) r[rn] |= rb;
                if ( (rb <<= 1) > 255 ) rb = 1, r[++rn] = 0;
                if ( (bn <<= 1) > bm ) bn = 1, bc++;
            }

            while ( rn && r[rn] == 0 ) rn--;

            bn = 256;
            for ( bits = 8; bits > 0; bits-- ) if ( r[rn] & (bn >>= 1) ) break;
            bits += rn * 8;

            rr += String.fromCharCode(bits/256)+String.fromCharCode(bits%256);
            if ( bits ) for ( n = rn; n >= 0; n-- ) rr += String.fromCharCode(r[n]);
            return rr;
        }

        if ( storage.privk && storage.privk.substr(0, 1) == "[") { /* is json serialized array which need to be migrated */
            // Upgrade key format
            try {
                var privk = JSON.parse(storage.privk), str = '';
                for ( var i = 0; i < privk.length; i++ ) str += b2mpi( privk[i] );
                storage.privk = btoa(str).replace(/\+/g,'-').replace(/\//g,'_').replace(/=/g,'');
                v++;
            }
            catch ( e ) {
                console.error("Could not migrate storage - priv key could not be converted to the new format: ", e);
            }
        }
        else {
            v++;
        }

        storage.v = v;
    }
    // if ( v == 1 ) { ... }
    // if ( v == 2 ) { ... }
    // ... and so on

    // Or upgrade hard when graceful method isn't provided
    if ( v != storage_version ) {
        storage.clear();
        storage.v = storage_version;
        if ( d ) storage.d = d;
        if ( dd ) storage.dd = dd;
        if ( sp ) storage.staticpath = sp;
    }

    return storage;
}

function getxhr() {
    return (typeof XDomainRequest !== 'undefined' && typeof ArrayBuffer === 'undefined') ? new XDomainRequest() : new XMLHttpRequest();
}

var androidsplash = false;
var m = false;
var seqno = Math.ceil(Math.random()*1000000000);
if (isMobile() || (typeof localStorage !== 'undefined' && localStorage.mobile))
{
    var tag=document.createElement('meta');
    tag.name = "viewport";
    tag.content = "width=device-width, initial-scale=1, maximum-scale=1, user-scalable=0";
    document.getElementsByTagName('head')[0].appendChild(tag);
    var tag=document.createElement('meta');
    tag.name = "apple-mobile-web-app-capable";
    tag.content = "yes";
    document.getElementsByTagName('head')[0].appendChild(tag);
    var tag=document.createElement('meta');
    tag.name = "apple-mobile-web-app-status-bar-style";
    tag.content = "black";
    document.getElementsByTagName('head')[0].appendChild(tag);
    var tag=document.createElement('link');
    tag.rel = "apple-touch-icon-precomposed";
    tag.sizes = "144x144";
    tag.href = staticpath + "images/mobile/App_ipad_144x144.png";
    document.getElementsByTagName('head')[0].appendChild(tag);
    var tag=document.createElement('link');
    tag.rel = "apple-touch-icon-precomposed";
    tag.sizes = "114x114";
    tag.href = staticpath + "images/mobile/App_iphone_114x114.png";
    document.getElementsByTagName('head')[0].appendChild(tag);
    var tag=document.createElement('link');
    tag.rel = "apple-touch-icon-precomposed";
    tag.sizes = "72x72";
    tag.href = staticpath + "images/mobile/App_ipad_72X72.png";
    document.getElementsByTagName('head')[0].appendChild(tag);
    var tag=document.createElement('link');
    tag.rel = "apple-touch-icon-precomposed";
    tag.href = staticpath + "images/mobile/App_iphone_57X57.png"
    document.getElementsByTagName('head')[0].appendChild(tag);
    var tag=document.createElement('link');
    tag.rel = "shortcut icon";
    tag.type = "image/vnd.microsoft.icon";
    tag.href = "https://mega.co.nz/favicon.ico";
    document.getElementsByTagName('head')[0].appendChild(tag);
    m=true;
}
var silent_loading=false;

if (m)
{
    var app,mobileblog,android;
    var link = document.createElement('link');
    link.setAttribute('rel', 'stylesheet');
    link.type = 'text/css';
    link.href = staticpath + 'css/mobile-app.css';
    document.head.appendChild(link);
    document.body.innerHTML = '<div class="main-scroll-block"> <div class="main-content-block"> <div class="free-green-tip"></div><div class="main-centered-bl"><div class="main-logo"></div><div class="main-head-txt" id="m_title"></div><div class="main-txt" id="m_desc"></div><a href="" class="main-button" id="m_appbtn"></a><div class="main-social hidden"><a href="https://www.facebook.com/MEGAprivacy" class="main-social-icon facebook"></a><a href="https://www.twitter.com/MEGAprivacy" class="main-social-icon twitter"></a><div class="clear"></div></div></div> </div><div class="scrolling-content"><div class="mid-logo"></div> <div class="mid-gray-block">MEGA provides free cloud storage with convenient and powerful always-on privacy </div> <div class="scrolling-block-icon encription"></div> <div class="scrolling-block-header"> End-to-end encryption </div> <div class="scrolling-block-txt">Unlike other cloud storage providers, your data is encrypted & decrypted during transfer by your client devices only and never by us. </div> <div class="scrolling-block-icon access"></div> <div class="scrolling-block-header"> Secure Global Access </div> <div class="scrolling-block-txt">Your data is accessible any time, from any device, anywhere. Only you control the keys to your files.</div> <div class="scrolling-block-icon colaboration"></div> <div class="scrolling-block-header"> Secure Collaboration </div> <div class="scrolling-block-txt">Share folders with your contacts and see their updates in real time. Online collaboration has never been more private and secure.</div> <div class="bottom-menu full-version"><div class="copyright-txt">Mega Limited ' + new Date().getFullYear() + '</div><div class="language-block"></div><div class="clear"></div><iframe src="" width="1" height="1" frameborder="0" style="width:1px; height:1px; border:none;" id="m_iframe"></iframe></div></div></div>';
    if (window.location.hash.substr(1,4) == 'blog') mobileblog=1;
    if (ua.indexOf('windows phone') > -1 /*&& ua.indexOf('iemobile') > -1*/)
    {
        app='zune://navigate/?phoneappID=1b70a4ef-8b9c-4058-adca-3b9ac8cc194a';
        document.body.className = 'wp full-mode supported';
        document.getElementById('m_desc').innerHTML = 'Free 50 GB - End-to-end encryption';
    }
    else if (ua.indexOf('android') > -1)
    {
        app='https://play.google.com/store/apps/details?id=nz.mega.android&referrer=meganzsb';
        document.body.className = 'android full-mode supported';
        android=1;
    }
    else if (ua.indexOf('bb10') > -1)
    {
        app='http://appworld.blackberry.com/webstore/content/46810890/';
        document.body.className = 'blackberry full-mode supported';
        document.getElementById('m_desc').innerHTML = 'Free 50 GB - End-to-end encryption';
    }
    else if (ua.indexOf('iphone') > -1 || ua.indexOf('ipad') > -1 || ua.indexOf('ipod') > -1)
    {
        // http://whatsmyuseragent.com/Devices/iPhone-User-Agent-Strings
        // http://www.enterpriseios.com/wiki/Complete_List_of_iOS_User_Agent_Strings
        app='https://itunes.apple.com/app/mega/id706857885';
        document.body.className = 'ios full-mode supported';
        document.getElementById('m_desc').innerHTML = 'Free 50 GB - End-to-end encryption';
    }
    else document.body.className = 'another-os full-mode unsupported';

    if (app)
    {
        document.getElementById('m_appbtn').href = app;
        document.getElementById('m_title').innerHTML = 'Install the free MEGA app';
    }
    else
    {
        document.getElementById('m_title').innerHTML = 'A dedicated app for your device will be available soon.';
        document.getElementById('m_desc').innerHTML = 'Follow us on Twitter or Facebook for updates.';
    }
    if (window.location.hash.substr(1,1) == '!' || window.location.hash.substr(1,2) == 'F!')
    {
        var i=0;
        if (ua.indexOf('windows phone') > -1) i=1;

        if (app) {
            document.getElementById('m_title').innerHTML = 'Install the free MEGA app to access this file from your mobile';
            document.getElementById('m_appbtn').href += '&referrer=link';
        }
        if (ua.indexOf('chrome') > -1)
        {
            setTimeout(function()
            {
                if (confirm('Do you already have the MEGA app installed?')) document.location = 'mega://' + window.location.hash;
            },2500);
        }
        else document.getElementById('m_iframe').src = 'mega://' + window.location.hash.substr(i);
    }
    else if (window.location.hash.substr(1,7) == 'confirm' || window.location.hash.substr(1,7) == 'account')
    {
        var i=0;
        if (ua.indexOf('windows phone') > -1) i=1;
        if (ua.indexOf('chrome') > -1) window.location ='mega://' + window.location.hash.substr(i);
        else document.getElementById('m_iframe').src = 'mega://' + window.location.hash.substr(i);
    }
    if (mobileblog)
    {
        document.body.innerHTML = '';
        var script = document.createElement('script');
        script.type = "text/javascript";
        document.head.appendChild(script);
        script.src = '/blog.js';
    }
}
else if (page == '#android')
{
    document.location = 'https://play.google.com/store/apps/details?id=nz.mega.android&referrer=meganzmobileapps';
}
else if (!b_u)
{
    d = localStorage.d || 0;
    var jj = localStorage.jj || 0;
    var onBetaW = location.hostname === 'beta.mega.nz' || location.hostname.indexOf("developers.") === 0;
    var languages = {'en':['en','en-'],'es':['es','es-'],'fr':['fr','fr-'],'de':['de','de-'],'it':['it','it-'],'nl':['nl','nl-'],'pt':['pt'],'br':['pt-br'],'dk':['da'],'se':['sv'],'fi':['fi'],'no':['no'],'pl':['pl'],'cz':['cz','cz-'],'sk':['sk','sk-'],'sl':['sl','sl-'],'hu':['hu','hu-'],'jp':['ja'],'cn':['zh','zh-cn'],'ct':['zh-hk','zh-sg','zh-tw'],'kr':['ko'],'ru':['ru','ru-mo'],'ar':['ar','ar-'],'he':['he'],'id':['id'],'ca':['ca','ca-'],'eu':['eu','eu-'],'af':['af','af-'],'bs':['bs','bs-'],'sg':[],'tr':['tr','tr-'],'mk':[],'hi':[],'hr':['hr'],'ro':['ro','ro-'],'uk':['||'],'gl':['||'],'sr':['||'],'lt':['||'],'th':['||'],'lv':['||'],'fa':['||'],'ee':['et'],'ms':['ms'],'cy':['cy'],'bg':['bg'],'be':['br'],'tl':['en-ph'],'ka':['||']};
    if (typeof console == "undefined") { this.console = { log: function() {}, error: function() {}}}
    if (d && !console.time) (function(c)
    {
        var timers = {};
        c.time = function(n) { timers[n] = new Date().getTime()};
        c.timeEnd = function(n) {
            if (timers[n]) {
                c.log(n + ': ' + (new Date().getTime() - timers[n]) + 'ms');
                delete timers[n];
            }
        };
    })(console);

    Object.defineProperty(window, "__cd_v", { value : 13, writable : false });
    if (!d || onBetaW)
    {
        var __cdumps = [], __cd_t;
        window.onerror = function __MEGAExceptionHandler(msg, url, ln, cn, errobj)
        {
            function mTrim(s)
            {
                return s
                    .replace(/resource:.+->\s/,'')
                    .replace(/blob:[^:\s]+/, '..')
                    .replace(/\.\.:\/\/[^:\s]+/, '..')
                    .replace('chrome://mega/content','..')
                    .replace(/file:.+extensions/,'..fx')
                    .replace(/(?: line \d+ > eval)+/g,' >.eval')
            }
            if (__cdumps.length > 3) return false;

            var dump = {
                m : ('' + msg).replace(/'(\w+:\/\/+[^/]+)[^']+'/,"'$1...'").replace(/^Uncaught\W*(?:exception\W*)?/i,''),
                f : mTrim('' + url), l : ln
            }, cc, sbid = +(''+(document.querySelector('script[src*="secureboot"]')||{}).src).split('=').pop()|0;

            if (~dump.m.indexOf('[[:i]]')) {
                return false;
            }

            if (~dump.m.indexOf("\n")) {
                var lns = dump.m.split(/\r?\n/).map(String.trim).filter(String);

                if (lns.length > 6) {
                    dump.m = [].concat(lns.slice(0,2), "[..!]", lns.slice(-2)).join(" ");
                }
            }

            if (~dump.m.indexOf('took +10s'))
            {
                var lrc = +localStorage.ttfbReportCount || 0;
                if (lrc > 20)
                {
                    var eid = localStorage.ttfbReport;
                    localStorage.ttfbReport = sbid;
                    if (!eid || eid == sbid) return false;
                    lrc = 1;
                }
                localStorage.ttfbReportCount = lrc + 1;
            }

            if (errobj)
            {
                if (errobj.udata) dump.d = errobj.udata;
                if (errobj.stack)
                {
                    dump.s = ('' + errobj.stack).replace(''+msg,'')
                        .split("\n").map(String.trim).filter(String)
                        .splice(0,15).map(mTrim).join("\n");
                }
            }
            if (cn) dump.c = cn;

            if (ln == 0 && !dump.s)
            {
                if (dump.m.toLowerCase().indexOf('out of memory') != -1) dump.m = '!Fatal! Out Of Memory.';
                else dump.m = dump.m.replace(/[^\s\w]/gi,'') || ('[!] ' + msg);
            }
            if (location.hostname === 'beta.mega.nz' || location.hostname.indexOf("developers.") > -1) dump.m = '[' + location.hostname + '] ' + dump.m;

            try
            {
                var crashes = JSON.parse(localStorage.crashes || '{}');
                var checksum = MurmurHash3(JSON.stringify(dump), 0x4ef5391a);

                if (crashes.v != sbid) crashes = { v : sbid };

                if (crashes[checksum])
                {
                    // Reported less than 10 days ago?
                    if (Date.now() - crashes[checksum] < 864000000) return false;
                }
                dump.x = checksum;
                crashes[checksum] = Date.now();
                localStorage.crashes = JSON.stringify(crashes);
                cc = Object.keys(crashes).length;
            }
            catch(e) {
                delete localStorage.crashes;
            }

            __cdumps.push(dump);
            if (__cd_t) clearTimeout(__cd_t);
            __cd_t = setTimeout(safeCall(function()
            {
                function ctx(id)
                {
                    return {
                        callback : function(res)
                        {
                            if (res === EOVERQUOTA)
                            {
                                __cdumps = new Array(4);
                                if (__cd_t) clearTimeout(__cd_t);

                                if (id)
                                {
                                    var crashes = JSON.parse(localStorage.crashes || '{}');
                                    delete crashes[id];
                                    localStorage.crashes = JSON.stringify(crashes);
                                }
                            }
                        }
                    };
                }
                var ids = [], uds = [], r = 1;
                for (var i in __cdumps)
                {
                    var dump = __cdumps[i];

                    if (dump.x) { ids.push(dump.x); delete dump.x; }
                    if (dump.d) { uds.push(dump.d); delete dump.d; }
                    if (dump.l < 0) r = 0;
                }

                var report = {};
                report.ua = navigator.userAgent;
                report.io = window.dlMethod && dlMethod.name;
                report.sb = sbid;
                report.tp = typeof $ !== 'undefined' && $.transferprogress;
                report.id = ids.join(",");
                report.ud = uds;
                report.cc = cc;

                if (is_chrome_firefox)
                {
                    report.mo = mozBrowserID + '::' + is_chrome_firefox + '::' + mozMEGAExtensionVersion;
                }
                report = JSON.stringify(r? report:{});

                for (var i in __cdumps)
                {
                    api_req({ a : 'cd', c : JSON.stringify(__cdumps[i]), v : report, t : +__cd_v, s : window.location.host }, ctx(ids[i]));
                }
                __cd_t = 0;
                __cdumps = [];

            }), 3000);

            return false;
        };
    }

    function detectlang()
    {
        if (!navigator.language) return 'en';
        var bl = navigator.language.toLowerCase();
        var l2 = languages, b;
        for (var l in l2) for (b in l2[l]) if (l2[l][b] == bl) return l;
        for (var l in l2) for (b in l2[l]) if (l2[l][b].substring(0,3)==bl.substring(0,3)) return l;
        return 'en';
    }

    /**
     * Gets the file path for a language file
     * @param {String} language
     * @returns {String}
     */
    function getLanguageFilePath(language)
    {
        // If the sh1 (filename with hashes) array has been created from deploy script
        if (typeof sh1 !== 'undefined') {

            // Search the array
            for (var i = 0, length = sh1.length; i < length; i++)
            {
                var filePath = sh1[i];

                // If the language e.g. 'en' matches part of the filename from the deploy script e.g.
                // 'lang/en_0a8e1591149050ef1884b0c4abfbbeb759bbe9eaf062fa54e5b856fdb78e1eb3.json'
                if (filePath.indexOf('lang/' + language) > -1)
                {
                    return filePath;
                }
            }
        }
        else {
            // Otherwise return the filename.json when in Development
            return 'lang/' + language + '.json';
        }
    }

    var lang = detectlang();
    var jsl = [];

    // If they've already selected a language, use that
    if ((typeof localStorage != 'undefined') && (localStorage.lang)) {
        if (languages[localStorage.lang]) {
            lang = localStorage.lang;
        }
    }

    // Get the language file path e.g. lang/en.json or 'lang/en_7a8e15911490...f1878e1eb3.json'
    var langFilepath = getLanguageFilePath(lang);

    jsl.push({f: langFilepath, n: 'lang', j:3});
    jsl.push({f:'js/jquery-2.1.1.js', n: 'jquery', j: 1, w:10, g: 'jquery'});
    jsl.push({f:'js/megaLogger.js', n: 'megaLogger_js', j: 1});
    jsl.push({f:'js/functions.js', n: 'functions_js', j: 1});
    jsl.push({f:'js/filedrag.js', n: 'filedrag_js', j: 1, g: 'common'});
    jsl.push({f:'sjcl.js', n: 'sjcl_js', j: 1, g: 'crypto'}); // Will be replaced with asmCrypto soon
    jsl.push({f:'js/mDB.js', n: 'mDB_js', j: 1, g: 'db'});
    jsl.push({f:'js/asmcrypto.js', n:'asmcrypto_js', j: 1, w:1, g: 'crypto'});
    jsl.push({f:'js/mega.js', n: 'mega_js', j: 1, w: 7});
    jsl.push({f:'js/tlvstore.js', n: 'tlvstore_js', j: 1, g: 'crypto'});
    jsl.push({f:'js/crypto.js', n: 'crypto_js', j: 1, w:5, g: 'crypto'});
    jsl.push({f:'js/jsbn.js', n: 'jsbn_js', j: 1, w:2, g: 'crypto'});
    jsl.push({f:'js/jsbn2.js', n: 'jsbn2_js', j: 1, w:2, g: 'crypto'});
    jsl.push({f:'js/jodid25519.js', n: 'jodid25519_js', j: 1, w: 7, g: 'crypto'});
    jsl.push({f:'js/megaPromise.js', n: 'megapromise_js', j:1,w:5});
    jsl.push({f:'js/user.js', n: 'user_js', j: 1, g: 'crypto'});
    jsl.push({f:'js/authring.js', n: 'authring_js', j: 1, g: 'crypto'});
    jsl.push({f:'js/mouse.js', n: 'mouse_js', j: 1, g: 'crypto'});
    jsl.push({f:'js/jquery-ui-1.11.2.js', n: 'jqueryui_js', j: 1, w:10, g: 'jquery'});
    jsl.push({f:'js/jquery.mousewheel.js', n: 'jquerymouse_js', j: 1, g: 'jquery'});
    jsl.push({f:'js/jquery.jscrollpane.js', n: 'jscrollpane_js', j: 1, g: 'jquery'});
    jsl.push({f:'js/jquery.tokeninput.js', n: 'jquerytokeninput_js', j: 1, g: 'jquery'});
    jsl.push({f:'js/jquery.misc.js', n: 'jquerymisc_js', j: 1, g: 'jquery'});
    jsl.push({f:'js/thumbnail.js', n: 'thumbnail_js', j: 1});
    jsl.push({f:'js/exif.js', n: 'exif_js', j: 1, w:3});
    jsl.push({f:'js/megapix.js', n: 'megapix_js', j: 1});
    jsl.push({f:'js/smartcrop.js', n: 'smartcrop_js', j: 1, w: 7});
    jsl.push({f:'js/jquery.fullscreen.js', n: 'jquery_fullscreen', j: 1, w:10});
    jsl.push({f:'js/jquery.qrcode.js', n: 'jqueryqrcode', j: 1});
    jsl.push({f:'js/vendor/qrcode.js', n: 'qrcode', j: 1, w:2, g: 'vendor'});
    jsl.push({f:'js/bitcoin-math.js', n: 'bitcoinmath', j: 1, g: 'vendor' });
    jsl.push({f:'js/paycrypt.js', n: 'paycrypt_js', j: 1 });
    jsl.push({f:'js/vendor/jquery.window-active.js', n: 'jquery_windowactive', j: 1, w:2, g: 'jquery'});
    jsl.push({f:'js/vendor/db.js', n: 'db_js', j: 1, w:5, g: 'vendor'});
    jsl.push({f:'js/megaDbEncryptionPlugin.js', n: 'megadbenc_js', j: 1, w:5,  g: 'db'});
    jsl.push({f:'js/megaDb.js', n: 'megadb_js', j: 1, w:5, g: 'db'});
    jsl.push({f:'js/megaKvStorage.js', n: 'megakvstorage_js', j: 1, w:5, g: 'db'});

    jsl.push({f:'js/vendor/chat/strophe.js', n: 'mega_js', j: 1, w: 7, g: 'vendor'});
    jsl.push({f:'js/vendor/chat/strophe.disco.js', n: 'mega_js', j: 1, w: 7, g: 'vendor'});
    jsl.push({f:'js/vendor/chat/strophe.jingle.js', n: 'mega_js', j: 1, w: 7, g: 'vendor'});
    jsl.push({f:'js/vendor/chat/strophe.jingle.session.js', n: 'mega_js', j: 1, w: 7, g: 'vendor'});
    jsl.push({f:'js/vendor/chat/strophe.jingle.sdp.js', n: 'mega_js', j: 1, w: 7, g: 'vendor'});
    jsl.push({f:'js/vendor/chat/strophe.jingle.adapter.js', n: 'mega_js', j: 1, w: 7, g: 'vendor'});
    jsl.push({f:'js/vendor/chat/strophe.muc.js', n: 'mega_js', j: 1, w: 7, g: 'vendor'});
    jsl.push({f:'js/vendor/chat/strophe.roster.js', n: 'mega_js', j: 1, w: 7, g: 'vendor'});
    jsl.push({f:'js/vendor/chat/wildemitter.patched.js', n: 'mega_js', j: 1, w: 7, g: 'vendor'});
    jsl.push({f:'js/vendor/chat/hark.patched.js', n: 'mega_js', j: 1, w: 7, g: 'vendor'});
    jsl.push({f:'js/vendor/chat/base32.js', n: 'mega_js', j: 1, w: 7, g: 'vendor'});

    // direct transfer deps.
    jsl.push({f:'js/vendor/chat/cryptojs-core.js', n: 'mega_js', j: 1, w: 7, g: 'vendor'});
    jsl.push({f:'js/vendor/chat/cryptojs-sha1.js', n: 'mega_js', j: 1, w: 7, g: 'vendor'});
    jsl.push({f:'js/vendor/chat/cryptojs-hmac.js', n: 'mega_js', j: 1, w: 7, g: 'vendor'});
    jsl.push({f:'js/vendor/chat/cryptojs-lib-typedarrays.js', n: 'mega_js', j: 1, w: 7, g: 'vendor'});

    // Other
    jsl.push({f:'js/vendor/Autolinker.js', n: 'mega_js', j: 1, w: 7, g: 'vendor'});

    // Google Import Contacts
    jsl.push({f:'js/gContacts.js', n: 'gcontacts_js', j: 1, w:3, g: 'plugins'});

    jsl.push({f:'js/ui/filepicker.js', n: 'mega_js', j: 1, w: 7, g: 'ui'});
    jsl.push({f:'js/ui/dialog.js', n: 'mega_js', j: 1, w: 7, g: 'ui'});
    jsl.push({f:'js/ui/feedbackDialog.js', n: 'mega_js', j: 1, w: 7, g: 'ui'});
    jsl.push({f:'js/ui/credentialsWarningDialog.js', n: 'mega_js', j: 1, w: 7, g: 'ui'});
    jsl.push({f:'js/ui/loginRequiredDialog.js', n: 'mega_js', j: 1, w: 7, g:'ui'});
    jsl.push({f:'js/chat/ui/incomingCallDialog.js', n: 'mega_js', j: 1, w: 7, g: 'ui'});

    // notifications
    jsl.push({f:'js/megaNotifications.js', n: 'meganotifications_js', j: 1, w: 7});
    jsl.push({f:'js/vendor/ion.sound.js', n: 'ionsound_js', j: 1, w: 7, g: 'vendor'});
    jsl.push({f:'js/vendor/favico.js', n: 'favico_js', j: 1, w: 7, g: 'vendor'});
    jsl.push({f:'js/vendor/notification.js', n: 'notification_js', j: 1, w: 7, g: 'vendor'});

    jsl.push({f:'js/chat/plugins/callManager.js', n: 'callManager_js', j: 1, w: 7, g:'plugins'});
    jsl.push({f:'js/chat/plugins/urlFilter.js', n: 'urlFilter_js', j: 1, w: 7, g: 'plugins'});
    jsl.push({f:'js/chat/plugins/emoticonsFilter.js', n: 'emoticonsFilter_js', j: 1, w: 7, g: 'plugins'});
    jsl.push({f:'js/chat/plugins/attachmentsFilter.js', n: 'attachmentsFilter_js', j: 1, w: 7, g: 'plugins'});
    jsl.push({f:'js/chat/plugins/encryptionFilter.js', n: 'encryptionFilter_js', j: 1, w: 7, g: 'plugins'});
    jsl.push({f:'js/chat/plugins/chatStore.js', n: 'chatstore_js', j: 1, w: 7, g: 'plugins'});
    jsl.push({f:'js/chat/plugins/chatNotifications.js', n: 'chatnotifications_js', j: 1, w: 7, g: 'plugins'});
    jsl.push({f:'js/chat/plugins/callFeedback.js', n: 'callfeedback_js', j: 1, w: 7, g: 'plugins'});

    // MEGA CHAT
    jsl.push({f:'js/chat/mpenc.js', n: 'mega_js', j: 1, w: 7, g: 'chat'});
    jsl.push({f:'js/chat/opQueue.js', n: 'mega_js', j: 1, w: 7, g: 'chat'});
    jsl.push({f:'js/chat/rtcStats.js', n: 'mega_js', j: 1, w: 7, g: 'chat'});
    jsl.push({f:'js/chat/rtcSession.js', n: 'mega_js', j: 1, w: 7, g: 'chat'});
    jsl.push({f:'js/chat/fileTransfer.js', n: 'mega_js', j: 1, w: 7, g: 'chat'});



    jsl.push({f:'js/chat/karereEventObjects.js', n: 'keo_js', j: 1, w: 7, g: 'chat'});
    jsl.push({f:'js/chat/karere.js', n: 'karere_js', j: 1, w: 7, g: 'chat'});
    jsl.push({f:'html/chat.html', n: 'chat', j: 0});
    jsl.push({f:'js/chat/chat.js', n: 'chat_js', j: 1, w: 7, g: 'chat'});
    jsl.push({f:'js/chat/chatRoom.js', n: 'chat_js', j: 1, w: 7, g: 'chat'});

    // END OF MEGA CHAT

    jsl.push({f:'js/fm.js', n: 'fm_js', j: 1, w:12});
    jsl.push({f:'js/filetypes.js', n: 'filetypes_js', j: 1, g: 'common'});
    jsl.push({f:'js/miniui.js', n: 'miniui_js', j: 1, g: 'ui'});
    if (is_extension)
    {
        jsl.push({f:'js/dcraw.js', n: 'dcraw_js', j: 1});
    }
    /* better download */
    jsl.push({f:'js/xhr.js', n: 'xhr_js', j: 1, g: 'download'});
    jsl.push({f:'js/queue.js', n: 'queue', j: 1, w:4, g: 'download'});
    jsl.push({f:'js/downloadChrome.js', n: 'dl_chrome', j: 1, w:3, g: 'download'});
    if (is_chrome_firefox && parseInt(Services.appinfo.version) > 27)
    {
        is_chrome_firefox |= 4;
        jsl.push({f:'js/downloadFirefox.js', n: 'dl_firefox', j: 1, w:3});
    }
    else
    {
        jsl.push({f:'js/downloadMemory.js', n: 'dl_memory', j: 1, w:3, g: 'download'});
        jsl.push({f:'js/downloadFlash.js', n: 'dl_flash', j: 1, w:3, g: 'download'});
    }
    jsl.push({f:'js/downloader.js', n: 'dl_downloader', j: 1, w:3, g: 'download'});
    jsl.push({f:'js/download2.js', n: 'dl_js', j: 1, w:3, g: 'download'});
    jsl.push({f:'js/upload2.js', n: 'upload_js', j: 1, w:2, g: 'download'});

    /* end better download */
<<<<<<< HEAD
    jsl.push({f:'index.js', n: 'index', j: 1, w:4});
    jsl.push({f:'html/start.html', n: 'start', j: 0});
    jsl.push({f:'html/megainfo.html', n: 'megainfo', j: 0});
    jsl.push({f:'html/js/start.js', n: 'start_js', j: 1, g: 'common'});
    jsl.push({f:'html/bottom2.html', n: 'bottom2', j: 0});
    jsl.push({f:'html/key.html', n: 'key', j: 0});
    jsl.push({f:'html/js/key.js', n: 'key_js', j: 1, g: 'common'});
    jsl.push({f:'html/pro.html', n: 'pro', j: 0});
    jsl.push({f:'html/js/pro.js', n: 'pro_js', j: 1, g: 'common'});
    jsl.push({f:'html/login.html', n: 'login', j: 0});
    jsl.push({f:'html/js/login.js', n: 'login_js', j: 1, g: 'common'});
    jsl.push({f:'html/fm.html', n: 'fm', j: 0, w:3});
    jsl.push({f:'html/top.html', n: 'top', j: 0});
    jsl.push({f:'js/notifications.js', n: 'notifications_js', j: 1});
    jsl.push({f:'css/style.css', n: 'style_css', j:2, w:30, c:1, d:1, cache:1});
    jsl.push({f:'js/avatar.js', n: 'avatar_js', j: 1, w:3, g: 'common'});
    jsl.push({f:'js/countries.js', n: 'countries_js', j: 1, g: 'common'});
    jsl.push({f:'html/dialogs.html', n: 'dialogs', j: 0, w:2});
    jsl.push({f:'html/transferwidget.html', n: 'transferwidget', j: 0});
    jsl.push({f:'js/jquery.checkboxes.js', n: 'checkboxes_js', j: 1, g: 'jquery'});
    jsl.push({f:'js/Int64.js', n: 'int64_js', j: 1, g: 'download'});
    jsl.push({f:'js/zip64.js', n: 'zip_js', j: 1, g: 'download'});
    jsl.push({f:'js/cms.js', n: 'cms_js', j: 1});

    jsl.push({f:'js/windowOpenerProtection.js', n: 'windowOpenerProtection', j: 1, w:1});
=======
    jsl.push({f:'index.js', n: 'index', j:1,w:4});
    jsl.push({f:'html/start.html', n: 'start', j:0});
    jsl.push({f:'html/megainfo.html', n: 'megainfo', j:0});
    jsl.push({f:'html/js/start.js', n: 'start_js', j:1});
    jsl.push({f:'html/bottom2.html', n: 'bottom2',j:0});
    jsl.push({f:'html/key.html', n: 'key', j:0});
    jsl.push({f:'html/js/key.js', n: 'key_js', j:1});
    jsl.push({f:'html/pro.html', n: 'pro', j:0});
    jsl.push({f:'html/js/pro.js', n: 'pro_js', j:1});
    jsl.push({f:'html/login.html', n: 'login', j:0});
    jsl.push({f:'html/js/login.js', n: 'login_js', j:1});
    jsl.push({f:'html/fm.html', n: 'fm', j:0,w:3});
    jsl.push({f:'html/top.html', n: 'top', j:0});
    jsl.push({f:'js/notifications.js', n: 'notifications_js', j:1});
    jsl.push({f:'css/style.css', n: 'style_css', j:2,w:30,c:1,d:1,cache:1});
    jsl.push({f:'js/useravatar.js', n: 'contact_avatar_js', j:1,w:3});
    jsl.push({f:'js/avatar.js', n: 'avatar_js', j:1,w:3});
    jsl.push({f:'js/countries.js', n: 'countries_js', j:1});
    jsl.push({f:'html/dialogs.html', n: 'dialogs', j:0,w:2});
    jsl.push({f:'html/transferwidget.html', n: 'transferwidget', j:0});
    jsl.push({f:'js/jquery.checkboxes.js', n: 'checkboxes_js', j:1});
    jsl.push({f:'js/Int64.js', n: 'int64_js', j:1});
    jsl.push({f:'js/zip64.js', n: 'zip_js', j:1});
    jsl.push({f:'js/cms.js', n: 'cms_js', j:1});
    jsl.push({f:'js/megasync.js', n: 'megasync_js', j:1});

    jsl.push({f:'js/windowOpenerProtection.js', n: 'windowOpenerProtection', j:1,w:1});
>>>>>>> fbba16f6

    // only used on beta
    if (onBetaW) {
        jsl.push({f: 'js/betacrashes.js', n: 'betacrashes_js', j: 1});
    }

    var jsl2 =
    {
        'about': {f:'html/about.html', n: 'about', j: 0},
        'blog': {f:'html/blog.html', n: 'blog', j: 0},
        'blog_js': {f:'html/js/blog.js', n: 'blog_js', j: 1},
        'blogarticle': {f:'html/blogarticle.html', n: 'blogarticle', j: 0},
        'blogarticle_js': {f:'html/js/blogarticle.js', n: 'blogarticle_js', j: 1},
        'register': {f:'html/register.html', n: 'register', j: 0},
        'register_js': {f:'html/js/register.js', n: 'register_js', j: 1},
        'resellers': {f:'html/resellers.html', n: 'resellers', j: 0},
        'download': {f:'html/download.html', n: 'download', j: 0},
        'download_js': {f:'html/js/download.js', n: 'download_js', j: 1},
        'copyright': {f:'html/copyright.html', n: 'copyright', j: 0},
        'copyrightnotice': {f:'html/copyrightnotice.html', n: 'copyrightnotice', j: 0},
        'copyrightnotice_js': {f:'html/js/copyrightnotice.js', n: 'copyrightnotice_js', j: 1},
        'privacy': {f:'html/privacy.html', n: 'privacy', j: 0},
        'terms': {f:'html/terms.html', n: 'terms', j: 0},
        'backup': {f:'html/backup.html', n: 'backup', j: 0},
        'backup_js': {f:'html/js/backup.js', n: 'backup_js', j: 1},
        'cancel': {f:'html/cancel.html', n: 'cancel', j: 0},
        'cancel_js': {f:'html/js/cancel.js', n: 'cancel_js', j: 1},
        'reset': {f:'html/reset.html', n: 'reset', j: 0},
        'reset_js': {f:'html/js/reset.js', n: 'reset_js', j: 1},
        'filesaver': {f:'js/filesaver.js', n: 'filesaver', j: 1},
        'recovery': {f:'html/recovery.html', n: 'recovery', j: 0},
        'recovery_js': {f:'html/js/recovery.js', n: 'recovery_js', j: 1},
        'credits': {f:'html/credits.html', n: 'credits', j: 0},
        'takedown': {f:'html/takedown.html', n: 'takedown', j: 0},
        'dev': {f:'html/dev.html', n: 'dev', j: 0},
        'dev_js': {f:'html/js/dev.js', n: 'dev_js', j: 1},
        'sdkterms': {f:'html/sdkterms.html', n: 'sdkterms', j: 0},
        'help_js': {f:'html/js/help.js', n: 'help_js', j: 1},
        'firefox': {f:'html/firefox.html', n: 'firefox', j: 0},
        'sync': {f:'html/sync.html', n: 'sync', j: 0},
        'sync_js': {f:'html/js/sync.js', n: 'sync_js', j: 1},
        'mobile': {f:'html/mobile.html', n: 'mobile', j: 0},
        'affiliates': {f:'html/affiliates.html', n: 'affiliates', j: 0},
        'affiliate_js': {f:'html/js/affiliate.js', n: 'affiliate_js', j: 0},
        'affiliateterms': {f:'html/affiliateterms.html', n: 'affiliateterms', j: 0},
        'affiliatesignup': {f:'html/affiliatesignup.html', n: 'affiliatesignup', j: 0},
        'affiliatesignup_js': {f:'html/js/affiliatesignup.js', n: 'affiliatesignup_js', j: 1},
        'affiliatemember': {f:'html/affiliatemember.html', n: 'affiliatemember', j: 0},
        'affiliatemember_js': {f:'html/js/affiliatemember.js', n: 'affiliatemember_js', j: 1},
        'contact': {f:'html/contact.html', n: 'contact', j: 0},
        'privacycompany': {f:'html/privacycompany.html', n: 'privacycompany', j: 0},
        'chrome': {f:'html/chrome.html', n: 'chrome', j: 0},
        'zxcvbn_js': {f:'js/zxcvbn.js', n: 'zxcvbn_js', j: 1}
    };

    var subpages =
    {
        'about': ['about'],
        'terms': ['terms'],
        'credits': ['credits'],
        'backup': ['backup','backup_js','filesaver'],
        'recovery': ['recovery','recovery_js'],
        'reset': ['reset','reset_js'],
        'cancel': ['cancel', 'cancel_js'],
        'blog': ['blog','blog_js','blogarticle','blogarticle_js'],
        'register': ['register','register_js'],
        'android': ['android'],
        'resellers': ['resellers'],
        '!': ['download','download_js'],
        'copyright': ['copyright'],
        'copyrightnotice': ['copyrightnotice','copyrightnotice_js'],
        'privacy': ['privacy','privacycompany'],
        'takedown': ['takedown'],
        'firefox': ['firefox'],
        'mobile': ['mobile'],
        'sync': ['sync','sync_js'],
        'contact': ['contact'],
        'dev': ['dev','dev_js','sdkterms'],
        'sdk': ['dev','dev_js','sdkterms'],
        'doc': ['dev','dev_js','sdkterms'],
        'help': ['help_js'],
        'chrome': ['chrome'],
        'plugin': ['chrome','firefox'],
        'affiliate': ['affiliates','affiliateterms','affiliatesignup','affiliatesignup_js','affiliatemember','affiliatemember_js','affiliate_js'],
        'recover': ['reset','reset_js']
    };

    if (page)
    {
        if (page.indexOf('%25') !== -1)
        {
            do {
                page = page.replace('%25','%', 'g');
            } while (~page.indexOf('%25'));
        }
        if (page.indexOf('%21') !== -1)
        {
            page = page.replace('%21','!', 'g');
            document.location.hash = page;
        }

        page = page.replace('#','');
        for (var p in subpages)
        {
            if (page.substr(0,p.length) == p)
            {
                for (var i in subpages[p]) jsl.push(jsl2[subpages[p][i]]);
            }
        }
    }
    var downloading = false;
    var ul_uploading = false;
    var lightweight=false;
    var waitingToBeLoaded = 0,jsl_done,jj_done = !jj;
    var fx_startup_cache = is_chrome_firefox && nocontentcheck;
    if (!fx_startup_cache && !nocontentcheck)
    {
        if (window.URL) evalscript_url([sjcl_sha256_js]);
        else evalscript(sjcl_sha256_js);
    }
    if ((typeof Worker !== 'undefined') && (typeof window.URL !== 'undefined') && !fx_startup_cache && !nocontentcheck)
    {
        var hashdata = ['self.postMessage = self.webkitPostMessage || self.postMessage;', sjcl_sha256_js, 'self.onmessage = function(e) { try { var hash = sjcl_sha256.hash.sha256.hash(e.data.text); var hashHex = sjcl_sha256.codec.hex.fromBits(hash); e.data.hash = hashHex; self.postMessage(e.data); } catch(err) { e.data.error = err.message; self.postMessage(e.data);  } };'];
        var hash_url = mObjectURL(hashdata, "text/javascript");
        var hash_workers = [];
        var i =0;
        while (i < 2)
        {
            try
            {
                hash_workers[i] = new Worker(hash_url);
                hash_workers[i].postMessage = hash_workers[i].webkitPostMessage || hash_workers[i].postMessage;
                hash_workers[i].onmessage = function(e)
                {
                    if (e.data.error)
                    {
                        console.log('error',e.data.error);
                        console.log(e.data.text);
                        alert('error');
                    }
                    if (!nocontentcheck && !compareHashes(e.data.hash, jsl[e.data.jsi].f))
                    {
                        if (bootstaticpath.indexOf('cdn') > -1)
                        {
                            sessionStorage.skipcdn = 1;
                            document.location.reload();
                        }
                        else {
                            alert('An error occurred while loading MEGA. The file ' + bootstaticpath+jsl[e.data.jsi].f + ' is corrupt. Please try again later. We apologize for the inconvenience.');
                        }

                        contenterror = 1;
                    }
                    if (!contenterror)
                    {
                        jsl_current += jsl[e.data.jsi].w || 1;
                        jsl_progress();
                        if (++jslcomplete == jsl.length) initall();
                        else jsl_load(e.data.xhri);
                    }
                };
            }
            catch(e)
            {
                hash_workers = undefined;
                break;
            }
            i++;
        }
    }

    if (jj)
    {
        var headElement = document.querySelector("head");
        var _queueWaitToBeLoaded = function(id, elem) {
            waitingToBeLoaded++;
            elem.onload = function() {
                // if (d) console.log('jj.progress...', waitingToBeLoaded);
                if (--waitingToBeLoaded == 0) {
                    jj_done = true;
                    boot_done();
                    _queueWaitToBeLoaded = headElement = undefined;
                }
                elem.onload = null;
            };
        };

        var createScriptTag = function(id, src) {
            var elem = document.createElement("script");
            _queueWaitToBeLoaded(id, elem);
            elem.async = false;
            elem.src = src;
            headElement.appendChild(elem);
            return elem;
        };
        var createStyleTag = function(id, src) {
            var elem = document.createElement("link");
            elem.rel = "stylesheet";
            elem.type = "text/css";
            _queueWaitToBeLoaded(id, elem);
            elem.href = src;
            headElement.appendChild(elem);
            return elem;
        };

        l=[];
        var i = 3000, r = '?r=' + (new Date().toISOString().replace(/[^\w]/g,''));
        if (!localStorage.jjnocache) r = '';
        while (i--) l[i]='l';
        for (var i in jsl)
        {
            if (jsl[i].j === 1) {
                createScriptTag("jsl" + i, bootstaticpath + jsl[i].f + r);
            }
            else if (jsl[i].j === 2)
            {
                if ((m && (jsl[i].m)) || ((!m) && (jsl[i].d))) {
                    createStyleTag("jsl" + i, bootstaticpath + jsl[i].f + r);
                }
            }
        }
        if (d) console.log('jj.total...', waitingToBeLoaded);
    }

    var pages = [],xhr_progress,xhr_stack,jsl_fm_current,jsl_current,jsl_total,jsl_perc,jsli,jslcomplete;

    function jsl_start()
    {
        jslcomplete = 0;
        if (d && jj) {
            xhr_progress = [0, 0, 0, 0, 0];
        } else {
            xhr_progress = [0, 0];
        }
        xhr_stack = Array(xhr_progress.length);
        jsl_fm_current = 0;
        jsl_current = 0;
        jsl_total = 0;
        jsl_perc = 0;
        jsli=0;
        for (var i = jsl.length; i--;) if (!jsl[i].text) jsl_total += jsl[i].w || 1;
        if (fx_startup_cache)
        {
            var step = function(jsi)
            {
                jsl_current += jsl[jsi].w || 1;
                jsl_progress();
                if (++jslcomplete == jsl.length) initall();
                else
                {
                    // mozRunAsync(next.bind(this, jsli++));
                    next(jsli++);
                }
            };
            var next = function(jsi)
            {
                var file = bootstaticpath + jsl[jsi].f;

                if (jsl[jsi].j == 1)
                {
                    try
                    {
                        loadSubScript(file);
                    }
                    catch(e)
                    {
                        Cu.reportError(e);

                        alert('An error occurred while loading MEGA.\n\nFilename: '
                            + file + "\n" + e + '\n\n' + mozBrowserID);
                    }
                    step(jsi);
                }
                else
                {
                    var ch = NetUtil.newChannel(file);
                    ch.contentType = jsl[jsi].j == 3
                        ? "application/json":"text/plain";

                    NetUtil.asyncFetch(ch, function(is, s)
                    {
                        if (!Components.isSuccessCode(s))
                        {
                            alert('An error occurred while loading MEGA.' +
                                ' The file ' + file + ' could not be loaded.');
                        }
                        else
                        {
                            jsl[jsi].text = NetUtil.readInputStreamToString(is, is.available());
                            if (jsl[jsi].j == 3) l = JSON.parse(jsl[jsi].text);
                            step(jsi);
                        }
                    });
                }
            };
            next(jsli++);
        }
        else
        {
            for (var i = xhr_progress.length; i--; ) jsl_load(i);
        }
    }

    var xhr_timeout=30000;

    function xhr_error()
    {
        xhr_timeout+=10000;
        console.log(xhr_timeout);
        if (bootstaticpath.indexOf('cdn') > -1)
        {
            bootstaticpath = geoStaticpath(1);
            staticpath = geoStaticpath(1);
        }
        xhr_progress[this.xhri] = 0;
        xhr_load(this.url,this.jsi,this.xhri);
    }

    function xhr_load(url,jsi,xhri)
    {
        if (d && jj) {
            if (jsl[jsi].j == 1 || jsl[jsi].j == 2) {
                // DON'T load via XHR any js or css files...since when jj == 1, secureboot will append them in the doc.

                jsl_current += jsl[jsi].w || 1;
                jsl_progress();
                if (++jslcomplete == jsl.length) initall();
                else jsl_load(xhri);

                return;
            }
        }
        xhr_stack[xhri] = getxhr();
        xhr_stack[xhri].onload = function()
        {
            jsl[this.jsi].text = this.response || this.responseText;

            if (typeof hash_workers !== 'undefined' && !nocontentcheck)
            {
                hash_workers[this.xhri].postMessage({'text':jsl[this.jsi].text,'xhr':'test','jsi':this.jsi,'xhri':this.xhri});
            }
            else
            {
                if (!nocontentcheck) {

                    // Hash the file content and convert to hex
                    var hash = sjcl_sha256.hash.sha256.hash(jsl[this.jsi].text);
                    var hashHex = sjcl_sha256.codec.hex.fromBits(hash);

                    // Compare the hash from the file and the correct hash determined at deployment time
                    if (!compareHashes(hashHex, jsl[e.data.jsi].f))
                    {
                        alert('An error occurred while loading MEGA. The file ' + bootstaticpath + jsl[this.jsi].f + ' is corrupt. Please try again later. We apologize for the inconvenience.');
                        contenterror = 1;
                    }
                }

                if (!contenterror)
                {
                    jsl_current += jsl[this.jsi].w || 1;
                    jsl_progress();
                    if (++jslcomplete == jsl.length) initall();
                    else jsl_load(this.xhri);
                }
            }
        };
        xhr_stack[xhri].onreadystatechange = function()
        {
            try
            {
                if (this.readyState == 1) this.timeout=0;
            }
            catch(e)
            {

            }
        };
        xhr_stack[xhri].onerror = xhr_error;
        xhr_stack[xhri].ontimeout = xhr_error;
        if (jsl[jsi].text)
        {
            if (++jslcomplete == jsl.length) initall();
            else jsl_load(xhri);
        }
        else
        {
            xhr_stack[xhri].url = url;
            xhr_stack[xhri].jsi = jsi;
            xhr_stack[xhri].xhri = xhri;
            if (localStorage.dd) url += '?t=' + Date.now();
            xhr_stack[xhri].open("GET", bootstaticpath + url, true);
            xhr_stack[xhri].timeout = xhr_timeout;
            if (is_chrome_firefox) xhr_stack[xhri].overrideMimeType('text/plain');
            xhr_stack[xhri].send(null);
        }
    }
    window.onload = function ()
    {
        if (!maintenance && !androidsplash) jsl_start();
    };
    function jsl_load(xhri)
    {
        if (jsl[jsli]) xhr_load(jsl[jsli].f, jsli++,xhri);
    }
    function jsl_progress()
    {
        // if (d) console.log('done',(jsl_current+jsl_fm_current));
        // if (d) console.log('total',jsl_total);
        var p = Math.floor((jsl_current+jsl_fm_current)/jsl_total*100);
        if ((p > jsl_perc) && (p <= 100))
        {
            jsl_perc = p;
            if (d) console.log('jsl.progress... ' + p + '%', (jsl_current+jsl_fm_current), jsl_total);
            if (is_extension) p=100;
            document.getElementById('loadinganim').className = 'loading-progress-bar percents-'+p;
        }
    }
    var jsl_loaded={};
    function initall()
    {
        var jsar = [];
        var cssar = [];
        //for(var i in localStorage) if (i.substr(0,6) == 'cache!') delete localStorage[i];
        for (var i in jsl)
        {
            jsl_loaded[jsl[i].n]=1;
            if ((jsl[i].j == 1) && (!jj))
            {
                if (!fx_startup_cache)
                {
                    if (window.URL) jsar.push(jsl[i].text + '\n\n');
                    else evalscript(jsl[i].text);
                }
            }
            else if ((jsl[i].j == 2) && (!jj))
            {
                if (document.getElementById('bootbottom')) document.getElementById('bootbottom').style.display='none';
                if (!is_chrome_firefox && window.URL)
                {
                    cssar.push(jsl[i].text.replace(/\.\.\//g,staticpath).replace(new RegExp( "\\/en\\/", "g"),'/' + lang + '/'));
                }
                else
                {
                    mCreateElement('style', {type: 'text/css', rel: 'stylesheet'}, 'head')
                        .textContent = jsl[i].text.replace(/\.\.\//g,staticpath).replace(new RegExp( "\\/en\\/", "g"),'/' + lang + '/');
                }
            }
            else if (jsl[i].j == 3) {
                try {
                    l = !jj && l || JSON.parse(jsl[i].text);
                } catch(ex) {
                    console.error(ex);
                    if (lang !== 'en') {
                        localStorage.lang = 'en';
                        setTimeout(function() {
                            document.location.reload();
                        }, 300);
                    }
                    throw new Error('Error parsing language file '+lang+'.json');
                }
            }
            else if (jsl[i].j === 0 && jsl[i].f.match(/\.json$/)) {
                try {
                    var templates = JSON.parse(jsl[i].text);
                    for (var e in templates) {
                        pages[e] = templates[e];
                        jsl_loaded[e] = 1;
                    }
                } catch (ex) {
                    throw new Error("Error parsing template");
                }
            }
            else if (jsl[i].j == 0) pages[jsl[i].n] = jsl[i].text;
        }
        if (window.URL)
        {
            cssar = cssar.length && mObjectURL(cssar, "text/css");
            if (cssar)
            {
                mCreateElement('link', {type: 'text/css', rel: 'stylesheet'}, 'head').href = cssar;
            }
            if (!jsl_done || jsar.length) {
                jsar.push('jsl_done=true; boot_done();');
            } else {
                boot_done();
            }
            if (jsar.length) evalscript_url(jsar);
            jsar=undefined;
            cssar=undefined;
        }
        else
        {
            jsl_done=true;
            boot_done();
        }
        jj = 0; //prevent further 'silent_loading' loads from failing..
    }

    if (ua.indexOf('android') > 0 && !sessionStorage.androidsplash && document.location.hash.indexOf('#confirm') == -1)
    {
        if (document.location.hash == '#android')
        {
            document.location = 'https://play.google.com/store/apps/details?id=nz.mega.android&referrer=meganzindexandroid';
        }
        else
        {
            document.write('<link rel="stylesheet" type="text/css" href="' + staticpath + 'css/mobile-android.css" /><div class="overlay"></div><div class="new-folder-popup" id="message"><div class="new-folder-popup-bg"><div class="new-folder-header">MEGA for Android</div><div class="new-folder-main-bg"><div class="new-folder-descr">Do you want to install the latest<br/> version of the MEGA app for Android?</div><a class="new-folder-input left-button" id="trashbinYes"> <span class="new-folder-bg1"> <span class="new-folder-bg2" id="android_yes"> Yes </span> </span></a><a class="new-folder-input right-button" id="trashbinNo"> <span class="new-folder-bg1"> <span class="new-folder-bg2" id="android_no">No </span> </span></a><div class="clear"></div></div></div></div></div>');
            document.getElementById('android_yes').addEventListener("click", function ()
            {
                document.location = 'https://play.google.com/store/apps/details?id=nz.mega.android&referrer=meganzandroid';
            }, false);
            document.getElementById('android_no').addEventListener("click", function ()
            {
                sessionStorage.androidsplash=1;
                document.location.reload();
            }, false);
            androidsplash=true;
        }
    }
    else
    {
        var istaticpath = staticpath;
        if (document.location.href.substr(0,19) == 'chrome-extension://')  istaticpath = '../';
        else if (is_chrome_firefox) istaticpath = 'chrome://mega/content/';

        mCreateElement('style', {type: 'text/css'}, 'body').textContent = '.div, span, input {outline: none;}.hidden {display: none;}.clear {clear: both;margin: 0px;padding: 0px;display: block;}.loading-main-block {width: 100%;height: 100%;overflow: auto;font-family:Arial, Helvetica, sans-serif;}.loading-mid-white-block {height: 100%;width:100%;}.mid-centered-block {position: absolute;width: 494px;min-height: 158px;top: 50%;left: 50%;margin: -95px 0 0 -247px;}.loading-main-bottom {max-width: 940px;width: 100%;position: absolute;bottom: 20px;left: 50%;margin: 0 0 0 -470px;text-align: center;}.loading-bottom-button {height: 29px;width: 29px;float: left;background-image: url(' + istaticpath + 'images/mega/loading-sprite1.png);background-repeat: no-repeat;cursor: pointer;}.st-social-block-load {position: absolute;bottom: 20px;left: 0;width: 100%;height: 43px;text-align: center;}.st-bottom-button {height: 29px;width: 29px;display: inline-block;background-image: url(' + istaticpath + 'images/mega/new-startpage-spite1.png?v=1);background-repeat: no-repeat;cursor: pointer;}.st-bottom-button.st-google-button {background-position: -93px -1233px;position: relative;margin: 0 5px;}.st-bottom-button.st-google-button:hover {background-position: -93px -1173px;}.st-bottom-button.st-facebook-button {background-position: -49px -1233px;margin: 0 5px;}.st-bottom-button.st-facebook-button:hover {background-position: -49px -1173px;}.st-bottom-button.st-twitter-button {background-position: left -1233px;margin: 0 5px;}.st-bottom-button.st-twitter-button:hover {background-position: left -1173px;}.loading-cloud {width: 222px;height: 158px;background-image: url(' + istaticpath + 'images/mega/loading-sprite1.png);background-repeat: no-repeat;background-position: 0 -2128px;margin: 0 auto;-webkit-box-sizing: border-box;-moz-box-sizing: border-box;-ms-box-sizing: border-box;box-sizing: border-box;padding-top: 55px;}.loading-progress-bar, .loading-progress-bar div {width: 80px;height: 80px;margin: 0 0 0 71px;background-image: url(' + istaticpath + 'images/mega/loading-sprite1.png);background-repeat: no-repeat;background-position: 0 top;}.loading-progress-bar div {background-position: -71px -2183px;margin: 0;}.maintance-block {position: absolute;width: 484px;min-height: 94px;border: 2px solid #d9d9d9;-moz-border-radius: 7px;-webkit-border-radius: 7px;border-radius: 7px;padding: 10px;color: #333333;font-size: 13px;line-height: 30px;padding: 15px 15px 15px 102px;-webkit-box-sizing: border-box;-moz-box-sizing: border-box;-ms-box-sizing: border-box;box-sizing: border-box;background-image: url(' + istaticpath + 'images/mega/loading-sprite1.png);background-repeat: no-repeat;background-position: -60px -2428px;margin-top: 45px;}.loading-progress-bar.percents-0 {background-position: 0 0;}.loading-progress-bar.percents-1, .loading-progress-bar.percents-2, .loading-progress-bar.percents-3 {background-position: -130px 0;}.loading-progress-bar.percents-4, .loading-progress-bar.percents-5, .loading-progress-bar.percents-6 {background-position: 0 -100px;}.loading-progress-bar.percents-7, .loading-progress-bar.percents-8, .loading-progress-bar.percents-9 {background-position: -130px -100px;}.loading-progress-bar.percents-10, .loading-progress-bar.percents-11, .loading-progress-bar.percents-12 {background-position: 0 -200px;}.loading-progress-bar.percents-13, .loading-progress-bar.percents-14, .loading-progress-bar.percents-15 {background-position: -130px -200px;}.loading-progress-bar.percents-16, .loading-progress-bar.percents-17, .loading-progress-bar.percents-18 {background-position: 0 -300px;}.loading-progress-bar.percents-19, .loading-progress-bar.percents-20, .loading-progress-bar.percents-21 {background-position: -130px -300px;}.loading-progress-bar.percents-22, .loading-progress-bar.percents-23, .loading-progress-bar.percents-24 {background-position: 0 -400px;}.loading-progress-bar.percents-25, .loading-progress-bar.percents-26, .loading-progress-bar.percents-27 {background-position: -130px -400px;}.loading-progress-bar.percents-28, .loading-progress-bar.percents-29, .loading-progress-bar.percents-30 {background-position: 0 -500px;}.loading-progress-bar.percents-31, .loading-progress-bar.percents-32, .loading-progress-bar.percents-33 {background-position: -130px -500px;}.loading-progress-bar.percents-34, .loading-progress-bar.percents-35 {background-position: 0 -600px;}.loading-progress-bar.percents-36, .loading-progress-bar.percents-37 {background-position: -130px -600px;}.loading-progress-bar.percents-38, .loading-progress-bar.percents-39 {background-position: 0 -700px;}.loading-progress-bar.percents-40, .loading-progress-bar.percents-41 {background-position: -130px -700px;}.loading-progress-bar.percents-42, .loading-progress-bar.percents-43 {background-position: 0 -800px;}.loading-progress-bar.percents-44, .loading-progress-bar.percents-45 {background-position: -130px -800px;}.loading-progress-bar.percents-46, .loading-progress-bar.percents-47 {background-position: 0 -900px;}.loading-progress-bar.percents-48, .loading-progress-bar.percents-49 {background-position: -130px -900px;}.loading-progress-bar.percents-50 {background-position: 0 -1000px;}.loading-progress-bar.percents-51, .loading-progress-bar.percents-52, .loading-progress-bar.percents-53 {background-position: -130px -1000px;}.loading-progress-bar.percents-54, .loading-progress-bar.percents-55, .loading-progress-bar.percents-56 {background-position: 0 -1100px;}.loading-progress-bar.percents-57, .loading-progress-bar.percents-58, .loading-progress-bar.percents-59 {background-position: -130px -1100px;}.loading-progress-bar.percents-60, .loading-progress-bar.percents-61, .loading-progress-bar.percents-62 {background-position: 0 -1200px;}.loading-progress-bar.percents-63, .loading-progress-bar.percents-64, .loading-progress-bar.percents-65 {background-position: -130px -1200px;}.loading-progress-bar.percents-66, .loading-progress-bar.percents-67, .loading-progress-bar.percents-68 {background-position: 0 -1300px;}.loading-progress-bar.percents-69, .loading-progress-bar.percents-70, .loading-progress-bar.percents-71 {background-position: -130px -1300px;}.loading-progress-bar.percents-72, .loading-progress-bar.percents-73, .loading-progress-bar.percents-74 {background-position: 0 -1400px;}.loading-progress-bar.percents-75, .loading-progress-bar.percents-76, .loading-progress-bar.percents-77 {background-position: -130px -1400px;}.loading-progress-bar.percents-78, .loading-progress-bar.percents-79, .loading-progress-bar.percents-80 {background-position: 0 -1500px;}.loading-progress-bar.percents-81, .loading-progress-bar.percents-82, .loading-progress-bar.percents-83 {background-position: -130px -1500px;}.loading-progress-bar.percents-84, .loading-progress-bar.percents-85, .loading-progress-bar.percents-86 {background-position: 0 -1600px;}.loading-progress-bar.percents-87, .loading-progress-bar.percents-88, .loading-progress-bar.percents-89 {background-position: -130px -1600px;}.loading-progress-bar.percents-90, .loading-progress-bar.percents-91, .loading-progress-bar.percents-92 {background-position: 0 -1800px;}.loading-progress-bar.percents-93, .loading-progress-bar.percents-94, .loading-progress-bar.percents-95 {background-position: -130px -1800px;}.loading-progress-bar.percents-96, .loading-progress-bar.percents-97 {background-position: 0 -1900px;}.loading-progress-bar.percents-98, .loading-progress-bar.percents-99 {background-position: -130px -1900px;}.loading-progress-bar.percents-100 {background-position: 0 -2000px;}.follow-txt {text-decoration:none; line-height: 28px; float:right; color:#666666; font-size:12px;}@media only screen and (-webkit-min-device-pixel-ratio: 1.5), only screen and (-o-min-device-pixel-ratio: 3/2), only screen and (min--moz-device-pixel-ratio: 1.5), only screen and (min-device-pixel-ratio: 1.5) {.maintance-block, .loading-progress-bar, .loading-progress-bar div, .loading-cloud, .loading-bottom-button {background-image: url(' + istaticpath + 'images/mega/loading-sprite1@2x.png);    background-size: 222px auto;}.st-bottom-button, .st-bottom-scroll-button {background-image: url(' + istaticpath + 'images/mega/new-startpage-spite1@2x.png?v=1);background-size: 356px auto;}}';

        mCreateElement('div', { "class": "loading-main-block", id: "loading"}, 'body')
            .innerHTML =
                '<div class="loading-mid-white-block">'+
                '   <div class="mid-centered-block">'+
                '       <div class="loading-cloud">'+
                '           <div class="loading-progress-bar percents-1" id="loadinganim">'+
                '               <div></div>'+
                '           </div>'+
                '       </div>'+
                // '       <div class="maintance-block hidden">Scheduled System Maintenance - Expect Disruptions<br/>Sunday 04:00 - 10:00 UTC </div>'+
                '   </div>'+
                '   <div class="st-social-block-load" id="bootbottom">'+
                '       <a href="https://www.facebook.com/MEGAprivacy" target="_blank" class="st-bottom-button st-facebook-button"></a>'+
                '       <a href="https://www.twitter.com/MEGAprivacy" target="_blank" class="st-bottom-button st-twitter-button"></a>'+
                '       <a href="https://plus.google.com/b/108055545377490138410/" target="_blank" class="st-bottom-button st-google-button"></a>'+
                '   </div>'+
                '</div>';
    }
    var u_storage, loginresponse, u_sid, dl_res;
    u_storage = init_storage( localStorage.sid ? localStorage : sessionStorage );
    if ((u_sid = u_storage.sid))
    {
        loginresponse = true;
        var lxhr = getxhr();
        lxhr.onload = function()
        {
            loginresponse = false;
            if (this.status == 200)
            {
                try
                {
                    loginresponse = this.response || this.responseText;
                    if (loginresponse && loginresponse[0] == '[') loginresponse = JSON.parse(loginresponse);
                    else loginresponse = false;
                }
                catch (e) {}
            }
            boot_done();
        }
        lxhr.onerror = function()
        {
            loginresponse= false;
            boot_done();
        }
        lxhr.open("POST", apipath + 'cs?id=0&sid='+u_storage.sid, true);
        lxhr.send(JSON.stringify([{'a':'ug'}]));
    }
    function boot_auth(u_ctx,r)
    {
        u_type = r;
        u_checked=true;
        startMega();
    }
    function boot_done()
    {
        lxhr = dlxhr = undefined;

        if (d) console.log('boot_done', loginresponse === true, dl_res === true, !jsl_done, !jj_done);

        if (loginresponse === true || dl_res === true || !jsl_done || !jj_done) return;

        if (u_checked) startMega();
        else if (loginresponse)
        {
            api_setsid(u_sid);
            u_checklogin3a(loginresponse[0],{checkloginresult:boot_auth});
            loginresponse = undefined;
        }
        else u_checklogin({checkloginresult:boot_auth},false);
    }
    if (page.substr(0,1) == '!' && page.length > 1)
    {
        dl_res = true;
        var dlxhr = getxhr();
        dlxhr.onload = function()
        {
            dl_res = false;
            if (this.status == 200)
            {
                try
                {
                    dl_res = this.response || this.responseText;
                    if (dl_res[0] == '[') dl_res = JSON.parse(dl_res);
                    if (dl_res[0]) dl_res = dl_res[0];
                }
                catch (e) {}
            }
            boot_done();
        }
        dlxhr.onerror = function()
        {
            dl_res= false;
            boot_done();
        }
        dlxhr.open("POST", apipath + 'cs?id=0', true);
        dlxhr.send(JSON.stringify([{'a':'g',p:page.substr(1,8)}]));
    }
}

function safeCall(fn)
{
    fn.foo = function __safeCallWrapper()
    {
        try {
            return fn.apply(this, arguments);
        } catch (e) {
            console.error(e);
        }
    };
    fn.foo.bar = fn;
    return fn.foo;
}<|MERGE_RESOLUTION|>--- conflicted
+++ resolved
@@ -1044,7 +1044,6 @@
     jsl.push({f:'js/upload2.js', n: 'upload_js', j: 1, w:2, g: 'download'});
 
     /* end better download */
-<<<<<<< HEAD
     jsl.push({f:'index.js', n: 'index', j: 1, w:4});
     jsl.push({f:'html/start.html', n: 'start', j: 0});
     jsl.push({f:'html/megainfo.html', n: 'megainfo', j: 0});
@@ -1060,6 +1059,7 @@
     jsl.push({f:'html/top.html', n: 'top', j: 0});
     jsl.push({f:'js/notifications.js', n: 'notifications_js', j: 1});
     jsl.push({f:'css/style.css', n: 'style_css', j:2, w:30, c:1, d:1, cache:1});
+    jsl.push({f:'js/useravatar.js', n: 'contact_avatar_js', j:1,w:3, g: 'common'});
     jsl.push({f:'js/avatar.js', n: 'avatar_js', j: 1, w:3, g: 'common'});
     jsl.push({f:'js/countries.js', n: 'countries_js', j: 1, g: 'common'});
     jsl.push({f:'html/dialogs.html', n: 'dialogs', j: 0, w:2});
@@ -1068,37 +1068,9 @@
     jsl.push({f:'js/Int64.js', n: 'int64_js', j: 1, g: 'download'});
     jsl.push({f:'js/zip64.js', n: 'zip_js', j: 1, g: 'download'});
     jsl.push({f:'js/cms.js', n: 'cms_js', j: 1});
+    jsl.push({f:'js/megasync.js', n: 'megasync_js', j:1});
 
     jsl.push({f:'js/windowOpenerProtection.js', n: 'windowOpenerProtection', j: 1, w:1});
-=======
-    jsl.push({f:'index.js', n: 'index', j:1,w:4});
-    jsl.push({f:'html/start.html', n: 'start', j:0});
-    jsl.push({f:'html/megainfo.html', n: 'megainfo', j:0});
-    jsl.push({f:'html/js/start.js', n: 'start_js', j:1});
-    jsl.push({f:'html/bottom2.html', n: 'bottom2',j:0});
-    jsl.push({f:'html/key.html', n: 'key', j:0});
-    jsl.push({f:'html/js/key.js', n: 'key_js', j:1});
-    jsl.push({f:'html/pro.html', n: 'pro', j:0});
-    jsl.push({f:'html/js/pro.js', n: 'pro_js', j:1});
-    jsl.push({f:'html/login.html', n: 'login', j:0});
-    jsl.push({f:'html/js/login.js', n: 'login_js', j:1});
-    jsl.push({f:'html/fm.html', n: 'fm', j:0,w:3});
-    jsl.push({f:'html/top.html', n: 'top', j:0});
-    jsl.push({f:'js/notifications.js', n: 'notifications_js', j:1});
-    jsl.push({f:'css/style.css', n: 'style_css', j:2,w:30,c:1,d:1,cache:1});
-    jsl.push({f:'js/useravatar.js', n: 'contact_avatar_js', j:1,w:3});
-    jsl.push({f:'js/avatar.js', n: 'avatar_js', j:1,w:3});
-    jsl.push({f:'js/countries.js', n: 'countries_js', j:1});
-    jsl.push({f:'html/dialogs.html', n: 'dialogs', j:0,w:2});
-    jsl.push({f:'html/transferwidget.html', n: 'transferwidget', j:0});
-    jsl.push({f:'js/jquery.checkboxes.js', n: 'checkboxes_js', j:1});
-    jsl.push({f:'js/Int64.js', n: 'int64_js', j:1});
-    jsl.push({f:'js/zip64.js', n: 'zip_js', j:1});
-    jsl.push({f:'js/cms.js', n: 'cms_js', j:1});
-    jsl.push({f:'js/megasync.js', n: 'megasync_js', j:1});
-
-    jsl.push({f:'js/windowOpenerProtection.js', n: 'windowOpenerProtection', j:1,w:1});
->>>>>>> fbba16f6
 
     // only used on beta
     if (onBetaW) {
