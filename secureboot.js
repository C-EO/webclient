var b_u = 0;
var apipath;
var maintenance = false;
var androidsplash = false;
var URL = window.URL || window.webkitURL;
var seqno = Math.ceil(Math.random()*1000000000);
var staticpath = 'https://eu.static.mega.co.nz/3/';
var ua = window.navigator.userAgent.toLowerCase();
var is_chrome_firefox = document.location.protocol === 'chrome:' && document.location.host === 'mega' || document.location.protocol === 'mega:';
var is_extension = is_chrome_firefox || document.location.href.substr(0,19) == 'chrome-extension://';
var storage_version = '1'; // clear localStorage when version doesn't match
var page = document.location.hash, l, d = false;
var m = isMobile();

function isMobile()
{
    if (is_chrome_firefox) return false;
    var mobile = ['iphone','ipad','android','blackberry','nokia','opera mini','windows mobile','windows phone','iemobile','mobile safari','bb10; touch'];
    for (var i in mobile) if (ua.indexOf(mobile[i]) > 0) return true;
    return false;
}

function geoStaticpath(eu)
{
    if (!eu) {
        try {
            if (!sessionStorage.skipcdn) {
                var cc = 'FR DE NL ES PT DK CH IT UK GB NO SE FI PL CZ SK AT GR RO HU IE TR VA MC SM LI AD JE GG UA BG LT LV EE AX IS MA DZ LY TN EG RU BY HR SI AL ME RS KO EU FO CY IL LB SY SA JO IQ BA CV PS EH GI GL IM LU MK SJ BF BI BJ BW CF CG CM DJ ER ET GA GH GM GN GN GW KE KM LR LS MG ZA AE ML MR MT MU MV MW MZ NA NE QA RW SD SS SL SZ TD TG TZ UG YE ZA ZM ZR ZW';
                var cm = String(document.cookie).match(/geoip\s*\=\s*([A-Z]{2})/);
                if (cm && cm[1] && cc.indexOf(cm[1]) == -1)
                    return 'https://g.cdn1.mega.co.nz/3/';
            }
        } catch(e) {
            setTimeout(function() { throw e; }, 2100);
        }
    }
    return 'https://eu.static.mega.co.nz/3/';
}

if (ua.indexOf('chrome') !== -1 && ua.indexOf('mobile') === -1
        && parseInt(navigator.appVersion.match(/Chrome\/(\d+)\./)[1]) < 22) {
    b_u = 1;
}
else if (ua.indexOf('firefox') > -1 && typeof DataView === 'undefined') {
    b_u = 1;
}
else if (ua.indexOf('opera') > -1 && typeof window.webkitRequestFileSystem === 'undefined') {
    b_u = 1;
}
var myURL = URL;
if (!myURL) {
    b_u = 1;
}

if (!String.prototype.trim) {
    String.prototype.trim = function() {
        return this.replace(/^[\s\uFEFF\xA0]+|[\s\uFEFF\xA0]+$/g, '');
    };
}
if (!String.trim) {
    String.trim = function(s) {
        return String(s).trim();
    };
}

if (!m) {
    try {
        // Browser compatibility
        // Fx 4.0   Chrome 5   MSIE 9   Opera 11.60   Safari 5.1
        Object.defineProperty(this, 'megaChatIsDisabled', (function() {
            var status;
            return {
                set: function(val) {
                    status = val;
                    if (status) {
                        $(document.body).addClass("megaChatDisabled");
                    }
                    else {
                        $(document.body).removeClass("megaChatDisabled");
                    }
                },
                get: function() {
                    return status || localStorage.testChatDisabled
                        || (localStorage.chatDisabled !== undefined
                            && localStorage.chatDisabled !== "0");
                }
            };
        })());
        // Check whether Mega Chat is enabled *and* initialized
        Object.defineProperty(this, 'megaChatIsReady', {
            get: function() {
                return !megaChatIsDisabled
                    && typeof megaChat !== 'undefined'
                    && megaChat.is_initialized;
            }
        });
    }
    catch (ex) {
        console.error(ex);
        b_u = true;
    }
}

if (!b_u) try
{
    if (is_chrome_firefox)
    {
        var Cc = Components.classes, Ci = Components.interfaces, Cu = Components.utils;

        Cu['import']("resource://gre/modules/XPCOMUtils.jsm");
        Cu['import']("resource://gre/modules/Services.jsm");
        XPCOMUtils.defineLazyModuleGetter(this, "NetUtil", "resource://gre/modules/NetUtil.jsm");

        // d = true;
        (function(global) {
            global.loadSubScript = function(file,scope) {
                if (global.d) {
                    Services.scriptloader.loadSubScriptWithOptions(file,{
                        target : scope||global, charset: "UTF-8",
                        ignoreCache : true
                    });
                } else {
                    Services.scriptloader.loadSubScript(file,scope||global);
                }
            };
        })(this);

        try {
            var mozBrowserID =
            [   Services.appinfo.name,
                Services.appinfo.platformVersion,
                Services.appinfo.platformBuildID,
                Services.appinfo.OS,
                Services.appinfo.XPCOMABI].join(" ");
        } catch(e) {
            var mozBrowserID = ua;
        }

        loadSubScript('chrome://mega/content/strg.js');

        if (!(localStorage instanceof Ci.nsIDOMStorage)) {
            throw new Error('Invalid DOM Storage instance.');
        }
        d = !!localStorage.d;
    }
    if (typeof localStorage == 'undefined') b_u = 1;
    else
    {
        var contenterror = 0;
        var nocontentcheck = !!localStorage.dd;
        if (localStorage.dd) {
             var devhost = window.location.host;
            // handle subdirs
            var pathSuffix = window.location.pathname;
            pathSuffix = pathSuffix.split("/").slice(0,-1).join("/");
            // set the staticpath for debug mode
            localStorage.staticpath = window.location.protocol + "//" + devhost + pathSuffix + "/";
            // localStorage.staticpath = location.protocol + "//" + location.host + location.pathname.replace(/[^/]+$/,'');
            if (localStorage.d) {
                console.debug('StaticPath set to "' + localStorage.staticpath + '"');
            }
        }
        staticpath = localStorage.staticpath || geoStaticpath();
        apipath = localStorage.apipath || 'https://eu.api.mega.co.nz/';
    }
}
catch(e) {
    if (!m || e.message !== 'SecurityError: DOM Exception 18') {
        alert(
            "Sorry, we were unable to initialize the browser's local storage, "+
            "either you're using an outdated browser or it's something from our side.\n"+
            "\n"+
            "If you think it's our fault, please report the issue back to us.\n"+
            "\n"+
            "Reason: " + (e.message || e)+
            "\nBrowser: " + (typeof mozBrowserID !== 'undefined' ? mozBrowserID : ua)
        );
        b_u = 1;
    }
}

var mega = {ui: {}, utils: {}};
var bootstaticpath = staticpath;
var urlrootfile = '';

if (!b_u && is_extension)
{
    nocontentcheck=true;

    if (is_chrome_firefox)
    {
        bootstaticpath = 'chrome://mega/content/';
        urlrootfile = 'secure.html';
        if (d) staticpath = bootstaticpath;
          else staticpath = 'https://eu.static.mega.co.nz/3/';
        try {
            loadSubScript(bootstaticpath + 'fileapi.js');
        } catch(e) {
            b_u = 1;
            Cu.reportError(e);
            alert('Unable to initialize core functionality:\n\n' + e + '\n\n' + mozBrowserID);
        }
    }
    else /* Google Chrome */
    {
        bootstaticpath = chrome.extension.getURL("mega/");
        urlrootfile = 'mega/secure.html';
    }

    Object.defineProperty(window, 'eval', {
        value : function eval(code) {
            throw new Error('Unsafe eval is not allowed, code: ' + String(code).replace(/\s+/g,' ').substr(0,60) + '...');
        }
    });
}

if (b_u) document.location = 'update.html';

var ln ={}; ln.en = 'English'; ln.cn = '简体中文';  ln.ct = '中文繁體'; ln.ru = 'Pусский'; ln.es = 'Español'; ln.fr = 'Français'; ln.de = 'Deutsch'; ln.it = 'Italiano'; ln.br = 'Português Brasil'; ln.mi = 'Māori'; ln.vn = 'Tiếng Việt'; ln.nl = 'Nederlands'; ln.kr = '한국어';   ln.ar = 'العربية'; ln.jp = '日本語'; ln.pt = 'Português'; ln.he = 'עברית'; ln.pl = 'Polski'; ln.ca = 'Català'; ln.eu = 'Euskara'; ln.sk = 'Slovenský'; ln.af = 'Afrikaans'; ln.cz = 'Čeština'; ln.ro = 'Română'; ln.fi = 'Suomi'; ln.no = 'Norsk'; ln.se = 'Svenska'; ln.bs = 'Bosanski'; ln.hu = 'Magyar'; ln.sr = 'српски'; ln.dk = 'Dansk'; ln.sl = 'Slovenščina'; ln.tr = 'Türkçe';  ln.id = 'Bahasa Indonesia';  ln.hr = 'Hrvatski';  ln.el = 'ελληνικά'; ln.uk = 'Українська'; ln.gl = 'Galego'; ln.sr = 'српски'; ln.lt = 'Lietuvos'; ln.th = 'ภาษาไทย'; ln.lv = 'Latviešu'; ln.bg = 'български';  ln.mk = 'македонски'; ln.hi = 'हिंदी'; ln.fa = 'فارسی '; ln.ee = 'Eesti'; ln.ms = 'Bahasa Malaysia'; ln.cy = 'Cymraeg'; ln.be = 'Breton'; ln.tl = 'Tagalog'; ln.ka = 'ქართული';
var ln2 ={}; ln2.en = 'English'; ln2.cn = 'Chinese';  ln2.ct = 'Traditional Chinese'; ln2.ru = 'Russian'; ln2.es = 'Spanish'; ln2.fr = 'French'; ln2.de = 'German'; ln2.it = 'Italian'; ln2.br = 'Brazilian Portuguese'; ln2.mi = 'Maori'; ln2.vn = 'Vietnamese'; ln2.nl = 'Dutch'; ln2.kr = 'Korean';   ln2.ar = 'Arabic'; ln2.jp = 'Japanese'; ln2.pt = 'Portuguese'; ln2.he = 'Hebrew'; ln2.pl = 'Polish'; ln2.ca = 'Catalan'; ln2.eu = 'Basque'; ln2.sk = 'Slovak'; ln2.af = 'Afrikaans'; ln2.cz = 'Czech'; ln2.ro = 'Romanian'; ln2.fi = 'Finnish'; ln2.no = 'Norwegian'; ln2.se = 'Swedish'; ln2.bs = 'Bosnian'; ln2.hu = 'Hungarian'; ln2.sr = 'Serbian'; ln2.dk = 'Danish'; ln2.sl = 'Slovenian'; ln2.tr = 'Turkish'; ln2.id = 'Indonesian'; ln2.hr = 'Croatian'; ln2.el = 'Greek'; ln2.uk = 'Ukrainian'; ln2.gl = 'Galician'; ln2.sr = 'Serbian'; ln2.lt = 'Lithuanian'; ln2.th = 'Thai'; ln2.lv = 'Latvian'; ln2.bg = 'Bulgarian'; ln2.mk = 'Macedonian'; ln2.hi = 'Hindi'; ln2.fa = 'Farsi'; ln2.ee = 'Estonian';  ln2.ms = 'Malaysian'; ln2.cy = 'Welsh'; ln2.be = 'Breton'; ln2.tl = 'Tagalog'; ln2.ka = 'Georgian';

/**
 * Below is the asmCrypto SHA-256 library which was converted to a string so it can be run by the web worker which
 * hashes the files. This was created by:
 * 1) Running 'git clone https://github.com/vibornoff/asmcrypto.js.git'
 * 2) Running 'npm install' to install Grunt and other dependencies
 * 3) Running 'git checkout v0.0.9' to switch to the v0.0.9 stable release version
 * 4) Running 'grunt --with="sha256" devel' to build the library with just SHA-256
 * 5) Changing namespace to asmCryptoSha256 so it does not interfere with the main asmCrypto library that is loaded later
 * 5) Replacing single quotes with double quotes, removing comments and whitespace (variable and function names remain unobfuscated)
 */
var asmCryptoSha256Js = '!function(exports,global){function IllegalStateError(){var err=Error.apply(this,arguments);this.message=err.message,this.stack=err.stack}IllegalStateError.prototype=Object.create(Error.prototype,{name:{value:"IllegalStateError"}});function IllegalArgumentError(){var err=Error.apply(this,arguments);this.message=err.message,this.stack=err.stack}IllegalArgumentError.prototype=Object.create(Error.prototype,{name:{value:"IllegalArgumentError"}});function SecurityError(){var err=Error.apply(this,arguments);this.message=err.message,this.stack=err.stack}SecurityError.prototype=Object.create(Error.prototype,{name:{value:"SecurityError"}});var FloatArray=global.Float64Array||global.Float32Array;function string_to_bytes(str,utf8){utf8=!!utf8;var len=str.length,bytes=new Uint8Array(utf8?4*len:len);for(var i=0,j=0;i<len;i++){var c=str.charCodeAt(i);if(utf8&&0xd800<=c&&c<=0xdbff){if(++i>=len)throw new Error("Malformed string, low surrogate expected at position "+i);c=((c^0xd800)<<10)|0x10000|(str.charCodeAt(i)^0xdc00)}else if(!utf8&&c>>>8){throw new Error("Wide characters are not allowed.");}if(!utf8||c<=0x7f){bytes[j++]=c}else if(c<=0x7ff){bytes[j++]=0xc0|(c>>6);bytes[j++]=0x80|(c&0x3f)}else if(c<=0xffff){bytes[j++]=0xe0|(c>>12);bytes[j++]=0x80|(c>>6&0x3f);bytes[j++]=0x80|(c&0x3f)}else{bytes[j++]=0xf0|(c>>18);bytes[j++]=0x80|(c>>12&0x3f);bytes[j++]=0x80|(c>>6&0x3f);bytes[j++]=0x80|(c&0x3f)}}return bytes.subarray(0,j)}function hex_to_bytes(str){var len=str.length;if(len&1){str="0"+str;len++}var bytes=new Uint8Array(len>>1);for(var i=0;i<len;i+=2){bytes[i>>1]=parseInt(str.substr(i,2),16)}return bytes}function base64_to_bytes(str){return string_to_bytes(atob(str))}function bytes_to_string(bytes,utf8){utf8=!!utf8;var len=bytes.length,chars=new Array(len);for(var i=0,j=0;i<len;i++){var b=bytes[i];if(!utf8||b<128){chars[j++]=b}else if(b>=192&&b<224&&i+1<len){chars[j++]=((b&0x1f)<<6)|(bytes[++i]&0x3f)}else if(b>=224&&b<240&&i+2<len){chars[j++]=((b&0xf)<<12)|((bytes[++i]&0x3f)<<6)|(bytes[++i]&0x3f)}else if(b>=240&&b<248&&i+3<len){var c=((b&7)<<18)|((bytes[++i]&0x3f)<<12)|((bytes[++i]&0x3f)<<6)|(bytes[++i]&0x3f);if(c<=0xffff){chars[j++]=c}else{c^=0x10000;chars[j++]=0xd800|(c>>10);chars[j++]=0xdc00|(c&0x3ff)}}else{throw new Error("Malformed UTF8 character at byte offset "+i);}}var str="",bs=16384;for(var i=0;i<j;i+=bs){str+=String.fromCharCode.apply(String,chars.slice(i,i+bs<=j?i+bs:j))}return str}function bytes_to_hex(arr){var str="";for(var i=0;i<arr.length;i++){var h=(arr[i]&0xff).toString(16);if(h.length<2)str+="0";str+=h}return str}function bytes_to_base64(arr){return btoa(bytes_to_string(arr))}function pow2_ceil(a){a-=1;a|=a>>>1;a|=a>>>2;a|=a>>>4;a|=a>>>8;a|=a>>>16;a+=1;return a}function is_number(a){return(typeof a==="number")}function is_string(a){return(typeof a==="string")}function is_buffer(a){return(a instanceof ArrayBuffer)}function is_bytes(a){return(a instanceof Uint8Array)}function is_typed_array(a){return(a instanceof Int8Array)||(a instanceof Uint8Array)||(a instanceof Int16Array)||(a instanceof Uint16Array)||(a instanceof Int32Array)||(a instanceof Uint32Array)||(a instanceof Float32Array)||(a instanceof Float64Array)}function _heap_init(constructor,options){var heap=options.heap,size=heap?heap.byteLength:options.heapSize||65536;if(size&0xfff||size<=0)throw new Error("heap size must be a positive integer and a multiple of 4096");heap=heap||new constructor(new ArrayBuffer(size));return heap}function _heap_write(heap,hpos,data,dpos,dlen){var hlen=heap.length-hpos,wlen=(hlen<dlen)?hlen:dlen;heap.set(data.subarray(dpos,dpos+wlen),hpos);return wlen}function hash_reset(){this.result=null;this.pos=0;this.len=0;this.asm.reset();return this}function hash_process(data){if(this.result!==null)throw new IllegalStateError("state must be reset before processing new data");if(is_string(data))data=string_to_bytes(data);if(is_buffer(data))data=new Uint8Array(data);if(!is_bytes(data))throw new TypeError("data isnt of expected type");var asm=this.asm,heap=this.heap,hpos=this.pos,hlen=this.len,dpos=0,dlen=data.length,wlen=0;while(dlen>0){wlen=_heap_write(heap,hpos+hlen,data,dpos,dlen);hlen+=wlen;dpos+=wlen;dlen-=wlen;wlen=asm.process(hpos,hlen);hpos+=wlen;hlen-=wlen;if(!hlen)hpos=0}this.pos=hpos;this.len=hlen;return this}function hash_finish(){if(this.result!==null)throw new IllegalStateError("state must be reset before processing new data");this.asm.finish(this.pos,this.len,0);this.result=new Uint8Array(this.HASH_SIZE);this.result.set(this.heap.subarray(0,this.HASH_SIZE));this.pos=0;this.len=0;return this}function sha256_asm(stdlib,foreign,buffer){"use asm";var H0=0,H1=0,H2=0,H3=0,H4=0,H5=0,H6=0,H7=0,TOTAL0=0,TOTAL1=0;var I0=0,I1=0,I2=0,I3=0,I4=0,I5=0,I6=0,I7=0,O0=0,O1=0,O2=0,O3=0,O4=0,O5=0,O6=0,O7=0;var HEAP=new stdlib.Uint8Array(buffer);function _core(w0,w1,w2,w3,w4,w5,w6,w7,w8,w9,w10,w11,w12,w13,w14,w15){w0=w0|0;w1=w1|0;w2=w2|0;w3=w3|0;w4=w4|0;w5=w5|0;w6=w6|0;w7=w7|0;w8=w8|0;w9=w9|0;w10=w10|0;w11=w11|0;w12=w12|0;w13=w13|0;w14=w14|0;w15=w15|0;var a=0,b=0,c=0,d=0,e=0,f=0,g=0,h=0,t=0;a=H0;b=H1;c=H2;d=H3;e=H4;f=H5;g=H6;h=H7;t=(w0+h+(e>>>6^e>>>11^e>>>25^e<<26^e<<21^e<<7)+(g^e&(f^g))+0x428a2f98)|0;h=g;g=f;f=e;e=(d+t)|0;d=c;c=b;b=a;a=(t+((b&c)^(d&(b^c)))+(b>>>2^b>>>13^b>>>22^b<<30^b<<19^b<<10))|0;t=(w1+h+(e>>>6^e>>>11^e>>>25^e<<26^e<<21^e<<7)+(g^e&(f^g))+0x71374491)|0;h=g;g=f;f=e;e=(d+t)|0;d=c;c=b;b=a;a=(t+((b&c)^(d&(b^c)))+(b>>>2^b>>>13^b>>>22^b<<30^b<<19^b<<10))|0;t=(w2+h+(e>>>6^e>>>11^e>>>25^e<<26^e<<21^e<<7)+(g^e&(f^g))+0xb5c0fbcf)|0;h=g;g=f;f=e;e=(d+t)|0;d=c;c=b;b=a;a=(t+((b&c)^(d&(b^c)))+(b>>>2^b>>>13^b>>>22^b<<30^b<<19^b<<10))|0;t=(w3+h+(e>>>6^e>>>11^e>>>25^e<<26^e<<21^e<<7)+(g^e&(f^g))+0xe9b5dba5)|0;h=g;g=f;f=e;e=(d+t)|0;d=c;c=b;b=a;a=(t+((b&c)^(d&(b^c)))+(b>>>2^b>>>13^b>>>22^b<<30^b<<19^b<<10))|0;t=(w4+h+(e>>>6^e>>>11^e>>>25^e<<26^e<<21^e<<7)+(g^e&(f^g))+0x3956c25b)|0;h=g;g=f;f=e;e=(d+t)|0;d=c;c=b;b=a;a=(t+((b&c)^(d&(b^c)))+(b>>>2^b>>>13^b>>>22^b<<30^b<<19^b<<10))|0;t=(w5+h+(e>>>6^e>>>11^e>>>25^e<<26^e<<21^e<<7)+(g^e&(f^g))+0x59f111f1)|0;h=g;g=f;f=e;e=(d+t)|0;d=c;c=b;b=a;a=(t+((b&c)^(d&(b^c)))+(b>>>2^b>>>13^b>>>22^b<<30^b<<19^b<<10))|0;t=(w6+h+(e>>>6^e>>>11^e>>>25^e<<26^e<<21^e<<7)+(g^e&(f^g))+0x923f82a4)|0;h=g;g=f;f=e;e=(d+t)|0;d=c;c=b;b=a;a=(t+((b&c)^(d&(b^c)))+(b>>>2^b>>>13^b>>>22^b<<30^b<<19^b<<10))|0;t=(w7+h+(e>>>6^e>>>11^e>>>25^e<<26^e<<21^e<<7)+(g^e&(f^g))+0xab1c5ed5)|0;h=g;g=f;f=e;e=(d+t)|0;d=c;c=b;b=a;a=(t+((b&c)^(d&(b^c)))+(b>>>2^b>>>13^b>>>22^b<<30^b<<19^b<<10))|0;t=(w8+h+(e>>>6^e>>>11^e>>>25^e<<26^e<<21^e<<7)+(g^e&(f^g))+0xd807aa98)|0;h=g;g=f;f=e;e=(d+t)|0;d=c;c=b;b=a;a=(t+((b&c)^(d&(b^c)))+(b>>>2^b>>>13^b>>>22^b<<30^b<<19^b<<10))|0;t=(w9+h+(e>>>6^e>>>11^e>>>25^e<<26^e<<21^e<<7)+(g^e&(f^g))+0x12835b01)|0;h=g;g=f;f=e;e=(d+t)|0;d=c;c=b;b=a;a=(t+((b&c)^(d&(b^c)))+(b>>>2^b>>>13^b>>>22^b<<30^b<<19^b<<10))|0;t=(w10+h+(e>>>6^e>>>11^e>>>25^e<<26^e<<21^e<<7)+(g^e&(f^g))+0x243185be)|0;h=g;g=f;f=e;e=(d+t)|0;d=c;c=b;b=a;a=(t+((b&c)^(d&(b^c)))+(b>>>2^b>>>13^b>>>22^b<<30^b<<19^b<<10))|0;t=(w11+h+(e>>>6^e>>>11^e>>>25^e<<26^e<<21^e<<7)+(g^e&(f^g))+0x550c7dc3)|0;h=g;g=f;f=e;e=(d+t)|0;d=c;c=b;b=a;a=(t+((b&c)^(d&(b^c)))+(b>>>2^b>>>13^b>>>22^b<<30^b<<19^b<<10))|0;t=(w12+h+(e>>>6^e>>>11^e>>>25^e<<26^e<<21^e<<7)+(g^e&(f^g))+0x72be5d74)|0;h=g;g=f;f=e;e=(d+t)|0;d=c;c=b;b=a;a=(t+((b&c)^(d&(b^c)))+(b>>>2^b>>>13^b>>>22^b<<30^b<<19^b<<10))|0;t=(w13+h+(e>>>6^e>>>11^e>>>25^e<<26^e<<21^e<<7)+(g^e&(f^g))+0x80deb1fe)|0;h=g;g=f;f=e;e=(d+t)|0;d=c;c=b;b=a;a=(t+((b&c)^(d&(b^c)))+(b>>>2^b>>>13^b>>>22^b<<30^b<<19^b<<10))|0;t=(w14+h+(e>>>6^e>>>11^e>>>25^e<<26^e<<21^e<<7)+(g^e&(f^g))+0x9bdc06a7)|0;h=g;g=f;f=e;e=(d+t)|0;d=c;c=b;b=a;a=(t+((b&c)^(d&(b^c)))+(b>>>2^b>>>13^b>>>22^b<<30^b<<19^b<<10))|0;t=(w15+h+(e>>>6^e>>>11^e>>>25^e<<26^e<<21^e<<7)+(g^e&(f^g))+0xc19bf174)|0;h=g;g=f;f=e;e=(d+t)|0;d=c;c=b;b=a;a=(t+((b&c)^(d&(b^c)))+(b>>>2^b>>>13^b>>>22^b<<30^b<<19^b<<10))|0;w0=t=((w1>>>7^w1>>>18^w1>>>3^w1<<25^w1<<14)+(w14>>>17^w14>>>19^w14>>>10^w14<<15^w14<<13)+w0+w9)|0;t=(t+h+(e>>>6^e>>>11^e>>>25^e<<26^e<<21^e<<7)+(g^e&(f^g))+0xe49b69c1)|0;h=g;g=f;f=e;e=(d+t)|0;d=c;c=b;b=a;a=(t+((b&c)^(d&(b^c)))+(b>>>2^b>>>13^b>>>22^b<<30^b<<19^b<<10))|0;w1=t=((w2>>>7^w2>>>18^w2>>>3^w2<<25^w2<<14)+(w15>>>17^w15>>>19^w15>>>10^w15<<15^w15<<13)+w1+w10)|0;t=(t+h+(e>>>6^e>>>11^e>>>25^e<<26^e<<21^e<<7)+(g^e&(f^g))+0xefbe4786)|0;h=g;g=f;f=e;e=(d+t)|0;d=c;c=b;b=a;a=(t+((b&c)^(d&(b^c)))+(b>>>2^b>>>13^b>>>22^b<<30^b<<19^b<<10))|0;w2=t=((w3>>>7^w3>>>18^w3>>>3^w3<<25^w3<<14)+(w0>>>17^w0>>>19^w0>>>10^w0<<15^w0<<13)+w2+w11)|0;t=(t+h+(e>>>6^e>>>11^e>>>25^e<<26^e<<21^e<<7)+(g^e&(f^g))+0x0fc19dc6)|0;h=g;g=f;f=e;e=(d+t)|0;d=c;c=b;b=a;a=(t+((b&c)^(d&(b^c)))+(b>>>2^b>>>13^b>>>22^b<<30^b<<19^b<<10))|0;w3=t=((w4>>>7^w4>>>18^w4>>>3^w4<<25^w4<<14)+(w1>>>17^w1>>>19^w1>>>10^w1<<15^w1<<13)+w3+w12)|0;t=(t+h+(e>>>6^e>>>11^e>>>25^e<<26^e<<21^e<<7)+(g^e&(f^g))+0x240ca1cc)|0;h=g;g=f;f=e;e=(d+t)|0;d=c;c=b;b=a;a=(t+((b&c)^(d&(b^c)))+(b>>>2^b>>>13^b>>>22^b<<30^b<<19^b<<10))|0;w4=t=((w5>>>7^w5>>>18^w5>>>3^w5<<25^w5<<14)+(w2>>>17^w2>>>19^w2>>>10^w2<<15^w2<<13)+w4+w13)|0;t=(t+h+(e>>>6^e>>>11^e>>>25^e<<26^e<<21^e<<7)+(g^e&(f^g))+0x2de92c6f)|0;h=g;g=f;f=e;e=(d+t)|0;d=c;c=b;b=a;a=(t+((b&c)^(d&(b^c)))+(b>>>2^b>>>13^b>>>22^b<<30^b<<19^b<<10))|0;w5=t=((w6>>>7^w6>>>18^w6>>>3^w6<<25^w6<<14)+(w3>>>17^w3>>>19^w3>>>10^w3<<15^w3<<13)+w5+w14)|0;t=(t+h+(e>>>6^e>>>11^e>>>25^e<<26^e<<21^e<<7)+(g^e&(f^g))+0x4a7484aa)|0;h=g;g=f;f=e;e=(d+t)|0;d=c;c=b;b=a;a=(t+((b&c)^(d&(b^c)))+(b>>>2^b>>>13^b>>>22^b<<30^b<<19^b<<10))|0;w6=t=((w7>>>7^w7>>>18^w7>>>3^w7<<25^w7<<14)+(w4>>>17^w4>>>19^w4>>>10^w4<<15^w4<<13)+w6+w15)|0;t=(t+h+(e>>>6^e>>>11^e>>>25^e<<26^e<<21^e<<7)+(g^e&(f^g))+0x5cb0a9dc)|0;h=g;g=f;f=e;e=(d+t)|0;d=c;c=b;b=a;a=(t+((b&c)^(d&(b^c)))+(b>>>2^b>>>13^b>>>22^b<<30^b<<19^b<<10))|0;w7=t=((w8>>>7^w8>>>18^w8>>>3^w8<<25^w8<<14)+(w5>>>17^w5>>>19^w5>>>10^w5<<15^w5<<13)+w7+w0)|0;t=(t+h+(e>>>6^e>>>11^e>>>25^e<<26^e<<21^e<<7)+(g^e&(f^g))+0x76f988da)|0;h=g;g=f;f=e;e=(d+t)|0;d=c;c=b;b=a;a=(t+((b&c)^(d&(b^c)))+(b>>>2^b>>>13^b>>>22^b<<30^b<<19^b<<10))|0;w8=t=((w9>>>7^w9>>>18^w9>>>3^w9<<25^w9<<14)+(w6>>>17^w6>>>19^w6>>>10^w6<<15^w6<<13)+w8+w1)|0;t=(t+h+(e>>>6^e>>>11^e>>>25^e<<26^e<<21^e<<7)+(g^e&(f^g))+0x983e5152)|0;h=g;g=f;f=e;e=(d+t)|0;d=c;c=b;b=a;a=(t+((b&c)^(d&(b^c)))+(b>>>2^b>>>13^b>>>22^b<<30^b<<19^b<<10))|0;w9=t=((w10>>>7^w10>>>18^w10>>>3^w10<<25^w10<<14)+(w7>>>17^w7>>>19^w7>>>10^w7<<15^w7<<13)+w9+w2)|0;t=(t+h+(e>>>6^e>>>11^e>>>25^e<<26^e<<21^e<<7)+(g^e&(f^g))+0xa831c66d)|0;h=g;g=f;f=e;e=(d+t)|0;d=c;c=b;b=a;a=(t+((b&c)^(d&(b^c)))+(b>>>2^b>>>13^b>>>22^b<<30^b<<19^b<<10))|0;w10=t=((w11>>>7^w11>>>18^w11>>>3^w11<<25^w11<<14)+(w8>>>17^w8>>>19^w8>>>10^w8<<15^w8<<13)+w10+w3)|0;t=(t+h+(e>>>6^e>>>11^e>>>25^e<<26^e<<21^e<<7)+(g^e&(f^g))+0xb00327c8)|0;h=g;g=f;f=e;e=(d+t)|0;d=c;c=b;b=a;a=(t+((b&c)^(d&(b^c)))+(b>>>2^b>>>13^b>>>22^b<<30^b<<19^b<<10))|0;w11=t=((w12>>>7^w12>>>18^w12>>>3^w12<<25^w12<<14)+(w9>>>17^w9>>>19^w9>>>10^w9<<15^w9<<13)+w11+w4)|0;t=(t+h+(e>>>6^e>>>11^e>>>25^e<<26^e<<21^e<<7)+(g^e&(f^g))+0xbf597fc7)|0;h=g;g=f;f=e;e=(d+t)|0;d=c;c=b;b=a;a=(t+((b&c)^(d&(b^c)))+(b>>>2^b>>>13^b>>>22^b<<30^b<<19^b<<10))|0;w12=t=((w13>>>7^w13>>>18^w13>>>3^w13<<25^w13<<14)+(w10>>>17^w10>>>19^w10>>>10^w10<<15^w10<<13)+w12+w5)|0;t=(t+h+(e>>>6^e>>>11^e>>>25^e<<26^e<<21^e<<7)+(g^e&(f^g))+0xc6e00bf3)|0;h=g;g=f;f=e;e=(d+t)|0;d=c;c=b;b=a;a=(t+((b&c)^(d&(b^c)))+(b>>>2^b>>>13^b>>>22^b<<30^b<<19^b<<10))|0;w13=t=((w14>>>7^w14>>>18^w14>>>3^w14<<25^w14<<14)+(w11>>>17^w11>>>19^w11>>>10^w11<<15^w11<<13)+w13+w6)|0;t=(t+h+(e>>>6^e>>>11^e>>>25^e<<26^e<<21^e<<7)+(g^e&(f^g))+0xd5a79147)|0;h=g;g=f;f=e;e=(d+t)|0;d=c;c=b;b=a;a=(t+((b&c)^(d&(b^c)))+(b>>>2^b>>>13^b>>>22^b<<30^b<<19^b<<10))|0;w14=t=((w15>>>7^w15>>>18^w15>>>3^w15<<25^w15<<14)+(w12>>>17^w12>>>19^w12>>>10^w12<<15^w12<<13)+w14+w7)|0;t=(t+h+(e>>>6^e>>>11^e>>>25^e<<26^e<<21^e<<7)+(g^e&(f^g))+0x06ca6351)|0;h=g;g=f;f=e;e=(d+t)|0;d=c;c=b;b=a;a=(t+((b&c)^(d&(b^c)))+(b>>>2^b>>>13^b>>>22^b<<30^b<<19^b<<10))|0;w15=t=((w0>>>7^w0>>>18^w0>>>3^w0<<25^w0<<14)+(w13>>>17^w13>>>19^w13>>>10^w13<<15^w13<<13)+w15+w8)|0;t=(t+h+(e>>>6^e>>>11^e>>>25^e<<26^e<<21^e<<7)+(g^e&(f^g))+0x14292967)|0;h=g;g=f;f=e;e=(d+t)|0;d=c;c=b;b=a;a=(t+((b&c)^(d&(b^c)))+(b>>>2^b>>>13^b>>>22^b<<30^b<<19^b<<10))|0;w0=t=((w1>>>7^w1>>>18^w1>>>3^w1<<25^w1<<14)+(w14>>>17^w14>>>19^w14>>>10^w14<<15^w14<<13)+w0+w9)|0;t=(t+h+(e>>>6^e>>>11^e>>>25^e<<26^e<<21^e<<7)+(g^e&(f^g))+0x27b70a85)|0;h=g;g=f;f=e;e=(d+t)|0;d=c;c=b;b=a;a=(t+((b&c)^(d&(b^c)))+(b>>>2^b>>>13^b>>>22^b<<30^b<<19^b<<10))|0;w1=t=((w2>>>7^w2>>>18^w2>>>3^w2<<25^w2<<14)+(w15>>>17^w15>>>19^w15>>>10^w15<<15^w15<<13)+w1+w10)|0;t=(t+h+(e>>>6^e>>>11^e>>>25^e<<26^e<<21^e<<7)+(g^e&(f^g))+0x2e1b2138)|0;h=g;g=f;f=e;e=(d+t)|0;d=c;c=b;b=a;a=(t+((b&c)^(d&(b^c)))+(b>>>2^b>>>13^b>>>22^b<<30^b<<19^b<<10))|0;w2=t=((w3>>>7^w3>>>18^w3>>>3^w3<<25^w3<<14)+(w0>>>17^w0>>>19^w0>>>10^w0<<15^w0<<13)+w2+w11)|0;t=(t+h+(e>>>6^e>>>11^e>>>25^e<<26^e<<21^e<<7)+(g^e&(f^g))+0x4d2c6dfc)|0;h=g;g=f;f=e;e=(d+t)|0;d=c;c=b;b=a;a=(t+((b&c)^(d&(b^c)))+(b>>>2^b>>>13^b>>>22^b<<30^b<<19^b<<10))|0;w3=t=((w4>>>7^w4>>>18^w4>>>3^w4<<25^w4<<14)+(w1>>>17^w1>>>19^w1>>>10^w1<<15^w1<<13)+w3+w12)|0;t=(t+h+(e>>>6^e>>>11^e>>>25^e<<26^e<<21^e<<7)+(g^e&(f^g))+0x53380d13)|0;h=g;g=f;f=e;e=(d+t)|0;d=c;c=b;b=a;a=(t+((b&c)^(d&(b^c)))+(b>>>2^b>>>13^b>>>22^b<<30^b<<19^b<<10))|0;w4=t=((w5>>>7^w5>>>18^w5>>>3^w5<<25^w5<<14)+(w2>>>17^w2>>>19^w2>>>10^w2<<15^w2<<13)+w4+w13)|0;t=(t+h+(e>>>6^e>>>11^e>>>25^e<<26^e<<21^e<<7)+(g^e&(f^g))+0x650a7354)|0;h=g;g=f;f=e;e=(d+t)|0;d=c;c=b;b=a;a=(t+((b&c)^(d&(b^c)))+(b>>>2^b>>>13^b>>>22^b<<30^b<<19^b<<10))|0;w5=t=((w6>>>7^w6>>>18^w6>>>3^w6<<25^w6<<14)+(w3>>>17^w3>>>19^w3>>>10^w3<<15^w3<<13)+w5+w14)|0;t=(t+h+(e>>>6^e>>>11^e>>>25^e<<26^e<<21^e<<7)+(g^e&(f^g))+0x766a0abb)|0;h=g;g=f;f=e;e=(d+t)|0;d=c;c=b;b=a;a=(t+((b&c)^(d&(b^c)))+(b>>>2^b>>>13^b>>>22^b<<30^b<<19^b<<10))|0;w6=t=((w7>>>7^w7>>>18^w7>>>3^w7<<25^w7<<14)+(w4>>>17^w4>>>19^w4>>>10^w4<<15^w4<<13)+w6+w15)|0;t=(t+h+(e>>>6^e>>>11^e>>>25^e<<26^e<<21^e<<7)+(g^e&(f^g))+0x81c2c92e)|0;h=g;g=f;f=e;e=(d+t)|0;d=c;c=b;b=a;a=(t+((b&c)^(d&(b^c)))+(b>>>2^b>>>13^b>>>22^b<<30^b<<19^b<<10))|0;w7=t=((w8>>>7^w8>>>18^w8>>>3^w8<<25^w8<<14)+(w5>>>17^w5>>>19^w5>>>10^w5<<15^w5<<13)+w7+w0)|0;t=(t+h+(e>>>6^e>>>11^e>>>25^e<<26^e<<21^e<<7)+(g^e&(f^g))+0x92722c85)|0;h=g;g=f;f=e;e=(d+t)|0;d=c;c=b;b=a;a=(t+((b&c)^(d&(b^c)))+(b>>>2^b>>>13^b>>>22^b<<30^b<<19^b<<10))|0;w8=t=((w9>>>7^w9>>>18^w9>>>3^w9<<25^w9<<14)+(w6>>>17^w6>>>19^w6>>>10^w6<<15^w6<<13)+w8+w1)|0;t=(t+h+(e>>>6^e>>>11^e>>>25^e<<26^e<<21^e<<7)+(g^e&(f^g))+0xa2bfe8a1)|0;h=g;g=f;f=e;e=(d+t)|0;d=c;c=b;b=a;a=(t+((b&c)^(d&(b^c)))+(b>>>2^b>>>13^b>>>22^b<<30^b<<19^b<<10))|0;w9=t=((w10>>>7^w10>>>18^w10>>>3^w10<<25^w10<<14)+(w7>>>17^w7>>>19^w7>>>10^w7<<15^w7<<13)+w9+w2)|0;t=(t+h+(e>>>6^e>>>11^e>>>25^e<<26^e<<21^e<<7)+(g^e&(f^g))+0xa81a664b)|0;h=g;g=f;f=e;e=(d+t)|0;d=c;c=b;b=a;a=(t+((b&c)^(d&(b^c)))+(b>>>2^b>>>13^b>>>22^b<<30^b<<19^b<<10))|0;w10=t=((w11>>>7^w11>>>18^w11>>>3^w11<<25^w11<<14)+(w8>>>17^w8>>>19^w8>>>10^w8<<15^w8<<13)+w10+w3)|0;t=(t+h+(e>>>6^e>>>11^e>>>25^e<<26^e<<21^e<<7)+(g^e&(f^g))+0xc24b8b70)|0;h=g;g=f;f=e;e=(d+t)|0;d=c;c=b;b=a;a=(t+((b&c)^(d&(b^c)))+(b>>>2^b>>>13^b>>>22^b<<30^b<<19^b<<10))|0;w11=t=((w12>>>7^w12>>>18^w12>>>3^w12<<25^w12<<14)+(w9>>>17^w9>>>19^w9>>>10^w9<<15^w9<<13)+w11+w4)|0;t=(t+h+(e>>>6^e>>>11^e>>>25^e<<26^e<<21^e<<7)+(g^e&(f^g))+0xc76c51a3)|0;h=g;g=f;f=e;e=(d+t)|0;d=c;c=b;b=a;a=(t+((b&c)^(d&(b^c)))+(b>>>2^b>>>13^b>>>22^b<<30^b<<19^b<<10))|0;w12=t=((w13>>>7^w13>>>18^w13>>>3^w13<<25^w13<<14)+(w10>>>17^w10>>>19^w10>>>10^w10<<15^w10<<13)+w12+w5)|0;t=(t+h+(e>>>6^e>>>11^e>>>25^e<<26^e<<21^e<<7)+(g^e&(f^g))+0xd192e819)|0;h=g;g=f;f=e;e=(d+t)|0;d=c;c=b;b=a;a=(t+((b&c)^(d&(b^c)))+(b>>>2^b>>>13^b>>>22^b<<30^b<<19^b<<10))|0;w13=t=((w14>>>7^w14>>>18^w14>>>3^w14<<25^w14<<14)+(w11>>>17^w11>>>19^w11>>>10^w11<<15^w11<<13)+w13+w6)|0;t=(t+h+(e>>>6^e>>>11^e>>>25^e<<26^e<<21^e<<7)+(g^e&(f^g))+0xd6990624)|0;h=g;g=f;f=e;e=(d+t)|0;d=c;c=b;b=a;a=(t+((b&c)^(d&(b^c)))+(b>>>2^b>>>13^b>>>22^b<<30^b<<19^b<<10))|0;w14=t=((w15>>>7^w15>>>18^w15>>>3^w15<<25^w15<<14)+(w12>>>17^w12>>>19^w12>>>10^w12<<15^w12<<13)+w14+w7)|0;t=(t+h+(e>>>6^e>>>11^e>>>25^e<<26^e<<21^e<<7)+(g^e&(f^g))+0xf40e3585)|0;h=g;g=f;f=e;e=(d+t)|0;d=c;c=b;b=a;a=(t+((b&c)^(d&(b^c)))+(b>>>2^b>>>13^b>>>22^b<<30^b<<19^b<<10))|0;w15=t=((w0>>>7^w0>>>18^w0>>>3^w0<<25^w0<<14)+(w13>>>17^w13>>>19^w13>>>10^w13<<15^w13<<13)+w15+w8)|0;t=(t+h+(e>>>6^e>>>11^e>>>25^e<<26^e<<21^e<<7)+(g^e&(f^g))+0x106aa070)|0;h=g;g=f;f=e;e=(d+t)|0;d=c;c=b;b=a;a=(t+((b&c)^(d&(b^c)))+(b>>>2^b>>>13^b>>>22^b<<30^b<<19^b<<10))|0;w0=t=((w1>>>7^w1>>>18^w1>>>3^w1<<25^w1<<14)+(w14>>>17^w14>>>19^w14>>>10^w14<<15^w14<<13)+w0+w9)|0;t=(t+h+(e>>>6^e>>>11^e>>>25^e<<26^e<<21^e<<7)+(g^e&(f^g))+0x19a4c116)|0;h=g;g=f;f=e;e=(d+t)|0;d=c;c=b;b=a;a=(t+((b&c)^(d&(b^c)))+(b>>>2^b>>>13^b>>>22^b<<30^b<<19^b<<10))|0;w1=t=((w2>>>7^w2>>>18^w2>>>3^w2<<25^w2<<14)+(w15>>>17^w15>>>19^w15>>>10^w15<<15^w15<<13)+w1+w10)|0;t=(t+h+(e>>>6^e>>>11^e>>>25^e<<26^e<<21^e<<7)+(g^e&(f^g))+0x1e376c08)|0;h=g;g=f;f=e;e=(d+t)|0;d=c;c=b;b=a;a=(t+((b&c)^(d&(b^c)))+(b>>>2^b>>>13^b>>>22^b<<30^b<<19^b<<10))|0;w2=t=((w3>>>7^w3>>>18^w3>>>3^w3<<25^w3<<14)+(w0>>>17^w0>>>19^w0>>>10^w0<<15^w0<<13)+w2+w11)|0;t=(t+h+(e>>>6^e>>>11^e>>>25^e<<26^e<<21^e<<7)+(g^e&(f^g))+0x2748774c)|0;h=g;g=f;f=e;e=(d+t)|0;d=c;c=b;b=a;a=(t+((b&c)^(d&(b^c)))+(b>>>2^b>>>13^b>>>22^b<<30^b<<19^b<<10))|0;w3=t=((w4>>>7^w4>>>18^w4>>>3^w4<<25^w4<<14)+(w1>>>17^w1>>>19^w1>>>10^w1<<15^w1<<13)+w3+w12)|0;t=(t+h+(e>>>6^e>>>11^e>>>25^e<<26^e<<21^e<<7)+(g^e&(f^g))+0x34b0bcb5)|0;h=g;g=f;f=e;e=(d+t)|0;d=c;c=b;b=a;a=(t+((b&c)^(d&(b^c)))+(b>>>2^b>>>13^b>>>22^b<<30^b<<19^b<<10))|0;w4=t=((w5>>>7^w5>>>18^w5>>>3^w5<<25^w5<<14)+(w2>>>17^w2>>>19^w2>>>10^w2<<15^w2<<13)+w4+w13)|0;t=(t+h+(e>>>6^e>>>11^e>>>25^e<<26^e<<21^e<<7)+(g^e&(f^g))+0x391c0cb3)|0;h=g;g=f;f=e;e=(d+t)|0;d=c;c=b;b=a;a=(t+((b&c)^(d&(b^c)))+(b>>>2^b>>>13^b>>>22^b<<30^b<<19^b<<10))|0;w5=t=((w6>>>7^w6>>>18^w6>>>3^w6<<25^w6<<14)+(w3>>>17^w3>>>19^w3>>>10^w3<<15^w3<<13)+w5+w14)|0;t=(t+h+(e>>>6^e>>>11^e>>>25^e<<26^e<<21^e<<7)+(g^e&(f^g))+0x4ed8aa4a)|0;h=g;g=f;f=e;e=(d+t)|0;d=c;c=b;b=a;a=(t+((b&c)^(d&(b^c)))+(b>>>2^b>>>13^b>>>22^b<<30^b<<19^b<<10))|0;w6=t=((w7>>>7^w7>>>18^w7>>>3^w7<<25^w7<<14)+(w4>>>17^w4>>>19^w4>>>10^w4<<15^w4<<13)+w6+w15)|0;t=(t+h+(e>>>6^e>>>11^e>>>25^e<<26^e<<21^e<<7)+(g^e&(f^g))+0x5b9cca4f)|0;h=g;g=f;f=e;e=(d+t)|0;d=c;c=b;b=a;a=(t+((b&c)^(d&(b^c)))+(b>>>2^b>>>13^b>>>22^b<<30^b<<19^b<<10))|0;w7=t=((w8>>>7^w8>>>18^w8>>>3^w8<<25^w8<<14)+(w5>>>17^w5>>>19^w5>>>10^w5<<15^w5<<13)+w7+w0)|0;t=(t+h+(e>>>6^e>>>11^e>>>25^e<<26^e<<21^e<<7)+(g^e&(f^g))+0x682e6ff3)|0;h=g;g=f;f=e;e=(d+t)|0;d=c;c=b;b=a;a=(t+((b&c)^(d&(b^c)))+(b>>>2^b>>>13^b>>>22^b<<30^b<<19^b<<10))|0;w8=t=((w9>>>7^w9>>>18^w9>>>3^w9<<25^w9<<14)+(w6>>>17^w6>>>19^w6>>>10^w6<<15^w6<<13)+w8+w1)|0;t=(t+h+(e>>>6^e>>>11^e>>>25^e<<26^e<<21^e<<7)+(g^e&(f^g))+0x748f82ee)|0;h=g;g=f;f=e;e=(d+t)|0;d=c;c=b;b=a;a=(t+((b&c)^(d&(b^c)))+(b>>>2^b>>>13^b>>>22^b<<30^b<<19^b<<10))|0;w9=t=((w10>>>7^w10>>>18^w10>>>3^w10<<25^w10<<14)+(w7>>>17^w7>>>19^w7>>>10^w7<<15^w7<<13)+w9+w2)|0;t=(t+h+(e>>>6^e>>>11^e>>>25^e<<26^e<<21^e<<7)+(g^e&(f^g))+0x78a5636f)|0;h=g;g=f;f=e;e=(d+t)|0;d=c;c=b;b=a;a=(t+((b&c)^(d&(b^c)))+(b>>>2^b>>>13^b>>>22^b<<30^b<<19^b<<10))|0;w10=t=((w11>>>7^w11>>>18^w11>>>3^w11<<25^w11<<14)+(w8>>>17^w8>>>19^w8>>>10^w8<<15^w8<<13)+w10+w3)|0;t=(t+h+(e>>>6^e>>>11^e>>>25^e<<26^e<<21^e<<7)+(g^e&(f^g))+0x84c87814)|0;h=g;g=f;f=e;e=(d+t)|0;d=c;c=b;b=a;a=(t+((b&c)^(d&(b^c)))+(b>>>2^b>>>13^b>>>22^b<<30^b<<19^b<<10))|0;w11=t=((w12>>>7^w12>>>18^w12>>>3^w12<<25^w12<<14)+(w9>>>17^w9>>>19^w9>>>10^w9<<15^w9<<13)+w11+w4)|0;t=(t+h+(e>>>6^e>>>11^e>>>25^e<<26^e<<21^e<<7)+(g^e&(f^g))+0x8cc70208)|0;h=g;g=f;f=e;e=(d+t)|0;d=c;c=b;b=a;a=(t+((b&c)^(d&(b^c)))+(b>>>2^b>>>13^b>>>22^b<<30^b<<19^b<<10))|0;w12=t=((w13>>>7^w13>>>18^w13>>>3^w13<<25^w13<<14)+(w10>>>17^w10>>>19^w10>>>10^w10<<15^w10<<13)+w12+w5)|0;t=(t+h+(e>>>6^e>>>11^e>>>25^e<<26^e<<21^e<<7)+(g^e&(f^g))+0x90befffa)|0;h=g;g=f;f=e;e=(d+t)|0;d=c;c=b;b=a;a=(t+((b&c)^(d&(b^c)))+(b>>>2^b>>>13^b>>>22^b<<30^b<<19^b<<10))|0;w13=t=((w14>>>7^w14>>>18^w14>>>3^w14<<25^w14<<14)+(w11>>>17^w11>>>19^w11>>>10^w11<<15^w11<<13)+w13+w6)|0;t=(t+h+(e>>>6^e>>>11^e>>>25^e<<26^e<<21^e<<7)+(g^e&(f^g))+0xa4506ceb)|0;h=g;g=f;f=e;e=(d+t)|0;d=c;c=b;b=a;a=(t+((b&c)^(d&(b^c)))+(b>>>2^b>>>13^b>>>22^b<<30^b<<19^b<<10))|0;w14=t=((w15>>>7^w15>>>18^w15>>>3^w15<<25^w15<<14)+(w12>>>17^w12>>>19^w12>>>10^w12<<15^w12<<13)+w14+w7)|0;t=(t+h+(e>>>6^e>>>11^e>>>25^e<<26^e<<21^e<<7)+(g^e&(f^g))+0xbef9a3f7)|0;h=g;g=f;f=e;e=(d+t)|0;d=c;c=b;b=a;a=(t+((b&c)^(d&(b^c)))+(b>>>2^b>>>13^b>>>22^b<<30^b<<19^b<<10))|0;w15=t=((w0>>>7^w0>>>18^w0>>>3^w0<<25^w0<<14)+(w13>>>17^w13>>>19^w13>>>10^w13<<15^w13<<13)+w15+w8)|0;t=(t+h+(e>>>6^e>>>11^e>>>25^e<<26^e<<21^e<<7)+(g^e&(f^g))+0xc67178f2)|0;h=g;g=f;f=e;e=(d+t)|0;d=c;c=b;b=a;a=(t+((b&c)^(d&(b^c)))+(b>>>2^b>>>13^b>>>22^b<<30^b<<19^b<<10))|0;H0=(H0+a)|0;H1=(H1+b)|0;H2=(H2+c)|0;H3=(H3+d)|0;H4=(H4+e)|0;H5=(H5+f)|0;H6=(H6+g)|0;H7=(H7+h)|0}function _core_heap(offset){offset=offset|0;_core(HEAP[offset|0]<<24|HEAP[offset|1]<<16|HEAP[offset|2]<<8|HEAP[offset|3],HEAP[offset|4]<<24|HEAP[offset|5]<<16|HEAP[offset|6]<<8|HEAP[offset|7],HEAP[offset|8]<<24|HEAP[offset|9]<<16|HEAP[offset|10]<<8|HEAP[offset|11],HEAP[offset|12]<<24|HEAP[offset|13]<<16|HEAP[offset|14]<<8|HEAP[offset|15],HEAP[offset|16]<<24|HEAP[offset|17]<<16|HEAP[offset|18]<<8|HEAP[offset|19],HEAP[offset|20]<<24|HEAP[offset|21]<<16|HEAP[offset|22]<<8|HEAP[offset|23],HEAP[offset|24]<<24|HEAP[offset|25]<<16|HEAP[offset|26]<<8|HEAP[offset|27],HEAP[offset|28]<<24|HEAP[offset|29]<<16|HEAP[offset|30]<<8|HEAP[offset|31],HEAP[offset|32]<<24|HEAP[offset|33]<<16|HEAP[offset|34]<<8|HEAP[offset|35],HEAP[offset|36]<<24|HEAP[offset|37]<<16|HEAP[offset|38]<<8|HEAP[offset|39],HEAP[offset|40]<<24|HEAP[offset|41]<<16|HEAP[offset|42]<<8|HEAP[offset|43],HEAP[offset|44]<<24|HEAP[offset|45]<<16|HEAP[offset|46]<<8|HEAP[offset|47],HEAP[offset|48]<<24|HEAP[offset|49]<<16|HEAP[offset|50]<<8|HEAP[offset|51],HEAP[offset|52]<<24|HEAP[offset|53]<<16|HEAP[offset|54]<<8|HEAP[offset|55],HEAP[offset|56]<<24|HEAP[offset|57]<<16|HEAP[offset|58]<<8|HEAP[offset|59],HEAP[offset|60]<<24|HEAP[offset|61]<<16|HEAP[offset|62]<<8|HEAP[offset|63])}function _state_to_heap(output){output=output|0;HEAP[output|0]=H0>>>24;HEAP[output|1]=H0>>>16&255;HEAP[output|2]=H0>>>8&255;HEAP[output|3]=H0&255;HEAP[output|4]=H1>>>24;HEAP[output|5]=H1>>>16&255;HEAP[output|6]=H1>>>8&255;HEAP[output|7]=H1&255;HEAP[output|8]=H2>>>24;HEAP[output|9]=H2>>>16&255;HEAP[output|10]=H2>>>8&255;HEAP[output|11]=H2&255;HEAP[output|12]=H3>>>24;HEAP[output|13]=H3>>>16&255;HEAP[output|14]=H3>>>8&255;HEAP[output|15]=H3&255;HEAP[output|16]=H4>>>24;HEAP[output|17]=H4>>>16&255;HEAP[output|18]=H4>>>8&255;HEAP[output|19]=H4&255;HEAP[output|20]=H5>>>24;HEAP[output|21]=H5>>>16&255;HEAP[output|22]=H5>>>8&255;HEAP[output|23]=H5&255;HEAP[output|24]=H6>>>24;HEAP[output|25]=H6>>>16&255;HEAP[output|26]=H6>>>8&255;HEAP[output|27]=H6&255;HEAP[output|28]=H7>>>24;HEAP[output|29]=H7>>>16&255;HEAP[output|30]=H7>>>8&255;HEAP[output|31]=H7&255}function reset(){H0=0x6a09e667;H1=0xbb67ae85;H2=0x3c6ef372;H3=0xa54ff53a;H4=0x510e527f;H5=0x9b05688c;H6=0x1f83d9ab;H7=0x5be0cd19;TOTAL0=TOTAL1=0}function init(h0,h1,h2,h3,h4,h5,h6,h7,total0,total1){h0=h0|0;h1=h1|0;h2=h2|0;h3=h3|0;h4=h4|0;h5=h5|0;h6=h6|0;h7=h7|0;total0=total0|0;total1=total1|0;H0=h0;H1=h1;H2=h2;H3=h3;H4=h4;H5=h5;H6=h6;H7=h7;TOTAL0=total0;TOTAL1=total1}function process(offset,length){offset=offset|0;length=length|0;var hashed=0;if(offset&63)return-1;while((length|0)>=64){_core_heap(offset);offset=(offset+64)|0;length=(length-64)|0;hashed=(hashed+64)|0}TOTAL0=(TOTAL0+hashed)|0;if(TOTAL0>>>0<hashed>>>0)TOTAL1=(TOTAL1+1)|0;return hashed|0}function finish(offset,length,output){offset=offset|0;length=length|0;output=output|0;var hashed=0,i=0;if(offset&63)return-1;if(~output)if(output&31)return-1;if((length|0)>=64){hashed=process(offset,length)|0;if((hashed|0)==-1)return-1;offset=(offset+hashed)|0;length=(length-hashed)|0}hashed=(hashed+length)|0;TOTAL0=(TOTAL0+length)|0;if(TOTAL0>>>0<length>>>0)TOTAL1=(TOTAL1+1)|0;HEAP[offset|length]=0x80;if((length|0)>=56){for(i=(length+1)|0;(i|0)<64;i=(i+1)|0)HEAP[offset|i]=0x00;_core_heap(offset);length=0;HEAP[offset|0]=0}for(i=(length+1)|0;(i|0)<59;i=(i+1)|0)HEAP[offset|i]=0;HEAP[offset|56]=TOTAL1>>>21&255;HEAP[offset|57]=TOTAL1>>>13&255;HEAP[offset|58]=TOTAL1>>>5&255;HEAP[offset|59]=TOTAL1<<3&255|TOTAL0>>>29;HEAP[offset|60]=TOTAL0>>>21&255;HEAP[offset|61]=TOTAL0>>>13&255;HEAP[offset|62]=TOTAL0>>>5&255;HEAP[offset|63]=TOTAL0<<3&255;_core_heap(offset);if(~output)_state_to_heap(output);return hashed|0}function hmac_reset(){H0=I0;H1=I1;H2=I2;H3=I3;H4=I4;H5=I5;H6=I6;H7=I7;TOTAL0=64;TOTAL1=0}function _hmac_opad(){H0=O0;H1=O1;H2=O2;H3=O3;H4=O4;H5=O5;H6=O6;H7=O7;TOTAL0=64;TOTAL1=0}function hmac_init(p0,p1,p2,p3,p4,p5,p6,p7,p8,p9,p10,p11,p12,p13,p14,p15){p0=p0|0;p1=p1|0;p2=p2|0;p3=p3|0;p4=p4|0;p5=p5|0;p6=p6|0;p7=p7|0;p8=p8|0;p9=p9|0;p10=p10|0;p11=p11|0;p12=p12|0;p13=p13|0;p14=p14|0;p15=p15|0;reset();_core(p0^0x5c5c5c5c,p1^0x5c5c5c5c,p2^0x5c5c5c5c,p3^0x5c5c5c5c,p4^0x5c5c5c5c,p5^0x5c5c5c5c,p6^0x5c5c5c5c,p7^0x5c5c5c5c,p8^0x5c5c5c5c,p9^0x5c5c5c5c,p10^0x5c5c5c5c,p11^0x5c5c5c5c,p12^0x5c5c5c5c,p13^0x5c5c5c5c,p14^0x5c5c5c5c,p15^0x5c5c5c5c);O0=H0;O1=H1;O2=H2;O3=H3;O4=H4;O5=H5;O6=H6;O7=H7;reset();_core(p0^0x36363636,p1^0x36363636,p2^0x36363636,p3^0x36363636,p4^0x36363636,p5^0x36363636,p6^0x36363636,p7^0x36363636,p8^0x36363636,p9^0x36363636,p10^0x36363636,p11^0x36363636,p12^0x36363636,p13^0x36363636,p14^0x36363636,p15^0x36363636);I0=H0;I1=H1;I2=H2;I3=H3;I4=H4;I5=H5;I6=H6;I7=H7;TOTAL0=64;TOTAL1=0}function hmac_finish(offset,length,output){offset=offset|0;length=length|0;output=output|0;var t0=0,t1=0,t2=0,t3=0,t4=0,t5=0,t6=0,t7=0,hashed=0;if(offset&63)return-1;if(~output)if(output&31)return-1;hashed=finish(offset,length,-1)|0;t0=H0,t1=H1,t2=H2,t3=H3,t4=H4,t5=H5,t6=H6,t7=H7;_hmac_opad();_core(t0,t1,t2,t3,t4,t5,t6,t7,0x80000000,0,0,0,0,0,0,768);if(~output)_state_to_heap(output);return hashed|0}function pbkdf2_generate_block(offset,length,block,count,output){offset=offset|0;length=length|0;block=block|0;count=count|0;output=output|0;var h0=0,h1=0,h2=0,h3=0,h4=0,h5=0,h6=0,h7=0,t0=0,t1=0,t2=0,t3=0,t4=0,t5=0,t6=0,t7=0;if(offset&63)return-1;if(~output)if(output&31)return-1;HEAP[(offset+length)|0]=block>>>24;HEAP[(offset+length+1)|0]=block>>>16&255;HEAP[(offset+length+2)|0]=block>>>8&255;HEAP[(offset+length+3)|0]=block&255;hmac_finish(offset,(length+4)|0,-1)|0;h0=t0=H0,h1=t1=H1,h2=t2=H2,h3=t3=H3,h4=t4=H4,h5=t5=H5,h6=t6=H6,h7=t7=H7;count=(count-1)|0;while((count|0)>0){hmac_reset();_core(t0,t1,t2,t3,t4,t5,t6,t7,0x80000000,0,0,0,0,0,0,768);t0=H0,t1=H1,t2=H2,t3=H3,t4=H4,t5=H5,t6=H6,t7=H7;_hmac_opad();_core(t0,t1,t2,t3,t4,t5,t6,t7,0x80000000,0,0,0,0,0,0,768);t0=H0,t1=H1,t2=H2,t3=H3,t4=H4,t5=H5,t6=H6,t7=H7;h0=h0^H0;h1=h1^H1;h2=h2^H2;h3=h3^H3;h4=h4^H4;h5=h5^H5;h6=h6^H6;h7=h7^H7;count=(count-1)|0}H0=h0;H1=h1;H2=h2;H3=h3;H4=h4;H5=h5;H6=h6;H7=h7;if(~output)_state_to_heap(output);return 0}return{reset:reset,init:init,process:process,finish:finish,hmac_reset:hmac_reset,hmac_init:hmac_init,hmac_finish:hmac_finish,pbkdf2_generate_block:pbkdf2_generate_block}}var _sha256_block_size=64,_sha256_hash_size=32;function sha256_constructor(options){options=options||{};this.heap=_heap_init(Uint8Array,options);this.asm=options.asm||sha256_asm(global,null,this.heap.buffer);this.BLOCK_SIZE=_sha256_block_size;this.HASH_SIZE=_sha256_hash_size;this.reset()}sha256_constructor.BLOCK_SIZE=_sha256_block_size;sha256_constructor.HASH_SIZE=_sha256_hash_size;var sha256_prototype=sha256_constructor.prototype;sha256_prototype.reset=hash_reset;sha256_prototype.process=hash_process;sha256_prototype.finish=hash_finish;var sha256_instance=null;function get_sha256_instance(){if(sha256_instance===null)sha256_instance=new sha256_constructor({heapSize:0x100000});return sha256_instance}function sha256_bytes(data){if(data===undefined)throw new SyntaxError("data required");return get_sha256_instance().reset().process(data).finish().result}function sha256_hex(data){var result=sha256_bytes(data);return bytes_to_hex(result)}function sha256_base64(data){var result=sha256_bytes(data);return bytes_to_base64(result)}sha256_constructor.bytes=sha256_bytes;sha256_constructor.hex=sha256_hex;sha256_constructor.base64=sha256_base64;exports.SHA256=sha256_constructor;global.asmCryptoSha256=exports}({},function(){return this}());';

function evalscript(text)
{
    mCreateElement('script', {type: 'text/javascript'}, 'head').text = text;
}

function evalscript_url(jarray)
{
    var url = mObjectURL(jarray, 'text/javascript');
    mCreateElement('script', {type: 'text/javascript'}, 'head').src = url;
    return url;
}

function mCreateElement(aNode, aAttrs, aChildNodes, aTarget)
{
    aNode = document.createElement(aNode);
    if (!aNode) {
        return null;
    }

    if (aAttrs) {
        for (var attr in aAttrs) {
            aNode.setAttribute( attr, '' + aAttrs[attr]);
        }
    }

    if (!Array.isArray(aChildNodes)) {
        aTarget = aChildNodes;
        aChildNodes = null;
    }

    if (aChildNodes) {
        for (var cn in aChildNodes) {
            if (aChildNodes[cn]) {
                aNode.appendChild(aChildNodes[cn]);
            }
        }
    }

    if (aTarget) {
        if (typeof aTarget === 'string') {
            aTarget = document[aTarget] || document.getElementsByTagName(aTarget)[0];
        }
        if (aTarget) {
            aTarget.appendChild(aNode);
        }
        else if (d) {
            console.error('Invalid target', aNode, aAttrs, aTarget);
        }
    }

    return aNode;
}

function mObjectURL(data, type)
{
    var blob;
    try {
        blob = new Blob( data, { type: type });
    } catch(e) {
        if (d) console.error(e);
        if (!window.BlobBuilder) {
            window.BlobBuilder = window.WebKitBlobBuilder || window.MozBlobBuilder || window.MSBlobBuilder;
        }
        if (window.BlobBuilder) {
            var bb = new BlobBuilder();
            bb.append(data.join("\n"));
            blob = bb.getBlob(type);
        }
    }
    return blob && URL.createObjectURL(blob);
}

var mBroadcaster = {
    _topics : {},

    addListener: function mBroadcaster_addListener(topic, options) {
        if (typeof options === 'function') {
            options = {
                callback : options
            };
        }
        if (typeof options.callback !== 'function') {
            return false;
        }

        if (!this._topics.hasOwnProperty(topic)) {
            this._topics[topic] = {};
        }

        var id = Math.random().toString(26);
        this._topics[topic][id] = options;

        if (d) console.log('Adding broadcast listener', topic, id, options);

        return id;
    },

    removeListener: function mBroadcaster_removeListenr(token) {
        if (d) console.log('Removing broadcast listener', token);
        for (var topic in this._topics) {
            if (this._topics[topic][token]) {
                delete this._topics[topic][token];
                if (!Object.keys(this._topics[topic]).length) {
                    delete this._topics[topic];
                }
                return true;
            }
        }
        return false;
    },

    sendMessage: function mBroadcaster_sendMessage(topic) {
        if (this._topics.hasOwnProperty(topic)) {
            var args = Array.prototype.slice.call(arguments, 1);
            var idr = [];

            if (d) console.log('Broadcasting ' + topic, args);

            for (var id in this._topics[topic]) {
                var ev = this._topics[topic][id], rc;
                try {
                    rc = ev.callback.apply(ev.scope, args);
                } catch (ex) {
                    if (d) console.error(ex, ex.stack ? ex.stack : null);
                }
                if (ev.once || rc === 0xDEAD)
                    idr.push(id);
            }
            if (idr.length)
                idr.forEach(this.removeListener.bind(this));

            return true;
        }

        return false;
    },

    once: function mBroadcaster_once(topic, callback) {
        this.addListener(topic, {
            once : true,
            callback : callback
        });
    },

    crossTab: {
        eTag: '$CTE$!_',

        initialize: function crossTab_init(cb) {
            var setup = function(ev) {
                var msg = String(ev && ev.key).substr(this.eTag.length);
                if (d) console.log('crossTab setup-event', msg, ev);
                if (cb && (!ev || msg === 'pong')) {
                    this.unlisten(setup);
                    if (msg !== 'pong') {
                        this.setMaster();
                    } else {
                        delete localStorage[ev.key];
                    }
                    this.listen();
                    if (d) {
                        console.log('CROSSTAB COMMUNICATION INITIALIZED AS '
                            + (this.master ? 'MASTER':'SLAVE'));
                    }
                    cb(this.master);
                    cb = null;
                }
            }.bind(this);

            if (this.handle) {
                this.eTag = this.eTag.split(this.handle).shift();
            }
            this.slaves = [];
            this.handle = u_handle;
            this.eTag += u_handle + '!';

            this.ctID = ~~(Math.random() * Date.now());
            this.listen(setup);
            this.notify('ping');

            setTimeout(setup, !parseInt(localStorage.ctInstances) ? 0 : 2000);
        },

        listen: function crossTab_listen(aListener) {
            if (window.addEventListener) {
                window.addEventListener('storage', aListener || this, false);
            }
            else if (window.attachEvent) {
                if (!aListener) {
                    aListener = this.__msie_listener = this.handleEvent.bind(this);
                }
                window.attachEvent('onstorage', aListener);
            }
        },

        unlisten: function crossTab_unlisten(aListener) {
            if (window.addEventListener) {
                window.removeEventListener('storage', aListener || this, false);
            }
            else if (window.attachEvent) {
                if (!aListener) {
                    aListener = this.__msie_listener;
                    delete this.__msie_listener;
                }
                window.detachEvent('onstorage', aListener);
            }
        },

        leave: function crossTab_leave() {
            if (this.ctID) {
                var wasMaster = this.master;
                if (wasMaster) {
                    localStorage.ctInstances--;
                    localStorage['mCrossTabRef_' + u_handle] = this.master;
                    delete this.master;
                } else if (d) {
                    console.log('crossTab leaving');
                }

                this.unlisten();
                this.notify('leaving', {
                    wasMaster: wasMaster || -1,
                    newMaster: this.slaves[0]
                });

                mBroadcaster.sendMessage('crossTab:leave', wasMaster);
                this.ctID = 0;
            }
        },

        notify: function crossTab_notify(msg, data) {
            data = { origin: this.ctID, data: data, sid: Math.random()};
            localStorage.setItem(this.eTag + msg, JSON.stringify(data));
            if (d) console.log('crossTab Notifying', this.eTag + msg, localStorage[this.eTag + msg]);
        },

        setMaster: function crossTab_setMaster() {
            this.master = (Math.random() * Date.now()).toString(36);

            localStorage.ctInstances = (this.slaves.length + 1);
            mBroadcaster.sendMessage('crossTab:master', this.master);

            // (function liveLoop(tag) {
                // if (tag === mBroadcaster.crossTab.master) {
                    // localStorage['mCrossTabRef_' + u_handle] = Date.now();
                    // setTimeout(liveLoop, 6e3, tag);
                // }
            // })(this.master);
        },

        clear: function crossTab_clear() {
            Object.keys(localStorage).forEach(function(key) {
                if (key.substr(0,this.eTag.length) === this.eTag) {
                    if (d) console.log('crossTab Removing ' + key);
                    delete localStorage[key];
                }
            }.bind(this));
        },

        handleEvent: function crossTab_handleEvent(ev) {
            if (d) console.log('crossTab ' + ev.type + '-event', ev.key, ev.newValue, ev);

            if (String(ev.key).indexOf(this.eTag) !== 0) {
                return;
            }
            var msg = ev.key.substr(this.eTag.length),
                strg = JSON.parse(ev.newValue ||'""');

            if (!strg || strg.origin === this.ctID) {
                if (d) console.log('Ignoring crossTab event', msg, strg);
                return;
            }

            switch (msg) {
                case 'ping':
                    this.slaves.push(strg.origin);
                    if (this.master) {
                        localStorage.ctInstances = (this.slaves.length + 1);
                    }

                    this.notify('pong');
                    break;
                case 'leaving':
                    var idx = this.slaves.indexOf(strg.origin);
                    if (idx !== -1) {
                        this.slaves.splice(idx, 1);
                        if (this.master) {
                            localStorage.ctInstances = (this.slaves.length + 1);
                        }
                    }

                    if (localStorage['mCrossTabRef_' + u_handle] === strg.data.wasMaster) {
                        if (strg.data.newMaster === this.ctID) {
                            if (d) {
                                console.log('Taking crossTab-master ownership');
                            }
                            delete localStorage['mCrossTabRef_' + u_handle];
                            this.setMaster();
                            if (u_handle && window.indexedDB) {
                                mDBstart(true);
                            }
                        }
                    }
                    break;
            }

            delete localStorage[ev.key];
        }
    }
};
if (typeof Object.freeze === 'function') {
    mBroadcaster = Object.freeze(mBroadcaster);
}
Object.defineProperty(this, 'mBroadcaster', {
    value: mBroadcaster,
    writable: false
});

var sh = [];

/**
 * Check that the hexadecimal hash of the file from the worker thread matches the correct one created at deployment time
 * @param {String} hashFromWorker A hexadecimal string
 * @param {String} fileName The file name with the SHA-256 hash appended at the end
 * @returns {Boolean}
 */
function compareHashes(hashFromWorker, fileName) {

    // Retrieve the SHA-256 hash that was appended to the file name
    var startOfHash = fileName.lastIndexOf('_') + 1;
    var endOfHash = fileName.lastIndexOf('.');
    var hashFromDeployment = fileName.substring(startOfHash, endOfHash);

    if (hashFromWorker === hashFromDeployment) {
        //console.log('Hash match on file: ' + fileName + '. Hash from worker thread: ' + hashFromWorker + ' Hash from deployment script: ' + hashFromDeployment);
        return true;
    }
    else {
        console.error('Hash mismatch on file: ' + fileName + '. Hash from worker thread: ' + hashFromWorker + ' Hash from deployment script: ' + hashFromDeployment);
        return false;
    }
}

function init_storage ( storage ) {
    var v = storage.v || 0,
        d = storage.d,
        dd = storage.dd,
        sp = storage.staticpath;

    // Graceful storage version upgrade
    if ( v == 0 ) {
        // array of limbs -> mpi-encoded number
        function b2mpi (b) {
            var bs = 28, bm = (1 << bs) - 1, bn = 1, bc = 0, r = [0], rb = 1, rn = 0;
            var bits = b.length * bs;
            var n, rr='';

            for ( n = 0; n < bits; n++ ) {
                if ( b[bc] & bn ) r[rn] |= rb;
                if ( (rb <<= 1) > 255 ) rb = 1, r[++rn] = 0;
                if ( (bn <<= 1) > bm ) bn = 1, bc++;
            }

            while ( rn && r[rn] == 0 ) rn--;

            bn = 256;
            for ( bits = 8; bits > 0; bits-- ) if ( r[rn] & (bn >>= 1) ) break;
            bits += rn * 8;

            rr += String.fromCharCode(bits/256)+String.fromCharCode(bits%256);
            if ( bits ) for ( n = rn; n >= 0; n-- ) rr += String.fromCharCode(r[n]);
            return rr;
        }

        if ( storage.privk && storage.privk.substr(0, 1) == "[") { /* is json serialized array which need to be migrated */
            // Upgrade key format
            try {
                var privk = JSON.parse(storage.privk), str = '';
                for ( var i = 0; i < privk.length; i++ ) str += b2mpi( privk[i] );
                storage.privk = btoa(str).replace(/\+/g,'-').replace(/\//g,'_').replace(/=/g,'');
                v++;
            }
            catch ( e ) {
                console.error("Could not migrate storage - priv key could not be converted to the new format: ", e);
            }
        }
        else {
            v++;
        }

        storage.v = v;
    }
    // if ( v == 1 ) { ... }
    // if ( v == 2 ) { ... }
    // ... and so on

    // Or upgrade hard when graceful method isn't provided
    if ( v != storage_version ) {
        storage.clear();
        storage.v = storage_version;
        if ( d ) storage.d = d;
        if ( dd ) storage.dd = dd;
        if ( sp ) storage.staticpath = sp;
    }

    return storage;
}

function getxhr() {
    return (typeof XDomainRequest !== 'undefined' && typeof ArrayBuffer === 'undefined') ? new XDomainRequest() : new XMLHttpRequest();
}

if (m || (typeof localStorage !== 'undefined' && localStorage.mobile))
{
    var tag=document.createElement('meta');
    tag.name = "viewport";
    tag.content = "width=device-width, initial-scale=1, maximum-scale=1, user-scalable=0";
    document.getElementsByTagName('head')[0].appendChild(tag);
    var tag=document.createElement('meta');
    tag.name = "apple-mobile-web-app-capable";
    tag.content = "yes";
    document.getElementsByTagName('head')[0].appendChild(tag);
    var tag=document.createElement('meta');
    tag.name = "apple-mobile-web-app-status-bar-style";
    tag.content = "black";
    document.getElementsByTagName('head')[0].appendChild(tag);
    var tag=document.createElement('link');
    tag.rel = "apple-touch-icon-precomposed";
    tag.sizes = "144x144";
    tag.href = staticpath + "images/mobile/App_ipad_144x144.png";
    document.getElementsByTagName('head')[0].appendChild(tag);
    var tag=document.createElement('link');
    tag.rel = "apple-touch-icon-precomposed";
    tag.sizes = "114x114";
    tag.href = staticpath + "images/mobile/App_iphone_114x114.png";
    document.getElementsByTagName('head')[0].appendChild(tag);
    var tag=document.createElement('link');
    tag.rel = "apple-touch-icon-precomposed";
    tag.sizes = "72x72";
    tag.href = staticpath + "images/mobile/App_ipad_72X72.png";
    document.getElementsByTagName('head')[0].appendChild(tag);
    var tag=document.createElement('link');
    tag.rel = "apple-touch-icon-precomposed";
    tag.href = staticpath + "images/mobile/App_iphone_57X57.png"
    document.getElementsByTagName('head')[0].appendChild(tag);
    var tag=document.createElement('link');
    tag.rel = "shortcut icon";
    tag.type = "image/vnd.microsoft.icon";
    tag.href = "https://mega.nz/favicon.ico";
    document.getElementsByTagName('head')[0].appendChild(tag);
    m=true;
}
var silent_loading=false;

if (m)
{
    var app,mobileblog,android;
    var link = document.createElement('link');
    link.setAttribute('rel', 'stylesheet');
    link.type = 'text/css';
    link.href = staticpath + 'css/mobile-app.css';
    document.head.appendChild(link);
    document.body.innerHTML = '<div class="main-scroll-block"> <div class="main-content-block"> <div class="free-green-tip"></div><div class="main-centered-bl"><div class="main-logo"></div><div class="main-head-txt" id="m_title"></div><div class="main-txt" id="m_desc"></div><a href="" class="main-button" id="m_appbtn"></a><div class="main-social hidden"><a href="https://www.facebook.com/MEGAprivacy" class="main-social-icon facebook"></a><a href="https://www.twitter.com/MEGAprivacy" class="main-social-icon twitter"></a><div class="clear"></div></div></div> </div><div class="scrolling-content"><div class="mid-logo"></div> <div class="mid-gray-block">MEGA provides free cloud storage with convenient and powerful always-on privacy </div> <div class="scrolling-block-icon encription"></div> <div class="scrolling-block-header"> End-to-end encryption </div> <div class="scrolling-block-txt">Unlike other cloud storage providers, your data is encrypted & decrypted during transfer by your client devices only and never by us. </div> <div class="scrolling-block-icon access"></div> <div class="scrolling-block-header"> Secure Global Access </div> <div class="scrolling-block-txt">Your data is accessible any time, from any device, anywhere. Only you control the keys to your files.</div> <div class="scrolling-block-icon colaboration"></div> <div class="scrolling-block-header"> Secure Collaboration </div> <div class="scrolling-block-txt">Share folders with your contacts and see their updates in real time. Online collaboration has never been more private and secure.</div> <div class="bottom-menu full-version"><div class="copyright-txt">Mega Limited ' + new Date().getFullYear() + '</div><div class="language-block"></div><div class="clear"></div><iframe src="" width="1" height="1" frameborder="0" style="width:1px; height:1px; border:none;" id="m_iframe"></iframe></div></div></div>';
    if (window.location.hash.substr(1,4) == 'blog') mobileblog=1;
    if (ua.indexOf('windows phone') > -1 /*&& ua.indexOf('iemobile') > -1*/)
    {
        app='zune://navigate/?phoneappID=1b70a4ef-8b9c-4058-adca-3b9ac8cc194a';
        document.body.className = 'wp full-mode supported';
        document.getElementById('m_desc').innerHTML = 'Free 50 GB - End-to-end encryption';
    }
    else if (ua.indexOf('android') > -1)
    {
        app='https://play.google.com/store/apps/details?id=nz.mega.android&referrer=meganzsb';
        document.body.className = 'android full-mode supported';
        android=1;
    }
    else if (ua.indexOf('bb10') > -1)
    {
        app='http://appworld.blackberry.com/webstore/content/46810890/';
        document.body.className = 'blackberry full-mode supported';
        document.getElementById('m_desc').innerHTML = 'Free 50 GB - End-to-end encryption';
    }
    else if (ua.indexOf('iphone') > -1 || ua.indexOf('ipad') > -1 || ua.indexOf('ipod') > -1)
    {
        // http://whatsmyuseragent.com/Devices/iPhone-User-Agent-Strings
        // http://www.enterpriseios.com/wiki/Complete_List_of_iOS_User_Agent_Strings
        app='https://itunes.apple.com/app/mega/id706857885';
        document.body.className = 'ios full-mode supported';
        document.getElementById('m_desc').innerHTML = 'Free 50 GB - End-to-end encryption';
    }
    else document.body.className = 'another-os full-mode unsupported';

    if (app)
    {
        document.getElementById('m_appbtn').href = app;
        document.getElementById('m_title').innerHTML = 'Install the free MEGA app';
    }
    else
    {
        document.getElementById('m_title').innerHTML = 'A dedicated app for your device will be available soon.';
        document.getElementById('m_desc').innerHTML = 'Follow us on Twitter or Facebook for updates.';
    }
    if (window.location.hash.substr(1,1) == '!' || window.location.hash.substr(1,2) == 'F!')
    {
        var i = 0;
        var intent = false;
        if (ua.indexOf('windows phone') > -1) {
            i = 1;
        }

        if (android) {
            var ver = ua.match(/android (\d+)\.(\d+)/);
            if (ver) {
                var rev = ver.pop();
                ver = ver.pop();
                // Check for Android 2.3+
                if (ver > 2 || (ver === 2 && rev > 3)) {
                    intent = 'intent://' + location.hash + '/#Intent;scheme=mega;package=nz.mega.android;end';
                }
            }
            if (intent) {
                document.location = intent;
            }
        }

        if (app) {
            document.getElementById('m_title').innerHTML = 'Install the free MEGA app to access this file from your mobile.';
            document.getElementById('m_appbtn').href += '&referrer=link';
        }
        if (ua.indexOf('chrome') > -1)
        {
            if (intent) {
                document.getElementById('m_title').innerHTML
                    += '<br/><em>If you already have it installed, <a href="' + intent + '">Click here!</a></em>';
            }
            else {
                setTimeout(function() {
                    if (confirm('Do you already have the MEGA app installed?')) {
                        document.location = intent ? intent : 'mega://' + window.location.hash;
                    }
                }, 2500);
            }
        }
        else document.getElementById('m_iframe').src = 'mega://' + window.location.hash.substr(i);
    }
    else if (window.location.hash.substr(1,7) == 'confirm' || window.location.hash.substr(1,7) == 'account')
    {
        var i=0;
        if (ua.indexOf('windows phone') > -1) i=1;
        if (ua.indexOf('chrome') > -1) window.location ='mega://' + window.location.hash.substr(i);
        else document.getElementById('m_iframe').src = 'mega://' + window.location.hash.substr(i);
    }
    if (mobileblog)
    {
        document.body.innerHTML = '';
        var script = document.createElement('script');
        script.type = "text/javascript";
        document.head.appendChild(script);
        script.src = '/blog.js';
    }
}
else if (page == '#android')
{
    document.location = 'https://play.google.com/store/apps/details?id=nz.mega.android&referrer=meganzmobileapps';
}
else if (!b_u)
{
    d = localStorage.d || 0;
    var jj = localStorage.jj || 0;
    var onBetaW = location.hostname === 'beta.mega.nz' || location.hostname.indexOf("developers.") === 0;
    var languages = {'en':['en','en-'],'es':['es','es-'],'fr':['fr','fr-'],'de':['de','de-'],'it':['it','it-'],'nl':['nl','nl-'],'pt':['pt'],'br':['pt-br'],'dk':['da'],'se':['sv'],'fi':['fi'],'no':['no'],'pl':['pl'],'cz':['cz','cz-'],'sk':['sk','sk-'],'sl':['sl','sl-'],'hu':['hu','hu-'],'jp':['ja'],'cn':['zh','zh-cn'],'ct':['zh-hk','zh-sg','zh-tw'],'kr':['ko'],'ru':['ru','ru-mo'],'ar':['ar','ar-'],'he':['he'],'id':['id'],'ca':['ca','ca-'],'eu':['eu','eu-'],'af':['af','af-'],'bs':['bs','bs-'],'sg':[],'tr':['tr','tr-'],'mk':[],'hi':[],'hr':['hr'],'ro':['ro','ro-'],'uk':['||'],'gl':['||'],'sr':['||'],'lt':['||'],'th':['||'],'lv':['||'],'fa':['||'],'ee':['et'],'ms':['ms'],'cy':['cy'],'bg':['bg'],'be':['br'],'tl':['en-ph'],'ka':['||']};
    if (typeof console == "undefined") { this.console = { log: function() {}, error: function() {}}}
    if (d && !console.time) (function(c)
    {
        var timers = {};
        c.time = function(n) { timers[n] = new Date().getTime()};
        c.timeEnd = function(n) {
            if (timers[n]) {
                c.log(n + ': ' + (new Date().getTime() - timers[n]) + 'ms');
                delete timers[n];
            }
        };
    })(console);

    Object.defineProperty(window, "__cd_v", { value : 16, writable : false });
    if (!d || onBetaW)
    {
        var __cdumps = [], __cd_t;
        window.onerror = function __MEGAExceptionHandler(msg, url, ln, cn, errobj)
        {
            function mTrim(s)
            {
                return String(s)
                    .replace(/resource:.+->\s/,'')
                    .replace(/blob:[^:\s]+/, '..')
                    .replace(/\.\.:\/\/[^:\s]+/, '..')
                    .replace('chrome://mega/content','..')
                    .replace(/file:.+extensions/,'..fx')
                    .replace(/(?: line \d+ > eval)+/g,' >.eval')
            }
            if (__cdumps.length > 3) return false;

            var dump = {
                l: ln,
                f: mTrim(url),
                m: mTrim(msg).replace(/'(\w+:\/\/+[^/]+)[^']+(?:'|$)/, "'$1...'")
                    .replace(/(Access to '\.\.).*(' from script denied)/, '$1$2')
                    .replace(/gfs\w+\.userstorage/, 'gfs...userstorage')
                    .replace(/^Uncaught\W*(?:exception\W*)?/i, ''),
            }, cc;
            var sbid = +(''+(document.querySelector('script[src*="secureboot"]')||{}).src).split('=').pop()|0;

            if (~dump.m.indexOf('[[:i]]')) {
                return false;
            }

            if (~dump.m.indexOf("\n")) {
                var lns = dump.m.split(/\r?\n/).map(String.trim).filter(String);

                if (lns.length > 6) {
                    dump.m = [].concat(lns.slice(0,2), "[..!]", lns.slice(-2)).join(" ");
                }
            }

            if (~dump.m.indexOf('took +10s'))
            {
                var lrc = +localStorage.ttfbReportCount || 0;
                if (lrc > 20)
                {
                    var eid = localStorage.ttfbReport;
                    localStorage.ttfbReport = sbid;
                    if (!eid || eid == sbid) return false;
                    lrc = 1;
                }
                localStorage.ttfbReportCount = lrc + 1;
            }

            if (errobj)
            {
                if (errobj.udata) dump.d = errobj.udata;
                if (errobj.stack)
                {
                    var omsg = String(msg).trim();
                    var re = RegExp(
                        omsg.substr(0, 70)
                        .replace(/^\w+:\s/, '')
                        .replace(/([^\w])/g, '\\$1')
                        + '[^\r\n]+'
                    );

                    dump.s = String(errobj.stack)
                        .replace(omsg, '').replace(re, '')
                        .split("\n").map(String.trim).filter(String)
                        .splice(0,15).map(mTrim).join("\n");
                }
            }
            if (cn) dump.c = cn;

            if (ln == 0 && !dump.s)
            {
                if (dump.m.toLowerCase().indexOf('out of memory') != -1) dump.m = '!Fatal! Out Of Memory.';
                else dump.m = dump.m.replace(/[^\s\w]/gi,'') || ('[!] ' + msg);
            }
            if (location.hostname === 'beta.mega.nz' || location.hostname.indexOf("developers.") > -1) dump.m = '[' + location.hostname + '] ' + dump.m;

            try
            {
                var crashes = JSON.parse(localStorage.crashes || '{}');
                var checksum = MurmurHash3(JSON.stringify(dump), 0x4ef5391a);

                if (crashes.v != sbid) crashes = { v : sbid };

                if (crashes[checksum])
                {
                    // Reported less than 10 days ago?
                    if (Date.now() - crashes[checksum] < 864000000) return false;
                }
                dump.x = checksum;
                crashes[checksum] = Date.now();
                localStorage.crashes = JSON.stringify(crashes);
                cc = Object.keys(crashes).length;
            }
            catch(e) {
                delete localStorage.crashes;
            }

            __cdumps.push(dump);
            if (__cd_t) clearTimeout(__cd_t);
            __cd_t = setTimeout(safeCall(function()
            {
                function ctx(id)
                {
                    return {
                        callback : function(res)
                        {
                            if (res === EOVERQUOTA)
                            {
                                __cdumps = new Array(4);
                                if (__cd_t) clearTimeout(__cd_t);

                                if (id)
                                {
                                    var crashes = JSON.parse(localStorage.crashes || '{}');
                                    delete crashes[id];
                                    localStorage.crashes = JSON.stringify(crashes);
                                }
                            }
                        }
                    };
                }
                var ids = [], uds = [], r = 1;
                for (var i in __cdumps)
                {
                    var dump = __cdumps[i];

                    if (dump.x) { ids.push(dump.x); delete dump.x; }
                    if (dump.d) { uds.push(dump.d); delete dump.d; }
                    if (dump.l < 0) r = 0;
                }

                var report = {};
                report.ua = navigator.userAgent;
                report.io = window.dlMethod && dlMethod.name;
                report.sb = sbid;
                report.tp = typeof $ !== 'undefined' && $.transferprogress;
                report.id = ids.join(",");
                report.ud = uds;
                report.cc = cc;

                if (is_chrome_firefox)
                {
                    report.mo = mozBrowserID + '::' + is_chrome_firefox + '::' + mozMEGAExtensionVersion;
                }
                report = JSON.stringify(r? report:{});

                for (var i in __cdumps)
                {
                    api_req({ a : 'cd', c : JSON.stringify(__cdumps[i]), v : report, t : +__cd_v, s : window.location.host }, ctx(ids[i]));
                }
                __cd_t = 0;
                __cdumps = [];

            }), 3000);

            return false;
        };
    }

    function detectlang()
    {
        if (!navigator.language) return 'en';
        var bl = navigator.language.toLowerCase();
        var l2 = languages, b;
        for (var l in l2) for (b in l2[l]) if (l2[l][b] == bl) return l;
        for (var l in l2) for (b in l2[l]) if (l2[l][b].substring(0,3)==bl.substring(0,3)) return l;
        return 'en';
    }

    /**
     * Gets the file path for a language file
     * @param {String} language
     * @returns {String}
     */
    function getLanguageFilePath(language)
    {
        // If the sh1 (filename with hashes) array has been created from deploy script
        if (typeof sh1 !== 'undefined') {

            // Search the array
            for (var i = 0, length = sh1.length; i < length; i++)
            {
                var filePath = sh1[i];

                // If the language e.g. 'en' matches part of the filename from the deploy script e.g.
                // 'lang/en_0a8e1591149050ef1884b0c4abfbbeb759bbe9eaf062fa54e5b856fdb78e1eb3.json'
                if (filePath.indexOf('lang/' + language) > -1)
                {
                    return filePath;
                }
            }
        }
        else {
            // Otherwise return the filename.json when in Development
            return 'lang/' + language + '.json';
        }
    }

    var lang = detectlang();
    var jsl = [];

    // If they've already selected a language, use that
    if ((typeof localStorage != 'undefined') && (localStorage.lang)) {
        if (languages[localStorage.lang]) {
            lang = localStorage.lang;
        }
    }

    // Get the language file path e.g. lang/en.json or 'lang/en_7a8e15911490...f1878e1eb3.json'
    var langFilepath = getLanguageFilePath(lang);

    jsl.push({f: langFilepath, n: 'lang', j:3});
    jsl.push({f:'sjcl.js', n: 'sjcl_js', j:1}); // Will be replaced with asmCrypto soon
    jsl.push({f:'js/mDB.js', n: 'mDB_js', j:1});
    jsl.push({f:'js/asmcrypto.js',n:'asmcrypto_js',j:1,w:1});
    jsl.push({f:'js/jquery-2.1.1.js', n: 'jquery', j:1,w:10});
    jsl.push({f:'js/functions.js', n: 'functions_js', j:1});
    jsl.push({f:'js/mega.js', n: 'mega_js', j:1,w:7});
    jsl.push({f:'js/vendor/megaLogger.js', n: 'megaLogger_js', j:1});
    jsl.push({f:'js/tlvstore.js', n: 'tlvstore_js', j:1});
    jsl.push({f:'js/crypto.js', n: 'crypto_js', j:1,w:5});
    jsl.push({f:'js/jsbn.js', n: 'jsbn_js', j:1,w:2});
    jsl.push({f:'js/jsbn2.js', n: 'jsbn2_js', j:1,w:2});
    jsl.push({f:'js/jodid25519.js', n: 'jodid25519_js', j:1,w:7});
    jsl.push({f:'js/megaPromise.js', n: 'megapromise_js', j:1,w:5});
    jsl.push({f:'js/user.js', n: 'user_js', j:1});
    jsl.push({f:'js/authring.js', n: 'authring_js', j:1});
    jsl.push({f:'js/mouse.js', n: 'mouse_js', j:1});
<<<<<<< HEAD
    jsl.push({f:'js/jquery-2.1.1.js', n: 'jquery', j:1,w:10});
    jsl.push({f:'js/functions.js', n: 'functions_js', j:1});
    jsl.push({f:'js/datastructs.js', n: 'datastructs_js', j:1});
    jsl.push({f:'js/megaLogger.js', n: 'megaLogger_js', j:1});
=======
>>>>>>> d708c9bc
    jsl.push({f:'js/jquery-ui-1.11.2.js', n: 'jqueryui_js', j:1,w:10});
    jsl.push({f:'js/filedrag.js', n: 'filedrag_js', j:1});
    jsl.push({f:'js/jquery.mousewheel.js', n: 'jquerymouse_js', j:1});
    jsl.push({f:'js/jquery.jscrollpane.js', n: 'jscrollpane_js', j:1});
    jsl.push({f:'js/jquery.tokeninput.js', n: 'jquerytokeninput_js', j:1});
    jsl.push({f:'js/jquery.misc.js', n: 'jquerymisc_js', j:1});
    jsl.push({f:'js/thumbnail.js', n: 'thumbnail_js', j:1});
    jsl.push({f:'js/exif.js', n: 'exif_js', j:1,w:3});
    jsl.push({f:'js/megapix.js', n: 'megapix_js', j:1});
    jsl.push({f:'js/smartcrop.js', n: 'smartcrop_js', j:1,w:7});
    jsl.push({f:'js/jquery.fullscreen.js', n: 'jquery_fullscreen', j:1,w:10});
    jsl.push({f:'js/jquery.qrcode.js', n: 'jqueryqrcode', j:1});
    jsl.push({f:'js/vendor/qrcode.js', n: 'qrcode', j:1,w:2, g: 'vendor'});
    jsl.push({f:'js/bitcoin-math.js', n: 'bitcoinmath', j:1 });
    jsl.push({f:'js/paycrypt.js', n: 'paycrypt_js', j:1 });
    jsl.push({f:'js/vendor/jquery.window-active.js', n: 'jquery_windowactive', j:1,w:2});
    jsl.push({f:'js/vendor/db.js', n: 'db_js', j:1,w:5});
    jsl.push({f:'js/megaDbEncryptionPlugin.js', n: 'megadbenc_js', j:1,w:5});
    jsl.push({f:'js/megaDb.js', n: 'megadb_js', j:1,w:5});
    jsl.push({f:'js/megaKvStorage.js', n: 'megakvstorage_js', j:1,w:5});


    jsl.push({f:'js/chat/mpenc.js', n: 'mega_js', j:1,w:7});
    jsl.push({f:'js/chat/opQueue.js', n: 'mega_js', j:1,w:7});

    jsl.push({f:'js/vendor/chat/strophe.js', n: 'mega_js', j:1,w:7});
    jsl.push({f:'js/vendor/chat/strophe.disco.js', n: 'mega_js', j:1,w:7});
    jsl.push({f:'js/vendor/chat/strophe.jingle.js', n: 'mega_js', j:1,w:7});
    jsl.push({f:'js/vendor/chat/strophe.jingle.session.js', n: 'mega_js', j:1,w:7});
    jsl.push({f:'js/vendor/chat/strophe.jingle.sdp.js', n: 'mega_js', j:1,w:7});
    jsl.push({f:'js/vendor/chat/strophe.jingle.adapter.js', n: 'mega_js', j:1,w:7});
    jsl.push({f:'js/vendor/chat/strophe.muc.js', n: 'mega_js', j:1,w:7});
    jsl.push({f:'js/vendor/chat/strophe.roster.js', n: 'mega_js', j:1,w:7});
    jsl.push({f:'js/vendor/chat/wildemitter.patched.js', n: 'mega_js', j:1,w:7});
    jsl.push({f:'js/vendor/chat/hark.patched.js', n: 'mega_js', j:1,w:7});
    jsl.push({f:'js/vendor/chat/base32.js', n: 'mega_js', j:1,w:7});

    // direct transfer deps.
    jsl.push({f:'js/vendor/chat/cryptojs-core.js', n: 'mega_js', j:1,w:7});
    jsl.push({f:'js/vendor/chat/cryptojs-sha1.js', n: 'mega_js', j:1,w:7});
    jsl.push({f:'js/vendor/chat/cryptojs-hmac.js', n: 'mega_js', j:1,w:7});
    jsl.push({f:'js/vendor/chat/cryptojs-lib-typedarrays.js', n: 'mega_js', j:1,w:7});

    // Other
    jsl.push({f:'js/vendor/Autolinker.js', n: 'mega_js', j:1,w:7});

    // Google Import Contacts
    jsl.push({f:'js/gContacts.js', n: 'gcontacts_js', j:1,w:3});

    // MEGA CHAT
    jsl.push({f:'js/chat/rtcStats.js', n: 'mega_js', j:1,w:7});
    jsl.push({f:'js/chat/rtcSession.js', n: 'mega_js', j:1,w:7});
    jsl.push({f:'js/chat/fileTransfer.js', n: 'mega_js', j:1,w:7});

    jsl.push({f:'js/ui/filepicker.js', n: 'mega_js', j:1,w:7});
    jsl.push({f:'js/ui/dialog.js', n: 'mega_js', j:1,w:7});
    jsl.push({f:'js/ui/feedbackDialog.js', n: 'mega_js', j:1,w:7});
    jsl.push({f:'js/ui/credentialsWarningDialog.js', n: 'mega_js', j:1,w:7});
    jsl.push({f:'js/ui/loginRequiredDialog.js', n: 'mega_js', j:1,w:7});
    jsl.push({f:'js/chat/ui/incomingCallDialog.js', n: 'mega_js', j:1,w:7});

    // notifications
    jsl.push({f:'js/megaNotifications.js', n: 'meganotifications_js', j:1,w:7});
    jsl.push({f:'js/vendor/ion.sound.js', n: 'ionsound_js', j:1,w:7});
    jsl.push({f:'js/vendor/favico.js', n: 'favico_js', j:1,w:7});
    jsl.push({f:'js/vendor/notification.js', n: 'notification_js', j:1,w:7});

    jsl.push({f:'js/chat/plugins/karerePing.js', n: 'karerePing_js', j:1,w:7});
    jsl.push({f:'js/chat/plugins/callManager.js', n: 'callManager_js', j:1,w:7});
    jsl.push({f:'js/chat/plugins/urlFilter.js', n: 'urlFilter_js', j:1,w:7});
    jsl.push({f:'js/chat/plugins/emoticonsFilter.js', n: 'emoticonsFilter_js', j:1,w:7});
    jsl.push({f:'js/chat/plugins/attachmentsFilter.js', n: 'attachmentsFilter_js', j:1,w:7});
    jsl.push({f:'js/chat/plugins/encryptionFilter.js', n: 'encryptionFilter_js', j:1,w:7});
    jsl.push({f:'js/chat/plugins/chatStore.js', n: 'chatstore_js', j:1,w:7});
    jsl.push({f:'js/chat/plugins/chatNotifications.js', n: 'chatnotifications_js', j:1,w:7});
    jsl.push({f:'js/chat/plugins/callFeedback.js', n: 'callfeedback_js', j:1,w:7});

    jsl.push({f:'js/chat/karereEventObjects.js', n: 'keo_js', j:1,w:7});
    jsl.push({f:'js/chat/karere.js', n: 'karere_js', j:1,w:7});
<<<<<<< HEAD
	jsl.push({f:'html/chat.html', n: 'chat', j:0});
    jsl.push({f:'bundle.js', n: 'chat_react_minified_js', j:1,w:10});
=======
    jsl.push({f:'html/chat.html', n: 'chat', j:0});
    jsl.push({f:'js/chat/chat.js', n: 'chat_js', j:1,w:7});
    jsl.push({f:'js/chat/chatRoom.js', n: 'chat_js', j:1,w:7});
>>>>>>> d708c9bc

    // END OF MEGA CHAT

    jsl.push({f:'js/fm.js', n: 'fm_js', j:1,w:12});
    jsl.push({f:'js/filetypes.js', n: 'filetypes_js', j:1});
    jsl.push({f:'js/miniui.js', n: 'miniui_js', j:1});
    if (is_extension)
    {
        jsl.push({f:'js/dcraw.js', n: 'dcraw_js', j:1});
    }
    /* better download */
    jsl.push({f:'js/xhr.js', n: 'xhr_js', j:1});
    jsl.push({f:'js/queue.js', n: 'queue', j:1,w:4});
    jsl.push({f:'js/downloadChrome.js', n: 'dl_chrome', j:1,w:3});
    if (is_chrome_firefox && parseInt(Services.appinfo.version) > 27)
    {
        is_chrome_firefox |= 4;
        jsl.push({f:'js/downloadFirefox.js', n: 'dl_firefox', j:1,w:3});
    }
    else
    {
        jsl.push({f:'js/downloadMemory.js', n: 'dl_memory', j:1,w:3});
        jsl.push({f:'js/downloadFlash.js', n: 'dl_flash', j:1,w:3});
    }
    jsl.push({f:'js/downloader.js', n: 'dl_downloader', j:1,w:3});
    jsl.push({f:'js/download2.js', n: 'dl_js', j:1,w:3});
    jsl.push({f:'js/upload2.js', n: 'upload_js', j:1,w:2});
    /* end better download */
    jsl.push({f:'index.js', n: 'index', j:1,w:4});
    jsl.push({f:'html/start.html', n: 'start', j:0});
    jsl.push({f:'html/megainfo.html', n: 'megainfo', j:0});
    jsl.push({f:'html/js/start.js', n: 'start_js', j:1});
    jsl.push({f:'html/bottom2.html', n: 'bottom2',j:0});
    jsl.push({f:'html/key.html', n: 'key', j:0});
    jsl.push({f:'html/js/key.js', n: 'key_js', j:1});
    jsl.push({f:'html/pro.html', n: 'pro', j:0});
    jsl.push({f:'html/js/pro.js', n: 'pro_js', j:1});
    jsl.push({f:'html/login.html', n: 'login', j:0});
    jsl.push({f:'html/js/login.js', n: 'login_js', j:1});
    jsl.push({f:'html/fm.html', n: 'fm', j:0,w:3});
    jsl.push({f:'html/top.html', n: 'top', j:0});
    jsl.push({f:'js/notify.js', n: 'notify_js', j:1});
    jsl.push({f:'js/vendor/popunda.js', n: 'popunda_js', j:1});
    jsl.push({f:'css/style.css', n: 'style_css', j:2,w:30,c:1,d:1,cache:1});
    jsl.push({f:'js/useravatar.js', n: 'contact_avatar_js', j:1,w:3});
    jsl.push({f:'js/avatar.js', n: 'avatar_js', j:1,w:3});
    jsl.push({f:'js/countries.js', n: 'countries_js', j:1});
    jsl.push({f:'html/dialogs.html', n: 'dialogs', j:0,w:2});
    jsl.push({f:'html/transferwidget.html', n: 'transferwidget', j:0});
    jsl.push({f:'js/jquery.checkboxes.js', n: 'checkboxes_js', j:1});
    jsl.push({f:'js/Int64.js', n: 'int64_js', j:1});
    jsl.push({f:'js/zip64.js', n: 'zip_js', j:1});
    jsl.push({f:'js/cms.js', n: 'cms_js', j:1});
    jsl.push({f:'js/megasync.js', n: 'megasync_js', j:1});

    if (!is_chrome_firefox) {
        // XXX: In Firefox this throws SecurityError: The operation is insecure.
        jsl.push({f:'js/windowOpenerProtection.js', n: 'windowOpenerProtection', j:1, w:1});
    }

    // only used on beta
    if (onBetaW) {
        jsl.push({f: 'js/betacrashes.js', n: 'betacrashes_js', j: 1});
    }

    var jsl2 =
    {
        'about': {f:'html/about.html', n: 'about', j:0},
        'blog': {f:'html/blog.html', n: 'blog', j:0},
        'blog_js': {f:'html/js/blog.js', n: 'blog_js', j:1},
        'blogarticle': {f:'html/blogarticle.html', n: 'blogarticle', j:0},
        'blogarticle_js': {f:'html/js/blogarticle.js', n: 'blogarticle_js', j:1},
        'register': {f:'html/register.html', n: 'register', j:0},
        'register_js': {f:'html/js/register.js', n: 'register_js', j:1},
        'resellers': {f:'html/resellers.html', n: 'resellers', j:0},
        'download': {f:'html/download.html', n: 'download', j:0},
        'download_js': {f:'html/js/download.js', n: 'download_js', j:1},
        'copyright': {f:'html/copyright.html', n: 'copyright', j:0},
        'copyrightnotice': {f:'html/copyrightnotice.html', n: 'copyrightnotice', j:0},
        'copyrightnotice_js': {f:'html/js/copyrightnotice.js', n: 'copyrightnotice_js', j:1},
        'privacy': {f:'html/privacy.html', n: 'privacy', j:0},
        'terms': {f:'html/terms.html', n: 'terms', j:0},
        'backup': {f:'html/backup.html', n: 'backup', j:0},
        'backup_js': {f:'html/js/backup.js', n: 'backup_js', j:1},
        'cancel': {f:'html/cancel.html', n: 'cancel', j:0},
        'cancel_js': {f:'html/js/cancel.js', n: 'cancel_js', j:1},
        'reset': {f:'html/reset.html', n: 'reset', j:0},
        'reset_js': {f:'html/js/reset.js', n: 'reset_js', j:1},
        'filesaver': {f:'js/filesaver.js', n: 'filesaver', j:1},
        'recovery': {f:'html/recovery.html', n: 'recovery', j:0},
        'recovery_js': {f:'html/js/recovery.js', n: 'recovery_js', j:1},
        'credits': {f:'html/credits.html', n: 'credits', j:0},
        'takedown': {f:'html/takedown.html', n: 'takedown', j:0},
        'dev': {f:'html/dev.html', n: 'dev', j:0},
        'dev_js': {f:'html/js/dev.js', n: 'dev_js', j:1},
        'sdkterms': {f:'html/sdkterms.html', n: 'sdkterms', j:0},
        'help_js': {f:'html/js/help.js', n: 'help_js', j:1},
        'firefox': {f:'html/firefox.html', n: 'firefox', j:0},
        'sync': {f:'html/sync.html', n: 'sync', j:0},
        'sync_js': {f:'html/js/sync.js', n: 'sync_js', j:1},
        'mobile': {f:'html/mobile.html', n: 'mobile', j:0},
        'contact': {f:'html/contact.html', n: 'contact', j:0},
        'privacycompany': {f:'html/privacycompany.html', n: 'privacycompany', j:0},
        'chrome': {f:'html/chrome.html', n: 'chrome', j:0},
        'zxcvbn_js': {f:'js/zxcvbn.js', n: 'zxcvbn_js', j:1}
    };

    var subpages =
    {
        'about': ['about'],
        'terms': ['terms'],
        'credits': ['credits'],
        'backup': ['backup','backup_js','filesaver'],
        'recovery': ['recovery','recovery_js'],
        'reset': ['reset','reset_js'],
        'cancel': ['cancel', 'cancel_js'],
        'blog': ['blog','blog_js','blogarticle','blogarticle_js'],
        'register': ['register','register_js'],
        'android': ['android'],
        'resellers': ['resellers'],
        '!': ['download','download_js'],
        'copyright': ['copyright'],
        'copyrightnotice': ['copyrightnotice','copyrightnotice_js'],
        'privacy': ['privacy','privacycompany'],
        'takedown': ['takedown'],
        'firefox': ['firefox'],
        'mobile': ['mobile'],
        'sync': ['sync','sync_js'],
        'contact': ['contact'],
        'dev': ['dev','dev_js','sdkterms'],
        'sdk': ['dev','dev_js','sdkterms'],
        'doc': ['dev','dev_js','sdkterms'],
        'help': ['help_js'],
        'chrome': ['chrome'],
        'plugin': ['chrome','firefox'],
        'recover': ['reset','reset_js']
    };

    if (page)
    {
        if (page.indexOf('%25') !== -1)
        {
            do {
                page = page.replace(/%25/g, '%');
            } while (~page.indexOf('%25'));
        }
        if (page.indexOf('%21') !== -1)
        {
            page = page.replace(/%21/g, '!');
            document.location.hash = page;
        }

        page = page.replace('#','');
        for (var p in subpages)
        {
            if (page.substr(0,p.length) == p)
            {
                for (var i in subpages[p]) jsl.push(jsl2[subpages[p][i]]);
            }
        }
    }
    var lightweight=false;
    var waitingToBeLoaded = 0,jsl_done,jj_done = !jj;
    var fx_startup_cache = is_chrome_firefox && nocontentcheck;
    if (!fx_startup_cache && !nocontentcheck)
    {
        if (window.URL) evalscript_url([asmCryptoSha256Js]);
        else evalscript(asmCryptoSha256Js);
    }
    if ((typeof Worker !== 'undefined') && (typeof window.URL !== 'undefined') && !fx_startup_cache && !nocontentcheck)
    {
        var hashdata = ['self.postMessage = self.webkitPostMessage || self.postMessage;', asmCryptoSha256Js, 'self.onmessage = function(e) { try { var hashHex = asmCryptoSha256.SHA256.hex(e.data.text); e.data.hash = hashHex; self.postMessage(e.data); } catch(err) { e.data.error = err.message; self.postMessage(e.data);  } };'];
        var hash_url = mObjectURL(hashdata, "text/javascript");
        var hash_workers = [];
        var i =0;
        while (i < 2)
        {
            try
            {
                hash_workers[i] = new Worker(hash_url);
                hash_workers[i].postMessage = hash_workers[i].webkitPostMessage || hash_workers[i].postMessage;
                hash_workers[i].onmessage = function(e)
                {
                    if (e.data.error)
                    {
                        console.log('error',e.data.error);
                        console.log(e.data.text);
                        alert('error');
                    }
                    if (!nocontentcheck && !compareHashes(e.data.hash, jsl[e.data.jsi].f))
                    {
                        if (bootstaticpath.indexOf('cdn') > -1)
                        {
                            sessionStorage.skipcdn = 1;
                            document.location.reload();
                        }
                        else {
                            alert('An error occurred while loading MEGA. The file ' + bootstaticpath+jsl[e.data.jsi].f + ' is corrupt. Please try again later. We apologize for the inconvenience.');
                        }

                        contenterror = 1;
                    }
                    if (!contenterror)
                    {
                        jsl_current += jsl[e.data.jsi].w || 1;
                        jsl_progress();
                        if (++jslcomplete == jsl.length) initall();
                        else jsl_load(e.data.xhri);
                    }
                };
            }
            catch(e)
            {
                hash_workers = undefined;
                break;
            }
            i++;
        }
    }

    if (jj)
    {
        var headElement = document.querySelector("head");
        var _queueWaitToBeLoaded = function(id, elem) {
            waitingToBeLoaded++;
            elem.onload = function() {
                // if (d) console.log('jj.progress...', waitingToBeLoaded);
                if (--waitingToBeLoaded == 0) {
                    jj_done = true;
                    boot_done();
                    _queueWaitToBeLoaded = headElement = undefined;
                }
                elem.onload = null;
            };
        };

        var createScriptTag = function(id, src) {
            var elem = document.createElement("script");
            _queueWaitToBeLoaded(id, elem);
            elem.async = false;
            elem.src = src;
            headElement.appendChild(elem);
            return elem;
        };

        var createStyleTag = function(id, src) {
            var elem = document.createElement("link");
            elem.rel = "stylesheet";
            elem.type = "text/css";
            _queueWaitToBeLoaded(id, elem);
            elem.href = src;
            headElement.appendChild(elem);
            return elem;
        };

        l=[];
        var i = 3000, r = '?r=' + (new Date().toISOString().replace(/[^\w]/g,''));
        if (!localStorage.jjnocache) r = '';
        while (i--) l[i]='l';
        for (var i in jsl)
        {
            if (jsl[i].j === 1) {
                createScriptTag("jsl" + i, bootstaticpath + jsl[i].f + r);
            }  else if (jsl[i].j === 2)
            {
                if ((m && (jsl[i].m)) || ((!m) && (jsl[i].d))) {
                    createStyleTag("jsl" + i, bootstaticpath + jsl[i].f + r);
                }
            }
        }
        if (d) console.log('jj.total...', waitingToBeLoaded);
    }

    var pages = [],xhr_progress,xhr_stack,jsl_fm_current,jsl_current,jsl_total,jsl_perc,jsli,jslcomplete;

    function jsl_start()
    {
        jslcomplete = 0;
        if (d && jj) {
            xhr_progress = [0, 0, 0, 0, 0];
        } else {
            xhr_progress = [0, 0];
        }
        xhr_stack = Array(xhr_progress.length);
        jsl_fm_current = 0;
        jsl_current = 0;
        jsl_total = 0;
        jsl_perc = 0;
        jsli=0;
        for (var i = jsl.length; i--;) if (!jsl[i].text) jsl_total += jsl[i].w || 1;
        if (fx_startup_cache)
        {
            var step = function(jsi)
            {
                jsl_current += jsl[jsi].w || 1;
                jsl_progress();
                if (++jslcomplete == jsl.length) initall();
                else
                {
                    // mozRunAsync(next.bind(this, jsli++));
                    next(jsli++);
                }
            };
            var next = function(jsi)
            {
                var file = bootstaticpath + jsl[jsi].f;

                if (jsl[jsi].j == 1)
                {
                    try
                    {
                        loadSubScript(file);
                    }
                    catch(e)
                    {
                        Cu.reportError(e);

                        if (String(e) !== "Error: AsmJS modules are not yet supported in XDR serialization."
                                && file.indexOf('dcraw') === -1) {

                            return alert('An error occurred while loading MEGA.\n\nFilename: '
                                + file + "\n" + e + '\n\n' + mozBrowserID);
                        }
                    }
                    step(jsi);
                }
                else
                {
                    var ch = NetUtil.newChannel(file);
                    ch.contentType = jsl[jsi].j == 3
                        ? "application/json":"text/plain";

                    NetUtil.asyncFetch(ch, function(is, s)
                    {
                        if (!Components.isSuccessCode(s))
                        {
                            alert('An error occurred while loading MEGA.' +
                                  ' The file ' + file + ' could not be loaded.');
                        }
                        else
                        {
                            jsl[jsi].text = NetUtil.readInputStreamToString(is, is.available());
                            if (jsl[jsi].j == 3) l = JSON.parse(jsl[jsi].text);
                            step(jsi);
                        }
                    });
                }
            };
            next(jsli++);
        }
        else
        {
            for (var i = xhr_progress.length; i--; ) jsl_load(i);
        }
    }

    var xhr_timeout=30000;

    function xhr_error()
    {
        xhr_timeout+=10000;
        console.log(xhr_timeout);
        if (bootstaticpath.indexOf('cdn') > -1)
        {
            bootstaticpath = geoStaticpath(1);
            staticpath = geoStaticpath(1);
        }
        xhr_progress[this.xhri] = 0;
        xhr_load(this.url,this.jsi,this.xhri);
    }

    function xhr_load(url,jsi,xhri)
    {
        if (d && jj) {
            if (jsl[jsi].j == 1 || jsl[jsi].j == 2) {
                // DON'T load via XHR any js or css files...since when jj == 1, secureboot will append them in the doc.

                jsl_current += jsl[jsi].w || 1;
                jsl_progress();
                if (++jslcomplete == jsl.length) initall();
                else jsl_load(xhri);

                return;
            }
        }
        xhr_stack[xhri] = getxhr();
        xhr_stack[xhri].onload = function()
        {
            jsl[this.jsi].text = this.response || this.responseText;

            if (typeof hash_workers !== 'undefined' && !nocontentcheck)
            {
                hash_workers[this.xhri].postMessage({'text':jsl[this.jsi].text,'xhr':'test','jsi':this.jsi,'xhri':this.xhri});
            }
            else
            {
                if (!nocontentcheck) {

                    // Hash the file content and convert to hex
                    var hashHex = asmCryptoSha256.SHA256.hex(jsl[this.jsi].text);

                    // Compare the hash from the file and the correct hash determined at deployment time
                    if (!compareHashes(hashHex, jsl[this.jsi].f))
                    {
                        alert('An error occurred while loading MEGA. The file ' + bootstaticpath + jsl[this.jsi].f + ' is corrupt. Please try again later. We apologize for the inconvenience.');
                        contenterror = 1;
                    }
                }

                if (!contenterror)
                {
                    jsl_current += jsl[this.jsi].w || 1;
                    jsl_progress();
                    if (++jslcomplete == jsl.length) initall();
                    else jsl_load(this.xhri);
                }
            }
        };
        xhr_stack[xhri].onreadystatechange = function()
        {
            try
            {
                if (this.readyState == 1) this.timeout=0;
            }
            catch(e)
            {

            }
        };
        xhr_stack[xhri].onerror = xhr_error;
        xhr_stack[xhri].ontimeout = xhr_error;
        if (jsl[jsi].text)
        {
            if (++jslcomplete == jsl.length) initall();
            else jsl_load(xhri);
        }
        else
        {
            xhr_stack[xhri].url = url;
            xhr_stack[xhri].jsi = jsi;
            xhr_stack[xhri].xhri = xhri;
            if (localStorage.dd) url += '?t=' + Date.now();
            xhr_stack[xhri].open("GET", bootstaticpath + url, true);
            xhr_stack[xhri].timeout = xhr_timeout;
            if (is_chrome_firefox) xhr_stack[xhri].overrideMimeType('text/plain');
            xhr_stack[xhri].send(null);
        }
    }
    window.onload = function ()
    {
        if (!maintenance && !androidsplash) jsl_start();
    };
    function jsl_load(xhri)
    {
        if (jsl[jsli]) xhr_load(jsl[jsli].f, jsli++,xhri);
    }
    function jsl_progress()
    {
        // if (d) console.log('done',(jsl_current+jsl_fm_current));
        // if (d) console.log('total',jsl_total);
        var p = Math.floor((jsl_current+jsl_fm_current)/jsl_total*100);
        if ((p > jsl_perc) && (p <= 100))
        {
            jsl_perc = p;
            if (d) console.log('jsl.progress... ' + p + '%', (jsl_current+jsl_fm_current), jsl_total);
            if (is_extension) p=100;
            document.getElementById('loadinganim').className = 'loading-progress-bar percents-'+p;
        }
    }
    var jsl_loaded={};
    function initall()
    {
        var jsar = [];
        var cssar = [];
        //for(var i in localStorage) if (i.substr(0,6) == 'cache!') delete localStorage[i];
        for (var i in jsl)
        {
            jsl_loaded[jsl[i].n]=1;
            if ((jsl[i].j == 1) && (!jj))
            {
                if (!fx_startup_cache)
                {
                    if (window.URL) jsar.push(jsl[i].text + '\n\n');
                    else evalscript(jsl[i].text);
                }
            }
            else if ((jsl[i].j == 2) && (!jj))
            {
                if (document.getElementById('bootbottom')) document.getElementById('bootbottom').style.display='none';
                if (!is_chrome_firefox && window.URL)
                {
                    cssar.push(jsl[i].text.replace(/\.\.\//g,staticpath).replace(new RegExp( "\\/en\\/", "g"),'/' + lang + '/'));
                }
                else
                {
                    mCreateElement('style', {type: 'text/css', rel: 'stylesheet'}, 'head')
                        .textContent = jsl[i].text.replace(/\.\.\//g,staticpath).replace(new RegExp( "\\/en\\/", "g"),'/' + lang + '/');
                }
            }
            else if (jsl[i].j == 3) {
                try {
                    l = !jj && l || JSON.parse(jsl[i].text);
                } catch(ex) {
                    console.error(ex);
                    if (lang !== 'en') {
                        localStorage.lang = 'en';
                        setTimeout(function() {
                            document.location.reload();
                        }, 300);
                    }
                    throw new Error('Error parsing language file '+lang+'.json');
                }
            }
            else if (jsl[i].j === 0 && jsl[i].f.match(/\.json$/)) {
                try {
                    var templates = JSON.parse(jsl[i].text);
                    for (var e in templates) {
                        pages[e] = templates[e];
                        jsl_loaded[e] = 1;
                    }
                } catch (ex) {
                    throw new Error("Error parsing template");
                }
            }
            else if (jsl[i].j == 0) pages[jsl[i].n] = jsl[i].text;
        }
        if (window.URL)
        {
            cssar = cssar.length && mObjectURL(cssar, "text/css");
            if (cssar)
            {
                mCreateElement('link', {type: 'text/css', rel: 'stylesheet'}, 'head').href = cssar;
            }
            if (!jsl_done || jsar.length) {
                jsar.push('jsl_done=true; boot_done();');
            } else {
                boot_done();
            }
            if (jsar.length) evalscript_url(jsar);
            jsar=undefined;
            cssar=undefined;
        }
        else
        {
            jsl_done=true;
            boot_done();
        }
        jj = 0; //prevent further 'silent_loading' loads from failing..
    }

    if (ua.indexOf('android') > 0 && !sessionStorage.androidsplash && document.location.hash.indexOf('#confirm') == -1)
    {
        if (document.location.hash == '#android')
        {
            document.location = 'https://play.google.com/store/apps/details?id=nz.mega.android&referrer=meganzindexandroid';
        }
        else
        {
            document.write('<link rel="stylesheet" type="text/css" href="' + staticpath + 'css/mobile-android.css" /><div class="overlay"></div><div class="new-folder-popup" id="message"><div class="new-folder-popup-bg"><div class="new-folder-header">MEGA for Android</div><div class="new-folder-main-bg"><div class="new-folder-descr">Do you want to install the latest<br/> version of the MEGA app for Android?</div><a class="new-folder-input left-button" id="trashbinYes"> <span class="new-folder-bg1"> <span class="new-folder-bg2" id="android_yes"> Yes </span> </span></a><a class="new-folder-input right-button" id="trashbinNo"> <span class="new-folder-bg1"> <span class="new-folder-bg2" id="android_no">No </span> </span></a><div class="clear"></div></div></div></div></div>');
            document.getElementById('android_yes').addEventListener("click", function ()
            {
                document.location = 'https://play.google.com/store/apps/details?id=nz.mega.android&referrer=meganzandroid';
            }, false);
            document.getElementById('android_no').addEventListener("click", function ()
            {
                sessionStorage.androidsplash=1;
                document.location.reload();
            }, false);
            androidsplash=true;
        }
    }
    else
    {
        var istaticpath = staticpath;
        if (document.location.href.substr(0,19) == 'chrome-extension://')  istaticpath = '../';
        else if (is_chrome_firefox) istaticpath = 'chrome://mega/content/';

        mCreateElement('style', {type: 'text/css'}, 'body').textContent = '.div, span, input {outline: none;}.hidden {display: none;}.clear {clear: both;margin: 0px;padding: 0px;display: block;}.loading-main-block {width: 100%;height: 100%;overflow: auto;font-family:Arial, Helvetica, sans-serif;}.loading-mid-white-block {height: 100%;width:100%;}.mid-centered-block {position: absolute;width: 494px;min-height: 158px;top: 50%;left: 50%;margin: -95px 0 0 -247px;}.loading-main-bottom {max-width: 940px;width: 100%;position: absolute;bottom: 20px;left: 50%;margin: 0 0 0 -470px;text-align: center;}.loading-bottom-button {height: 29px;width: 29px;float: left;background-image: url(' + istaticpath + 'images/mega/loading-sprite1.png);background-repeat: no-repeat;cursor: pointer;}.st-social-block-load {position: absolute;bottom: 20px;left: 0;width: 100%;height: 43px;text-align: center;}.st-bottom-button {height: 29px;width: 29px;display: inline-block;background-image: url(' + istaticpath + 'images/mega/new-startpage-spite1.png?v=1);background-repeat: no-repeat;cursor: pointer;}.st-bottom-button.st-google-button {background-position: -93px -1233px;position: relative;margin: 0 5px;}.st-bottom-button.st-google-button:hover {background-position: -93px -1173px;}.st-bottom-button.st-facebook-button {background-position: -49px -1233px;margin: 0 5px;}.st-bottom-button.st-facebook-button:hover {background-position: -49px -1173px;}.st-bottom-button.st-twitter-button {background-position: left -1233px;margin: 0 5px;}.st-bottom-button.st-twitter-button:hover {background-position: left -1173px;}.loading-cloud {width: 222px;height: 158px;background-image: url(' + istaticpath + 'images/mega/loading-sprite1.png);background-repeat: no-repeat;background-position: 0 -2128px;margin: 0 auto;-webkit-box-sizing: border-box;-moz-box-sizing: border-box;-ms-box-sizing: border-box;box-sizing: border-box;padding-top: 55px;}.loading-progress-bar, .loading-progress-bar div {width: 80px;height: 80px;margin: 0 0 0 71px;background-image: url(' + istaticpath + 'images/mega/loading-sprite1.png);background-repeat: no-repeat;background-position: 0 top;}.loading-progress-bar div {background-position: -71px -2183px;margin: 0;}.maintance-block {position: absolute;width: 484px;min-height: 94px;border: 2px solid #d9d9d9;-moz-border-radius: 7px;-webkit-border-radius: 7px;border-radius: 7px;padding: 10px;color: #333333;font-size: 13px;line-height: 30px;padding: 15px 15px 15px 102px;-webkit-box-sizing: border-box;-moz-box-sizing: border-box;-ms-box-sizing: border-box;box-sizing: border-box;background-image: url(' + istaticpath + 'images/mega/loading-sprite1.png);background-repeat: no-repeat;background-position: -60px -2428px;margin-top: 45px;}.loading-progress-bar.percents-0 {background-position: 0 0;}.loading-progress-bar.percents-1, .loading-progress-bar.percents-2, .loading-progress-bar.percents-3 {background-position: -130px 0;}.loading-progress-bar.percents-4, .loading-progress-bar.percents-5, .loading-progress-bar.percents-6 {background-position: 0 -100px;}.loading-progress-bar.percents-7, .loading-progress-bar.percents-8, .loading-progress-bar.percents-9 {background-position: -130px -100px;}.loading-progress-bar.percents-10, .loading-progress-bar.percents-11, .loading-progress-bar.percents-12 {background-position: 0 -200px;}.loading-progress-bar.percents-13, .loading-progress-bar.percents-14, .loading-progress-bar.percents-15 {background-position: -130px -200px;}.loading-progress-bar.percents-16, .loading-progress-bar.percents-17, .loading-progress-bar.percents-18 {background-position: 0 -300px;}.loading-progress-bar.percents-19, .loading-progress-bar.percents-20, .loading-progress-bar.percents-21 {background-position: -130px -300px;}.loading-progress-bar.percents-22, .loading-progress-bar.percents-23, .loading-progress-bar.percents-24 {background-position: 0 -400px;}.loading-progress-bar.percents-25, .loading-progress-bar.percents-26, .loading-progress-bar.percents-27 {background-position: -130px -400px;}.loading-progress-bar.percents-28, .loading-progress-bar.percents-29, .loading-progress-bar.percents-30 {background-position: 0 -500px;}.loading-progress-bar.percents-31, .loading-progress-bar.percents-32, .loading-progress-bar.percents-33 {background-position: -130px -500px;}.loading-progress-bar.percents-34, .loading-progress-bar.percents-35 {background-position: 0 -600px;}.loading-progress-bar.percents-36, .loading-progress-bar.percents-37 {background-position: -130px -600px;}.loading-progress-bar.percents-38, .loading-progress-bar.percents-39 {background-position: 0 -700px;}.loading-progress-bar.percents-40, .loading-progress-bar.percents-41 {background-position: -130px -700px;}.loading-progress-bar.percents-42, .loading-progress-bar.percents-43 {background-position: 0 -800px;}.loading-progress-bar.percents-44, .loading-progress-bar.percents-45 {background-position: -130px -800px;}.loading-progress-bar.percents-46, .loading-progress-bar.percents-47 {background-position: 0 -900px;}.loading-progress-bar.percents-48, .loading-progress-bar.percents-49 {background-position: -130px -900px;}.loading-progress-bar.percents-50 {background-position: 0 -1000px;}.loading-progress-bar.percents-51, .loading-progress-bar.percents-52, .loading-progress-bar.percents-53 {background-position: -130px -1000px;}.loading-progress-bar.percents-54, .loading-progress-bar.percents-55, .loading-progress-bar.percents-56 {background-position: 0 -1100px;}.loading-progress-bar.percents-57, .loading-progress-bar.percents-58, .loading-progress-bar.percents-59 {background-position: -130px -1100px;}.loading-progress-bar.percents-60, .loading-progress-bar.percents-61, .loading-progress-bar.percents-62 {background-position: 0 -1200px;}.loading-progress-bar.percents-63, .loading-progress-bar.percents-64, .loading-progress-bar.percents-65 {background-position: -130px -1200px;}.loading-progress-bar.percents-66, .loading-progress-bar.percents-67, .loading-progress-bar.percents-68 {background-position: 0 -1300px;}.loading-progress-bar.percents-69, .loading-progress-bar.percents-70, .loading-progress-bar.percents-71 {background-position: -130px -1300px;}.loading-progress-bar.percents-72, .loading-progress-bar.percents-73, .loading-progress-bar.percents-74 {background-position: 0 -1400px;}.loading-progress-bar.percents-75, .loading-progress-bar.percents-76, .loading-progress-bar.percents-77 {background-position: -130px -1400px;}.loading-progress-bar.percents-78, .loading-progress-bar.percents-79, .loading-progress-bar.percents-80 {background-position: 0 -1500px;}.loading-progress-bar.percents-81, .loading-progress-bar.percents-82, .loading-progress-bar.percents-83 {background-position: -130px -1500px;}.loading-progress-bar.percents-84, .loading-progress-bar.percents-85, .loading-progress-bar.percents-86 {background-position: 0 -1600px;}.loading-progress-bar.percents-87, .loading-progress-bar.percents-88, .loading-progress-bar.percents-89 {background-position: -130px -1600px;}.loading-progress-bar.percents-90, .loading-progress-bar.percents-91, .loading-progress-bar.percents-92 {background-position: 0 -1800px;}.loading-progress-bar.percents-93, .loading-progress-bar.percents-94, .loading-progress-bar.percents-95 {background-position: -130px -1800px;}.loading-progress-bar.percents-96, .loading-progress-bar.percents-97 {background-position: 0 -1900px;}.loading-progress-bar.percents-98, .loading-progress-bar.percents-99 {background-position: -130px -1900px;}.loading-progress-bar.percents-100 {background-position: 0 -2000px;}.follow-txt {text-decoration:none; line-height: 28px; float:right; color:#666666; font-size:12px;}@media only screen and (-webkit-min-device-pixel-ratio: 1.5), only screen and (-o-min-device-pixel-ratio: 3/2), only screen and (min--moz-device-pixel-ratio: 1.5), only screen and (min-device-pixel-ratio: 1.5) {.maintance-block, .loading-progress-bar, .loading-progress-bar div, .loading-cloud, .loading-bottom-button {background-image: url(' + istaticpath + 'images/mega/loading-sprite1@2x.png);    background-size: 222px auto;}.st-bottom-button, .st-bottom-scroll-button {background-image: url(' + istaticpath + 'images/mega/new-startpage-spite1@2x.png?v=1);background-size: 356px auto;}}';

        mCreateElement('div', { "class": "loading-main-block", id: "loading"}, 'body')
            .innerHTML =
                '<div class="loading-mid-white-block">'+
                '   <div class="mid-centered-block">'+
                '       <div class="loading-cloud">'+
                '           <div class="loading-progress-bar percents-1" id="loadinganim">'+
                '               <div></div>'+
                '           </div>'+
                '       </div>'+
                // '       <div class="maintance-block hidden">Scheduled System Maintenance - Expect Disruptions<br/>Sunday 04:00 - 10:00 UTC </div>'+
                '   </div>'+
                '   <div class="st-social-block-load" id="bootbottom">'+
                '       <a href="https://www.facebook.com/MEGAprivacy" target="_blank" class="st-bottom-button st-facebook-button"></a>'+
                '       <a href="https://www.twitter.com/MEGAprivacy" target="_blank" class="st-bottom-button st-twitter-button"></a>'+
                '       <a href="https://plus.google.com/b/108055545377490138410/" target="_blank" class="st-bottom-button st-google-button"></a>'+
                '   </div>'+
                '</div>';
    }
    var u_storage, loginresponse, u_sid, dl_res;
    u_storage = init_storage( localStorage.sid ? localStorage : sessionStorage );
    if ((u_sid = u_storage.sid))
    {
        loginresponse = true;
        var lxhr = getxhr();
        lxhr.onload = function()
        {
            loginresponse = false;
            if (this.status == 200)
            {
                try
                {
                    loginresponse = this.response || this.responseText;
                    if (loginresponse && loginresponse[0] == '[') loginresponse = JSON.parse(loginresponse);
                    else loginresponse = false;
                }
                catch (e) {}
            }
            boot_done();
        }
        lxhr.onerror = function()
        {
            loginresponse= false;
            boot_done();
        }
        lxhr.open("POST", apipath + 'cs?id=0&sid='+u_storage.sid, true);
        lxhr.send(JSON.stringify([{'a':'ug'}]));
    }
    function boot_auth(u_ctx,r)
    {
        u_type = r;
        u_checked=true;
        startMega();
    }
    function boot_done()
    {
        lxhr = dlxhr = undefined;

        if (d) console.log('boot_done', loginresponse === true, dl_res === true, !jsl_done, !jj_done);

        if (loginresponse === true || dl_res === true || !jsl_done || !jj_done) return;

        if (u_checked) startMega();
        else if (loginresponse)
        {
            api_setsid(u_sid);
            u_checklogin3a(loginresponse[0],{checkloginresult:boot_auth});
            loginresponse = undefined;
        }
        else u_checklogin({checkloginresult:boot_auth},false);
    }
    if (page.substr(0,1) == '!' && page.length > 1)
    {
        dl_res = true;
        var dlxhr = getxhr();
        dlxhr.onload = function()
        {
            dl_res = false;
            if (this.status == 200)
            {
                try
                {
                    dl_res = this.response || this.responseText;
                    if (dl_res[0] == '[') dl_res = JSON.parse(dl_res);
                    if (dl_res[0]) dl_res = dl_res[0];
                }
                catch (e) {}
            }
            boot_done();
        };
        dlxhr.onerror = function()
        {
            dl_res= false;
            boot_done();
        };
        dlxhr.open("POST", apipath + 'cs?id=0&domain=meganz', true);
        dlxhr.send(JSON.stringify([{ 'a': 'g', p: page.substr(1,8), 'ad': showAd() }]));
    }
}

/**
 * Determines whether to show an ad or not
 * @returns {Number} Returns a 0 for no ads, 1 will enable ads dependant on country, 2 will always show ads
 */
function showAd() {

    // We need to tell the API we would like ad urls, but only if we are not logged in
    var showAd = (typeof u_sid === 'undefined') ? 1 : 0;

    // If using a browser extension, do not show ads
    showAd = (is_extension) ? 0 : showAd;

    // Override for testing, 0 for no ads, 1 is normal (enabled dependant on country), 2 is ads always on
    showAd = (typeof localStorage.testAds === 'undefined') ? showAd : parseInt(localStorage.testAds);

    return showAd;
}

function safeCall(fn)
{
    fn.foo = function __safeCallWrapper()
    {
        try {
            return fn.apply(this, arguments);
        } catch (e) {
            console.error(e);
        }
    };
    fn.foo.bar = fn;
    return fn.foo;
}<|MERGE_RESOLUTION|>--- conflicted
+++ resolved
@@ -111,7 +111,6 @@
         Cu['import']("resource://gre/modules/Services.jsm");
         XPCOMUtils.defineLazyModuleGetter(this, "NetUtil", "resource://gre/modules/NetUtil.jsm");
 
-        // d = true;
         (function(global) {
             global.loadSubScript = function(file,scope) {
                 if (global.d) {
@@ -1047,13 +1046,6 @@
     jsl.push({f:'js/user.js', n: 'user_js', j:1});
     jsl.push({f:'js/authring.js', n: 'authring_js', j:1});
     jsl.push({f:'js/mouse.js', n: 'mouse_js', j:1});
-<<<<<<< HEAD
-    jsl.push({f:'js/jquery-2.1.1.js', n: 'jquery', j:1,w:10});
-    jsl.push({f:'js/functions.js', n: 'functions_js', j:1});
-    jsl.push({f:'js/datastructs.js', n: 'datastructs_js', j:1});
-    jsl.push({f:'js/megaLogger.js', n: 'megaLogger_js', j:1});
-=======
->>>>>>> d708c9bc
     jsl.push({f:'js/jquery-ui-1.11.2.js', n: 'jqueryui_js', j:1,w:10});
     jsl.push({f:'js/filedrag.js', n: 'filedrag_js', j:1});
     jsl.push({f:'js/jquery.mousewheel.js', n: 'jquerymouse_js', j:1});
@@ -1133,14 +1125,8 @@
 
     jsl.push({f:'js/chat/karereEventObjects.js', n: 'keo_js', j:1,w:7});
     jsl.push({f:'js/chat/karere.js', n: 'karere_js', j:1,w:7});
-<<<<<<< HEAD
 	jsl.push({f:'html/chat.html', n: 'chat', j:0});
     jsl.push({f:'bundle.js', n: 'chat_react_minified_js', j:1,w:10});
-=======
-    jsl.push({f:'html/chat.html', n: 'chat', j:0});
-    jsl.push({f:'js/chat/chat.js', n: 'chat_js', j:1,w:7});
-    jsl.push({f:'js/chat/chatRoom.js', n: 'chat_js', j:1,w:7});
->>>>>>> d708c9bc
 
     // END OF MEGA CHAT
 
