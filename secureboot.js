// Release version information is replaced by the build scripts
var buildVersion = { website: '', chrome: '', firefox: '', commit: '', timestamp: '', dateTime: '' };

var m;
var b_u = 0;
var apipath;
var pageLoadTime;
var maintenance = false;
var androidsplash = false;
var silent_loading = false;
var cookiesDisabled = false;
var storageQuotaError = false;
var lastactive = new Date().getTime();
var URL = window.URL || window.webkitURL;
var seqno = Math.ceil(Math.random()*1000000000);
var staticpath = 'https://eu.static.mega.co.nz/3/';
var ua = window.navigator.userAgent.toLowerCase();
var storage_version = '1'; // clear localStorage when version doesn't match
var l, d = false;


var is_electron = false;
if (typeof process !== 'undefined') {
    var mll = process.moduleLoadList || [];

    if (mll.indexOf('NativeModule ELECTRON_ASAR') !== -1) {
        is_electron = module;
        module = undefined; // prevent factory loaders from using the module

        // localStorage.jj = 1;
    }
}
var is_selenium = !ua.indexOf('mozilla/5.0 (selenium; ');
var is_karma = /^localhost:987[6-9]/.test(window.top.location.host);
var is_chrome_firefox = document.location.protocol === 'chrome:'
    && document.location.host === 'mega' || document.location.protocol === 'mega:';
var is_extension = is_chrome_firefox || is_electron || document.location.href.substr(0,19) == 'chrome-extension://';
var is_mobile = m = isMobile();
var is_ios = is_mobile && (ua.indexOf('iphone') > -1 || ua.indexOf('ipad') > -1 || ua.indexOf('ipod') > -1);


/**
 * Check if the user is coming from a mobile device
 * @returns {Boolean}
 */
function isMobile() {

    // The blog is mobile optimised already but requires the desktop code path for now
    if (window.location.href.indexOf('blog') > -1) {
        return false;
    }

    // If extension, not applicable
    if (is_chrome_firefox) {
        return false;
    }

    // Useful for developing & testing the mobile site (this is below the is_chrome_firefox
    // check above because the Firefox extension has not loaded localStorage yet and it breaks
    if (localStorage.testMobileSite) {
        return true;
    }

    var mobileStrings = [
        'iphone', 'ipad', 'android', 'blackberry', 'nokia', 'opera mini',
        'windows mobile', 'windows phone', 'iemobile', 'mobile safari', 'bb10; touch'
    ];

    for (var i in mobileStrings) {
        if (ua.indexOf(mobileStrings[i]) > 0) {
            return true;
        }
    }

    return false;
}

function getSitePath() {
	var hash = location.hash.replace('#', '');

    if (hashLogic || hash.substr(0, 2) === 'P!' || hash.substr(0, 2) === 'F!' || hash[0] === '!') {
        return '/' + hash;
	}

	return document.location.pathname;
}

// remove dangling characters from the pathname/hash
function getCleanSitePath(path) {
    if (path === undefined) {
        path = getSitePath();
    }

    if (path.indexOf('%25') >= 0) {
        do {
            path = path.replace(/%25/g, '%');
        } while (path.indexOf('%25') >= 0);
    }
    if (path.indexOf('%21') >= 0) {
        path = path.replace(/%21/g, '!');
    }
    try {
        path = decodeURIComponent(path);
    }
    catch (e) {}

    path = path.replace(/^[/#]+|\/+$/g, '');

    return path;
}

function clickURLs() {
    $('a.clickurl').rebind('click', function() {
        var url = $(this).attr('href') || $(this).data('fxhref');
        if (url) {
            loadSubPage(url.substr(1));
            return false;
        }
    });
}

function geoStaticpath(eu)
{
    if (!eu) {
        try {
            if (!sessionStorage.skipcdn) {
                var cc_eu = 'FR DE NL ES PT DK CH IT UK GB NO SE FI PL CZ SK AT GR RO HU IE TR VA MC SM LI AD JE GG UA BG LT LV EE AX IS MA DZ LY TN EG RU BY HR SI AL ME RS KO EU FO CY IL LB SY SA JO IQ BA CV PS EH GI GL IM LU MK SJ BF BI BJ BW CF CG CM DJ ER ET GA GH GM GN GN GW KE KM LR LS MG ZA AE ML MR MT MU MV MW MZ NA NE QA RW SD SS SL SZ TD TG TZ UG YE ZA ZM ZR ZW';
                var cc_na = 'US CA MX AG BS BB BZ CR CO CU DO GD GT GY HT HN JM NI PA KN LC VC SR TT VE IS GL AI BL VG PR VI VE CO EC CL BR BO PY UY AR GY SR PE GF FK';
                var cc_nz = 'NZ AU FJ NC';
				var cc_sg = 'HK TH VN ID MY BD NP MM BT IN PH LK BN';
                var cm = String(document.cookie).match(/geoip\s*\=\s*([A-Z]{2})/);
				if (cm && cm[1] && cc_sg.indexOf(cm[1]) > -1)
                    return 'https://sg.static.mega.co.nz/3/';
                else if (cm && cm[1] && cc_na.indexOf(cm[1]) > -1)
                    return 'https://na.static.mega.co.nz/3/';
                else if (cm && cm[1] && cc_nz.indexOf(cm[1]) > -1)
                    return 'https://nz.static.mega.co.nz/3/';
                else if (cm && cm[1] && cc_eu.indexOf(cm[1]) == -1)
                    return 'https://g.cdn1.mega.co.nz/3/';
            }
        } catch(e) {
            setTimeout(function() { throw e; }, 2100);
        }
    }
    return 'https://eu.static.mega.co.nz/3/';
}

if (is_chrome_firefox) {
    var Cu = Components.utils;
    var Cc = Components.classes;
    var Ci = Components.interfaces;

    Cu['import']("resource://gre/modules/XPCOMUtils.jsm");
    Cu['import']("resource://gre/modules/Services.jsm");

    ['userAgent', 'appName', 'appVersion', 'platform', 'oscpu']
        .forEach(function(k) {
            var pref = 'general.' + k.toLowerCase() + '.override';

            if (Services.prefs.prefHasUserValue(pref)
                    && Services.prefs.getPrefType(pref) === 32) {

                try {
                    var value = Services.prefs.getCharPref(pref);
                    Services.prefs.clearUserPref(pref);

                    Object.defineProperty(navigator, k, {
                        enumerable: true,
                        value: Cc["@mozilla.org/network/protocol;1?name=http"]
                                    .getService(Ci.nsIHttpProtocolHandler)[k]
                    });
                    Services.prefs.setCharPref(pref, value);
                }
                catch (e) {}
            }
        });

    ua = navigator.userAgent.toLowerCase();
}
else if (ua.indexOf('chrome') !== -1 && ua.indexOf('mobile') === -1
        && parseInt(String(navigator.appVersion).split('Chrome/').pop()) < 22) {
    b_u = 1;
}
else if (ua.indexOf('firefox') > -1 && typeof DataView === 'undefined') {
    b_u = 1;
}
else if (ua.indexOf('opera') > -1 && typeof window.webkitRequestFileSystem === 'undefined') {
    b_u = 1;
}
var myURL = URL;
if (!myURL) {
    b_u = 1;
}

if (!String.prototype.trim) {
    String.prototype.trim = function() {
        return this.replace(/^[\s\uFEFF\xA0]+|[\s\uFEFF\xA0]+$/g, '');
    };
}
if (!String.prototype.localeCompare) {
    String.prototype.localeCompare = function(to) {
        var s1 = this.toLowerCase();
        var s2 = String(to).toLowerCase();
        return s1 > s2 ? 1 : (s1 < s2 ? -1 : 0);
    };
}
if (!String.trim) {
    String.trim = function(s) {
        return String(s).trim();
    };
}
if (!Date.now) {
    Date.now = function now() {
        return new Date().getTime();
    };
}

try {
    // Browser compatibility
    // Fx 4.0   Chrome 5   MSIE 9   Opera 11.60   Safari 5.1
    Object.defineProperty(this, 'megaChatIsDisabled', (function() {
        var status;
        return {
            set: function(val) {
                status = val;
                if (status) {
                    $(document.body).addClass("megaChatDisabled");
                }
                else {
                    $(document.body).removeClass("megaChatDisabled");
                }
            },
            get: function() {
                return status || localStorage.testChatDisabled
                    || (localStorage.chatDisabled !== undefined
                        && localStorage.chatDisabled !== "0");
            }
        };
    })());

    // Check whether Mega Chat is enabled *and* initialized
    Object.defineProperty(this, 'megaChatIsReady', {
        get: function() {
            return !megaChatIsDisabled
                && typeof megaChat !== 'undefined'
                && megaChat.is_initialized;
        }
    });
}
catch (ex) {
    console.error(ex);
    window.megaChatIsReady = false;
    window.megaChatIsDisabled = false;
    b_u = true;
}

if (!b_u) try
{
    if (is_chrome_firefox)
    {
        XPCOMUtils.defineLazyModuleGetter(this, "NetUtil", "resource://gre/modules/NetUtil.jsm");

        (function(global) {
            global.loadSubScript = function(file,scope) {
                var loader = Services.scriptloader;

                if (global.d && loader.loadSubScriptWithOptions) {
                    loader.loadSubScriptWithOptions(file, {
                        charset: "UTF-8",
                        ignoreCache: true,
                        target: scope || global
                    });
                } else {
                    loader.loadSubScript(file, scope || global);
                }
            };
        })(this);

        try {
            var mozBrowserID =
            [   Services.appinfo.name,
                Services.appinfo.platformVersion,
                Services.appinfo.platformBuildID,
                Services.appinfo.OS,
                Services.appinfo.XPCOMABI].join(" ");
        } catch(e) {
            var mozBrowserID = ua;
        }

        loadSubScript('chrome://mega/content/strg.js');

        if (!(localStorage instanceof Ci.nsIDOMStorage)) {
            throw new Error('Invalid DOM Storage instance.');
        }
    }
    try {
        if (typeof localStorage === 'undefined' || localStorage === null) {
            throw new Error('SecurityError: DOM Exception 18');
        }
        d = !!localStorage.d;
        jj = localStorage.jj;
        dd = localStorage.dd;
        // Write test
        localStorage['$!--foo'] = Array(100).join(",");
        delete localStorage['$!--foo'];
    }
    catch (ex) {
        storageQuotaError = (ex.code === 22);
        cookiesDisabled = ex.code && ex.code === DOMException.SECURITY_ERR
            || ex.message === 'SecurityError: DOM Exception 18'
            || storageQuotaError;

        if (!cookiesDisabled) {
            throw ex;
        }

        // Cookies are disabled, therefore we can't use localStorage.
        // We could either show the user a message about the issue and let him
        // enable cookies, or rather setup a tiny polyfill so that they can use
        // the site even in such case, even though this solution has side effects.
        tmp = Object.create({}, {
                length:     { get: function() { return Object.keys(this).length; }},
                key:        { value: function(pos) { return Object.keys(this)[pos]; }},
                removeItem: { value: function(key) { delete this[key]; }},
                setItem:    { value: function(key, value) { this[key] = String(value); }},
                getItem:    { value: function(key) {
                    if (this.hasOwnProperty(key)) {
                        return this[key];
                    }
                    return null;
                }},
                clear: {
                    value: function() {
                        var obj = this;
                        Object.keys(obj).forEach(function(memb) {
                            if (obj.hasOwnProperty(memb)) {
                                delete obj[memb];
                            }
                        });
                    }
                }
            });

        try {
            delete window.localStorage;
            Object.defineProperty(window, 'localStorage', { value: tmp });
            Object.defineProperty(window, 'sessionStorage', { value: tmp });
        }
        catch (e) {
            if (!is_mobile) {
                throw ex;
            }
        }
        tmp = undefined;

        if (location.host !== 'mega.nz' && !is_karma) {
            dd = d = 1;
            if (!is_mobile) {
                jj = 1;
            }
        }
        setTimeout(function() {
            console.warn('Apparently you have Cookies disabled, ' +
                'please note this session is temporal, ' +
                'it will die once you close/reload the browser/tab.');
        }, 4000);
    }

    var contenterror = 0;
    var nocontentcheck = false;

    if (!is_extension && (window.dd || location.host !== 'mega.nz')) {

        nocontentcheck = true;
        var devhost = window.location.host;
        // handle subdirs
        // Disable pathSuffixes, because they are no longer supported: the webclient will now only work from root
        var pathSuffix = '';
        pathSuffix = pathSuffix.split("/").slice(0, -1).join("/");
        // set the staticpath for debug mode
        staticpath = window.location.protocol + "//" + devhost + pathSuffix + "/";
        if (window.d) {
            console.debug('StaticPath set to "' + staticpath + '"');
        }
    }
    else {
        staticpath = localStorage.staticpath;
    }
    staticpath = staticpath || geoStaticpath();
    apipath = localStorage.apipath || 'https://g.api.mega.co.nz/';
}
catch(e) {
    if (!m || !cookiesDisabled) {
        var extraInfo = '';
        if (storageQuotaError) {
            extraInfo = "\n\nTip: We've detected this issue is likely caused by " +
                "browsing in private mode, please try turning it off.";
        }
        else if (cookiesDisabled) {
            extraInfo = "\n\nTip: We've detected this issue is likely related to " +
                "having Cookies disabled, please check your browser settings.";
        }
        alert(
            "Sorry, we were unable to initialize the browser's local storage, " +
            "either you're using an outdated/misconfigured browser or " +
            "it's something from our side.\n" +
            "\n"+
            "If you think it's our fault, please report the issue back to us.\n" +
            "\n" +
            "Reason: " + (e.message || e) +
            "\nBrowser: " + (typeof mozBrowserID !== 'undefined' ? mozBrowserID : ua)
            + extraInfo
        );
        b_u = 1;
    }
}

var mega = {
    ui: {},
    flags: 0,
    utils: {},
    updateURL: 'https://eu.static.mega.co.nz/3/current_ver.txt',
    browserBrand: [
        0, 'Torch', 'Epic'
    ],

    maxWorkers: Math.min(navigator.hardwareConcurrency || 4, 12),

    /** Get browser brancd internal ID */
    getBrowserBrandID: function() {
        if (Object(window.chrome).torch) {
            return 1;
        }
        else {
            var plugins = Object(navigator.plugins);
            var len = plugins.length | 0;

            while (len--) {
                var plugin = Object(plugins[len]);

                // XXX: This plugin might be shown in other browsers than Epic,
                //      hence we check for chrome.webstore since it won't appear
                //      in Google Chrome, although it might does in other forks?
                if (plugin.name === 'Epic Privacy Browser Installer') {
                    return Object(window.chrome).webstore ? 2 : 0;
                }
            }
        }

        return 0;
    },

    /** Load performance report */
    initLoadReport: function() {
        var r = {startTime: Date.now(), stepTimeStamp: Date.now(), EAGAINs: 0, e500s: 0, errs: 0, mode: 1};

        r.aliveTimer = setInterval(function() {
            var now = Date.now();
            if ((now - r.aliveTimeStamp) > 20000) {
                // Either the browser froze for too long or the computer
                // was resumed from sleep/hibernation... let's hope it's
                // the later and do not send this report.
                r.sent = true;
                clearInterval(r.aliveTimer);
            }
            r.aliveTimeStamp = now;
        }, 2000);

        this.loadReport = r;
        this.flags |= window.MEGAFLAG_LOADINGCLOUD;
    },

    /** Parameters to append to API requests */
    urlParams: function() {
        if (!this._urlParams) {
            var params = '&domain=meganz'; // domain origin

            // If using extension this is passed through to the API for the helpdesk tool
            if (is_extension) {
                params += '&ext=1';
            }

            // Append browser brand for easier troubleshoting
            var brand = this.getBrowserBrandID();
            if (brand) {
                params += '&bb=' + parseInt(brand);
            }

            this._urlParams = params;
        }

        return this._urlParams;
    }
};

var hashLogic = false;
if (localStorage.hashLogic) hashLogic=true;
if (typeof history == 'undefined') hashLogic=true;


var bootstaticpath = staticpath;
var urlrootfile = '';

if (!b_u && is_extension)
{
    hashLogic = true;
    nocontentcheck=true;

    if (is_chrome_firefox)
    {
        bootstaticpath = 'chrome://mega/content/';
        urlrootfile = 'secure.html';
        if (d > 1) {
            staticpath = bootstaticpath;
        }
        else {
            staticpath = 'https://eu.static.mega.co.nz/3/';
        }
        try {
            loadSubScript(bootstaticpath + 'fileapi.js');
        } catch(e) {
            b_u = 1;
            Cu.reportError(e);
            alert('Unable to initialize core functionality:\n\n' + e + '\n\n' + mozBrowserID);
        }
        if (location.protocol === 'mega:') {
            try {
                var url = mObjectURL([""]);
                myURL.revokeObjectURL(url);
            }
            catch (e) {
                console.error('mObjectURL failed, is this TOR?', e);
                document.location = bootstaticpath + urlrootfile + location.hash;
            }
        }
    }
    else if (is_electron) {
        urlrootfile = 'index.html';
        bootstaticpath = location.href.replace(urlrootfile, '');
    }
    else /* Google Chrome */
    {
        bootstaticpath = chrome.extension.getURL('mega/');
        urlrootfile = 'mega/secure.html';
    }

    Object.defineProperty(window, 'eval', {
        value : function eval(code) {
            throw new Error('Unsafe eval is not allowed, code: ' + String(code).replace(/\s+/g,' ').substr(0,60) + '...');
        }
    });
}


var page;
var locSearch = location.search;

if (hashLogic) {
    // legacy support:
    page = document.location.hash;
}
else if (document.location.hash.substr(1, 2) === 'P!' || document.location.hash.substr(1, 2) === 'F!' ||
         document.location.hash.substr(1, 1) === '!') {

    // Password, folder or file link: always keep the hash URL to ensure that keys remain client side
    page = document.location.hash;

    // history.replaceState so that back button works in new URL paradigm
    history.replaceState({subpage: page.replace('#', '')}, "", page);
}
else {
    if (document.location.hash.length > 0) {
        // history.replaceState for legacy hash requests to new URL paradigm
        page = document.location.hash;
    }
    else {
        // new URL paradigm, look for desired page in the location.pathname:
        page = document.location.pathname;
    }
    page = getCleanSitePath(page);
    history.replaceState({subpage: page}, "", '/' + page);
}
page = page.replace('#','');


if (b_u && !is_mobile) {
    document.location = 'update.html';
}

var ln = {};
var ln2 = {};

// Native language names
ln.en = 'English'; ln.cn = '简体中文';  ln.ct = '中文繁體'; ln.ru = 'Pусский'; ln.es = 'Español';
ln.fr = 'Français'; ln.de = 'Deutsch'; ln.it = 'Italiano'; ln.br = 'Português'; ln.vi = 'Tiếng Việt';
ln.nl = 'Nederlands'; ln.kr = '한국어';   ln.ar = 'العربية'; ln.jp = '日本語'; ln.he = 'עברית';
ln.pl = 'Polski'; ln.sk = 'Slovenský'; ln.cz = 'Čeština'; ln.ro = 'Română'; ln.fi = 'Suomi';
ln.se = 'Svenska'; ln.hu = 'Magyar'; ln.sr = 'српски'; ln.sl = 'Slovenščina'; ln.tr = 'Türkçe';
ln.id = 'Bahasa Indonesia'; ln.uk = 'Українська'; ln.sr = 'српски';
ln.th = 'ภาษาไทย'; ln.bg = 'български'; ln.fa = 'فارسی '; ln.tl = 'Tagalog';

// Language names in English
ln2.en = 'English'; ln2.cn = 'Chinese';  ln2.ct = 'Traditional Chinese'; ln2.ru = 'Russian'; ln2.es = 'Spanish';
ln2.fr = 'French'; ln2.de = 'German'; ln2.it = 'Italian'; ln2.br = 'Portuguese'; ln2.vi = 'Vietnamese';
ln2.nl = 'Dutch'; ln2.kr = 'Korean';   ln2.ar = 'Arabic'; ln2.jp = 'Japanese'; ln2.he = 'Hebrew';
ln2.pl = 'Polish'; ln2.sk = 'Slovak'; ln2.cz = 'Czech'; ln2.ro = 'Romanian'; ln2.fi = 'Finnish';
ln2.se = 'Swedish'; ln2.hu = 'Hungarian'; ln2.sr = 'Serbian'; ln2.sl = 'Slovenian'; ln2.tr = 'Turkish';
ln2.id = 'Indonesian'; ln2.uk = 'Ukrainian'; ln2.sr = 'Serbian'; ln2.th = 'Thai'; ln2.bg = 'Bulgarian';
ln2.fa = 'Farsi'; ln2.tl = 'Tagalog';

/**
 * Below is the asmCrypto SHA-256 library which was converted to a string so it can be run by the web worker which
 * hashes the files. This was created by:
 * 1) Running 'git clone https://github.com/vibornoff/asmcrypto.js.git'
 * 2) Running 'npm install' to install Grunt and other dependencies
 * 3) Running 'git checkout v0.0.9' to switch to the v0.0.9 stable release version
 * 4) Running 'grunt --with="sha256" devel' to build the library with just SHA-256
 * 5) Changing namespace to asmCryptoSha256 so it does not interfere with the main asmCrypto library that is loaded later
 * 5) Replacing single quotes with double quotes, removing comments and whitespace (variable and function names remain unobfuscated)
 */
var asmCryptoSha256Js = '!function(exports,global){function IllegalStateError(){var err=Error.apply(this,arguments);this.message=err.message,this.stack=err.stack}IllegalStateError.prototype=Object.create(Error.prototype,{name:{value:"IllegalStateError"}});function IllegalArgumentError(){var err=Error.apply(this,arguments);this.message=err.message,this.stack=err.stack}IllegalArgumentError.prototype=Object.create(Error.prototype,{name:{value:"IllegalArgumentError"}});function SecurityError(){var err=Error.apply(this,arguments);this.message=err.message,this.stack=err.stack}SecurityError.prototype=Object.create(Error.prototype,{name:{value:"SecurityError"}});var FloatArray=global.Float64Array||global.Float32Array;function string_to_bytes(str,utf8){utf8=!!utf8;var len=str.length,bytes=new Uint8Array(utf8?4*len:len);for(var i=0,j=0;i<len;i++){var c=str.charCodeAt(i);if(utf8&&0xd800<=c&&c<=0xdbff){if(++i>=len)throw new Error("Malformed string, low surrogate expected at position "+i);c=((c^0xd800)<<10)|0x10000|(str.charCodeAt(i)^0xdc00)}else if(!utf8&&c>>>8){throw new Error("Wide characters are not allowed.");}if(!utf8||c<=0x7f){bytes[j++]=c}else if(c<=0x7ff){bytes[j++]=0xc0|(c>>6);bytes[j++]=0x80|(c&0x3f)}else if(c<=0xffff){bytes[j++]=0xe0|(c>>12);bytes[j++]=0x80|(c>>6&0x3f);bytes[j++]=0x80|(c&0x3f)}else{bytes[j++]=0xf0|(c>>18);bytes[j++]=0x80|(c>>12&0x3f);bytes[j++]=0x80|(c>>6&0x3f);bytes[j++]=0x80|(c&0x3f)}}return bytes.subarray(0,j)}function hex_to_bytes(str){var len=str.length;if(len&1){str="0"+str;len++}var bytes=new Uint8Array(len>>1);for(var i=0;i<len;i+=2){bytes[i>>1]=parseInt(str.substr(i,2),16)}return bytes}function base64_to_bytes(str){return string_to_bytes(atob(str))}function bytes_to_string(bytes,utf8){utf8=!!utf8;var len=bytes.length,chars=new Array(len);for(var i=0,j=0;i<len;i++){var b=bytes[i];if(!utf8||b<128){chars[j++]=b}else if(b>=192&&b<224&&i+1<len){chars[j++]=((b&0x1f)<<6)|(bytes[++i]&0x3f)}else if(b>=224&&b<240&&i+2<len){chars[j++]=((b&0xf)<<12)|((bytes[++i]&0x3f)<<6)|(bytes[++i]&0x3f)}else if(b>=240&&b<248&&i+3<len){var c=((b&7)<<18)|((bytes[++i]&0x3f)<<12)|((bytes[++i]&0x3f)<<6)|(bytes[++i]&0x3f);if(c<=0xffff){chars[j++]=c}else{c^=0x10000;chars[j++]=0xd800|(c>>10);chars[j++]=0xdc00|(c&0x3ff)}}else{throw new Error("Malformed UTF8 character at byte offset "+i);}}var str="",bs=16384;for(var i=0;i<j;i+=bs){str+=String.fromCharCode.apply(String,chars.slice(i,i+bs<=j?i+bs:j))}return str}function bytes_to_hex(arr){var str="";for(var i=0;i<arr.length;i++){var h=(arr[i]&0xff).toString(16);if(h.length<2)str+="0";str+=h}return str}function bytes_to_base64(arr){return btoa(bytes_to_string(arr))}function pow2_ceil(a){a-=1;a|=a>>>1;a|=a>>>2;a|=a>>>4;a|=a>>>8;a|=a>>>16;a+=1;return a}function is_number(a){return(typeof a==="number")}function is_string(a){return(typeof a==="string")}function is_buffer(a){return(a instanceof ArrayBuffer)}function is_bytes(a){return(a instanceof Uint8Array)}function is_typed_array(a){return(a instanceof Int8Array)||(a instanceof Uint8Array)||(a instanceof Int16Array)||(a instanceof Uint16Array)||(a instanceof Int32Array)||(a instanceof Uint32Array)||(a instanceof Float32Array)||(a instanceof Float64Array)}function _heap_init(constructor,options){var heap=options.heap,size=heap?heap.byteLength:options.heapSize||65536;if(size&0xfff||size<=0)throw new Error("heap size must be a positive integer and a multiple of 4096");heap=heap||new constructor(new ArrayBuffer(size));return heap}function _heap_write(heap,hpos,data,dpos,dlen){var hlen=heap.length-hpos,wlen=(hlen<dlen)?hlen:dlen;heap.set(data.subarray(dpos,dpos+wlen),hpos);return wlen}function hash_reset(){this.result=null;this.pos=0;this.len=0;this.asm.reset();return this}function hash_process(data){if(this.result!==null)throw new IllegalStateError("state must be reset before processing new data");if(is_string(data))data=string_to_bytes(data);if(is_buffer(data))data=new Uint8Array(data);if(!is_bytes(data))throw new TypeError("data isnt of expected type");var asm=this.asm,heap=this.heap,hpos=this.pos,hlen=this.len,dpos=0,dlen=data.length,wlen=0;while(dlen>0){wlen=_heap_write(heap,hpos+hlen,data,dpos,dlen);hlen+=wlen;dpos+=wlen;dlen-=wlen;wlen=asm.process(hpos,hlen);hpos+=wlen;hlen-=wlen;if(!hlen)hpos=0}this.pos=hpos;this.len=hlen;return this}function hash_finish(){if(this.result!==null)throw new IllegalStateError("state must be reset before processing new data");this.asm.finish(this.pos,this.len,0);this.result=new Uint8Array(this.HASH_SIZE);this.result.set(this.heap.subarray(0,this.HASH_SIZE));this.pos=0;this.len=0;return this}function sha256_asm(stdlib,foreign,buffer){"use asm";var H0=0,H1=0,H2=0,H3=0,H4=0,H5=0,H6=0,H7=0,TOTAL0=0,TOTAL1=0;var I0=0,I1=0,I2=0,I3=0,I4=0,I5=0,I6=0,I7=0,O0=0,O1=0,O2=0,O3=0,O4=0,O5=0,O6=0,O7=0;var HEAP=new stdlib.Uint8Array(buffer);function _core(w0,w1,w2,w3,w4,w5,w6,w7,w8,w9,w10,w11,w12,w13,w14,w15){w0=w0|0;w1=w1|0;w2=w2|0;w3=w3|0;w4=w4|0;w5=w5|0;w6=w6|0;w7=w7|0;w8=w8|0;w9=w9|0;w10=w10|0;w11=w11|0;w12=w12|0;w13=w13|0;w14=w14|0;w15=w15|0;var a=0,b=0,c=0,d=0,e=0,f=0,g=0,h=0,t=0;a=H0;b=H1;c=H2;d=H3;e=H4;f=H5;g=H6;h=H7;t=(w0+h+(e>>>6^e>>>11^e>>>25^e<<26^e<<21^e<<7)+(g^e&(f^g))+0x428a2f98)|0;h=g;g=f;f=e;e=(d+t)|0;d=c;c=b;b=a;a=(t+((b&c)^(d&(b^c)))+(b>>>2^b>>>13^b>>>22^b<<30^b<<19^b<<10))|0;t=(w1+h+(e>>>6^e>>>11^e>>>25^e<<26^e<<21^e<<7)+(g^e&(f^g))+0x71374491)|0;h=g;g=f;f=e;e=(d+t)|0;d=c;c=b;b=a;a=(t+((b&c)^(d&(b^c)))+(b>>>2^b>>>13^b>>>22^b<<30^b<<19^b<<10))|0;t=(w2+h+(e>>>6^e>>>11^e>>>25^e<<26^e<<21^e<<7)+(g^e&(f^g))+0xb5c0fbcf)|0;h=g;g=f;f=e;e=(d+t)|0;d=c;c=b;b=a;a=(t+((b&c)^(d&(b^c)))+(b>>>2^b>>>13^b>>>22^b<<30^b<<19^b<<10))|0;t=(w3+h+(e>>>6^e>>>11^e>>>25^e<<26^e<<21^e<<7)+(g^e&(f^g))+0xe9b5dba5)|0;h=g;g=f;f=e;e=(d+t)|0;d=c;c=b;b=a;a=(t+((b&c)^(d&(b^c)))+(b>>>2^b>>>13^b>>>22^b<<30^b<<19^b<<10))|0;t=(w4+h+(e>>>6^e>>>11^e>>>25^e<<26^e<<21^e<<7)+(g^e&(f^g))+0x3956c25b)|0;h=g;g=f;f=e;e=(d+t)|0;d=c;c=b;b=a;a=(t+((b&c)^(d&(b^c)))+(b>>>2^b>>>13^b>>>22^b<<30^b<<19^b<<10))|0;t=(w5+h+(e>>>6^e>>>11^e>>>25^e<<26^e<<21^e<<7)+(g^e&(f^g))+0x59f111f1)|0;h=g;g=f;f=e;e=(d+t)|0;d=c;c=b;b=a;a=(t+((b&c)^(d&(b^c)))+(b>>>2^b>>>13^b>>>22^b<<30^b<<19^b<<10))|0;t=(w6+h+(e>>>6^e>>>11^e>>>25^e<<26^e<<21^e<<7)+(g^e&(f^g))+0x923f82a4)|0;h=g;g=f;f=e;e=(d+t)|0;d=c;c=b;b=a;a=(t+((b&c)^(d&(b^c)))+(b>>>2^b>>>13^b>>>22^b<<30^b<<19^b<<10))|0;t=(w7+h+(e>>>6^e>>>11^e>>>25^e<<26^e<<21^e<<7)+(g^e&(f^g))+0xab1c5ed5)|0;h=g;g=f;f=e;e=(d+t)|0;d=c;c=b;b=a;a=(t+((b&c)^(d&(b^c)))+(b>>>2^b>>>13^b>>>22^b<<30^b<<19^b<<10))|0;t=(w8+h+(e>>>6^e>>>11^e>>>25^e<<26^e<<21^e<<7)+(g^e&(f^g))+0xd807aa98)|0;h=g;g=f;f=e;e=(d+t)|0;d=c;c=b;b=a;a=(t+((b&c)^(d&(b^c)))+(b>>>2^b>>>13^b>>>22^b<<30^b<<19^b<<10))|0;t=(w9+h+(e>>>6^e>>>11^e>>>25^e<<26^e<<21^e<<7)+(g^e&(f^g))+0x12835b01)|0;h=g;g=f;f=e;e=(d+t)|0;d=c;c=b;b=a;a=(t+((b&c)^(d&(b^c)))+(b>>>2^b>>>13^b>>>22^b<<30^b<<19^b<<10))|0;t=(w10+h+(e>>>6^e>>>11^e>>>25^e<<26^e<<21^e<<7)+(g^e&(f^g))+0x243185be)|0;h=g;g=f;f=e;e=(d+t)|0;d=c;c=b;b=a;a=(t+((b&c)^(d&(b^c)))+(b>>>2^b>>>13^b>>>22^b<<30^b<<19^b<<10))|0;t=(w11+h+(e>>>6^e>>>11^e>>>25^e<<26^e<<21^e<<7)+(g^e&(f^g))+0x550c7dc3)|0;h=g;g=f;f=e;e=(d+t)|0;d=c;c=b;b=a;a=(t+((b&c)^(d&(b^c)))+(b>>>2^b>>>13^b>>>22^b<<30^b<<19^b<<10))|0;t=(w12+h+(e>>>6^e>>>11^e>>>25^e<<26^e<<21^e<<7)+(g^e&(f^g))+0x72be5d74)|0;h=g;g=f;f=e;e=(d+t)|0;d=c;c=b;b=a;a=(t+((b&c)^(d&(b^c)))+(b>>>2^b>>>13^b>>>22^b<<30^b<<19^b<<10))|0;t=(w13+h+(e>>>6^e>>>11^e>>>25^e<<26^e<<21^e<<7)+(g^e&(f^g))+0x80deb1fe)|0;h=g;g=f;f=e;e=(d+t)|0;d=c;c=b;b=a;a=(t+((b&c)^(d&(b^c)))+(b>>>2^b>>>13^b>>>22^b<<30^b<<19^b<<10))|0;t=(w14+h+(e>>>6^e>>>11^e>>>25^e<<26^e<<21^e<<7)+(g^e&(f^g))+0x9bdc06a7)|0;h=g;g=f;f=e;e=(d+t)|0;d=c;c=b;b=a;a=(t+((b&c)^(d&(b^c)))+(b>>>2^b>>>13^b>>>22^b<<30^b<<19^b<<10))|0;t=(w15+h+(e>>>6^e>>>11^e>>>25^e<<26^e<<21^e<<7)+(g^e&(f^g))+0xc19bf174)|0;h=g;g=f;f=e;e=(d+t)|0;d=c;c=b;b=a;a=(t+((b&c)^(d&(b^c)))+(b>>>2^b>>>13^b>>>22^b<<30^b<<19^b<<10))|0;w0=t=((w1>>>7^w1>>>18^w1>>>3^w1<<25^w1<<14)+(w14>>>17^w14>>>19^w14>>>10^w14<<15^w14<<13)+w0+w9)|0;t=(t+h+(e>>>6^e>>>11^e>>>25^e<<26^e<<21^e<<7)+(g^e&(f^g))+0xe49b69c1)|0;h=g;g=f;f=e;e=(d+t)|0;d=c;c=b;b=a;a=(t+((b&c)^(d&(b^c)))+(b>>>2^b>>>13^b>>>22^b<<30^b<<19^b<<10))|0;w1=t=((w2>>>7^w2>>>18^w2>>>3^w2<<25^w2<<14)+(w15>>>17^w15>>>19^w15>>>10^w15<<15^w15<<13)+w1+w10)|0;t=(t+h+(e>>>6^e>>>11^e>>>25^e<<26^e<<21^e<<7)+(g^e&(f^g))+0xefbe4786)|0;h=g;g=f;f=e;e=(d+t)|0;d=c;c=b;b=a;a=(t+((b&c)^(d&(b^c)))+(b>>>2^b>>>13^b>>>22^b<<30^b<<19^b<<10))|0;w2=t=((w3>>>7^w3>>>18^w3>>>3^w3<<25^w3<<14)+(w0>>>17^w0>>>19^w0>>>10^w0<<15^w0<<13)+w2+w11)|0;t=(t+h+(e>>>6^e>>>11^e>>>25^e<<26^e<<21^e<<7)+(g^e&(f^g))+0x0fc19dc6)|0;h=g;g=f;f=e;e=(d+t)|0;d=c;c=b;b=a;a=(t+((b&c)^(d&(b^c)))+(b>>>2^b>>>13^b>>>22^b<<30^b<<19^b<<10))|0;w3=t=((w4>>>7^w4>>>18^w4>>>3^w4<<25^w4<<14)+(w1>>>17^w1>>>19^w1>>>10^w1<<15^w1<<13)+w3+w12)|0;t=(t+h+(e>>>6^e>>>11^e>>>25^e<<26^e<<21^e<<7)+(g^e&(f^g))+0x240ca1cc)|0;h=g;g=f;f=e;e=(d+t)|0;d=c;c=b;b=a;a=(t+((b&c)^(d&(b^c)))+(b>>>2^b>>>13^b>>>22^b<<30^b<<19^b<<10))|0;w4=t=((w5>>>7^w5>>>18^w5>>>3^w5<<25^w5<<14)+(w2>>>17^w2>>>19^w2>>>10^w2<<15^w2<<13)+w4+w13)|0;t=(t+h+(e>>>6^e>>>11^e>>>25^e<<26^e<<21^e<<7)+(g^e&(f^g))+0x2de92c6f)|0;h=g;g=f;f=e;e=(d+t)|0;d=c;c=b;b=a;a=(t+((b&c)^(d&(b^c)))+(b>>>2^b>>>13^b>>>22^b<<30^b<<19^b<<10))|0;w5=t=((w6>>>7^w6>>>18^w6>>>3^w6<<25^w6<<14)+(w3>>>17^w3>>>19^w3>>>10^w3<<15^w3<<13)+w5+w14)|0;t=(t+h+(e>>>6^e>>>11^e>>>25^e<<26^e<<21^e<<7)+(g^e&(f^g))+0x4a7484aa)|0;h=g;g=f;f=e;e=(d+t)|0;d=c;c=b;b=a;a=(t+((b&c)^(d&(b^c)))+(b>>>2^b>>>13^b>>>22^b<<30^b<<19^b<<10))|0;w6=t=((w7>>>7^w7>>>18^w7>>>3^w7<<25^w7<<14)+(w4>>>17^w4>>>19^w4>>>10^w4<<15^w4<<13)+w6+w15)|0;t=(t+h+(e>>>6^e>>>11^e>>>25^e<<26^e<<21^e<<7)+(g^e&(f^g))+0x5cb0a9dc)|0;h=g;g=f;f=e;e=(d+t)|0;d=c;c=b;b=a;a=(t+((b&c)^(d&(b^c)))+(b>>>2^b>>>13^b>>>22^b<<30^b<<19^b<<10))|0;w7=t=((w8>>>7^w8>>>18^w8>>>3^w8<<25^w8<<14)+(w5>>>17^w5>>>19^w5>>>10^w5<<15^w5<<13)+w7+w0)|0;t=(t+h+(e>>>6^e>>>11^e>>>25^e<<26^e<<21^e<<7)+(g^e&(f^g))+0x76f988da)|0;h=g;g=f;f=e;e=(d+t)|0;d=c;c=b;b=a;a=(t+((b&c)^(d&(b^c)))+(b>>>2^b>>>13^b>>>22^b<<30^b<<19^b<<10))|0;w8=t=((w9>>>7^w9>>>18^w9>>>3^w9<<25^w9<<14)+(w6>>>17^w6>>>19^w6>>>10^w6<<15^w6<<13)+w8+w1)|0;t=(t+h+(e>>>6^e>>>11^e>>>25^e<<26^e<<21^e<<7)+(g^e&(f^g))+0x983e5152)|0;h=g;g=f;f=e;e=(d+t)|0;d=c;c=b;b=a;a=(t+((b&c)^(d&(b^c)))+(b>>>2^b>>>13^b>>>22^b<<30^b<<19^b<<10))|0;w9=t=((w10>>>7^w10>>>18^w10>>>3^w10<<25^w10<<14)+(w7>>>17^w7>>>19^w7>>>10^w7<<15^w7<<13)+w9+w2)|0;t=(t+h+(e>>>6^e>>>11^e>>>25^e<<26^e<<21^e<<7)+(g^e&(f^g))+0xa831c66d)|0;h=g;g=f;f=e;e=(d+t)|0;d=c;c=b;b=a;a=(t+((b&c)^(d&(b^c)))+(b>>>2^b>>>13^b>>>22^b<<30^b<<19^b<<10))|0;w10=t=((w11>>>7^w11>>>18^w11>>>3^w11<<25^w11<<14)+(w8>>>17^w8>>>19^w8>>>10^w8<<15^w8<<13)+w10+w3)|0;t=(t+h+(e>>>6^e>>>11^e>>>25^e<<26^e<<21^e<<7)+(g^e&(f^g))+0xb00327c8)|0;h=g;g=f;f=e;e=(d+t)|0;d=c;c=b;b=a;a=(t+((b&c)^(d&(b^c)))+(b>>>2^b>>>13^b>>>22^b<<30^b<<19^b<<10))|0;w11=t=((w12>>>7^w12>>>18^w12>>>3^w12<<25^w12<<14)+(w9>>>17^w9>>>19^w9>>>10^w9<<15^w9<<13)+w11+w4)|0;t=(t+h+(e>>>6^e>>>11^e>>>25^e<<26^e<<21^e<<7)+(g^e&(f^g))+0xbf597fc7)|0;h=g;g=f;f=e;e=(d+t)|0;d=c;c=b;b=a;a=(t+((b&c)^(d&(b^c)))+(b>>>2^b>>>13^b>>>22^b<<30^b<<19^b<<10))|0;w12=t=((w13>>>7^w13>>>18^w13>>>3^w13<<25^w13<<14)+(w10>>>17^w10>>>19^w10>>>10^w10<<15^w10<<13)+w12+w5)|0;t=(t+h+(e>>>6^e>>>11^e>>>25^e<<26^e<<21^e<<7)+(g^e&(f^g))+0xc6e00bf3)|0;h=g;g=f;f=e;e=(d+t)|0;d=c;c=b;b=a;a=(t+((b&c)^(d&(b^c)))+(b>>>2^b>>>13^b>>>22^b<<30^b<<19^b<<10))|0;w13=t=((w14>>>7^w14>>>18^w14>>>3^w14<<25^w14<<14)+(w11>>>17^w11>>>19^w11>>>10^w11<<15^w11<<13)+w13+w6)|0;t=(t+h+(e>>>6^e>>>11^e>>>25^e<<26^e<<21^e<<7)+(g^e&(f^g))+0xd5a79147)|0;h=g;g=f;f=e;e=(d+t)|0;d=c;c=b;b=a;a=(t+((b&c)^(d&(b^c)))+(b>>>2^b>>>13^b>>>22^b<<30^b<<19^b<<10))|0;w14=t=((w15>>>7^w15>>>18^w15>>>3^w15<<25^w15<<14)+(w12>>>17^w12>>>19^w12>>>10^w12<<15^w12<<13)+w14+w7)|0;t=(t+h+(e>>>6^e>>>11^e>>>25^e<<26^e<<21^e<<7)+(g^e&(f^g))+0x06ca6351)|0;h=g;g=f;f=e;e=(d+t)|0;d=c;c=b;b=a;a=(t+((b&c)^(d&(b^c)))+(b>>>2^b>>>13^b>>>22^b<<30^b<<19^b<<10))|0;w15=t=((w0>>>7^w0>>>18^w0>>>3^w0<<25^w0<<14)+(w13>>>17^w13>>>19^w13>>>10^w13<<15^w13<<13)+w15+w8)|0;t=(t+h+(e>>>6^e>>>11^e>>>25^e<<26^e<<21^e<<7)+(g^e&(f^g))+0x14292967)|0;h=g;g=f;f=e;e=(d+t)|0;d=c;c=b;b=a;a=(t+((b&c)^(d&(b^c)))+(b>>>2^b>>>13^b>>>22^b<<30^b<<19^b<<10))|0;w0=t=((w1>>>7^w1>>>18^w1>>>3^w1<<25^w1<<14)+(w14>>>17^w14>>>19^w14>>>10^w14<<15^w14<<13)+w0+w9)|0;t=(t+h+(e>>>6^e>>>11^e>>>25^e<<26^e<<21^e<<7)+(g^e&(f^g))+0x27b70a85)|0;h=g;g=f;f=e;e=(d+t)|0;d=c;c=b;b=a;a=(t+((b&c)^(d&(b^c)))+(b>>>2^b>>>13^b>>>22^b<<30^b<<19^b<<10))|0;w1=t=((w2>>>7^w2>>>18^w2>>>3^w2<<25^w2<<14)+(w15>>>17^w15>>>19^w15>>>10^w15<<15^w15<<13)+w1+w10)|0;t=(t+h+(e>>>6^e>>>11^e>>>25^e<<26^e<<21^e<<7)+(g^e&(f^g))+0x2e1b2138)|0;h=g;g=f;f=e;e=(d+t)|0;d=c;c=b;b=a;a=(t+((b&c)^(d&(b^c)))+(b>>>2^b>>>13^b>>>22^b<<30^b<<19^b<<10))|0;w2=t=((w3>>>7^w3>>>18^w3>>>3^w3<<25^w3<<14)+(w0>>>17^w0>>>19^w0>>>10^w0<<15^w0<<13)+w2+w11)|0;t=(t+h+(e>>>6^e>>>11^e>>>25^e<<26^e<<21^e<<7)+(g^e&(f^g))+0x4d2c6dfc)|0;h=g;g=f;f=e;e=(d+t)|0;d=c;c=b;b=a;a=(t+((b&c)^(d&(b^c)))+(b>>>2^b>>>13^b>>>22^b<<30^b<<19^b<<10))|0;w3=t=((w4>>>7^w4>>>18^w4>>>3^w4<<25^w4<<14)+(w1>>>17^w1>>>19^w1>>>10^w1<<15^w1<<13)+w3+w12)|0;t=(t+h+(e>>>6^e>>>11^e>>>25^e<<26^e<<21^e<<7)+(g^e&(f^g))+0x53380d13)|0;h=g;g=f;f=e;e=(d+t)|0;d=c;c=b;b=a;a=(t+((b&c)^(d&(b^c)))+(b>>>2^b>>>13^b>>>22^b<<30^b<<19^b<<10))|0;w4=t=((w5>>>7^w5>>>18^w5>>>3^w5<<25^w5<<14)+(w2>>>17^w2>>>19^w2>>>10^w2<<15^w2<<13)+w4+w13)|0;t=(t+h+(e>>>6^e>>>11^e>>>25^e<<26^e<<21^e<<7)+(g^e&(f^g))+0x650a7354)|0;h=g;g=f;f=e;e=(d+t)|0;d=c;c=b;b=a;a=(t+((b&c)^(d&(b^c)))+(b>>>2^b>>>13^b>>>22^b<<30^b<<19^b<<10))|0;w5=t=((w6>>>7^w6>>>18^w6>>>3^w6<<25^w6<<14)+(w3>>>17^w3>>>19^w3>>>10^w3<<15^w3<<13)+w5+w14)|0;t=(t+h+(e>>>6^e>>>11^e>>>25^e<<26^e<<21^e<<7)+(g^e&(f^g))+0x766a0abb)|0;h=g;g=f;f=e;e=(d+t)|0;d=c;c=b;b=a;a=(t+((b&c)^(d&(b^c)))+(b>>>2^b>>>13^b>>>22^b<<30^b<<19^b<<10))|0;w6=t=((w7>>>7^w7>>>18^w7>>>3^w7<<25^w7<<14)+(w4>>>17^w4>>>19^w4>>>10^w4<<15^w4<<13)+w6+w15)|0;t=(t+h+(e>>>6^e>>>11^e>>>25^e<<26^e<<21^e<<7)+(g^e&(f^g))+0x81c2c92e)|0;h=g;g=f;f=e;e=(d+t)|0;d=c;c=b;b=a;a=(t+((b&c)^(d&(b^c)))+(b>>>2^b>>>13^b>>>22^b<<30^b<<19^b<<10))|0;w7=t=((w8>>>7^w8>>>18^w8>>>3^w8<<25^w8<<14)+(w5>>>17^w5>>>19^w5>>>10^w5<<15^w5<<13)+w7+w0)|0;t=(t+h+(e>>>6^e>>>11^e>>>25^e<<26^e<<21^e<<7)+(g^e&(f^g))+0x92722c85)|0;h=g;g=f;f=e;e=(d+t)|0;d=c;c=b;b=a;a=(t+((b&c)^(d&(b^c)))+(b>>>2^b>>>13^b>>>22^b<<30^b<<19^b<<10))|0;w8=t=((w9>>>7^w9>>>18^w9>>>3^w9<<25^w9<<14)+(w6>>>17^w6>>>19^w6>>>10^w6<<15^w6<<13)+w8+w1)|0;t=(t+h+(e>>>6^e>>>11^e>>>25^e<<26^e<<21^e<<7)+(g^e&(f^g))+0xa2bfe8a1)|0;h=g;g=f;f=e;e=(d+t)|0;d=c;c=b;b=a;a=(t+((b&c)^(d&(b^c)))+(b>>>2^b>>>13^b>>>22^b<<30^b<<19^b<<10))|0;w9=t=((w10>>>7^w10>>>18^w10>>>3^w10<<25^w10<<14)+(w7>>>17^w7>>>19^w7>>>10^w7<<15^w7<<13)+w9+w2)|0;t=(t+h+(e>>>6^e>>>11^e>>>25^e<<26^e<<21^e<<7)+(g^e&(f^g))+0xa81a664b)|0;h=g;g=f;f=e;e=(d+t)|0;d=c;c=b;b=a;a=(t+((b&c)^(d&(b^c)))+(b>>>2^b>>>13^b>>>22^b<<30^b<<19^b<<10))|0;w10=t=((w11>>>7^w11>>>18^w11>>>3^w11<<25^w11<<14)+(w8>>>17^w8>>>19^w8>>>10^w8<<15^w8<<13)+w10+w3)|0;t=(t+h+(e>>>6^e>>>11^e>>>25^e<<26^e<<21^e<<7)+(g^e&(f^g))+0xc24b8b70)|0;h=g;g=f;f=e;e=(d+t)|0;d=c;c=b;b=a;a=(t+((b&c)^(d&(b^c)))+(b>>>2^b>>>13^b>>>22^b<<30^b<<19^b<<10))|0;w11=t=((w12>>>7^w12>>>18^w12>>>3^w12<<25^w12<<14)+(w9>>>17^w9>>>19^w9>>>10^w9<<15^w9<<13)+w11+w4)|0;t=(t+h+(e>>>6^e>>>11^e>>>25^e<<26^e<<21^e<<7)+(g^e&(f^g))+0xc76c51a3)|0;h=g;g=f;f=e;e=(d+t)|0;d=c;c=b;b=a;a=(t+((b&c)^(d&(b^c)))+(b>>>2^b>>>13^b>>>22^b<<30^b<<19^b<<10))|0;w12=t=((w13>>>7^w13>>>18^w13>>>3^w13<<25^w13<<14)+(w10>>>17^w10>>>19^w10>>>10^w10<<15^w10<<13)+w12+w5)|0;t=(t+h+(e>>>6^e>>>11^e>>>25^e<<26^e<<21^e<<7)+(g^e&(f^g))+0xd192e819)|0;h=g;g=f;f=e;e=(d+t)|0;d=c;c=b;b=a;a=(t+((b&c)^(d&(b^c)))+(b>>>2^b>>>13^b>>>22^b<<30^b<<19^b<<10))|0;w13=t=((w14>>>7^w14>>>18^w14>>>3^w14<<25^w14<<14)+(w11>>>17^w11>>>19^w11>>>10^w11<<15^w11<<13)+w13+w6)|0;t=(t+h+(e>>>6^e>>>11^e>>>25^e<<26^e<<21^e<<7)+(g^e&(f^g))+0xd6990624)|0;h=g;g=f;f=e;e=(d+t)|0;d=c;c=b;b=a;a=(t+((b&c)^(d&(b^c)))+(b>>>2^b>>>13^b>>>22^b<<30^b<<19^b<<10))|0;w14=t=((w15>>>7^w15>>>18^w15>>>3^w15<<25^w15<<14)+(w12>>>17^w12>>>19^w12>>>10^w12<<15^w12<<13)+w14+w7)|0;t=(t+h+(e>>>6^e>>>11^e>>>25^e<<26^e<<21^e<<7)+(g^e&(f^g))+0xf40e3585)|0;h=g;g=f;f=e;e=(d+t)|0;d=c;c=b;b=a;a=(t+((b&c)^(d&(b^c)))+(b>>>2^b>>>13^b>>>22^b<<30^b<<19^b<<10))|0;w15=t=((w0>>>7^w0>>>18^w0>>>3^w0<<25^w0<<14)+(w13>>>17^w13>>>19^w13>>>10^w13<<15^w13<<13)+w15+w8)|0;t=(t+h+(e>>>6^e>>>11^e>>>25^e<<26^e<<21^e<<7)+(g^e&(f^g))+0x106aa070)|0;h=g;g=f;f=e;e=(d+t)|0;d=c;c=b;b=a;a=(t+((b&c)^(d&(b^c)))+(b>>>2^b>>>13^b>>>22^b<<30^b<<19^b<<10))|0;w0=t=((w1>>>7^w1>>>18^w1>>>3^w1<<25^w1<<14)+(w14>>>17^w14>>>19^w14>>>10^w14<<15^w14<<13)+w0+w9)|0;t=(t+h+(e>>>6^e>>>11^e>>>25^e<<26^e<<21^e<<7)+(g^e&(f^g))+0x19a4c116)|0;h=g;g=f;f=e;e=(d+t)|0;d=c;c=b;b=a;a=(t+((b&c)^(d&(b^c)))+(b>>>2^b>>>13^b>>>22^b<<30^b<<19^b<<10))|0;w1=t=((w2>>>7^w2>>>18^w2>>>3^w2<<25^w2<<14)+(w15>>>17^w15>>>19^w15>>>10^w15<<15^w15<<13)+w1+w10)|0;t=(t+h+(e>>>6^e>>>11^e>>>25^e<<26^e<<21^e<<7)+(g^e&(f^g))+0x1e376c08)|0;h=g;g=f;f=e;e=(d+t)|0;d=c;c=b;b=a;a=(t+((b&c)^(d&(b^c)))+(b>>>2^b>>>13^b>>>22^b<<30^b<<19^b<<10))|0;w2=t=((w3>>>7^w3>>>18^w3>>>3^w3<<25^w3<<14)+(w0>>>17^w0>>>19^w0>>>10^w0<<15^w0<<13)+w2+w11)|0;t=(t+h+(e>>>6^e>>>11^e>>>25^e<<26^e<<21^e<<7)+(g^e&(f^g))+0x2748774c)|0;h=g;g=f;f=e;e=(d+t)|0;d=c;c=b;b=a;a=(t+((b&c)^(d&(b^c)))+(b>>>2^b>>>13^b>>>22^b<<30^b<<19^b<<10))|0;w3=t=((w4>>>7^w4>>>18^w4>>>3^w4<<25^w4<<14)+(w1>>>17^w1>>>19^w1>>>10^w1<<15^w1<<13)+w3+w12)|0;t=(t+h+(e>>>6^e>>>11^e>>>25^e<<26^e<<21^e<<7)+(g^e&(f^g))+0x34b0bcb5)|0;h=g;g=f;f=e;e=(d+t)|0;d=c;c=b;b=a;a=(t+((b&c)^(d&(b^c)))+(b>>>2^b>>>13^b>>>22^b<<30^b<<19^b<<10))|0;w4=t=((w5>>>7^w5>>>18^w5>>>3^w5<<25^w5<<14)+(w2>>>17^w2>>>19^w2>>>10^w2<<15^w2<<13)+w4+w13)|0;t=(t+h+(e>>>6^e>>>11^e>>>25^e<<26^e<<21^e<<7)+(g^e&(f^g))+0x391c0cb3)|0;h=g;g=f;f=e;e=(d+t)|0;d=c;c=b;b=a;a=(t+((b&c)^(d&(b^c)))+(b>>>2^b>>>13^b>>>22^b<<30^b<<19^b<<10))|0;w5=t=((w6>>>7^w6>>>18^w6>>>3^w6<<25^w6<<14)+(w3>>>17^w3>>>19^w3>>>10^w3<<15^w3<<13)+w5+w14)|0;t=(t+h+(e>>>6^e>>>11^e>>>25^e<<26^e<<21^e<<7)+(g^e&(f^g))+0x4ed8aa4a)|0;h=g;g=f;f=e;e=(d+t)|0;d=c;c=b;b=a;a=(t+((b&c)^(d&(b^c)))+(b>>>2^b>>>13^b>>>22^b<<30^b<<19^b<<10))|0;w6=t=((w7>>>7^w7>>>18^w7>>>3^w7<<25^w7<<14)+(w4>>>17^w4>>>19^w4>>>10^w4<<15^w4<<13)+w6+w15)|0;t=(t+h+(e>>>6^e>>>11^e>>>25^e<<26^e<<21^e<<7)+(g^e&(f^g))+0x5b9cca4f)|0;h=g;g=f;f=e;e=(d+t)|0;d=c;c=b;b=a;a=(t+((b&c)^(d&(b^c)))+(b>>>2^b>>>13^b>>>22^b<<30^b<<19^b<<10))|0;w7=t=((w8>>>7^w8>>>18^w8>>>3^w8<<25^w8<<14)+(w5>>>17^w5>>>19^w5>>>10^w5<<15^w5<<13)+w7+w0)|0;t=(t+h+(e>>>6^e>>>11^e>>>25^e<<26^e<<21^e<<7)+(g^e&(f^g))+0x682e6ff3)|0;h=g;g=f;f=e;e=(d+t)|0;d=c;c=b;b=a;a=(t+((b&c)^(d&(b^c)))+(b>>>2^b>>>13^b>>>22^b<<30^b<<19^b<<10))|0;w8=t=((w9>>>7^w9>>>18^w9>>>3^w9<<25^w9<<14)+(w6>>>17^w6>>>19^w6>>>10^w6<<15^w6<<13)+w8+w1)|0;t=(t+h+(e>>>6^e>>>11^e>>>25^e<<26^e<<21^e<<7)+(g^e&(f^g))+0x748f82ee)|0;h=g;g=f;f=e;e=(d+t)|0;d=c;c=b;b=a;a=(t+((b&c)^(d&(b^c)))+(b>>>2^b>>>13^b>>>22^b<<30^b<<19^b<<10))|0;w9=t=((w10>>>7^w10>>>18^w10>>>3^w10<<25^w10<<14)+(w7>>>17^w7>>>19^w7>>>10^w7<<15^w7<<13)+w9+w2)|0;t=(t+h+(e>>>6^e>>>11^e>>>25^e<<26^e<<21^e<<7)+(g^e&(f^g))+0x78a5636f)|0;h=g;g=f;f=e;e=(d+t)|0;d=c;c=b;b=a;a=(t+((b&c)^(d&(b^c)))+(b>>>2^b>>>13^b>>>22^b<<30^b<<19^b<<10))|0;w10=t=((w11>>>7^w11>>>18^w11>>>3^w11<<25^w11<<14)+(w8>>>17^w8>>>19^w8>>>10^w8<<15^w8<<13)+w10+w3)|0;t=(t+h+(e>>>6^e>>>11^e>>>25^e<<26^e<<21^e<<7)+(g^e&(f^g))+0x84c87814)|0;h=g;g=f;f=e;e=(d+t)|0;d=c;c=b;b=a;a=(t+((b&c)^(d&(b^c)))+(b>>>2^b>>>13^b>>>22^b<<30^b<<19^b<<10))|0;w11=t=((w12>>>7^w12>>>18^w12>>>3^w12<<25^w12<<14)+(w9>>>17^w9>>>19^w9>>>10^w9<<15^w9<<13)+w11+w4)|0;t=(t+h+(e>>>6^e>>>11^e>>>25^e<<26^e<<21^e<<7)+(g^e&(f^g))+0x8cc70208)|0;h=g;g=f;f=e;e=(d+t)|0;d=c;c=b;b=a;a=(t+((b&c)^(d&(b^c)))+(b>>>2^b>>>13^b>>>22^b<<30^b<<19^b<<10))|0;w12=t=((w13>>>7^w13>>>18^w13>>>3^w13<<25^w13<<14)+(w10>>>17^w10>>>19^w10>>>10^w10<<15^w10<<13)+w12+w5)|0;t=(t+h+(e>>>6^e>>>11^e>>>25^e<<26^e<<21^e<<7)+(g^e&(f^g))+0x90befffa)|0;h=g;g=f;f=e;e=(d+t)|0;d=c;c=b;b=a;a=(t+((b&c)^(d&(b^c)))+(b>>>2^b>>>13^b>>>22^b<<30^b<<19^b<<10))|0;w13=t=((w14>>>7^w14>>>18^w14>>>3^w14<<25^w14<<14)+(w11>>>17^w11>>>19^w11>>>10^w11<<15^w11<<13)+w13+w6)|0;t=(t+h+(e>>>6^e>>>11^e>>>25^e<<26^e<<21^e<<7)+(g^e&(f^g))+0xa4506ceb)|0;h=g;g=f;f=e;e=(d+t)|0;d=c;c=b;b=a;a=(t+((b&c)^(d&(b^c)))+(b>>>2^b>>>13^b>>>22^b<<30^b<<19^b<<10))|0;w14=t=((w15>>>7^w15>>>18^w15>>>3^w15<<25^w15<<14)+(w12>>>17^w12>>>19^w12>>>10^w12<<15^w12<<13)+w14+w7)|0;t=(t+h+(e>>>6^e>>>11^e>>>25^e<<26^e<<21^e<<7)+(g^e&(f^g))+0xbef9a3f7)|0;h=g;g=f;f=e;e=(d+t)|0;d=c;c=b;b=a;a=(t+((b&c)^(d&(b^c)))+(b>>>2^b>>>13^b>>>22^b<<30^b<<19^b<<10))|0;w15=t=((w0>>>7^w0>>>18^w0>>>3^w0<<25^w0<<14)+(w13>>>17^w13>>>19^w13>>>10^w13<<15^w13<<13)+w15+w8)|0;t=(t+h+(e>>>6^e>>>11^e>>>25^e<<26^e<<21^e<<7)+(g^e&(f^g))+0xc67178f2)|0;h=g;g=f;f=e;e=(d+t)|0;d=c;c=b;b=a;a=(t+((b&c)^(d&(b^c)))+(b>>>2^b>>>13^b>>>22^b<<30^b<<19^b<<10))|0;H0=(H0+a)|0;H1=(H1+b)|0;H2=(H2+c)|0;H3=(H3+d)|0;H4=(H4+e)|0;H5=(H5+f)|0;H6=(H6+g)|0;H7=(H7+h)|0}function _core_heap(offset){offset=offset|0;_core(HEAP[offset|0]<<24|HEAP[offset|1]<<16|HEAP[offset|2]<<8|HEAP[offset|3],HEAP[offset|4]<<24|HEAP[offset|5]<<16|HEAP[offset|6]<<8|HEAP[offset|7],HEAP[offset|8]<<24|HEAP[offset|9]<<16|HEAP[offset|10]<<8|HEAP[offset|11],HEAP[offset|12]<<24|HEAP[offset|13]<<16|HEAP[offset|14]<<8|HEAP[offset|15],HEAP[offset|16]<<24|HEAP[offset|17]<<16|HEAP[offset|18]<<8|HEAP[offset|19],HEAP[offset|20]<<24|HEAP[offset|21]<<16|HEAP[offset|22]<<8|HEAP[offset|23],HEAP[offset|24]<<24|HEAP[offset|25]<<16|HEAP[offset|26]<<8|HEAP[offset|27],HEAP[offset|28]<<24|HEAP[offset|29]<<16|HEAP[offset|30]<<8|HEAP[offset|31],HEAP[offset|32]<<24|HEAP[offset|33]<<16|HEAP[offset|34]<<8|HEAP[offset|35],HEAP[offset|36]<<24|HEAP[offset|37]<<16|HEAP[offset|38]<<8|HEAP[offset|39],HEAP[offset|40]<<24|HEAP[offset|41]<<16|HEAP[offset|42]<<8|HEAP[offset|43],HEAP[offset|44]<<24|HEAP[offset|45]<<16|HEAP[offset|46]<<8|HEAP[offset|47],HEAP[offset|48]<<24|HEAP[offset|49]<<16|HEAP[offset|50]<<8|HEAP[offset|51],HEAP[offset|52]<<24|HEAP[offset|53]<<16|HEAP[offset|54]<<8|HEAP[offset|55],HEAP[offset|56]<<24|HEAP[offset|57]<<16|HEAP[offset|58]<<8|HEAP[offset|59],HEAP[offset|60]<<24|HEAP[offset|61]<<16|HEAP[offset|62]<<8|HEAP[offset|63])}function _state_to_heap(output){output=output|0;HEAP[output|0]=H0>>>24;HEAP[output|1]=H0>>>16&255;HEAP[output|2]=H0>>>8&255;HEAP[output|3]=H0&255;HEAP[output|4]=H1>>>24;HEAP[output|5]=H1>>>16&255;HEAP[output|6]=H1>>>8&255;HEAP[output|7]=H1&255;HEAP[output|8]=H2>>>24;HEAP[output|9]=H2>>>16&255;HEAP[output|10]=H2>>>8&255;HEAP[output|11]=H2&255;HEAP[output|12]=H3>>>24;HEAP[output|13]=H3>>>16&255;HEAP[output|14]=H3>>>8&255;HEAP[output|15]=H3&255;HEAP[output|16]=H4>>>24;HEAP[output|17]=H4>>>16&255;HEAP[output|18]=H4>>>8&255;HEAP[output|19]=H4&255;HEAP[output|20]=H5>>>24;HEAP[output|21]=H5>>>16&255;HEAP[output|22]=H5>>>8&255;HEAP[output|23]=H5&255;HEAP[output|24]=H6>>>24;HEAP[output|25]=H6>>>16&255;HEAP[output|26]=H6>>>8&255;HEAP[output|27]=H6&255;HEAP[output|28]=H7>>>24;HEAP[output|29]=H7>>>16&255;HEAP[output|30]=H7>>>8&255;HEAP[output|31]=H7&255}function reset(){H0=0x6a09e667;H1=0xbb67ae85;H2=0x3c6ef372;H3=0xa54ff53a;H4=0x510e527f;H5=0x9b05688c;H6=0x1f83d9ab;H7=0x5be0cd19;TOTAL0=TOTAL1=0}function init(h0,h1,h2,h3,h4,h5,h6,h7,total0,total1){h0=h0|0;h1=h1|0;h2=h2|0;h3=h3|0;h4=h4|0;h5=h5|0;h6=h6|0;h7=h7|0;total0=total0|0;total1=total1|0;H0=h0;H1=h1;H2=h2;H3=h3;H4=h4;H5=h5;H6=h6;H7=h7;TOTAL0=total0;TOTAL1=total1}function process(offset,length){offset=offset|0;length=length|0;var hashed=0;if(offset&63)return-1;while((length|0)>=64){_core_heap(offset);offset=(offset+64)|0;length=(length-64)|0;hashed=(hashed+64)|0}TOTAL0=(TOTAL0+hashed)|0;if(TOTAL0>>>0<hashed>>>0)TOTAL1=(TOTAL1+1)|0;return hashed|0}function finish(offset,length,output){offset=offset|0;length=length|0;output=output|0;var hashed=0,i=0;if(offset&63)return-1;if(~output)if(output&31)return-1;if((length|0)>=64){hashed=process(offset,length)|0;if((hashed|0)==-1)return-1;offset=(offset+hashed)|0;length=(length-hashed)|0}hashed=(hashed+length)|0;TOTAL0=(TOTAL0+length)|0;if(TOTAL0>>>0<length>>>0)TOTAL1=(TOTAL1+1)|0;HEAP[offset|length]=0x80;if((length|0)>=56){for(i=(length+1)|0;(i|0)<64;i=(i+1)|0)HEAP[offset|i]=0x00;_core_heap(offset);length=0;HEAP[offset|0]=0}for(i=(length+1)|0;(i|0)<59;i=(i+1)|0)HEAP[offset|i]=0;HEAP[offset|56]=TOTAL1>>>21&255;HEAP[offset|57]=TOTAL1>>>13&255;HEAP[offset|58]=TOTAL1>>>5&255;HEAP[offset|59]=TOTAL1<<3&255|TOTAL0>>>29;HEAP[offset|60]=TOTAL0>>>21&255;HEAP[offset|61]=TOTAL0>>>13&255;HEAP[offset|62]=TOTAL0>>>5&255;HEAP[offset|63]=TOTAL0<<3&255;_core_heap(offset);if(~output)_state_to_heap(output);return hashed|0}function hmac_reset(){H0=I0;H1=I1;H2=I2;H3=I3;H4=I4;H5=I5;H6=I6;H7=I7;TOTAL0=64;TOTAL1=0}function _hmac_opad(){H0=O0;H1=O1;H2=O2;H3=O3;H4=O4;H5=O5;H6=O6;H7=O7;TOTAL0=64;TOTAL1=0}function hmac_init(p0,p1,p2,p3,p4,p5,p6,p7,p8,p9,p10,p11,p12,p13,p14,p15){p0=p0|0;p1=p1|0;p2=p2|0;p3=p3|0;p4=p4|0;p5=p5|0;p6=p6|0;p7=p7|0;p8=p8|0;p9=p9|0;p10=p10|0;p11=p11|0;p12=p12|0;p13=p13|0;p14=p14|0;p15=p15|0;reset();_core(p0^0x5c5c5c5c,p1^0x5c5c5c5c,p2^0x5c5c5c5c,p3^0x5c5c5c5c,p4^0x5c5c5c5c,p5^0x5c5c5c5c,p6^0x5c5c5c5c,p7^0x5c5c5c5c,p8^0x5c5c5c5c,p9^0x5c5c5c5c,p10^0x5c5c5c5c,p11^0x5c5c5c5c,p12^0x5c5c5c5c,p13^0x5c5c5c5c,p14^0x5c5c5c5c,p15^0x5c5c5c5c);O0=H0;O1=H1;O2=H2;O3=H3;O4=H4;O5=H5;O6=H6;O7=H7;reset();_core(p0^0x36363636,p1^0x36363636,p2^0x36363636,p3^0x36363636,p4^0x36363636,p5^0x36363636,p6^0x36363636,p7^0x36363636,p8^0x36363636,p9^0x36363636,p10^0x36363636,p11^0x36363636,p12^0x36363636,p13^0x36363636,p14^0x36363636,p15^0x36363636);I0=H0;I1=H1;I2=H2;I3=H3;I4=H4;I5=H5;I6=H6;I7=H7;TOTAL0=64;TOTAL1=0}function hmac_finish(offset,length,output){offset=offset|0;length=length|0;output=output|0;var t0=0,t1=0,t2=0,t3=0,t4=0,t5=0,t6=0,t7=0,hashed=0;if(offset&63)return-1;if(~output)if(output&31)return-1;hashed=finish(offset,length,-1)|0;t0=H0,t1=H1,t2=H2,t3=H3,t4=H4,t5=H5,t6=H6,t7=H7;_hmac_opad();_core(t0,t1,t2,t3,t4,t5,t6,t7,0x80000000,0,0,0,0,0,0,768);if(~output)_state_to_heap(output);return hashed|0}function pbkdf2_generate_block(offset,length,block,count,output){offset=offset|0;length=length|0;block=block|0;count=count|0;output=output|0;var h0=0,h1=0,h2=0,h3=0,h4=0,h5=0,h6=0,h7=0,t0=0,t1=0,t2=0,t3=0,t4=0,t5=0,t6=0,t7=0;if(offset&63)return-1;if(~output)if(output&31)return-1;HEAP[(offset+length)|0]=block>>>24;HEAP[(offset+length+1)|0]=block>>>16&255;HEAP[(offset+length+2)|0]=block>>>8&255;HEAP[(offset+length+3)|0]=block&255;hmac_finish(offset,(length+4)|0,-1)|0;h0=t0=H0,h1=t1=H1,h2=t2=H2,h3=t3=H3,h4=t4=H4,h5=t5=H5,h6=t6=H6,h7=t7=H7;count=(count-1)|0;while((count|0)>0){hmac_reset();_core(t0,t1,t2,t3,t4,t5,t6,t7,0x80000000,0,0,0,0,0,0,768);t0=H0,t1=H1,t2=H2,t3=H3,t4=H4,t5=H5,t6=H6,t7=H7;_hmac_opad();_core(t0,t1,t2,t3,t4,t5,t6,t7,0x80000000,0,0,0,0,0,0,768);t0=H0,t1=H1,t2=H2,t3=H3,t4=H4,t5=H5,t6=H6,t7=H7;h0=h0^H0;h1=h1^H1;h2=h2^H2;h3=h3^H3;h4=h4^H4;h5=h5^H5;h6=h6^H6;h7=h7^H7;count=(count-1)|0}H0=h0;H1=h1;H2=h2;H3=h3;H4=h4;H5=h5;H6=h6;H7=h7;if(~output)_state_to_heap(output);return 0}return{reset:reset,init:init,process:process,finish:finish,hmac_reset:hmac_reset,hmac_init:hmac_init,hmac_finish:hmac_finish,pbkdf2_generate_block:pbkdf2_generate_block}}var _sha256_block_size=64,_sha256_hash_size=32;function sha256_constructor(options){options=options||{};this.heap=_heap_init(Uint8Array,options);this.asm=options.asm||sha256_asm(global,null,this.heap.buffer);this.BLOCK_SIZE=_sha256_block_size;this.HASH_SIZE=_sha256_hash_size;this.reset()}sha256_constructor.BLOCK_SIZE=_sha256_block_size;sha256_constructor.HASH_SIZE=_sha256_hash_size;var sha256_prototype=sha256_constructor.prototype;sha256_prototype.reset=hash_reset;sha256_prototype.process=hash_process;sha256_prototype.finish=hash_finish;var sha256_instance=null;function get_sha256_instance(){if(sha256_instance===null)sha256_instance=new sha256_constructor({heapSize:0x100000});return sha256_instance}function sha256_bytes(data){if(data===undefined)throw new SyntaxError("data required");return get_sha256_instance().reset().process(data).finish().result}function sha256_hex(data){var result=sha256_bytes(data);return bytes_to_hex(result)}function sha256_base64(data){var result=sha256_bytes(data);return bytes_to_base64(result)}sha256_constructor.bytes=sha256_bytes;sha256_constructor.hex=sha256_hex;sha256_constructor.base64=sha256_base64;exports.SHA256=sha256_constructor;global.asmCryptoSha256=exports}({},function(){return this}());';

function evalscript(text)
{
    mCreateElement('script', {type: 'text/javascript'}, 'head').text = text;
}

function evalscript_url(jarray)
{
    var url = mObjectURL(jarray, 'text/javascript');
    mCreateElement('script', {type: 'text/javascript'}, 'head').src = url;
    return url;
}

function mCreateElement(aNode, aAttrs, aChildNodes, aTarget)
{
    aNode = document.createElement(aNode);
    if (!aNode) {
        return null;
    }

    if (aAttrs) {
        for (var attr in aAttrs) {
            aNode.setAttribute( attr, '' + aAttrs[attr]);
        }
    }

    if (!Array.isArray(aChildNodes)) {
        aTarget = aChildNodes;
        aChildNodes = null;
    }

    if (aChildNodes) {
        for (var cn in aChildNodes) {
            if (aChildNodes[cn]) {
                aNode.appendChild(aChildNodes[cn]);
            }
        }
    }

    if (aTarget) {
        if (typeof aTarget === 'string') {
            aTarget = document[aTarget] || document.getElementsByTagName(aTarget)[0];
        }
        if (aTarget) {
            aTarget.appendChild(aNode);
        }
        else if (d) {
            console.error('Invalid target', aNode, aAttrs, aTarget);
        }
    }

    return aNode;
}

function mObjectURL(data, type)
{
    var blob;
    try {
        blob = new Blob( data, { type: type });
    } catch(e) {
        if (d) console.error(e);
        if (!window.BlobBuilder) {
            window.BlobBuilder = window.WebKitBlobBuilder || window.MozBlobBuilder || window.MSBlobBuilder;
        }
        if (window.BlobBuilder) {
            var bb = new BlobBuilder();
            bb.append(data.join("\n"));
            blob = bb.getBlob(type);
        }
    }
    return blob && URL.createObjectURL(blob);
}

Object.defineProperty(this, 'mBroadcaster', {
    writable: false,
    value: {
    _topics : {},

    addListener: function mBroadcaster_addListener(topic, options) {
        if (typeof options === 'function') {
            options = {
                callback : options
            };
        }
        if (options.hasOwnProperty('handleEvent')) {
            options = {
                scope: options,
                callback: options.handleEvent
            };
        }
        if (typeof options.callback !== 'function') {
            return false;
        }

        if (!this._topics.hasOwnProperty(topic)) {
            this._topics[topic] = {};
        }

        var id = Math.random().toString(26);
        this._topics[topic][id] = options;

        //if (d) console.log('Adding broadcast listener', topic, id, options);

        return id;
    },

    removeListener: function mBroadcaster_removeListenr(token, listener) {
        if (d) console.log('Removing broadcast listener', token);

        if (listener) {
            // Remove an EventListener interface.
            var found;
            for (var id in this._topics[token]) {
                if (this._topics[token].hasOwnProperty(id)
                    && this._topics[token][id].scope === listener) {

                    found = id;
                    break;
                }
            }

            token = found;
        }

        for (var topic in this._topics) {
            if (this._topics[topic][token]) {
                delete this._topics[topic][token];
                if (!Object.keys(this._topics[topic]).length) {
                    delete this._topics[topic];
                }
                return true;
            }
        }
        return false;
    },

    sendMessage: function mBroadcaster_sendMessage(topic) {
        if (this._topics.hasOwnProperty(topic)) {
            var idr  = [];
            var args = toArray.apply(null, arguments);
            args.shift();

            if (!args.length) {
                args = [{type: topic}];
            }

            // if (d) console.log('Broadcasting ' + topic, args);

            for (var id in this._topics[topic]) {
                var ev = this._topics[topic][id], rc;
                try {
                    rc = ev.callback.apply(ev.scope, args);
                } catch (ex) {
                    if (d) console.error(ex);
                }
                if (ev.once || rc === 0xDEAD)
                    idr.push(id);
            }
            if (idr.length) {
                idr.forEach(function(id) {
                    this.removeListener(id);
                }.bind(this));
            }

            return true;
        }

        return false;
    },

    once: function mBroadcaster_once(topic, callback) {
        this.addListener(topic, {
            once : true,
            callback : callback
        });
    },

    crossTab: {
        eTag: '$CTE$!_',

        initialize: function crossTab_init(cb) {
            var setup = function(ev) {
                var msg = String(ev && ev.key).substr(this.eTag.length);
                if (d) console.log('crossTab setup-event', msg, ev);
                if (cb && (!ev || msg === 'pong')) {
                    this.unlisten(setup);
                    if (msg !== 'pong') {
                        this.setMaster();
                    } else {
                        delete localStorage[ev.key];
                    }
                    this.listen();
                    if (d) {
                        console.log('CROSSTAB COMMUNICATION INITIALIZED AS '
                            + (this.master ? 'MASTER':'SLAVE'));

                        console.debug(String(ua));
                        console.debug(browserdetails(ua).prod + u_handle);
                    }
                    cb(this.master);
                    cb = null;
                }
            }.bind(this);

            if (this.handle) {
                this.eTag = this.eTag.split(this.handle).shift();
            }
            this.slaves = [];
            this.handle = u_handle;
            this.eTag += u_handle + '!';

            this.ctID = ~~(Math.random() * Date.now());
            this.listen(setup);
            this.notify('ping');

            // if multiple tabs are reloaded/opened at the same time
            // they would both see .ctInstances as === 0, so we need to increase this
            // as earlier as possible, e.g. now.
            localStorage.ctInstances = (parseInt(localStorage.ctInstances) || 0) + 1;

            setTimeout(function() {
                setup();
            }, parseInt(localStorage.ctInstances) === 1 ? 0 : 2000);
        },

        listen: function crossTab_listen(aListener) {
            if (window.addEventListener) {
                window.addEventListener('storage', aListener || this, false);
            }
            else if (window.attachEvent) {
                if (!aListener) {
                    aListener = this.__msie_listener = this.handleEvent.bind(this);
                }
                window.attachEvent('onstorage', aListener);
            }
        },

        unlisten: function crossTab_unlisten(aListener) {
            if (window.addEventListener) {
                window.removeEventListener('storage', aListener || this, false);
            }
            else if (window.attachEvent) {
                if (!aListener) {
                    aListener = this.__msie_listener;
                    delete this.__msie_listener;
                }
                window.detachEvent('onstorage', aListener);
            }
        },

        leave: function crossTab_leave() {
            if (this.ctID) {
                var wasMaster = this.master;
                if (wasMaster) {
                    var current = parseInt(localStorage.ctInstances);
                    if (current > 1) {
                        // only decrease ctInstnaces if its > 1, so that we would never
                        // get into a case when ctInstances is < 0
                        localStorage.ctInstances--;
                    }
                    else {
                        localStorage.ctInstances = 0;
                    }
                    localStorage['mCrossTabRef_' + u_handle] = this.master;
                    delete this.master;
                } else if (d) {
                    console.log('crossTab leaving');
                }

                this.unlisten();
                this.notify('leaving', {
                    wasMaster: wasMaster || -1,
                    newMaster: this.slaves[0]
                });

                mBroadcaster.sendMessage('crossTab:leave', wasMaster);
                this.ctID = 0;
            }
        },

        notify: function crossTab_notify(msg, data) {
            data = { origin: this.ctID, data: data, sid: Math.random()};
            localStorage.setItem(this.eTag + msg, JSON.stringify(data));
            if (d) console.log('crossTab Notifying', this.eTag + msg, localStorage[this.eTag + msg]);
        },

        setMaster: function crossTab_setMaster() {
            this.master = (Math.random() * Date.now()).toString(36);

            localStorage.ctInstances = (this.slaves.length + 1);
            mBroadcaster.sendMessage('crossTab:master', this.master);

            // (function liveLoop(tag) {
            // if (tag === mBroadcaster.crossTab.master) {
            // localStorage['mCrossTabRef_' + u_handle] = Date.now();
            // setTimeout(liveLoop, 6e3, tag);
            // }
            // })(this.master);
        },

        clear: function crossTab_clear() {
            Object.keys(localStorage).forEach(function(key) {
                if (key.substr(0,this.eTag.length) === this.eTag) {
                    if (d) console.log('crossTab Removing ' + key);
                    delete localStorage[key];
                }
            }.bind(this));
        },

        handleEvent: function crossTab_handleEvent(ev) {
            if (d > 1) console.log('crossTab ' + ev.type + '-event', ev.key, ev.newValue, ev);

            if (String(ev.key).indexOf(this.eTag) !== 0) {
                return;
            }
            var msg = ev.key.substr(this.eTag.length),
                strg = JSON.parse(ev.newValue ||'""');

            if (!strg || strg.origin === this.ctID) {
                if (d) console.log('Ignoring crossTab event', msg, strg);
                return;
            }

            switch (msg) {
                case 'ping':
                    this.slaves.push(strg.origin);
                    if (this.master) {
                        localStorage.ctInstances = (this.slaves.length + 1);
                    }

                    this.notify('pong');
                    break;
                case 'leaving':
                    var idx = this.slaves.indexOf(strg.origin);
                    if (idx !== -1) {
                        this.slaves.splice(idx, 1);
                        if (this.master) {
                            localStorage.ctInstances = (this.slaves.length + 1);
                        }
                    }

                    if (localStorage['mCrossTabRef_' + u_handle] === strg.data.wasMaster) {
                        if (strg.data.newMaster === this.ctID) {
                            if (d) {
                                console.log('Taking crossTab-master ownership');
                            }
                            delete localStorage['mCrossTabRef_' + u_handle];
                            this.setMaster();
                            //if (u_handle && window.indexedDB) {
                            //    mDBstart(true);
                            //}
                            if (Object(window.fmdb).crashed === 'slave') {
                                fmdb.crashed = 0;
                            }
                        }
                    }
                default:
                    mBroadcaster.sendMessage('crossTab:' + msg, strg);

                    break;
            }

            delete localStorage[ev.key];
        }
    }
}});

if (!is_karma) {
    Object.freeze(mBroadcaster);
}


var sh = [];

/**
 * Check that the hexadecimal hash of the file from the worker thread matches the correct one created at deployment time
 * @param {String} hashFromWorker A hexadecimal string
 * @param {String} fileName The file name with the SHA-256 hash appended at the end
 * @returns {Boolean}
 */
function compareHashes(hashFromWorker, fileName) {

    // Retrieve the SHA-256 hash that was appended to the file name
    var startOfHash = fileName.lastIndexOf('_') + 1;
    var endOfHash = fileName.lastIndexOf('.');
    var hashFromDeployment = fileName.substring(startOfHash, endOfHash);

    if (hashFromWorker === hashFromDeployment) {
        //console.log('Hash match on file: ' + fileName + '. Hash from worker thread: ' + hashFromWorker + ' Hash from deployment script: ' + hashFromDeployment);
        return true;
    }
    else {
        console.error('Hash mismatch on file: ' + fileName + '. Hash from worker thread: ' + hashFromWorker + ' Hash from deployment script: ' + hashFromDeployment);
        return false;
    }
}

function init_storage ( storage ) {
    var v = storage.v || 0,
        d = storage.d,
        dd = storage.dd,
        sp = storage.staticpath;

    // Graceful storage version upgrade
    if ( v == 0 ) {
        // array of limbs -> mpi-encoded number
        function b2mpi (b) {
            var bs = 28, bm = (1 << bs) - 1, bn = 1, bc = 0, r = [0], rb = 1, rn = 0;
            var bits = b.length * bs;
            var n, rr='';

            for ( n = 0; n < bits; n++ ) {
                if ( b[bc] & bn ) r[rn] |= rb;
                if ( (rb <<= 1) > 255 ) rb = 1, r[++rn] = 0;
                if ( (bn <<= 1) > bm ) bn = 1, bc++;
            }

            while ( rn && r[rn] == 0 ) rn--;

            bn = 256;
            for ( bits = 8; bits > 0; bits-- ) if ( r[rn] & (bn >>= 1) ) break;
            bits += rn * 8;

            rr += String.fromCharCode(bits/256)+String.fromCharCode(bits%256);
            if ( bits ) for ( n = rn; n >= 0; n-- ) rr += String.fromCharCode(r[n]);
            return rr;
        }

        if ( storage.privk && storage.privk.substr(0, 1) == "[") { /* is json serialized array which need to be migrated */
            // Upgrade key format
            try {
                var privk = JSON.parse(storage.privk), str = '';
                for ( var i = 0; i < privk.length; i++ ) str += b2mpi( privk[i] );
                storage.privk = btoa(str).replace(/\+/g,'-').replace(/\//g,'_').replace(/=/g,'');
                v++;
            }
            catch ( e ) {
                console.error("Could not migrate storage - priv key could not be converted to the new format: ", e);
            }
        }
        else {
            v++;
        }

        storage.v = v;
    }
    // if ( v == 1 ) { ... }
    // if ( v == 2 ) { ... }
    // ... and so on

    // Or upgrade hard when graceful method isn't provided
    if ( v != storage_version ) {
        storage.clear();
        storage.v = storage_version;
        if ( d ) storage.d = d;
        if ( dd ) storage.dd = dd;
        if ( sp ) storage.staticpath = sp;
    }

    return storage;
}

if (typeof XDomainRequest !== 'undefined' && typeof ArrayBuffer === 'undefined') {
    window.getxhr = function _getxhr() {
        return new XDomainRequest();
    };
}
else {
    window.getxhr = function _getxhr() {
        return new XMLHttpRequest();
    };
}

function siteLoadError(error, filename) {
    var message = ['An error occurred while loading MEGA.'];

    if (location.host !== 'mega.nz') {
        message[0] += '..';
    }

    if (error === 1) {
        message.push('The file "' + filename + '" is corrupt.');
    }
    else if (error === 2) {
        message.push('The file "' + filename + '" could not be loaded.');
    }
    else {
        message.push('Filename: ' + filename + "\nException: " + error);
    }

    if (!is_extension) {
        message.push('Please try again later. We apologize for the inconvenience.');
    }
    message.push("If the problem persist, please try disabling all third-party browser "
                + "extensions and reload your browser. If that doesn't help, contact support@mega.nz");

    message.push('BrowserID: ' + (typeof mozBrowserID !== 'undefined' ? mozBrowserID : ua));

    contenterror = 1;
    alert(message.join("\n\n"));
}


if (m || (typeof localStorage !== 'undefined' && localStorage.mobile))
{
    var tag=document.createElement('meta');
    tag.name = "viewport";
    tag.content = "width=device-width, initial-scale=1, maximum-scale=1, user-scalable=0";
    document.getElementsByTagName('head')[0].appendChild(tag);
    var tag=document.createElement('meta');
    tag.name = "apple-mobile-web-app-capable";
    tag.content = "yes";
    document.getElementsByTagName('head')[0].appendChild(tag);
    var tag=document.createElement('meta');
    tag.name = "apple-mobile-web-app-status-bar-style";
    tag.content = "black";
    document.getElementsByTagName('head')[0].appendChild(tag);
    var tag=document.createElement('link');
    tag.rel = "apple-touch-icon-precomposed";
    tag.sizes = "144x144";
    tag.href = staticpath + "images/mobile/App_ipad_144x144.png";
    document.getElementsByTagName('head')[0].appendChild(tag);
    var tag=document.createElement('link');
    tag.rel = "apple-touch-icon-precomposed";
    tag.sizes = "114x114";
    tag.href = staticpath + "images/mobile/App_iphone_114x114.png";
    document.getElementsByTagName('head')[0].appendChild(tag);
    var tag=document.createElement('link');
    tag.rel = "apple-touch-icon-precomposed";
    tag.sizes = "72x72";
    tag.href = staticpath + "images/mobile/App_ipad_72X72.png";
    document.getElementsByTagName('head')[0].appendChild(tag);
    var tag=document.createElement('link');
    tag.rel = "apple-touch-icon-precomposed";
    tag.href = staticpath + "images/mobile/App_iphone_57X57.png"
    document.getElementsByTagName('head')[0].appendChild(tag);
    var tag=document.createElement('link');
    tag.rel = "shortcut icon";
    tag.type = "image/vnd.microsoft.icon";
    tag.href = "https://mega.nz/favicon.ico";
    document.getElementsByTagName('head')[0].appendChild(tag);
    m=true;
}

if (is_ios) {
    tmp = document.querySelector('meta[name="apple-itunes-app"]');
    if (tmp) {
        tmp.setAttribute('content',
            'app-id=706857885, app-argument=mega://#' + page);
    }

    // http://whatsmyuseragent.com/Devices/iPhone-User-Agent-Strings
    // http://www.enterpriseios.com/wiki/Complete_List_of_iOS_User_Agent_Strings
    tmp = ua.match(/(?:iphone|cpu) os (\d+)[\._](\d+)/);
    if (tmp) {
        var rev = tmp.pop();
        tmp = tmp.pop();

        console.log('Found iOS ' + tmp + '.' + rev);

        is_ios = parseInt(tmp);
        if (!is_ios) {
            // Huh?
            is_ios = true;
        }
    }
    tmp = undefined;

    if (m) {
        // Prevent Safari's copy&paste bug..
        window.onhashchange = function() {
            location.reload();
        };
    }
}

if (page === 'android') {
    document.location = 'https://play.google.com/store/apps/details?id=mega.privacy.android.app&referrer=meganzmobileapps';
}
else if (!b_u) {
    d = window.d || 0;
    jj = window.jj || 0;
    var onBetaW = location.hostname === 'beta.mega.nz' || location.hostname.indexOf("developers.") === 0;
    var languages = {
        'en':['en','en-'], 'es':['es','es-'], 'fr':['fr','fr-'], 'de':['de','de-'], 'it':['it','it-'],
        'nl':['nl','nl-'], 'br':['pt-br','pt'], 'se':['sv'], 'fi':['fi'], 'pl':['pl'], 'cz':['cz','cs','cz-'],
        'sk':['sk','sk-'], 'sl':['sl','sl-'], 'hu':['hu','hu-'], 'jp':['ja'], 'cn':['zh','zh-cn'],
        'ct':['zh-hk','zh-sg','zh-tw'], 'kr':['ko'], 'ru':['ru','ru-mo'], 'ar':['ar','ar-'], 'he':['he'],
        'id':['id'], 'sg':[], 'tr':['tr','tr-'], 'ro':['ro','ro-'], 'uk':['||'], 'sr':['||'], 'th':['||'],
        'fa':['||'], 'bg':['bg'], 'tl':['en-ph'], 'vi':['vn', 'vi']
    };

    if (typeof console == "undefined") { this.console = { log: function() {}, error: function() {}}}
    if (d && !console.time) (function(c)
    {
        var timers = {};
        c.time = function(n) { timers[n] = new Date().getTime()};
        c.timeEnd = function(n) {
            if (timers[n]) {
                c.log(n + ': ' + (new Date().getTime() - timers[n]) + 'ms');
                delete timers[n];
            }
        };
    })(console);

    // Do not report exceptions if this build is older than 10 days
    var exTimeLeft = ((buildVersion.timestamp + (10 * 86400)) * 1000) > Date.now();

    if (!d && exTimeLeft && (location.host === 'mega.nz' || is_extension || onBetaW))
    {
        var __cdumps = [], __cd_t;
        window.onerror = function __MEGAExceptionHandler(msg, url, ln, cn, errobj)
        {
            function mTrim(s)
            {
                return String(s)
                    .replace(/resource:.+->\s/,'')
                    .replace(/blob:[^:\s]+/, '..')
                    .replace(/\.\.:\/\/[^:\s]+/, '..')
                    .replace('chrome://mega/content','..')
                    .replace(/file:.+extensions/,'..fx')
                    .replace(/(?: line \d+ > eval)+/g,' >.eval')
            }
            if (__cdumps.length > 3) return false;

            var dump = {
                l: ln,
                f: mTrim(url),
                m: mTrim(msg)
                    .replace(/'[a-z]+:\/+[^']+(?:'|$)/gi, function(url) {
                        url = url.substr(1);
                        if (url[url.length - 1] === "'") {
                            url = url.substr(0, url.length - 1);
                        }
                        var a = document.createElement('a');
                        a.href = url;
                        return "'" + (a.origin !== 'null' && a.origin
                            || (a.protocol + '//' + a.hostname)) + "...'";
                    })
                    .replace(/(Access to '\.\.).*(' from script denied)/, '$1$2')
                    .replace(/gfs\w+\.userstorage/, 'gfs...userstorage')
                    .replace(/^Uncaught\W*(?:exception\W*)?/i, ''),
            }, cc;
            var sbid = +(''+(document.querySelector('script[src*="secureboot"]')||{}).src).split('=').pop()|0;

            if (~dump.m.indexOf('[[:i]]')) {
                return false;
            }

            if ((mega.flags & window.MEGAFLAG_MDBOPEN)
                    && (dump.m === 'InvalidStateError'
                        || (dump.m === 'UnknownError'))) {
                // Prevent InvalidStateError exceptions from indexedDB.open
                // caused while using Private Browser Mode on Firefox.
                return false;
            }

            if (dump.m.indexOf('this.get(...).querySelectorAll') !== -1
                    || String(errobj && errobj.stack).indexOf('<anonymous>:1:18') !== -1
                    || dump.m.indexOf('TypeError: this.get is not a function') !== -1) {
                // ^ this seems a quirk on latest Chrome (~46+) or a bogus extension
                dump.l = 1;
                errobj = null;
                dump.m = 'TypeError: this.get(...).querySelectorAll is not a function';
            }

            if (~dump.m.indexOf("\n")) {
                var lns = dump.m.split(/\r?\n/).map(String.trim).filter(String);

                if (lns.length > 6) {
                    dump.m = [].concat(lns.slice(0,2), "[..!]", lns.slice(-2)).join(" ");
                }
            }
            dump.m = dump.m.replace(/\s+/g, ' ');

            if (!window.jsl_done && !window.u_checked) {
                // Alert the user if there was an uncaught exception while
                // loading the site, this should only happen on some fancy
                // browsers other than what we use during development, and
                // hopefully they'll report it back to us for troubleshoot
                if ((url || ln !== 1) && dump.m.indexOf('Error: Blocked') < 0) {
                    siteLoadError(dump.m, url + ':' + ln);
                }
                else {
                    console.error(dump.m, arguments);
                }
                return;
            }

            if (~dump.m.indexOf('took +10s'))
            {
                var lrc = +localStorage.ttfbReportCount || 0;
                if (lrc > 20)
                {
                    var eid = localStorage.ttfbReport;
                    localStorage.ttfbReport = sbid;
                    if (!eid || eid == sbid) return false;
                    lrc = 1;
                }
                localStorage.ttfbReportCount = lrc + 1;
            }

            if (errobj)
            {
                if (errobj.udata) dump.d = errobj.udata;
                if (errobj.stack)
                {
                    var omsg = String(msg).trim();
                    var re = RegExp(
                        omsg.substr(0, 70)
                        .replace(/^\w+:\s/, '')
                        .replace(/([^\w])/g, '\\$1')
                        + '[^\r\n]+'
                    );

                    dump.s = String(errobj.stack)
                        .replace(omsg, '').replace(re, '')
                        .split("\n").map(String.trim).filter(String)
                        .splice(0,15).map(mTrim).join("\n");

                    if (dump.s.indexOf('Unknown script code:') !== -1
                        || dump.s.indexOf('Function code:') !== -1
                        || dump.s.indexOf('(eval code:') !== -1
                        || dump.s.indexOf('(unknown source)') !== -1
                        || /<anonymous>:\d+:/.test(dump.s)) {

                        console.warn('Got uncaught exception from unknown resource,'
                            + ' your MEGA account might be compromised.');
                        console.error(msg, errobj, errobj && errobj.stack, url, ln);
                        return false;
                    }
                }
            }
            if (cn) dump.c = cn;

            if (/Access to '.*' from script denied/.test(dump.m)) {
                console.error(dump.m, dump);
                return false;
            }

            if (ln == 0 && !dump.s)
            {
                if (dump.m.toLowerCase().indexOf('out of memory') != -1) dump.m = '!Fatal! Out Of Memory.';
                else dump.m = dump.m.replace(/[^\s\w]/gi,'') || ('[!] ' + msg);
            }
            if (location.hostname === 'beta.mega.nz' || location.hostname.indexOf("developers.") > -1) dump.m = '[' + location.hostname + '] ' + dump.m;

            try
            {
                var crashes = JSON.parse(localStorage.crashes || '{}');
                var checksum = MurmurHash3(JSON.stringify(dump), 0x4ef5391a);

                if (crashes.v != sbid) crashes = { v : sbid };

                if (crashes[checksum])
                {
                    // Reported less than 10 days ago?
                    if (Date.now() - crashes[checksum] < 864000000) return false;
                }
                dump.x = checksum;
                crashes[checksum] = Date.now();
                localStorage.crashes = JSON.stringify(crashes);
                cc = Object.keys(crashes).length;
            }
            catch(e) {
                delete localStorage.crashes;
            }

            __cdumps.push(dump);
            if (__cd_t) clearTimeout(__cd_t);
            var report = tryCatch(function()
            {
                function ctx(id)
                {
                    return {
                        callback : function(res)
                        {
                            if (res === EOVERQUOTA)
                            {
                                __cdumps = new Array(4);
                                if (__cd_t) clearTimeout(__cd_t);

                                if (id)
                                {
                                    var crashes = JSON.parse(localStorage.crashes || '{}');
                                    delete crashes[id];
                                    localStorage.crashes = JSON.stringify(crashes);
                                }
                            }
                        }
                    };
                }
                var ids = [], uds = [], r = 1;
                for (var i in __cdumps)
                {
                    var dump = __cdumps[i];

                    if (dump.x) { ids.push(dump.x); delete dump.x; }
                    if (dump.d) { uds.push(dump.d); delete dump.d; }
                    if (dump.l < 0) r = 0;
                }

                var report = {};
                report.ua = navigator.userAgent;
                report.io = window.dlMethod && dlMethod.name;
                report.sb = sbid;
                report.tp = typeof $ !== 'undefined' && $.transferprogress;
                report.id = ids.join(",");
                report.ud = uds;
                report.cc = cc;

                if (is_chrome_firefox)
                {
                    report.mo = mozBrowserID + '::' + is_chrome_firefox + '::' + mozMEGAExtensionVersion;
                }
                report = JSON.stringify(r? report:{});

                var version = buildVersion.website;

                if (is_extension) {
                    if (is_chrome_firefox) {
                        version = buildVersion.firefox;
                    }
                    else if (window.chrome) {
                        version = buildVersion.chrome;
                    }
                }

                for (var i in __cdumps)
                {
                    api_req({
                        a: 'cd2',
                        c: JSON.stringify(__cdumps[i]),
                        v: report,
                        t: version,
                        s: window.location.host
                    }, ctx(ids[i]));
                }
                __cd_t = 0;
                __cdumps = [];
            });
            __cd_t = setTimeout(function() {
                report();
            }, 3000);

            return false;
        };
    }

    /**
     * Detects which language the user currently has set in their browser
     * @returns {String} Returns the two letter language code e.g. 'en', 'es' etc
     */
    var detectLang = function() {

        // Get the preferred language in their browser
        var userLang = (navigator.languages) ? navigator.languages[0] : (navigator.language || navigator.userLanguage);
        var langCode = null;
        var langCodeVariant = null;

        if (!userLang) {
            return 'en';
        }

        // Lowercase it
        userLang = userLang.toLowerCase();

        // Match on language code variants e.g. 'pt-br' returns 'br'
        /* jshint -W089 */
        for (langCode in languages) {
            for (langCodeVariant in languages[langCode]) {
                if (languages[langCode][langCodeVariant] === userLang) {
                    return langCode;
                }
            }
        }

        // If no exact match supported, normalise to base language code e.g. en-gb, en-us, en-ca returns 'en'
        /* jshint -W089 */
        for (langCode in languages) {
            for (langCodeVariant in languages[langCode]) {
                if (languages[langCode][langCodeVariant].substring(0, 3) === userLang.substring(0, 3)) {
                    return langCode;
                }
            }
        }

        // Default to English
        return 'en';
    };

    /**
     * Gets the file path for a language file
     * @param {String} language
     * @returns {String}
     */
    var getLanguageFilePath = function(language) {

        // If the sh1 (filename with hashes) array has been created from deploy script
        if (typeof sh1 !== 'undefined') {

            // Search the array
            for (var i = 0, length = sh1.length; i < length; i++) {

                var filePath = sh1[i];

                // If the language e.g. 'en' matches part of the filename from the deploy script e.g.
                // 'lang/en_0a8e1591149050ef1884b0c4abfbbeb759bbe9eaf062fa54e5b856fdb78e1eb3.json'
                if (filePath.indexOf('lang/' + language) > -1) {
                    return filePath;
                }
            }
        }
        else {
            // Otherwise return the filename.json when in Development
            return 'lang/' + language + '.json';
        }
    };

    var lang = detectLang();
    var jsl = [];

    // If they've already selected a language, use that
    if ((typeof localStorage != 'undefined') && (localStorage.lang)) {
        if (languages[localStorage.lang]) {
            lang = localStorage.lang;
        }
    }

    // Get the language file path e.g. lang/en.json or 'lang/en_7a8e15911490...f1878e1eb3.json'
    var langFilepath = getLanguageFilePath(lang);

    jsl.push({f:langFilepath, n: 'lang', j:3});
    jsl.push({f:'sjcl.js', n: 'sjcl_js', j:1});
    jsl.push({f:'nodedec.js', n: 'nodedec_js', j:1});
    jsl.push({f:'js/vendor/jquery-2.2.1.js', n: 'jquery', j:1, w:10});
    jsl.push({f:'js/vendor/jquery-ui.js', n: 'jqueryui_js', j:1, w:10});
    jsl.push({f:'js/vendor/jquery.mousewheel.js', n: 'jquerymouse_js', j:1});
    jsl.push({f:'js/vendor/jquery.jscrollpane.js', n: 'jscrollpane_js', j:1});
    jsl.push({f:'js/jquery.misc.js', n: 'jquerymisc_js', j:1});
    jsl.push({f:'js/vendor/megaLogger.js', n: 'megaLogger_js', j:1});
    jsl.push({f:'js/functions.js', n: 'functions_js', j:1});
    jsl.push({f:'js/crypto.js', n: 'crypto_js', j:1,w:5});
    jsl.push({f:'js/account.js', n: 'user_js', j:1});
    jsl.push({f:'js/attr.js', n: 'mega_attr_js', j:1});
    jsl.push({f:'js/mega.js', n: 'mega_js', j:1,w:7});
    jsl.push({f:'js/megaPromise.js', n: 'megapromise_js', j:1,w:5});

<<<<<<< HEAD
    // Common desktop and mobile, bottom pages
    jsl.push({f:'css/bottom-pages.css', n: 'bottom-pages_css', j:2,w:5,c:1,d:1,cache:1});
    jsl.push({f:'css/startpage.css', n: 'startpage_css', j:2,w:5,c:1,d:1,cache:1});
    jsl.push({f:'css/bottom-menu.css', n: 'bottom-menu_css', j:2,w:5,c:1,d:1,cache:1});
    jsl.push({f:'html/start.html', n: 'start', j:0});
    jsl.push({f:'html/pagesmenu.html', n: 'pagesmenu', j:0});
    jsl.push({f:'html/bottom2.html', n: 'bottom2',j:0});
    jsl.push({f:'html/megainfo.html', n: 'megainfo', j:0});


    if (!is_mobile) {
=======
    jsl.push({f:'js/mDB.js', n: 'mDB_js', j:1});
    jsl.push({f:'js/mouse.js', n: 'mouse_js', j:1});
    jsl.push({f:'js/datastructs.js', n: 'datastructs_js', j:1});
    jsl.push({f:'js/vendor/db.js', n: 'db_js', j:1,w:5});
    jsl.push({f:'js/idbkvstorage.js', n: 'idbkvstorage_js', j: 1, w: 5});
    jsl.push({f:'js/sharedlocalkvstorage.js', n: 'sharedlocalkvstorage_js', j: 1, w: 5});
>>>>>>> f228603a

    jsl.push({f:'js/tlvstore.js', n: 'tlvstore_js', j:1});
    jsl.push({f:'js/vendor/jsbn.js', n: 'jsbn_js', j:1, w:2});
    jsl.push({f:'js/vendor/jsbn2.js', n: 'jsbn2_js', j:1, w:2});
    jsl.push({f:'js/vendor/nacl-fast.js', n: 'nacl_js', j:1,w:7});
    jsl.push({f:'js/vendor/dexie.js', n: 'dexie_js', j:1,w:5});

    jsl.push({f:'js/authring.js', n: 'authring_js', j:1});
    jsl.push({f:'html/js/login.js', n: 'login_js', j:1});
    jsl.push({f:'js/ui/export.js', n: 'export_js', j:1,w:1});
    jsl.push({f:'html/js/key.js', n: 'key_js', j:1});

    jsl.push({f:'js/useravatar.js', n: 'contact_avatar_js', j:1,w:3});
    jsl.push({f:'css/avatars.css', n: 'avatars_css', j:2,w:5,c:1,d:1,cache:1});
    jsl.push({f:'js/cms.js', n: 'cms_js', j:1});

    if (!is_mobile) {
        jsl.push({f:'js/achievements.js', n: 'achievements_js', j: 1, w: 5});
        jsl.push({f:'js/filedrag.js', n: 'filedrag_js', j:1});
        jsl.push({f:'js/vendor/jquery.fullscreen.js', n: 'jquery_fullscreen', j:1, w:10});
        jsl.push({f:'js/vendor/verge.js', n: 'verge', j:1, w:5});
        jsl.push({f:'js/jquery.tokeninput.js', n: 'jquerytokeninput_js', j:1});
        jsl.push({f:'js/jquery.checkboxes.js', n: 'checkboxes_js', j:1});
        jsl.push({f:'js/thumbnail.js', n: 'thumbnail_js', j:1});
        jsl.push({f:'js/vendor/exif.js', n: 'exif_js', j:1, w:3});
        jsl.push({f:'js/vendor/megapix.js', n: 'megapix_js', j:1});
        jsl.push({f:'js/vendor/smartcrop.js', n: 'smartcrop_js', j:1, w:7});
        jsl.push({f:'js/vendor/jquery.qrcode.js', n: 'jqueryqrcode', j:1});
        jsl.push({f:'js/vendor/qrcode.js', n: 'qrcode', j:1,w:2, g: 'vendor'});
        jsl.push({f:'js/vendor/bitcoin-math.js', n: 'bitcoinmath', j:1 });

        // This is not used anymore, unless we process and store credit card details for renewals again
        // jsl.push({f:'js/paycrypt.js', n: 'paycrypt_js', j:1 });

        // Desktop notifications
        jsl.push({f:'js/vendor/notification.js', n: 'notification_js', j:1,w:7});

        // Other
        jsl.push({f:'js/vendor/moment.js', n: 'moment_js', j:1,w:1});
        jsl.push({f:'js/vendor/perfect-scrollbar.js', n: 'ps_js', j:1,w:1});

        // Google Import Contacts
        jsl.push({f:'js/gContacts.js', n: 'gcontacts_js', j:1,w:3});

        // UI Elements
        jsl.push({f:'js/ui/megaRender.js', n: 'megarender_js', j:1,w:1});
        jsl.push({f:'js/ui/filepicker.js', n: 'filepickerui_js', j:1,w:1});
        jsl.push({f:'js/ui/dialog.js', n: 'dialogui_js', j:1,w:1});
        jsl.push({f:'js/ui/credentialsWarningDialog.js', n: 'creddialogui_js', j:1,w:1});
        jsl.push({f:'js/ui/loginRequiredDialog.js', n: 'loginrequireddialog_js', j:1,w:1});
        jsl.push({f:'js/ui/registerDialog.js', n: 'registerdialog_js', j:1,w:1});
        jsl.push({f:'js/ui/keySignatureWarningDialog.js', n: 'mega_js', j:1,w:7});
        jsl.push({f:'js/ui/feedbackDialog.js', n: 'feedbackdialogui_js', j:1,w:1});
        jsl.push({f:'js/ui/languageDialog.js', n: 'mega_js', j:1,w:7});
        jsl.push({f:'js/ui/publicServiceAnnouncement.js', n: 'psa_js', j:1,w:1});
        jsl.push({f:'js/ui/alarm.js', n: 'alarm_js', j:1,w:1});
        jsl.push({f:'js/ui/transfers-popup.js', n: 'transfers_popup_js', j:1,w:1});
    } // !is_mobile

    // Transfers
    jsl.push({f:'js/transfers/xhr2.js', n: 'xhr_js', j:1});
    jsl.push({f:'js/transfers/queue.js', n: 'queue', j:1,w:4});
    jsl.push({f:'js/transfers/meths/cache.js', n: 'dl_cache', j:1,w:3});
    jsl.push({f:'js/transfers/meths/flash.js', n: 'dl_flash', j:1,w:3});
    jsl.push({f:'js/transfers/meths/memory.js', n: 'dl_memory', j:1,w:3});
    jsl.push({f:'js/transfers/meths/filesystem.js', n: 'dl_chrome', j:1,w:3});
    jsl.push({f:'js/transfers/meths/mediasource.js', n: 'dl_mediasource', j:1,w:3});

    if (is_chrome_firefox && parseInt(Services.appinfo.version) > 27) {
        is_chrome_firefox |= 4;
        jsl.push({f:'js/transfers/meths/firefox-extension.js', n: 'dl_firefox', j:1,w:3});
    }

    jsl.push({f:'js/transfers/downloader.js', n: 'dl_downloader', j:1,w:3});
    jsl.push({f:'js/transfers/download2.js', n: 'dl_js', j:1,w:3});
    jsl.push({f:'js/transfers/upload2.js', n: 'upload_js', j:1,w:2});


    // Everything else...
    jsl.push({f:'index.js', n: 'index', j:1,w:4});
    jsl.push({f:'html/top.html', n: 'top', j:0});
    jsl.push({f:'html/transferwidget.html', n: 'transferwidget', j:0});
    jsl.push({f:'js/filetypes.js', n: 'filetypes_js', j:1});

    if (!is_mobile) {
        jsl.push({f:'css/style.css', n: 'style_css', j:2,w:30,c:1,d:1,cache:1});
        jsl.push({f:'js/fm.js', n: 'fm_js', j:1,w:12});
        jsl.push({f:'js/fm-dashboard.js', n: 'fmdashboard_js', j:1,w:5});
        jsl.push({f:'js/fm-account.js', n: 'fmaccount_js', j:1,w:5});
        jsl.push({f:'js/fm/account.js', n: 'fm_account_js', j:1});
        jsl.push({f:'js/ui/miniui.js', n: 'miniui_js', j:1});

        jsl.push({f:'html/js/start.js', n: 'start_js', j:1});
        jsl.push({f:'html/key.html', n: 'key', j:0});
        jsl.push({f:'html/pro.html', n: 'pro', j:0});
        jsl.push({f:'html/js/pro.js', n: 'pro_js', j:1});
        jsl.push({f:'html/login.html', n: 'login', j:0});
        jsl.push({f:'html/fm.html', n: 'fm', j:0,w:3});
        jsl.push({f:'html/top-login.html', n: 'top-login', j:0});
        jsl.push({f:'js/notify.js', n: 'notify_js', j:1});
        jsl.push({f:'js/popunda.js', n: 'popunda_js', j:1});
        jsl.push({f:'css/user-card.css', n: 'user_card_css', j:2,w:5,c:1,d:1,cache:1});
        jsl.push({f:'css/icons.css', n: 'icons_css', j:2,w:5,c:1,d:1,cache:1});
        jsl.push({f:'css/buttons.css', n: 'buttons_css', j:2,w:5,c:1,d:1,cache:1});
        jsl.push({f:'css/dropdowns.css', n: 'dropdowns_css', j:2,w:5,c:1,d:1,cache:1});
        jsl.push({f:'css/dialogs.css', n: 'dialogs_css', j:2,w:5,c:1,d:1,cache:1});
        jsl.push({f:'css/popups.css', n: 'popups_css', j:2,w:5,c:1,d:1,cache:1});
        jsl.push({f:'css/spinners.css', n: 'spinners_css', j:2,w:5,c:1,d:1,cache:1});
        jsl.push({f:'css/toast.css', n: 'toast_css', j:2,w:5,c:1,d:1,cache:1});
        jsl.push({f:'css/data-blocks-view.css', n: 'data_blocks_view_css', j:2,w:5,c:1,d:1,cache:1});
        jsl.push({f:'css/help2.css', n: 'help_css', j:2,w:5,c:1,d:1,cache:1});
        jsl.push({f:'css/retina-images.css', n: 'retina_images_css', j:2,w:5,c:1,d:1,cache:1});
        jsl.push({f:'css/vendor/perfect-scrollbar.css', n: 'vendor_ps_css', j:2,w:5,c:1,d:1,cache:1});
        jsl.push({f:'css/onboarding.css', n: 'onboarding_css', j:2,w:5,c:1,d:1,cache:1});
        jsl.push({f:'css/media-print.css', n: 'media_print_css', j:2,w:5,c:1,d:1,cache:1});

        jsl.push({f:'js/vendor/avatar.js', n: 'avatar_js', j:1, w:3});
        jsl.push({f:'js/states-countries.js', n: 'states_countries_js', j:1});
        jsl.push({f:'html/dialogs.html', n: 'dialogs', j:0,w:2});
        jsl.push({f:'js/vendor/int64.js', n: 'int64_js', j:1});
        jsl.push({f:'js/transfers/zip64.js', n: 'zip_js', j:1});

        jsl.push({f:'html/onboarding.html', n: 'onboarding', j:0,w:2});
        jsl.push({f:'js/ui/onboarding.js', n: 'onboarding_js', j:1,w:1});
    } // !is_mobile

    if (localStorage.makeCache) {
        jsl.push({f:'makecache.js', n: 'makecache', j:1});
    }

    if (localStorage.enableDevtools) {
        jsl.push({f:'dont-deploy/transcripter/exporter.js', n: 'tse_js', j:1});
    }

    // We need to keep a consistent order in loaded resources, so that if users
    // send us logs we won't get different line numbers on stack-traces from
    // different browsers. Hence, do NOT add more jsl entries after this block,
    // unless they're optional (such as polyfills) or third-party resources.

    jsl.push({f:'js/jquery.protect.js', n: 'jqueryprotect_js', j: 1});
    jsl.push({f:'js/vendor/asmcrypto.js',n:'asmcrypto_js', j:1, w:5});

    if (is_extension) {
        jsl.push({f:'js/vendor/dcraw.js', n: 'dcraw_js', j:1, w:10});
    }
    if (!is_mobile
            && (
                typeof Number.isNaN !== 'function' ||
                typeof Set === 'undefined' ||
                !Object.assign
            )
    ) {

        jsl.push({f:'js/vendor/es6-shim.js', n: 'es6shim_js', j:1});
    }

    // only used on beta
    if (onBetaW) {
        jsl.push({f: 'js/betacrashes.js', n: 'betacrashes_js', j: 1});
    }

    // Load files common to all mobile pages
    if (is_mobile) {
        jsl.push({f:'css/mobile.css', n: 'mobile_css', j: 2, w: 30, c: 1, d: 1, m: 1});
        jsl.push({f:'css/spinners.css', n: 'spinners_css', j: 2, w: 5, c: 1, d: 1, cache: 1});
        jsl.push({f:'css/toast.css', n: 'toast_css', j: 2, w: 5, c: 1, d: 1, cache: 1});
        jsl.push({f:'html/mobile.html', n: 'fm_mobile', j: 0, w: 1});
        jsl.push({f:'js/ui/mobile.js', n: 'fm_mobile_js', j: 1, w: 1});
        jsl.push({f:'js/vendor/jquery.mobile.js', n: 'jquery_mobile_js', j: 1, w: 5});
    }

    var jsl2 =
    {
        'about': {f:'html/about.html', n: 'about', j:0},
        'sourcecode': {f:'html/sourcecode.html', n: 'sourcecode', j:0},
        'megasync_js': {f:'html/js/megasync.js', n: 'megasync_js', j:1},
        'blog': {f:'html/blog.html', n: 'blog', j:0},
        'blog_js': {f:'html/js/blog.js', n: 'blog_js', j:1},
        'blogarticle': {f:'html/blogarticle.html', n: 'blogarticle', j:0},
        'blogarticle_js': {f:'html/js/blogarticle.js', n: 'blogarticle_js', j:1},
        'register': {f:'html/register.html', n: 'register', j:0},
        'register_js': {f:'html/js/register.js', n: 'register_js', j:1},
        'resellers': {f:'html/resellers.html', n: 'resellers', j:0},
        'download': {f:'html/download.html', n: 'download', j:0},
        'download_js': {f:'html/js/download.js', n: 'download_js', j:1},
        'network_js': {f:'js/network-testing.js', n: 'network_js', j:1},
        'dispute': {f:'html/dispute.html', n: 'dispute', j:0},
        'disputenotice': {f:'html/disputenotice.html', n: 'disputenotice', j:0},
        'disputenotice_js': {f:'html/js/disputenotice.js', n: 'disputenotice_js', j:1},
        'copyright': {f:'html/copyright.html', n: 'copyright', j:0},
        'copyrightnotice': {f:'html/copyrightnotice.html', n: 'copyrightnotice', j:0},
        'copyrightnotice_js': {f:'html/js/copyrightnotice.js', n: 'copyrightnotice_js', j:1},
        'privacy': {f:'html/privacy.html', n: 'privacy', j:0},
        'mega': {f:'html/mega.html', n: 'mega', j:0},
        'terms': {f:'html/terms.html', n: 'terms', j:0},
        'general': {f:'html/general.html', n: 'general', j:0},
        'backup': {f:'html/backup.html', n: 'backup', j:0},
        'backup_js': {f:'html/js/backup.js', n: 'backup_js', j:1},
        'cancel': {f:'html/cancel.html', n: 'cancel', j:0},
        'cancel_js': {f:'html/js/cancel.js', n: 'cancel_js', j:1},
        'reset': {f:'html/reset.html', n: 'reset', j:0},
        'reset_js': {f:'html/js/reset.js', n: 'reset_js', j:1},
        'change_email_js': {f:'html/js/emailchange.js', n: 'change_email_js', j:1},
        'change_email': {f:'html/emailchange.html', n: 'change_email', j:0},
        'filesaver': {f:'js/vendor/filesaver.js', n: 'filesaver', j:1},
        'recovery': {f:'html/recovery.html', n: 'recovery', j:0},
        'recovery_js': {f:'html/js/recovery.js', n: 'recovery_js', j:1},
        'credits': {f:'html/credits.html', n: 'credits', j:0},
        'takedown': {f:'html/takedown.html', n: 'takedown', j:0},
        'dev': {f:'html/dev.html', n: 'dev', j:0},
        'dev_js': {f:'html/js/dev.js', n: 'dev_js', j:1},
        'sdkterms': {f:'html/sdkterms.html', n: 'sdkterms', j:0},
        'lunr_js': {f:'js/vendor/elasticlunr.js', n: 'lunr_js', j:1},
        'help_js': {f:'html/js/help2.js', n: 'help_js', j:1},
        'sync': {f:'html/sync.html', n: 'sync', j:0},
        'sync_js': {f:'html/js/sync.js', n: 'sync_js', j:1},
        'cmd': {f:'html/megacmd.html', n: 'cmd', j:0},
        'megacmd_js': {f:'html/js/megacmd.js', n: 'megacmd_js', j:1},
        'cms_snapshot_js': {f:'js/cmsSnapshot.js', n: 'cms_snapshot_js', j:1},
        'mobile': {f:'html/mobile_old.html', n: 'mobile', j:0},
        'support_js': {f:'html/js/support.js', n: 'support_js', j:1},
        'support': {f:'html/support.html', n: 'support', j:0},
        'contact': {f:'html/contact.html', n: 'contact', j:0},
        'privacycompany': {f:'html/privacycompany.html', n: 'privacycompany', j:0},
        'zxcvbn_js': {f:'js/vendor/zxcvbn.js', n: 'zxcvbn_js', j:1},
        'redeem': {f:'html/redeem.html', n: 'redeem', j:0},
        'redeem_js': {f:'html/js/redeem.js', n: 'redeem_js', j:1},
        'chrome': {f:'html/chrome.html', n: 'chrome', j:0},
        'chrome_js': {f:'html/js/chrome.js', n: 'chrome_js', j:1},
        'firefox': {f:'html/firefox.html', n: 'firefox', j:0},
        'firefox_js': {f:'html/js/firefox.js', n: 'firefox_js', j:1}
    };

    var jsl3 = {
        'chat': {
            /* chat related css */
            'chat_messages_css':{f:'css/chat-messages.css', n: 'chat_messages_css', j:2,'w':5,'c':1,'cache':1,'d':1},
            'chat_share_links_css':{f:'css/chat-share-links.css', n: 'chat_share_links_css', j:2,'w':5,'c':1,'cache':1,'d':1},
            'chat_textarea_css':{f:'css/chat-textarea.css', n: 'chat_textarea_css', j:2,'w':5,'c':1,'cache':1,'d':1},
            'chat_typing_css':{f:'css/chat-typing.css', n: 'chat_typing_css', j:2,'w':5,'c':1,'cache':1,'d':1},
            'chat_left_pane_css':{f:'css/chat-left-pane.css', n: 'chat_left_pane_css', j:2,'w':5,'c':1,'cache':1,'d':1},
            'chat_feedback_css':{f:'css/chat-feedback.css', n: 'chat_feedback_css', j:2,'w':5,'c':1,'cache':1,'d':1},
            'chat_calls_css':{f:'css/chat-calls.css', n: 'chat_calls_css', j:2,'w':5,'c':1,'cache':1,'d':1},
            'chat_common_css':{f:'css/chat-common.css', n: 'chat_common_css', j:2,'w':5,'c':1,'cache':1,'d':1},
            'chat_emoji_css':{f:'css/chat-emoji.css', n: 'chat_emoji_css', j:2,'w':2,'c':1,'cache':1,'d':1},

            /* chat related js */
            'react_js': {f:'js/vendor/react.js', n: 'react_js', j:1},
            'reactdom_js': {f:'js/vendor/react-dom.js', n: 'reactdom_js', j:1},
            'meganotifications_js': {f:'js/megaNotifications.js', n: 'meganotifications_js', j:1},
            'twemoji_js': {f:'js/vendor/twemoji.noutf.js', n: 'twemoji_js', j:1},
            'ionsound_js': {f:'js/vendor/ion.sound.js', n: 'ionsound_js', j:1},
            'favico_js': {f:'js/vendor/favico.js', n: 'favico_js', j:1},
            'autolinker_js': {f:'js/vendor/autolinker.js', n: 'autolinker_js', j:1},
            'strongvelope_js': {f:'js/chat/strongvelope.js', n: 'strongvelope_js', j:1},
            'strophejingleadapt_js': {f:'js/vendor/chat/strophe.jingle.adapter.js', n: 'strophejingleadapt_js', j:1},
            'rtcstats_js': {f:'js/chat/rtcStats.js', n: 'rtcstats_js', j:1},
            'rtcsession_js': {f:'js/chat/rtcSession.js', n: 'rtcsession_js', j:1},
            'strophelight_js': {f:'js/vendor/chat/strophe.light.js', n: 'strophelight_js', j:1},
            'strophedisco_js': {f:'js/vendor/chat/strophe.disco.js', n: 'strophedisco_js', j:1},
            'strophejingle_js': {f:'js/vendor/chat/strophe.jingle.js', n: 'strophejingle_js', j:1},
            'strophejinglesess_js': {f:'js/vendor/chat/strophe.jingle.session.js', n: 'strophejinglesess_js', j:1},
            'strophejinglesdp_js': {f:'js/vendor/chat/strophe.jingle.sdp.js', n: 'strophejinglesdp_js', j:1},
            'strophemuc_js': {f:'js/vendor/chat/strophe.muc.js', n: 'strophemuc_js', j:1},
            'stropheroster_js': {f:'js/vendor/chat/strophe.roster.js', n: 'stropheroster_js', j:1},
            'wildemitter_js': {f:'js/vendor/chat/wildemitter.patched.js', n: 'wildemitter_js', j:1},
            'hark_js': {f:'js/vendor/chat/hark.patched.js', n: 'hark_js', j:1},
            'base32_js': {f:'js/vendor/chat/base32.js', n: 'base32_js', j:1},
            'chatd_js': {f:'js/chat/chatd.js', n: 'chatd_js', j:1},
            'incomingcalldialog_js': {f:'js/chat/ui/incomingCallDialog.js', n: 'incomingcalldialog_js', j:1},
            'chatdInt_js': {f:'js/chat/plugins/chatdIntegration.js', n: 'chatdInt_js', j:1},
            'karerePing_js': {f:'js/chat/plugins/karerePing.js', n: 'karerePing_js', j:1},
            'callManager_js': {f:'js/chat/plugins/callManager.js', n: 'callManager_js', j:1},
            'urlFilter_js': {f:'js/chat/plugins/urlFilter.js', n: 'urlFilter_js', j:1},
            'emoticonShortcutsFilter_js': {f:'js/chat/plugins/emoticonShortcutsFilter.js', n: 'emoticonShortcutsFilter_js', j:1},
            'emoticonsFilter_js': {f:'js/chat/plugins/emoticonsFilter.js', n: 'emoticonsFilter_js', j:1},
            'chatnotifications_js': {f:'js/chat/plugins/chatNotifications.js', n: 'chatnotifications_js', j:1},
            'callfeedback_js': {f:'js/chat/plugins/callFeedback.js', n: 'callfeedback_js', j:1},
            'persistedTypeArea_js': {f:'js/chat/plugins/persistedTypeArea.js', n: 'persistedTypeArea_js', j:1, w:1},
            'presencedIntegration_js': {f:'js/chat/plugins/presencedIntegration.js', n: 'presInt_js', j:1, w:1},
            'keo_js': {f:'js/chat/karereEventObjects.js', n: 'keo_js', j:1},
            'crm_js': {f:'js/connectionRetryManager.js', n: 'crm_js', j:1},
            'karere_js': {f:'js/chat/karere.js', n: 'karere_js', j:1},
            'chat_messages_Js': {f:'js/chat/messages.js', n: 'chat_messages_Js', j:1},
            'presence2_js': {f:'js/chat/presence2.js', n: 'presence2_js', j:1},
            'chat_react_minified_js': {f:'js/chat/bundle.js', n: 'chat_react_minified_js', j:1}
        }
    };

    var subpages =
    {
        'about': ['about'],
        'sourcecode': ['sourcecode'],
        'terms': ['terms'],
        'general': ['general'],
        'credits': ['credits'],
        'backup': ['backup','backup_js','filesaver'],
        'recovery': ['recovery','recovery_js'],
        'reset': ['reset','reset_js'],
        'verify': ['change_email', 'change_email_js'],
        'cancel': ['cancel', 'cancel_js'],
        'blog': ['blog','blog_js','blogarticle','blogarticle_js'],
        'register': ['register','register_js', 'zxcvbn_js'],
        'newsignup': ['register','register_js', 'zxcvbn_js'],
        'android': ['android'],
        'resellers': ['resellers'],
        '!': ['download','download_js', 'megasync_js'],
        'dispute': ['dispute'],
        'disputenotice': ['disputenotice', 'disputenotice_js'],
        'copyright': ['copyright'],
        'copyrightnotice': ['copyrightnotice','copyrightnotice_js'],
        'privacy': ['privacy','privacycompany'],
        'mega': ['mega'],
        'takedown': ['takedown'],
        'mobile': ['mobile'],
        'sync': ['sync','sync_js', 'megasync_js'],
        'cmd': ['cmd','megacmd_js'],
        'support': ['support_js', 'support'],
        'contact': ['contact'],
        'dev': ['dev','dev_js','sdkterms'],
        'sdk': ['dev','dev_js','sdkterms'],
        'doc': ['dev','dev_js','sdkterms'],
        'help': [
            'lunr_js', 'help_js'
        ],
        'recover': ['reset', 'reset_js'],
        'redeem': ['redeem', 'redeem_js'],
        'plugin': ['chrome', 'chrome_js', 'firefox', 'firefox_js'],
        'chrome': ['chrome', 'chrome_js'],
        'firefox': ['firefox', 'firefox_js']
    };

    if (is_mobile) {
        // Page specific
        subpages['!'] = ['download_js'];
    }
	if (page == 'megacmd') page = 'cmd';

    if (page)
    {
        if (page.indexOf('%25') !== -1)
        {
            do {
                page = page.replace(/%25/g, '%');
            } while (~page.indexOf('%25'));
        }
        if (page.indexOf('%21') !== -1)
        {
            page = page.replace(/%21/g, '!');
            if (hashLogic) document.location.hash = page;
            else history.replaceState({ subpage: page }, "", page);
        }
        for (var p in subpages)
        {
            if (page.substr(0,p.length) == p)
            {
                for (var i in subpages[p]) jsl.push(jsl2[subpages[p][i]]);
            }
        }
    }
    var lightweight=false;
    var waitingToBeLoaded = 0,jsl_done,jj_done = !jj;
    var fx_startup_cache = is_chrome_firefox && nocontentcheck;
    if (!fx_startup_cache && !nocontentcheck)
    {
        if (window.URL) evalscript_url([asmCryptoSha256Js]);
        else evalscript(asmCryptoSha256Js);
    }
    if ((typeof Worker !== 'undefined') && (typeof window.URL !== 'undefined') && !fx_startup_cache && !nocontentcheck)
    {
        var hashdata = ['self.postMessage = self.webkitPostMessage || self.postMessage;', asmCryptoSha256Js, 'self.onmessage = function(e) { try { var hashHex = asmCryptoSha256.SHA256.hex(e.data.text); e.data.hash = hashHex; self.postMessage(e.data); } catch(err) { e.data.error = err.message; self.postMessage(e.data);  } };'];
        var hash_url = mObjectURL(hashdata, "text/javascript");
        var hash_workers = [];
        var i =0;
        while (i < 2)
        {
            try
            {
                hash_workers[i] = new Worker(hash_url);
                hash_workers[i].postMessage = hash_workers[i].webkitPostMessage || hash_workers[i].postMessage;
                hash_workers[i].onmessage = function(e)
                {
                    if (e.data.error)
                    {
                        console.log('error',e.data.error);
                        console.log(e.data.text);
                        alert('error');
                    }
                    var file = Object(jsl[e.data.jsi]).f || 'unknown.js';
                    if (!nocontentcheck && !compareHashes(e.data.hash, file))
                    {
                        if (bootstaticpath.indexOf('cdn') > -1)
                        {
                            sessionStorage.skipcdn = 1;
                            document.location.reload();
                        }
                        else {
                            siteLoadError(1, bootstaticpath + file);
                        }

                        contenterror = 1;
                    }
                    if (!contenterror)
                    {
                        jsl_current += jsl[e.data.jsi].w || 1;
                        jsl_progress();
                        if (++jslcomplete == jsl.length) initall();
                        else jsl_load(e.data.xhri);
                    }
                };
            }
            catch(e)
            {
                hash_workers = undefined;
                break;
            }
            i++;
        }
        hashdata = null;
    }
    asmCryptoSha256Js = null;

    if (jj)
    {
        var _queueWaitToBeLoaded = function(id, elem) {
            waitingToBeLoaded++;
            elem.onload = function() {
                // if (d) console.log('jj.progress...', waitingToBeLoaded);

                jsl_loaded[Object(jsl[id]).n] = 1;
                jsl_current += Object(jsl[id]).w || 1;
                jsl_progress();

                if (--waitingToBeLoaded == 0) {
                    jj_done = true;
                    boot_done();
                }
                elem.onload = null;
            };
        };

        var createScriptTag = function(id, src) {
            var elem = mCreateElement('script', {type: 'text/javascript'}, 'head');
            elem.async = false;
            _queueWaitToBeLoaded(id, elem);
            elem.src = src;
            return elem;
        };

        var createStyleTag = function(id, src) {
            var elem = mCreateElement('link', {type: 'text/css', rel: "stylesheet"}, 'head');
            _queueWaitToBeLoaded(id, elem);
            elem.href = src;
            return elem;
        };
    }

    var pages = [],xhr_progress,xhr_stack,jsl_fm_current,jsl_current,jsl_total,jsl_perc,jsli,jslcomplete;

    function jsl_start()
    {
        jslcomplete = 0;
        if (d && jj) {
            xhr_progress = [0, 0, 0, 0, 0];
        } else {
            xhr_progress = [0, 0];
        }
        xhr_stack = Array(xhr_progress.length);
        jsl_fm_current = 0;
        jsl_current = 0;
        jsl_total = 0;
        jsl_perc = 0;
        jsli=0;
        var jjNoCache = '';
        if (localStorage.jjnocache) {
            jjNoCache = '?r=' + (new Date().toISOString().replace(/[^\w]/g, ''));
        }
        for (var i = 0; i < jsl.length; i++) {
            if (jsl[i] && !jsl[i].text) {
                jsl_total += jsl[i].w || 1;

                if (jj) {

                    if (jsl[i].j === 1) {
                        jj_done = false;
                        jsl[i].text = '/**/';
                        createScriptTag(i, bootstaticpath + jsl[i].f + jjNoCache);
                    }
                    else if (jsl[i].j === 2) {

                        jj_done = false;
                        jsl[i].text = '/**/';
                        createStyleTag(i, bootstaticpath + jsl[i].f + jjNoCache);
                    }
                }

                if (!jj || !jsl[i].j || jsl[i].j > 2) {
                    jsl_done = false;
                }
            }
        }
        if (d) {
            console.log('jj.total...', waitingToBeLoaded);
        }

        if (fx_startup_cache)
        {
            var step = function(jsi)
            {
                jsl_current += jsl[jsi].w || 1;
                jsl_progress();
                if (++jslcomplete == jsl.length) {
                    jsl_done = true;
                    initall();
                }
                else
                {
                    // mozRunAsync(next.bind(this, jsli++));
                    next(jsli++);
                }
            };
            var next = function(jsi)
            {
                var file = bootstaticpath + jsl[jsi].f;

                if (jsl[jsi].j == 1)
                {
                    try
                    {
                        loadSubScript(file);
                    }
                    catch(e)
                    {
                        Cu.reportError(e);

                        if (String(e) !== "Error: AsmJS modules are not yet supported in XDR serialization."
                                && file.indexOf('dcraw') === -1) {

                            return siteLoadError(e, file);
                        }
                    }
                    step(jsi);
                }
                else
                {
                    mozNetUtilFetch(file, jsl[jsi].j === 3, function(data) {
                        if (data === null) {
                            siteLoadError(2, file);
                        }
                        else {
                            jsl[jsi].text = String(data);

                            if (jsl[jsi].j === 3) {
                                l = JSON.parse(jsl[jsi].text);
                            }
                            step(jsi);
                        }
                    });
                }
            };
            next(jsli++);
        }
        else
        {
            for (var i = xhr_progress.length; i--; ) jsl_load(i);
        }
    }

    var xhr_timeout=30000;
    var urlErrors = {};

    function xhr_error()
    {
        xhr_timeout+=10000;
        console.log(xhr_timeout);
        if (bootstaticpath.indexOf('cdn') > -1)
        {
            bootstaticpath = geoStaticpath(1);
            staticpath = geoStaticpath(1);
        }
        var url = this.url;
        var jsi = this.jsi;
        var xhri = this.xhri;
        urlErrors[url] = (urlErrors[url] | 0) + 1;
        if (urlErrors[url] < 20) {
            setTimeout(function() {
                xhr_progress[xhri] = 0;
                xhr_load(url, jsi, xhri);
            }, urlErrors[url] * 100);
        }
        else {
            siteLoadError(2, this.url);
        }
    }

    function xhr_load(url,jsi,xhri)
    {
        xhr_stack[xhri] = getxhr();
        xhr_stack[xhri].onload = function()
        {
            try {
                jsl[this.jsi].text = this.response || this.responseText;
            }
            catch (ex) {
                return siteLoadError(ex, bootstaticpath + Object(jsl[this.jsi]).f);
            }

            if (typeof hash_workers !== 'undefined' && !nocontentcheck)
            {
                hash_workers[this.xhri].postMessage({'text':jsl[this.jsi].text,'xhr':'test','jsi':this.jsi,'xhri':this.xhri});
            }
            else
            {
                if (!nocontentcheck) {

                    // Hash the file content and convert to hex
                    var hashHex = asmCryptoSha256.SHA256.hex(jsl[this.jsi].text);

                    // Compare the hash from the file and the correct hash determined at deployment time
                    if (!compareHashes(hashHex, jsl[this.jsi].f))
                    {
                        siteLoadError(1, jsl[this.jsi].f);
                        contenterror = 1;
                    }
                }

                if (!contenterror)
                {
                    jsl_current += jsl[this.jsi].w || 1;
                    jsl_progress();
                    if (++jslcomplete == jsl.length) initall();
                    else jsl_load(this.xhri);
                }
            }
        };
        xhr_stack[xhri].onreadystatechange = function()
        {
            try
            {
                if (this.readyState == 1) this.timeout=0;
            }
            catch(e)
            {

            }
        };
        xhr_stack[xhri].onerror = xhr_error;
        xhr_stack[xhri].ontimeout = xhr_error;
        if (jsl[jsi].text)
        {
            if (++jslcomplete == jsl.length) initall();
            else jsl_load(xhri);
        }
        else
        {
            xhr_stack[xhri].url = url;
            xhr_stack[xhri].jsi = jsi;
            xhr_stack[xhri].xhri = xhri;
            if (localStorage.dd) url += '?t=' + Date.now();
            xhr_stack[xhri].open("GET", bootstaticpath + url, true);
            xhr_stack[xhri].timeout = xhr_timeout;
            if (is_chrome_firefox) xhr_stack[xhri].overrideMimeType('text/plain');
            xhr_stack[xhri].send(null);
        }
    }
    window.onload = function ()
    {
        pageLoadTime = Date.now();
        mBroadcaster.once('startMega', function() {
            pageLoadTime = Date.now() - pageLoadTime;
        });

        if (!maintenance && !androidsplash && !is_karma) {
            jsl_start();
        }
    };
    function jsl_load(xhri)
    {
        if (jsl[jsli]) xhr_load(jsl[jsli].f, jsli++,xhri);
    }
    function jsl_progress()
    {
        // if (d) console.log('done',(jsl_current+jsl_fm_current));
        // if (d) console.log('total',jsl_total);
        var p = Math.floor((jsl_current+jsl_fm_current)/jsl_total*100);
        var deg = 0;
        var leftProgressBlock = document.getElementById('loadinganimleft');
        var rightProgressBlock = document.getElementById('loadinganimright');

        // Fix exception thrown when going from mobile web /login page to mobile web /register page
        if (is_mobile && (rightProgressBlock === null)) {
            return false;
        }

        if ((p > jsl_perc) && (p <= 100))
        {
            jsl_perc = p;
            if (d) console.log('jsl.progress... ' + p + '%', (jsl_current+jsl_fm_current), jsl_total);
            if (is_extension) p=100;
            deg = 360 * p / 100;
            if (deg <= 180) {
                rightProgressBlock.style.webkitTransform = 'rotate(' + deg + 'deg)';
                rightProgressBlock.style.MozTransform = 'rotate(' + deg + 'deg)';
                rightProgressBlock.style.msTransform = 'rotate(' + deg + 'deg)';
                rightProgressBlock.style.OTransform = 'rotate(' + deg + 'deg)';
                rightProgressBlock.style.transform = 'rotate(' + deg + 'deg)';
            } else {
                rightProgressBlock.style.webkitTransform = 'rotate(180deg)';
                rightProgressBlock.style.MozTransform = 'rotate(180deg)';
                rightProgressBlock.style.msTransform = 'rotate(180deg)';
                rightProgressBlock.style.OTransform = 'rotate(180deg)';
                rightProgressBlock.style.transform = 'rotate(180deg)';
                leftProgressBlock.style.webkitTransform = 'rotate(' + (deg - 180) + 'deg)';
                leftProgressBlock.style.MozTransform = 'rotate(' + (deg - 180) + 'deg)';
                leftProgressBlock.style.msTransform = 'rotate(' + (deg - 180) + 'deg)';
                leftProgressBlock.style.OTransform = 'rotate(' + (deg - 180) + 'deg)';
                leftProgressBlock.style.transform = 'rotate(' + (deg - 180) + 'deg)';
            }
        }
    }
    var cssCache=false;
    var jsl_loaded={};
    function initall() {
        var jsar = [];
        var cssar = [];
        var nodedec = {};
        //for(var i in localStorage) if (i.substr(0,6) == 'cache!') delete localStorage[i];
        for (var i in jsl)
        {
            if (!jj || !jsl[i].j || jsl[i].j > 2) {
                jsl_loaded[jsl[i].n] = 1;
            }
            if ((jsl[i].j == 1) && (!jj))
            {
                if (!fx_startup_cache)
                {
                    if (window.URL) jsar.push(jsl[i].text + '\n\n');
                    else evalscript(jsl[i].text);
                }
            }
            else if ((jsl[i].j == 2) && (!jj))
            {
                if (document.getElementById('bootbottom')) document.getElementById('bootbottom').style.display='none';
                if (!is_chrome_firefox && window.URL)
                {
                    cssar.push(jsl[i].text.replace(/\.\.\//g,staticpath).replace(new RegExp( "\\/en\\/", "g"),'/' + lang + '/'));
                }
                else
                {
                    mCreateElement('style', {type: 'text/css', rel: 'stylesheet'}, 'head')
                        .textContent = jsl[i].text.replace(/\.\.\//g,staticpath).replace(new RegExp( "\\/en\\/", "g"),'/' + lang + '/');
                }
            }
            else if (jsl[i].j == 3) {
                try {
                    l = !jj && l || JSON.parse(jsl[i].text);
                } catch(ex) {
                    console.error(ex);
                    if (lang !== 'en') {
                        localStorage.lang = 'en';
                        setTimeout(function() {
                            document.location.reload();
                        }, 300);
                    }
                    throw new Error('Error parsing language file '+lang+'.json');
                }
            }
            else if (jsl[i].j === 0 && jsl[i].f.match(/\.json$/)) {
                try {
                    var templates = JSON.parse(jsl[i].text);
                    for (var e in templates) {
                        pages[e] = templates[e];
                        jsl_loaded[e] = 1;
                    }
                } catch (ex) {
                    throw new Error("Error parsing template");
                }
            }
            else if (jsl[i].j == 0) pages[jsl[i].n] = jsl[i].text;

            if (jsl[i].n === 'sjcl_js' || jsl[i].n === 'nodedec_js' || jsl[i].n === 'asmcrypto_js') {
                nodedec[jsl[i].n] = jsl[i].text;
            }
        }
        if (window.URL)
        {
            nodedec = !jj && !is_extension && !("ActiveXObject" in window) && nodedec;

            if (nodedec && Object.keys(nodedec).length === 3) {
                var tmp = String(nodedec.nodedec_js).split(/importScripts\([^)]+\)/);

                nodedec = [tmp.shift(), nodedec.sjcl_js, nodedec.asmcrypto_js, tmp.join(';')];
                mega.nodedecBlobURI = mObjectURL(nodedec, 'text/javascript');
                nodedec = tmp = undefined;
            }
            if (localStorage.makeCache && !cssCache) cssCache=cssar;
            cssar = cssar.length && mObjectURL(cssar, "text/css");
            if (cssar)
            {
                mCreateElement('link', {type: 'text/css', rel: 'stylesheet'}, 'head').href = cssar;
            }
            if (!jsl_done || jsar.length) {
                jsar.push('jsl_done=true; boot_done();');
            } else {
                boot_done();
            }
            if (jsar.length) {
                if (is_chrome_firefox) {
                    console.error('jsar must be empty here...');
                }
                else {
                    evalscript_url(jsar);
                }
            }
            jsar=undefined;
            cssar=undefined;
        }
        else
        {
            jsl_done=true;
            boot_done();
        }
    }

    var istaticpath = staticpath;
    if (document.location.href.substr(0,19) == 'chrome-extension://')  istaticpath = '../';
    else if (is_chrome_firefox) istaticpath = 'chrome://mega/content/';

    mCreateElement('style', {type: 'text/css'}, 'body').textContent = '.div, span, input {outline: none;}.hidden {display: none;}.clear {clear: both;margin: 0px;padding: 0px;display: block;}.loading-main-block {width: 100%;height: 100%;overflow: auto;font-family:Arial, Helvetica, sans-serif;}.loading-mid-white-block {height: 100%;width:100%;}.loading-cloud {width: 222px;height: 158px;background-image: url(' + istaticpath + 'images/mega/loading-sprite_v4.png);background-repeat: no-repeat;background-position: 0 0;position:absolute;left:50%;top:50%;margin:-79px 0 0 -111px;}.loading-m-block{width:60px;height:60px;position:absolute; left:81px;top:65px;background-color:white;background-image: url(' + istaticpath + 'images/mega/loading-sprite_v4.png);background-repeat: no-repeat;background-position: -81px -65px;border-radius: 100%;-webkit-border-radius: 100%;border-radius: 100%;z-index:10;}.loading-percentage { width: 80px;height: 80px; background-color: #e1e1e1;position: absolute;-moz-border-radius: 100%;-webkit-border-radius: 100%;border-radius: 100%;overflow: hidden;background-image: url(' + istaticpath + 'images/mega/loading-sprite_v4.png);background-repeat: no-repeat;background-position: -70px -185px;left:71px;top:55px;}.loading-percentage ul {list-style-type: none;}.loading-percentage li {position: absolute;top: 0px;}.loading-percentage p, .loading-percentage li, .loading-percentage ul{width: 80px;height: 80px;padding: 0;margin: 0;}.loading-percentage span {display: block;width: 40px;height: 80px;}.loading-percentage ul :nth-child(odd) {clip: rect(0px, 80px, 80px, 40px);}.loading-percentage ul :nth-child(even) {clip: rect(0px, 40px, 80px, 0px);}.loading-percentage .right-c span {-moz-border-radius-topleft: 40px;-moz-border-radius-bottomleft: 40px;-webkit-border-top-left-radius: 40px;-webkit-border-bottom-left-radius: 40px;border-top-left-radius: 40px;border-bottom-left-radius: 40px;background-color:#dc0000;}.loading-percentage .left-c span {margin-left: 40px;-moz-border-radius-topright: 40px;-moz-border-radius-bottomright: 40px;-webkit-border-top-right-radius: 40px;-webkit-border-bottom-right-radius: 40px;border-top-right-radius: 40px;border-bottom-right-radius: 40px;background-color:#dc0000;}.loading-main-bottom {max-width: 940px;width: 100%;position: absolute;bottom: 20px;left: 50%;margin: 0 0 0 -470px;text-align: center;}.loading-bottom-button {height: 29px;width: 29px;float: left;background-image: url(' + istaticpath + 'images/mega/loading-sprite_v4.png);background-repeat: no-repeat;cursor: pointer;}.st-social-block-load {position: absolute;bottom: 20px;left: 0;width: 100%;height: 43px;text-align: center;}.st-bottom-button {height: 24px;width: 24px;margin: 0 8px;display: inline-block;background-image: url(' + istaticpath + 'images/mega/loading-sprite_v4.png);background-repeat: no-repeat;background-position:11px -405px;cursor: pointer;-moz-border-radius: 100%;-webkit-border-radius: 100%;border-radius: 100%;-webkit-transition: all 200ms ease-in-out;-moz-transition: background-color 200ms ease-in-out;-o-transition: background-color 200ms ease-in-out;-ms-transition: background-color 200ms ease-in-out;transition: background-color 200ms ease-in-out;background-color:#999999;}.st-bottom-button.st-google-button {background-position: 11px -405px;}.st-bottom-button.st-google-button {background-position: -69px -405px;}.st-bottom-button.st-twitter-button{background-position: -29px -405px;}.st-bottom-button:hover {background-color:#334f8d;}.st-bottom-button.st-twitter-button:hover {background-color:#1a96f0;}.st-bottom-button.st-google-button:hover {background-color:#d0402a;}@media only screen and (-webkit-min-device-pixel-ratio: 1.5), only screen and (-o-min-device-pixel-ratio: 3/2), only screen and (min--moz-device-pixel-ratio: 1.5), only screen and (min-device-pixel-ratio: 1.5) {.maintance-block, .loading-percentage, .loading-m-block, .loading-cloud, .loading-bottom-button,.st-bottom-button, .st-bottom-scroll-button {background-image: url(' + istaticpath + 'images/mega/loading-sprite_v4@2x.png);    background-size: 222px auto;}}';

    mCreateElement('div', { "class": "loading-main-block", id: "loading"}, 'body')
        .innerHTML =
            '<div class="loading-mid-white-block">'+
            '    <div class="loading-cloud">'+
            '        <div class="loading-percentage">'+
            '            <ul>'+
            '                <li class="right-c"><p id="loadinganimright"><span></span></p></li>'+
            '                <li class="left-c"><p  id="loadinganimleft"><span></span></p></li>'+
            '            </ul>'+
            '        </div>'+
            '        <div class="loading-m-block"></div>'+
            '    </div>'+
            '    <div class="st-social-block-load" id="bootbottom">'+
            '        <a href="https://www.facebook.com/MEGAprivacy" target="_blank" rel="noopener noreferrer" class="st-bottom-button st-facebook-button"></a>'+
            '        <a href="https://www.twitter.com/MEGAprivacy" target="_blank" rel="noopener noreferrer" class="st-bottom-button st-twitter-button"></a>'+
            '    </div>'+
            '</div>';

    var u_storage, loginresponse, u_sid, dl_res;
    u_storage = init_storage(localStorage.sid ? localStorage : sessionStorage);

    if ((u_sid = u_storage.sid))
    {
        loginresponse = true;
        var lxhr = getxhr();
        lxhr.onload = function()
        {
            loginresponse = false;
            if (this.status == 200)
            {
                try
                {
                    loginresponse = this.response || this.responseText;
                    if (loginresponse && loginresponse[0] == '[') loginresponse = JSON.parse(loginresponse);
                    else if (parseInt(loginresponse) === -15 /* ESID */) {
                        loginresponse = -15;
                    }
                    else loginresponse = false;
                }
                catch (e) {}
            }
            boot_done();
        };
        lxhr.onerror = function()
        {
            loginresponse= false;
            boot_done();
        };

        lxhr.open('POST', apipath + 'cs?id=0&sid=' + u_storage.sid + mega.urlParams(), true);
        lxhr.send(JSON.stringify([{'a':'ug'}]));
    }

    function boot_auth(u_ctx,r)
    {
        u_type = r;
        u_checked=true;
        startMega();
    }

    var boot_done_makecache=false;

    function boot_done()
    {
        if (boot_done_makecache)
        {
            boot_done_makecache=false;
            makeCache();
            return false;
        }

        lxhr = dlxhr = undefined;

        if (d) console.log('boot_done', loginresponse === true, dl_res === true, !jsl_done, !jj_done);

        if (loginresponse === true || dl_res === true || !jsl_done || !jj_done) return;

        // turn the `ua` (userAgent) string into an object which holds the browser details
        try {
            ua = Object(ua);
            ua.details = Object.create(browserdetails(ua));
        }
        catch (e) {}

        mBroadcaster.sendMessage('boot_done');

        if (u_checked) {
            startMega();
        }
        else if (loginresponse === -15) {
            u_logout(true);
            boot_auth(null, false);
        }
        else if (loginresponse)
        {
            api_setsid(u_sid);
            u_checklogin3a(loginresponse[0],{checkloginresult:boot_auth});
            loginresponse = undefined;
        }
        else u_checklogin({checkloginresult:boot_auth},false);
    }
    if (page.substr(0,1) == '!' && page.length > 1)
    {
        dl_res = true;
        var dlxhr = getxhr();
        dlxhr.onload = function()
        {
            dl_res = false;
            if (this.status == 200)
            {
                try
                {
                    dl_res = this.response || this.responseText;
                    if (dl_res[0] == '[') dl_res = JSON.parse(dl_res);
                    if (dl_res[0]) dl_res = dl_res[0];
                }
                catch (e) {}
            }
            boot_done();
        };
        dlxhr.onerror = function()
        {
            dl_res= false;
            boot_done();
        };
        var esid='';
        if (u_storage.sid) esid = u_storage.sid;
        dlxhr.open("POST", apipath + 'cs?id=0' + mega.urlParams(), true);
        dlxhr.send(JSON.stringify([{ 'a': 'g', p: page.substr(1,8), 'ad': showAd(),'esid':esid }]));
    }
}

/**
 * Determines whether to show an ad or not
 * @returns {number} Returns a 0 for definitely no ads (e.g. I am using an extension). 1 will enable ads dependent on
 *                   country. 2 ignores country limitations (for developers to always see ads regardless). 3 means I
 *                   prefer not to see an ad because I am logged in, but it will send one if it is a trusted ad that we
 *                   have vetted (we fully control the ad and host it ourselves) and ads are turned on in the API.
 */
function showAd() {

    // We need to tell the API we would like ad urls, but only show generic ads from providers if we are not logged in
    var showAd = (typeof u_sid === 'undefined') ? 1 : 3;

    // If using a browser extension, do not show ads at all for our security conscious users
    showAd = (is_extension) ? 0 : showAd;

    // Override for testing
    showAd = (typeof localStorage.testAds === 'undefined') ? showAd : parseInt(localStorage.testAds);

    return showAd;
}

/**
 * Simple .toArray method to be used to convert `arguments` to a normal JavaScript Array
 *
 * Please note there is a huge performance degradation when using `arguments` outside their
 * owning function, to mitigate it use this function as follow: toArray.apply(null, arguments)
 *
 * @returns {Array}
 */
function toArray() {
    var len = arguments.length;
    var res = Array(len);
    while (len--) {
        res[len] = arguments[len];
    }
    return res;
}

function tryCatch(fn)
{
    fn.foo = function __tryCatchWrapper()
    {
        try {
            return fn.apply(this, arguments);
        } catch (e) {
            console.error(e);
        }
    };
    fn.foo.bar = fn;
    return fn.foo;
}

var onIdle = window.requestIdleCallback || function(handler) {
        var startTime = Date.now();

        return setTimeout(function() {
            handler({
                didTimeout: false,
                timeRemaining: function() {
                    return Math.max(0, 50.0 - (Date.now() - startTime));
                }
            });
        }, 1);
    };<|MERGE_RESOLUTION|>--- conflicted
+++ resolved
@@ -1567,7 +1567,28 @@
     jsl.push({f:'js/mega.js', n: 'mega_js', j:1,w:7});
     jsl.push({f:'js/megaPromise.js', n: 'megapromise_js', j:1,w:5});
 
-<<<<<<< HEAD
+    jsl.push({f:'js/mDB.js', n: 'mDB_js', j:1});
+    jsl.push({f:'js/mouse.js', n: 'mouse_js', j:1});
+    jsl.push({f:'js/datastructs.js', n: 'datastructs_js', j:1});
+    jsl.push({f:'js/vendor/db.js', n: 'db_js', j:1,w:5});
+    jsl.push({f:'js/idbkvstorage.js', n: 'idbkvstorage_js', j: 1, w: 5});
+    jsl.push({f:'js/sharedlocalkvstorage.js', n: 'sharedlocalkvstorage_js', j: 1, w: 5});
+
+    jsl.push({f:'js/tlvstore.js', n: 'tlvstore_js', j:1});
+    jsl.push({f:'js/vendor/jsbn.js', n: 'jsbn_js', j:1, w:2});
+    jsl.push({f:'js/vendor/jsbn2.js', n: 'jsbn2_js', j:1, w:2});
+    jsl.push({f:'js/vendor/nacl-fast.js', n: 'nacl_js', j:1,w:7});
+    jsl.push({f:'js/vendor/dexie.js', n: 'dexie_js', j:1,w:5});
+
+    jsl.push({f:'js/authring.js', n: 'authring_js', j:1});
+    jsl.push({f:'html/js/login.js', n: 'login_js', j:1});
+    jsl.push({f:'js/ui/export.js', n: 'export_js', j:1,w:1});
+    jsl.push({f:'html/js/key.js', n: 'key_js', j:1});
+
+    jsl.push({f:'js/useravatar.js', n: 'contact_avatar_js', j:1,w:3});
+    jsl.push({f:'css/avatars.css', n: 'avatars_css', j:2,w:5,c:1,d:1,cache:1});
+    jsl.push({f:'js/cms.js', n: 'cms_js', j:1});
+
     // Common desktop and mobile, bottom pages
     jsl.push({f:'css/bottom-pages.css', n: 'bottom-pages_css', j:2,w:5,c:1,d:1,cache:1});
     jsl.push({f:'css/startpage.css', n: 'startpage_css', j:2,w:5,c:1,d:1,cache:1});
@@ -1576,32 +1597,6 @@
     jsl.push({f:'html/pagesmenu.html', n: 'pagesmenu', j:0});
     jsl.push({f:'html/bottom2.html', n: 'bottom2',j:0});
     jsl.push({f:'html/megainfo.html', n: 'megainfo', j:0});
-
-
-    if (!is_mobile) {
-=======
-    jsl.push({f:'js/mDB.js', n: 'mDB_js', j:1});
-    jsl.push({f:'js/mouse.js', n: 'mouse_js', j:1});
-    jsl.push({f:'js/datastructs.js', n: 'datastructs_js', j:1});
-    jsl.push({f:'js/vendor/db.js', n: 'db_js', j:1,w:5});
-    jsl.push({f:'js/idbkvstorage.js', n: 'idbkvstorage_js', j: 1, w: 5});
-    jsl.push({f:'js/sharedlocalkvstorage.js', n: 'sharedlocalkvstorage_js', j: 1, w: 5});
->>>>>>> f228603a
-
-    jsl.push({f:'js/tlvstore.js', n: 'tlvstore_js', j:1});
-    jsl.push({f:'js/vendor/jsbn.js', n: 'jsbn_js', j:1, w:2});
-    jsl.push({f:'js/vendor/jsbn2.js', n: 'jsbn2_js', j:1, w:2});
-    jsl.push({f:'js/vendor/nacl-fast.js', n: 'nacl_js', j:1,w:7});
-    jsl.push({f:'js/vendor/dexie.js', n: 'dexie_js', j:1,w:5});
-
-    jsl.push({f:'js/authring.js', n: 'authring_js', j:1});
-    jsl.push({f:'html/js/login.js', n: 'login_js', j:1});
-    jsl.push({f:'js/ui/export.js', n: 'export_js', j:1,w:1});
-    jsl.push({f:'html/js/key.js', n: 'key_js', j:1});
-
-    jsl.push({f:'js/useravatar.js', n: 'contact_avatar_js', j:1,w:3});
-    jsl.push({f:'css/avatars.css', n: 'avatars_css', j:2,w:5,c:1,d:1,cache:1});
-    jsl.push({f:'js/cms.js', n: 'cms_js', j:1});
 
     if (!is_mobile) {
         jsl.push({f:'js/achievements.js', n: 'achievements_js', j: 1, w: 5});
