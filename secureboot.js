--- conflicted
+++ resolved
@@ -794,114 +794,6 @@
 
     // END OF MEGA CHAT
 
-<<<<<<< HEAD
-	jsl.push({f:'js/fm.js', n: 'fm_js', j:1,w:12});
-	jsl.push({f:'js/filetypes.js', n: 'filetypes_js', j:1});
-	jsl.push({f:'js/miniui.js', n: 'miniui_js', j:1});
-	if (is_extension)
-	{
-		jsl.push({f:'js/dcraw.js', n: 'dcraw_js', j:1});
-	}
-	/* better download */
-	jsl.push({f:'js/xhr.js', n: 'xhr_js', j:1});
-	jsl.push({f:'js/events.js', n: 'events', j:1,w:4});
-	jsl.push({f:'js/queue.js', n: 'queue', j:1,w:4});
-	jsl.push({f:'js/downloadChrome.js', n: 'dl_chrome', j:1,w:3});
-	if (is_chrome_firefox && parseInt(Services.appinfo.version) > 27)
-	{
-		is_chrome_firefox |= 4;
-		jsl.push({f:'js/downloadFirefox.js', n: 'dl_firefox', j:1,w:3});
-	}
-	else
-	{
-		jsl.push({f:'js/downloadMemory.js', n: 'dl_memory', j:1,w:3});
-		jsl.push({f:'js/downloadFlash.js', n: 'dl_flash', j:1,w:3});
-	}
-	jsl.push({f:'js/downloader.js', n: 'dl_downloader', j:1,w:3});
-	jsl.push({f:'js/download2.js', n: 'dl_js', j:1,w:3});
-	jsl.push({f:'js/upload2.js', n: 'upload_js', j:1,w:2});
-	/* end better download */
-	jsl.push({f:'index.js', n: 'index', j:1,w:4});
-	jsl.push({f:'html/start.html', n: 'start', j:0});
-	jsl.push({f:'html/megainfo.html', n: 'megainfo', j:0});
-	jsl.push({f:'html/js/start.js', n: 'start_js', j:1});
-	jsl.push({f:'html/bottom2.html', n: 'bottom2',j:0});
-	jsl.push({f:'html/key.html', n: 'key', j:0});
-	jsl.push({f:'html/js/key.js', n: 'key_js', j:1});
-	jsl.push({f:'html/pro.html', n: 'pro', j:0});
-	jsl.push({f:'html/js/pro.js', n: 'pro_js', j:1});
-	jsl.push({f:'html/login.html', n: 'login', j:0});
-	jsl.push({f:'html/js/login.js', n: 'login_js', j:1});
-	jsl.push({f:'html/fm.html', n: 'fm', j:0,w:3});
-	jsl.push({f:'html/top.html', n: 'top', j:0});
-	jsl.push({f:'js/notifications.js', n: 'notifications_js', j:1});
-	jsl.push({f:'css/style.css', n: 'style_css', j:2,w:30,c:1,d:1,cache:1});
-	jsl.push({f:'js/avatar.js', n: 'avatar_js', j:1,w:3});
-	jsl.push({f:'js/countries.js', n: 'countries_js', j:1});
-	jsl.push({f:'html/dialogs.html', n: 'dialogs', j:0,w:2});
-	jsl.push({f:'html/transferwidget.html', n: 'transferwidget', j:0});
-	jsl.push({f:'js/checkboxes.js', n: 'checkboxes_js', j:1});
-	jsl.push({f:'js/Int64.js', n: 'int64_js', j:1});
-	jsl.push({f:'js/zip64.js', n: 'zip_js', j:1});
-	jsl.push({f:'js/cms.js', n: 'cms_js', j:1});
-	jsl.push({f:'js/analytics.js', n: 'analytics_js', j:1});
-
-	// only used on beta
-	if (onBetaW) {
-		jsl.push({f: 'js/betacrashes.js', n: 'betacrashes_js', j: 1});
-	}
-
-	var jsl2 =
-	{
-		'about': {f:'html/about.html', n: 'about', j:0},
-		'blog': {f:'html/blog.html', n: 'blog', j:0},
-		'blog_js': {f:'html/js/blog.js', n: 'blog_js', j:1},
-		'blogarticle': {f:'html/blogarticle.html', n: 'blogarticle', j:0},
-		'blogarticle_js': {f:'html/js/blogarticle.js', n: 'blogarticle_js', j:1},
-		'register': {f:'html/register.html', n: 'register', j:0},
-		'register_js': {f:'html/js/register.js', n: 'register_js', j:1},
-		'resellers': {f:'html/resellers.html', n: 'resellers', j:0},
-		'download': {f:'html/download.html', n: 'download', j:0},
-		'download_js': {f:'html/js/download.js', n: 'download_js', j:1},
-		'copyright': {f:'html/copyright.html', n: 'copyright', j:0},
-		'copyrightnotice': {f:'html/copyrightnotice.html', n: 'copyrightnotice', j:0},
-		'copyrightnotice_js': {f:'html/js/copyrightnotice.js', n: 'copyrightnotice_js', j:1},
-		'privacy': {f:'html/privacy.html', n: 'privacy', j:0},
-		'terms': {f:'html/terms.html', n: 'terms', j:0},
-		'backup': {f:'html/backup.html', n: 'backup', j:0},
-		'backup_js': {f:'html/js/backup.js', n: 'backup_js', j:1},
-		'cancel': {f:'html/cancel.html', n: 'cancel', j:0},
-		'cancel_js': {f:'html/js/cancel.js', n: 'cancel_js', j:1},
-		'reset': {f:'html/reset.html', n: 'reset', j:0},
-		'reset_js': {f:'html/js/reset.js', n: 'reset_js', j:1},
-		'filesaver': {f:'js/filesaver.js', n: 'filesaver', j:1},
-		'recovery': {f:'html/recovery.html', n: 'recovery', j:0},
-		'recovery_js': {f:'html/js/recovery.js', n: 'recovery_js', j:1},
-		'credits': {f:'html/credits.html', n: 'credits', j:0},
-		'takedown': {f:'html/takedown.html', n: 'takedown', j:0},
-		'dev': {f:'html/dev.html', n: 'dev', j:0},
-		'arkanoid_js': {f:'js/arkanoid.js', n: 'arkanoid_js', j:1},
-		'dev_js': {f:'html/js/dev.js', n: 'dev_js', j:1},
-		'sdkterms': {f:'html/sdkterms.html', n: 'sdkterms', j:0},
-		'help_js': {f:'html/js/help.js', n: 'help_js', j:1},
-		'firefox': {f:'html/firefox.html', n: 'firefox', j:0},
-		'sync': {f:'html/sync.html', n: 'sync', j:0},
-		'sync_js': {f:'html/js/sync.js', n: 'sync_js', j:1},
-		'mobile': {f:'html/mobile.html', n: 'mobile', j:0},
-		'affiliates': {f:'html/affiliates.html', n: 'affiliates', j:0},
-		'affiliate_js': {f:'html/js/affiliate.js', n: 'affiliate_js', j:0},
-		'affiliateterms': {f:'html/affiliateterms.html', n: 'affiliateterms', j:0},
-		'affiliatesignup': {f:'html/affiliatesignup.html', n: 'affiliatesignup', j:0},
-		'affiliatesignup_js': {f:'html/js/affiliatesignup.js', n: 'affiliatesignup_js', j:1},
-		'affiliatemember': {f:'html/affiliatemember.html', n: 'affiliatemember', j:0},
-		'affiliatemember_js': {f:'html/js/affiliatemember.js', n: 'affiliatemember_js', j:1},
-		'contact': {f:'html/contact.html', n: 'contact', j:0},
-		'privacycompany': {f:'html/privacycompany.html', n: 'privacycompany', j:0},
-		'chrome': {f:'html/chrome.html', n: 'chrome', j:0},
-		'zxcvbn_js': {f:'js/zxcvbn.js', n: 'zxcvbn_js', j:1}
-	};
-	
-=======
     jsl.push({f:'js/fm.js', n: 'fm_js', j:1,w:12});
     jsl.push({f:'js/filetypes.js', n: 'filetypes_js', j:1});
     jsl.push({f:'js/miniui.js', n: 'miniui_js', j:1});
@@ -1005,7 +897,6 @@
         'zxcvbn_js': {f:'js/zxcvbn.js', n: 'zxcvbn_js', j:1}
     };
 
->>>>>>> d3a49985
     var subpages =
     {
         'about': ['about'],
