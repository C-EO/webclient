--- conflicted
+++ resolved
@@ -912,18 +912,19 @@
     var langFilepath = getLanguageFilePath(lang);
 
     jsl.push({f: langFilepath, n: 'lang', j:3});
-<<<<<<< HEAD
     jsl.push({f:'sjcl.js', n: 'sjcl_js', j: 1, g: 'crypto'}); // Will be replaced with asmCrypto soon
+    jsl.push({f:'js/megaLogger.js', n: 'megaLogger_js', j: 1});
+    jsl.push({f:'js/mDB.js', n: 'mDB_js', j: 1, g: 'db'});
     jsl.push({f:'js/asmcrypto.js', n:'asmcrypto_js', j: 1, w:1, g: 'crypto'});
     jsl.push({f:'js/jquery-2.1.1.js', n: 'jquery', j: 1, w:10, g: 'jquery'});
     jsl.push({f:'js/functions.js', n: 'functions_js', j: 1});
     jsl.push({f:'js/mega.js', n: 'mega_js', j: 1, w: 7});
-    jsl.push({f:'js/megaLogger.js', n: 'megaLogger_js', j: 1});
     jsl.push({f:'js/tlvstore.js', n: 'tlvstore_js', j: 1, g: 'crypto'});
     jsl.push({f:'js/crypto.js', n: 'crypto_js', j: 1, w:5, g: 'crypto'});
     jsl.push({f:'js/jsbn.js', n: 'jsbn_js', j: 1, w:2, g: 'crypto'});
     jsl.push({f:'js/jsbn2.js', n: 'jsbn2_js', j: 1, w:2, g: 'crypto'});
     jsl.push({f:'js/jodid25519.js', n: 'jodid25519_js', j: 1, w: 7, g: 'crypto'});
+    jsl.push({f:'js/megaPromise.js', n: 'megapromise_js', j:1,w:5});
     jsl.push({f:'js/user.js', n: 'user_js', j: 1, g: 'crypto'});
     jsl.push({f:'js/authring.js', n: 'authring_js', j: 1, g: 'crypto'});
     jsl.push({f:'js/mouse.js', n: 'mouse_js', j: 1, g: 'crypto'});
@@ -939,20 +940,10 @@
     jsl.push({f:'js/smartcrop.js', n: 'smartcrop_js', j: 1, w: 7});
     jsl.push({f:'js/jquery.fullscreen.js', n: 'jquery_fullscreen', j: 1, w:10});
     jsl.push({f:'js/jquery.qrcode.js', n: 'jqueryqrcode', j: 1});
-    jsl.push({f:'js/thumbnail.js', n: 'thumbnail_js', j: 1});
-    jsl.push({f:'js/exif.js', n: 'exif_js', j: 1, w:3});
-    jsl.push({f:'js/megapix.js', n: 'megapix_js', j: 1});
-    jsl.push({f:'js/smartcrop.js', n: 'smartcrop_js', j: 1, w: 7});
-    jsl.push({f:'js/jquery.fullscreen.js', n: 'jquery_fullscreen', j: 1, w:10});
-    jsl.push({f:'js/jquery.qrcode.js', n: 'jqueryqrcode', j: 1});
-    jsl.push({f:'js/mDB.js', n: 'mDB_js', j: 1, g: 'db'});
-
     jsl.push({f:'js/vendor/qrcode.js', n: 'qrcode', j: 1, w:2, g: 'vendor'});
     jsl.push({f:'js/bitcoin-math.js', n: 'bitcoinmath', j: 1, g: 'vendor' });
     jsl.push({f:'js/paycrypt.js', n: 'paycrypt_js', j: 1 });
     jsl.push({f:'js/vendor/jquery.window-active.js', n: 'jquery_windowactive', j: 1, w:2, g: 'jquery'});
-
-    jsl.push({f:'js/megaPromise.js', n: 'megapromise_js', j: 1, w:5});
     jsl.push({f:'js/vendor/db.js', n: 'db_js', j: 1, w:5, g: 'vendor'});
     jsl.push({f:'js/megaDbEncryptionPlugin.js', n: 'megadbenc_js', j: 1, w:5,  g: 'db'});
     jsl.push({f:'js/megaDb.js', n: 'megadb_js', j: 1, w:5, g: 'db'});
@@ -969,59 +960,6 @@
     jsl.push({f:'js/vendor/chat/wildemitter.patched.js', n: 'mega_js', j: 1, w: 7, g: 'vendor'});
     jsl.push({f:'js/vendor/chat/hark.patched.js', n: 'mega_js', j: 1, w: 7, g: 'vendor'});
     jsl.push({f:'js/vendor/chat/base32.js', n: 'mega_js', j: 1, w: 7, g: 'vendor'});
-=======
-    jsl.push({f:'sjcl.js', n: 'sjcl_js', j:1}); // Will be replaced with asmCrypto soon
-    jsl.push({f:'js/mDB.js', n: 'mDB_js', j:1});
-    jsl.push({f:'js/asmcrypto.js',n:'asmcrypto_js',j:1,w:1});
-    jsl.push({f:'js/jquery-2.1.1.js', n: 'jquery', j:1,w:10});
-    jsl.push({f:'js/functions.js', n: 'functions_js', j:1});
-    jsl.push({f:'js/mega.js', n: 'mega_js', j:1,w:7});
-    jsl.push({f:'js/megaLogger.js', n: 'megaLogger_js', j:1});
-    jsl.push({f:'js/tlvstore.js', n: 'tlvstore_js', j:1});
-    jsl.push({f:'js/crypto.js', n: 'crypto_js', j:1,w:5});
-    jsl.push({f:'js/jsbn.js', n: 'jsbn_js', j:1,w:2});
-    jsl.push({f:'js/jsbn2.js', n: 'jsbn2_js', j:1,w:2});
-    jsl.push({f:'js/jodid25519.js', n: 'jodid25519_js', j:1,w:7});
-    jsl.push({f:'js/megaPromise.js', n: 'megapromise_js', j:1,w:5});
-    jsl.push({f:'js/user.js', n: 'user_js', j:1});
-    jsl.push({f:'js/authring.js', n: 'authring_js', j:1});
-    jsl.push({f:'js/mouse.js', n: 'mouse_js', j:1});
-    jsl.push({f:'js/jquery-ui-1.11.2.js', n: 'jqueryui_js', j:1,w:10});
-    jsl.push({f:'js/filedrag.js', n: 'filedrag_js', j:1});
-    jsl.push({f:'js/jquery.mousewheel.js', n: 'jquerymouse_js', j:1});
-    jsl.push({f:'js/jquery.jscrollpane.js', n: 'jscrollpane_js', j:1});
-    jsl.push({f:'js/jquery.tokeninput.js', n: 'jquerytokeninput_js', j:1});
-    jsl.push({f:'js/jquery.misc.js', n: 'jquerymisc_js', j:1});
-    jsl.push({f:'js/thumbnail.js', n: 'thumbnail_js', j:1});
-    jsl.push({f:'js/exif.js', n: 'exif_js', j:1,w:3});
-    jsl.push({f:'js/megapix.js', n: 'megapix_js', j:1});
-    jsl.push({f:'js/smartcrop.js', n: 'smartcrop_js', j:1,w:7});
-    jsl.push({f:'js/jquery.fullscreen.js', n: 'jquery_fullscreen', j:1,w:10});
-    jsl.push({f:'js/jquery.qrcode.js', n: 'jqueryqrcode', j:1});
-    jsl.push({f:'js/vendor/qrcode.js', n: 'qrcode', j:1,w:2, g: 'vendor'});
-    jsl.push({f:'js/bitcoin-math.js', n: 'bitcoinmath', j:1 });
-    jsl.push({f:'js/paycrypt.js', n: 'paycrypt_js', j:1 });
-    jsl.push({f:'js/vendor/jquery.window-active.js', n: 'jquery_windowactive', j:1,w:2});
-    jsl.push({f:'js/vendor/db.js', n: 'db_js', j:1,w:5});
-    jsl.push({f:'js/megaDbEncryptionPlugin.js', n: 'megadbenc_js', j:1,w:5});
-    jsl.push({f:'js/megaDb.js', n: 'megadb_js', j:1,w:5});
-    jsl.push({f:'js/megaKvStorage.js', n: 'megakvstorage_js', j:1,w:5});
-
-    jsl.push({f:'js/chat/mpenc.js', n: 'mega_js', j:1,w:7});
-    jsl.push({f:'js/chat/opQueue.js', n: 'mega_js', j:1,w:7});
-
-    jsl.push({f:'js/vendor/chat/strophe.js', n: 'mega_js', j:1,w:7});
-    jsl.push({f:'js/vendor/chat/strophe.disco.js', n: 'mega_js', j:1,w:7});
-    jsl.push({f:'js/vendor/chat/strophe.jingle.js', n: 'mega_js', j:1,w:7});
-    jsl.push({f:'js/vendor/chat/strophe.jingle.session.js', n: 'mega_js', j:1,w:7});
-    jsl.push({f:'js/vendor/chat/strophe.jingle.sdp.js', n: 'mega_js', j:1,w:7});
-    jsl.push({f:'js/vendor/chat/strophe.jingle.adapter.js', n: 'mega_js', j:1,w:7});
-    jsl.push({f:'js/vendor/chat/strophe.muc.js', n: 'mega_js', j:1,w:7});
-    jsl.push({f:'js/vendor/chat/strophe.roster.js', n: 'mega_js', j:1,w:7});
-    jsl.push({f:'js/vendor/chat/wildemitter.patched.js', n: 'mega_js', j:1,w:7});
-    jsl.push({f:'js/vendor/chat/hark.patched.js', n: 'mega_js', j:1,w:7});
-    jsl.push({f:'js/vendor/chat/base32.js', n: 'mega_js', j:1,w:7});
->>>>>>> 0543aacf
 
     // direct transfer deps.
     jsl.push({f:'js/vendor/chat/cryptojs-core.js', n: 'mega_js', j: 1, w: 7, g: 'vendor'});
