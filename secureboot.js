--- conflicted
+++ resolved
@@ -8,17 +8,10 @@
 
 function isMobile()
 {
-<<<<<<< HEAD
     if (is_chrome_firefox) return false;
-    mobile = ['iphone','ipad','android','blackberry','nokia','opera mini','windows mobile','windows phone','iemobile','mobile safari','bb10; touch'];
+    var mobile = ['iphone','ipad','android','blackberry','nokia','opera mini','windows mobile','windows phone','iemobile','mobile safari','bb10; touch'];
     for (var i in mobile) if (ua.indexOf(mobile[i]) > 0) return true;
     return false;
-=======
-	if (is_chrome_firefox) return false;
-	var mobile = ['iphone','ipad','android','blackberry','nokia','opera mini','windows mobile','windows phone','iemobile','mobile safari','bb10; touch'];
-	for (var i in mobile) if (ua.indexOf(mobile[i]) > 0) return true;
-	return false;
->>>>>>> d8cc94a9
 }
 
 function geoStaticpath(eu)
@@ -375,10 +368,6 @@
 {
 	if (!b_u)
 	{
-<<<<<<< HEAD
-=======
-		if (typeof console == "undefined") { this.console = { log: function() {}, error: function() {}}; }
->>>>>>> d8cc94a9
 		var d = localStorage.d || 0,l;
 		var jj = localStorage.jj || 0;
 		var onBetaW = location.hostname === 'beta.mega.nz';
@@ -704,7 +693,6 @@
             'firefox': {f:'html/firefox.html', n: 'firefox', j:0},
             'sync': {f:'html/sync.html', n: 'sync', j:0},
 			'sync_js': {f:'html/js/sync.js', n: 'sync_js', j:1},
-<<<<<<< HEAD
             'mobile': {f:'html/mobile.html', n: 'mobile', j:0},
             'affiliates': {f:'html/affiliates.html', n: 'affiliates', j:0},
             'affiliate_js': {f:'html/js/affiliate.js', n: 'affiliate_js', j:0},
@@ -823,148 +811,6 @@
                 i++;
             }
         }
-=======
-			'mobile': {f:'html/mobile.html', n: 'mobile', j:0},
-			'affiliates': {f:'html/affiliates.html', n: 'affiliates', j:0},
-			'affiliate_js': {f:'html/js/affiliate.js', n: 'affiliate_js', j:0},
-			'affiliateterms': {f:'html/affiliateterms.html', n: 'affiliateterms', j:0},
-			'affiliatesignup': {f:'html/affiliatesignup.html', n: 'affiliatesignup', j:0},
-			'affiliatesignup_js': {f:'html/js/affiliatesignup.js', n: 'affiliatesignup_js', j:1},
-			'affiliatemember': {f:'html/affiliatemember.html', n: 'affiliatemember', j:0},
-			'affiliatemember_js': {f:'html/js/affiliatemember.js', n: 'affiliatemember_js', j:1},
-			'contact': {f:'html/contact.html', n: 'contact', j:0},
-			'privacycompany': {f:'html/privacycompany.html', n: 'privacycompany', j:0},
-			'chrome': {f:'html/chrome.html', n: 'chrome', j:0},
-			'zxcvbn_js': {f:'js/zxcvbn.js', n: 'zxcvbn_js', j:1},
-			'mads_js': {f:'js/mads.js', n: 'mads_js', j:1}
-		};
-		var subpages =
-		{
-			'about': ['about'],
-			'terms': ['terms'],
-			'credits': ['credits'],
-			'backup': ['backup','backup_js','filesaver'],			
-			'recovery': ['recovery','recovery_js'],
-			'reset': ['reset','reset_js'],
-			'blog': ['blog','blog_js','blogarticle','blogarticle_js'],
-			'register': ['register','register_js'],
-			'android': ['android'],
-			'resellers': ['resellers'],
-			'!': ['download','download_js'],
-			'copyright': ['copyright'],
-			'key':['arkanoid_js'],
-			'copyrightnotice': ['copyrightnotice','copyrightnotice_js'],
-			'privacy': ['privacy','privacycompany'],
-			'takedown': ['takedown'],
-			'firefox': ['firefox'],
-			'mobile': ['mobile'],
-			'sync': ['sync','sync_js'],
-			'contact': ['contact'],
-			'dev': ['dev','dev_js','sdkterms'],
-			'sdk': ['dev','dev_js','sdkterms'],
-			'doc': ['dev','dev_js','sdkterms'],
-			'help': ['help','help_js'],
-			'chrome': ['chrome'],
-			'plugin': ['chrome','firefox'],
-			'affiliate': ['affiliates','affiliateterms','affiliatesignup','affiliatesignup_js','affiliatemember','affiliatemember_js','affiliate_js'],
-			'recover': ['reset','reset_js']
-		};
-
-	    if (page && page.indexOf('%21') > -1) document.location.hash = page.replace('%21','!').replace('%21','!');
-		
-		if (page) page = page.replace('#','').replace('%21','!');
-
-
-		for (var p in subpages)
-		{
-			if (page && page.substr(0,p.length) == p)
-			{
-				for (i in subpages[p]) jsl.push(jsl2[subpages[p][i]]);
-			}
-		}
-		var downloading = false;
-		var ul_uploading = false;
-		var lightweight=false;
-		var njsl = [];
-		var fx_startup_cache = is_chrome_firefox && nocontentcheck;
-		if ((typeof Worker != 'undefined') && (typeof window.URL != 'undefined') && !fx_startup_cache)
-		{
-			var hashdata = ['self.postMessage = self.webkitPostMessage || self.postMessage;',sjcl_sha_js,'self.onmessage = function(e) { try { e.data.hash = sha256(e.data.text);  self.postMessage(e.data); } catch(err) { e.data.error = err.message; self.postMessage(e.data);  } };'];
-			try  { var blob = new Blob(hashdata, { type: "text/javascript" }); }
-			catch(e)
-			{
-				window.BlobBuilder = window.BlobBuilder || window.WebKitBlobBuilder || window.MozBlobBuilder || window.MSBlobBuilder;
-				var bb = new BlobBuilder();
-				for (var i in hashdata) bb.append(hashdata[i]);
-				var blob = bb.getBlob('text/javascript');
-			}
-			var hash_url = window.URL.createObjectURL(blob);
-			var hash_workers = [];
-			var i =0;
-			while (i < 2)
-			{
-				try
-				{
-					hash_workers[i] = new Worker(hash_url);
-					hash_workers[i].postMessage = hash_workers[i].webkitPostMessage || hash_workers[i].postMessage;
-					hash_workers[i].onmessage = function(e)
-					{
-						if (e.data.error)
-						{
-							console.log('error',e.data.error);
-							console.log(e.data.text);
-							alert('error');
-						}
-						if (!nocontentcheck && !cmparrays(e.data.hash,sh1[jsl[e.data.jsi].f]))
-						{
-							if (bootstaticpath.indexOf('cdn') > -1)
-							{
-								sessionStorage.skipcdn=1;
-								document.location.reload();
-							}
-							else alert('An error occurred while loading MEGA. The file ' + bootstaticpath+jsl[e.data.jsi].f + ' is corrupt. Please try again later. We apologize for the inconvenience.');
-
-							contenterror=1;
-						}
-						if (!contenterror)
-						{
-							jsl_current += jsl[e.data.jsi].w || 1;
-							jsl_progress();
-							if (++jslcomplete == jsl.length) initall();
-							else jsl_load(e.data.xhri);
-						}
-					};
-				}
-				catch(e)
-				{
-					hash_workers = undefined;
-				}
-				i++;
-			}
-		}
-		if (jj)
-		{
-			l=[];
-			var i = 3000;
-			while (i--) l[i]='l';
-			for (var i in jsl)
-			{
-				if (jsl[i].j === 1) document.write('<' + 'script type="text/javascript" src="' + bootstaticpath + jsl[i].f + '?r=' + Math.random() + '"></sc' + 'ript>');
-				else if (jsl[i].j === 2)
-				{
-					if ((m && (jsl[i].m)) || ((!m) && (jsl[i].d)))
-						document.write('<link rel="stylesheet" type="text/css" href="' + bootstaticpath + jsl[i].f + '" />');
-				}
-			}
-		}
-		var pages = [], scripts = {};
-		function getxhr()
-		{
-			return (typeof XDomainRequest != 'undefined' && typeof ArrayBuffer == 'undefined') ? new XDomainRequest() : new XMLHttpRequest();
-		}
-
-		var xhr_progress,xhr_stack,jsl_fm_current,jsl_current,jsl_total,jsl_perc,jsli,jslcomplete;
->>>>>>> d8cc94a9
 
         if (jj)
         {
@@ -1280,13 +1126,12 @@
         if (document.location.href.substr(0,19) == 'chrome-extension://')  istaticpath = '../';
         else if (is_chrome_firefox) istaticpath = 'chrome://mega/content/';
 
-<<<<<<< HEAD
         document.write('<style type="text/css">.div, span, input {outline: none;}.hidden {display: none;}.clear {clear: both;margin: 0px;padding: 0px;display: block;}.loading-main-block {width: 100%;height: 100%;overflow: auto;font-family:Arial, Helvetica, sans-serif;}.loading-mid-white-block {height: 100%;width:100%;}.mid-centered-block {position: absolute;width: 494px;min-height: 158px;top: 50%;left: 50%;margin: -95px 0 0 -247px;}.loading-main-bottom {max-width: 940px;width: 100%;position: absolute;bottom: 20px;left: 50%;margin: 0 0 0 -470px;text-align: center;}.loading-bottom-button {height: 29px;width: 29px;float: left;background-image: url(' + istaticpath + 'images/mega/loading-sprite.png);background-repeat: no-repeat;cursor: pointer;}.loading-bottom-button.st-facebook-button {float: right;background-position: -40px -2376px;margin-left: 11px;}.loading-bottom-button.st-facebook-button:hover {background-position: -40px -2336px;}.loading-bottom-button.st-twitter-button {float: right;background-position: -1px -2376px;margin-left: 11px;}.loading-bottom-button.st-twitter-button:hover {background-position: -1px -2336px;}.loading-cloud {width: 222px;height: 158px;background-image: url(' + istaticpath + 'images/mega/loading-sprite.png);background-repeat: no-repeat;background-position: 0 -2128px;margin: 0 auto;-webkit-box-sizing: border-box;-moz-box-sizing: border-box;-ms-box-sizing: border-box;box-sizing: border-box;padding-top: 55px;}.loading-progress-bar, .loading-progress-bar div {width: 80px;height: 80px;margin: 0 0 0 71px;background-image: url(' + istaticpath + 'images/mega/loading-sprite.png);background-repeat: no-repeat;background-position: 0 top;}.loading-progress-bar div {background-position: -71px -2183px;margin: 0;}.maintance-block {position: absolute;width: 484px;min-height: 94px;border: 2px solid #d9d9d9;-moz-border-radius: 7px;-webkit-border-radius: 7px;border-radius: 7px;padding: 10px;color: #333333;font-size: 13px;line-height: 30px;padding: 15px 15px 15px 102px;-webkit-box-sizing: border-box;-moz-box-sizing: border-box;-ms-box-sizing: border-box;box-sizing: border-box;background-image: url(' + istaticpath + 'images/mega/loading-sprite.png);background-repeat: no-repeat;background-position: -60px -2428px;margin-top: 45px;}.loading-progress-bar.percents-0 {background-position: 0 0;}.loading-progress-bar.percents-1, .loading-progress-bar.percents-2, .loading-progress-bar.percents-3 {background-position: -130px 0;}.loading-progress-bar.percents-4, .loading-progress-bar.percents-5, .loading-progress-bar.percents-6 {background-position: 0 -100px;}.loading-progress-bar.percents-7, .loading-progress-bar.percents-8, .loading-progress-bar.percents-9 {background-position: -130px -100px;}.loading-progress-bar.percents-10, .loading-progress-bar.percents-11, .loading-progress-bar.percents-12 {background-position: 0 -200px;}.loading-progress-bar.percents-13, .loading-progress-bar.percents-14, .loading-progress-bar.percents-15 {background-position: -130px -200px;}.loading-progress-bar.percents-16, .loading-progress-bar.percents-17, .loading-progress-bar.percents-18 {background-position: 0 -300px;}.loading-progress-bar.percents-19, .loading-progress-bar.percents-20, .loading-progress-bar.percents-21 {background-position: -130px -300px;}.loading-progress-bar.percents-22, .loading-progress-bar.percents-23, .loading-progress-bar.percents-24 {background-position: 0 -400px;}.loading-progress-bar.percents-25, .loading-progress-bar.percents-26, .loading-progress-bar.percents-27 {background-position: -130px -400px;}.loading-progress-bar.percents-28, .loading-progress-bar.percents-29, .loading-progress-bar.percents-30 {background-position: 0 -500px;}.loading-progress-bar.percents-31, .loading-progress-bar.percents-32, .loading-progress-bar.percents-33 {background-position: -130px -500px;}.loading-progress-bar.percents-34, .loading-progress-bar.percents-35 {background-position: 0 -600px;}.loading-progress-bar.percents-36, .loading-progress-bar.percents-37 {background-position: -130px -600px;}.loading-progress-bar.percents-38, .loading-progress-bar.percents-39 {background-position: 0 -700px;}.loading-progress-bar.percents-40, .loading-progress-bar.percents-41 {background-position: -130px -700px;}.loading-progress-bar.percents-42, .loading-progress-bar.percents-43 {background-position: 0 -800px;}.loading-progress-bar.percents-44, .loading-progress-bar.percents-45 {background-position: -130px -800px;}.loading-progress-bar.percents-46, .loading-progress-bar.percents-47 {background-position: 0 -900px;}.loading-progress-bar.percents-48, .loading-progress-bar.percents-49 {background-position: -130px -900px;}.loading-progress-bar.percents-50 {background-position: 0 -1000px;}.loading-progress-bar.percents-51, .loading-progress-bar.percents-52, .loading-progress-bar.percents-53 {background-position: -130px -1000px;}.loading-progress-bar.percents-54, .loading-progress-bar.percents-55, .loading-progress-bar.percents-56 {background-position: 0 -1100px;}.loading-progress-bar.percents-57, .loading-progress-bar.percents-58, .loading-progress-bar.percents-59 {background-position: -130px -1100px;}.loading-progress-bar.percents-60, .loading-progress-bar.percents-61, .loading-progress-bar.percents-62 {background-position: 0 -1200px;}.loading-progress-bar.percents-63, .loading-progress-bar.percents-64, .loading-progress-bar.percents-65 {background-position: -130px -1200px;}.loading-progress-bar.percents-66, .loading-progress-bar.percents-67, .loading-progress-bar.percents-68 {background-position: 0 -1300px;}.loading-progress-bar.percents-69, .loading-progress-bar.percents-70, .loading-progress-bar.percents-71 {background-position: -130px -1300px;}.loading-progress-bar.percents-72, .loading-progress-bar.percents-73, .loading-progress-bar.percents-74 {background-position: 0 -1400px;}.loading-progress-bar.percents-75, .loading-progress-bar.percents-76, .loading-progress-bar.percents-77 {background-position: -130px -1400px;}.loading-progress-bar.percents-78, .loading-progress-bar.percents-79, .loading-progress-bar.percents-80 {background-position: 0 -1500px;}.loading-progress-bar.percents-81, .loading-progress-bar.percents-82, .loading-progress-bar.percents-83 {background-position: -130px -1500px;}.loading-progress-bar.percents-84, .loading-progress-bar.percents-85, .loading-progress-bar.percents-86 {background-position: 0 -1600px;}.loading-progress-bar.percents-87, .loading-progress-bar.percents-88, .loading-progress-bar.percents-89 {background-position: -130px -1600px;}.loading-progress-bar.percents-90, .loading-progress-bar.percents-91, .loading-progress-bar.percents-92 {background-position: 0 -1800px;}.loading-progress-bar.percents-93, .loading-progress-bar.percents-94, .loading-progress-bar.percents-95 {background-position: -130px -1800px;}.loading-progress-bar.percents-96, .loading-progress-bar.percents-97 {background-position: 0 -1900px;}.loading-progress-bar.percents-98, .loading-progress-bar.percents-99 {background-position: -130px -1900px;}.loading-progress-bar.percents-100 {background-position: 0 -2000px;}.follow-txt {text-decoration:none; line-height: 28px; float:right; color:#666666; font-size:12px;}@media only screen and (-webkit-min-device-pixel-ratio: 1.5), only screen and (-o-min-device-pixel-ratio: 3/2), only screen and (min--moz-device-pixel-ratio: 1.5), only screen and (min-device-pixel-ratio: 1.5) {.maintance-block, .loading-progress-bar, .loading-progress-bar div, .loading-cloud, .loading-bottom-button {background-image: url(' + istaticpath + 'images/mega/loading-sprite@2x.png);	background-size: 222px auto;	}}</style><div class="loading-main-block" id="loading"><div class="loading-mid-white-block"><div class="mid-centered-block"><div class="loading-cloud"><div class="loading-progress-bar percents-1" id="loadinganim"><div></div></div></div><div class="maintance-block hidden">Scheduled System Maintenance - Expect Disruptions<br/>Sunday 04:00 - 10:00 UTC </div></div><div class="loading-main-bottom" id="bootbottom"><a href="https://www.facebook.com/MEGAprivacy" target="_blank" class="loading-bottom-button st-facebook-button"></a><a href="https://twitter.com/MEGAprivacy" class="loading-bottom-button st-twitter-button"></a><a href="https://www.twitter.com/MEGAprivacy" target="_blank" class="follow-txt" target="_blank">follow us</a><div class="clear"></div></div></div></div>');
     }
     var u_storage,loginresponse,u_sid,jsl_done,dlresponse,dl_res;
     if (localStorage.sid) u_storage = localStorage;
     else u_storage = sessionStorage;
-    if (u_sid = u_storage.sid)
+    if ((u_sid = u_storage.sid))
     {
         loginresponse = true;
         var lxhr = getxhr();
@@ -1372,92 +1217,4 @@
         dlxhr.open("POST", apipath + 'cs?id=0', true);
         dlxhr.send(JSON.stringify([{'a':'g',p:page.substr(1,8)}]));
     }
-=======
-	if ((u_sid = u_storage.sid))
-	{
-		loginresponse = true;
-		var lxhr = getxhr();
-		lxhr.onload = function()
-		{
-			if (this.status == 200)
-			{
-				try
-				{
-					loginresponse = this.response || this.responseText;
-					if (loginresponse && loginresponse[0] == '[') loginresponse = JSON.parse(loginresponse);
-					else loginresponse = false;
-					boot_done();
-				}
-				catch (e)
-				{
-					loginresponse= false;
-					boot_done();
-				}
-			}
-			else
-			{
-				loginresponse= false;
-				boot_done();
-			}
-		}
-		lxhr.onerror = function()
-		{
-			loginresponse= false;
-			boot_done();
-		}
-		lxhr.open("POST", apipath + 'cs?id=0&sid='+u_storage.sid, true);
-		lxhr.send(JSON.stringify([{'a':'ug'}]));
-	}
-	function boot_auth(u_ctx,r)
-	{
-		u_type = r;
-		u_checked=true;
-		startMega();
-	}
-	function boot_done()
-	{
-		lxhr = dlxhr = undefined;
-		if (loginresponse === true || dl_res === true || !jsl_done) return;
-	    else if (loginresponse)
-		{
-			api_setsid(u_sid);
-			u_checklogin3a(loginresponse[0],{checkloginresult:boot_auth});
-		}
-		else u_checklogin({checkloginresult:boot_auth},false);
-	}
-	if (page.substr(0,1) == '!' && page.length > 1)
-	{
-		var dlxhr = getxhr(),dl_res = true;
-		dlxhr.onload = function()
-		{
-			if (this.status == 200)
-			{
-				try
-				{
-					dl_res = this.response || this.responseText;
-					if (dl_res[0] == '[') dl_res = JSON.parse(dl_res);
-					if (dl_res[0]) dl_res = dl_res[0];
-					boot_done();
-				}
-				catch (e)
-				{
-					dl_res = false;
-					boot_done();
-				}
-			}
-			else
-			{
-				dl_res = false;
-				boot_done();
-			}
-		}
-		dlxhr.onerror = function()
-		{
-			dl_res= false;
-			boot_done();
-		}
-		dlxhr.open("POST", apipath + 'cs?id=0', true);
-		dlxhr.send(JSON.stringify([{'a':'g',p:page.substr(1,8)}]));
-	}
->>>>>>> d8cc94a9
 }