// Release version information is replaced by the build scripts
var buildVersion = { website: '', chrome: '', firefox: '', commit: '', timestamp: '', dateTime: '' };

var m;
var b_u = 0;
var apipath;
var maintenance = false;
var androidsplash = false;
var silent_loading = false;
var cookiesDisabled = false;
var storageQuotaError = false;
var lastactive = new Date().getTime();
var URL = window.URL || window.webkitURL;
var seqno = Math.ceil(Math.random()*1000000000);
var staticpath = 'https://eu.static.mega.co.nz/3/';
var ua = window.navigator.userAgent.toLowerCase();
var storage_version = '1'; // clear localStorage when version doesn't match
var page = document.location.hash, l, d = false;

var is_electron = false;
if (typeof process !== 'undefined') {
    var mll = process.moduleLoadList || [];

    if (mll.indexOf('NativeModule ATOM_SHELL_ASAR') !== -1) {
        is_electron = module;
        module = undefined; // prevent factory loaders from using the module

        // localStorage.jj = 1;
    }
}
var is_karma = /^localhost:987[6-9]/.test(window.top.location.host);
var is_chrome_firefox = document.location.protocol === 'chrome:'
    && document.location.host === 'mega' || document.location.protocol === 'mega:';
var is_extension = is_chrome_firefox || is_electron || document.location.href.substr(0,19) == 'chrome-extension://';
var is_mobile = m = isMobile();
var is_ios = is_mobile && (ua.indexOf('iphone') > -1 || ua.indexOf('ipad') > -1 || ua.indexOf('ipod') > -1);

function isMobile()
{
    if (is_chrome_firefox) return false;
    var mobile = ['iphone','ipad','android','blackberry','nokia','opera mini','windows mobile','windows phone','iemobile','mobile safari','bb10; touch'];
    for (var i in mobile) if (ua.indexOf(mobile[i]) > 0) return true;
    return false;
}

function geoStaticpath(eu)
{
    if (!eu) {
        try {
            if (!sessionStorage.skipcdn) {
                var cc_eu = 'FR DE NL ES PT DK CH IT UK GB NO SE FI PL CZ SK AT GR RO HU IE TR VA MC SM LI AD JE GG UA BG LT LV EE AX IS MA DZ LY TN EG RU BY HR SI AL ME RS KO EU FO CY IL LB SY SA JO IQ BA CV PS EH GI GL IM LU MK SJ BF BI BJ BW CF CG CM DJ ER ET GA GH GM GN GN GW KE KM LR LS MG ZA AE ML MR MT MU MV MW MZ NA NE QA RW SD SS SL SZ TD TG TZ UG YE ZA ZM ZR ZW';
<<<<<<< HEAD
                var cc_na = 'US CA MX AG BS BB BZ CR CO CU DO GD GT GY HT HN JM NI PA KN LC VC SR TT VE IS GL AI BL VG PR VI';
=======
				var cc_na = 'US CA MX AG BS BB BZ CR CO CU DO GD GT GY HT HN JM NI PA KN LC VC SR TT VE IS GL AI BL VG PR VI VE CO EC CL BR BO PY UY AR GY SR PE GF FK';
				var cc_nz = 'NZ AU FJ NC';
>>>>>>> 2c2f14ab
                var cm = String(document.cookie).match(/geoip\s*\=\s*([A-Z]{2})/);
                if (cm && cm[1] && cc_na.indexOf(cm[1]) > -1)
                    return 'https://na.static.mega.co.nz/3/';
<<<<<<< HEAD
                else if (cm && cm[1] && cc_eu.indexOf(cm[1]) == -1)
=======
				else if (cm && cm[1] && cc_nz.indexOf(cm[1]) > -1)
                    return 'https://nz.static.mega.co.nz/3/';
				else if (cm && cm[1] && cc_eu.indexOf(cm[1]) == -1)
>>>>>>> 2c2f14ab
                    return 'https://g.cdn1.mega.co.nz/3/';
            }
        } catch(e) {
            setTimeout(function() { throw e; }, 2100);
        }
    }
    return 'https://eu.static.mega.co.nz/3/';
}

if (is_chrome_firefox) {
    var Cu = Components.utils;
    var Cc = Components.classes;
    var Ci = Components.interfaces;

    Cu['import']("resource://gre/modules/XPCOMUtils.jsm");
    Cu['import']("resource://gre/modules/Services.jsm");

    ['userAgent', 'appName', 'appVersion', 'platform', 'oscpu']
        .forEach(function(k) {
            var pref = 'general.' + k.toLowerCase() + '.override';

            if (Services.prefs.prefHasUserValue(pref)
                    && Services.prefs.getPrefType(pref) === 32) {

                try {
                    var value = Services.prefs.getCharPref(pref);
                    Services.prefs.clearUserPref(pref);

                    Object.defineProperty(navigator, k, {
                        enumerable: true,
                        value: Cc["@mozilla.org/network/protocol;1?name=http"]
                                    .getService(Ci.nsIHttpProtocolHandler)[k]
                    });
                    Services.prefs.setCharPref(pref, value);
                }
                catch (e) {}
            }
        });

    ua = navigator.userAgent.toLowerCase();
}
else if (ua.indexOf('chrome') !== -1 && ua.indexOf('mobile') === -1
        && parseInt(String(navigator.appVersion).split('Chrome/').pop()) < 22) {
    b_u = 1;
}
else if (ua.indexOf('firefox') > -1 && typeof DataView === 'undefined') {
    b_u = 1;
}
else if (ua.indexOf('opera') > -1 && typeof window.webkitRequestFileSystem === 'undefined') {
    b_u = 1;
}
var myURL = URL;
if (!myURL) {
    b_u = 1;
}

if (!String.prototype.trim) {
    String.prototype.trim = function() {
        return this.replace(/^[\s\uFEFF\xA0]+|[\s\uFEFF\xA0]+$/g, '');
    };
}
if (!String.trim) {
    String.trim = function(s) {
        return String(s).trim();
    };
}

try {
    // Browser compatibility
    // Fx 4.0   Chrome 5   MSIE 9   Opera 11.60   Safari 5.1
    Object.defineProperty(this, 'megaChatIsDisabled', (function() {
        var status;
        return {
            set: function(val) {
                status = val;
                if (status) {
                    $(document.body).addClass("megaChatDisabled");
                }
                else {
                    $(document.body).removeClass("megaChatDisabled");
                }
            },
            get: function() {
                return status || localStorage.testChatDisabled
                    || (localStorage.chatDisabled !== undefined
                        && localStorage.chatDisabled !== "0");
            }
        };
    })());

    // Check whether Mega Chat is enabled *and* initialized
    Object.defineProperty(this, 'megaChatIsReady', {
        get: function() {
            return !megaChatIsDisabled
                && typeof megaChat !== 'undefined'
                && megaChat.is_initialized;
        }
    });
}
catch (ex) {
    console.error(ex);
    window.megaChatIsReady = false;
    window.megaChatIsDisabled = false;
    b_u = true;
}

if (!b_u) try
{
    if (is_chrome_firefox)
    {
        XPCOMUtils.defineLazyModuleGetter(this, "NetUtil", "resource://gre/modules/NetUtil.jsm");

        (function(global) {
            global.loadSubScript = function(file,scope) {
                var loader = Services.scriptloader;

                if (global.d && loader.loadSubScriptWithOptions) {
                    loader.loadSubScriptWithOptions(file, {
                        charset: "UTF-8",
                        ignoreCache: true,
                        target: scope || global
                    });
                } else {
                    loader.loadSubScript(file, scope || global);
                }
            };
        })(this);

        try {
            var mozBrowserID =
            [   Services.appinfo.name,
                Services.appinfo.platformVersion,
                Services.appinfo.platformBuildID,
                Services.appinfo.OS,
                Services.appinfo.XPCOMABI].join(" ");
        } catch(e) {
            var mozBrowserID = ua;
        }

        loadSubScript('chrome://mega/content/strg.js');

        if (!(localStorage instanceof Ci.nsIDOMStorage)) {
            throw new Error('Invalid DOM Storage instance.');
        }
    }
    try {
        if (typeof localStorage === 'undefined' || localStorage === null) {
            throw new Error('SecurityError: DOM Exception 18');
        }
        d = !!localStorage.d;
        jj = localStorage.jj;
        dd = localStorage.dd;
        // Write test
        localStorage['$!--foo'] = Array(100).join(",");
        delete localStorage['$!--foo'];
    }
    catch (ex) {
        storageQuotaError = (ex.code === 22);
        cookiesDisabled = ex.code && ex.code === DOMException.SECURITY_ERR
            || ex.message === 'SecurityError: DOM Exception 18'
            || storageQuotaError;

        if (!cookiesDisabled) {
            throw ex;
        }

        // Cookies are disabled, therefore we can't use localStorage.
        // We could either show the user a message about the issue and let him
        // enable cookies, or rather setup a tiny polyfill so that they can use
        // the site even in such case, even though this solution has side effects.
        tmp = Object.create({}, {
                length:     { get: function() { return Object.keys(this).length; }},
                key:        { value: function(pos) { return Object.keys(this)[pos]; }},
                removeItem: { value: function(key) { delete this[key]; }},
                setItem:    { value: function(key, value) { this[key] = String(value); }},
                getItem:    { value: function(key) {
                    if (this.hasOwnProperty(key)) {
                        return this[key];
                    }
                    return null;
                }},
                clear: {
                    value: function() {
                        var obj = this;
                        Object.keys(obj).forEach(function(memb) {
                            if (obj.hasOwnProperty(memb)) {
                                delete obj[memb];
                            }
                        });
                    }
                }
            });

        try {
            delete window.localStorage;
            Object.defineProperty(window, 'localStorage', { value: tmp });
            Object.defineProperty(window, 'sessionStorage', { value: tmp });
        }
        catch (e) {
            if (!is_mobile) {
                throw ex;
            }
        }
        tmp = undefined;

        if (location.host !== 'mega.nz' && !is_karma) {
            dd = d = 1;
            if (!is_mobile) {
                jj = 1;
            }
        }
        setTimeout(function() {
            console.warn('Apparently you have Cookies disabled, ' +
                'please note this session is temporal, ' +
                'it will die once you close/reload the browser/tab.');
        }, 4000);
    }

    var contenterror = 0;
    var nocontentcheck = false;

    if (!is_extension && (window.dd || location.host !== 'mega.nz')) {

        nocontentcheck = true;
        var devhost = window.location.host;
        // handle subdirs
        var pathSuffix = window.location.pathname;
        pathSuffix = pathSuffix.split("/").slice(0, -1).join("/");
        // set the staticpath for debug mode
        staticpath = window.location.protocol + "//" + devhost + pathSuffix + "/";
        if (window.d) {
            console.debug('StaticPath set to "' + staticpath + '"');
        }
    }
    else {
        staticpath = localStorage.staticpath;
    }
    staticpath = staticpath || geoStaticpath();
    apipath = localStorage.apipath || 'https://eu.api.mega.co.nz/';
}
catch(e) {
    if (!m || !cookiesDisabled) {
        var extraInfo = '';
        if (storageQuotaError) {
            extraInfo = "\n\nTip: We've detected this issue is likely caused by " +
                "browsing in private mode, please try turning it off.";
        }
        else if (cookiesDisabled) {
            extraInfo = "\n\nTip: We've detected this issue is likely related to " +
                "having Cookies disabled, please check your browser settings.";
        }
        alert(
            "Sorry, we were unable to initialize the browser's local storage, " +
            "either you're using an outdated/misconfigured browser or " +
            "it's something from our side.\n" +
            "\n"+
            "If you think it's our fault, please report the issue back to us.\n" +
            "\n" +
            "Reason: " + (e.message || e) +
            "\nBrowser: " + (typeof mozBrowserID !== 'undefined' ? mozBrowserID : ua)
            + extraInfo
        );
        b_u = 1;
    }
}

var mega = {
    ui: {},
    flags: 0,
    utils: {},
    updateURL: 'https://eu.static.mega.co.nz/3/current_ver.txt',
    browserBrand: [
        0, 'Torch', 'Epic'
    ],

    maxWorkers: (navigator.hardwareConcurrency || 4),

    /** Get browser brancd internal ID */
    getBrowserBrandID: function() {
        if (Object(window.chrome).torch) {
            return 1;
        }
        else {
            var plugins = Object(navigator.plugins);
            var len = plugins.length | 0;

            while (len--) {
                var plugin = Object(plugins[len]);

                // XXX: This plugin might be shown in other browsers than Epic,
                //      hence we check for chrome.webstore since it won't appear
                //      in Google Chrome, although it might does in other forks?
                if (plugin.name === 'Epic Privacy Browser Installer') {
                    return Object(window.chrome).webstore ? 2 : 0;
                }
            }
        }

        return 0;
    },

    /** Parameters to append to API requests */
    urlParams: function() {
        if (!this._urlParams) {
            var params = '&domain=meganz'; // domain origin

            // If using extension this is passed through to the API for the helpdesk tool
            if (is_extension) {
                params += '&ext=1';
            }

            // Append browser brand for easier troubleshoting
            var brand = this.getBrowserBrandID();
            if (brand) {
                params += '&bb=' + parseInt(brand);
            }

            this._urlParams = params;
        }

        return this._urlParams;
    }
};
var bootstaticpath = staticpath;
var urlrootfile = '';

if (!b_u && is_extension)
{
    nocontentcheck=true;

    if (is_chrome_firefox)
    {
        bootstaticpath = 'chrome://mega/content/';
        urlrootfile = 'secure.html';
        if (d > 1) {
            staticpath = bootstaticpath;
        }
        else {
            staticpath = 'https://eu.static.mega.co.nz/3/';
        }
        try {
            loadSubScript(bootstaticpath + 'fileapi.js');
        } catch(e) {
            b_u = 1;
            Cu.reportError(e);
            alert('Unable to initialize core functionality:\n\n' + e + '\n\n' + mozBrowserID);
        }
        if (location.protocol === 'mega:') {
            try {
                var url = mObjectURL([""]);
                myURL.revokeObjectURL(url);
            }
            catch (e) {
                console.error('mObjectURL failed, is this TOR?', e);
                document.location = bootstaticpath + urlrootfile + location.hash;
            }
        }
    }
    else if (is_electron) {
        urlrootfile = 'index.html';
        bootstaticpath = location.href.replace(urlrootfile, '');
    }
    else /* Google Chrome */
    {
        bootstaticpath = chrome.extension.getURL('mega/');
        urlrootfile = 'mega/secure.html';
    }

    Object.defineProperty(window, 'eval', {
        value : function eval(code) {
            throw new Error('Unsafe eval is not allowed, code: ' + String(code).replace(/\s+/g,' ').substr(0,60) + '...');
        }
    });
}

if (b_u && !is_mobile) {
    document.location = 'update.html';
}

var ln = {}; ln.en = 'English'; ln.cn = '简体中文';  ln.ct = '中文繁體'; ln.ru = 'Pусский'; ln.es = 'Español'; ln.fr = 'Français'; ln.de = 'Deutsch'; ln.it = 'Italiano'; ln.br = 'Português Brasil'; ln.vi = 'Tiếng Việt'; ln.nl = 'Nederlands'; ln.kr = '한국어';   ln.ar = 'العربية'; ln.jp = '日本語'; ln.pt = 'Português'; ln.he = 'עברית'; ln.pl = 'Polski'; ln.sk = 'Slovenský'; ln.cz = 'Čeština'; ln.ro = 'Română'; ln.fi = 'Suomi'; ln.se = 'Svenska'; ln.hu = 'Magyar'; ln.sr = 'српски'; ln.sl = 'Slovenščina'; ln.tr = 'Türkçe';  ln.id = 'Bahasa Indonesia'; ln.uk = 'Українська'; ln.sr = 'српски'; ln.th = 'ภาษาไทย'; ln.bg = 'български'; ln.fa = 'فارسی '; ln.tl = 'Tagalog';
var ln2 = {}; ln2.en = 'English'; ln2.cn = 'Chinese';  ln2.ct = 'Traditional Chinese'; ln2.ru = 'Russian'; ln2.es = 'Spanish'; ln2.fr = 'French'; ln2.de = 'German'; ln2.it = 'Italian'; ln2.br = 'Brazilian Portuguese'; ln2.vi = 'Vietnamese'; ln2.nl = 'Dutch'; ln2.kr = 'Korean';   ln2.ar = 'Arabic'; ln2.jp = 'Japanese'; ln2.pt = 'Portuguese'; ln2.he = 'Hebrew'; ln2.pl = 'Polish'; ln2.sk = 'Slovak'; ln2.cz = 'Czech'; ln2.ro = 'Romanian'; ln2.fi = 'Finnish'; ln2.se = 'Swedish'; ln2.hu = 'Hungarian'; ln2.sr = 'Serbian'; ln2.sl = 'Slovenian'; ln2.tr = 'Turkish'; ln2.id = 'Indonesian'; ln2.uk = 'Ukrainian'; ln2.sr = 'Serbian'; ln2.th = 'Thai'; ln2.bg = 'Bulgarian'; ln2.fa = 'Farsi'; ln2.tl = 'Tagalog';

/**
 * Below is the asmCrypto SHA-256 library which was converted to a string so it can be run by the web worker which
 * hashes the files. This was created by:
 * 1) Running 'git clone https://github.com/vibornoff/asmcrypto.js.git'
 * 2) Running 'npm install' to install Grunt and other dependencies
 * 3) Running 'git checkout v0.0.9' to switch to the v0.0.9 stable release version
 * 4) Running 'grunt --with="sha256" devel' to build the library with just SHA-256
 * 5) Changing namespace to asmCryptoSha256 so it does not interfere with the main asmCrypto library that is loaded later
 * 5) Replacing single quotes with double quotes, removing comments and whitespace (variable and function names remain unobfuscated)
 */
var asmCryptoSha256Js = '!function(exports,global){function IllegalStateError(){var err=Error.apply(this,arguments);this.message=err.message,this.stack=err.stack}IllegalStateError.prototype=Object.create(Error.prototype,{name:{value:"IllegalStateError"}});function IllegalArgumentError(){var err=Error.apply(this,arguments);this.message=err.message,this.stack=err.stack}IllegalArgumentError.prototype=Object.create(Error.prototype,{name:{value:"IllegalArgumentError"}});function SecurityError(){var err=Error.apply(this,arguments);this.message=err.message,this.stack=err.stack}SecurityError.prototype=Object.create(Error.prototype,{name:{value:"SecurityError"}});var FloatArray=global.Float64Array||global.Float32Array;function string_to_bytes(str,utf8){utf8=!!utf8;var len=str.length,bytes=new Uint8Array(utf8?4*len:len);for(var i=0,j=0;i<len;i++){var c=str.charCodeAt(i);if(utf8&&0xd800<=c&&c<=0xdbff){if(++i>=len)throw new Error("Malformed string, low surrogate expected at position "+i);c=((c^0xd800)<<10)|0x10000|(str.charCodeAt(i)^0xdc00)}else if(!utf8&&c>>>8){throw new Error("Wide characters are not allowed.");}if(!utf8||c<=0x7f){bytes[j++]=c}else if(c<=0x7ff){bytes[j++]=0xc0|(c>>6);bytes[j++]=0x80|(c&0x3f)}else if(c<=0xffff){bytes[j++]=0xe0|(c>>12);bytes[j++]=0x80|(c>>6&0x3f);bytes[j++]=0x80|(c&0x3f)}else{bytes[j++]=0xf0|(c>>18);bytes[j++]=0x80|(c>>12&0x3f);bytes[j++]=0x80|(c>>6&0x3f);bytes[j++]=0x80|(c&0x3f)}}return bytes.subarray(0,j)}function hex_to_bytes(str){var len=str.length;if(len&1){str="0"+str;len++}var bytes=new Uint8Array(len>>1);for(var i=0;i<len;i+=2){bytes[i>>1]=parseInt(str.substr(i,2),16)}return bytes}function base64_to_bytes(str){return string_to_bytes(atob(str))}function bytes_to_string(bytes,utf8){utf8=!!utf8;var len=bytes.length,chars=new Array(len);for(var i=0,j=0;i<len;i++){var b=bytes[i];if(!utf8||b<128){chars[j++]=b}else if(b>=192&&b<224&&i+1<len){chars[j++]=((b&0x1f)<<6)|(bytes[++i]&0x3f)}else if(b>=224&&b<240&&i+2<len){chars[j++]=((b&0xf)<<12)|((bytes[++i]&0x3f)<<6)|(bytes[++i]&0x3f)}else if(b>=240&&b<248&&i+3<len){var c=((b&7)<<18)|((bytes[++i]&0x3f)<<12)|((bytes[++i]&0x3f)<<6)|(bytes[++i]&0x3f);if(c<=0xffff){chars[j++]=c}else{c^=0x10000;chars[j++]=0xd800|(c>>10);chars[j++]=0xdc00|(c&0x3ff)}}else{throw new Error("Malformed UTF8 character at byte offset "+i);}}var str="",bs=16384;for(var i=0;i<j;i+=bs){str+=String.fromCharCode.apply(String,chars.slice(i,i+bs<=j?i+bs:j))}return str}function bytes_to_hex(arr){var str="";for(var i=0;i<arr.length;i++){var h=(arr[i]&0xff).toString(16);if(h.length<2)str+="0";str+=h}return str}function bytes_to_base64(arr){return btoa(bytes_to_string(arr))}function pow2_ceil(a){a-=1;a|=a>>>1;a|=a>>>2;a|=a>>>4;a|=a>>>8;a|=a>>>16;a+=1;return a}function is_number(a){return(typeof a==="number")}function is_string(a){return(typeof a==="string")}function is_buffer(a){return(a instanceof ArrayBuffer)}function is_bytes(a){return(a instanceof Uint8Array)}function is_typed_array(a){return(a instanceof Int8Array)||(a instanceof Uint8Array)||(a instanceof Int16Array)||(a instanceof Uint16Array)||(a instanceof Int32Array)||(a instanceof Uint32Array)||(a instanceof Float32Array)||(a instanceof Float64Array)}function _heap_init(constructor,options){var heap=options.heap,size=heap?heap.byteLength:options.heapSize||65536;if(size&0xfff||size<=0)throw new Error("heap size must be a positive integer and a multiple of 4096");heap=heap||new constructor(new ArrayBuffer(size));return heap}function _heap_write(heap,hpos,data,dpos,dlen){var hlen=heap.length-hpos,wlen=(hlen<dlen)?hlen:dlen;heap.set(data.subarray(dpos,dpos+wlen),hpos);return wlen}function hash_reset(){this.result=null;this.pos=0;this.len=0;this.asm.reset();return this}function hash_process(data){if(this.result!==null)throw new IllegalStateError("state must be reset before processing new data");if(is_string(data))data=string_to_bytes(data);if(is_buffer(data))data=new Uint8Array(data);if(!is_bytes(data))throw new TypeError("data isnt of expected type");var asm=this.asm,heap=this.heap,hpos=this.pos,hlen=this.len,dpos=0,dlen=data.length,wlen=0;while(dlen>0){wlen=_heap_write(heap,hpos+hlen,data,dpos,dlen);hlen+=wlen;dpos+=wlen;dlen-=wlen;wlen=asm.process(hpos,hlen);hpos+=wlen;hlen-=wlen;if(!hlen)hpos=0}this.pos=hpos;this.len=hlen;return this}function hash_finish(){if(this.result!==null)throw new IllegalStateError("state must be reset before processing new data");this.asm.finish(this.pos,this.len,0);this.result=new Uint8Array(this.HASH_SIZE);this.result.set(this.heap.subarray(0,this.HASH_SIZE));this.pos=0;this.len=0;return this}function sha256_asm(stdlib,foreign,buffer){"use asm";var H0=0,H1=0,H2=0,H3=0,H4=0,H5=0,H6=0,H7=0,TOTAL0=0,TOTAL1=0;var I0=0,I1=0,I2=0,I3=0,I4=0,I5=0,I6=0,I7=0,O0=0,O1=0,O2=0,O3=0,O4=0,O5=0,O6=0,O7=0;var HEAP=new stdlib.Uint8Array(buffer);function _core(w0,w1,w2,w3,w4,w5,w6,w7,w8,w9,w10,w11,w12,w13,w14,w15){w0=w0|0;w1=w1|0;w2=w2|0;w3=w3|0;w4=w4|0;w5=w5|0;w6=w6|0;w7=w7|0;w8=w8|0;w9=w9|0;w10=w10|0;w11=w11|0;w12=w12|0;w13=w13|0;w14=w14|0;w15=w15|0;var a=0,b=0,c=0,d=0,e=0,f=0,g=0,h=0,t=0;a=H0;b=H1;c=H2;d=H3;e=H4;f=H5;g=H6;h=H7;t=(w0+h+(e>>>6^e>>>11^e>>>25^e<<26^e<<21^e<<7)+(g^e&(f^g))+0x428a2f98)|0;h=g;g=f;f=e;e=(d+t)|0;d=c;c=b;b=a;a=(t+((b&c)^(d&(b^c)))+(b>>>2^b>>>13^b>>>22^b<<30^b<<19^b<<10))|0;t=(w1+h+(e>>>6^e>>>11^e>>>25^e<<26^e<<21^e<<7)+(g^e&(f^g))+0x71374491)|0;h=g;g=f;f=e;e=(d+t)|0;d=c;c=b;b=a;a=(t+((b&c)^(d&(b^c)))+(b>>>2^b>>>13^b>>>22^b<<30^b<<19^b<<10))|0;t=(w2+h+(e>>>6^e>>>11^e>>>25^e<<26^e<<21^e<<7)+(g^e&(f^g))+0xb5c0fbcf)|0;h=g;g=f;f=e;e=(d+t)|0;d=c;c=b;b=a;a=(t+((b&c)^(d&(b^c)))+(b>>>2^b>>>13^b>>>22^b<<30^b<<19^b<<10))|0;t=(w3+h+(e>>>6^e>>>11^e>>>25^e<<26^e<<21^e<<7)+(g^e&(f^g))+0xe9b5dba5)|0;h=g;g=f;f=e;e=(d+t)|0;d=c;c=b;b=a;a=(t+((b&c)^(d&(b^c)))+(b>>>2^b>>>13^b>>>22^b<<30^b<<19^b<<10))|0;t=(w4+h+(e>>>6^e>>>11^e>>>25^e<<26^e<<21^e<<7)+(g^e&(f^g))+0x3956c25b)|0;h=g;g=f;f=e;e=(d+t)|0;d=c;c=b;b=a;a=(t+((b&c)^(d&(b^c)))+(b>>>2^b>>>13^b>>>22^b<<30^b<<19^b<<10))|0;t=(w5+h+(e>>>6^e>>>11^e>>>25^e<<26^e<<21^e<<7)+(g^e&(f^g))+0x59f111f1)|0;h=g;g=f;f=e;e=(d+t)|0;d=c;c=b;b=a;a=(t+((b&c)^(d&(b^c)))+(b>>>2^b>>>13^b>>>22^b<<30^b<<19^b<<10))|0;t=(w6+h+(e>>>6^e>>>11^e>>>25^e<<26^e<<21^e<<7)+(g^e&(f^g))+0x923f82a4)|0;h=g;g=f;f=e;e=(d+t)|0;d=c;c=b;b=a;a=(t+((b&c)^(d&(b^c)))+(b>>>2^b>>>13^b>>>22^b<<30^b<<19^b<<10))|0;t=(w7+h+(e>>>6^e>>>11^e>>>25^e<<26^e<<21^e<<7)+(g^e&(f^g))+0xab1c5ed5)|0;h=g;g=f;f=e;e=(d+t)|0;d=c;c=b;b=a;a=(t+((b&c)^(d&(b^c)))+(b>>>2^b>>>13^b>>>22^b<<30^b<<19^b<<10))|0;t=(w8+h+(e>>>6^e>>>11^e>>>25^e<<26^e<<21^e<<7)+(g^e&(f^g))+0xd807aa98)|0;h=g;g=f;f=e;e=(d+t)|0;d=c;c=b;b=a;a=(t+((b&c)^(d&(b^c)))+(b>>>2^b>>>13^b>>>22^b<<30^b<<19^b<<10))|0;t=(w9+h+(e>>>6^e>>>11^e>>>25^e<<26^e<<21^e<<7)+(g^e&(f^g))+0x12835b01)|0;h=g;g=f;f=e;e=(d+t)|0;d=c;c=b;b=a;a=(t+((b&c)^(d&(b^c)))+(b>>>2^b>>>13^b>>>22^b<<30^b<<19^b<<10))|0;t=(w10+h+(e>>>6^e>>>11^e>>>25^e<<26^e<<21^e<<7)+(g^e&(f^g))+0x243185be)|0;h=g;g=f;f=e;e=(d+t)|0;d=c;c=b;b=a;a=(t+((b&c)^(d&(b^c)))+(b>>>2^b>>>13^b>>>22^b<<30^b<<19^b<<10))|0;t=(w11+h+(e>>>6^e>>>11^e>>>25^e<<26^e<<21^e<<7)+(g^e&(f^g))+0x550c7dc3)|0;h=g;g=f;f=e;e=(d+t)|0;d=c;c=b;b=a;a=(t+((b&c)^(d&(b^c)))+(b>>>2^b>>>13^b>>>22^b<<30^b<<19^b<<10))|0;t=(w12+h+(e>>>6^e>>>11^e>>>25^e<<26^e<<21^e<<7)+(g^e&(f^g))+0x72be5d74)|0;h=g;g=f;f=e;e=(d+t)|0;d=c;c=b;b=a;a=(t+((b&c)^(d&(b^c)))+(b>>>2^b>>>13^b>>>22^b<<30^b<<19^b<<10))|0;t=(w13+h+(e>>>6^e>>>11^e>>>25^e<<26^e<<21^e<<7)+(g^e&(f^g))+0x80deb1fe)|0;h=g;g=f;f=e;e=(d+t)|0;d=c;c=b;b=a;a=(t+((b&c)^(d&(b^c)))+(b>>>2^b>>>13^b>>>22^b<<30^b<<19^b<<10))|0;t=(w14+h+(e>>>6^e>>>11^e>>>25^e<<26^e<<21^e<<7)+(g^e&(f^g))+0x9bdc06a7)|0;h=g;g=f;f=e;e=(d+t)|0;d=c;c=b;b=a;a=(t+((b&c)^(d&(b^c)))+(b>>>2^b>>>13^b>>>22^b<<30^b<<19^b<<10))|0;t=(w15+h+(e>>>6^e>>>11^e>>>25^e<<26^e<<21^e<<7)+(g^e&(f^g))+0xc19bf174)|0;h=g;g=f;f=e;e=(d+t)|0;d=c;c=b;b=a;a=(t+((b&c)^(d&(b^c)))+(b>>>2^b>>>13^b>>>22^b<<30^b<<19^b<<10))|0;w0=t=((w1>>>7^w1>>>18^w1>>>3^w1<<25^w1<<14)+(w14>>>17^w14>>>19^w14>>>10^w14<<15^w14<<13)+w0+w9)|0;t=(t+h+(e>>>6^e>>>11^e>>>25^e<<26^e<<21^e<<7)+(g^e&(f^g))+0xe49b69c1)|0;h=g;g=f;f=e;e=(d+t)|0;d=c;c=b;b=a;a=(t+((b&c)^(d&(b^c)))+(b>>>2^b>>>13^b>>>22^b<<30^b<<19^b<<10))|0;w1=t=((w2>>>7^w2>>>18^w2>>>3^w2<<25^w2<<14)+(w15>>>17^w15>>>19^w15>>>10^w15<<15^w15<<13)+w1+w10)|0;t=(t+h+(e>>>6^e>>>11^e>>>25^e<<26^e<<21^e<<7)+(g^e&(f^g))+0xefbe4786)|0;h=g;g=f;f=e;e=(d+t)|0;d=c;c=b;b=a;a=(t+((b&c)^(d&(b^c)))+(b>>>2^b>>>13^b>>>22^b<<30^b<<19^b<<10))|0;w2=t=((w3>>>7^w3>>>18^w3>>>3^w3<<25^w3<<14)+(w0>>>17^w0>>>19^w0>>>10^w0<<15^w0<<13)+w2+w11)|0;t=(t+h+(e>>>6^e>>>11^e>>>25^e<<26^e<<21^e<<7)+(g^e&(f^g))+0x0fc19dc6)|0;h=g;g=f;f=e;e=(d+t)|0;d=c;c=b;b=a;a=(t+((b&c)^(d&(b^c)))+(b>>>2^b>>>13^b>>>22^b<<30^b<<19^b<<10))|0;w3=t=((w4>>>7^w4>>>18^w4>>>3^w4<<25^w4<<14)+(w1>>>17^w1>>>19^w1>>>10^w1<<15^w1<<13)+w3+w12)|0;t=(t+h+(e>>>6^e>>>11^e>>>25^e<<26^e<<21^e<<7)+(g^e&(f^g))+0x240ca1cc)|0;h=g;g=f;f=e;e=(d+t)|0;d=c;c=b;b=a;a=(t+((b&c)^(d&(b^c)))+(b>>>2^b>>>13^b>>>22^b<<30^b<<19^b<<10))|0;w4=t=((w5>>>7^w5>>>18^w5>>>3^w5<<25^w5<<14)+(w2>>>17^w2>>>19^w2>>>10^w2<<15^w2<<13)+w4+w13)|0;t=(t+h+(e>>>6^e>>>11^e>>>25^e<<26^e<<21^e<<7)+(g^e&(f^g))+0x2de92c6f)|0;h=g;g=f;f=e;e=(d+t)|0;d=c;c=b;b=a;a=(t+((b&c)^(d&(b^c)))+(b>>>2^b>>>13^b>>>22^b<<30^b<<19^b<<10))|0;w5=t=((w6>>>7^w6>>>18^w6>>>3^w6<<25^w6<<14)+(w3>>>17^w3>>>19^w3>>>10^w3<<15^w3<<13)+w5+w14)|0;t=(t+h+(e>>>6^e>>>11^e>>>25^e<<26^e<<21^e<<7)+(g^e&(f^g))+0x4a7484aa)|0;h=g;g=f;f=e;e=(d+t)|0;d=c;c=b;b=a;a=(t+((b&c)^(d&(b^c)))+(b>>>2^b>>>13^b>>>22^b<<30^b<<19^b<<10))|0;w6=t=((w7>>>7^w7>>>18^w7>>>3^w7<<25^w7<<14)+(w4>>>17^w4>>>19^w4>>>10^w4<<15^w4<<13)+w6+w15)|0;t=(t+h+(e>>>6^e>>>11^e>>>25^e<<26^e<<21^e<<7)+(g^e&(f^g))+0x5cb0a9dc)|0;h=g;g=f;f=e;e=(d+t)|0;d=c;c=b;b=a;a=(t+((b&c)^(d&(b^c)))+(b>>>2^b>>>13^b>>>22^b<<30^b<<19^b<<10))|0;w7=t=((w8>>>7^w8>>>18^w8>>>3^w8<<25^w8<<14)+(w5>>>17^w5>>>19^w5>>>10^w5<<15^w5<<13)+w7+w0)|0;t=(t+h+(e>>>6^e>>>11^e>>>25^e<<26^e<<21^e<<7)+(g^e&(f^g))+0x76f988da)|0;h=g;g=f;f=e;e=(d+t)|0;d=c;c=b;b=a;a=(t+((b&c)^(d&(b^c)))+(b>>>2^b>>>13^b>>>22^b<<30^b<<19^b<<10))|0;w8=t=((w9>>>7^w9>>>18^w9>>>3^w9<<25^w9<<14)+(w6>>>17^w6>>>19^w6>>>10^w6<<15^w6<<13)+w8+w1)|0;t=(t+h+(e>>>6^e>>>11^e>>>25^e<<26^e<<21^e<<7)+(g^e&(f^g))+0x983e5152)|0;h=g;g=f;f=e;e=(d+t)|0;d=c;c=b;b=a;a=(t+((b&c)^(d&(b^c)))+(b>>>2^b>>>13^b>>>22^b<<30^b<<19^b<<10))|0;w9=t=((w10>>>7^w10>>>18^w10>>>3^w10<<25^w10<<14)+(w7>>>17^w7>>>19^w7>>>10^w7<<15^w7<<13)+w9+w2)|0;t=(t+h+(e>>>6^e>>>11^e>>>25^e<<26^e<<21^e<<7)+(g^e&(f^g))+0xa831c66d)|0;h=g;g=f;f=e;e=(d+t)|0;d=c;c=b;b=a;a=(t+((b&c)^(d&(b^c)))+(b>>>2^b>>>13^b>>>22^b<<30^b<<19^b<<10))|0;w10=t=((w11>>>7^w11>>>18^w11>>>3^w11<<25^w11<<14)+(w8>>>17^w8>>>19^w8>>>10^w8<<15^w8<<13)+w10+w3)|0;t=(t+h+(e>>>6^e>>>11^e>>>25^e<<26^e<<21^e<<7)+(g^e&(f^g))+0xb00327c8)|0;h=g;g=f;f=e;e=(d+t)|0;d=c;c=b;b=a;a=(t+((b&c)^(d&(b^c)))+(b>>>2^b>>>13^b>>>22^b<<30^b<<19^b<<10))|0;w11=t=((w12>>>7^w12>>>18^w12>>>3^w12<<25^w12<<14)+(w9>>>17^w9>>>19^w9>>>10^w9<<15^w9<<13)+w11+w4)|0;t=(t+h+(e>>>6^e>>>11^e>>>25^e<<26^e<<21^e<<7)+(g^e&(f^g))+0xbf597fc7)|0;h=g;g=f;f=e;e=(d+t)|0;d=c;c=b;b=a;a=(t+((b&c)^(d&(b^c)))+(b>>>2^b>>>13^b>>>22^b<<30^b<<19^b<<10))|0;w12=t=((w13>>>7^w13>>>18^w13>>>3^w13<<25^w13<<14)+(w10>>>17^w10>>>19^w10>>>10^w10<<15^w10<<13)+w12+w5)|0;t=(t+h+(e>>>6^e>>>11^e>>>25^e<<26^e<<21^e<<7)+(g^e&(f^g))+0xc6e00bf3)|0;h=g;g=f;f=e;e=(d+t)|0;d=c;c=b;b=a;a=(t+((b&c)^(d&(b^c)))+(b>>>2^b>>>13^b>>>22^b<<30^b<<19^b<<10))|0;w13=t=((w14>>>7^w14>>>18^w14>>>3^w14<<25^w14<<14)+(w11>>>17^w11>>>19^w11>>>10^w11<<15^w11<<13)+w13+w6)|0;t=(t+h+(e>>>6^e>>>11^e>>>25^e<<26^e<<21^e<<7)+(g^e&(f^g))+0xd5a79147)|0;h=g;g=f;f=e;e=(d+t)|0;d=c;c=b;b=a;a=(t+((b&c)^(d&(b^c)))+(b>>>2^b>>>13^b>>>22^b<<30^b<<19^b<<10))|0;w14=t=((w15>>>7^w15>>>18^w15>>>3^w15<<25^w15<<14)+(w12>>>17^w12>>>19^w12>>>10^w12<<15^w12<<13)+w14+w7)|0;t=(t+h+(e>>>6^e>>>11^e>>>25^e<<26^e<<21^e<<7)+(g^e&(f^g))+0x06ca6351)|0;h=g;g=f;f=e;e=(d+t)|0;d=c;c=b;b=a;a=(t+((b&c)^(d&(b^c)))+(b>>>2^b>>>13^b>>>22^b<<30^b<<19^b<<10))|0;w15=t=((w0>>>7^w0>>>18^w0>>>3^w0<<25^w0<<14)+(w13>>>17^w13>>>19^w13>>>10^w13<<15^w13<<13)+w15+w8)|0;t=(t+h+(e>>>6^e>>>11^e>>>25^e<<26^e<<21^e<<7)+(g^e&(f^g))+0x14292967)|0;h=g;g=f;f=e;e=(d+t)|0;d=c;c=b;b=a;a=(t+((b&c)^(d&(b^c)))+(b>>>2^b>>>13^b>>>22^b<<30^b<<19^b<<10))|0;w0=t=((w1>>>7^w1>>>18^w1>>>3^w1<<25^w1<<14)+(w14>>>17^w14>>>19^w14>>>10^w14<<15^w14<<13)+w0+w9)|0;t=(t+h+(e>>>6^e>>>11^e>>>25^e<<26^e<<21^e<<7)+(g^e&(f^g))+0x27b70a85)|0;h=g;g=f;f=e;e=(d+t)|0;d=c;c=b;b=a;a=(t+((b&c)^(d&(b^c)))+(b>>>2^b>>>13^b>>>22^b<<30^b<<19^b<<10))|0;w1=t=((w2>>>7^w2>>>18^w2>>>3^w2<<25^w2<<14)+(w15>>>17^w15>>>19^w15>>>10^w15<<15^w15<<13)+w1+w10)|0;t=(t+h+(e>>>6^e>>>11^e>>>25^e<<26^e<<21^e<<7)+(g^e&(f^g))+0x2e1b2138)|0;h=g;g=f;f=e;e=(d+t)|0;d=c;c=b;b=a;a=(t+((b&c)^(d&(b^c)))+(b>>>2^b>>>13^b>>>22^b<<30^b<<19^b<<10))|0;w2=t=((w3>>>7^w3>>>18^w3>>>3^w3<<25^w3<<14)+(w0>>>17^w0>>>19^w0>>>10^w0<<15^w0<<13)+w2+w11)|0;t=(t+h+(e>>>6^e>>>11^e>>>25^e<<26^e<<21^e<<7)+(g^e&(f^g))+0x4d2c6dfc)|0;h=g;g=f;f=e;e=(d+t)|0;d=c;c=b;b=a;a=(t+((b&c)^(d&(b^c)))+(b>>>2^b>>>13^b>>>22^b<<30^b<<19^b<<10))|0;w3=t=((w4>>>7^w4>>>18^w4>>>3^w4<<25^w4<<14)+(w1>>>17^w1>>>19^w1>>>10^w1<<15^w1<<13)+w3+w12)|0;t=(t+h+(e>>>6^e>>>11^e>>>25^e<<26^e<<21^e<<7)+(g^e&(f^g))+0x53380d13)|0;h=g;g=f;f=e;e=(d+t)|0;d=c;c=b;b=a;a=(t+((b&c)^(d&(b^c)))+(b>>>2^b>>>13^b>>>22^b<<30^b<<19^b<<10))|0;w4=t=((w5>>>7^w5>>>18^w5>>>3^w5<<25^w5<<14)+(w2>>>17^w2>>>19^w2>>>10^w2<<15^w2<<13)+w4+w13)|0;t=(t+h+(e>>>6^e>>>11^e>>>25^e<<26^e<<21^e<<7)+(g^e&(f^g))+0x650a7354)|0;h=g;g=f;f=e;e=(d+t)|0;d=c;c=b;b=a;a=(t+((b&c)^(d&(b^c)))+(b>>>2^b>>>13^b>>>22^b<<30^b<<19^b<<10))|0;w5=t=((w6>>>7^w6>>>18^w6>>>3^w6<<25^w6<<14)+(w3>>>17^w3>>>19^w3>>>10^w3<<15^w3<<13)+w5+w14)|0;t=(t+h+(e>>>6^e>>>11^e>>>25^e<<26^e<<21^e<<7)+(g^e&(f^g))+0x766a0abb)|0;h=g;g=f;f=e;e=(d+t)|0;d=c;c=b;b=a;a=(t+((b&c)^(d&(b^c)))+(b>>>2^b>>>13^b>>>22^b<<30^b<<19^b<<10))|0;w6=t=((w7>>>7^w7>>>18^w7>>>3^w7<<25^w7<<14)+(w4>>>17^w4>>>19^w4>>>10^w4<<15^w4<<13)+w6+w15)|0;t=(t+h+(e>>>6^e>>>11^e>>>25^e<<26^e<<21^e<<7)+(g^e&(f^g))+0x81c2c92e)|0;h=g;g=f;f=e;e=(d+t)|0;d=c;c=b;b=a;a=(t+((b&c)^(d&(b^c)))+(b>>>2^b>>>13^b>>>22^b<<30^b<<19^b<<10))|0;w7=t=((w8>>>7^w8>>>18^w8>>>3^w8<<25^w8<<14)+(w5>>>17^w5>>>19^w5>>>10^w5<<15^w5<<13)+w7+w0)|0;t=(t+h+(e>>>6^e>>>11^e>>>25^e<<26^e<<21^e<<7)+(g^e&(f^g))+0x92722c85)|0;h=g;g=f;f=e;e=(d+t)|0;d=c;c=b;b=a;a=(t+((b&c)^(d&(b^c)))+(b>>>2^b>>>13^b>>>22^b<<30^b<<19^b<<10))|0;w8=t=((w9>>>7^w9>>>18^w9>>>3^w9<<25^w9<<14)+(w6>>>17^w6>>>19^w6>>>10^w6<<15^w6<<13)+w8+w1)|0;t=(t+h+(e>>>6^e>>>11^e>>>25^e<<26^e<<21^e<<7)+(g^e&(f^g))+0xa2bfe8a1)|0;h=g;g=f;f=e;e=(d+t)|0;d=c;c=b;b=a;a=(t+((b&c)^(d&(b^c)))+(b>>>2^b>>>13^b>>>22^b<<30^b<<19^b<<10))|0;w9=t=((w10>>>7^w10>>>18^w10>>>3^w10<<25^w10<<14)+(w7>>>17^w7>>>19^w7>>>10^w7<<15^w7<<13)+w9+w2)|0;t=(t+h+(e>>>6^e>>>11^e>>>25^e<<26^e<<21^e<<7)+(g^e&(f^g))+0xa81a664b)|0;h=g;g=f;f=e;e=(d+t)|0;d=c;c=b;b=a;a=(t+((b&c)^(d&(b^c)))+(b>>>2^b>>>13^b>>>22^b<<30^b<<19^b<<10))|0;w10=t=((w11>>>7^w11>>>18^w11>>>3^w11<<25^w11<<14)+(w8>>>17^w8>>>19^w8>>>10^w8<<15^w8<<13)+w10+w3)|0;t=(t+h+(e>>>6^e>>>11^e>>>25^e<<26^e<<21^e<<7)+(g^e&(f^g))+0xc24b8b70)|0;h=g;g=f;f=e;e=(d+t)|0;d=c;c=b;b=a;a=(t+((b&c)^(d&(b^c)))+(b>>>2^b>>>13^b>>>22^b<<30^b<<19^b<<10))|0;w11=t=((w12>>>7^w12>>>18^w12>>>3^w12<<25^w12<<14)+(w9>>>17^w9>>>19^w9>>>10^w9<<15^w9<<13)+w11+w4)|0;t=(t+h+(e>>>6^e>>>11^e>>>25^e<<26^e<<21^e<<7)+(g^e&(f^g))+0xc76c51a3)|0;h=g;g=f;f=e;e=(d+t)|0;d=c;c=b;b=a;a=(t+((b&c)^(d&(b^c)))+(b>>>2^b>>>13^b>>>22^b<<30^b<<19^b<<10))|0;w12=t=((w13>>>7^w13>>>18^w13>>>3^w13<<25^w13<<14)+(w10>>>17^w10>>>19^w10>>>10^w10<<15^w10<<13)+w12+w5)|0;t=(t+h+(e>>>6^e>>>11^e>>>25^e<<26^e<<21^e<<7)+(g^e&(f^g))+0xd192e819)|0;h=g;g=f;f=e;e=(d+t)|0;d=c;c=b;b=a;a=(t+((b&c)^(d&(b^c)))+(b>>>2^b>>>13^b>>>22^b<<30^b<<19^b<<10))|0;w13=t=((w14>>>7^w14>>>18^w14>>>3^w14<<25^w14<<14)+(w11>>>17^w11>>>19^w11>>>10^w11<<15^w11<<13)+w13+w6)|0;t=(t+h+(e>>>6^e>>>11^e>>>25^e<<26^e<<21^e<<7)+(g^e&(f^g))+0xd6990624)|0;h=g;g=f;f=e;e=(d+t)|0;d=c;c=b;b=a;a=(t+((b&c)^(d&(b^c)))+(b>>>2^b>>>13^b>>>22^b<<30^b<<19^b<<10))|0;w14=t=((w15>>>7^w15>>>18^w15>>>3^w15<<25^w15<<14)+(w12>>>17^w12>>>19^w12>>>10^w12<<15^w12<<13)+w14+w7)|0;t=(t+h+(e>>>6^e>>>11^e>>>25^e<<26^e<<21^e<<7)+(g^e&(f^g))+0xf40e3585)|0;h=g;g=f;f=e;e=(d+t)|0;d=c;c=b;b=a;a=(t+((b&c)^(d&(b^c)))+(b>>>2^b>>>13^b>>>22^b<<30^b<<19^b<<10))|0;w15=t=((w0>>>7^w0>>>18^w0>>>3^w0<<25^w0<<14)+(w13>>>17^w13>>>19^w13>>>10^w13<<15^w13<<13)+w15+w8)|0;t=(t+h+(e>>>6^e>>>11^e>>>25^e<<26^e<<21^e<<7)+(g^e&(f^g))+0x106aa070)|0;h=g;g=f;f=e;e=(d+t)|0;d=c;c=b;b=a;a=(t+((b&c)^(d&(b^c)))+(b>>>2^b>>>13^b>>>22^b<<30^b<<19^b<<10))|0;w0=t=((w1>>>7^w1>>>18^w1>>>3^w1<<25^w1<<14)+(w14>>>17^w14>>>19^w14>>>10^w14<<15^w14<<13)+w0+w9)|0;t=(t+h+(e>>>6^e>>>11^e>>>25^e<<26^e<<21^e<<7)+(g^e&(f^g))+0x19a4c116)|0;h=g;g=f;f=e;e=(d+t)|0;d=c;c=b;b=a;a=(t+((b&c)^(d&(b^c)))+(b>>>2^b>>>13^b>>>22^b<<30^b<<19^b<<10))|0;w1=t=((w2>>>7^w2>>>18^w2>>>3^w2<<25^w2<<14)+(w15>>>17^w15>>>19^w15>>>10^w15<<15^w15<<13)+w1+w10)|0;t=(t+h+(e>>>6^e>>>11^e>>>25^e<<26^e<<21^e<<7)+(g^e&(f^g))+0x1e376c08)|0;h=g;g=f;f=e;e=(d+t)|0;d=c;c=b;b=a;a=(t+((b&c)^(d&(b^c)))+(b>>>2^b>>>13^b>>>22^b<<30^b<<19^b<<10))|0;w2=t=((w3>>>7^w3>>>18^w3>>>3^w3<<25^w3<<14)+(w0>>>17^w0>>>19^w0>>>10^w0<<15^w0<<13)+w2+w11)|0;t=(t+h+(e>>>6^e>>>11^e>>>25^e<<26^e<<21^e<<7)+(g^e&(f^g))+0x2748774c)|0;h=g;g=f;f=e;e=(d+t)|0;d=c;c=b;b=a;a=(t+((b&c)^(d&(b^c)))+(b>>>2^b>>>13^b>>>22^b<<30^b<<19^b<<10))|0;w3=t=((w4>>>7^w4>>>18^w4>>>3^w4<<25^w4<<14)+(w1>>>17^w1>>>19^w1>>>10^w1<<15^w1<<13)+w3+w12)|0;t=(t+h+(e>>>6^e>>>11^e>>>25^e<<26^e<<21^e<<7)+(g^e&(f^g))+0x34b0bcb5)|0;h=g;g=f;f=e;e=(d+t)|0;d=c;c=b;b=a;a=(t+((b&c)^(d&(b^c)))+(b>>>2^b>>>13^b>>>22^b<<30^b<<19^b<<10))|0;w4=t=((w5>>>7^w5>>>18^w5>>>3^w5<<25^w5<<14)+(w2>>>17^w2>>>19^w2>>>10^w2<<15^w2<<13)+w4+w13)|0;t=(t+h+(e>>>6^e>>>11^e>>>25^e<<26^e<<21^e<<7)+(g^e&(f^g))+0x391c0cb3)|0;h=g;g=f;f=e;e=(d+t)|0;d=c;c=b;b=a;a=(t+((b&c)^(d&(b^c)))+(b>>>2^b>>>13^b>>>22^b<<30^b<<19^b<<10))|0;w5=t=((w6>>>7^w6>>>18^w6>>>3^w6<<25^w6<<14)+(w3>>>17^w3>>>19^w3>>>10^w3<<15^w3<<13)+w5+w14)|0;t=(t+h+(e>>>6^e>>>11^e>>>25^e<<26^e<<21^e<<7)+(g^e&(f^g))+0x4ed8aa4a)|0;h=g;g=f;f=e;e=(d+t)|0;d=c;c=b;b=a;a=(t+((b&c)^(d&(b^c)))+(b>>>2^b>>>13^b>>>22^b<<30^b<<19^b<<10))|0;w6=t=((w7>>>7^w7>>>18^w7>>>3^w7<<25^w7<<14)+(w4>>>17^w4>>>19^w4>>>10^w4<<15^w4<<13)+w6+w15)|0;t=(t+h+(e>>>6^e>>>11^e>>>25^e<<26^e<<21^e<<7)+(g^e&(f^g))+0x5b9cca4f)|0;h=g;g=f;f=e;e=(d+t)|0;d=c;c=b;b=a;a=(t+((b&c)^(d&(b^c)))+(b>>>2^b>>>13^b>>>22^b<<30^b<<19^b<<10))|0;w7=t=((w8>>>7^w8>>>18^w8>>>3^w8<<25^w8<<14)+(w5>>>17^w5>>>19^w5>>>10^w5<<15^w5<<13)+w7+w0)|0;t=(t+h+(e>>>6^e>>>11^e>>>25^e<<26^e<<21^e<<7)+(g^e&(f^g))+0x682e6ff3)|0;h=g;g=f;f=e;e=(d+t)|0;d=c;c=b;b=a;a=(t+((b&c)^(d&(b^c)))+(b>>>2^b>>>13^b>>>22^b<<30^b<<19^b<<10))|0;w8=t=((w9>>>7^w9>>>18^w9>>>3^w9<<25^w9<<14)+(w6>>>17^w6>>>19^w6>>>10^w6<<15^w6<<13)+w8+w1)|0;t=(t+h+(e>>>6^e>>>11^e>>>25^e<<26^e<<21^e<<7)+(g^e&(f^g))+0x748f82ee)|0;h=g;g=f;f=e;e=(d+t)|0;d=c;c=b;b=a;a=(t+((b&c)^(d&(b^c)))+(b>>>2^b>>>13^b>>>22^b<<30^b<<19^b<<10))|0;w9=t=((w10>>>7^w10>>>18^w10>>>3^w10<<25^w10<<14)+(w7>>>17^w7>>>19^w7>>>10^w7<<15^w7<<13)+w9+w2)|0;t=(t+h+(e>>>6^e>>>11^e>>>25^e<<26^e<<21^e<<7)+(g^e&(f^g))+0x78a5636f)|0;h=g;g=f;f=e;e=(d+t)|0;d=c;c=b;b=a;a=(t+((b&c)^(d&(b^c)))+(b>>>2^b>>>13^b>>>22^b<<30^b<<19^b<<10))|0;w10=t=((w11>>>7^w11>>>18^w11>>>3^w11<<25^w11<<14)+(w8>>>17^w8>>>19^w8>>>10^w8<<15^w8<<13)+w10+w3)|0;t=(t+h+(e>>>6^e>>>11^e>>>25^e<<26^e<<21^e<<7)+(g^e&(f^g))+0x84c87814)|0;h=g;g=f;f=e;e=(d+t)|0;d=c;c=b;b=a;a=(t+((b&c)^(d&(b^c)))+(b>>>2^b>>>13^b>>>22^b<<30^b<<19^b<<10))|0;w11=t=((w12>>>7^w12>>>18^w12>>>3^w12<<25^w12<<14)+(w9>>>17^w9>>>19^w9>>>10^w9<<15^w9<<13)+w11+w4)|0;t=(t+h+(e>>>6^e>>>11^e>>>25^e<<26^e<<21^e<<7)+(g^e&(f^g))+0x8cc70208)|0;h=g;g=f;f=e;e=(d+t)|0;d=c;c=b;b=a;a=(t+((b&c)^(d&(b^c)))+(b>>>2^b>>>13^b>>>22^b<<30^b<<19^b<<10))|0;w12=t=((w13>>>7^w13>>>18^w13>>>3^w13<<25^w13<<14)+(w10>>>17^w10>>>19^w10>>>10^w10<<15^w10<<13)+w12+w5)|0;t=(t+h+(e>>>6^e>>>11^e>>>25^e<<26^e<<21^e<<7)+(g^e&(f^g))+0x90befffa)|0;h=g;g=f;f=e;e=(d+t)|0;d=c;c=b;b=a;a=(t+((b&c)^(d&(b^c)))+(b>>>2^b>>>13^b>>>22^b<<30^b<<19^b<<10))|0;w13=t=((w14>>>7^w14>>>18^w14>>>3^w14<<25^w14<<14)+(w11>>>17^w11>>>19^w11>>>10^w11<<15^w11<<13)+w13+w6)|0;t=(t+h+(e>>>6^e>>>11^e>>>25^e<<26^e<<21^e<<7)+(g^e&(f^g))+0xa4506ceb)|0;h=g;g=f;f=e;e=(d+t)|0;d=c;c=b;b=a;a=(t+((b&c)^(d&(b^c)))+(b>>>2^b>>>13^b>>>22^b<<30^b<<19^b<<10))|0;w14=t=((w15>>>7^w15>>>18^w15>>>3^w15<<25^w15<<14)+(w12>>>17^w12>>>19^w12>>>10^w12<<15^w12<<13)+w14+w7)|0;t=(t+h+(e>>>6^e>>>11^e>>>25^e<<26^e<<21^e<<7)+(g^e&(f^g))+0xbef9a3f7)|0;h=g;g=f;f=e;e=(d+t)|0;d=c;c=b;b=a;a=(t+((b&c)^(d&(b^c)))+(b>>>2^b>>>13^b>>>22^b<<30^b<<19^b<<10))|0;w15=t=((w0>>>7^w0>>>18^w0>>>3^w0<<25^w0<<14)+(w13>>>17^w13>>>19^w13>>>10^w13<<15^w13<<13)+w15+w8)|0;t=(t+h+(e>>>6^e>>>11^e>>>25^e<<26^e<<21^e<<7)+(g^e&(f^g))+0xc67178f2)|0;h=g;g=f;f=e;e=(d+t)|0;d=c;c=b;b=a;a=(t+((b&c)^(d&(b^c)))+(b>>>2^b>>>13^b>>>22^b<<30^b<<19^b<<10))|0;H0=(H0+a)|0;H1=(H1+b)|0;H2=(H2+c)|0;H3=(H3+d)|0;H4=(H4+e)|0;H5=(H5+f)|0;H6=(H6+g)|0;H7=(H7+h)|0}function _core_heap(offset){offset=offset|0;_core(HEAP[offset|0]<<24|HEAP[offset|1]<<16|HEAP[offset|2]<<8|HEAP[offset|3],HEAP[offset|4]<<24|HEAP[offset|5]<<16|HEAP[offset|6]<<8|HEAP[offset|7],HEAP[offset|8]<<24|HEAP[offset|9]<<16|HEAP[offset|10]<<8|HEAP[offset|11],HEAP[offset|12]<<24|HEAP[offset|13]<<16|HEAP[offset|14]<<8|HEAP[offset|15],HEAP[offset|16]<<24|HEAP[offset|17]<<16|HEAP[offset|18]<<8|HEAP[offset|19],HEAP[offset|20]<<24|HEAP[offset|21]<<16|HEAP[offset|22]<<8|HEAP[offset|23],HEAP[offset|24]<<24|HEAP[offset|25]<<16|HEAP[offset|26]<<8|HEAP[offset|27],HEAP[offset|28]<<24|HEAP[offset|29]<<16|HEAP[offset|30]<<8|HEAP[offset|31],HEAP[offset|32]<<24|HEAP[offset|33]<<16|HEAP[offset|34]<<8|HEAP[offset|35],HEAP[offset|36]<<24|HEAP[offset|37]<<16|HEAP[offset|38]<<8|HEAP[offset|39],HEAP[offset|40]<<24|HEAP[offset|41]<<16|HEAP[offset|42]<<8|HEAP[offset|43],HEAP[offset|44]<<24|HEAP[offset|45]<<16|HEAP[offset|46]<<8|HEAP[offset|47],HEAP[offset|48]<<24|HEAP[offset|49]<<16|HEAP[offset|50]<<8|HEAP[offset|51],HEAP[offset|52]<<24|HEAP[offset|53]<<16|HEAP[offset|54]<<8|HEAP[offset|55],HEAP[offset|56]<<24|HEAP[offset|57]<<16|HEAP[offset|58]<<8|HEAP[offset|59],HEAP[offset|60]<<24|HEAP[offset|61]<<16|HEAP[offset|62]<<8|HEAP[offset|63])}function _state_to_heap(output){output=output|0;HEAP[output|0]=H0>>>24;HEAP[output|1]=H0>>>16&255;HEAP[output|2]=H0>>>8&255;HEAP[output|3]=H0&255;HEAP[output|4]=H1>>>24;HEAP[output|5]=H1>>>16&255;HEAP[output|6]=H1>>>8&255;HEAP[output|7]=H1&255;HEAP[output|8]=H2>>>24;HEAP[output|9]=H2>>>16&255;HEAP[output|10]=H2>>>8&255;HEAP[output|11]=H2&255;HEAP[output|12]=H3>>>24;HEAP[output|13]=H3>>>16&255;HEAP[output|14]=H3>>>8&255;HEAP[output|15]=H3&255;HEAP[output|16]=H4>>>24;HEAP[output|17]=H4>>>16&255;HEAP[output|18]=H4>>>8&255;HEAP[output|19]=H4&255;HEAP[output|20]=H5>>>24;HEAP[output|21]=H5>>>16&255;HEAP[output|22]=H5>>>8&255;HEAP[output|23]=H5&255;HEAP[output|24]=H6>>>24;HEAP[output|25]=H6>>>16&255;HEAP[output|26]=H6>>>8&255;HEAP[output|27]=H6&255;HEAP[output|28]=H7>>>24;HEAP[output|29]=H7>>>16&255;HEAP[output|30]=H7>>>8&255;HEAP[output|31]=H7&255}function reset(){H0=0x6a09e667;H1=0xbb67ae85;H2=0x3c6ef372;H3=0xa54ff53a;H4=0x510e527f;H5=0x9b05688c;H6=0x1f83d9ab;H7=0x5be0cd19;TOTAL0=TOTAL1=0}function init(h0,h1,h2,h3,h4,h5,h6,h7,total0,total1){h0=h0|0;h1=h1|0;h2=h2|0;h3=h3|0;h4=h4|0;h5=h5|0;h6=h6|0;h7=h7|0;total0=total0|0;total1=total1|0;H0=h0;H1=h1;H2=h2;H3=h3;H4=h4;H5=h5;H6=h6;H7=h7;TOTAL0=total0;TOTAL1=total1}function process(offset,length){offset=offset|0;length=length|0;var hashed=0;if(offset&63)return-1;while((length|0)>=64){_core_heap(offset);offset=(offset+64)|0;length=(length-64)|0;hashed=(hashed+64)|0}TOTAL0=(TOTAL0+hashed)|0;if(TOTAL0>>>0<hashed>>>0)TOTAL1=(TOTAL1+1)|0;return hashed|0}function finish(offset,length,output){offset=offset|0;length=length|0;output=output|0;var hashed=0,i=0;if(offset&63)return-1;if(~output)if(output&31)return-1;if((length|0)>=64){hashed=process(offset,length)|0;if((hashed|0)==-1)return-1;offset=(offset+hashed)|0;length=(length-hashed)|0}hashed=(hashed+length)|0;TOTAL0=(TOTAL0+length)|0;if(TOTAL0>>>0<length>>>0)TOTAL1=(TOTAL1+1)|0;HEAP[offset|length]=0x80;if((length|0)>=56){for(i=(length+1)|0;(i|0)<64;i=(i+1)|0)HEAP[offset|i]=0x00;_core_heap(offset);length=0;HEAP[offset|0]=0}for(i=(length+1)|0;(i|0)<59;i=(i+1)|0)HEAP[offset|i]=0;HEAP[offset|56]=TOTAL1>>>21&255;HEAP[offset|57]=TOTAL1>>>13&255;HEAP[offset|58]=TOTAL1>>>5&255;HEAP[offset|59]=TOTAL1<<3&255|TOTAL0>>>29;HEAP[offset|60]=TOTAL0>>>21&255;HEAP[offset|61]=TOTAL0>>>13&255;HEAP[offset|62]=TOTAL0>>>5&255;HEAP[offset|63]=TOTAL0<<3&255;_core_heap(offset);if(~output)_state_to_heap(output);return hashed|0}function hmac_reset(){H0=I0;H1=I1;H2=I2;H3=I3;H4=I4;H5=I5;H6=I6;H7=I7;TOTAL0=64;TOTAL1=0}function _hmac_opad(){H0=O0;H1=O1;H2=O2;H3=O3;H4=O4;H5=O5;H6=O6;H7=O7;TOTAL0=64;TOTAL1=0}function hmac_init(p0,p1,p2,p3,p4,p5,p6,p7,p8,p9,p10,p11,p12,p13,p14,p15){p0=p0|0;p1=p1|0;p2=p2|0;p3=p3|0;p4=p4|0;p5=p5|0;p6=p6|0;p7=p7|0;p8=p8|0;p9=p9|0;p10=p10|0;p11=p11|0;p12=p12|0;p13=p13|0;p14=p14|0;p15=p15|0;reset();_core(p0^0x5c5c5c5c,p1^0x5c5c5c5c,p2^0x5c5c5c5c,p3^0x5c5c5c5c,p4^0x5c5c5c5c,p5^0x5c5c5c5c,p6^0x5c5c5c5c,p7^0x5c5c5c5c,p8^0x5c5c5c5c,p9^0x5c5c5c5c,p10^0x5c5c5c5c,p11^0x5c5c5c5c,p12^0x5c5c5c5c,p13^0x5c5c5c5c,p14^0x5c5c5c5c,p15^0x5c5c5c5c);O0=H0;O1=H1;O2=H2;O3=H3;O4=H4;O5=H5;O6=H6;O7=H7;reset();_core(p0^0x36363636,p1^0x36363636,p2^0x36363636,p3^0x36363636,p4^0x36363636,p5^0x36363636,p6^0x36363636,p7^0x36363636,p8^0x36363636,p9^0x36363636,p10^0x36363636,p11^0x36363636,p12^0x36363636,p13^0x36363636,p14^0x36363636,p15^0x36363636);I0=H0;I1=H1;I2=H2;I3=H3;I4=H4;I5=H5;I6=H6;I7=H7;TOTAL0=64;TOTAL1=0}function hmac_finish(offset,length,output){offset=offset|0;length=length|0;output=output|0;var t0=0,t1=0,t2=0,t3=0,t4=0,t5=0,t6=0,t7=0,hashed=0;if(offset&63)return-1;if(~output)if(output&31)return-1;hashed=finish(offset,length,-1)|0;t0=H0,t1=H1,t2=H2,t3=H3,t4=H4,t5=H5,t6=H6,t7=H7;_hmac_opad();_core(t0,t1,t2,t3,t4,t5,t6,t7,0x80000000,0,0,0,0,0,0,768);if(~output)_state_to_heap(output);return hashed|0}function pbkdf2_generate_block(offset,length,block,count,output){offset=offset|0;length=length|0;block=block|0;count=count|0;output=output|0;var h0=0,h1=0,h2=0,h3=0,h4=0,h5=0,h6=0,h7=0,t0=0,t1=0,t2=0,t3=0,t4=0,t5=0,t6=0,t7=0;if(offset&63)return-1;if(~output)if(output&31)return-1;HEAP[(offset+length)|0]=block>>>24;HEAP[(offset+length+1)|0]=block>>>16&255;HEAP[(offset+length+2)|0]=block>>>8&255;HEAP[(offset+length+3)|0]=block&255;hmac_finish(offset,(length+4)|0,-1)|0;h0=t0=H0,h1=t1=H1,h2=t2=H2,h3=t3=H3,h4=t4=H4,h5=t5=H5,h6=t6=H6,h7=t7=H7;count=(count-1)|0;while((count|0)>0){hmac_reset();_core(t0,t1,t2,t3,t4,t5,t6,t7,0x80000000,0,0,0,0,0,0,768);t0=H0,t1=H1,t2=H2,t3=H3,t4=H4,t5=H5,t6=H6,t7=H7;_hmac_opad();_core(t0,t1,t2,t3,t4,t5,t6,t7,0x80000000,0,0,0,0,0,0,768);t0=H0,t1=H1,t2=H2,t3=H3,t4=H4,t5=H5,t6=H6,t7=H7;h0=h0^H0;h1=h1^H1;h2=h2^H2;h3=h3^H3;h4=h4^H4;h5=h5^H5;h6=h6^H6;h7=h7^H7;count=(count-1)|0}H0=h0;H1=h1;H2=h2;H3=h3;H4=h4;H5=h5;H6=h6;H7=h7;if(~output)_state_to_heap(output);return 0}return{reset:reset,init:init,process:process,finish:finish,hmac_reset:hmac_reset,hmac_init:hmac_init,hmac_finish:hmac_finish,pbkdf2_generate_block:pbkdf2_generate_block}}var _sha256_block_size=64,_sha256_hash_size=32;function sha256_constructor(options){options=options||{};this.heap=_heap_init(Uint8Array,options);this.asm=options.asm||sha256_asm(global,null,this.heap.buffer);this.BLOCK_SIZE=_sha256_block_size;this.HASH_SIZE=_sha256_hash_size;this.reset()}sha256_constructor.BLOCK_SIZE=_sha256_block_size;sha256_constructor.HASH_SIZE=_sha256_hash_size;var sha256_prototype=sha256_constructor.prototype;sha256_prototype.reset=hash_reset;sha256_prototype.process=hash_process;sha256_prototype.finish=hash_finish;var sha256_instance=null;function get_sha256_instance(){if(sha256_instance===null)sha256_instance=new sha256_constructor({heapSize:0x100000});return sha256_instance}function sha256_bytes(data){if(data===undefined)throw new SyntaxError("data required");return get_sha256_instance().reset().process(data).finish().result}function sha256_hex(data){var result=sha256_bytes(data);return bytes_to_hex(result)}function sha256_base64(data){var result=sha256_bytes(data);return bytes_to_base64(result)}sha256_constructor.bytes=sha256_bytes;sha256_constructor.hex=sha256_hex;sha256_constructor.base64=sha256_base64;exports.SHA256=sha256_constructor;global.asmCryptoSha256=exports}({},function(){return this}());';

function evalscript(text)
{
    mCreateElement('script', {type: 'text/javascript'}, 'head').text = text;
}

function evalscript_url(jarray)
{
    var url = mObjectURL(jarray, 'text/javascript');
    mCreateElement('script', {type: 'text/javascript'}, 'head').src = url;
    return url;
}

function mCreateElement(aNode, aAttrs, aChildNodes, aTarget)
{
    aNode = document.createElement(aNode);
    if (!aNode) {
        return null;
    }

    if (aAttrs) {
        for (var attr in aAttrs) {
            aNode.setAttribute( attr, '' + aAttrs[attr]);
        }
    }

    if (!Array.isArray(aChildNodes)) {
        aTarget = aChildNodes;
        aChildNodes = null;
    }

    if (aChildNodes) {
        for (var cn in aChildNodes) {
            if (aChildNodes[cn]) {
                aNode.appendChild(aChildNodes[cn]);
            }
        }
    }

    if (aTarget) {
        if (typeof aTarget === 'string') {
            aTarget = document[aTarget] || document.getElementsByTagName(aTarget)[0];
        }
        if (aTarget) {
            aTarget.appendChild(aNode);
        }
        else if (d) {
            console.error('Invalid target', aNode, aAttrs, aTarget);
        }
    }

    return aNode;
}

function mObjectURL(data, type)
{
    var blob;
    try {
        blob = new Blob( data, { type: type });
    } catch(e) {
        if (d) console.error(e);
        if (!window.BlobBuilder) {
            window.BlobBuilder = window.WebKitBlobBuilder || window.MozBlobBuilder || window.MSBlobBuilder;
        }
        if (window.BlobBuilder) {
            var bb = new BlobBuilder();
            bb.append(data.join("\n"));
            blob = bb.getBlob(type);
        }
    }
    return blob && URL.createObjectURL(blob);
}

Object.defineProperty(this, 'mBroadcaster', {
    writable: false,
    value: Object.freeze({
    _topics : {},

    addListener: function mBroadcaster_addListener(topic, options) {
        if (typeof options === 'function') {
            options = {
                callback : options
            };
        }
        if (typeof options.callback !== 'function') {
            return false;
        }

        if (!this._topics.hasOwnProperty(topic)) {
            this._topics[topic] = {};
        }

        var id = Math.random().toString(26);
        this._topics[topic][id] = options;

        //if (d) console.log('Adding broadcast listener', topic, id, options);

        return id;
    },

    removeListener: function mBroadcaster_removeListenr(token) {
        if (d) console.log('Removing broadcast listener', token);
        for (var topic in this._topics) {
            if (this._topics[topic][token]) {
                delete this._topics[topic][token];
                if (!Object.keys(this._topics[topic]).length) {
                    delete this._topics[topic];
                }
                return true;
            }
        }
        return false;
    },

    sendMessage: function mBroadcaster_sendMessage(topic) {
        if (this._topics.hasOwnProperty(topic)) {
            var args = Array.prototype.slice.call(arguments, 1);
            var idr = [];

            // if (d) console.log('Broadcasting ' + topic, args);

            for (var id in this._topics[topic]) {
                var ev = this._topics[topic][id], rc;
                try {
                    rc = ev.callback.apply(ev.scope, args);
                } catch (ex) {
                    if (d) console.error(ex);
                }
                if (ev.once || rc === 0xDEAD)
                    idr.push(id);
            }
            if (idr.length)
                idr.forEach(this.removeListener.bind(this));

            return true;
        }

        return false;
    },

    once: function mBroadcaster_once(topic, callback) {
        this.addListener(topic, {
            once : true,
            callback : callback
        });
    },

    crossTab: {
        eTag: '$CTE$!_',

        initialize: function crossTab_init(cb) {
            var setup = function(ev) {
                var msg = String(ev && ev.key).substr(this.eTag.length);
                if (d) console.log('crossTab setup-event', msg, ev);
                if (cb && (!ev || msg === 'pong')) {
                    this.unlisten(setup);
                    if (msg !== 'pong') {
                        this.setMaster();
                    } else {
                        delete localStorage[ev.key];
                    }
                    this.listen();
                    if (d) {
                        console.log('CROSSTAB COMMUNICATION INITIALIZED AS '
                            + (this.master ? 'MASTER':'SLAVE'));
                    }
                    cb(this.master);
                    cb = null;
                }
            }.bind(this);

            if (this.handle) {
                this.eTag = this.eTag.split(this.handle).shift();
            }
            this.slaves = [];
            this.handle = u_handle;
            this.eTag += u_handle + '!';

            this.ctID = ~~(Math.random() * Date.now());
            this.listen(setup);
            this.notify('ping');

            setTimeout(function() {
                setup();
            }, !parseInt(localStorage.ctInstances) ? 0 : 2000);
        },

        listen: function crossTab_listen(aListener) {
            if (window.addEventListener) {
                window.addEventListener('storage', aListener || this, false);
            }
            else if (window.attachEvent) {
                if (!aListener) {
                    aListener = this.__msie_listener = this.handleEvent.bind(this);
                }
                window.attachEvent('onstorage', aListener);
            }
        },

        unlisten: function crossTab_unlisten(aListener) {
            if (window.addEventListener) {
                window.removeEventListener('storage', aListener || this, false);
            }
            else if (window.attachEvent) {
                if (!aListener) {
                    aListener = this.__msie_listener;
                    delete this.__msie_listener;
                }
                window.detachEvent('onstorage', aListener);
            }
        },

        leave: function crossTab_leave() {
            if (this.ctID) {
                var wasMaster = this.master;
                if (wasMaster) {
                    localStorage.ctInstances--;
                    localStorage['mCrossTabRef_' + u_handle] = this.master;
                    delete this.master;
                } else if (d) {
                    console.log('crossTab leaving');
                }

                this.unlisten();
                this.notify('leaving', {
                    wasMaster: wasMaster || -1,
                    newMaster: this.slaves[0]
                });

                mBroadcaster.sendMessage('crossTab:leave', wasMaster);
                this.ctID = 0;
            }
        },

        notify: function crossTab_notify(msg, data) {
            data = { origin: this.ctID, data: data, sid: Math.random()};
            localStorage.setItem(this.eTag + msg, JSON.stringify(data));
            if (d) console.log('crossTab Notifying', this.eTag + msg, localStorage[this.eTag + msg]);
        },

        setMaster: function crossTab_setMaster() {
            this.master = (Math.random() * Date.now()).toString(36);

            localStorage.ctInstances = (this.slaves.length + 1);
            mBroadcaster.sendMessage('crossTab:master', this.master);

            // (function liveLoop(tag) {
                // if (tag === mBroadcaster.crossTab.master) {
                    // localStorage['mCrossTabRef_' + u_handle] = Date.now();
                    // setTimeout(liveLoop, 6e3, tag);
                // }
            // })(this.master);
        },

        clear: function crossTab_clear() {
            Object.keys(localStorage).forEach(function(key) {
                if (key.substr(0,this.eTag.length) === this.eTag) {
                    if (d) console.log('crossTab Removing ' + key);
                    delete localStorage[key];
                }
            }.bind(this));
        },

        handleEvent: function crossTab_handleEvent(ev) {
            if (d) console.log('crossTab ' + ev.type + '-event', ev.key, ev.newValue, ev);

            if (String(ev.key).indexOf(this.eTag) !== 0) {
                return;
            }
            var msg = ev.key.substr(this.eTag.length),
                strg = JSON.parse(ev.newValue ||'""');

            if (!strg || strg.origin === this.ctID) {
                if (d) console.log('Ignoring crossTab event', msg, strg);
                return;
            }

            switch (msg) {
                case 'ping':
                    this.slaves.push(strg.origin);
                    if (this.master) {
                        localStorage.ctInstances = (this.slaves.length + 1);
                    }

                    this.notify('pong');
                    break;
                case 'leaving':
                    var idx = this.slaves.indexOf(strg.origin);
                    if (idx !== -1) {
                        this.slaves.splice(idx, 1);
                        if (this.master) {
                            localStorage.ctInstances = (this.slaves.length + 1);
                        }
                    }

                    if (localStorage['mCrossTabRef_' + u_handle] === strg.data.wasMaster) {
                        if (strg.data.newMaster === this.ctID) {
                            if (d) {
                                console.log('Taking crossTab-master ownership');
                            }
                            delete localStorage['mCrossTabRef_' + u_handle];
                            this.setMaster();
                            if (u_handle && window.indexedDB) {
                                mDBstart(true);
                            }
                        }
                    }
                    break;
            }

            delete localStorage[ev.key];
        }
    }
})});


var sh = [];

/**
 * Check that the hexadecimal hash of the file from the worker thread matches the correct one created at deployment time
 * @param {String} hashFromWorker A hexadecimal string
 * @param {String} fileName The file name with the SHA-256 hash appended at the end
 * @returns {Boolean}
 */
function compareHashes(hashFromWorker, fileName) {

    // Retrieve the SHA-256 hash that was appended to the file name
    var startOfHash = fileName.lastIndexOf('_') + 1;
    var endOfHash = fileName.lastIndexOf('.');
    var hashFromDeployment = fileName.substring(startOfHash, endOfHash);

    if (hashFromWorker === hashFromDeployment) {
        //console.log('Hash match on file: ' + fileName + '. Hash from worker thread: ' + hashFromWorker + ' Hash from deployment script: ' + hashFromDeployment);
        return true;
    }
    else {
        console.error('Hash mismatch on file: ' + fileName + '. Hash from worker thread: ' + hashFromWorker + ' Hash from deployment script: ' + hashFromDeployment);
        return false;
    }
}

function init_storage ( storage ) {
    var v = storage.v || 0,
        d = storage.d,
        dd = storage.dd,
        sp = storage.staticpath;

    // Graceful storage version upgrade
    if ( v == 0 ) {
        // array of limbs -> mpi-encoded number
        function b2mpi (b) {
            var bs = 28, bm = (1 << bs) - 1, bn = 1, bc = 0, r = [0], rb = 1, rn = 0;
            var bits = b.length * bs;
            var n, rr='';

            for ( n = 0; n < bits; n++ ) {
                if ( b[bc] & bn ) r[rn] |= rb;
                if ( (rb <<= 1) > 255 ) rb = 1, r[++rn] = 0;
                if ( (bn <<= 1) > bm ) bn = 1, bc++;
            }

            while ( rn && r[rn] == 0 ) rn--;

            bn = 256;
            for ( bits = 8; bits > 0; bits-- ) if ( r[rn] & (bn >>= 1) ) break;
            bits += rn * 8;

            rr += String.fromCharCode(bits/256)+String.fromCharCode(bits%256);
            if ( bits ) for ( n = rn; n >= 0; n-- ) rr += String.fromCharCode(r[n]);
            return rr;
        }

        if ( storage.privk && storage.privk.substr(0, 1) == "[") { /* is json serialized array which need to be migrated */
            // Upgrade key format
            try {
                var privk = JSON.parse(storage.privk), str = '';
                for ( var i = 0; i < privk.length; i++ ) str += b2mpi( privk[i] );
                storage.privk = btoa(str).replace(/\+/g,'-').replace(/\//g,'_').replace(/=/g,'');
                v++;
            }
            catch ( e ) {
                console.error("Could not migrate storage - priv key could not be converted to the new format: ", e);
            }
        }
        else {
            v++;
        }

        storage.v = v;
    }
    // if ( v == 1 ) { ... }
    // if ( v == 2 ) { ... }
    // ... and so on

    // Or upgrade hard when graceful method isn't provided
    if ( v != storage_version ) {
        storage.clear();
        storage.v = storage_version;
        if ( d ) storage.d = d;
        if ( dd ) storage.dd = dd;
        if ( sp ) storage.staticpath = sp;
    }

    return storage;
}

if (typeof XDomainRequest !== 'undefined' && typeof ArrayBuffer === 'undefined') {
    window.getxhr = function _getxhr() {
        return new XDomainRequest();
    };
}
else {
    window.getxhr = function _getxhr() {
        return new XMLHttpRequest();
    };
}

function siteLoadError(error, filename) {
    var message = ['An error occurred while loading MEGA.'];

    if (location.host !== 'mega.nz') {
        message[0] += '..';
    }

    if (error === 1) {
        message.push('The file "' + filename + '" is corrupt.');
    }
    else if (error === 2) {
        message.push('The file "' + filename + '" could not be loaded.');
    }
    else {
        message.push('Filename: ' + filename + "\nException: " + error);
    }

    if (!is_extension) {
        message.push('Please try again later. We apologize for the inconvenience.');
    }
    message.push("If the problem persist, please try disabling all third-party browser "
                + "extensions and reload your browser. If that doesn't help, contact support@mega.nz");

    message.push('BrowserID: ' + (typeof mozBrowserID !== 'undefined' ? mozBrowserID : ua));

    contenterror = 1;
    alert(message.join("\n\n"));
}


if (m || (typeof localStorage !== 'undefined' && localStorage.mobile))
{
    var tag=document.createElement('meta');
    tag.name = "viewport";
    tag.content = "width=device-width, initial-scale=1, maximum-scale=1, user-scalable=0";
    document.getElementsByTagName('head')[0].appendChild(tag);
    var tag=document.createElement('meta');
    tag.name = "apple-mobile-web-app-capable";
    tag.content = "yes";
    document.getElementsByTagName('head')[0].appendChild(tag);
    var tag=document.createElement('meta');
    tag.name = "apple-mobile-web-app-status-bar-style";
    tag.content = "black";
    document.getElementsByTagName('head')[0].appendChild(tag);
    var tag=document.createElement('link');
    tag.rel = "apple-touch-icon-precomposed";
    tag.sizes = "144x144";
    tag.href = staticpath + "images/mobile/App_ipad_144x144.png";
    document.getElementsByTagName('head')[0].appendChild(tag);
    var tag=document.createElement('link');
    tag.rel = "apple-touch-icon-precomposed";
    tag.sizes = "114x114";
    tag.href = staticpath + "images/mobile/App_iphone_114x114.png";
    document.getElementsByTagName('head')[0].appendChild(tag);
    var tag=document.createElement('link');
    tag.rel = "apple-touch-icon-precomposed";
    tag.sizes = "72x72";
    tag.href = staticpath + "images/mobile/App_ipad_72X72.png";
    document.getElementsByTagName('head')[0].appendChild(tag);
    var tag=document.createElement('link');
    tag.rel = "apple-touch-icon-precomposed";
    tag.href = staticpath + "images/mobile/App_iphone_57X57.png"
    document.getElementsByTagName('head')[0].appendChild(tag);
    var tag=document.createElement('link');
    tag.rel = "shortcut icon";
    tag.type = "image/vnd.microsoft.icon";
    tag.href = "https://mega.nz/favicon.ico";
    document.getElementsByTagName('head')[0].appendChild(tag);
    m=true;
}

if (location.hash.substr(1, 1) === '!') {
    m = false;
}

if (is_ios) {
    tmp = document.querySelector('meta[name="apple-itunes-app"]');
    if (tmp) {
        tmp.setAttribute('content',
            'app-id=706857885, app-argument=mega://' + window.location.hash);
    }

    // http://whatsmyuseragent.com/Devices/iPhone-User-Agent-Strings
    // http://www.enterpriseios.com/wiki/Complete_List_of_iOS_User_Agent_Strings
    tmp = ua.match(/(?:iphone|cpu) os (\d+)[\._](\d+)/);
    if (tmp) {
        var rev = tmp.pop();
        tmp = tmp.pop();

        console.log('Found iOS ' + tmp + '.' + rev);

        is_ios = parseInt(tmp);
        if (!is_ios) {
            // Huh?
            is_ios = true;
        }
    }
    tmp = undefined;
}

if (m)
{
    var app,mobileblog,android,intent, ios9;
    var link = document.createElement('link');
    link.setAttribute('rel', 'stylesheet');
    link.type = 'text/css';
    link.href = staticpath + 'css/mobile-app.css';
    document.head.appendChild(link);
    // AMO: Markup should not be passed to `innerHTML` dynamically. -- This isnt reached for the extension, anyway
    document.body.innerHTML = '<div class="main-scroll-block"> <div class="main-content-block"> <div class="free-green-tip"></div><div class="main-centered-bl"><div class="main-logo"></div><div class="main-head-txt" id="m_title"></div><div class="main-head-txt" id="m_desc"></div><br /><br /><a href="" class="main-button" id="m_appbtn"></a><div class="main-social hidden"><a href="https://www.facebook.com/MEGAprivacy" class="main-social-icon facebook"></a><a href="https://www.twitter.com/MEGAprivacy" class="main-social-icon twitter"></a><div class="clear"></div></div></div> </div><div class="scrolling-content"><div class="mid-logo"></div> <div class="mid-gray-block">MEGA provides free cloud storage with convenient and powerful always-on privacy </div> <div class="scrolling-block-icon encription"></div> <div class="scrolling-block-header"> End-to-end encryption </div> <div class="scrolling-block-txt">Unlike other cloud storage providers, your data is encrypted & decrypted during transfer by your client devices only and never by us. </div> <div class="scrolling-block-icon access"></div> <div class="scrolling-block-header"> Secure Global Access </div> <div class="scrolling-block-txt">Your data is accessible any time, from any device, anywhere. Only you control the keys to your files.</div> <div class="scrolling-block-icon colaboration"></div> <div class="scrolling-block-header"> Secure Collaboration </div> <div class="scrolling-block-txt">Share folders with your contacts and see their updates in real time. Online collaboration has never been more private and secure.</div> <div class="bottom-menu full-version"><div class="copyright-txt">Mega Limited ' + new Date().getFullYear() + '</div><div class="language-block"></div><div class="clear"></div><iframe src="" width="1" height="1" frameborder="0" style="width:1px; height:1px; border:none;" id="m_iframe"></iframe></div></div></div>';
    if (window.location.hash.substr(1,4) == 'blog') mobileblog=1;
    if (ua.indexOf('windows phone') > -1 /*&& ua.indexOf('iemobile') > -1*/)
    {
        app='zune://navigate/?phoneappID=1b70a4ef-8b9c-4058-adca-3b9ac8cc194a';
        document.body.className = 'wp full-mode supported';
    }
    else if (ua.indexOf('android') > -1)
    {
        app='https://play.google.com/store/apps/details?id=mega.privacy.android.app&referrer=meganzsb';
        document.body.className = 'android full-mode supported';
        android=1;

        var ver = ua.match(/android (\d+)\.(\d+)/);
        if (ver) {
            var rev = ver.pop();
            ver = ver.pop();
            // Check for Android 2.3+
            if (ver > 2 || (ver === 2 && rev > 3)) {
                intent = 'intent://' + location.hash + '/#Intent;scheme=mega;package=mega.privacy.android.app;end';
            }
        }
        if (intent && !mobileblog) {
            document.location = intent;
        }
    }
    else if (ua.indexOf('bb10') > -1)
    {
        app='http://appworld.blackberry.com/webstore/content/46810890/';
        document.body.className = 'blackberry full-mode supported';
    }
    else if (is_ios)
    {
        app='https://itunes.apple.com/app/mega/id706857885';
        document.body.className = 'ios full-mode supported';
    }
    else document.body.className = 'another-os full-mode unsupported';

    document.getElementById('m_title').innerHTML = 'Due to our advanced end-to-end encryption we do not yet support mobile browsers.';
    if (app)
    {
        document.getElementById('m_appbtn').href = app;
        document.getElementById('m_desc').innerHTML = 'To use our service, you can either open MEGA on a desktop or laptop browser, or download the MEGA app.';
    }
    else
    {
        document.getElementById('m_desc').innerHTML = 'To use our service, you can open MEGA on a desktop or laptop browser. A dedicated app for your platform will be coming soon.';
    }
    if (window.location.hash.substr(1,1) == '!' || window.location.hash.substr(1,2) == 'F!')
    {
        var i = 0;
        if (ua.indexOf('windows phone') > -1) {
            i = 1;
        }

        if (app) {
            document.getElementById('m_desc').innerHTML = 'To view this link, you can either open it on a desktop or laptop browser, or download the MEGA app.';

            document.getElementById('m_appbtn').href += '&referrer=link';
        }
        if (ua.indexOf('chrome') > -1)
        {
            if (intent) {
                document.getElementById('m_desc').innerHTML
                    += '<br/><em>If you already have it installed, <a href="' + intent + '">Click here!</a></em>';
            }
            else {
                setTimeout(function() {
                    if (confirm('Do you already have the MEGA app installed?')) {
                        document.location = intent ? intent : 'mega://' + window.location.hash;
                    }
                }, 2500);
            }
        }
        else if (is_ios > 8) {
            setTimeout(function() {
                if (confirm('Do you already have the MEGA app installed?')) {
                    document.location = 'mega://' + window.location.hash;
                }
            }, 1500);
        }
        else {
            document.getElementById('m_iframe').src = 'mega://' + window.location.hash.substr(i);
        }
    }
    else if (window.location.hash.substr(1, 7) === 'confirm'
            || window.location.hash.substr(1, 6) === 'backup'
            || window.location.hash.substr(1, 6) === 'fm/ipc'
            || window.location.hash.substr(1, 9) === 'newsignup'
            || window.location.hash.substr(1, 7) === 'account')
    {
        var i = 0;
        if (ua.indexOf('windows phone') > -1) {
            i = 1;
        }
        if (ua.indexOf('chrome') > -1) {
            window.location = 'mega://' + window.location.hash.substr(i);
        }
        else if (is_ios > 8) {
            setTimeout(function() {
                if (confirm('Do you already have the MEGA app installed?')) {
                    document.location = 'mega://' + window.location.hash;
                }
            }, 1500);
        }
        else {
            document.getElementById('m_iframe').src = 'mega://' + window.location.hash.substr(i);
        }

        if (intent) {
            document.getElementById('m_title').innerHTML
                += '<br/><em>If you already have it installed, <a href="' + intent + '">Click here!</a></em>';
        }
    }
    if (mobileblog)
    {
        document.body.innerHTML = '';
        mCreateElement('script', {type: 'text/javascript'}, 'head')
            .src = ((location.host === 'mega.nz') ? '/blog.js' : 'html/js/blog.js');
    }
}
else if (page == '#android')
{
    document.location = 'https://play.google.com/store/apps/details?id=mega.privacy.android.app&referrer=meganzmobileapps';
}
else if (!b_u)
{
    d = window.d || 0;
    jj = window.jj || 0;
    var onBetaW = location.hostname === 'beta.mega.nz' || location.hostname.indexOf("developers.") === 0;
    var languages = {'en':['en','en-'],'es':['es','es-'],'fr':['fr','fr-'],'de':['de','de-'],'it':['it','it-'],'nl':['nl','nl-'],'pt':['pt'],'br':['pt-br'],'se':['sv'],'fi':['fi'],'pl':['pl'],'cz':['cz','cs','cz-'],'sk':['sk','sk-'],'sl':['sl','sl-'],'hu':['hu','hu-'],'jp':['ja'],'cn':['zh','zh-cn'],'ct':['zh-hk','zh-sg','zh-tw'],'kr':['ko'],'ru':['ru','ru-mo'],'ar':['ar','ar-'],'he':['he'],'id':['id'],'sg':[],'tr':['tr','tr-'],'ro':['ro','ro-'],'uk':['||'],'sr':['||'],'th':['||'],'fa':['||'],'bg':['bg'],'tl':['en-ph'],'vi':['vn', 'vi']};

    if (typeof console == "undefined") { this.console = { log: function() {}, error: function() {}}}
    if (d && !console.time) (function(c)
    {
        var timers = {};
        c.time = function(n) { timers[n] = new Date().getTime()};
        c.timeEnd = function(n) {
            if (timers[n]) {
                c.log(n + ': ' + (new Date().getTime() - timers[n]) + 'ms');
                delete timers[n];
            }
        };
    })(console);

    Object.defineProperty(window, "__cd_v", { value : 28, writable : false });

    // Do not report exceptions if this build is older than 20 days
    var exTimeLeft = ((buildVersion.timestamp + (20 * 86400)) * 1000) > Date.now();

    if (!d && exTimeLeft && (location.host === 'mega.nz' || is_extension || onBetaW))
    {
        var __cdumps = [], __cd_t;
        window.onerror = function __MEGAExceptionHandler(msg, url, ln, cn, errobj)
        {
            function mTrim(s)
            {
                return String(s)
                    .replace(/resource:.+->\s/,'')
                    .replace(/blob:[^:\s]+/, '..')
                    .replace(/\.\.:\/\/[^:\s]+/, '..')
                    .replace('chrome://mega/content','..')
                    .replace(/file:.+extensions/,'..fx')
                    .replace(/(?: line \d+ > eval)+/g,' >.eval')
            }
            if (__cdumps.length > 3) return false;

            var dump = {
                l: ln,
                f: mTrim(url),
                m: mTrim(msg)
                    .replace(/'[a-z]+:\/+[^']+(?:'|$)/gi, function(url) {
                        url = url.substr(1);
                        if (url[url.length - 1] === "'") {
                            url = url.substr(0, url.length - 1);
                        }
                        var a = document.createElement('a');
                        a.href = url;
                        return "'" + (a.origin !== 'null' && a.origin
                            || (a.protocol + '//' + a.hostname)) + "...'";
                    })
                    .replace(/(Access to '\.\.).*(' from script denied)/, '$1$2')
                    .replace(/gfs\w+\.userstorage/, 'gfs...userstorage')
                    .replace(/^Uncaught\W*(?:exception\W*)?/i, ''),
            }, cc;
            var sbid = +(''+(document.querySelector('script[src*="secureboot"]')||{}).src).split('=').pop()|0;

            if (~dump.m.indexOf('[[:i]]')) {
                return false;
            }

            if ((mega.flags & window.MEGAFLAG_MDBOPEN)
                    && (dump.m === 'InvalidStateError'
                        || (dump.m === 'UnknownError'))) {
                // Prevent InvalidStateError exceptions from indexedDB.open
                // caused while using Private Browser Mode on Firefox.
                return false;
            }

            if (dump.m.indexOf('this.get(...).querySelectorAll') !== -1
                    || String(errobj && errobj.stack).indexOf('<anonymous>:1:18') !== -1
                    || dump.m.indexOf('TypeError: this.get is not a function') !== -1) {
                // ^ this seems a quirk on latest Chrome (~46+) or a bogus extension
                dump.l = 1;
                errobj = null;
                dump.m = 'TypeError: this.get(...).querySelectorAll is not a function';
            }

            if (~dump.m.indexOf("\n")) {
                var lns = dump.m.split(/\r?\n/).map(String.trim).filter(String);

                if (lns.length > 6) {
                    dump.m = [].concat(lns.slice(0,2), "[..!]", lns.slice(-2)).join(" ");
                }
            }
            dump.m = dump.m.replace(/\s+/g, ' ');

            if (!window.jsl_done) {
                // Alert the user if there was an uncaught exception while
                // loading the site, this should only happen on some fancy
                // browsers other than what we use during development, and
                // hopefully they'll report it back to us for troubleshoot
                if (url || ln !== 1) {
                    siteLoadError(dump.m, url + ':' + ln);
                }
                else {
                    console.error(dump.m, arguments);
                }
                return;
            }

            if (~dump.m.indexOf('took +10s'))
            {
                var lrc = +localStorage.ttfbReportCount || 0;
                if (lrc > 20)
                {
                    var eid = localStorage.ttfbReport;
                    localStorage.ttfbReport = sbid;
                    if (!eid || eid == sbid) return false;
                    lrc = 1;
                }
                localStorage.ttfbReportCount = lrc + 1;
            }

            if (errobj)
            {
                if (errobj.udata) dump.d = errobj.udata;
                if (errobj.stack)
                {
                    var omsg = String(msg).trim();
                    var re = RegExp(
                        omsg.substr(0, 70)
                        .replace(/^\w+:\s/, '')
                        .replace(/([^\w])/g, '\\$1')
                        + '[^\r\n]+'
                    );

                    dump.s = String(errobj.stack)
                        .replace(omsg, '').replace(re, '')
                        .split("\n").map(String.trim).filter(String)
                        .splice(0,15).map(mTrim).join("\n");

                    if (dump.s.indexOf('Unknown script code:') !== -1
                        || dump.s.indexOf('Function code:') !== -1
                        || dump.s.indexOf('(eval code:') !== -1
                        || dump.s.indexOf('(unknown source)') !== -1
                        || /<anonymous>:\d+:/.test(dump.s)) {

                        console.warn('Got uncaught exception from unknown resource,'
                            + ' your MEGA account might be compromised.');
                        console.error(msg, errobj, errobj && errobj.stack, url, ln);
                        return false;
                    }
                }
            }
            if (cn) dump.c = cn;

            if (/Access to '.*' from script denied/.test(dump.m)) {
                console.error(dump.m, dump);
                return false;
            }

            if (ln == 0 && !dump.s)
            {
                if (dump.m.toLowerCase().indexOf('out of memory') != -1) dump.m = '!Fatal! Out Of Memory.';
                else dump.m = dump.m.replace(/[^\s\w]/gi,'') || ('[!] ' + msg);
            }
            if (location.hostname === 'beta.mega.nz' || location.hostname.indexOf("developers.") > -1) dump.m = '[' + location.hostname + '] ' + dump.m;

            try
            {
                var crashes = JSON.parse(localStorage.crashes || '{}');
                var checksum = MurmurHash3(JSON.stringify(dump), 0x4ef5391a);

                if (crashes.v != sbid) crashes = { v : sbid };

                if (crashes[checksum])
                {
                    // Reported less than 10 days ago?
                    if (Date.now() - crashes[checksum] < 864000000) return false;
                }
                dump.x = checksum;
                crashes[checksum] = Date.now();
                localStorage.crashes = JSON.stringify(crashes);
                cc = Object.keys(crashes).length;
            }
            catch(e) {
                delete localStorage.crashes;
            }

            __cdumps.push(dump);
            if (__cd_t) clearTimeout(__cd_t);
            var report = safeCall(function()
            {
                function ctx(id)
                {
                    return {
                        callback : function(res)
                        {
                            if (res === EOVERQUOTA)
                            {
                                __cdumps = new Array(4);
                                if (__cd_t) clearTimeout(__cd_t);

                                if (id)
                                {
                                    var crashes = JSON.parse(localStorage.crashes || '{}');
                                    delete crashes[id];
                                    localStorage.crashes = JSON.stringify(crashes);
                                }
                            }
                        }
                    };
                }
                var ids = [], uds = [], r = 1;
                for (var i in __cdumps)
                {
                    var dump = __cdumps[i];

                    if (dump.x) { ids.push(dump.x); delete dump.x; }
                    if (dump.d) { uds.push(dump.d); delete dump.d; }
                    if (dump.l < 0) r = 0;
                }

                var report = {};
                report.ua = navigator.userAgent;
                report.io = window.dlMethod && dlMethod.name;
                report.sb = sbid;
                report.tp = typeof $ !== 'undefined' && $.transferprogress;
                report.id = ids.join(",");
                report.ud = uds;
                report.cc = cc;

                if (is_chrome_firefox)
                {
                    report.mo = mozBrowserID + '::' + is_chrome_firefox + '::' + mozMEGAExtensionVersion;
                }
                report = JSON.stringify(r? report:{});

                for (var i in __cdumps)
                {
                    api_req({ a : 'cd', c : JSON.stringify(__cdumps[i]), v : report, t : +__cd_v, s : window.location.host }, ctx(ids[i]));
                }
                __cd_t = 0;
                __cdumps = [];
            });
            __cd_t = setTimeout(function() {
                report();
            }, 3000);

            return false;
        };
    }

    /**
     * Detects which language the user currently has set in their browser
     * @returns {String} Returns the two letter language code e.g. 'en', 'es' etc
     */
    var detectLang = function() {

        // Get the preferred language in their browser
        var userLang = (navigator.languages) ? navigator.languages[0] : (navigator.language || navigator.userLanguage);
        var langCode = null;
        var langCodeVariant = null;

        if (!userLang) {
            return 'en';
        }

        // Lowercase it
        userLang = userLang.toLowerCase();

        // Match on language code variants e.g. 'pt-br' returns 'br'
        /* jshint -W089 */
        for (langCode in languages) {
            for (langCodeVariant in languages[langCode]) {
                if (languages[langCode][langCodeVariant] === userLang) {
                    return langCode;
                }
            }
        }

        // If no exact match supported, normalise to base language code e.g. en-gb, en-us, en-ca returns 'en'
        /* jshint -W089 */
        for (langCode in languages) {
            for (langCodeVariant in languages[langCode]) {
                if (languages[langCode][langCodeVariant].substring(0, 3) === userLang.substring(0, 3)) {
                    return langCode;
                }
            }
        }

        // Default to English
        return 'en';
    };

    /**
     * Gets the file path for a language file
     * @param {String} language
     * @returns {String}
     */
    var getLanguageFilePath = function(language) {

        // If the sh1 (filename with hashes) array has been created from deploy script
        if (typeof sh1 !== 'undefined') {

            // Search the array
            for (var i = 0, length = sh1.length; i < length; i++) {

                var filePath = sh1[i];

                // If the language e.g. 'en' matches part of the filename from the deploy script e.g.
                // 'lang/en_0a8e1591149050ef1884b0c4abfbbeb759bbe9eaf062fa54e5b856fdb78e1eb3.json'
                if (filePath.indexOf('lang/' + language) > -1) {
                    return filePath;
                }
            }
        }
        else {
            // Otherwise return the filename.json when in Development
            return 'lang/' + language + '.json';
        }
    };

    var lang = detectLang();
    var jsl = [];

    // If they've already selected a language, use that
    if ((typeof localStorage != 'undefined') && (localStorage.lang)) {
        if (languages[localStorage.lang]) {
            lang = localStorage.lang;
        }
    }

    // Get the language file path e.g. lang/en.json or 'lang/en_7a8e15911490...f1878e1eb3.json'
    var langFilepath = getLanguageFilePath(lang);

    jsl.push({f:langFilepath, n: 'lang', j:3});
    jsl.push({f:'sjcl.js', n: 'sjcl_js', j:1});
    jsl.push({f:'js/vendor/jquery-2.2.1.js', n: 'jquery', j:1, w:10});
    jsl.push({f:'js/vendor/jquery-ui-1.11.4.js', n: 'jqueryui_js', j:1, w:10});
    jsl.push({f:'js/vendor/jquery.mousewheel.js', n: 'jquerymouse_js', j:1});
    jsl.push({f:'js/vendor/jquery.jscrollpane.js', n: 'jscrollpane_js', j:1});
    jsl.push({f:'js/jquery.misc.js', n: 'jquerymisc_js', j:1});
    jsl.push({f:'js/vendor/megaLogger.js', n: 'megaLogger_js', j:1});
    jsl.push({f:'js/functions.js', n: 'functions_js', j:1});
    jsl.push({f:'js/crypto.js', n: 'crypto_js', j:1,w:5});
    jsl.push({f:'js/account.js', n: 'user_js', j:1});
    jsl.push({f:'js/mega.js', n: 'mega_js', j:1,w:7});

    if (!is_mobile) {

        jsl.push({f:'js/mDB.js', n: 'mDB_js', j:1});
        jsl.push({f:'js/mouse.js', n: 'mouse_js', j:1});
        jsl.push({f:'js/datastructs.js', n: 'datastructs_js', j:1});
        jsl.push({f:'js/vendor/db.js', n: 'db_js', j:1,w:5});
        jsl.push({f:'js/megaDbEncryptionPlugin.js', n: 'megadbenc_js', j:1,w:5});
        jsl.push({f:'js/megaDb.js', n: 'megadb_js', j:1,w:5});
        jsl.push({f:'js/idbkvstorage.js', n: 'idbkvstorage_js', j: 1, w: 5});

        jsl.push({f:'js/tlvstore.js', n: 'tlvstore_js', j:1});
        jsl.push({f:'js/vendor/jsbn.js', n: 'jsbn_js', j:1, w:2});
        jsl.push({f:'js/vendor/jsbn2.js', n: 'jsbn2_js', j:1, w:2});
        jsl.push({f:'js/vendor/nacl-fast.js', n: 'nacl_js', j:1,w:7});
        jsl.push({f:'js/megaPromise.js', n: 'megapromise_js', j:1,w:5});

        jsl.push({f:'js/authring.js', n: 'authring_js', j:1});
        jsl.push({f:'js/filedrag.js', n: 'filedrag_js', j:1});
        jsl.push({f:'js/vendor/jquery.fullscreen.js', n: 'jquery_fullscreen', j:1, w:10});
        jsl.push({f:'js/vendor/verge.js', n: 'verge', j:1, w:5});
        jsl.push({f:'js/jquery.tokeninput.js', n: 'jquerytokeninput_js', j:1});
        jsl.push({f:'js/jquery.checkboxes.js', n: 'checkboxes_js', j:1});
        jsl.push({f:'js/thumbnail.js', n: 'thumbnail_js', j:1});
        jsl.push({f:'js/vendor/exif.js', n: 'exif_js', j:1, w:3});
        jsl.push({f:'js/vendor/megapix.js', n: 'megapix_js', j:1});
        jsl.push({f:'js/vendor/smartcrop.js', n: 'smartcrop_js', j:1, w:7});
        jsl.push({f:'js/vendor/jquery.qrcode.js', n: 'jqueryqrcode', j:1});
        jsl.push({f:'js/vendor/qrcode.js', n: 'qrcode', j:1,w:2, g: 'vendor'});
        jsl.push({f:'js/vendor/bitcoin-math.js', n: 'bitcoinmath', j:1 });
        jsl.push({f:'js/paycrypt.js', n: 'paycrypt_js', j:1 });


        // notifications
        jsl.push({f:'js/megaNotifications.js', n: 'meganotifications_js', j:1,w:7});
        jsl.push({f:'js/vendor/ion.sound.js', n: 'ionsound_js', j:1,w:7});
        jsl.push({f:'js/vendor/favico.js', n: 'favico_js', j:1,w:7});
        jsl.push({f:'js/vendor/notification.js', n: 'notification_js', j:1,w:7});

        // Other
        jsl.push({f:'js/vendor/autolinker.js', n: 'autolinker_js', j:1,w:1});
        jsl.push({f:'js/vendor/moment.js', n: 'moment_js', j:1,w:1});
        jsl.push({f:'js/vendor/perfect-scrollbar.js', n: 'ps_js', j:1,w:1});

        // Google Import Contacts
        jsl.push({f:'js/gContacts.js', n: 'gcontacts_js', j:1,w:3});

        // UI Elements
        jsl.push({f:'js/ui/megaRender.js', n: 'megarender_js', j:1,w:1});
        jsl.push({f:'js/ui/filepicker.js', n: 'filepickerui_js', j:1,w:1});
        jsl.push({f:'js/ui/dialog.js', n: 'dialogui_js', j:1,w:1});
        jsl.push({f:'js/ui/credentialsWarningDialog.js', n: 'creddialogui_js', j:1,w:1});
        jsl.push({f:'js/ui/loginRequiredDialog.js', n: 'loginrequireddialog_js', j:1,w:1});
        jsl.push({f:'js/ui/registerDialog.js', n: 'registerdialog_js', j:1,w:1});
        jsl.push({f:'js/ui/keySignatureWarningDialog.js', n: 'mega_js', j:1,w:7});
        jsl.push({f:'js/ui/feedbackDialog.js', n: 'feedbackdialogui_js', j:1,w:1});
        jsl.push({f:'js/ui/languageDialog.js', n: 'mega_js', j:1,w:7});
        jsl.push({f:'js/ui/publicServiceAnnouncement.js', n: 'psa_js', j:1,w:1});
        jsl.push({f:'js/ui/alarm.js', n: 'alarm_js', j:1,w:1});
        jsl.push({f:'js/ui/export.js', n: 'export_js', j:1,w:1});
    } // !is_mobile

    // MEGA CHAT
    if ((location.host === 'mega.nz' || !megaChatIsDisabled) && !is_mobile) {
        jsl.push({f:'js/chat/strongvelope.js', n: 'strongvelope_js', j:1, w:1});
        jsl.push({f:'js/chat/rtcStats.js', n: 'rtcstats_js', j:1, w:1});
        jsl.push({f:'js/chat/rtcSession.js', n: 'rtcsession_js', j:1, w:1});

        jsl.push({f:'js/vendor/chat/strophe.light.js', n: 'stropheligh_js', j:1, w:4});
        jsl.push({f:'js/vendor/chat/strophe.disco.js', n: 'strophedisco_js', j:1, w:1});
        jsl.push({f:'js/vendor/chat/strophe.jingle.js', n: 'strophejingle_js', j:1, w:3});
        jsl.push({f:'js/vendor/chat/strophe.jingle.session.js', n: 'strophejinglesess_js', j:1, w:2});
        jsl.push({f:'js/vendor/chat/strophe.jingle.sdp.js', n: 'strophejinglesdp_js', j:1, w:2});
        jsl.push({f:'js/vendor/chat/strophe.jingle.adapter.js', n: 'strophejingleadapt_js', j:1, w:2});
        jsl.push({f:'js/vendor/chat/strophe.muc.js', n: 'strophemuc_js', j:1, w:1});
        jsl.push({f:'js/vendor/chat/strophe.roster.js', n: 'stropheroster_js', j:1, w:1});
        jsl.push({f:'js/vendor/chat/wildemitter.patched.js', n: 'wildemitter_js', j:1, w:1});
        jsl.push({f:'js/vendor/chat/hark.patched.js', n: 'hark_js', j:1, w:1});
        jsl.push({f:'js/vendor/chat/base32.js', n: 'base32_js', j:1, w:1});

        jsl.push({f:'js/chat/chatd.js', n: 'chatd_js', j:1, w:1});
        jsl.push({f:'js/chat/ui/incomingCallDialog.js', n: 'incomingcalldialog_js', j:1, w:1});

        jsl.push({f:'js/chat/plugins/chatdIntegration.js', n: 'chatdInt_js', j:1, w:2});
        jsl.push({f:'js/chat/plugins/karerePing.js', n: 'karerePing_js', j:1, w:7});
        jsl.push({f:'js/chat/plugins/callManager.js', n: 'callManager_js', j:1, w:7});
        jsl.push({f:'js/chat/plugins/urlFilter.js', n: 'urlFilter_js', j:1, w:7});
        jsl.push({f:'js/chat/plugins/emoticonShortcutsFilter.js', n: 'emoticonShortcutsFilter_js', j:1, w:7});
        jsl.push({f:'js/chat/plugins/emoticonsFilter.js', n: 'emoticonsFilter_js', j:1, w:7});
        jsl.push({f:'js/chat/plugins/chatNotifications.js', n: 'chatnotifications_js', j:1, w:7});
        jsl.push({f:'js/chat/plugins/callFeedback.js', n: 'callfeedback_js', j:1, w:7});

        jsl.push({f:'js/chat/karereEventObjects.js', n: 'keo_js', j:1, w:7});
        jsl.push({f:'js/connectionRetryManager.js', n: 'crm_js', j:1, w:7});
        jsl.push({f:'js/chat/karere.js', n: 'karere_js', j:1, w:7});
        jsl.push({f:'js/chat/messages.js', n: 'chat_messages_Js', j:1, w:1});
        jsl.push({f:'js/chat/bundle.js', n: 'chat_react_minified_js', j:1, w:10});
    }
    // END OF MEGA CHAT


    // Transfers
    jsl.push({f:'js/transfers/xhr2.js', n: 'xhr_js', j:1});
    jsl.push({f:'js/transfers/queue.js', n: 'queue', j:1,w:4});
    jsl.push({f:'js/transfers/meths/cache.js', n: 'dl_cache', j:1,w:3});
    jsl.push({f:'js/transfers/meths/filesystem.js', n: 'dl_chrome', j:1,w:3});
    jsl.push({f:'js/transfers/meths/mediasource.js', n: 'dl_mediasource', j:1,w:3});
    if (is_chrome_firefox && parseInt(Services.appinfo.version) > 27)
    {
        is_chrome_firefox |= 4;
        jsl.push({f:'js/transfers/meths/firefox-extension.js', n: 'dl_firefox', j:1,w:3});
    }
    else
    {
        jsl.push({f:'js/transfers/meths/memory.js', n: 'dl_memory', j:1,w:3});
        jsl.push({f:'js/transfers/meths/flash.js', n: 'dl_flash', j:1,w:3});
    }
    jsl.push({f:'js/transfers/downloader.js', n: 'dl_downloader', j:1,w:3});
    jsl.push({f:'js/transfers/download2.js', n: 'dl_js', j:1,w:3});
    jsl.push({f:'js/transfers/upload2.js', n: 'upload_js', j:1,w:2});


    // Everything else...
    jsl.push({f:'index.js', n: 'index', j:1,w:4});
    jsl.push({f:'html/top.html', n: 'top', j:0});
    jsl.push({f:'html/transferwidget.html', n: 'transferwidget', j:0});
    jsl.push({f:'js/filetypes.js', n: 'filetypes_js', j:1});

    if (!is_mobile) {
        jsl.push({f:'css/style.css', n: 'style_css', j:2,w:30,c:1,d:1,cache:1});
        jsl.push({f:'js/fm.js', n: 'fm_js', j:1,w:12});
        jsl.push({f:'js/ui/miniui.js', n: 'miniui_js', j:1});

        jsl.push({f:'html/start.html', n: 'start', j:0});
        jsl.push({f:'html/megainfo.html', n: 'megainfo', j:0});
        jsl.push({f:'html/js/start.js', n: 'start_js', j:1});
        jsl.push({f:'html/bottom2.html', n: 'bottom2',j:0});
        jsl.push({f:'html/key.html', n: 'key', j:0});
        jsl.push({f:'html/js/key.js', n: 'key_js', j:1});
        jsl.push({f:'html/pro.html', n: 'pro', j:0});
        jsl.push({f:'html/js/pro.js', n: 'pro_js', j:1});
        jsl.push({f:'html/login.html', n: 'login', j:0});
        jsl.push({f:'html/js/login.js', n: 'login_js', j:1});
        jsl.push({f:'html/fm.html', n: 'fm', j:0,w:3});
        jsl.push({f:'html/top-login.html', n: 'top-login', j:0});
        jsl.push({f:'js/notify.js', n: 'notify_js', j:1});
        jsl.push({f:'js/popunda.js', n: 'popunda_js', j:1});
        jsl.push({f:'css/user-card.css', n: 'user_card_css', j:2,w:5,c:1,d:1,cache:1});
        jsl.push({f:'css/avatars.css', n: 'avatars_css', j:2,w:5,c:1,d:1,cache:1});
        jsl.push({f:'css/icons.css', n: 'icons_css', j:2,w:5,c:1,d:1,cache:1});
        jsl.push({f:'css/buttons.css', n: 'buttons_css', j:2,w:5,c:1,d:1,cache:1});
        jsl.push({f:'css/dropdowns.css', n: 'dropdowns_css', j:2,w:5,c:1,d:1,cache:1});
        jsl.push({f:'css/dialogs.css', n: 'dialogs_css', j:2,w:5,c:1,d:1,cache:1});
        jsl.push({f:'css/popups.css', n: 'popups_css', j:2,w:5,c:1,d:1,cache:1});
        jsl.push({f:'css/spinners.css', n: 'spinners_css', j:2,w:5,c:1,d:1,cache:1});
        jsl.push({f:'css/data-blocks-view.css', n: 'data_blocks_view_css', j:2,w:5,c:1,d:1,cache:1});
        jsl.push({f:'css/chat-messages.css', n: 'chat_messages_css', j:2,w:5,c:1,d:1,cache:1});
        jsl.push({f:'css/chat-share-links.css', n: 'chat_share_links_css', j:2,w:5,c:1,d:1,cache:1});
        jsl.push({f:'css/chat-textarea.css', n: 'chat_textarea_css', j:2,w:5,c:1,d:1,cache:1});
        jsl.push({f:'css/chat-typing.css', n: 'chat_typing_css', j:2,w:5,c:1,d:1,cache:1});
        jsl.push({f:'css/chat-left-pane.css', n: 'chat_left_pane_css', j:2,w:5,c:1,d:1,cache:1});
        jsl.push({f:'css/chat-feedback.css', n: 'chat_feedback_css', j:2,w:5,c:1,d:1,cache:1});
        jsl.push({f:'css/chat-calls.css', n: 'chat_calls_css', j:2,w:5,c:1,d:1,cache:1});
        jsl.push({f:'css/chat-common.css', n: 'chat_common_css', j:2,w:5,c:1,d:1,cache:1});
        jsl.push({f:'css/chat-emojione.css', n: 'chat_emojione_css', j:2,w:5,c:1,d:1,cache:1});
        jsl.push({f:'css/retina-images.css', n: 'retina_images_css', j:2,w:5,c:1,d:1,cache:1});
        jsl.push({f:'css/vendor/perfect-scrollbar.css', n: 'vendor_ps_css', j:2,w:5,c:1,d:1,cache:1});
        jsl.push({f:'css/media-print.css', n: 'media_print_css', j:2,w:5,c:1,d:1,cache:1});

        jsl.push({f:'js/useravatar.js', n: 'contact_avatar_js', j:1,w:3});
        jsl.push({f:'js/vendor/avatar.js', n: 'avatar_js', j:1, w:3});
        jsl.push({f:'js/countries.js', n: 'countries_js', j:1});
        jsl.push({f:'html/dialogs.html', n: 'dialogs', j:0,w:2});
        jsl.push({f:'js/vendor/int64.js', n: 'int64_js', j:1});
        jsl.push({f:'js/transfers/zip64.js', n: 'zip_js', j:1});
        jsl.push({f:'js/cms.js', n: 'cms_js', j:1});
    } // !is_mobile



    if (localStorage.enableDevtools) {
        jsl.push({f:'dont-deploy/transcripter/exporter.js', n: 'tse_js', j:1});
    }

    // We need to keep a consistent order in loaded resources, so that if users
    // send us logs we won't get different line numbers on stack-traces from
    // different browsers. Hence, do NOT add more jsl entries after this block,
    // unless they're optional (such as polyfills) or third-party resources.

    jsl.push({f:'js/jquery.protect.js', n: 'jqueryprotect_js', j: 1});
    jsl.push({f:'js/vendor/asmcrypto.js',n:'asmcrypto_js', j:1, w:5});

    if (is_extension) {
        jsl.push({f:'js/vendor/dcraw.js', n: 'dcraw_js', j:1, w:10});
    }
    if (!is_mobile
            && (typeof Number.isNaN !== 'function'
                || typeof Set === 'undefined')) {

        jsl.push({f:'js/vendor/es6-shim.js', n: 'es6shim_js', j:1});
    }

    // only used on beta
    if (onBetaW) {
        jsl.push({f: 'js/betacrashes.js', n: 'betacrashes_js', j: 1});
    }

    var jsl2 =
    {
        'about': {f:'html/about.html', n: 'about', j:0},
        'sourcecode': {f:'html/sourcecode.html', n: 'sourcecode', j:0},
        'megasync_js': {f:'html/js/megasync.js', n: 'megasync_js', j:1},
        'blog': {f:'html/blog.html', n: 'blog', j:0},
        'blog_js': {f:'html/js/blog.js', n: 'blog_js', j:1},
        'blogarticle': {f:'html/blogarticle.html', n: 'blogarticle', j:0},
        'blogarticle_js': {f:'html/js/blogarticle.js', n: 'blogarticle_js', j:1},
        'register': {f:'html/register.html', n: 'register', j:0},
        'register_js': {f:'html/js/register.js', n: 'register_js', j:1},
        'resellers': {f:'html/resellers.html', n: 'resellers', j:0},
        'download': {f:'html/download.html', n: 'download', j:0},
        'download_js': {f:'html/js/download.js', n: 'download_js', j:1},
        'download_mobile': {f:'html/download-mobile.html', n: 'download', j: 0},
        'mobile_css': {f:'css/mobile-app-new.css', n: 'mobile_css', j:2,w:30,c:1,d:1,m:1},
        'network_js': {f:'js/network-testing.js', n: 'network_js', j:1},
        'dispute': {f:'html/dispute.html', n: 'dispute', j:0},
        'disputenotice': {f:'html/disputenotice.html', n: 'disputenotice', j:0},
        'disputenotice_js': {f:'html/js/disputenotice.js', n: 'disputenotice_js', j:1},
        'copyright': {f:'html/copyright.html', n: 'copyright', j:0},
        'copyrightnotice': {f:'html/copyrightnotice.html', n: 'copyrightnotice', j:0},
        'copyrightnotice_js': {f:'html/js/copyrightnotice.js', n: 'copyrightnotice_js', j:1},
        'privacy': {f:'html/privacy.html', n: 'privacy', j:0},
        'mega': {f:'html/mega.html', n: 'mega', j:0},
        'terms': {f:'html/terms.html', n: 'terms', j:0},
        'general': {f:'html/general.html', n: 'general', j:0},
        'backup': {f:'html/backup.html', n: 'backup', j:0},
        'backup_js': {f:'html/js/backup.js', n: 'backup_js', j:1},
        'cancel': {f:'html/cancel.html', n: 'cancel', j:0},
        'cancel_js': {f:'html/js/cancel.js', n: 'cancel_js', j:1},
        'reset': {f:'html/reset.html', n: 'reset', j:0},
        'reset_js': {f:'html/js/reset.js', n: 'reset_js', j:1},
        'change_email_js': {f:'html/js/emailchange.js', n: 'change_email_js', j:1},
        'change_email': {f:'html/emailchange.html', n: 'change_email', j:0},
        'filesaver': {f:'js/vendor/filesaver.js', n: 'filesaver', j:1},
        'recovery': {f:'html/recovery.html', n: 'recovery', j:0},
        'recovery_js': {f:'html/js/recovery.js', n: 'recovery_js', j:1},
        'credits': {f:'html/credits.html', n: 'credits', j:0},
        'takedown': {f:'html/takedown.html', n: 'takedown', j:0},
        'dev': {f:'html/dev.html', n: 'dev', j:0},
        'dev_js': {f:'html/js/dev.js', n: 'dev_js', j:1},
        'sdkterms': {f:'html/sdkterms.html', n: 'sdkterms', j:0},
        'help_js': {f:'html/js/help.js', n: 'help_js', j:1},
        'sync': {f:'html/sync.html', n: 'sync', j:0},
        'sync_js': {f:'html/js/sync.js', n: 'sync_js', j:1},
        'cms_snapshot_js': {f:'js/cmsSnapshot.js', n: 'cms_snapshot_js', j:1},
        'mobile': {f:'html/mobile.html', n: 'mobile', j:0},
        'support_js': {f:'html/js/support.js', n: 'support_js', j:1},
        'support': {f:'html/support.html', n: 'support', j:0},
        'contact': {f:'html/contact.html', n: 'contact', j:0},
        'privacycompany': {f:'html/privacycompany.html', n: 'privacycompany', j:0},
        'zxcvbn_js': {f:'js/vendor/zxcvbn.js', n: 'zxcvbn_js', j:1},
        'redeem': {f:'html/redeem.html', n: 'redeem', j:0},
        'redeem_js': {f:'html/js/redeem.js', n: 'redeem_js', j:1},
        'chrome': {f:'html/chrome.html', n: 'chrome', j:0},
        'chrome_js': {f:'html/js/chrome.js', n: 'chrome_js', j:1},
        'firefox': {f:'html/firefox.html', n: 'firefox', j:0},
        'firefox_js': {f:'html/js/firefox.js', n: 'firefox_js', j:1}
    };

    var subpages =
    {
        'about': ['about'],
        'sourcecode': ['sourcecode'],
        'terms': ['terms'],
        'general': ['general'],
        'credits': ['credits'],
        'backup': ['backup','backup_js','filesaver'],
        'recovery': ['recovery','recovery_js'],
        'reset': ['reset','reset_js'],
        'verify': ['change_email', 'change_email_js'],
        'cancel': ['cancel', 'cancel_js'],
        'blog': ['blog','blog_js','blogarticle','blogarticle_js'],
        'register': ['register','register_js', 'zxcvbn_js'],
        'newsignup': ['register','register_js', 'zxcvbn_js'],
        'android': ['android'],
        'resellers': ['resellers'],
        '!': ['download','download_js', 'megasync_js'],
        'dispute': ['dispute'],
        'disputenotice': ['disputenotice', 'disputenotice_js'],
        'copyright': ['copyright'],
        'copyrightnotice': ['copyrightnotice','copyrightnotice_js'],
        'privacy': ['privacy','privacycompany'],
        'mega': ['mega'],
        'takedown': ['takedown'],
        'mobile': ['mobile'],
        'sync': ['sync','sync_js', 'megasync_js'],
        'support': ['support_js', 'support'],
        'contact': ['contact'],
        'dev': ['dev','dev_js','sdkterms'],
        'sdk': ['dev','dev_js','sdkterms'],
        'doc': ['dev','dev_js','sdkterms'],
        'help': ['help_js'],
        'recover': ['reset', 'reset_js'],
        'redeem': ['redeem', 'redeem_js'],
        'plugin': ['chrome', 'chrome_js', 'firefox', 'firefox_js'],
        'chrome': ['chrome', 'chrome_js'],
        'firefox': ['firefox', 'firefox_js']
    };

    if (is_mobile) {
        subpages['!'] = ['download_mobile', 'download_js', 'mobile_css'];
    }

    if (page)
    {
        if (page.indexOf('%25') !== -1)
        {
            do {
                page = page.replace(/%25/g, '%');
            } while (~page.indexOf('%25'));
        }
        if (page.indexOf('%21') !== -1)
        {
            page = page.replace(/%21/g, '!');
            document.location.hash = page;
        }

        page = page.replace('#','');
        for (var p in subpages)
        {
            if (page.substr(0,p.length) == p)
            {
                for (var i in subpages[p]) jsl.push(jsl2[subpages[p][i]]);
            }
        }
    }
    var lightweight=false;
    var waitingToBeLoaded = 0,jsl_done,jj_done = !jj;
    var fx_startup_cache = is_chrome_firefox && nocontentcheck;
    if (!fx_startup_cache && !nocontentcheck)
    {
        if (window.URL) evalscript_url([asmCryptoSha256Js]);
        else evalscript(asmCryptoSha256Js);
    }
    if ((typeof Worker !== 'undefined') && (typeof window.URL !== 'undefined') && !fx_startup_cache && !nocontentcheck)
    {
        var hashdata = ['self.postMessage = self.webkitPostMessage || self.postMessage;', asmCryptoSha256Js, 'self.onmessage = function(e) { try { var hashHex = asmCryptoSha256.SHA256.hex(e.data.text); e.data.hash = hashHex; self.postMessage(e.data); } catch(err) { e.data.error = err.message; self.postMessage(e.data);  } };'];
        var hash_url = mObjectURL(hashdata, "text/javascript");
        var hash_workers = [];
        var i =0;
        while (i < 2)
        {
            try
            {
                hash_workers[i] = new Worker(hash_url);
                hash_workers[i].postMessage = hash_workers[i].webkitPostMessage || hash_workers[i].postMessage;
                hash_workers[i].onmessage = function(e)
                {
                    if (e.data.error)
                    {
                        console.log('error',e.data.error);
                        console.log(e.data.text);
                        alert('error');
                    }
                    var file = Object(jsl[e.data.jsi]).f || 'unknown.js';
                    if (!nocontentcheck && !compareHashes(e.data.hash, file))
                    {
                        if (bootstaticpath.indexOf('cdn') > -1)
                        {
                            sessionStorage.skipcdn = 1;
                            document.location.reload();
                        }
                        else {
                            siteLoadError(1, bootstaticpath + file);
                        }

                        contenterror = 1;
                    }
                    if (!contenterror)
                    {
                        jsl_current += jsl[e.data.jsi].w || 1;
                        jsl_progress();
                        if (++jslcomplete == jsl.length) initall();
                        else jsl_load(e.data.xhri);
                    }
                };
            }
            catch(e)
            {
                hash_workers = undefined;
                break;
            }
            i++;
        }
        hashdata = null;
    }
    asmCryptoSha256Js = null;

    if (jj)
    {
        var _queueWaitToBeLoaded = function(id, elem) {
            waitingToBeLoaded++;
            elem.onload = function() {
                // if (d) console.log('jj.progress...', waitingToBeLoaded);
                if (--waitingToBeLoaded == 0) {
                    jj_done = true;
                    boot_done();
                    _queueWaitToBeLoaded = createScriptTag = createStyleTag = undefined;
                }
                elem.onload = null;
            };
        };

        var createScriptTag = function(id, src) {
            var elem = mCreateElement('script', {type: 'text/javascript'}, 'head');
            elem.async = false;
            _queueWaitToBeLoaded(id, elem);
            elem.src = src;
            return elem;
        };

        var createStyleTag = function(id, src) {
            var elem = mCreateElement('link', {type: 'text/css', rel: "stylesheet"}, 'head');
            _queueWaitToBeLoaded(id, elem);
            elem.href = src;
            return elem;
        };

        l=[];
        var i = 3000, r = '?r=' + (new Date().toISOString().replace(/[^\w]/g,''));
        if (!localStorage.jjnocache) r = '';
        while (i--) l[i]='l';
        for (var i in jsl)
        {
            if (jsl[i].j === 1) {
                createScriptTag("jsl" + i, bootstaticpath + jsl[i].f + r);
            }
            else if (jsl[i].j === 2)
            {
                if ((m && (jsl[i].m)) || ((!m) && (jsl[i].d))) {
                    createStyleTag("jsl" + i, bootstaticpath + jsl[i].f + r);
                }
            }
        }
        if (d) console.log('jj.total...', waitingToBeLoaded);
    }

    var pages = [],xhr_progress,xhr_stack,jsl_fm_current,jsl_current,jsl_total,jsl_perc,jsli,jslcomplete;

    function jsl_start()
    {
        jslcomplete = 0;
        if (d && jj) {
            xhr_progress = [0, 0, 0, 0, 0];
        } else {
            xhr_progress = [0, 0];
        }
        xhr_stack = Array(xhr_progress.length);
        jsl_fm_current = 0;
        jsl_current = 0;
        jsl_total = 0;
        jsl_perc = 0;
        jsli=0;
        for (var i = jsl.length; i--;) {
            if (jsl[i] && !jsl[i].text) {
                jsl_total += jsl[i].w || 1;
            }
        }
        if (fx_startup_cache)
        {
            var step = function(jsi)
            {
                jsl_current += jsl[jsi].w || 1;
                jsl_progress();
                if (++jslcomplete == jsl.length) initall();
                else
                {
                    // mozRunAsync(next.bind(this, jsli++));
                    next(jsli++);
                }
            };
            var next = function(jsi)
            {
                var file = bootstaticpath + jsl[jsi].f;

                if (jsl[jsi].j == 1)
                {
                    try
                    {
                        loadSubScript(file);
                    }
                    catch(e)
                    {
                        Cu.reportError(e);

                        if (String(e) !== "Error: AsmJS modules are not yet supported in XDR serialization."
                                && file.indexOf('dcraw') === -1) {

                            return siteLoadError(e, file);
                        }
                    }
                    step(jsi);
                }
                else
                {
                    var ch = NetUtil.newChannel(file);
                    ch.contentType = jsl[jsi].j == 3
                        ? "application/json":"text/plain";

                    NetUtil.asyncFetch(ch, function(is, s)
                    {
                        if (!Components.isSuccessCode(s))
                        {
                            siteLoadError(2, file);
                        }
                        else
                        {
                            jsl[jsi].text = NetUtil.readInputStreamToString(is, is.available());
                            if (jsl[jsi].j == 3) l = JSON.parse(jsl[jsi].text);
                            step(jsi);
                        }
                    });
                }
            };
            next(jsli++);
        }
        else
        {
            for (var i = xhr_progress.length; i--; ) jsl_load(i);
        }
    }

    var xhr_timeout=30000;
    var urlErrors = {};

    function xhr_error()
    {
        xhr_timeout+=10000;
        console.log(xhr_timeout);
        if (bootstaticpath.indexOf('cdn') > -1)
        {
            bootstaticpath = geoStaticpath(1);
            staticpath = geoStaticpath(1);
        }
        var url = this.url;
        var jsi = this.jsi;
        var xhri = this.xhri;
        urlErrors[url] = (urlErrors[url] | 0) + 1;
        if (urlErrors[url] < 20) {
            setTimeout(function() {
                xhr_progress[xhri] = 0;
                xhr_load(url, jsi, xhri);
            }, urlErrors[url] * 100);
        }
        else {
            siteLoadError(2, this.url);
        }
    }

    function xhr_load(url,jsi,xhri)
    {
        if (d && jj) {
            if (jsl[jsi].j == 1 || jsl[jsi].j == 2) {
                // DON'T load via XHR any js or css files...since when jj == 1, secureboot will append them in the doc.

                jsl_current += jsl[jsi].w || 1;
                jsl_progress();
                if (++jslcomplete == jsl.length) initall();
                else jsl_load(xhri);

                return;
            }
        }
        xhr_stack[xhri] = getxhr();
        xhr_stack[xhri].onload = function()
        {
            try {
                jsl[this.jsi].text = this.response || this.responseText;
            }
            catch (ex) {
                return siteLoadError(ex, bootstaticpath + Object(jsl[this.jsi]).f);
            }

            if (typeof hash_workers !== 'undefined' && !nocontentcheck)
            {
                hash_workers[this.xhri].postMessage({'text':jsl[this.jsi].text,'xhr':'test','jsi':this.jsi,'xhri':this.xhri});
            }
            else
            {
                if (!nocontentcheck) {

                    // Hash the file content and convert to hex
                    var hashHex = asmCryptoSha256.SHA256.hex(jsl[this.jsi].text);

                    // Compare the hash from the file and the correct hash determined at deployment time
                    if (!compareHashes(hashHex, jsl[this.jsi].f))
                    {
                        siteLoadError(1, jsl[this.jsi].f);
                        contenterror = 1;
                    }
                }

                if (!contenterror)
                {
                    jsl_current += jsl[this.jsi].w || 1;
                    jsl_progress();
                    if (++jslcomplete == jsl.length) initall();
                    else jsl_load(this.xhri);
                }
            }
        };
        xhr_stack[xhri].onreadystatechange = function()
        {
            try
            {
                if (this.readyState == 1) this.timeout=0;
            }
            catch(e)
            {

            }
        };
        xhr_stack[xhri].onerror = xhr_error;
        xhr_stack[xhri].ontimeout = xhr_error;
        if (jsl[jsi].text)
        {
            if (++jslcomplete == jsl.length) initall();
            else jsl_load(xhri);
        }
        else
        {
            xhr_stack[xhri].url = url;
            xhr_stack[xhri].jsi = jsi;
            xhr_stack[xhri].xhri = xhri;
            if (localStorage.dd) url += '?t=' + Date.now();
            xhr_stack[xhri].open("GET", bootstaticpath + url, true);
            xhr_stack[xhri].timeout = xhr_timeout;
            if (is_chrome_firefox) xhr_stack[xhri].overrideMimeType('text/plain');
            xhr_stack[xhri].send(null);
        }
    }
    window.onload = function ()
    {
        if (!maintenance && !androidsplash && !is_karma) {
            jsl_start();
        }
    };
    function jsl_load(xhri)
    {
        if (jsl[jsli]) xhr_load(jsl[jsli].f, jsli++,xhri);
    }
    function jsl_progress()
    {
        // if (d) console.log('done',(jsl_current+jsl_fm_current));
        // if (d) console.log('total',jsl_total);
        var p = Math.floor((jsl_current+jsl_fm_current)/jsl_total*100);
        var deg = 0;
        var leftProgressBlock = document.getElementById('loadinganimleft');
        var rightProgressBlock = document.getElementById('loadinganimright');
        if ((p > jsl_perc) && (p <= 100))
        {
            jsl_perc = p;
            if (d) console.log('jsl.progress... ' + p + '%', (jsl_current+jsl_fm_current), jsl_total);
            if (is_extension) p=100;
            deg = 360 * p / 100;
            if (deg <= 180) {
                rightProgressBlock.style.webkitTransform = 'rotate(' + deg + 'deg)';
                rightProgressBlock.style.MozTransform = 'rotate(' + deg + 'deg)';
                rightProgressBlock.style.msTransform = 'rotate(' + deg + 'deg)';
                rightProgressBlock.style.OTransform = 'rotate(' + deg + 'deg)';
                rightProgressBlock.style.transform = 'rotate(' + deg + 'deg)';
            } else {
                rightProgressBlock.style.webkitTransform = 'rotate(180deg)';
                rightProgressBlock.style.MozTransform = 'rotate(180deg)';
                rightProgressBlock.style.msTransform = 'rotate(180deg)';
                rightProgressBlock.style.OTransform = 'rotate(180deg)';
                rightProgressBlock.style.transform = 'rotate(180deg)';
                leftProgressBlock.style.webkitTransform = 'rotate(' + (deg - 180) + 'deg)';
                leftProgressBlock.style.MozTransform = 'rotate(' + (deg - 180) + 'deg)';
                leftProgressBlock.style.msTransform = 'rotate(' + (deg - 180) + 'deg)';
                leftProgressBlock.style.OTransform = 'rotate(' + (deg - 180) + 'deg)';
                leftProgressBlock.style.transform = 'rotate(' + (deg - 180) + 'deg)';
            }
        }
    }
    var jsl_loaded={};
    function initall()
    {
        var jsar = [];
        var cssar = [];
        //for(var i in localStorage) if (i.substr(0,6) == 'cache!') delete localStorage[i];
        for (var i in jsl)
        {
            jsl_loaded[jsl[i].n]=1;
            if ((jsl[i].j == 1) && (!jj))
            {
                if (!fx_startup_cache)
                {
                    if (window.URL) jsar.push(jsl[i].text + '\n\n');
                    else evalscript(jsl[i].text);
                }
            }
            else if ((jsl[i].j == 2) && (!jj))
            {
                if (document.getElementById('bootbottom')) document.getElementById('bootbottom').style.display='none';
                if (!is_chrome_firefox && window.URL)
                {
                    cssar.push(jsl[i].text.replace(/\.\.\//g,staticpath).replace(new RegExp( "\\/en\\/", "g"),'/' + lang + '/'));
                }
                else
                {
                    mCreateElement('style', {type: 'text/css', rel: 'stylesheet'}, 'head')
                        .textContent = jsl[i].text.replace(/\.\.\//g,staticpath).replace(new RegExp( "\\/en\\/", "g"),'/' + lang + '/');
                }
            }
            else if (jsl[i].j == 3) {
                try {
                    l = !jj && l || JSON.parse(jsl[i].text);
                } catch(ex) {
                    console.error(ex);
                    if (lang !== 'en') {
                        localStorage.lang = 'en';
                        setTimeout(function() {
                            document.location.reload();
                        }, 300);
                    }
                    throw new Error('Error parsing language file '+lang+'.json');
                }
            }
            else if (jsl[i].j === 0 && jsl[i].f.match(/\.json$/)) {
                try {
                    var templates = JSON.parse(jsl[i].text);
                    for (var e in templates) {
                        pages[e] = templates[e];
                        jsl_loaded[e] = 1;
                    }
                } catch (ex) {
                    throw new Error("Error parsing template");
                }
            }
            else if (jsl[i].j == 0) pages[jsl[i].n] = jsl[i].text;
        }
        if (window.URL)
        {
            cssar = cssar.length && mObjectURL(cssar, "text/css");
            if (cssar)
            {
                mCreateElement('link', {type: 'text/css', rel: 'stylesheet'}, 'head').href = cssar;
            }
            if (!jsl_done || jsar.length) {
                jsar.push('jsl_done=true; boot_done();');
            } else {
                boot_done();
            }
            if (jsar.length) evalscript_url(jsar);
            jsar=undefined;
            cssar=undefined;
        }
        else
        {
            jsl_done=true;
            boot_done();
        }
        jj = 0; //prevent further 'silent_loading' loads from failing..
    }

    var istaticpath = staticpath;
    if (document.location.href.substr(0,19) == 'chrome-extension://')  istaticpath = '../';
    else if (is_chrome_firefox) istaticpath = 'chrome://mega/content/';

    mCreateElement('style', {type: 'text/css'}, 'body').textContent = '.div, span, input {outline: none;}.hidden {display: none;}.clear {clear: both;margin: 0px;padding: 0px;display: block;}.loading-main-block {width: 100%;height: 100%;overflow: auto;font-family:Arial, Helvetica, sans-serif;}.loading-mid-white-block {height: 100%;width:100%;}.loading-cloud {width: 222px;height: 158px;background-image: url(' + istaticpath + 'images/mega/loading-sprite_v2.png);background-repeat: no-repeat;background-position: 0 0;position:absolute;left:50%;top:50%;margin:-79px 0 0 -111px;}.loading-m-block{width:60px;height:60px;position:absolute; left:81px;top:65px;background-color:white;background-image: url(' + istaticpath + 'images/mega/loading-sprite_v2.png);background-repeat: no-repeat;background-position: -81px -65px;border-radius: 100%;-webkit-border-radius: 100%;border-radius: 100%;z-index:10;}.loading-percentage { width: 80px;height: 80px;position: absolute;-moz-border-radius: 100%;-webkit-border-radius: 100%;border-radius: 100%;overflow: hidden;background-image: url(' + istaticpath + 'images/mega/loading-sprite_v2.png);background-repeat: no-repeat;background-position: -70px -185px;left:71px;top:55px;}.loading-percentage ul {list-style-type: none;}.loading-percentage li {position: absolute;top: 0px;}.loading-percentage p, .loading-percentage li, .loading-percentage ul{width: 80px;height: 80px;padding: 0;margin: 0;}.loading-percentage span {display: block;width: 40px;height: 80px;}.loading-percentage ul :nth-child(odd) {clip: rect(0px, 80px, 80px, 40px);}.loading-percentage ul :nth-child(even) {clip: rect(0px, 40px, 80px, 0px);}.loading-percentage .right-c span {-moz-border-radius-topleft: 40px;-moz-border-radius-bottomleft: 40px;-webkit-border-top-left-radius: 40px;-webkit-border-bottom-left-radius: 40px;border-top-left-radius: 40px;border-bottom-left-radius: 40px;background-color:#dc0000;}.loading-percentage .left-c span {margin-left: 40px;-moz-border-radius-topright: 40px;-moz-border-radius-bottomright: 40px;-webkit-border-top-right-radius: 40px;-webkit-border-bottom-right-radius: 40px;border-top-right-radius: 40px;border-bottom-right-radius: 40px;background-color:#dc0000;}.loading-main-bottom {max-width: 940px;width: 100%;position: absolute;bottom: 20px;left: 50%;margin: 0 0 0 -470px;text-align: center;}.loading-bottom-button {height: 29px;width: 29px;float: left;background-image: url(' + istaticpath + 'images/mega/loading-sprite_v2.png);background-repeat: no-repeat;cursor: pointer;}.st-social-block-load {position: absolute;bottom: 20px;left: 0;width: 100%;height: 43px;text-align: center;}.st-bottom-button {height: 29px;width: 29px;display: inline-block;background-image: url(' + istaticpath + 'images/mega/loading-sprite_v2.png);background-repeat: no-repeat;cursor: pointer;}.st-bottom-button.st-google-button {background-position: -94px -468px;position: relative;margin: 0 5px;}.st-bottom-button.st-google-button:hover {background-position: -94px -408px;}.st-bottom-button.st-facebook-button {background-position: -49px -468px;margin: 0 5px;}.st-bottom-button.st-facebook-button:hover {background-position: -49px -408px;}.st-bottom-button.st-twitter-button {background-position: left -468px;margin: 0 5px;}.st-bottom-button.st-twitter-button:hover {    background-position: left -408px;}@media only screen and (-webkit-min-device-pixel-ratio: 1.5), only screen and (-o-min-device-pixel-ratio: 3/2), only screen and (min--moz-device-pixel-ratio: 1.5), only screen and (min-device-pixel-ratio: 1.5) {.maintance-block, .loading-percentage, .loading-m-block, .loading-cloud, .loading-bottom-button,.st-bottom-button, .st-bottom-scroll-button {background-image: url(' + istaticpath + 'images/mega/loading-sprite_v2@2x.png);    background-size: 222px auto;}}';

    mCreateElement('div', { "class": "loading-main-block", id: "loading"}, 'body')
        .innerHTML =
            '<div class="loading-mid-white-block">'+
            '    <div class="loading-cloud">'+
            '        <div class="loading-percentage">'+
            '            <ul>'+
            '                <li class="right-c"><p id="loadinganimright"><span></span></p></li>'+
            '                <li class="left-c"><p  id="loadinganimleft"><span></span></p></li>'+
            '            </ul>'+
            '        </div>'+
            '        <div class="loading-m-block"></div>'+
            '    </div>'+
            '    <div class="st-social-block-load" id="bootbottom">'+
            '        <a href="https://www.facebook.com/MEGAprivacy" target="_blank" class="st-bottom-button st-facebook-button"></a>'+
            '        <a href="https://www.twitter.com/MEGAprivacy" target="_blank" class="st-bottom-button st-twitter-button"></a>'+
            '    <a href="https://plus.google.com/b/108055545377490138410/" target="_blank" class="st-bottom-button st-google-button"></a>'+
            '    </div>'+
            '</div>';

    var u_storage, loginresponse, u_sid, dl_res;
    u_storage = is_mobile ? {} : init_storage(localStorage.sid ? localStorage : sessionStorage);

    if ((u_sid = u_storage.sid))
    {
        loginresponse = true;
        var lxhr = getxhr();
        lxhr.onload = function()
        {
            loginresponse = false;
            if (this.status == 200)
            {
                try
                {
                    loginresponse = this.response || this.responseText;
                    if (loginresponse && loginresponse[0] == '[') loginresponse = JSON.parse(loginresponse);
                    else if (parseInt(loginresponse) === -15 /* ESID */) {
                        loginresponse = -15;
                    }
                    else loginresponse = false;
                }
                catch (e) {}
            }
            boot_done();
        };
        lxhr.onerror = function()
        {
            loginresponse= false;
            boot_done();
        };

        lxhr.open('POST', apipath + 'cs?id=0&sid=' + u_storage.sid + mega.urlParams(), true);
        lxhr.send(JSON.stringify([{'a':'ug'}]));
    }

    function boot_auth(u_ctx,r)
    {
        u_type = r;
        u_checked=true;
        startMega();
    }
    function boot_done()
    {
        lxhr = dlxhr = undefined;

        if (d) console.log('boot_done', loginresponse === true, dl_res === true, !jsl_done, !jj_done);

        if (loginresponse === true || dl_res === true || !jsl_done || !jj_done) return;

        // turn the `ua` (userAgent) string into an object which holds the browser details
        try {
            ua = Object(ua);
            ua.details = Object.create(browserdetails(ua));
        }
        catch (e) {}

        if (u_checked || is_mobile) {
            startMega();
        }
        else if (loginresponse === -15) {
            u_logout(true);
            boot_auth(null, false);
        }
        else if (loginresponse)
        {
            api_setsid(u_sid);
            u_checklogin3a(loginresponse[0],{checkloginresult:boot_auth});
            loginresponse = undefined;
        }
        else u_checklogin({checkloginresult:boot_auth},false);
    }
    if (page.substr(0,1) == '!' && page.length > 1)
    {
        dl_res = true;
        var dlxhr = getxhr();
        dlxhr.onload = function()
        {
            dl_res = false;
            if (this.status == 200)
            {
                try
                {
                    dl_res = this.response || this.responseText;
                    if (dl_res[0] == '[') dl_res = JSON.parse(dl_res);
                    if (dl_res[0]) dl_res = dl_res[0];
                }
                catch (e) {}
            }
            boot_done();
        };
        dlxhr.onerror = function()
        {
            dl_res= false;
            boot_done();
        };
		var esid='';
		if (u_storage.sid) esid = u_storage.sid;
        dlxhr.open("POST", apipath + 'cs?id=0' + mega.urlParams(), true);
        dlxhr.send(JSON.stringify([{ 'a': 'g', p: page.substr(1,8), 'ad': showAd(),'esid':esid }]));
    }
}

/**
 * Determines whether to show an ad or not
 * @returns {number} Returns a 0 for definitely no ads (e.g. I am using an extension). 1 will enable ads dependent on
 *                   country. 2 ignores country limitations (for developers to always see ads regardless). 3 means I
 *                   prefer not to see an ad because I am logged in, but it will send one if it is a trusted ad that we
 *                   have vetted (we fully control the ad and host it ourselves) and ads are turned on in the API.
 */
function showAd() {

    // We need to tell the API we would like ad urls, but only show generic ads from providers if we are not logged in
    var showAd = (typeof u_sid === 'undefined') ? 1 : 3;

    // If using a browser extension, do not show ads at all for our security conscious users
    showAd = (is_extension) ? 0 : showAd;

    // Override for testing
    showAd = (typeof localStorage.testAds === 'undefined') ? showAd : parseInt(localStorage.testAds);

    return showAd;
}

function safeCall(fn)
{
    fn.foo = function __safeCallWrapper()
    {
        try {
            return fn.apply(this, arguments);
        } catch (e) {
            console.error(e);
        }
    };
    fn.foo.bar = fn;
    return fn.foo;
}<|MERGE_RESOLUTION|>--- conflicted
+++ resolved
@@ -49,22 +49,14 @@
         try {
             if (!sessionStorage.skipcdn) {
                 var cc_eu = 'FR DE NL ES PT DK CH IT UK GB NO SE FI PL CZ SK AT GR RO HU IE TR VA MC SM LI AD JE GG UA BG LT LV EE AX IS MA DZ LY TN EG RU BY HR SI AL ME RS KO EU FO CY IL LB SY SA JO IQ BA CV PS EH GI GL IM LU MK SJ BF BI BJ BW CF CG CM DJ ER ET GA GH GM GN GN GW KE KM LR LS MG ZA AE ML MR MT MU MV MW MZ NA NE QA RW SD SS SL SZ TD TG TZ UG YE ZA ZM ZR ZW';
-<<<<<<< HEAD
-                var cc_na = 'US CA MX AG BS BB BZ CR CO CU DO GD GT GY HT HN JM NI PA KN LC VC SR TT VE IS GL AI BL VG PR VI';
-=======
 				var cc_na = 'US CA MX AG BS BB BZ CR CO CU DO GD GT GY HT HN JM NI PA KN LC VC SR TT VE IS GL AI BL VG PR VI VE CO EC CL BR BO PY UY AR GY SR PE GF FK';
 				var cc_nz = 'NZ AU FJ NC';
->>>>>>> 2c2f14ab
                 var cm = String(document.cookie).match(/geoip\s*\=\s*([A-Z]{2})/);
-                if (cm && cm[1] && cc_na.indexOf(cm[1]) > -1)
+				if (cm && cm[1] && cc_na.indexOf(cm[1]) > -1)
                     return 'https://na.static.mega.co.nz/3/';
-<<<<<<< HEAD
-                else if (cm && cm[1] && cc_eu.indexOf(cm[1]) == -1)
-=======
 				else if (cm && cm[1] && cc_nz.indexOf(cm[1]) > -1)
                     return 'https://nz.static.mega.co.nz/3/';
 				else if (cm && cm[1] && cc_eu.indexOf(cm[1]) == -1)
->>>>>>> 2c2f14ab
                     return 'https://g.cdn1.mega.co.nz/3/';
             }
         } catch(e) {
