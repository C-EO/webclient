--- conflicted
+++ resolved
@@ -653,11 +653,8 @@
         jsl.push({f:'js/checkboxes.js', n: 'checkboxes_js', j:1});
         jsl.push({f:'js/Int64.js', n: 'int64_js', j:1});
         jsl.push({f:'js/zip64.js', n: 'zip_js', j:1});
-<<<<<<< HEAD
-=======
         jsl.push({f:'js/cms.js', n: 'cms_js', j:1});
-        jsl.push({f:'js/resetAuthringKeys.js', n: 'resetAuthringKeys_js', j:1});
->>>>>>> 7844ae4c
+
 
 //        jsl.push({f:'html/register.html', n: 'register', j:0});
 //        jsl.push({f:'html/js/register.js', n: 'register_js', j:1});
