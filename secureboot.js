var b_u = 0;
var apipath;
var maintenance = false;
var URL = window.URL || window.webkitURL;
var staticpath = 'https://eu.static.mega.co.nz/3/';
var ua = window.navigator.userAgent.toLowerCase();
var is_chrome_firefox = document.location.protocol === 'chrome:' && document.location.host === 'mega' || document.location.protocol === 'mega:';
var is_extension = is_chrome_firefox || document.location.href.substr(0,19) == 'chrome-extension://';
var storage_version = '1'; // clear localStorage when version doesn't match
var page = document.location.hash, l, d = false;

function isMobile()
{
    if (is_chrome_firefox) return false;
    var mobile = ['iphone','ipad','android','blackberry','nokia','opera mini','windows mobile','windows phone','iemobile','mobile safari','bb10; touch'];
    for (var i in mobile) if (ua.indexOf(mobile[i]) > 0) return true;
    return false;
}

function geoStaticpath(eu)
{
    if (!eu) {
        try {
            if (!sessionStorage.skipcdn) {
                var cc = 'FR DE NL ES PT DK CH IT UK GB NO SE FI PL CZ SK AT GR RO HU IE TR VA MC SM LI AD JE GG UA BG LT LV EE AX IS MA DZ LY TN EG RU BY HR SI AL ME RS KO EU FO CY IL LB SY SA JO IQ BA CV PS EH GI GL IM LU MK SJ BF BI BJ BW CF CG CM DJ ER ET GA GH GM GN GN GW KE KM LR LS MG ZA AE ML MR MT MU MV MW MZ NA NE QA RW SD SS SL SZ TD TG TZ UG YE ZA ZM ZR ZW';
                var cm = String(document.cookie).match(/geoip\s*\=\s*([A-Z]{2})/);
                if (cm && cm[1] && cc.indexOf(cm[1]) == -1)
                    return 'https://g.cdn1.mega.co.nz/3/';
            }
        } catch(e) {
            setTimeout(function() { throw e; }, 2100);
        }
    }
    return 'https://eu.static.mega.co.nz/3/';
}

if (ua.indexOf('chrome') !== -1 && ua.indexOf('mobile') === -1
        && parseInt(navigator.appVersion.match(/Chrome\/(\d+)\./)[1]) < 22) {
    b_u = 1;
}
else if (ua.indexOf('firefox') > -1 && typeof DataView === 'undefined') {
    b_u = 1;
}
else if (ua.indexOf('opera') > -1 && typeof window.webkitRequestFileSystem === 'undefined') {
    b_u = 1;
}
var myURL = URL;
if (!myURL) {
    b_u = 1;
}

if (!String.prototype.trim) {
    String.prototype.trim = function() {
        return this.replace(/^[\s\uFEFF\xA0]+|[\s\uFEFF\xA0]+$/g, '');
    };
}
if (!String.trim) {
    String.trim = function(s) {
        return String(s).trim();
    };
}

if (!b_u) try
{
    if (is_chrome_firefox)
    {
        var Cc = Components.classes, Ci = Components.interfaces, Cu = Components.utils;

        Cu['import']("resource://gre/modules/XPCOMUtils.jsm");
        Cu['import']("resource://gre/modules/Services.jsm");
        XPCOMUtils.defineLazyModuleGetter(this, "NetUtil", "resource://gre/modules/NetUtil.jsm");

        // d = true;
        (function(global) {
            global.loadSubScript = function(file,scope) {
                if (global.d) {
                    Services.scriptloader.loadSubScriptWithOptions(file,{
                        target : scope||global, charset: "UTF-8",
                        ignoreCache : true
                    });
                } else {
                    Services.scriptloader.loadSubScript(file,scope||global);
                }
            };
        })(this);

        try {
            var mozBrowserID =
            [   Services.appinfo.name,
                Services.appinfo.platformVersion,
                Services.appinfo.platformBuildID,
                Services.appinfo.OS,
                Services.appinfo.XPCOMABI].join(" ");
        } catch(e) {
            var mozBrowserID = ua;
        }

        loadSubScript('chrome://mega/content/strg.js');

        if (!(localStorage instanceof Ci.nsIDOMStorage)) {
            throw new Error('Invalid DOM Storage instance.');
        }
        d = !!localStorage.d;
    }
    if (typeof localStorage == 'undefined') b_u = 1;
    else
    {
        var contenterror = 0;
        var nocontentcheck = !!localStorage.dd;
        if (localStorage.dd) {
             var devhost = window.location.host;
            // handle subdirs
            var pathSuffix = window.location.pathname;
            pathSuffix = pathSuffix.split("/").slice(0,-1).join("/");
            // set the staticpath for debug mode
            localStorage.staticpath = window.location.protocol + "//" + devhost + pathSuffix + "/";
            // localStorage.staticpath = location.protocol + "//" + location.host + location.pathname.replace(/[^/]+$/,'');
            if (localStorage.d) {
                console.debug('StaticPath set to "' + localStorage.staticpath + '"');
            }
        }
        staticpath = localStorage.staticpath || geoStaticpath();
        apipath = localStorage.apipath || 'https://eu.api.mega.co.nz/';
    }
}
catch(e) {
    if (!isMobile() || e.message !== 'SecurityError: DOM Exception 18') {
        alert(
            "Sorry, we were unable to initialize the browser's local storage, "+
            "either you're using an outdated browser or it's something from our side.\n"+
            "\n"+
            "If you think it's our fault, please report the issue back to us.\n"+
            "\n"+
            "Reason: " + (e.message || e)+
            "\nBrowser: " + (typeof mozBrowserID !== 'undefined' ? mozBrowserID : ua)
        );
        b_u = 1;
    }
}

var mega = {ui: {}, utils: {}};
var bootstaticpath = staticpath;
var urlrootfile = '';

if (!b_u && is_extension)
{
    nocontentcheck=true;

    if (is_chrome_firefox)
    {
        bootstaticpath = 'chrome://mega/content/';
        urlrootfile = 'secure.html';
        if (d) staticpath = bootstaticpath;
          else staticpath = 'https://eu.static.mega.co.nz/3/';
        try {
            loadSubScript(bootstaticpath + 'fileapi.js');
        } catch(e) {
            b_u = 1;
            Cu.reportError(e);
            alert('Unable to initialize core functionality:\n\n' + e + '\n\n' + mozBrowserID);
        }
    }
    else /* Google Chrome */
    {
        bootstaticpath = chrome.extension.getURL("mega/");
        urlrootfile = 'mega/secure.html';
    }

    Object.defineProperty(window, 'eval', {
        value : function eval(code) {
            throw new Error('Unsafe eval is not allowed, code: ' + String(code).replace(/\s+/g,' ').substr(0,60) + '...');
        }
    });
}

if (b_u) document.location = 'update.html';

var ln ={}; ln.en = 'English'; ln.cn = '简体中文';  ln.ct = '中文繁體'; ln.ru = 'Pусский'; ln.es = 'Español'; ln.fr = 'Français'; ln.de = 'Deutsch'; ln.it = 'Italiano'; ln.br = 'Português Brasil'; ln.mi = 'Māori'; ln.vn = 'Tiếng Việt'; ln.nl = 'Nederlands'; ln.kr = '한국어';   ln.ar = 'العربية'; ln.jp = '日本語'; ln.pt = 'Português'; ln.he = 'עברית'; ln.pl = 'Polski'; ln.ca = 'Català'; ln.eu = 'Euskara'; ln.sk = 'Slovenský'; ln.af = 'Afrikaans'; ln.cz = 'Čeština'; ln.ro = 'Română'; ln.fi = 'Suomi'; ln.no = 'Norsk'; ln.se = 'Svenska'; ln.bs = 'Bosanski'; ln.hu = 'Magyar'; ln.sr = 'српски'; ln.dk = 'Dansk'; ln.sl = 'Slovenščina'; ln.tr = 'Türkçe';  ln.id = 'Bahasa Indonesia';  ln.hr = 'Hrvatski';  ln.el = 'ελληνικά'; ln.uk = 'Українська'; ln.gl = 'Galego'; ln.sr = 'српски'; ln.lt = 'Lietuvos'; ln.th = 'ภาษาไทย'; ln.lv = 'Latviešu'; ln.bg = 'български';  ln.mk = 'македонски'; ln.hi = 'हिंदी'; ln.fa = 'فارسی '; ln.ee = 'Eesti'; ln.ms = 'Bahasa Malaysia'; ln.cy = 'Cymraeg'; ln.be = 'Breton'; ln.tl = 'Tagalog'; ln.ka = 'ქართული';
var ln2 ={}; ln2.en = 'English'; ln2.cn = 'Chinese';  ln2.ct = 'Traditional Chinese'; ln2.ru = 'Russian'; ln2.es = 'Spanish'; ln2.fr = 'French'; ln2.de = 'German'; ln2.it = 'Italian'; ln2.br = 'Brazilian Portuguese'; ln2.mi = 'Maori'; ln2.vn = 'Vietnamese'; ln2.nl = 'Dutch'; ln2.kr = 'Korean';   ln2.ar = 'Arabic'; ln2.jp = 'Japanese'; ln2.pt = 'Portuguese'; ln2.he = 'Hebrew'; ln2.pl = 'Polish'; ln2.ca = 'Catalan'; ln2.eu = 'Basque'; ln2.sk = 'Slovak'; ln2.af = 'Afrikaans'; ln2.cz = 'Czech'; ln2.ro = 'Romanian'; ln2.fi = 'Finnish'; ln2.no = 'Norwegian'; ln2.se = 'Swedish'; ln2.bs = 'Bosnian'; ln2.hu = 'Hungarian'; ln2.sr = 'Serbian'; ln2.dk = 'Danish'; ln2.sl = 'Slovenian'; ln2.tr = 'Turkish'; ln2.id = 'Indonesian'; ln2.hr = 'Croatian'; ln2.el = 'Greek'; ln2.uk = 'Ukrainian'; ln2.gl = 'Galician'; ln2.sr = 'Serbian'; ln2.lt = 'Lithuanian'; ln2.th = 'Thai'; ln2.lv = 'Latvian'; ln2.bg = 'Bulgarian'; ln2.mk = 'Macedonian'; ln2.hi = 'Hindi'; ln2.fa = 'Farsi'; ln2.ee = 'Estonian';  ln2.ms = 'Malaysian'; ln2.cy = 'Welsh'; ln2.be = 'Breton'; ln2.tl = 'Tagalog'; ln2.ka = 'Georgian';

/**
 * Below is the asmCrypto SHA-256 library which was converted to a string so it can be run by the web worker which 
 * hashes the files. This was created by:
 * 1) Running 'git clone https://github.com/vibornoff/asmcrypto.js.git'
 * 2) Running 'npm install' to install Grunt and other dependencies
 * 3) Running 'git checkout v0.0.9' to switch to the v0.0.9 stable release version
 * 4) Running 'grunt --with="sha256" devel' to build the library with just SHA-256
 * 5) Changing namespace to asmCryptoSha256 so it does not interfere with the main asmCrypto library that is loaded later
 * 5) Replacing single quotes with double quotes, removing comments and whitespace (variable and function names remain unobfuscated)
 */
var asmCryptoSha256Js = '!function(exports,global){function IllegalStateError(){var err=Error.apply(this,arguments);this.message=err.message,this.stack=err.stack}IllegalStateError.prototype=Object.create(Error.prototype,{name:{value:"IllegalStateError"}});function IllegalArgumentError(){var err=Error.apply(this,arguments);this.message=err.message,this.stack=err.stack}IllegalArgumentError.prototype=Object.create(Error.prototype,{name:{value:"IllegalArgumentError"}});function SecurityError(){var err=Error.apply(this,arguments);this.message=err.message,this.stack=err.stack}SecurityError.prototype=Object.create(Error.prototype,{name:{value:"SecurityError"}});var FloatArray=global.Float64Array||global.Float32Array;function string_to_bytes(str,utf8){utf8=!!utf8;var len=str.length,bytes=new Uint8Array(utf8?4*len:len);for(var i=0,j=0;i<len;i++){var c=str.charCodeAt(i);if(utf8&&0xd800<=c&&c<=0xdbff){if(++i>=len)throw new Error("Malformed string, low surrogate expected at position "+i);c=((c^0xd800)<<10)|0x10000|(str.charCodeAt(i)^0xdc00)}else if(!utf8&&c>>>8){throw new Error("Wide characters are not allowed.");}if(!utf8||c<=0x7f){bytes[j++]=c}else if(c<=0x7ff){bytes[j++]=0xc0|(c>>6);bytes[j++]=0x80|(c&0x3f)}else if(c<=0xffff){bytes[j++]=0xe0|(c>>12);bytes[j++]=0x80|(c>>6&0x3f);bytes[j++]=0x80|(c&0x3f)}else{bytes[j++]=0xf0|(c>>18);bytes[j++]=0x80|(c>>12&0x3f);bytes[j++]=0x80|(c>>6&0x3f);bytes[j++]=0x80|(c&0x3f)}}return bytes.subarray(0,j)}function hex_to_bytes(str){var len=str.length;if(len&1){str="0"+str;len++}var bytes=new Uint8Array(len>>1);for(var i=0;i<len;i+=2){bytes[i>>1]=parseInt(str.substr(i,2),16)}return bytes}function base64_to_bytes(str){return string_to_bytes(atob(str))}function bytes_to_string(bytes,utf8){utf8=!!utf8;var len=bytes.length,chars=new Array(len);for(var i=0,j=0;i<len;i++){var b=bytes[i];if(!utf8||b<128){chars[j++]=b}else if(b>=192&&b<224&&i+1<len){chars[j++]=((b&0x1f)<<6)|(bytes[++i]&0x3f)}else if(b>=224&&b<240&&i+2<len){chars[j++]=((b&0xf)<<12)|((bytes[++i]&0x3f)<<6)|(bytes[++i]&0x3f)}else if(b>=240&&b<248&&i+3<len){var c=((b&7)<<18)|((bytes[++i]&0x3f)<<12)|((bytes[++i]&0x3f)<<6)|(bytes[++i]&0x3f);if(c<=0xffff){chars[j++]=c}else{c^=0x10000;chars[j++]=0xd800|(c>>10);chars[j++]=0xdc00|(c&0x3ff)}}else{throw new Error("Malformed UTF8 character at byte offset "+i);}}var str="",bs=16384;for(var i=0;i<j;i+=bs){str+=String.fromCharCode.apply(String,chars.slice(i,i+bs<=j?i+bs:j))}return str}function bytes_to_hex(arr){var str="";for(var i=0;i<arr.length;i++){var h=(arr[i]&0xff).toString(16);if(h.length<2)str+="0";str+=h}return str}function bytes_to_base64(arr){return btoa(bytes_to_string(arr))}function pow2_ceil(a){a-=1;a|=a>>>1;a|=a>>>2;a|=a>>>4;a|=a>>>8;a|=a>>>16;a+=1;return a}function is_number(a){return(typeof a==="number")}function is_string(a){return(typeof a==="string")}function is_buffer(a){return(a instanceof ArrayBuffer)}function is_bytes(a){return(a instanceof Uint8Array)}function is_typed_array(a){return(a instanceof Int8Array)||(a instanceof Uint8Array)||(a instanceof Int16Array)||(a instanceof Uint16Array)||(a instanceof Int32Array)||(a instanceof Uint32Array)||(a instanceof Float32Array)||(a instanceof Float64Array)}function _heap_init(constructor,options){var heap=options.heap,size=heap?heap.byteLength:options.heapSize||65536;if(size&0xfff||size<=0)throw new Error("heap size must be a positive integer and a multiple of 4096");heap=heap||new constructor(new ArrayBuffer(size));return heap}function _heap_write(heap,hpos,data,dpos,dlen){var hlen=heap.length-hpos,wlen=(hlen<dlen)?hlen:dlen;heap.set(data.subarray(dpos,dpos+wlen),hpos);return wlen}function hash_reset(){this.result=null;this.pos=0;this.len=0;this.asm.reset();return this}function hash_process(data){if(this.result!==null)throw new IllegalStateError("state must be reset before processing new data");if(is_string(data))data=string_to_bytes(data);if(is_buffer(data))data=new Uint8Array(data);if(!is_bytes(data))throw new TypeError("data isnt of expected type");var asm=this.asm,heap=this.heap,hpos=this.pos,hlen=this.len,dpos=0,dlen=data.length,wlen=0;while(dlen>0){wlen=_heap_write(heap,hpos+hlen,data,dpos,dlen);hlen+=wlen;dpos+=wlen;dlen-=wlen;wlen=asm.process(hpos,hlen);hpos+=wlen;hlen-=wlen;if(!hlen)hpos=0}this.pos=hpos;this.len=hlen;return this}function hash_finish(){if(this.result!==null)throw new IllegalStateError("state must be reset before processing new data");this.asm.finish(this.pos,this.len,0);this.result=new Uint8Array(this.HASH_SIZE);this.result.set(this.heap.subarray(0,this.HASH_SIZE));this.pos=0;this.len=0;return this}function sha256_asm(stdlib,foreign,buffer){"use asm";var H0=0,H1=0,H2=0,H3=0,H4=0,H5=0,H6=0,H7=0,TOTAL0=0,TOTAL1=0;var I0=0,I1=0,I2=0,I3=0,I4=0,I5=0,I6=0,I7=0,O0=0,O1=0,O2=0,O3=0,O4=0,O5=0,O6=0,O7=0;var HEAP=new stdlib.Uint8Array(buffer);function _core(w0,w1,w2,w3,w4,w5,w6,w7,w8,w9,w10,w11,w12,w13,w14,w15){w0=w0|0;w1=w1|0;w2=w2|0;w3=w3|0;w4=w4|0;w5=w5|0;w6=w6|0;w7=w7|0;w8=w8|0;w9=w9|0;w10=w10|0;w11=w11|0;w12=w12|0;w13=w13|0;w14=w14|0;w15=w15|0;var a=0,b=0,c=0,d=0,e=0,f=0,g=0,h=0,t=0;a=H0;b=H1;c=H2;d=H3;e=H4;f=H5;g=H6;h=H7;t=(w0+h+(e>>>6^e>>>11^e>>>25^e<<26^e<<21^e<<7)+(g^e&(f^g))+0x428a2f98)|0;h=g;g=f;f=e;e=(d+t)|0;d=c;c=b;b=a;a=(t+((b&c)^(d&(b^c)))+(b>>>2^b>>>13^b>>>22^b<<30^b<<19^b<<10))|0;t=(w1+h+(e>>>6^e>>>11^e>>>25^e<<26^e<<21^e<<7)+(g^e&(f^g))+0x71374491)|0;h=g;g=f;f=e;e=(d+t)|0;d=c;c=b;b=a;a=(t+((b&c)^(d&(b^c)))+(b>>>2^b>>>13^b>>>22^b<<30^b<<19^b<<10))|0;t=(w2+h+(e>>>6^e>>>11^e>>>25^e<<26^e<<21^e<<7)+(g^e&(f^g))+0xb5c0fbcf)|0;h=g;g=f;f=e;e=(d+t)|0;d=c;c=b;b=a;a=(t+((b&c)^(d&(b^c)))+(b>>>2^b>>>13^b>>>22^b<<30^b<<19^b<<10))|0;t=(w3+h+(e>>>6^e>>>11^e>>>25^e<<26^e<<21^e<<7)+(g^e&(f^g))+0xe9b5dba5)|0;h=g;g=f;f=e;e=(d+t)|0;d=c;c=b;b=a;a=(t+((b&c)^(d&(b^c)))+(b>>>2^b>>>13^b>>>22^b<<30^b<<19^b<<10))|0;t=(w4+h+(e>>>6^e>>>11^e>>>25^e<<26^e<<21^e<<7)+(g^e&(f^g))+0x3956c25b)|0;h=g;g=f;f=e;e=(d+t)|0;d=c;c=b;b=a;a=(t+((b&c)^(d&(b^c)))+(b>>>2^b>>>13^b>>>22^b<<30^b<<19^b<<10))|0;t=(w5+h+(e>>>6^e>>>11^e>>>25^e<<26^e<<21^e<<7)+(g^e&(f^g))+0x59f111f1)|0;h=g;g=f;f=e;e=(d+t)|0;d=c;c=b;b=a;a=(t+((b&c)^(d&(b^c)))+(b>>>2^b>>>13^b>>>22^b<<30^b<<19^b<<10))|0;t=(w6+h+(e>>>6^e>>>11^e>>>25^e<<26^e<<21^e<<7)+(g^e&(f^g))+0x923f82a4)|0;h=g;g=f;f=e;e=(d+t)|0;d=c;c=b;b=a;a=(t+((b&c)^(d&(b^c)))+(b>>>2^b>>>13^b>>>22^b<<30^b<<19^b<<10))|0;t=(w7+h+(e>>>6^e>>>11^e>>>25^e<<26^e<<21^e<<7)+(g^e&(f^g))+0xab1c5ed5)|0;h=g;g=f;f=e;e=(d+t)|0;d=c;c=b;b=a;a=(t+((b&c)^(d&(b^c)))+(b>>>2^b>>>13^b>>>22^b<<30^b<<19^b<<10))|0;t=(w8+h+(e>>>6^e>>>11^e>>>25^e<<26^e<<21^e<<7)+(g^e&(f^g))+0xd807aa98)|0;h=g;g=f;f=e;e=(d+t)|0;d=c;c=b;b=a;a=(t+((b&c)^(d&(b^c)))+(b>>>2^b>>>13^b>>>22^b<<30^b<<19^b<<10))|0;t=(w9+h+(e>>>6^e>>>11^e>>>25^e<<26^e<<21^e<<7)+(g^e&(f^g))+0x12835b01)|0;h=g;g=f;f=e;e=(d+t)|0;d=c;c=b;b=a;a=(t+((b&c)^(d&(b^c)))+(b>>>2^b>>>13^b>>>22^b<<30^b<<19^b<<10))|0;t=(w10+h+(e>>>6^e>>>11^e>>>25^e<<26^e<<21^e<<7)+(g^e&(f^g))+0x243185be)|0;h=g;g=f;f=e;e=(d+t)|0;d=c;c=b;b=a;a=(t+((b&c)^(d&(b^c)))+(b>>>2^b>>>13^b>>>22^b<<30^b<<19^b<<10))|0;t=(w11+h+(e>>>6^e>>>11^e>>>25^e<<26^e<<21^e<<7)+(g^e&(f^g))+0x550c7dc3)|0;h=g;g=f;f=e;e=(d+t)|0;d=c;c=b;b=a;a=(t+((b&c)^(d&(b^c)))+(b>>>2^b>>>13^b>>>22^b<<30^b<<19^b<<10))|0;t=(w12+h+(e>>>6^e>>>11^e>>>25^e<<26^e<<21^e<<7)+(g^e&(f^g))+0x72be5d74)|0;h=g;g=f;f=e;e=(d+t)|0;d=c;c=b;b=a;a=(t+((b&c)^(d&(b^c)))+(b>>>2^b>>>13^b>>>22^b<<30^b<<19^b<<10))|0;t=(w13+h+(e>>>6^e>>>11^e>>>25^e<<26^e<<21^e<<7)+(g^e&(f^g))+0x80deb1fe)|0;h=g;g=f;f=e;e=(d+t)|0;d=c;c=b;b=a;a=(t+((b&c)^(d&(b^c)))+(b>>>2^b>>>13^b>>>22^b<<30^b<<19^b<<10))|0;t=(w14+h+(e>>>6^e>>>11^e>>>25^e<<26^e<<21^e<<7)+(g^e&(f^g))+0x9bdc06a7)|0;h=g;g=f;f=e;e=(d+t)|0;d=c;c=b;b=a;a=(t+((b&c)^(d&(b^c)))+(b>>>2^b>>>13^b>>>22^b<<30^b<<19^b<<10))|0;t=(w15+h+(e>>>6^e>>>11^e>>>25^e<<26^e<<21^e<<7)+(g^e&(f^g))+0xc19bf174)|0;h=g;g=f;f=e;e=(d+t)|0;d=c;c=b;b=a;a=(t+((b&c)^(d&(b^c)))+(b>>>2^b>>>13^b>>>22^b<<30^b<<19^b<<10))|0;w0=t=((w1>>>7^w1>>>18^w1>>>3^w1<<25^w1<<14)+(w14>>>17^w14>>>19^w14>>>10^w14<<15^w14<<13)+w0+w9)|0;t=(t+h+(e>>>6^e>>>11^e>>>25^e<<26^e<<21^e<<7)+(g^e&(f^g))+0xe49b69c1)|0;h=g;g=f;f=e;e=(d+t)|0;d=c;c=b;b=a;a=(t+((b&c)^(d&(b^c)))+(b>>>2^b>>>13^b>>>22^b<<30^b<<19^b<<10))|0;w1=t=((w2>>>7^w2>>>18^w2>>>3^w2<<25^w2<<14)+(w15>>>17^w15>>>19^w15>>>10^w15<<15^w15<<13)+w1+w10)|0;t=(t+h+(e>>>6^e>>>11^e>>>25^e<<26^e<<21^e<<7)+(g^e&(f^g))+0xefbe4786)|0;h=g;g=f;f=e;e=(d+t)|0;d=c;c=b;b=a;a=(t+((b&c)^(d&(b^c)))+(b>>>2^b>>>13^b>>>22^b<<30^b<<19^b<<10))|0;w2=t=((w3>>>7^w3>>>18^w3>>>3^w3<<25^w3<<14)+(w0>>>17^w0>>>19^w0>>>10^w0<<15^w0<<13)+w2+w11)|0;t=(t+h+(e>>>6^e>>>11^e>>>25^e<<26^e<<21^e<<7)+(g^e&(f^g))+0x0fc19dc6)|0;h=g;g=f;f=e;e=(d+t)|0;d=c;c=b;b=a;a=(t+((b&c)^(d&(b^c)))+(b>>>2^b>>>13^b>>>22^b<<30^b<<19^b<<10))|0;w3=t=((w4>>>7^w4>>>18^w4>>>3^w4<<25^w4<<14)+(w1>>>17^w1>>>19^w1>>>10^w1<<15^w1<<13)+w3+w12)|0;t=(t+h+(e>>>6^e>>>11^e>>>25^e<<26^e<<21^e<<7)+(g^e&(f^g))+0x240ca1cc)|0;h=g;g=f;f=e;e=(d+t)|0;d=c;c=b;b=a;a=(t+((b&c)^(d&(b^c)))+(b>>>2^b>>>13^b>>>22^b<<30^b<<19^b<<10))|0;w4=t=((w5>>>7^w5>>>18^w5>>>3^w5<<25^w5<<14)+(w2>>>17^w2>>>19^w2>>>10^w2<<15^w2<<13)+w4+w13)|0;t=(t+h+(e>>>6^e>>>11^e>>>25^e<<26^e<<21^e<<7)+(g^e&(f^g))+0x2de92c6f)|0;h=g;g=f;f=e;e=(d+t)|0;d=c;c=b;b=a;a=(t+((b&c)^(d&(b^c)))+(b>>>2^b>>>13^b>>>22^b<<30^b<<19^b<<10))|0;w5=t=((w6>>>7^w6>>>18^w6>>>3^w6<<25^w6<<14)+(w3>>>17^w3>>>19^w3>>>10^w3<<15^w3<<13)+w5+w14)|0;t=(t+h+(e>>>6^e>>>11^e>>>25^e<<26^e<<21^e<<7)+(g^e&(f^g))+0x4a7484aa)|0;h=g;g=f;f=e;e=(d+t)|0;d=c;c=b;b=a;a=(t+((b&c)^(d&(b^c)))+(b>>>2^b>>>13^b>>>22^b<<30^b<<19^b<<10))|0;w6=t=((w7>>>7^w7>>>18^w7>>>3^w7<<25^w7<<14)+(w4>>>17^w4>>>19^w4>>>10^w4<<15^w4<<13)+w6+w15)|0;t=(t+h+(e>>>6^e>>>11^e>>>25^e<<26^e<<21^e<<7)+(g^e&(f^g))+0x5cb0a9dc)|0;h=g;g=f;f=e;e=(d+t)|0;d=c;c=b;b=a;a=(t+((b&c)^(d&(b^c)))+(b>>>2^b>>>13^b>>>22^b<<30^b<<19^b<<10))|0;w7=t=((w8>>>7^w8>>>18^w8>>>3^w8<<25^w8<<14)+(w5>>>17^w5>>>19^w5>>>10^w5<<15^w5<<13)+w7+w0)|0;t=(t+h+(e>>>6^e>>>11^e>>>25^e<<26^e<<21^e<<7)+(g^e&(f^g))+0x76f988da)|0;h=g;g=f;f=e;e=(d+t)|0;d=c;c=b;b=a;a=(t+((b&c)^(d&(b^c)))+(b>>>2^b>>>13^b>>>22^b<<30^b<<19^b<<10))|0;w8=t=((w9>>>7^w9>>>18^w9>>>3^w9<<25^w9<<14)+(w6>>>17^w6>>>19^w6>>>10^w6<<15^w6<<13)+w8+w1)|0;t=(t+h+(e>>>6^e>>>11^e>>>25^e<<26^e<<21^e<<7)+(g^e&(f^g))+0x983e5152)|0;h=g;g=f;f=e;e=(d+t)|0;d=c;c=b;b=a;a=(t+((b&c)^(d&(b^c)))+(b>>>2^b>>>13^b>>>22^b<<30^b<<19^b<<10))|0;w9=t=((w10>>>7^w10>>>18^w10>>>3^w10<<25^w10<<14)+(w7>>>17^w7>>>19^w7>>>10^w7<<15^w7<<13)+w9+w2)|0;t=(t+h+(e>>>6^e>>>11^e>>>25^e<<26^e<<21^e<<7)+(g^e&(f^g))+0xa831c66d)|0;h=g;g=f;f=e;e=(d+t)|0;d=c;c=b;b=a;a=(t+((b&c)^(d&(b^c)))+(b>>>2^b>>>13^b>>>22^b<<30^b<<19^b<<10))|0;w10=t=((w11>>>7^w11>>>18^w11>>>3^w11<<25^w11<<14)+(w8>>>17^w8>>>19^w8>>>10^w8<<15^w8<<13)+w10+w3)|0;t=(t+h+(e>>>6^e>>>11^e>>>25^e<<26^e<<21^e<<7)+(g^e&(f^g))+0xb00327c8)|0;h=g;g=f;f=e;e=(d+t)|0;d=c;c=b;b=a;a=(t+((b&c)^(d&(b^c)))+(b>>>2^b>>>13^b>>>22^b<<30^b<<19^b<<10))|0;w11=t=((w12>>>7^w12>>>18^w12>>>3^w12<<25^w12<<14)+(w9>>>17^w9>>>19^w9>>>10^w9<<15^w9<<13)+w11+w4)|0;t=(t+h+(e>>>6^e>>>11^e>>>25^e<<26^e<<21^e<<7)+(g^e&(f^g))+0xbf597fc7)|0;h=g;g=f;f=e;e=(d+t)|0;d=c;c=b;b=a;a=(t+((b&c)^(d&(b^c)))+(b>>>2^b>>>13^b>>>22^b<<30^b<<19^b<<10))|0;w12=t=((w13>>>7^w13>>>18^w13>>>3^w13<<25^w13<<14)+(w10>>>17^w10>>>19^w10>>>10^w10<<15^w10<<13)+w12+w5)|0;t=(t+h+(e>>>6^e>>>11^e>>>25^e<<26^e<<21^e<<7)+(g^e&(f^g))+0xc6e00bf3)|0;h=g;g=f;f=e;e=(d+t)|0;d=c;c=b;b=a;a=(t+((b&c)^(d&(b^c)))+(b>>>2^b>>>13^b>>>22^b<<30^b<<19^b<<10))|0;w13=t=((w14>>>7^w14>>>18^w14>>>3^w14<<25^w14<<14)+(w11>>>17^w11>>>19^w11>>>10^w11<<15^w11<<13)+w13+w6)|0;t=(t+h+(e>>>6^e>>>11^e>>>25^e<<26^e<<21^e<<7)+(g^e&(f^g))+0xd5a79147)|0;h=g;g=f;f=e;e=(d+t)|0;d=c;c=b;b=a;a=(t+((b&c)^(d&(b^c)))+(b>>>2^b>>>13^b>>>22^b<<30^b<<19^b<<10))|0;w14=t=((w15>>>7^w15>>>18^w15>>>3^w15<<25^w15<<14)+(w12>>>17^w12>>>19^w12>>>10^w12<<15^w12<<13)+w14+w7)|0;t=(t+h+(e>>>6^e>>>11^e>>>25^e<<26^e<<21^e<<7)+(g^e&(f^g))+0x06ca6351)|0;h=g;g=f;f=e;e=(d+t)|0;d=c;c=b;b=a;a=(t+((b&c)^(d&(b^c)))+(b>>>2^b>>>13^b>>>22^b<<30^b<<19^b<<10))|0;w15=t=((w0>>>7^w0>>>18^w0>>>3^w0<<25^w0<<14)+(w13>>>17^w13>>>19^w13>>>10^w13<<15^w13<<13)+w15+w8)|0;t=(t+h+(e>>>6^e>>>11^e>>>25^e<<26^e<<21^e<<7)+(g^e&(f^g))+0x14292967)|0;h=g;g=f;f=e;e=(d+t)|0;d=c;c=b;b=a;a=(t+((b&c)^(d&(b^c)))+(b>>>2^b>>>13^b>>>22^b<<30^b<<19^b<<10))|0;w0=t=((w1>>>7^w1>>>18^w1>>>3^w1<<25^w1<<14)+(w14>>>17^w14>>>19^w14>>>10^w14<<15^w14<<13)+w0+w9)|0;t=(t+h+(e>>>6^e>>>11^e>>>25^e<<26^e<<21^e<<7)+(g^e&(f^g))+0x27b70a85)|0;h=g;g=f;f=e;e=(d+t)|0;d=c;c=b;b=a;a=(t+((b&c)^(d&(b^c)))+(b>>>2^b>>>13^b>>>22^b<<30^b<<19^b<<10))|0;w1=t=((w2>>>7^w2>>>18^w2>>>3^w2<<25^w2<<14)+(w15>>>17^w15>>>19^w15>>>10^w15<<15^w15<<13)+w1+w10)|0;t=(t+h+(e>>>6^e>>>11^e>>>25^e<<26^e<<21^e<<7)+(g^e&(f^g))+0x2e1b2138)|0;h=g;g=f;f=e;e=(d+t)|0;d=c;c=b;b=a;a=(t+((b&c)^(d&(b^c)))+(b>>>2^b>>>13^b>>>22^b<<30^b<<19^b<<10))|0;w2=t=((w3>>>7^w3>>>18^w3>>>3^w3<<25^w3<<14)+(w0>>>17^w0>>>19^w0>>>10^w0<<15^w0<<13)+w2+w11)|0;t=(t+h+(e>>>6^e>>>11^e>>>25^e<<26^e<<21^e<<7)+(g^e&(f^g))+0x4d2c6dfc)|0;h=g;g=f;f=e;e=(d+t)|0;d=c;c=b;b=a;a=(t+((b&c)^(d&(b^c)))+(b>>>2^b>>>13^b>>>22^b<<30^b<<19^b<<10))|0;w3=t=((w4>>>7^w4>>>18^w4>>>3^w4<<25^w4<<14)+(w1>>>17^w1>>>19^w1>>>10^w1<<15^w1<<13)+w3+w12)|0;t=(t+h+(e>>>6^e>>>11^e>>>25^e<<26^e<<21^e<<7)+(g^e&(f^g))+0x53380d13)|0;h=g;g=f;f=e;e=(d+t)|0;d=c;c=b;b=a;a=(t+((b&c)^(d&(b^c)))+(b>>>2^b>>>13^b>>>22^b<<30^b<<19^b<<10))|0;w4=t=((w5>>>7^w5>>>18^w5>>>3^w5<<25^w5<<14)+(w2>>>17^w2>>>19^w2>>>10^w2<<15^w2<<13)+w4+w13)|0;t=(t+h+(e>>>6^e>>>11^e>>>25^e<<26^e<<21^e<<7)+(g^e&(f^g))+0x650a7354)|0;h=g;g=f;f=e;e=(d+t)|0;d=c;c=b;b=a;a=(t+((b&c)^(d&(b^c)))+(b>>>2^b>>>13^b>>>22^b<<30^b<<19^b<<10))|0;w5=t=((w6>>>7^w6>>>18^w6>>>3^w6<<25^w6<<14)+(w3>>>17^w3>>>19^w3>>>10^w3<<15^w3<<13)+w5+w14)|0;t=(t+h+(e>>>6^e>>>11^e>>>25^e<<26^e<<21^e<<7)+(g^e&(f^g))+0x766a0abb)|0;h=g;g=f;f=e;e=(d+t)|0;d=c;c=b;b=a;a=(t+((b&c)^(d&(b^c)))+(b>>>2^b>>>13^b>>>22^b<<30^b<<19^b<<10))|0;w6=t=((w7>>>7^w7>>>18^w7>>>3^w7<<25^w7<<14)+(w4>>>17^w4>>>19^w4>>>10^w4<<15^w4<<13)+w6+w15)|0;t=(t+h+(e>>>6^e>>>11^e>>>25^e<<26^e<<21^e<<7)+(g^e&(f^g))+0x81c2c92e)|0;h=g;g=f;f=e;e=(d+t)|0;d=c;c=b;b=a;a=(t+((b&c)^(d&(b^c)))+(b>>>2^b>>>13^b>>>22^b<<30^b<<19^b<<10))|0;w7=t=((w8>>>7^w8>>>18^w8>>>3^w8<<25^w8<<14)+(w5>>>17^w5>>>19^w5>>>10^w5<<15^w5<<13)+w7+w0)|0;t=(t+h+(e>>>6^e>>>11^e>>>25^e<<26^e<<21^e<<7)+(g^e&(f^g))+0x92722c85)|0;h=g;g=f;f=e;e=(d+t)|0;d=c;c=b;b=a;a=(t+((b&c)^(d&(b^c)))+(b>>>2^b>>>13^b>>>22^b<<30^b<<19^b<<10))|0;w8=t=((w9>>>7^w9>>>18^w9>>>3^w9<<25^w9<<14)+(w6>>>17^w6>>>19^w6>>>10^w6<<15^w6<<13)+w8+w1)|0;t=(t+h+(e>>>6^e>>>11^e>>>25^e<<26^e<<21^e<<7)+(g^e&(f^g))+0xa2bfe8a1)|0;h=g;g=f;f=e;e=(d+t)|0;d=c;c=b;b=a;a=(t+((b&c)^(d&(b^c)))+(b>>>2^b>>>13^b>>>22^b<<30^b<<19^b<<10))|0;w9=t=((w10>>>7^w10>>>18^w10>>>3^w10<<25^w10<<14)+(w7>>>17^w7>>>19^w7>>>10^w7<<15^w7<<13)+w9+w2)|0;t=(t+h+(e>>>6^e>>>11^e>>>25^e<<26^e<<21^e<<7)+(g^e&(f^g))+0xa81a664b)|0;h=g;g=f;f=e;e=(d+t)|0;d=c;c=b;b=a;a=(t+((b&c)^(d&(b^c)))+(b>>>2^b>>>13^b>>>22^b<<30^b<<19^b<<10))|0;w10=t=((w11>>>7^w11>>>18^w11>>>3^w11<<25^w11<<14)+(w8>>>17^w8>>>19^w8>>>10^w8<<15^w8<<13)+w10+w3)|0;t=(t+h+(e>>>6^e>>>11^e>>>25^e<<26^e<<21^e<<7)+(g^e&(f^g))+0xc24b8b70)|0;h=g;g=f;f=e;e=(d+t)|0;d=c;c=b;b=a;a=(t+((b&c)^(d&(b^c)))+(b>>>2^b>>>13^b>>>22^b<<30^b<<19^b<<10))|0;w11=t=((w12>>>7^w12>>>18^w12>>>3^w12<<25^w12<<14)+(w9>>>17^w9>>>19^w9>>>10^w9<<15^w9<<13)+w11+w4)|0;t=(t+h+(e>>>6^e>>>11^e>>>25^e<<26^e<<21^e<<7)+(g^e&(f^g))+0xc76c51a3)|0;h=g;g=f;f=e;e=(d+t)|0;d=c;c=b;b=a;a=(t+((b&c)^(d&(b^c)))+(b>>>2^b>>>13^b>>>22^b<<30^b<<19^b<<10))|0;w12=t=((w13>>>7^w13>>>18^w13>>>3^w13<<25^w13<<14)+(w10>>>17^w10>>>19^w10>>>10^w10<<15^w10<<13)+w12+w5)|0;t=(t+h+(e>>>6^e>>>11^e>>>25^e<<26^e<<21^e<<7)+(g^e&(f^g))+0xd192e819)|0;h=g;g=f;f=e;e=(d+t)|0;d=c;c=b;b=a;a=(t+((b&c)^(d&(b^c)))+(b>>>2^b>>>13^b>>>22^b<<30^b<<19^b<<10))|0;w13=t=((w14>>>7^w14>>>18^w14>>>3^w14<<25^w14<<14)+(w11>>>17^w11>>>19^w11>>>10^w11<<15^w11<<13)+w13+w6)|0;t=(t+h+(e>>>6^e>>>11^e>>>25^e<<26^e<<21^e<<7)+(g^e&(f^g))+0xd6990624)|0;h=g;g=f;f=e;e=(d+t)|0;d=c;c=b;b=a;a=(t+((b&c)^(d&(b^c)))+(b>>>2^b>>>13^b>>>22^b<<30^b<<19^b<<10))|0;w14=t=((w15>>>7^w15>>>18^w15>>>3^w15<<25^w15<<14)+(w12>>>17^w12>>>19^w12>>>10^w12<<15^w12<<13)+w14+w7)|0;t=(t+h+(e>>>6^e>>>11^e>>>25^e<<26^e<<21^e<<7)+(g^e&(f^g))+0xf40e3585)|0;h=g;g=f;f=e;e=(d+t)|0;d=c;c=b;b=a;a=(t+((b&c)^(d&(b^c)))+(b>>>2^b>>>13^b>>>22^b<<30^b<<19^b<<10))|0;w15=t=((w0>>>7^w0>>>18^w0>>>3^w0<<25^w0<<14)+(w13>>>17^w13>>>19^w13>>>10^w13<<15^w13<<13)+w15+w8)|0;t=(t+h+(e>>>6^e>>>11^e>>>25^e<<26^e<<21^e<<7)+(g^e&(f^g))+0x106aa070)|0;h=g;g=f;f=e;e=(d+t)|0;d=c;c=b;b=a;a=(t+((b&c)^(d&(b^c)))+(b>>>2^b>>>13^b>>>22^b<<30^b<<19^b<<10))|0;w0=t=((w1>>>7^w1>>>18^w1>>>3^w1<<25^w1<<14)+(w14>>>17^w14>>>19^w14>>>10^w14<<15^w14<<13)+w0+w9)|0;t=(t+h+(e>>>6^e>>>11^e>>>25^e<<26^e<<21^e<<7)+(g^e&(f^g))+0x19a4c116)|0;h=g;g=f;f=e;e=(d+t)|0;d=c;c=b;b=a;a=(t+((b&c)^(d&(b^c)))+(b>>>2^b>>>13^b>>>22^b<<30^b<<19^b<<10))|0;w1=t=((w2>>>7^w2>>>18^w2>>>3^w2<<25^w2<<14)+(w15>>>17^w15>>>19^w15>>>10^w15<<15^w15<<13)+w1+w10)|0;t=(t+h+(e>>>6^e>>>11^e>>>25^e<<26^e<<21^e<<7)+(g^e&(f^g))+0x1e376c08)|0;h=g;g=f;f=e;e=(d+t)|0;d=c;c=b;b=a;a=(t+((b&c)^(d&(b^c)))+(b>>>2^b>>>13^b>>>22^b<<30^b<<19^b<<10))|0;w2=t=((w3>>>7^w3>>>18^w3>>>3^w3<<25^w3<<14)+(w0>>>17^w0>>>19^w0>>>10^w0<<15^w0<<13)+w2+w11)|0;t=(t+h+(e>>>6^e>>>11^e>>>25^e<<26^e<<21^e<<7)+(g^e&(f^g))+0x2748774c)|0;h=g;g=f;f=e;e=(d+t)|0;d=c;c=b;b=a;a=(t+((b&c)^(d&(b^c)))+(b>>>2^b>>>13^b>>>22^b<<30^b<<19^b<<10))|0;w3=t=((w4>>>7^w4>>>18^w4>>>3^w4<<25^w4<<14)+(w1>>>17^w1>>>19^w1>>>10^w1<<15^w1<<13)+w3+w12)|0;t=(t+h+(e>>>6^e>>>11^e>>>25^e<<26^e<<21^e<<7)+(g^e&(f^g))+0x34b0bcb5)|0;h=g;g=f;f=e;e=(d+t)|0;d=c;c=b;b=a;a=(t+((b&c)^(d&(b^c)))+(b>>>2^b>>>13^b>>>22^b<<30^b<<19^b<<10))|0;w4=t=((w5>>>7^w5>>>18^w5>>>3^w5<<25^w5<<14)+(w2>>>17^w2>>>19^w2>>>10^w2<<15^w2<<13)+w4+w13)|0;t=(t+h+(e>>>6^e>>>11^e>>>25^e<<26^e<<21^e<<7)+(g^e&(f^g))+0x391c0cb3)|0;h=g;g=f;f=e;e=(d+t)|0;d=c;c=b;b=a;a=(t+((b&c)^(d&(b^c)))+(b>>>2^b>>>13^b>>>22^b<<30^b<<19^b<<10))|0;w5=t=((w6>>>7^w6>>>18^w6>>>3^w6<<25^w6<<14)+(w3>>>17^w3>>>19^w3>>>10^w3<<15^w3<<13)+w5+w14)|0;t=(t+h+(e>>>6^e>>>11^e>>>25^e<<26^e<<21^e<<7)+(g^e&(f^g))+0x4ed8aa4a)|0;h=g;g=f;f=e;e=(d+t)|0;d=c;c=b;b=a;a=(t+((b&c)^(d&(b^c)))+(b>>>2^b>>>13^b>>>22^b<<30^b<<19^b<<10))|0;w6=t=((w7>>>7^w7>>>18^w7>>>3^w7<<25^w7<<14)+(w4>>>17^w4>>>19^w4>>>10^w4<<15^w4<<13)+w6+w15)|0;t=(t+h+(e>>>6^e>>>11^e>>>25^e<<26^e<<21^e<<7)+(g^e&(f^g))+0x5b9cca4f)|0;h=g;g=f;f=e;e=(d+t)|0;d=c;c=b;b=a;a=(t+((b&c)^(d&(b^c)))+(b>>>2^b>>>13^b>>>22^b<<30^b<<19^b<<10))|0;w7=t=((w8>>>7^w8>>>18^w8>>>3^w8<<25^w8<<14)+(w5>>>17^w5>>>19^w5>>>10^w5<<15^w5<<13)+w7+w0)|0;t=(t+h+(e>>>6^e>>>11^e>>>25^e<<26^e<<21^e<<7)+(g^e&(f^g))+0x682e6ff3)|0;h=g;g=f;f=e;e=(d+t)|0;d=c;c=b;b=a;a=(t+((b&c)^(d&(b^c)))+(b>>>2^b>>>13^b>>>22^b<<30^b<<19^b<<10))|0;w8=t=((w9>>>7^w9>>>18^w9>>>3^w9<<25^w9<<14)+(w6>>>17^w6>>>19^w6>>>10^w6<<15^w6<<13)+w8+w1)|0;t=(t+h+(e>>>6^e>>>11^e>>>25^e<<26^e<<21^e<<7)+(g^e&(f^g))+0x748f82ee)|0;h=g;g=f;f=e;e=(d+t)|0;d=c;c=b;b=a;a=(t+((b&c)^(d&(b^c)))+(b>>>2^b>>>13^b>>>22^b<<30^b<<19^b<<10))|0;w9=t=((w10>>>7^w10>>>18^w10>>>3^w10<<25^w10<<14)+(w7>>>17^w7>>>19^w7>>>10^w7<<15^w7<<13)+w9+w2)|0;t=(t+h+(e>>>6^e>>>11^e>>>25^e<<26^e<<21^e<<7)+(g^e&(f^g))+0x78a5636f)|0;h=g;g=f;f=e;e=(d+t)|0;d=c;c=b;b=a;a=(t+((b&c)^(d&(b^c)))+(b>>>2^b>>>13^b>>>22^b<<30^b<<19^b<<10))|0;w10=t=((w11>>>7^w11>>>18^w11>>>3^w11<<25^w11<<14)+(w8>>>17^w8>>>19^w8>>>10^w8<<15^w8<<13)+w10+w3)|0;t=(t+h+(e>>>6^e>>>11^e>>>25^e<<26^e<<21^e<<7)+(g^e&(f^g))+0x84c87814)|0;h=g;g=f;f=e;e=(d+t)|0;d=c;c=b;b=a;a=(t+((b&c)^(d&(b^c)))+(b>>>2^b>>>13^b>>>22^b<<30^b<<19^b<<10))|0;w11=t=((w12>>>7^w12>>>18^w12>>>3^w12<<25^w12<<14)+(w9>>>17^w9>>>19^w9>>>10^w9<<15^w9<<13)+w11+w4)|0;t=(t+h+(e>>>6^e>>>11^e>>>25^e<<26^e<<21^e<<7)+(g^e&(f^g))+0x8cc70208)|0;h=g;g=f;f=e;e=(d+t)|0;d=c;c=b;b=a;a=(t+((b&c)^(d&(b^c)))+(b>>>2^b>>>13^b>>>22^b<<30^b<<19^b<<10))|0;w12=t=((w13>>>7^w13>>>18^w13>>>3^w13<<25^w13<<14)+(w10>>>17^w10>>>19^w10>>>10^w10<<15^w10<<13)+w12+w5)|0;t=(t+h+(e>>>6^e>>>11^e>>>25^e<<26^e<<21^e<<7)+(g^e&(f^g))+0x90befffa)|0;h=g;g=f;f=e;e=(d+t)|0;d=c;c=b;b=a;a=(t+((b&c)^(d&(b^c)))+(b>>>2^b>>>13^b>>>22^b<<30^b<<19^b<<10))|0;w13=t=((w14>>>7^w14>>>18^w14>>>3^w14<<25^w14<<14)+(w11>>>17^w11>>>19^w11>>>10^w11<<15^w11<<13)+w13+w6)|0;t=(t+h+(e>>>6^e>>>11^e>>>25^e<<26^e<<21^e<<7)+(g^e&(f^g))+0xa4506ceb)|0;h=g;g=f;f=e;e=(d+t)|0;d=c;c=b;b=a;a=(t+((b&c)^(d&(b^c)))+(b>>>2^b>>>13^b>>>22^b<<30^b<<19^b<<10))|0;w14=t=((w15>>>7^w15>>>18^w15>>>3^w15<<25^w15<<14)+(w12>>>17^w12>>>19^w12>>>10^w12<<15^w12<<13)+w14+w7)|0;t=(t+h+(e>>>6^e>>>11^e>>>25^e<<26^e<<21^e<<7)+(g^e&(f^g))+0xbef9a3f7)|0;h=g;g=f;f=e;e=(d+t)|0;d=c;c=b;b=a;a=(t+((b&c)^(d&(b^c)))+(b>>>2^b>>>13^b>>>22^b<<30^b<<19^b<<10))|0;w15=t=((w0>>>7^w0>>>18^w0>>>3^w0<<25^w0<<14)+(w13>>>17^w13>>>19^w13>>>10^w13<<15^w13<<13)+w15+w8)|0;t=(t+h+(e>>>6^e>>>11^e>>>25^e<<26^e<<21^e<<7)+(g^e&(f^g))+0xc67178f2)|0;h=g;g=f;f=e;e=(d+t)|0;d=c;c=b;b=a;a=(t+((b&c)^(d&(b^c)))+(b>>>2^b>>>13^b>>>22^b<<30^b<<19^b<<10))|0;H0=(H0+a)|0;H1=(H1+b)|0;H2=(H2+c)|0;H3=(H3+d)|0;H4=(H4+e)|0;H5=(H5+f)|0;H6=(H6+g)|0;H7=(H7+h)|0}function _core_heap(offset){offset=offset|0;_core(HEAP[offset|0]<<24|HEAP[offset|1]<<16|HEAP[offset|2]<<8|HEAP[offset|3],HEAP[offset|4]<<24|HEAP[offset|5]<<16|HEAP[offset|6]<<8|HEAP[offset|7],HEAP[offset|8]<<24|HEAP[offset|9]<<16|HEAP[offset|10]<<8|HEAP[offset|11],HEAP[offset|12]<<24|HEAP[offset|13]<<16|HEAP[offset|14]<<8|HEAP[offset|15],HEAP[offset|16]<<24|HEAP[offset|17]<<16|HEAP[offset|18]<<8|HEAP[offset|19],HEAP[offset|20]<<24|HEAP[offset|21]<<16|HEAP[offset|22]<<8|HEAP[offset|23],HEAP[offset|24]<<24|HEAP[offset|25]<<16|HEAP[offset|26]<<8|HEAP[offset|27],HEAP[offset|28]<<24|HEAP[offset|29]<<16|HEAP[offset|30]<<8|HEAP[offset|31],HEAP[offset|32]<<24|HEAP[offset|33]<<16|HEAP[offset|34]<<8|HEAP[offset|35],HEAP[offset|36]<<24|HEAP[offset|37]<<16|HEAP[offset|38]<<8|HEAP[offset|39],HEAP[offset|40]<<24|HEAP[offset|41]<<16|HEAP[offset|42]<<8|HEAP[offset|43],HEAP[offset|44]<<24|HEAP[offset|45]<<16|HEAP[offset|46]<<8|HEAP[offset|47],HEAP[offset|48]<<24|HEAP[offset|49]<<16|HEAP[offset|50]<<8|HEAP[offset|51],HEAP[offset|52]<<24|HEAP[offset|53]<<16|HEAP[offset|54]<<8|HEAP[offset|55],HEAP[offset|56]<<24|HEAP[offset|57]<<16|HEAP[offset|58]<<8|HEAP[offset|59],HEAP[offset|60]<<24|HEAP[offset|61]<<16|HEAP[offset|62]<<8|HEAP[offset|63])}function _state_to_heap(output){output=output|0;HEAP[output|0]=H0>>>24;HEAP[output|1]=H0>>>16&255;HEAP[output|2]=H0>>>8&255;HEAP[output|3]=H0&255;HEAP[output|4]=H1>>>24;HEAP[output|5]=H1>>>16&255;HEAP[output|6]=H1>>>8&255;HEAP[output|7]=H1&255;HEAP[output|8]=H2>>>24;HEAP[output|9]=H2>>>16&255;HEAP[output|10]=H2>>>8&255;HEAP[output|11]=H2&255;HEAP[output|12]=H3>>>24;HEAP[output|13]=H3>>>16&255;HEAP[output|14]=H3>>>8&255;HEAP[output|15]=H3&255;HEAP[output|16]=H4>>>24;HEAP[output|17]=H4>>>16&255;HEAP[output|18]=H4>>>8&255;HEAP[output|19]=H4&255;HEAP[output|20]=H5>>>24;HEAP[output|21]=H5>>>16&255;HEAP[output|22]=H5>>>8&255;HEAP[output|23]=H5&255;HEAP[output|24]=H6>>>24;HEAP[output|25]=H6>>>16&255;HEAP[output|26]=H6>>>8&255;HEAP[output|27]=H6&255;HEAP[output|28]=H7>>>24;HEAP[output|29]=H7>>>16&255;HEAP[output|30]=H7>>>8&255;HEAP[output|31]=H7&255}function reset(){H0=0x6a09e667;H1=0xbb67ae85;H2=0x3c6ef372;H3=0xa54ff53a;H4=0x510e527f;H5=0x9b05688c;H6=0x1f83d9ab;H7=0x5be0cd19;TOTAL0=TOTAL1=0}function init(h0,h1,h2,h3,h4,h5,h6,h7,total0,total1){h0=h0|0;h1=h1|0;h2=h2|0;h3=h3|0;h4=h4|0;h5=h5|0;h6=h6|0;h7=h7|0;total0=total0|0;total1=total1|0;H0=h0;H1=h1;H2=h2;H3=h3;H4=h4;H5=h5;H6=h6;H7=h7;TOTAL0=total0;TOTAL1=total1}function process(offset,length){offset=offset|0;length=length|0;var hashed=0;if(offset&63)return-1;while((length|0)>=64){_core_heap(offset);offset=(offset+64)|0;length=(length-64)|0;hashed=(hashed+64)|0}TOTAL0=(TOTAL0+hashed)|0;if(TOTAL0>>>0<hashed>>>0)TOTAL1=(TOTAL1+1)|0;return hashed|0}function finish(offset,length,output){offset=offset|0;length=length|0;output=output|0;var hashed=0,i=0;if(offset&63)return-1;if(~output)if(output&31)return-1;if((length|0)>=64){hashed=process(offset,length)|0;if((hashed|0)==-1)return-1;offset=(offset+hashed)|0;length=(length-hashed)|0}hashed=(hashed+length)|0;TOTAL0=(TOTAL0+length)|0;if(TOTAL0>>>0<length>>>0)TOTAL1=(TOTAL1+1)|0;HEAP[offset|length]=0x80;if((length|0)>=56){for(i=(length+1)|0;(i|0)<64;i=(i+1)|0)HEAP[offset|i]=0x00;_core_heap(offset);length=0;HEAP[offset|0]=0}for(i=(length+1)|0;(i|0)<59;i=(i+1)|0)HEAP[offset|i]=0;HEAP[offset|56]=TOTAL1>>>21&255;HEAP[offset|57]=TOTAL1>>>13&255;HEAP[offset|58]=TOTAL1>>>5&255;HEAP[offset|59]=TOTAL1<<3&255|TOTAL0>>>29;HEAP[offset|60]=TOTAL0>>>21&255;HEAP[offset|61]=TOTAL0>>>13&255;HEAP[offset|62]=TOTAL0>>>5&255;HEAP[offset|63]=TOTAL0<<3&255;_core_heap(offset);if(~output)_state_to_heap(output);return hashed|0}function hmac_reset(){H0=I0;H1=I1;H2=I2;H3=I3;H4=I4;H5=I5;H6=I6;H7=I7;TOTAL0=64;TOTAL1=0}function _hmac_opad(){H0=O0;H1=O1;H2=O2;H3=O3;H4=O4;H5=O5;H6=O6;H7=O7;TOTAL0=64;TOTAL1=0}function hmac_init(p0,p1,p2,p3,p4,p5,p6,p7,p8,p9,p10,p11,p12,p13,p14,p15){p0=p0|0;p1=p1|0;p2=p2|0;p3=p3|0;p4=p4|0;p5=p5|0;p6=p6|0;p7=p7|0;p8=p8|0;p9=p9|0;p10=p10|0;p11=p11|0;p12=p12|0;p13=p13|0;p14=p14|0;p15=p15|0;reset();_core(p0^0x5c5c5c5c,p1^0x5c5c5c5c,p2^0x5c5c5c5c,p3^0x5c5c5c5c,p4^0x5c5c5c5c,p5^0x5c5c5c5c,p6^0x5c5c5c5c,p7^0x5c5c5c5c,p8^0x5c5c5c5c,p9^0x5c5c5c5c,p10^0x5c5c5c5c,p11^0x5c5c5c5c,p12^0x5c5c5c5c,p13^0x5c5c5c5c,p14^0x5c5c5c5c,p15^0x5c5c5c5c);O0=H0;O1=H1;O2=H2;O3=H3;O4=H4;O5=H5;O6=H6;O7=H7;reset();_core(p0^0x36363636,p1^0x36363636,p2^0x36363636,p3^0x36363636,p4^0x36363636,p5^0x36363636,p6^0x36363636,p7^0x36363636,p8^0x36363636,p9^0x36363636,p10^0x36363636,p11^0x36363636,p12^0x36363636,p13^0x36363636,p14^0x36363636,p15^0x36363636);I0=H0;I1=H1;I2=H2;I3=H3;I4=H4;I5=H5;I6=H6;I7=H7;TOTAL0=64;TOTAL1=0}function hmac_finish(offset,length,output){offset=offset|0;length=length|0;output=output|0;var t0=0,t1=0,t2=0,t3=0,t4=0,t5=0,t6=0,t7=0,hashed=0;if(offset&63)return-1;if(~output)if(output&31)return-1;hashed=finish(offset,length,-1)|0;t0=H0,t1=H1,t2=H2,t3=H3,t4=H4,t5=H5,t6=H6,t7=H7;_hmac_opad();_core(t0,t1,t2,t3,t4,t5,t6,t7,0x80000000,0,0,0,0,0,0,768);if(~output)_state_to_heap(output);return hashed|0}function pbkdf2_generate_block(offset,length,block,count,output){offset=offset|0;length=length|0;block=block|0;count=count|0;output=output|0;var h0=0,h1=0,h2=0,h3=0,h4=0,h5=0,h6=0,h7=0,t0=0,t1=0,t2=0,t3=0,t4=0,t5=0,t6=0,t7=0;if(offset&63)return-1;if(~output)if(output&31)return-1;HEAP[(offset+length)|0]=block>>>24;HEAP[(offset+length+1)|0]=block>>>16&255;HEAP[(offset+length+2)|0]=block>>>8&255;HEAP[(offset+length+3)|0]=block&255;hmac_finish(offset,(length+4)|0,-1)|0;h0=t0=H0,h1=t1=H1,h2=t2=H2,h3=t3=H3,h4=t4=H4,h5=t5=H5,h6=t6=H6,h7=t7=H7;count=(count-1)|0;while((count|0)>0){hmac_reset();_core(t0,t1,t2,t3,t4,t5,t6,t7,0x80000000,0,0,0,0,0,0,768);t0=H0,t1=H1,t2=H2,t3=H3,t4=H4,t5=H5,t6=H6,t7=H7;_hmac_opad();_core(t0,t1,t2,t3,t4,t5,t6,t7,0x80000000,0,0,0,0,0,0,768);t0=H0,t1=H1,t2=H2,t3=H3,t4=H4,t5=H5,t6=H6,t7=H7;h0=h0^H0;h1=h1^H1;h2=h2^H2;h3=h3^H3;h4=h4^H4;h5=h5^H5;h6=h6^H6;h7=h7^H7;count=(count-1)|0}H0=h0;H1=h1;H2=h2;H3=h3;H4=h4;H5=h5;H6=h6;H7=h7;if(~output)_state_to_heap(output);return 0}return{reset:reset,init:init,process:process,finish:finish,hmac_reset:hmac_reset,hmac_init:hmac_init,hmac_finish:hmac_finish,pbkdf2_generate_block:pbkdf2_generate_block}}var _sha256_block_size=64,_sha256_hash_size=32;function sha256_constructor(options){options=options||{};this.heap=_heap_init(Uint8Array,options);this.asm=options.asm||sha256_asm(global,null,this.heap.buffer);this.BLOCK_SIZE=_sha256_block_size;this.HASH_SIZE=_sha256_hash_size;this.reset()}sha256_constructor.BLOCK_SIZE=_sha256_block_size;sha256_constructor.HASH_SIZE=_sha256_hash_size;var sha256_prototype=sha256_constructor.prototype;sha256_prototype.reset=hash_reset;sha256_prototype.process=hash_process;sha256_prototype.finish=hash_finish;var sha256_instance=null;function get_sha256_instance(){if(sha256_instance===null)sha256_instance=new sha256_constructor({heapSize:0x100000});return sha256_instance}function sha256_bytes(data){if(data===undefined)throw new SyntaxError("data required");return get_sha256_instance().reset().process(data).finish().result}function sha256_hex(data){var result=sha256_bytes(data);return bytes_to_hex(result)}function sha256_base64(data){var result=sha256_bytes(data);return bytes_to_base64(result)}sha256_constructor.bytes=sha256_bytes;sha256_constructor.hex=sha256_hex;sha256_constructor.base64=sha256_base64;exports.SHA256=sha256_constructor;global.asmCryptoSha256=exports}({},function(){return this}());';

function evalscript(text)
{
    mCreateElement('script', {type: 'text/javascript'}, 'head').text = text;
}

function evalscript_url(jarray)
{
    var url = mObjectURL(jarray, 'text/javascript');
    mCreateElement('script', {type: 'text/javascript'}, 'head').src = url;
    return url;
}

function mCreateElement(aNode, aAttrs, aChildNodes, aTarget)
{
    aNode = document.createElement(aNode);
    if (!aNode) {
        return null;
    }

    if (aAttrs) {
        for (var attr in aAttrs) {
            aNode.setAttribute( attr, '' + aAttrs[attr]);
        }
    }

    if (!Array.isArray(aChildNodes)) {
        aTarget = aChildNodes;
        aChildNodes = null;
    }

    if (aChildNodes) {
        for (var cn in aChildNodes) {
            if (aChildNodes[cn]) {
                aNode.appendChild(aChildNodes[cn]);
            }
        }
    }

    if (aTarget) {
        if (typeof aTarget === 'string') {
            aTarget = document[aTarget] || document.getElementsByTagName(aTarget)[0];
        }
        if (aTarget) {
            aTarget.appendChild(aNode);
        }
        else if (d) {
            console.error('Invalid target', aNode, aAttrs, aTarget);
        }
    }

    return aNode;
}

function mObjectURL(data, type)
{
    var blob;
    try {
        blob = new Blob( data, { type: type });
    } catch(e) {
        if (d) console.error(e);
        if (!window.BlobBuilder) {
            window.BlobBuilder = window.WebKitBlobBuilder || window.MozBlobBuilder || window.MSBlobBuilder;
        }
        if (window.BlobBuilder) {
            var bb = new BlobBuilder();
            bb.append(data.join("\n"));
            blob = bb.getBlob(type);
        }
    }
    return blob && URL.createObjectURL(blob);
}

var mBroadcaster = {
    _topics : {},

    addListener: function mBroadcaster_addListener(topic, options) {
        if (typeof options === 'function') {
            options = {
                callback : options
            };
        }
        if (typeof options.callback !== 'function') {
            return false;
        }

        if (!this._topics.hasOwnProperty(topic)) {
            this._topics[topic] = {};
        }

        var id = Math.random().toString(26);
        this._topics[topic][id] = options;

        if (d) console.log('Adding broadcast listener', topic, id, options);

        return id;
    },

    removeListener: function mBroadcaster_removeListenr(token) {
        if (d) console.log('Removing broadcast listener', token);
        for (var topic in this._topics) {
            if (this._topics[topic][token]) {
                delete this._topics[topic][token];
                if (!Object.keys(this._topics[topic]).length) {
                    delete this._topics[topic];
                }
                return true;
            }
        }
        return false;
    },

    sendMessage: function mBroadcaster_sendMessage(topic) {
        if (this._topics.hasOwnProperty(topic)) {
            var args = Array.prototype.slice.call(arguments, 1);
            var idr = [];

            if (d) console.log('Broadcasting ' + topic, args);

            for (var id in this._topics[topic]) {
                var ev = this._topics[topic][id], rc;
                try {
                    rc = ev.callback.apply(ev.scope, args);
                } catch (ex) {
                    if (d) console.error(ex);
                }
                if (ev.once || rc === 0xDEAD)
                    idr.push(id);
            }
            if (idr.length)
                idr.forEach(this.removeListener.bind(this));

            return true;
        }

        return false;
    },

    once: function mBroadcaster_once(topic, callback) {
        this.addListener(topic, {
            once : true,
            callback : callback
        });
    },

    crossTab: {
        eTag: '$CTE$!_',

        initialize: function crossTab_init(cb) {
            var setup = function(ev) {
                var msg = String(ev && ev.key).substr(this.eTag.length);
                if (d) console.log('crossTab setup-event', msg, ev);
                if (cb && (!ev || msg === 'pong')) {
                    this.unlisten(setup);
                    if (msg !== 'pong') {
                        this.setMaster();
                    } else {
                        delete localStorage[ev.key];
                    }
                    this.listen();
                    if (d) {
                        console.log('CROSSTAB COMMUNICATION INITIALIZED AS '
                            + (this.master ? 'MASTER':'SLAVE'));
                    }
                    cb(this.master);
                    cb = null;
                }
            }.bind(this);

            if (this.handle) {
                this.eTag = this.eTag.split(this.handle).shift();
            }
            this.slaves = [];
            this.handle = u_handle;
            this.eTag += u_handle + '!';

            this.ctID = ~~(Math.random() * Date.now());
            this.listen(setup);
            this.notify('ping');
            setTimeout(setup, 2000);

            // if (typeof u_handle !== 'undefined') {
                // if (+localStorage['mCrossTabRef_' + u_handle] + 14e3 > Date.now()) {
                     // if (window.addEventListener) {
                        // window.addEventListener('storage', this, false);
                    // }
                    // else if (window.attachEvent) {
                        // window.attachEvent('onstorage', this.handleEvent.bind(this));
                    // }
                // }
                // else {
                    // this.setMaster();
                // }
                // if (d) {
                    // console.log('CROSSTAB COMMUNICATION INITIALIZED AS '
                        // + (this.master ? 'MASTER':'SLAVE'));
                // }
            // }
        },

        listen: function crossTab_listen(aListener) {
            if (window.addEventListener) {
                window.addEventListener('storage', aListener || this, false);
            }
            else if (window.attachEvent) {
                if (!aListener) {
                    aListener = this.__msie_listener = this.handleEvent.bind(this);
                }
                window.attachEvent('onstorage', aListener);
            }
        },

        unlisten: function crossTab_unlisten(aListener) {
            if (window.addEventListener) {
                window.removeEventListener('storage', aListener || this, false);
            }
            else if (window.attachEvent) {
                if (!aListener) {
                    aListener = this.__msie_listener;
                    delete this.__msie_listener;
                }
                window.detachEvent('onstorage', aListener);
            }
        },

        leave: function crossTab_leave() {
            var wasMaster = this.master;
            if (wasMaster) {
                localStorage['mCrossTabRef_' + u_handle] = this.master;
                delete this.master;
            } else {
                if (d) console.log('crossTab leaving');
            }
            this.unlisten();
            this.notify('leaving', wasMaster || -1);
            mBroadcaster.sendMessage('crossTab:leave', wasMaster);
        },

        notify: function crossTab_notify(msg, data) {
            data = { origin: this.ctID, data: data, sid: Math.random()};
            localStorage.setItem(this.eTag + msg, JSON.stringify(data));
            if (d) console.log('crossTab Notifying', this.eTag + msg, localStorage[this.eTag + msg]);
        },

        setMaster: function crossTab_setMaster() {
            this.master = (Math.random() * Date.now()).toString(36);

            mBroadcaster.sendMessage('crossTab:master', this.master);

            // (function liveLoop(tag) {
                // if (tag === mBroadcaster.crossTab.master) {
                    // localStorage['mCrossTabRef_' + u_handle] = Date.now();
                    // setTimeout(liveLoop, 6e3, tag);
                // }
            // })(this.master);
        },

        clear: function crossTab_clear() {
            Object.keys(localStorage).forEach(function(key) {
                if (key.substr(0,this.eTag.length) === this.eTag) {
                    if (d) console.log('crossTab Removing ' + key);
                    delete localStorage[key];
                }
            }.bind(this));
        },

        handleEvent: function crossTab_handleEvent(ev) {
            if (d) console.log('crossTab ' + ev.type + '-event', ev.key, ev.newValue, ev);

            if (String(ev.key).indexOf(this.eTag) !== 0) {
                return;
            }
            var msg = ev.key.substr(this.eTag.length),
                strg = JSON.parse(ev.newValue ||'""');

            if (!strg || strg.origin === this.ctID) {
                if (d) console.log('Ignoring crossTab event', msg, strg);
                return;
            }

            switch (msg) {
                case 'ping':
                    this.slaves.push(strg.origin);
                    this.notify('pong');
                    break;
                case 'leaving':
                    var idx = this.slaves.indexOf(strg.origin);
                    if (idx !== -1) {
                        this.slaves.splice(idx, 1);
                    }
                    if (localStorage['mCrossTabRef_' + u_handle] === strg.data) {
                        if (d) console.log('Taking crossTab-master ownership');
                        delete localStorage['mCrossTabRef_' + u_handle];
                        this.setMaster();
                        if (u_handle && window.indexedDB) {
                            mDBstart(true);
                        }
                    }
                    break;
            }

            delete localStorage[ev.key];
        }
    }
};
if (typeof Object.freeze === 'function') {
    mBroadcaster = Object.freeze(mBroadcaster);
}

var sh = [];

/**
 * Check that the hexadecimal hash of the file from the worker thread matches the correct one created at deployment time
 * @param {String} hashFromWorker A hexadecimal string
 * @param {String} fileName The file name with the SHA-256 hash appended at the end
 * @returns {Boolean}
 */
function compareHashes(hashFromWorker, fileName) {

    // Retrieve the SHA-256 hash that was appended to the file name
    var startOfHash = fileName.lastIndexOf('_') + 1;
    var endOfHash = fileName.lastIndexOf('.');
    var hashFromDeployment = fileName.substring(startOfHash, endOfHash);

    if (hashFromWorker === hashFromDeployment) {
        //console.log('Hash match on file: ' + fileName + '. Hash from worker thread: ' + hashFromWorker + ' Hash from deployment script: ' + hashFromDeployment);
        return true;
    }
    else {
        console.error('Hash mismatch on file: ' + fileName + '. Hash from worker thread: ' + hashFromWorker + ' Hash from deployment script: ' + hashFromDeployment);
        return false;
    }
}

function init_storage ( storage ) {
    var v = storage.v || 0,
        d = storage.d,
        dd = storage.dd,
        sp = storage.staticpath;

    // Graceful storage version upgrade
    if ( v == 0 ) {
        // array of limbs -> mpi-encoded number
        function b2mpi (b) {
            var bs = 28, bm = (1 << bs) - 1, bn = 1, bc = 0, r = [0], rb = 1, rn = 0;
            var bits = b.length * bs;
            var n, rr='';

            for ( n = 0; n < bits; n++ ) {
                if ( b[bc] & bn ) r[rn] |= rb;
                if ( (rb <<= 1) > 255 ) rb = 1, r[++rn] = 0;
                if ( (bn <<= 1) > bm ) bn = 1, bc++;
            }

            while ( rn && r[rn] == 0 ) rn--;

            bn = 256;
            for ( bits = 8; bits > 0; bits-- ) if ( r[rn] & (bn >>= 1) ) break;
            bits += rn * 8;

            rr += String.fromCharCode(bits/256)+String.fromCharCode(bits%256);
            if ( bits ) for ( n = rn; n >= 0; n-- ) rr += String.fromCharCode(r[n]);
            return rr;
        }

        if ( storage.privk && storage.privk.substr(0, 1) == "[") { /* is json serialized array which need to be migrated */
            // Upgrade key format
            try {
                var privk = JSON.parse(storage.privk), str = '';
                for ( var i = 0; i < privk.length; i++ ) str += b2mpi( privk[i] );
                storage.privk = btoa(str).replace(/\+/g,'-').replace(/\//g,'_').replace(/=/g,'');
                v++;
            }
            catch ( e ) {
                console.error("Could not migrate storage - priv key could not be converted to the new format: ", e);
            }
        }
        else {
            v++;
        }

        storage.v = v;
    }
    // if ( v == 1 ) { ... }
    // if ( v == 2 ) { ... }
    // ... and so on

    // Or upgrade hard when graceful method isn't provided
    if ( v != storage_version ) {
        storage.clear();
        storage.v = storage_version;
        if ( d ) storage.d = d;
        if ( dd ) storage.dd = dd;
        if ( sp ) storage.staticpath = sp;
    }

    return storage;
}

function getxhr() {
    return (typeof XDomainRequest !== 'undefined' && typeof ArrayBuffer === 'undefined') ? new XDomainRequest() : new XMLHttpRequest();
}

var androidsplash = false;
var m = false;
var seqno = Math.ceil(Math.random()*1000000000);
if (isMobile() || (typeof localStorage !== 'undefined' && localStorage.mobile))
{
    var tag=document.createElement('meta');
    tag.name = "viewport";
    tag.content = "width=device-width, initial-scale=1, maximum-scale=1, user-scalable=0";
    document.getElementsByTagName('head')[0].appendChild(tag);
    var tag=document.createElement('meta');
    tag.name = "apple-mobile-web-app-capable";
    tag.content = "yes";
    document.getElementsByTagName('head')[0].appendChild(tag);
    var tag=document.createElement('meta');
    tag.name = "apple-mobile-web-app-status-bar-style";
    tag.content = "black";
    document.getElementsByTagName('head')[0].appendChild(tag);
    var tag=document.createElement('link');
    tag.rel = "apple-touch-icon-precomposed";
    tag.sizes = "144x144";
    tag.href = staticpath + "images/mobile/App_ipad_144x144.png";
    document.getElementsByTagName('head')[0].appendChild(tag);
    var tag=document.createElement('link');
    tag.rel = "apple-touch-icon-precomposed";
    tag.sizes = "114x114";
    tag.href = staticpath + "images/mobile/App_iphone_114x114.png";
    document.getElementsByTagName('head')[0].appendChild(tag);
    var tag=document.createElement('link');
    tag.rel = "apple-touch-icon-precomposed";
    tag.sizes = "72x72";
    tag.href = staticpath + "images/mobile/App_ipad_72X72.png";
    document.getElementsByTagName('head')[0].appendChild(tag);
    var tag=document.createElement('link');
    tag.rel = "apple-touch-icon-precomposed";
    tag.href = staticpath + "images/mobile/App_iphone_57X57.png"
    document.getElementsByTagName('head')[0].appendChild(tag);
    var tag=document.createElement('link');
    tag.rel = "shortcut icon";
    tag.type = "image/vnd.microsoft.icon";
    tag.href = "https://mega.co.nz/favicon.ico";
    document.getElementsByTagName('head')[0].appendChild(tag);
    m=true;
}
var silent_loading=false;

if (m)
{
    var app,mobileblog,android;
    var link = document.createElement('link');
    link.setAttribute('rel', 'stylesheet');
    link.type = 'text/css';
    link.href = staticpath + 'css/mobile-app.css';
    document.head.appendChild(link);
    document.body.innerHTML = '<div class="main-scroll-block"> <div class="main-content-block"> <div class="free-green-tip"></div><div class="main-centered-bl"><div class="main-logo"></div><div class="main-head-txt" id="m_title"></div><div class="main-txt" id="m_desc"></div><a href="" class="main-button" id="m_appbtn"></a><div class="main-social hidden"><a href="https://www.facebook.com/MEGAprivacy" class="main-social-icon facebook"></a><a href="https://www.twitter.com/MEGAprivacy" class="main-social-icon twitter"></a><div class="clear"></div></div></div> </div><div class="scrolling-content"><div class="mid-logo"></div> <div class="mid-gray-block">MEGA provides free cloud storage with convenient and powerful always-on privacy </div> <div class="scrolling-block-icon encription"></div> <div class="scrolling-block-header"> End-to-end encryption </div> <div class="scrolling-block-txt">Unlike other cloud storage providers, your data is encrypted & decrypted during transfer by your client devices only and never by us. </div> <div class="scrolling-block-icon access"></div> <div class="scrolling-block-header"> Secure Global Access </div> <div class="scrolling-block-txt">Your data is accessible any time, from any device, anywhere. Only you control the keys to your files.</div> <div class="scrolling-block-icon colaboration"></div> <div class="scrolling-block-header"> Secure Collaboration </div> <div class="scrolling-block-txt">Share folders with your contacts and see their updates in real time. Online collaboration has never been more private and secure.</div> <div class="bottom-menu full-version"><div class="copyright-txt">Mega Limited ' + new Date().getFullYear() + '</div><div class="language-block"></div><div class="clear"></div><iframe src="" width="1" height="1" frameborder="0" style="width:1px; height:1px; border:none;" id="m_iframe"></iframe></div></div></div>';
    if (window.location.hash.substr(1,4) == 'blog') mobileblog=1;
    if (ua.indexOf('windows phone') > -1 /*&& ua.indexOf('iemobile') > -1*/)
    {
        app='zune://navigate/?phoneappID=1b70a4ef-8b9c-4058-adca-3b9ac8cc194a';
        document.body.className = 'wp full-mode supported';
        document.getElementById('m_desc').innerHTML = 'Free 50 GB - End-to-end encryption';
    }
    else if (ua.indexOf('android') > -1)
    {
        app='https://play.google.com/store/apps/details?id=nz.mega.android&referrer=meganzsb';
        document.body.className = 'android full-mode supported';
        android=1;
    }
    else if (ua.indexOf('bb10') > -1)
    {
        app='http://appworld.blackberry.com/webstore/content/46810890/';
        document.body.className = 'blackberry full-mode supported';
        document.getElementById('m_desc').innerHTML = 'Free 50 GB - End-to-end encryption';
    }
    else if (ua.indexOf('iphone') > -1 || ua.indexOf('ipad') > -1 || ua.indexOf('ipod') > -1)
    {
        // http://whatsmyuseragent.com/Devices/iPhone-User-Agent-Strings
        // http://www.enterpriseios.com/wiki/Complete_List_of_iOS_User_Agent_Strings
        app='https://itunes.apple.com/app/mega/id706857885';
        document.body.className = 'ios full-mode supported';
        document.getElementById('m_desc').innerHTML = 'Free 50 GB - End-to-end encryption';
    }
    else document.body.className = 'another-os full-mode unsupported';

    if (app)
    {
        document.getElementById('m_appbtn').href = app;
        document.getElementById('m_title').innerHTML = 'Install the free MEGA app';
    }
    else
    {
        document.getElementById('m_title').innerHTML = 'A dedicated app for your device will be available soon.';
        document.getElementById('m_desc').innerHTML = 'Follow us on Twitter or Facebook for updates.';
    }
    if (window.location.hash.substr(1,1) == '!' || window.location.hash.substr(1,2) == 'F!')
    {
        var i=0;
        if (ua.indexOf('windows phone') > -1) i=1;

        if (app) {
            document.getElementById('m_title').innerHTML = 'Install the free MEGA app to access this file from your mobile';
            document.getElementById('m_appbtn').href += '&referrer=link';
        }
        if (ua.indexOf('chrome') > -1)
        {
            setTimeout(function()
            {
                if (confirm('Do you already have the MEGA app installed?')) document.location = 'mega://' + window.location.hash;
            },2500);
        }
        else document.getElementById('m_iframe').src = 'mega://' + window.location.hash.substr(i);
    }
    else if (window.location.hash.substr(1,7) == 'confirm' || window.location.hash.substr(1,7) == 'account')
    {
        var i=0;
        if (ua.indexOf('windows phone') > -1) i=1;
        if (ua.indexOf('chrome') > -1) window.location ='mega://' + window.location.hash.substr(i);
        else document.getElementById('m_iframe').src = 'mega://' + window.location.hash.substr(i);
    }
    if (mobileblog)
    {
        document.body.innerHTML = '';
        var script = document.createElement('script');
        script.type = "text/javascript";
        document.head.appendChild(script);
        script.src = '/blog.js';
    }
}
else if (page == '#android')
{
    document.location = 'https://play.google.com/store/apps/details?id=nz.mega.android&referrer=meganzmobileapps';
}
else if (!b_u)
{
    d = localStorage.d || 0;
    var jj = localStorage.jj || 0;
    var onBetaW = location.hostname === 'beta.mega.nz' || location.hostname.indexOf("developers.") === 0;
    var languages = {'en':['en','en-'],'es':['es','es-'],'fr':['fr','fr-'],'de':['de','de-'],'it':['it','it-'],'nl':['nl','nl-'],'pt':['pt'],'br':['pt-br'],'dk':['da'],'se':['sv'],'fi':['fi'],'no':['no'],'pl':['pl'],'cz':['cz','cz-'],'sk':['sk','sk-'],'sl':['sl','sl-'],'hu':['hu','hu-'],'jp':['ja'],'cn':['zh','zh-cn'],'ct':['zh-hk','zh-sg','zh-tw'],'kr':['ko'],'ru':['ru','ru-mo'],'ar':['ar','ar-'],'he':['he'],'id':['id'],'ca':['ca','ca-'],'eu':['eu','eu-'],'af':['af','af-'],'bs':['bs','bs-'],'sg':[],'tr':['tr','tr-'],'mk':[],'hi':[],'hr':['hr'],'ro':['ro','ro-'],'uk':['||'],'gl':['||'],'sr':['||'],'lt':['||'],'th':['||'],'lv':['||'],'fa':['||'],'ee':['et'],'ms':['ms'],'cy':['cy'],'bg':['bg'],'be':['br'],'tl':['en-ph'],'ka':['||']};
    if (typeof console == "undefined") { this.console = { log: function() {}, error: function() {}}}
    if (d && !console.time) (function(c)
    {
        var timers = {};
        c.time = function(n) { timers[n] = new Date().getTime()};
        c.timeEnd = function(n) {
            if (timers[n]) {
                c.log(n + ': ' + (new Date().getTime() - timers[n]) + 'ms');
                delete timers[n];
            }
        };
    })(console);

    Object.defineProperty(window, "__cd_v", { value : 14, writable : false });
    if (!d || onBetaW)
    {
        var __cdumps = [], __cd_t;
        window.onerror = function __MEGAExceptionHandler(msg, url, ln, cn, errobj)
        {
            function mTrim(s)
            {
                return String(s)
                    .replace(/resource:.+->\s/,'')
                    .replace(/blob:[^:\s]+/, '..')
                    .replace(/\.\.:\/\/[^:\s]+/, '..')
                    .replace('chrome://mega/content','..')
                    .replace(/file:.+extensions/,'..fx')
                    .replace(/(?: line \d+ > eval)+/g,' >.eval')
            }
            if (__cdumps.length > 3) return false;

            var dump = {
                l: ln,
                f: mTrim(url),
                m: mTrim(msg).replace(/'(\w+:\/\/+[^/]+)[^']+'/, "'$1...'")
                    .replace(/(Access to '\.\.).*(' from script denied)/, '$1$2')
                    .replace(/^Uncaught\W*(?:exception\W*)?/i, ''),
            }, cc;
            var sbid = +(''+(document.querySelector('script[src*="secureboot"]')||{}).src).split('=').pop()|0;

            if (~dump.m.indexOf('[[:i]]')) {
                return false;
            }

            if (~dump.m.indexOf("\n")) {
                var lns = dump.m.split(/\r?\n/).map(String.trim).filter(String);

                if (lns.length > 6) {
                    dump.m = [].concat(lns.slice(0,2), "[..!]", lns.slice(-2)).join(" ");
                }
            }

            if (~dump.m.indexOf('took +10s'))
            {
                var lrc = +localStorage.ttfbReportCount || 0;
                if (lrc > 20)
                {
                    var eid = localStorage.ttfbReport;
                    localStorage.ttfbReport = sbid;
                    if (!eid || eid == sbid) return false;
                    lrc = 1;
                }
                localStorage.ttfbReportCount = lrc + 1;
            }

            if (errobj)
            {
                if (errobj.udata) dump.d = errobj.udata;
                if (errobj.stack)
                {
                    dump.s = ('' + errobj.stack).replace(''+msg,'')
                        .split("\n").map(String.trim).filter(String)
                        .splice(0,15).map(mTrim).join("\n");
                }
            }
            if (cn) dump.c = cn;

            if (ln == 0 && !dump.s)
            {
                if (dump.m.toLowerCase().indexOf('out of memory') != -1) dump.m = '!Fatal! Out Of Memory.';
                else dump.m = dump.m.replace(/[^\s\w]/gi,'') || ('[!] ' + msg);
            }
            if (location.hostname === 'beta.mega.nz' || location.hostname.indexOf("developers.") > -1) dump.m = '[' + location.hostname + '] ' + dump.m;

            try
            {
                var crashes = JSON.parse(localStorage.crashes || '{}');
                var checksum = MurmurHash3(JSON.stringify(dump), 0x4ef5391a);

                if (crashes.v != sbid) crashes = { v : sbid };

                if (crashes[checksum])
                {
                    // Reported less than 10 days ago?
                    if (Date.now() - crashes[checksum] < 864000000) return false;
                }
                dump.x = checksum;
                crashes[checksum] = Date.now();
                localStorage.crashes = JSON.stringify(crashes);
                cc = Object.keys(crashes).length;
            }
            catch(e) {
                delete localStorage.crashes;
            }

            __cdumps.push(dump);
            if (__cd_t) clearTimeout(__cd_t);
            __cd_t = setTimeout(safeCall(function()
            {
                function ctx(id)
                {
                    return {
                        callback : function(res)
                        {
                            if (res === EOVERQUOTA)
                            {
                                __cdumps = new Array(4);
                                if (__cd_t) clearTimeout(__cd_t);

                                if (id)
                                {
                                    var crashes = JSON.parse(localStorage.crashes || '{}');
                                    delete crashes[id];
                                    localStorage.crashes = JSON.stringify(crashes);
                                }
                            }
                        }
                    };
                }
                var ids = [], uds = [], r = 1;
                for (var i in __cdumps)
                {
                    var dump = __cdumps[i];

                    if (dump.x) { ids.push(dump.x); delete dump.x; }
                    if (dump.d) { uds.push(dump.d); delete dump.d; }
                    if (dump.l < 0) r = 0;
                }

                var report = {};
                report.ua = navigator.userAgent;
                report.io = window.dlMethod && dlMethod.name;
                report.sb = sbid;
                report.tp = typeof $ !== 'undefined' && $.transferprogress;
                report.id = ids.join(",");
                report.ud = uds;
                report.cc = cc;

                if (is_chrome_firefox)
                {
                    report.mo = mozBrowserID + '::' + is_chrome_firefox + '::' + mozMEGAExtensionVersion;
                }
                report = JSON.stringify(r? report:{});

                for (var i in __cdumps)
                {
                    api_req({ a : 'cd', c : JSON.stringify(__cdumps[i]), v : report, t : +__cd_v, s : window.location.host }, ctx(ids[i]));
                }
                __cd_t = 0;
                __cdumps = [];

            }), 3000);

            return false;
        };
    }

    function detectlang()
    {
        if (!navigator.language) return 'en';
        var bl = navigator.language.toLowerCase();
        var l2 = languages, b;
        for (var l in l2) for (b in l2[l]) if (l2[l][b] == bl) return l;
        for (var l in l2) for (b in l2[l]) if (l2[l][b].substring(0,3)==bl.substring(0,3)) return l;
        return 'en';
    }

    /**
     * Gets the file path for a language file
     * @param {String} language
     * @returns {String}
     */
    function getLanguageFilePath(language)
    {
        // If the sh1 (filename with hashes) array has been created from deploy script
        if (typeof sh1 !== 'undefined') {

            // Search the array
            for (var i = 0, length = sh1.length; i < length; i++)
            {
                var filePath = sh1[i];

                // If the language e.g. 'en' matches part of the filename from the deploy script e.g.
                // 'lang/en_0a8e1591149050ef1884b0c4abfbbeb759bbe9eaf062fa54e5b856fdb78e1eb3.json'
                if (filePath.indexOf('lang/' + language) > -1)
                {
                    return filePath;
                }
            }
        }
        else {
            // Otherwise return the filename.json when in Development
            return 'lang/' + language + '.json';
        }
    }

    var lang = detectlang();
    var jsl = [];

    // If they've already selected a language, use that
    if ((typeof localStorage != 'undefined') && (localStorage.lang)) {
        if (languages[localStorage.lang]) {
            lang = localStorage.lang;
        }
    }

    // Get the language file path e.g. lang/en.json or 'lang/en_7a8e15911490...f1878e1eb3.json'
    var langFilepath = getLanguageFilePath(lang);

    jsl.push({f: langFilepath, n: 'lang', j:3});
    jsl.push({f:'sjcl.js', n: 'sjcl_js', j:1}); // Will be replaced with asmCrypto soon
    jsl.push({f:'js/mDB.js', n: 'mDB_js', j:1});
    jsl.push({f:'js/asmcrypto.js',n:'asmcrypto_js',j:1,w:1});
    jsl.push({f:'js/jquery-2.1.1.js', n: 'jquery', j:1,w:10});
    jsl.push({f:'js/functions.js', n: 'functions_js', j:1});
    jsl.push({f:'js/mega.js', n: 'mega_js', j:1,w:7});
    jsl.push({f:'js/vendor/megaLogger.js', n: 'megaLogger_js', j:1});
    jsl.push({f:'js/tlvstore.js', n: 'tlvstore_js', j:1});
    jsl.push({f:'js/crypto.js', n: 'crypto_js', j:1,w:5});
    jsl.push({f:'js/jsbn.js', n: 'jsbn_js', j:1,w:2});
    jsl.push({f:'js/jsbn2.js', n: 'jsbn2_js', j:1,w:2});
    jsl.push({f:'js/jodid25519.js', n: 'jodid25519_js', j:1,w:7});
    jsl.push({f:'js/megaPromise.js', n: 'megapromise_js', j:1,w:5});
    jsl.push({f:'js/user.js', n: 'user_js', j:1});
    jsl.push({f:'js/authring.js', n: 'authring_js', j:1});
    jsl.push({f:'js/mouse.js', n: 'mouse_js', j:1});
    jsl.push({f:'js/jquery-ui-1.11.2.js', n: 'jqueryui_js', j:1,w:10});
    jsl.push({f:'js/filedrag.js', n: 'filedrag_js', j:1});
    jsl.push({f:'js/jquery.mousewheel.js', n: 'jquerymouse_js', j:1});
    jsl.push({f:'js/jquery.jscrollpane.js', n: 'jscrollpane_js', j:1});
    jsl.push({f:'js/jquery.tokeninput.js', n: 'jquerytokeninput_js', j:1});
    jsl.push({f:'js/jquery.misc.js', n: 'jquerymisc_js', j:1});
    jsl.push({f:'js/thumbnail.js', n: 'thumbnail_js', j:1});
    jsl.push({f:'js/exif.js', n: 'exif_js', j:1,w:3});
    jsl.push({f:'js/megapix.js', n: 'megapix_js', j:1});
    jsl.push({f:'js/smartcrop.js', n: 'smartcrop_js', j:1,w:7});
    jsl.push({f:'js/jquery.fullscreen.js', n: 'jquery_fullscreen', j:1,w:10});
    jsl.push({f:'js/jquery.qrcode.js', n: 'jqueryqrcode', j:1});
    jsl.push({f:'js/vendor/qrcode.js', n: 'qrcode', j:1,w:2, g: 'vendor'});
    jsl.push({f:'js/bitcoin-math.js', n: 'bitcoinmath', j:1 });
    jsl.push({f:'js/paycrypt.js', n: 'paycrypt_js', j:1 });
    jsl.push({f:'js/vendor/jquery.window-active.js', n: 'jquery_windowactive', j:1,w:2});
    jsl.push({f:'js/vendor/db.js', n: 'db_js', j:1,w:5});
    jsl.push({f:'js/megaDbEncryptionPlugin.js', n: 'megadbenc_js', j:1,w:5});
    jsl.push({f:'js/megaDb.js', n: 'megadb_js', j:1,w:5});
    jsl.push({f:'js/megaKvStorage.js', n: 'megakvstorage_js', j:1,w:5});

    jsl.push({f:'js/chat/mpenc.js', n: 'mega_js', j:1,w:7});
    jsl.push({f:'js/chat/opQueue.js', n: 'mega_js', j:1,w:7});

    jsl.push({f:'js/vendor/chat/strophe.js', n: 'mega_js', j:1,w:7});
    jsl.push({f:'js/vendor/chat/strophe.disco.js', n: 'mega_js', j:1,w:7});
    jsl.push({f:'js/vendor/chat/strophe.jingle.js', n: 'mega_js', j:1,w:7});
    jsl.push({f:'js/vendor/chat/strophe.jingle.session.js', n: 'mega_js', j:1,w:7});
    jsl.push({f:'js/vendor/chat/strophe.jingle.sdp.js', n: 'mega_js', j:1,w:7});
    jsl.push({f:'js/vendor/chat/strophe.jingle.adapter.js', n: 'mega_js', j:1,w:7});
    jsl.push({f:'js/vendor/chat/strophe.muc.js', n: 'mega_js', j:1,w:7});
    jsl.push({f:'js/vendor/chat/strophe.roster.js', n: 'mega_js', j:1,w:7});
    jsl.push({f:'js/vendor/chat/wildemitter.patched.js', n: 'mega_js', j:1,w:7});
    jsl.push({f:'js/vendor/chat/hark.patched.js', n: 'mega_js', j:1,w:7});
    jsl.push({f:'js/vendor/chat/base32.js', n: 'mega_js', j:1,w:7});

    // direct transfer deps.
    jsl.push({f:'js/vendor/chat/cryptojs-core.js', n: 'mega_js', j:1,w:7});
    jsl.push({f:'js/vendor/chat/cryptojs-sha1.js', n: 'mega_js', j:1,w:7});
    jsl.push({f:'js/vendor/chat/cryptojs-hmac.js', n: 'mega_js', j:1,w:7});
    jsl.push({f:'js/vendor/chat/cryptojs-lib-typedarrays.js', n: 'mega_js', j:1,w:7});

    // Other
    jsl.push({f:'js/vendor/Autolinker.js', n: 'mega_js', j:1,w:7});

    // Google Import Contacts
    jsl.push({f:'js/gContacts.js', n: 'gcontacts_js', j:1,w:3});

    // MEGA CHAT
    jsl.push({f:'js/chat/rtcStats.js', n: 'mega_js', j:1,w:7});
    jsl.push({f:'js/chat/rtcSession.js', n: 'mega_js', j:1,w:7});
    jsl.push({f:'js/chat/fileTransfer.js', n: 'mega_js', j:1,w:7});

    jsl.push({f:'js/ui/filepicker.js', n: 'mega_js', j:1,w:7});
    jsl.push({f:'js/ui/dialog.js', n: 'mega_js', j:1,w:7});
    jsl.push({f:'js/ui/feedbackDialog.js', n: 'mega_js', j:1,w:7});
    jsl.push({f:'js/ui/credentialsWarningDialog.js', n: 'mega_js', j:1,w:7});
    jsl.push({f:'js/ui/loginRequiredDialog.js', n: 'mega_js', j:1,w:7});
    jsl.push({f:'js/chat/ui/incomingCallDialog.js', n: 'mega_js', j:1,w:7});

    // notifications
    jsl.push({f:'js/megaNotifications.js', n: 'meganotifications_js', j:1,w:7});
    jsl.push({f:'js/vendor/ion.sound.js', n: 'ionsound_js', j:1,w:7});
    jsl.push({f:'js/vendor/favico.js', n: 'favico_js', j:1,w:7});
    jsl.push({f:'js/vendor/notification.js', n: 'notification_js', j:1,w:7});

    jsl.push({f:'js/chat/plugins/karerePing.js', n: 'karerePing_js', j:1,w:7});
    jsl.push({f:'js/chat/plugins/callManager.js', n: 'callManager_js', j:1,w:7});
    jsl.push({f:'js/chat/plugins/urlFilter.js', n: 'urlFilter_js', j:1,w:7});
    jsl.push({f:'js/chat/plugins/emoticonsFilter.js', n: 'emoticonsFilter_js', j:1,w:7});
    jsl.push({f:'js/chat/plugins/attachmentsFilter.js', n: 'attachmentsFilter_js', j:1,w:7});
    jsl.push({f:'js/chat/plugins/encryptionFilter.js', n: 'encryptionFilter_js', j:1,w:7});
    jsl.push({f:'js/chat/plugins/chatStore.js', n: 'chatstore_js', j:1,w:7});
    jsl.push({f:'js/chat/plugins/chatNotifications.js', n: 'chatnotifications_js', j:1,w:7});
    jsl.push({f:'js/chat/plugins/callFeedback.js', n: 'callfeedback_js', j:1,w:7});

    jsl.push({f:'js/chat/karereEventObjects.js', n: 'keo_js', j:1,w:7});
    jsl.push({f:'js/chat/karere.js', n: 'karere_js', j:1,w:7});
    jsl.push({f:'html/chat.html', n: 'chat', j:0});
    jsl.push({f:'js/chat/chat.js', n: 'chat_js', j:1,w:7});
    jsl.push({f:'js/chat/chatRoom.js', n: 'chat_js', j:1,w:7});

    // END OF MEGA CHAT

    jsl.push({f:'js/fm.js', n: 'fm_js', j:1,w:12});
    jsl.push({f:'js/filetypes.js', n: 'filetypes_js', j:1});
    jsl.push({f:'js/miniui.js', n: 'miniui_js', j:1});
    if (is_extension)
    {
        jsl.push({f:'js/dcraw.js', n: 'dcraw_js', j:1});
    }
    /* better download */
    jsl.push({f:'js/xhr.js', n: 'xhr_js', j:1});
    jsl.push({f:'js/queue.js', n: 'queue', j:1,w:4});
    jsl.push({f:'js/downloadChrome.js', n: 'dl_chrome', j:1,w:3});
    if (is_chrome_firefox && parseInt(Services.appinfo.version) > 27)
    {
        is_chrome_firefox |= 4;
        jsl.push({f:'js/downloadFirefox.js', n: 'dl_firefox', j:1,w:3});
    }
    else
    {
        jsl.push({f:'js/downloadMemory.js', n: 'dl_memory', j:1,w:3});
        jsl.push({f:'js/downloadFlash.js', n: 'dl_flash', j:1,w:3});
    }
    jsl.push({f:'js/downloader.js', n: 'dl_downloader', j:1,w:3});
    jsl.push({f:'js/download2.js', n: 'dl_js', j:1,w:3});
    jsl.push({f:'js/upload2.js', n: 'upload_js', j:1,w:2});
    /* end better download */
    jsl.push({f:'index.js', n: 'index', j:1,w:4});
    jsl.push({f:'html/start.html', n: 'start', j:0});
    jsl.push({f:'html/megainfo.html', n: 'megainfo', j:0});
    jsl.push({f:'html/js/start.js', n: 'start_js', j:1});
    jsl.push({f:'html/bottom2.html', n: 'bottom2',j:0});
    jsl.push({f:'html/key.html', n: 'key', j:0});
    jsl.push({f:'html/js/key.js', n: 'key_js', j:1});
    jsl.push({f:'html/pro.html', n: 'pro', j:0});
    jsl.push({f:'html/js/pro.js', n: 'pro_js', j:1});
    jsl.push({f:'html/login.html', n: 'login', j:0});
    jsl.push({f:'html/js/login.js', n: 'login_js', j:1});
    jsl.push({f:'html/fm.html', n: 'fm', j:0,w:3});
    jsl.push({f:'html/top.html', n: 'top', j:0});
<<<<<<< HEAD
    jsl.push({f:'js/notify.js', n: 'notify_js', j:1});
=======
    jsl.push({f:'js/notifications.js', n: 'notifications_js', j:1});
    jsl.push({f:'js/vendor/popunda.js', n: 'popunda_js', j:1});
>>>>>>> 1a121537
    jsl.push({f:'css/style.css', n: 'style_css', j:2,w:30,c:1,d:1,cache:1});
    jsl.push({f:'js/useravatar.js', n: 'contact_avatar_js', j:1,w:3});
    jsl.push({f:'js/avatar.js', n: 'avatar_js', j:1,w:3});
    jsl.push({f:'js/countries.js', n: 'countries_js', j:1});
    jsl.push({f:'html/dialogs.html', n: 'dialogs', j:0,w:2});
    jsl.push({f:'html/transferwidget.html', n: 'transferwidget', j:0});
    jsl.push({f:'js/jquery.checkboxes.js', n: 'checkboxes_js', j:1});
    jsl.push({f:'js/Int64.js', n: 'int64_js', j:1});
    jsl.push({f:'js/zip64.js', n: 'zip_js', j:1});
    jsl.push({f:'js/cms.js', n: 'cms_js', j:1});
    jsl.push({f:'js/megasync.js', n: 'megasync_js', j:1});

    if (!is_chrome_firefox) {
        // XXX: In Firefox this throws SecurityError: The operation is insecure.
        jsl.push({f:'js/windowOpenerProtection.js', n: 'windowOpenerProtection', j:1, w:1});
    }

    // only used on beta
    if (onBetaW) {
        jsl.push({f: 'js/betacrashes.js', n: 'betacrashes_js', j: 1});
    }

    var jsl2 =
    {
        'about': {f:'html/about.html', n: 'about', j:0},
        'blog': {f:'html/blog.html', n: 'blog', j:0},
        'blog_js': {f:'html/js/blog.js', n: 'blog_js', j:1},
        'blogarticle': {f:'html/blogarticle.html', n: 'blogarticle', j:0},
        'blogarticle_js': {f:'html/js/blogarticle.js', n: 'blogarticle_js', j:1},
        'register': {f:'html/register.html', n: 'register', j:0},
        'register_js': {f:'html/js/register.js', n: 'register_js', j:1},
        'resellers': {f:'html/resellers.html', n: 'resellers', j:0},
        'download': {f:'html/download.html', n: 'download', j:0},
        'download_js': {f:'html/js/download.js', n: 'download_js', j:1},
        'copyright': {f:'html/copyright.html', n: 'copyright', j:0},
        'copyrightnotice': {f:'html/copyrightnotice.html', n: 'copyrightnotice', j:0},
        'copyrightnotice_js': {f:'html/js/copyrightnotice.js', n: 'copyrightnotice_js', j:1},
        'privacy': {f:'html/privacy.html', n: 'privacy', j:0},
        'terms': {f:'html/terms.html', n: 'terms', j:0},
        'backup': {f:'html/backup.html', n: 'backup', j:0},
        'backup_js': {f:'html/js/backup.js', n: 'backup_js', j:1},
        'cancel': {f:'html/cancel.html', n: 'cancel', j:0},
        'cancel_js': {f:'html/js/cancel.js', n: 'cancel_js', j:1},
        'reset': {f:'html/reset.html', n: 'reset', j:0},
        'reset_js': {f:'html/js/reset.js', n: 'reset_js', j:1},
        'filesaver': {f:'js/filesaver.js', n: 'filesaver', j:1},
        'recovery': {f:'html/recovery.html', n: 'recovery', j:0},
        'recovery_js': {f:'html/js/recovery.js', n: 'recovery_js', j:1},
        'credits': {f:'html/credits.html', n: 'credits', j:0},
        'takedown': {f:'html/takedown.html', n: 'takedown', j:0},
        'dev': {f:'html/dev.html', n: 'dev', j:0},
        'dev_js': {f:'html/js/dev.js', n: 'dev_js', j:1},
        'sdkterms': {f:'html/sdkterms.html', n: 'sdkterms', j:0},
        'help_js': {f:'html/js/help.js', n: 'help_js', j:1},
        'firefox': {f:'html/firefox.html', n: 'firefox', j:0},
        'sync': {f:'html/sync.html', n: 'sync', j:0},
        'sync_js': {f:'html/js/sync.js', n: 'sync_js', j:1},
        'mobile': {f:'html/mobile.html', n: 'mobile', j:0},
        'contact': {f:'html/contact.html', n: 'contact', j:0},
        'privacycompany': {f:'html/privacycompany.html', n: 'privacycompany', j:0},
        'chrome': {f:'html/chrome.html', n: 'chrome', j:0},
        'zxcvbn_js': {f:'js/zxcvbn.js', n: 'zxcvbn_js', j:1}
    };

    var subpages =
    {
        'about': ['about'],
        'terms': ['terms'],
        'credits': ['credits'],
        'backup': ['backup','backup_js','filesaver'],
        'recovery': ['recovery','recovery_js'],
        'reset': ['reset','reset_js'],
        'cancel': ['cancel', 'cancel_js'],
        'blog': ['blog','blog_js','blogarticle','blogarticle_js'],
        'register': ['register','register_js'],
        'android': ['android'],
        'resellers': ['resellers'],
        '!': ['download','download_js'],
        'copyright': ['copyright'],
        'copyrightnotice': ['copyrightnotice','copyrightnotice_js'],
        'privacy': ['privacy','privacycompany'],
        'takedown': ['takedown'],
        'firefox': ['firefox'],
        'mobile': ['mobile'],
        'sync': ['sync','sync_js'],
        'contact': ['contact'],
        'dev': ['dev','dev_js','sdkterms'],
        'sdk': ['dev','dev_js','sdkterms'],
        'doc': ['dev','dev_js','sdkterms'],
        'help': ['help_js'],
        'chrome': ['chrome'],
        'plugin': ['chrome','firefox'],
        'recover': ['reset','reset_js']
    };

    if (page)
    {
        if (page.indexOf('%25') !== -1)
        {
            do {
                page = page.replace('%25','%', 'g');
            } while (~page.indexOf('%25'));
        }
        if (page.indexOf('%21') !== -1)
        {
            page = page.replace('%21','!', 'g');
            document.location.hash = page;
        }

        page = page.replace('#','');
        for (var p in subpages)
        {
            if (page.substr(0,p.length) == p)
            {
                for (var i in subpages[p]) jsl.push(jsl2[subpages[p][i]]);
            }
        }
    }
    var lightweight=false;
    var waitingToBeLoaded = 0,jsl_done,jj_done = !jj;
    var fx_startup_cache = is_chrome_firefox && nocontentcheck;
    if (!fx_startup_cache && !nocontentcheck)
    {
        if (window.URL) evalscript_url([asmCryptoSha256Js]);
        else evalscript(asmCryptoSha256Js);
    }
    if ((typeof Worker !== 'undefined') && (typeof window.URL !== 'undefined') && !fx_startup_cache && !nocontentcheck)
    {
        var hashdata = ['self.postMessage = self.webkitPostMessage || self.postMessage;', asmCryptoSha256Js, 'self.onmessage = function(e) { try { var hashHex = asmCryptoSha256.SHA256.hex(e.data.text); e.data.hash = hashHex; self.postMessage(e.data); } catch(err) { e.data.error = err.message; self.postMessage(e.data);  } };'];
        var hash_url = mObjectURL(hashdata, "text/javascript");
        var hash_workers = [];
        var i =0;
        while (i < 2)
        {
            try
            {
                hash_workers[i] = new Worker(hash_url);
                hash_workers[i].postMessage = hash_workers[i].webkitPostMessage || hash_workers[i].postMessage;
                hash_workers[i].onmessage = function(e)
                {
                    if (e.data.error)
                    {
                        console.log('error',e.data.error);
                        console.log(e.data.text);
                        alert('error');
                    }
                    if (!nocontentcheck && !compareHashes(e.data.hash, jsl[e.data.jsi].f))
                    {
                        if (bootstaticpath.indexOf('cdn') > -1)
                        {
                            sessionStorage.skipcdn = 1;
                            document.location.reload();
                        }
                        else {
                            alert('An error occurred while loading MEGA. The file ' + bootstaticpath+jsl[e.data.jsi].f + ' is corrupt. Please try again later. We apologize for the inconvenience.');
                        }

                        contenterror = 1;
                    }
                    if (!contenterror)
                    {
                        jsl_current += jsl[e.data.jsi].w || 1;
                        jsl_progress();
                        if (++jslcomplete == jsl.length) initall();
                        else jsl_load(e.data.xhri);
                    }
                };
            }
            catch(e)
            {
                hash_workers = undefined;
                break;
            }
            i++;
        }
    }

    if (jj)
    {
        var headElement = document.querySelector("head");
        var _queueWaitToBeLoaded = function(id, elem) {
            waitingToBeLoaded++;
            elem.onload = function() {
                // if (d) console.log('jj.progress...', waitingToBeLoaded);
                if (--waitingToBeLoaded == 0) {
                    jj_done = true;
                    boot_done();
                    _queueWaitToBeLoaded = headElement = undefined;
                }
                elem.onload = null;
            };
        };

        var createScriptTag = function(id, src) {
            var elem = document.createElement("script");
            _queueWaitToBeLoaded(id, elem);
            elem.async = false;
            elem.src = src;
            headElement.appendChild(elem);
            return elem;
        };
        var createStyleTag = function(id, src) {
            var elem = document.createElement("link");
            elem.rel = "stylesheet";
            elem.type = "text/css";
            _queueWaitToBeLoaded(id, elem);
            elem.href = src;
            headElement.appendChild(elem);
            return elem;
        };

        l=[];
        var i = 3000, r = '?r=' + (new Date().toISOString().replace(/[^\w]/g,''));
        if (!localStorage.jjnocache) r = '';
        while (i--) l[i]='l';
        for (var i in jsl)
        {
            if (jsl[i].j === 1) {
                createScriptTag("jsl" + i, bootstaticpath + jsl[i].f + r);
            }
            else if (jsl[i].j === 2)
            {
                if ((m && (jsl[i].m)) || ((!m) && (jsl[i].d))) {
                    createStyleTag("jsl" + i, bootstaticpath + jsl[i].f + r);
                }
            }
        }
        if (d) console.log('jj.total...', waitingToBeLoaded);
    }

    var pages = [],xhr_progress,xhr_stack,jsl_fm_current,jsl_current,jsl_total,jsl_perc,jsli,jslcomplete;

    function jsl_start()
    {
        jslcomplete = 0;
        if (d && jj) {
            xhr_progress = [0, 0, 0, 0, 0];
        } else {
            xhr_progress = [0, 0];
        }
        xhr_stack = Array(xhr_progress.length);
        jsl_fm_current = 0;
        jsl_current = 0;
        jsl_total = 0;
        jsl_perc = 0;
        jsli=0;
        for (var i = jsl.length; i--;) if (!jsl[i].text) jsl_total += jsl[i].w || 1;
        if (fx_startup_cache)
        {
            var step = function(jsi)
            {
                jsl_current += jsl[jsi].w || 1;
                jsl_progress();
                if (++jslcomplete == jsl.length) initall();
                else
                {
                    // mozRunAsync(next.bind(this, jsli++));
                    next(jsli++);
                }
            };
            var next = function(jsi)
            {
                var file = bootstaticpath + jsl[jsi].f;

                if (jsl[jsi].j == 1)
                {
                    try
                    {
                        loadSubScript(file);
                    }
                    catch(e)
                    {
                        Cu.reportError(e);

                        console.log('An error occurred while loading MEGA.\n\nFilename: '
                            + file + "\n" + e + '\n\n' + mozBrowserID);
                    }
                    step(jsi);
                }
                else
                {
                    var ch = NetUtil.newChannel(file);
                    ch.contentType = jsl[jsi].j == 3
                        ? "application/json":"text/plain";

                    NetUtil.asyncFetch(ch, function(is, s)
                    {
                        if (!Components.isSuccessCode(s))
                        {
                            alert('An error occurred while loading MEGA.' +
                                  ' The file ' + file + ' could not be loaded.');
                        }
                        else
                        {
                            jsl[jsi].text = NetUtil.readInputStreamToString(is, is.available());
                            if (jsl[jsi].j == 3) l = JSON.parse(jsl[jsi].text);
                            step(jsi);
                        }
                    });
                }
            };
            next(jsli++);
        }
        else
        {
            for (var i = xhr_progress.length; i--; ) jsl_load(i);
        }
    }

    var xhr_timeout=30000;

    function xhr_error()
    {
        xhr_timeout+=10000;
        console.log(xhr_timeout);
        if (bootstaticpath.indexOf('cdn') > -1)
        {
            bootstaticpath = geoStaticpath(1);
            staticpath = geoStaticpath(1);
        }
        xhr_progress[this.xhri] = 0;
        xhr_load(this.url,this.jsi,this.xhri);
    }

    function xhr_load(url,jsi,xhri)
    {
        if (d && jj) {
            if (jsl[jsi].j == 1 || jsl[jsi].j == 2) {
                // DON'T load via XHR any js or css files...since when jj == 1, secureboot will append them in the doc.

                jsl_current += jsl[jsi].w || 1;
                jsl_progress();
                if (++jslcomplete == jsl.length) initall();
                else jsl_load(xhri);

                return;
            }
        }
        xhr_stack[xhri] = getxhr();
        xhr_stack[xhri].onload = function()
        {
            jsl[this.jsi].text = this.response || this.responseText;

            if (typeof hash_workers !== 'undefined' && !nocontentcheck)
            {
                hash_workers[this.xhri].postMessage({'text':jsl[this.jsi].text,'xhr':'test','jsi':this.jsi,'xhri':this.xhri});
            }
            else
            {
                if (!nocontentcheck) {

                    // Hash the file content and convert to hex
                    var hashHex = asmCryptoSha256.SHA256.hex(jsl[this.jsi].text);

                    // Compare the hash from the file and the correct hash determined at deployment time
                    if (!compareHashes(hashHex, jsl[e.data.jsi].f))
                    {
                        alert('An error occurred while loading MEGA. The file ' + bootstaticpath + jsl[this.jsi].f + ' is corrupt. Please try again later. We apologize for the inconvenience.');
                        contenterror = 1;
                    }
                }

                if (!contenterror)
                {
                    jsl_current += jsl[this.jsi].w || 1;
                    jsl_progress();
                    if (++jslcomplete == jsl.length) initall();
                    else jsl_load(this.xhri);
                }
            }
        };
        xhr_stack[xhri].onreadystatechange = function()
        {
            try
            {
                if (this.readyState == 1) this.timeout=0;
            }
            catch(e)
            {

            }
        };
        xhr_stack[xhri].onerror = xhr_error;
        xhr_stack[xhri].ontimeout = xhr_error;
        if (jsl[jsi].text)
        {
            if (++jslcomplete == jsl.length) initall();
            else jsl_load(xhri);
        }
        else
        {
            xhr_stack[xhri].url = url;
            xhr_stack[xhri].jsi = jsi;
            xhr_stack[xhri].xhri = xhri;
            if (localStorage.dd) url += '?t=' + Date.now();
            xhr_stack[xhri].open("GET", bootstaticpath + url, true);
            xhr_stack[xhri].timeout = xhr_timeout;
            if (is_chrome_firefox) xhr_stack[xhri].overrideMimeType('text/plain');
            xhr_stack[xhri].send(null);
        }
    }
    window.onload = function ()
    {
        if (!maintenance && !androidsplash) jsl_start();
    };
    function jsl_load(xhri)
    {
        if (jsl[jsli]) xhr_load(jsl[jsli].f, jsli++,xhri);
    }
    function jsl_progress()
    {
        // if (d) console.log('done',(jsl_current+jsl_fm_current));
        // if (d) console.log('total',jsl_total);
        var p = Math.floor((jsl_current+jsl_fm_current)/jsl_total*100);
        if ((p > jsl_perc) && (p <= 100))
        {
            jsl_perc = p;
            if (d) console.log('jsl.progress... ' + p + '%', (jsl_current+jsl_fm_current), jsl_total);
            if (is_extension) p=100;
            document.getElementById('loadinganim').className = 'loading-progress-bar percents-'+p;
        }
    }
    var jsl_loaded={};
    function initall()
    {
        var jsar = [];
        var cssar = [];
        //for(var i in localStorage) if (i.substr(0,6) == 'cache!') delete localStorage[i];
        for (var i in jsl)
        {
            jsl_loaded[jsl[i].n]=1;
            if ((jsl[i].j == 1) && (!jj))
            {
                if (!fx_startup_cache)
                {
                    if (window.URL) jsar.push(jsl[i].text + '\n\n');
                    else evalscript(jsl[i].text);
                }
            }
            else if ((jsl[i].j == 2) && (!jj))
            {
                if (document.getElementById('bootbottom')) document.getElementById('bootbottom').style.display='none';
                if (!is_chrome_firefox && window.URL)
                {
                    cssar.push(jsl[i].text.replace(/\.\.\//g,staticpath).replace(new RegExp( "\\/en\\/", "g"),'/' + lang + '/'));
                }
                else
                {
                    mCreateElement('style', {type: 'text/css', rel: 'stylesheet'}, 'head')
                        .textContent = jsl[i].text.replace(/\.\.\//g,staticpath).replace(new RegExp( "\\/en\\/", "g"),'/' + lang + '/');
                }
            }
            else if (jsl[i].j == 3) {
                try {
                    l = !jj && l || JSON.parse(jsl[i].text);
                } catch(ex) {
                    console.error(ex);
                    if (lang !== 'en') {
                        localStorage.lang = 'en';
                        setTimeout(function() {
                            document.location.reload();
                        }, 300);
                    }
                    throw new Error('Error parsing language file '+lang+'.json');
                }
            }
            else if (jsl[i].j === 0 && jsl[i].f.match(/\.json$/)) {
                try {
                    var templates = JSON.parse(jsl[i].text);
                    for (var e in templates) {
                        pages[e] = templates[e];
                        jsl_loaded[e] = 1;
                    }
                } catch (ex) {
                    throw new Error("Error parsing template");
                }
            }
            else if (jsl[i].j == 0) pages[jsl[i].n] = jsl[i].text;
        }
        if (window.URL)
        {
            cssar = cssar.length && mObjectURL(cssar, "text/css");
            if (cssar)
            {
                mCreateElement('link', {type: 'text/css', rel: 'stylesheet'}, 'head').href = cssar;
            }
            if (!jsl_done || jsar.length) {
                jsar.push('jsl_done=true; boot_done();');
            } else {
                boot_done();
            }
            if (jsar.length) evalscript_url(jsar);
            jsar=undefined;
            cssar=undefined;
        }
        else
        {
            jsl_done=true;
            boot_done();
        }
        jj = 0; //prevent further 'silent_loading' loads from failing..
    }

    if (ua.indexOf('android') > 0 && !sessionStorage.androidsplash && document.location.hash.indexOf('#confirm') == -1)
    {
        if (document.location.hash == '#android')
        {
            document.location = 'https://play.google.com/store/apps/details?id=nz.mega.android&referrer=meganzindexandroid';
        }
        else
        {
            document.write('<link rel="stylesheet" type="text/css" href="' + staticpath + 'css/mobile-android.css" /><div class="overlay"></div><div class="new-folder-popup" id="message"><div class="new-folder-popup-bg"><div class="new-folder-header">MEGA for Android</div><div class="new-folder-main-bg"><div class="new-folder-descr">Do you want to install the latest<br/> version of the MEGA app for Android?</div><a class="new-folder-input left-button" id="trashbinYes"> <span class="new-folder-bg1"> <span class="new-folder-bg2" id="android_yes"> Yes </span> </span></a><a class="new-folder-input right-button" id="trashbinNo"> <span class="new-folder-bg1"> <span class="new-folder-bg2" id="android_no">No </span> </span></a><div class="clear"></div></div></div></div></div>');
            document.getElementById('android_yes').addEventListener("click", function ()
            {
                document.location = 'https://play.google.com/store/apps/details?id=nz.mega.android&referrer=meganzandroid';
            }, false);
            document.getElementById('android_no').addEventListener("click", function ()
            {
                sessionStorage.androidsplash=1;
                document.location.reload();
            }, false);
            androidsplash=true;
        }
    }
    else
    {
        var istaticpath = staticpath;
        if (document.location.href.substr(0,19) == 'chrome-extension://')  istaticpath = '../';
        else if (is_chrome_firefox) istaticpath = 'chrome://mega/content/';

        mCreateElement('style', {type: 'text/css'}, 'body').textContent = '.div, span, input {outline: none;}.hidden {display: none;}.clear {clear: both;margin: 0px;padding: 0px;display: block;}.loading-main-block {width: 100%;height: 100%;overflow: auto;font-family:Arial, Helvetica, sans-serif;}.loading-mid-white-block {height: 100%;width:100%;}.mid-centered-block {position: absolute;width: 494px;min-height: 158px;top: 50%;left: 50%;margin: -95px 0 0 -247px;}.loading-main-bottom {max-width: 940px;width: 100%;position: absolute;bottom: 20px;left: 50%;margin: 0 0 0 -470px;text-align: center;}.loading-bottom-button {height: 29px;width: 29px;float: left;background-image: url(' + istaticpath + 'images/mega/loading-sprite1.png);background-repeat: no-repeat;cursor: pointer;}.st-social-block-load {position: absolute;bottom: 20px;left: 0;width: 100%;height: 43px;text-align: center;}.st-bottom-button {height: 29px;width: 29px;display: inline-block;background-image: url(' + istaticpath + 'images/mega/new-startpage-spite1.png?v=1);background-repeat: no-repeat;cursor: pointer;}.st-bottom-button.st-google-button {background-position: -93px -1233px;position: relative;margin: 0 5px;}.st-bottom-button.st-google-button:hover {background-position: -93px -1173px;}.st-bottom-button.st-facebook-button {background-position: -49px -1233px;margin: 0 5px;}.st-bottom-button.st-facebook-button:hover {background-position: -49px -1173px;}.st-bottom-button.st-twitter-button {background-position: left -1233px;margin: 0 5px;}.st-bottom-button.st-twitter-button:hover {background-position: left -1173px;}.loading-cloud {width: 222px;height: 158px;background-image: url(' + istaticpath + 'images/mega/loading-sprite1.png);background-repeat: no-repeat;background-position: 0 -2128px;margin: 0 auto;-webkit-box-sizing: border-box;-moz-box-sizing: border-box;-ms-box-sizing: border-box;box-sizing: border-box;padding-top: 55px;}.loading-progress-bar, .loading-progress-bar div {width: 80px;height: 80px;margin: 0 0 0 71px;background-image: url(' + istaticpath + 'images/mega/loading-sprite1.png);background-repeat: no-repeat;background-position: 0 top;}.loading-progress-bar div {background-position: -71px -2183px;margin: 0;}.maintance-block {position: absolute;width: 484px;min-height: 94px;border: 2px solid #d9d9d9;-moz-border-radius: 7px;-webkit-border-radius: 7px;border-radius: 7px;padding: 10px;color: #333333;font-size: 13px;line-height: 30px;padding: 15px 15px 15px 102px;-webkit-box-sizing: border-box;-moz-box-sizing: border-box;-ms-box-sizing: border-box;box-sizing: border-box;background-image: url(' + istaticpath + 'images/mega/loading-sprite1.png);background-repeat: no-repeat;background-position: -60px -2428px;margin-top: 45px;}.loading-progress-bar.percents-0 {background-position: 0 0;}.loading-progress-bar.percents-1, .loading-progress-bar.percents-2, .loading-progress-bar.percents-3 {background-position: -130px 0;}.loading-progress-bar.percents-4, .loading-progress-bar.percents-5, .loading-progress-bar.percents-6 {background-position: 0 -100px;}.loading-progress-bar.percents-7, .loading-progress-bar.percents-8, .loading-progress-bar.percents-9 {background-position: -130px -100px;}.loading-progress-bar.percents-10, .loading-progress-bar.percents-11, .loading-progress-bar.percents-12 {background-position: 0 -200px;}.loading-progress-bar.percents-13, .loading-progress-bar.percents-14, .loading-progress-bar.percents-15 {background-position: -130px -200px;}.loading-progress-bar.percents-16, .loading-progress-bar.percents-17, .loading-progress-bar.percents-18 {background-position: 0 -300px;}.loading-progress-bar.percents-19, .loading-progress-bar.percents-20, .loading-progress-bar.percents-21 {background-position: -130px -300px;}.loading-progress-bar.percents-22, .loading-progress-bar.percents-23, .loading-progress-bar.percents-24 {background-position: 0 -400px;}.loading-progress-bar.percents-25, .loading-progress-bar.percents-26, .loading-progress-bar.percents-27 {background-position: -130px -400px;}.loading-progress-bar.percents-28, .loading-progress-bar.percents-29, .loading-progress-bar.percents-30 {background-position: 0 -500px;}.loading-progress-bar.percents-31, .loading-progress-bar.percents-32, .loading-progress-bar.percents-33 {background-position: -130px -500px;}.loading-progress-bar.percents-34, .loading-progress-bar.percents-35 {background-position: 0 -600px;}.loading-progress-bar.percents-36, .loading-progress-bar.percents-37 {background-position: -130px -600px;}.loading-progress-bar.percents-38, .loading-progress-bar.percents-39 {background-position: 0 -700px;}.loading-progress-bar.percents-40, .loading-progress-bar.percents-41 {background-position: -130px -700px;}.loading-progress-bar.percents-42, .loading-progress-bar.percents-43 {background-position: 0 -800px;}.loading-progress-bar.percents-44, .loading-progress-bar.percents-45 {background-position: -130px -800px;}.loading-progress-bar.percents-46, .loading-progress-bar.percents-47 {background-position: 0 -900px;}.loading-progress-bar.percents-48, .loading-progress-bar.percents-49 {background-position: -130px -900px;}.loading-progress-bar.percents-50 {background-position: 0 -1000px;}.loading-progress-bar.percents-51, .loading-progress-bar.percents-52, .loading-progress-bar.percents-53 {background-position: -130px -1000px;}.loading-progress-bar.percents-54, .loading-progress-bar.percents-55, .loading-progress-bar.percents-56 {background-position: 0 -1100px;}.loading-progress-bar.percents-57, .loading-progress-bar.percents-58, .loading-progress-bar.percents-59 {background-position: -130px -1100px;}.loading-progress-bar.percents-60, .loading-progress-bar.percents-61, .loading-progress-bar.percents-62 {background-position: 0 -1200px;}.loading-progress-bar.percents-63, .loading-progress-bar.percents-64, .loading-progress-bar.percents-65 {background-position: -130px -1200px;}.loading-progress-bar.percents-66, .loading-progress-bar.percents-67, .loading-progress-bar.percents-68 {background-position: 0 -1300px;}.loading-progress-bar.percents-69, .loading-progress-bar.percents-70, .loading-progress-bar.percents-71 {background-position: -130px -1300px;}.loading-progress-bar.percents-72, .loading-progress-bar.percents-73, .loading-progress-bar.percents-74 {background-position: 0 -1400px;}.loading-progress-bar.percents-75, .loading-progress-bar.percents-76, .loading-progress-bar.percents-77 {background-position: -130px -1400px;}.loading-progress-bar.percents-78, .loading-progress-bar.percents-79, .loading-progress-bar.percents-80 {background-position: 0 -1500px;}.loading-progress-bar.percents-81, .loading-progress-bar.percents-82, .loading-progress-bar.percents-83 {background-position: -130px -1500px;}.loading-progress-bar.percents-84, .loading-progress-bar.percents-85, .loading-progress-bar.percents-86 {background-position: 0 -1600px;}.loading-progress-bar.percents-87, .loading-progress-bar.percents-88, .loading-progress-bar.percents-89 {background-position: -130px -1600px;}.loading-progress-bar.percents-90, .loading-progress-bar.percents-91, .loading-progress-bar.percents-92 {background-position: 0 -1800px;}.loading-progress-bar.percents-93, .loading-progress-bar.percents-94, .loading-progress-bar.percents-95 {background-position: -130px -1800px;}.loading-progress-bar.percents-96, .loading-progress-bar.percents-97 {background-position: 0 -1900px;}.loading-progress-bar.percents-98, .loading-progress-bar.percents-99 {background-position: -130px -1900px;}.loading-progress-bar.percents-100 {background-position: 0 -2000px;}.follow-txt {text-decoration:none; line-height: 28px; float:right; color:#666666; font-size:12px;}@media only screen and (-webkit-min-device-pixel-ratio: 1.5), only screen and (-o-min-device-pixel-ratio: 3/2), only screen and (min--moz-device-pixel-ratio: 1.5), only screen and (min-device-pixel-ratio: 1.5) {.maintance-block, .loading-progress-bar, .loading-progress-bar div, .loading-cloud, .loading-bottom-button {background-image: url(' + istaticpath + 'images/mega/loading-sprite1@2x.png);    background-size: 222px auto;}.st-bottom-button, .st-bottom-scroll-button {background-image: url(' + istaticpath + 'images/mega/new-startpage-spite1@2x.png?v=1);background-size: 356px auto;}}';

        mCreateElement('div', { "class": "loading-main-block", id: "loading"}, 'body')
            .innerHTML =
                '<div class="loading-mid-white-block">'+
                '   <div class="mid-centered-block">'+
                '       <div class="loading-cloud">'+
                '           <div class="loading-progress-bar percents-1" id="loadinganim">'+
                '               <div></div>'+
                '           </div>'+
                '       </div>'+
                // '       <div class="maintance-block hidden">Scheduled System Maintenance - Expect Disruptions<br/>Sunday 04:00 - 10:00 UTC </div>'+
                '   </div>'+
                '   <div class="st-social-block-load" id="bootbottom">'+
                '       <a href="https://www.facebook.com/MEGAprivacy" target="_blank" class="st-bottom-button st-facebook-button"></a>'+
                '       <a href="https://www.twitter.com/MEGAprivacy" target="_blank" class="st-bottom-button st-twitter-button"></a>'+
                '       <a href="https://plus.google.com/b/108055545377490138410/" target="_blank" class="st-bottom-button st-google-button"></a>'+
                '   </div>'+
                '</div>';
    }
    var u_storage, loginresponse, u_sid, dl_res;
    u_storage = init_storage( localStorage.sid ? localStorage : sessionStorage );
    if ((u_sid = u_storage.sid))
    {
        loginresponse = true;
        var lxhr = getxhr();
        lxhr.onload = function()
        {
            loginresponse = false;
            if (this.status == 200)
            {
                try
                {
                    loginresponse = this.response || this.responseText;
                    if (loginresponse && loginresponse[0] == '[') loginresponse = JSON.parse(loginresponse);
                    else loginresponse = false;
                }
                catch (e) {}
            }
            boot_done();
        }
        lxhr.onerror = function()
        {
            loginresponse= false;
            boot_done();
        }
        lxhr.open("POST", apipath + 'cs?id=0&sid='+u_storage.sid, true);
        lxhr.send(JSON.stringify([{'a':'ug'}]));
    }
    function boot_auth(u_ctx,r)
    {
        u_type = r;
        u_checked=true;
        startMega();
    }
    function boot_done()
    {
        lxhr = dlxhr = undefined;

        if (d) console.log('boot_done', loginresponse === true, dl_res === true, !jsl_done, !jj_done);

        if (loginresponse === true || dl_res === true || !jsl_done || !jj_done) return;

        if (u_checked) startMega();
        else if (loginresponse)
        {
            api_setsid(u_sid);
            u_checklogin3a(loginresponse[0],{checkloginresult:boot_auth});
            loginresponse = undefined;
        }
        else u_checklogin({checkloginresult:boot_auth},false);
    }
    if (page.substr(0,1) == '!' && page.length > 1)
    {
        dl_res = true;
        var dlxhr = getxhr();
        dlxhr.onload = function()
        {
            dl_res = false;
            if (this.status == 200)
            {
                try
                {
                    dl_res = this.response || this.responseText;
                    if (dl_res[0] == '[') dl_res = JSON.parse(dl_res);
                    if (dl_res[0]) dl_res = dl_res[0];
                }
                catch (e) {}
            }
            boot_done();
        };
        dlxhr.onerror = function()
        {
            dl_res= false;
            boot_done();
        };
        dlxhr.open("POST", apipath + 'cs?id=0&domain=meganz', true);
        dlxhr.send(JSON.stringify([{ 'a': 'g', p: page.substr(1,8), 'ad': showAd() }]));
    }
}

/**
 * Determines whether to show an ad or not
 * @returns {Number} Returns a 0 for no ads, 1 will enable ads dependant on country, 2 will always show ads
 */
function showAd() {

    // We need to tell the API we would like ad urls, but only if we are not logged in
    var showAd = (typeof u_sid === 'undefined') ? 1 : 0;

    // If using a browser extension, do not show ads
    showAd = (is_extension) ? 0 : showAd;

    // Override for testing, 0 for no ads, 1 is normal (enabled dependant on country), 2 is ads always on
    showAd = (typeof localStorage.testAds === 'undefined') ? showAd : parseInt(localStorage.testAds);

    return showAd;
}

function safeCall(fn)
{
    fn.foo = function __safeCallWrapper()
    {
        try {
            return fn.apply(this, arguments);
        } catch (e) {
            console.error(e);
        }
    };
    fn.foo.bar = fn;
    return fn.foo;
}<|MERGE_RESOLUTION|>--- conflicted
+++ resolved
@@ -1087,12 +1087,8 @@
     jsl.push({f:'html/js/login.js', n: 'login_js', j:1});
     jsl.push({f:'html/fm.html', n: 'fm', j:0,w:3});
     jsl.push({f:'html/top.html', n: 'top', j:0});
-<<<<<<< HEAD
     jsl.push({f:'js/notify.js', n: 'notify_js', j:1});
-=======
-    jsl.push({f:'js/notifications.js', n: 'notifications_js', j:1});
     jsl.push({f:'js/vendor/popunda.js', n: 'popunda_js', j:1});
->>>>>>> 1a121537
     jsl.push({f:'css/style.css', n: 'style_css', j:2,w:30,c:1,d:1,cache:1});
     jsl.push({f:'js/useravatar.js', n: 'contact_avatar_js', j:1,w:3});
     jsl.push({f:'js/avatar.js', n: 'avatar_js', j:1,w:3});
