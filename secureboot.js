--- conflicted
+++ resolved
@@ -2894,9 +2894,8 @@
 }
 
 var onIdle = window.requestIdleCallback || function(handler) {
-    "use strict";
-
-<<<<<<< HEAD
+        var startTime = Date.now();
+
         return setTimeout(function() {
             handler({
                 didTimeout: false,
@@ -2913,17 +2912,4 @@
     return a
         ? (a ^ Math.random() * 16 >> a / 4).toString(16)
         : ([1e7] + -1e3 + -4e3 + -8e3 + -1e11).replace(/[018]/g, makeUUID);
-}
-=======
-    var startTime = Date.now();
-
-    return setTimeout(function() {
-        handler({
-            didTimeout: false,
-            timeRemaining: function() {
-                return Math.max(0, 50.0 - (Date.now() - startTime));
-            }
-        });
-    }, 1);
-};
->>>>>>> 7cea0706
+}