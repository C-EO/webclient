--- conflicted
+++ resolved
@@ -728,7 +728,7 @@
     jsl.push({f:'js/smartcrop.js', n: 'smartcrop_js', j:1,w:7, j:1, g: 'images'});
     jsl.push({f:'js/mega.js', n: 'mega_js', j:1,w:7});
     jsl.push({f:'js/jquery.fullscreen.js', n: 'jquery_fullscreen', j:1,w:10, g: 'jquery'});
-    jsl.push({f:'js/jquery.qrcode.js', n: 'jqueryqrcode', j:1, 'vendor'});
+    jsl.push({f:'js/jquery.qrcode.js', n: 'jqueryqrcode', j:1, g:'vendor'});
     jsl.push({f:'js/vendor/qrcode.js', n: 'qrcode', j:1,w:2, g: 'vendor'});
     jsl.push({f:'js/bitcoin-math.js', n: 'bitcoinmath', j:1, g: 'vendor' });
     jsl.push({f:'js/vendor/jquery.window-active.js', n: 'jquery_windowactive', j:1,w:2, g: 'jquery'});
@@ -763,25 +763,12 @@
     // Google Import Contacts
     jsl.push({f:'js/gContacts.js', n: 'gcontacts_js', j:1,w:3, g: 'plugins'});
 
-<<<<<<< HEAD
     jsl.push({f:'js/ui/filepicker.js', n: 'mega_js', j:1,w:7, g: 'ui'});
     jsl.push({f:'js/ui/dialog.js', n: 'mega_js', j:1,w:7, g: 'ui'});
     jsl.push({f:'js/ui/feedbackDialog.js', n: 'mega_js', j:1,w:7, g: 'ui'});
     jsl.push({f:'js/ui/credentialsWarningDialog.js', n: 'mega_js', j:1,w:7, g: 'ui'});
+    jsl.push({f:'js/ui/loginRequiredDialog.js', n: 'mega_js', j:1,w:7, g:'ui'});
     jsl.push({f:'js/chat/ui/incomingCallDialog.js', n: 'mega_js', j:1,w:7, g: 'ui'});
-=======
-    // MEGA CHAT
-    jsl.push({f:'js/chat/rtcStats.js', n: 'mega_js', j:1,w:7});
-    jsl.push({f:'js/chat/rtcSession.js', n: 'mega_js', j:1,w:7});
-    jsl.push({f:'js/chat/fileTransfer.js', n: 'mega_js', j:1,w:7});
-
-    jsl.push({f:'js/ui/filepicker.js', n: 'mega_js', j:1,w:7});
-    jsl.push({f:'js/ui/dialog.js', n: 'mega_js', j:1,w:7});
-    jsl.push({f:'js/ui/feedbackDialog.js', n: 'mega_js', j:1,w:7});
-    jsl.push({f:'js/ui/credentialsWarningDialog.js', n: 'mega_js', j:1,w:7});
-    jsl.push({f:'js/ui/loginRequiredDialog.js', n: 'mega_js', j:1,w:7});
-    jsl.push({f:'js/chat/ui/incomingCallDialog.js', n: 'mega_js', j:1,w:7});
->>>>>>> ee5505e7
 
     // notifications
     jsl.push({f:'js/megaNotifications.js', n: 'meganotifications_js', j:1,w:7});
