--- conflicted
+++ resolved
@@ -1432,10 +1432,7 @@
     jsl.push({f:'js/ui/languageDialog.js', n: 'mega_js', j:1,w:7});
     jsl.push({f:'js/ui/publicServiceAnnouncement.js', n: 'psa_js', j:1,w:1});
     jsl.push({f:'js/ui/alarm.js', n: 'alarm_js', j:1,w:1});
-<<<<<<< HEAD
     jsl.push({f:'js/ui/export.js', n: 'export_js', j:1,w:1});
-=======
->>>>>>> 51de8202
 
     // MEGA CHAT
     if (location.host === 'mega.nz' || !megaChatIsDisabled) {
@@ -1545,11 +1542,6 @@
     jsl.push({f:'js/zip64.js', n: 'zip_js', j:1});
     jsl.push({f:'js/cms.js', n: 'cms_js', j:1});
 
-<<<<<<< HEAD
-=======
-
-
->>>>>>> 51de8202
     if (localStorage.enableDevtools) {
         jsl.push({f:'dont-deploy/transcripter/exporter.js', n: 'tse_js', j:1});
     }
