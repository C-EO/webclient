// Release version information is replaced by the build scripts
var buildVersion = { website: '', chrome: '', firefox: '', commit: '', timestamp: '', dateTime: '' };

var b_u = 0;
var apipath;
var maintenance = false;
var androidsplash = false;
var cookiesDisabled = false;
var URL = window.URL || window.webkitURL;
var seqno = Math.ceil(Math.random()*1000000000);
var staticpath = 'https://eu.static.mega.co.nz/3/';
var ua = window.navigator.userAgent.toLowerCase();
var storage_version = '1'; // clear localStorage when version doesn't match
var page = document.location.hash, l, d = false;
var m = isMobile();

var is_electron = false;
if (typeof process !== 'undefined') {
    var mll = process.moduleLoadList || [];

    if (mll.indexOf('NativeModule ATOM_SHELL_ASAR') !== -1) {
        is_electron = module;
        module = undefined; // prevent factory loaders from using the module

        // localStorage.jj = 1;
    }
}
var is_karma = /^localhost:987[6-9]/.test(window.top.location.host);
var is_chrome_firefox = document.location.protocol === 'chrome:'
    && document.location.host === 'mega' || document.location.protocol === 'mega:';
var is_extension = is_chrome_firefox || is_electron || document.location.href.substr(0,19) == 'chrome-extension://';


function isMobile()
{
    if (is_chrome_firefox) return false;
    var mobile = ['iphone','ipad','android','blackberry','nokia','opera mini','windows mobile','windows phone','iemobile','mobile safari','bb10; touch'];
    for (var i in mobile) if (ua.indexOf(mobile[i]) > 0) return true;
    return false;
}

function geoStaticpath(eu)
{
    if (!eu) {
        try {
            if (!sessionStorage.skipcdn) {
                var cc = 'FR DE NL ES PT DK CH IT UK GB NO SE FI PL CZ SK AT GR RO HU IE TR VA MC SM LI AD JE GG UA BG LT LV EE AX IS MA DZ LY TN EG RU BY HR SI AL ME RS KO EU FO CY IL LB SY SA JO IQ BA CV PS EH GI GL IM LU MK SJ BF BI BJ BW CF CG CM DJ ER ET GA GH GM GN GN GW KE KM LR LS MG ZA AE ML MR MT MU MV MW MZ NA NE QA RW SD SS SL SZ TD TG TZ UG YE ZA ZM ZR ZW';
                var cm = String(document.cookie).match(/geoip\s*\=\s*([A-Z]{2})/);
                if (cm && cm[1] && cc.indexOf(cm[1]) == -1)
                    return 'https://g.cdn1.mega.co.nz/3/';
            }
        } catch(e) {
            setTimeout(function() { throw e; }, 2100);
        }
    }
    return 'https://eu.static.mega.co.nz/3/';
}

if (ua.indexOf('chrome') !== -1 && ua.indexOf('mobile') === -1
        && parseInt(navigator.appVersion.match(/Chrome\/(\d+)\./)[1]) < 22) {
    b_u = 1;
}
else if (ua.indexOf('firefox') > -1 && typeof DataView === 'undefined') {
    b_u = 1;
}
else if (ua.indexOf('opera') > -1 && typeof window.webkitRequestFileSystem === 'undefined') {
    b_u = 1;
}
var myURL = URL;
if (!myURL) {
    b_u = 1;
}

if (!String.prototype.trim) {
    String.prototype.trim = function() {
        return this.replace(/^[\s\uFEFF\xA0]+|[\s\uFEFF\xA0]+$/g, '');
    };
}
if (!String.trim) {
    String.trim = function(s) {
        return String(s).trim();
    };
}

if (!m) {
    try {
        // Browser compatibility
        // Fx 4.0   Chrome 5   MSIE 9   Opera 11.60   Safari 5.1
        Object.defineProperty(this, 'megaChatIsDisabled', (function() {
            var status;
            return {
                set: function(val) {
                    status = val;
                    if (status) {
                        $(document.body).addClass("megaChatDisabled");
                    }
                    else {
                        $(document.body).removeClass("megaChatDisabled");
                    }
                },
                get: function() {
                    return status || localStorage.testChatDisabled
                        || (localStorage.chatDisabled !== undefined
                            && localStorage.chatDisabled !== "0");
                }
            };
        })());
        // Check whether Mega Chat is enabled *and* initialized
        Object.defineProperty(this, 'megaChatIsReady', {
            get: function() {
                return !megaChatIsDisabled
                    && typeof megaChat !== 'undefined'
                    && megaChat.is_initialized;
            }
        });
    }
    catch (ex) {
        console.error(ex);
        b_u = true;
    }
}

if (!b_u) try
{
    if (is_chrome_firefox)
    {
        var Cc = Components.classes, Ci = Components.interfaces, Cu = Components.utils;

        Cu['import']("resource://gre/modules/XPCOMUtils.jsm");
        Cu['import']("resource://gre/modules/Services.jsm");
        XPCOMUtils.defineLazyModuleGetter(this, "NetUtil", "resource://gre/modules/NetUtil.jsm");

        (function(global) {
            global.loadSubScript = function(file,scope) {
                if (global.d) {
                    Services.scriptloader.loadSubScriptWithOptions(file,{
                        target : scope||global, charset: "UTF-8",
                        ignoreCache : true
                    });
                } else {
                    Services.scriptloader.loadSubScript(file,scope||global);
                }
            };
        })(this);

        try {
            var mozBrowserID =
            [   Services.appinfo.name,
                Services.appinfo.platformVersion,
                Services.appinfo.platformBuildID,
                Services.appinfo.OS,
                Services.appinfo.XPCOMABI].join(" ");
        } catch(e) {
            var mozBrowserID = ua;
        }

        loadSubScript('chrome://mega/content/strg.js');

        if (!(localStorage instanceof Ci.nsIDOMStorage)) {
            throw new Error('Invalid DOM Storage instance.');
        }
    }
    try {
        if (typeof localStorage === 'undefined' || localStorage === null) {
            throw new Error('SecurityError: DOM Exception 18');
        }
        d = !!localStorage.d;
    }
    catch (ex) {
        cookiesDisabled = ex.code && ex.code === DOMException.SECURITY_ERR
            || ex.message === 'SecurityError: DOM Exception 18';

        if (!cookiesDisabled) {
            throw ex;
        }

        // Cookies are disabled, therefore we can't use localStorage.
        // We could either show the user a message about the issue and let him
        // enable cookies, or rather setup a tiny polyfill so that they can use
        // the site even in such case, even though this solution has side effects.
        Object.defineProperty(window, 'localStorage', {
            value: Object.create({}, {
                length:     { get: function() { return Object.keys(this).length; }},
                key:        { value: function(pos) { return Object.keys(this)[pos]; }},
                removeItem: { value: function(key) { delete this[key]; }},
                setItem:    { value: function(key, value) { this[key] = String(value); }},
                getItem:    { value: function(key) {
                    if (this.hasOwnProperty(key)) {
                        return this[key];
                    }
                    return null;
                }},
                clear: {
                    value: function() {
                        var obj = this;
                        Object.keys(obj).forEach(function(memb) {
                            if (obj.hasOwnProperty(memb)) {
                                delete obj[memb];
                            }
                        });
                    }
                }
            })
        });
        Object.defineProperty(window, 'sessionStorage', {
            value: localStorage
        });
        if (location.host !== 'mega.nz' && !is_karma) {
            localStorage.jj = localStorage.dd = localStorage.d = 1;
        }
        setTimeout(function() {
            console.warn('Apparently you have Cookies disabled, ' +
                'please note this session is temporal, ' +
                'it will die once you close/reload the browser/tab.');
        }, 4000);
    }

    var contenterror = 0;
    var nocontentcheck = false;
    if (localStorage.dd || is_karma) {
        nocontentcheck = true;
        var devhost = window.location.host;
        // handle subdirs
        var pathSuffix = window.location.pathname;
        pathSuffix = pathSuffix.split("/").slice(0, -1).join("/");
        // set the staticpath for debug mode
        if(typeof(tempStaticpath) !== 'undefined') {
            localStorage.staticpath = tempStaticpath;
        }
        else {
            localStorage.staticpath = window.location.protocol + "//" + devhost + pathSuffix + "/";
        }
        // localStorage.staticpath = location.protocol + "//" + location.host + location.pathname.replace(/[^/]+$/,'');
        if (localStorage.d) {
            console.debug('StaticPath set to "' + localStorage.staticpath + '"');
        }
    }
    staticpath = localStorage.staticpath || geoStaticpath();
    apipath = localStorage.apipath || 'https://eu.api.mega.co.nz/';
}
catch(e) {
    if (!m || !cookiesDisabled) {
        var extraInfo = '';
        if (cookiesDisabled) {
            extraInfo = "\n\nTip: We've detected this issue is likely related to " +
                "having Cookies disabled, please check your browser settings.";
        }
        alert(
            "Sorry, we were unable to initialize the browser's local storage, " +
            "either you're using an outdated/misconfigured browser or " +
            "it's something from our side.\n" +
            "\n"+
            "If you think it's our fault, please report the issue back to us.\n" +
            "\n" +
            "Reason: " + (e.message || e) +
            "\nBrowser: " + (typeof mozBrowserID !== 'undefined' ? mozBrowserID : ua)
            + extraInfo
        );
        b_u = 1;
    }
}

var mega = {ui: {}, utils: {}, flags: 0, updateURL: 'https://eu.static.mega.co.nz/3/current_ver.txt'};
var bootstaticpath = staticpath;
var urlrootfile = '';

if (!b_u && is_extension)
{
    nocontentcheck=true;

    if (is_chrome_firefox)
    {
        bootstaticpath = 'chrome://mega/content/';
        urlrootfile = 'secure.html';
        if (d > 1) {
            staticpath = bootstaticpath;
        }
        else {
            staticpath = 'https://eu.static.mega.co.nz/3/';
        }
        try {
            loadSubScript(bootstaticpath + 'fileapi.js');
        } catch(e) {
            b_u = 1;
            Cu.reportError(e);
            alert('Unable to initialize core functionality:\n\n' + e + '\n\n' + mozBrowserID);
        }
        if (location.protocol === 'mega:') {
            try {
                var url = mObjectURL([""]);
                myURL.revokeObjectURL(url);
            }
            catch (e) {
                console.error('mObjectURL failed, is this TOR?', e);
                document.location = bootstaticpath + urlrootfile + location.hash;
            }
        }
    }
    else if (is_electron) {
        urlrootfile = 'index.html';
        bootstaticpath = location.href.replace(urlrootfile, '');
    }
    else /* Google Chrome */
    {
        bootstaticpath = chrome.extension.getURL('mega/');
        urlrootfile = 'mega/secure.html';
    }

    Object.defineProperty(window, 'eval', {
        value : function eval(code) {
            throw new Error('Unsafe eval is not allowed, code: ' + String(code).replace(/\s+/g,' ').substr(0,60) + '...');
        }
    });
}

if (b_u) document.location = 'update.html';

var ln = {}; ln.en = 'English'; ln.cn = '简体中文';  ln.ct = '中文繁體'; ln.ru = 'Pусский'; ln.es = 'Español'; ln.fr = 'Français'; ln.de = 'Deutsch'; ln.it = 'Italiano'; ln.br = 'Português Brasil'; ln.vi = 'Tiếng Việt'; ln.nl = 'Nederlands'; ln.kr = '한국어';   ln.ar = 'العربية'; ln.jp = '日本語'; ln.pt = 'Português'; ln.he = 'עברית'; ln.pl = 'Polski'; ln.sk = 'Slovenský'; ln.cz = 'Čeština'; ln.ro = 'Română'; ln.fi = 'Suomi'; ln.se = 'Svenska'; ln.hu = 'Magyar'; ln.sr = 'српски'; ln.dk = 'Dansk'; ln.sl = 'Slovenščina'; ln.tr = 'Türkçe';  ln.id = 'Bahasa Indonesia';  ln.hr = 'Hrvatski'; ln.uk = 'Українська'; ln.sr = 'српски'; ln.th = 'ภาษาไทย'; ln.bg = 'български'; ln.fa = 'فارسی '; ln.ee = 'Eesti'; ln.tl = 'Tagalog'; ln.ka = 'ქართული';
var ln2 = {}; ln2.en = 'English'; ln2.cn = 'Chinese';  ln2.ct = 'Traditional Chinese'; ln2.ru = 'Russian'; ln2.es = 'Spanish'; ln2.fr = 'French'; ln2.de = 'German'; ln2.it = 'Italian'; ln2.br = 'Brazilian Portuguese'; ln2.vi = 'Vietnamese'; ln2.nl = 'Dutch'; ln2.kr = 'Korean';   ln2.ar = 'Arabic'; ln2.jp = 'Japanese'; ln2.pt = 'Portuguese'; ln2.he = 'Hebrew'; ln2.pl = 'Polish'; ln2.sk = 'Slovak'; ln2.cz = 'Czech'; ln2.ro = 'Romanian'; ln2.fi = 'Finnish'; ln2.se = 'Swedish'; ln2.hu = 'Hungarian'; ln2.sr = 'Serbian'; ln2.dk = 'Danish'; ln2.sl = 'Slovenian'; ln2.tr = 'Turkish'; ln2.id = 'Indonesian'; ln2.hr = 'Croatian'; ln2.uk = 'Ukrainian'; ln2.sr = 'Serbian'; ln2.th = 'Thai'; ln2.bg = 'Bulgarian'; ln2.fa = 'Farsi'; ln2.ee = 'Estonian'; ln2.tl = 'Tagalog'; ln2.ka = 'Georgian';

/**
 * Below is the asmCrypto SHA-256 library which was converted to a string so it can be run by the web worker which
 * hashes the files. This was created by:
 * 1) Running 'git clone https://github.com/vibornoff/asmcrypto.js.git'
 * 2) Running 'npm install' to install Grunt and other dependencies
 * 3) Running 'git checkout v0.0.9' to switch to the v0.0.9 stable release version
 * 4) Running 'grunt --with="sha256" devel' to build the library with just SHA-256
 * 5) Changing namespace to asmCryptoSha256 so it does not interfere with the main asmCrypto library that is loaded later
 * 5) Replacing single quotes with double quotes, removing comments and whitespace (variable and function names remain unobfuscated)
 */
var asmCryptoSha256Js = '!function(exports,global){function IllegalStateError(){var err=Error.apply(this,arguments);this.message=err.message,this.stack=err.stack}IllegalStateError.prototype=Object.create(Error.prototype,{name:{value:"IllegalStateError"}});function IllegalArgumentError(){var err=Error.apply(this,arguments);this.message=err.message,this.stack=err.stack}IllegalArgumentError.prototype=Object.create(Error.prototype,{name:{value:"IllegalArgumentError"}});function SecurityError(){var err=Error.apply(this,arguments);this.message=err.message,this.stack=err.stack}SecurityError.prototype=Object.create(Error.prototype,{name:{value:"SecurityError"}});var FloatArray=global.Float64Array||global.Float32Array;function string_to_bytes(str,utf8){utf8=!!utf8;var len=str.length,bytes=new Uint8Array(utf8?4*len:len);for(var i=0,j=0;i<len;i++){var c=str.charCodeAt(i);if(utf8&&0xd800<=c&&c<=0xdbff){if(++i>=len)throw new Error("Malformed string, low surrogate expected at position "+i);c=((c^0xd800)<<10)|0x10000|(str.charCodeAt(i)^0xdc00)}else if(!utf8&&c>>>8){throw new Error("Wide characters are not allowed.");}if(!utf8||c<=0x7f){bytes[j++]=c}else if(c<=0x7ff){bytes[j++]=0xc0|(c>>6);bytes[j++]=0x80|(c&0x3f)}else if(c<=0xffff){bytes[j++]=0xe0|(c>>12);bytes[j++]=0x80|(c>>6&0x3f);bytes[j++]=0x80|(c&0x3f)}else{bytes[j++]=0xf0|(c>>18);bytes[j++]=0x80|(c>>12&0x3f);bytes[j++]=0x80|(c>>6&0x3f);bytes[j++]=0x80|(c&0x3f)}}return bytes.subarray(0,j)}function hex_to_bytes(str){var len=str.length;if(len&1){str="0"+str;len++}var bytes=new Uint8Array(len>>1);for(var i=0;i<len;i+=2){bytes[i>>1]=parseInt(str.substr(i,2),16)}return bytes}function base64_to_bytes(str){return string_to_bytes(atob(str))}function bytes_to_string(bytes,utf8){utf8=!!utf8;var len=bytes.length,chars=new Array(len);for(var i=0,j=0;i<len;i++){var b=bytes[i];if(!utf8||b<128){chars[j++]=b}else if(b>=192&&b<224&&i+1<len){chars[j++]=((b&0x1f)<<6)|(bytes[++i]&0x3f)}else if(b>=224&&b<240&&i+2<len){chars[j++]=((b&0xf)<<12)|((bytes[++i]&0x3f)<<6)|(bytes[++i]&0x3f)}else if(b>=240&&b<248&&i+3<len){var c=((b&7)<<18)|((bytes[++i]&0x3f)<<12)|((bytes[++i]&0x3f)<<6)|(bytes[++i]&0x3f);if(c<=0xffff){chars[j++]=c}else{c^=0x10000;chars[j++]=0xd800|(c>>10);chars[j++]=0xdc00|(c&0x3ff)}}else{throw new Error("Malformed UTF8 character at byte offset "+i);}}var str="",bs=16384;for(var i=0;i<j;i+=bs){str+=String.fromCharCode.apply(String,chars.slice(i,i+bs<=j?i+bs:j))}return str}function bytes_to_hex(arr){var str="";for(var i=0;i<arr.length;i++){var h=(arr[i]&0xff).toString(16);if(h.length<2)str+="0";str+=h}return str}function bytes_to_base64(arr){return btoa(bytes_to_string(arr))}function pow2_ceil(a){a-=1;a|=a>>>1;a|=a>>>2;a|=a>>>4;a|=a>>>8;a|=a>>>16;a+=1;return a}function is_number(a){return(typeof a==="number")}function is_string(a){return(typeof a==="string")}function is_buffer(a){return(a instanceof ArrayBuffer)}function is_bytes(a){return(a instanceof Uint8Array)}function is_typed_array(a){return(a instanceof Int8Array)||(a instanceof Uint8Array)||(a instanceof Int16Array)||(a instanceof Uint16Array)||(a instanceof Int32Array)||(a instanceof Uint32Array)||(a instanceof Float32Array)||(a instanceof Float64Array)}function _heap_init(constructor,options){var heap=options.heap,size=heap?heap.byteLength:options.heapSize||65536;if(size&0xfff||size<=0)throw new Error("heap size must be a positive integer and a multiple of 4096");heap=heap||new constructor(new ArrayBuffer(size));return heap}function _heap_write(heap,hpos,data,dpos,dlen){var hlen=heap.length-hpos,wlen=(hlen<dlen)?hlen:dlen;heap.set(data.subarray(dpos,dpos+wlen),hpos);return wlen}function hash_reset(){this.result=null;this.pos=0;this.len=0;this.asm.reset();return this}function hash_process(data){if(this.result!==null)throw new IllegalStateError("state must be reset before processing new data");if(is_string(data))data=string_to_bytes(data);if(is_buffer(data))data=new Uint8Array(data);if(!is_bytes(data))throw new TypeError("data isnt of expected type");var asm=this.asm,heap=this.heap,hpos=this.pos,hlen=this.len,dpos=0,dlen=data.length,wlen=0;while(dlen>0){wlen=_heap_write(heap,hpos+hlen,data,dpos,dlen);hlen+=wlen;dpos+=wlen;dlen-=wlen;wlen=asm.process(hpos,hlen);hpos+=wlen;hlen-=wlen;if(!hlen)hpos=0}this.pos=hpos;this.len=hlen;return this}function hash_finish(){if(this.result!==null)throw new IllegalStateError("state must be reset before processing new data");this.asm.finish(this.pos,this.len,0);this.result=new Uint8Array(this.HASH_SIZE);this.result.set(this.heap.subarray(0,this.HASH_SIZE));this.pos=0;this.len=0;return this}function sha256_asm(stdlib,foreign,buffer){"use asm";var H0=0,H1=0,H2=0,H3=0,H4=0,H5=0,H6=0,H7=0,TOTAL0=0,TOTAL1=0;var I0=0,I1=0,I2=0,I3=0,I4=0,I5=0,I6=0,I7=0,O0=0,O1=0,O2=0,O3=0,O4=0,O5=0,O6=0,O7=0;var HEAP=new stdlib.Uint8Array(buffer);function _core(w0,w1,w2,w3,w4,w5,w6,w7,w8,w9,w10,w11,w12,w13,w14,w15){w0=w0|0;w1=w1|0;w2=w2|0;w3=w3|0;w4=w4|0;w5=w5|0;w6=w6|0;w7=w7|0;w8=w8|0;w9=w9|0;w10=w10|0;w11=w11|0;w12=w12|0;w13=w13|0;w14=w14|0;w15=w15|0;var a=0,b=0,c=0,d=0,e=0,f=0,g=0,h=0,t=0;a=H0;b=H1;c=H2;d=H3;e=H4;f=H5;g=H6;h=H7;t=(w0+h+(e>>>6^e>>>11^e>>>25^e<<26^e<<21^e<<7)+(g^e&(f^g))+0x428a2f98)|0;h=g;g=f;f=e;e=(d+t)|0;d=c;c=b;b=a;a=(t+((b&c)^(d&(b^c)))+(b>>>2^b>>>13^b>>>22^b<<30^b<<19^b<<10))|0;t=(w1+h+(e>>>6^e>>>11^e>>>25^e<<26^e<<21^e<<7)+(g^e&(f^g))+0x71374491)|0;h=g;g=f;f=e;e=(d+t)|0;d=c;c=b;b=a;a=(t+((b&c)^(d&(b^c)))+(b>>>2^b>>>13^b>>>22^b<<30^b<<19^b<<10))|0;t=(w2+h+(e>>>6^e>>>11^e>>>25^e<<26^e<<21^e<<7)+(g^e&(f^g))+0xb5c0fbcf)|0;h=g;g=f;f=e;e=(d+t)|0;d=c;c=b;b=a;a=(t+((b&c)^(d&(b^c)))+(b>>>2^b>>>13^b>>>22^b<<30^b<<19^b<<10))|0;t=(w3+h+(e>>>6^e>>>11^e>>>25^e<<26^e<<21^e<<7)+(g^e&(f^g))+0xe9b5dba5)|0;h=g;g=f;f=e;e=(d+t)|0;d=c;c=b;b=a;a=(t+((b&c)^(d&(b^c)))+(b>>>2^b>>>13^b>>>22^b<<30^b<<19^b<<10))|0;t=(w4+h+(e>>>6^e>>>11^e>>>25^e<<26^e<<21^e<<7)+(g^e&(f^g))+0x3956c25b)|0;h=g;g=f;f=e;e=(d+t)|0;d=c;c=b;b=a;a=(t+((b&c)^(d&(b^c)))+(b>>>2^b>>>13^b>>>22^b<<30^b<<19^b<<10))|0;t=(w5+h+(e>>>6^e>>>11^e>>>25^e<<26^e<<21^e<<7)+(g^e&(f^g))+0x59f111f1)|0;h=g;g=f;f=e;e=(d+t)|0;d=c;c=b;b=a;a=(t+((b&c)^(d&(b^c)))+(b>>>2^b>>>13^b>>>22^b<<30^b<<19^b<<10))|0;t=(w6+h+(e>>>6^e>>>11^e>>>25^e<<26^e<<21^e<<7)+(g^e&(f^g))+0x923f82a4)|0;h=g;g=f;f=e;e=(d+t)|0;d=c;c=b;b=a;a=(t+((b&c)^(d&(b^c)))+(b>>>2^b>>>13^b>>>22^b<<30^b<<19^b<<10))|0;t=(w7+h+(e>>>6^e>>>11^e>>>25^e<<26^e<<21^e<<7)+(g^e&(f^g))+0xab1c5ed5)|0;h=g;g=f;f=e;e=(d+t)|0;d=c;c=b;b=a;a=(t+((b&c)^(d&(b^c)))+(b>>>2^b>>>13^b>>>22^b<<30^b<<19^b<<10))|0;t=(w8+h+(e>>>6^e>>>11^e>>>25^e<<26^e<<21^e<<7)+(g^e&(f^g))+0xd807aa98)|0;h=g;g=f;f=e;e=(d+t)|0;d=c;c=b;b=a;a=(t+((b&c)^(d&(b^c)))+(b>>>2^b>>>13^b>>>22^b<<30^b<<19^b<<10))|0;t=(w9+h+(e>>>6^e>>>11^e>>>25^e<<26^e<<21^e<<7)+(g^e&(f^g))+0x12835b01)|0;h=g;g=f;f=e;e=(d+t)|0;d=c;c=b;b=a;a=(t+((b&c)^(d&(b^c)))+(b>>>2^b>>>13^b>>>22^b<<30^b<<19^b<<10))|0;t=(w10+h+(e>>>6^e>>>11^e>>>25^e<<26^e<<21^e<<7)+(g^e&(f^g))+0x243185be)|0;h=g;g=f;f=e;e=(d+t)|0;d=c;c=b;b=a;a=(t+((b&c)^(d&(b^c)))+(b>>>2^b>>>13^b>>>22^b<<30^b<<19^b<<10))|0;t=(w11+h+(e>>>6^e>>>11^e>>>25^e<<26^e<<21^e<<7)+(g^e&(f^g))+0x550c7dc3)|0;h=g;g=f;f=e;e=(d+t)|0;d=c;c=b;b=a;a=(t+((b&c)^(d&(b^c)))+(b>>>2^b>>>13^b>>>22^b<<30^b<<19^b<<10))|0;t=(w12+h+(e>>>6^e>>>11^e>>>25^e<<26^e<<21^e<<7)+(g^e&(f^g))+0x72be5d74)|0;h=g;g=f;f=e;e=(d+t)|0;d=c;c=b;b=a;a=(t+((b&c)^(d&(b^c)))+(b>>>2^b>>>13^b>>>22^b<<30^b<<19^b<<10))|0;t=(w13+h+(e>>>6^e>>>11^e>>>25^e<<26^e<<21^e<<7)+(g^e&(f^g))+0x80deb1fe)|0;h=g;g=f;f=e;e=(d+t)|0;d=c;c=b;b=a;a=(t+((b&c)^(d&(b^c)))+(b>>>2^b>>>13^b>>>22^b<<30^b<<19^b<<10))|0;t=(w14+h+(e>>>6^e>>>11^e>>>25^e<<26^e<<21^e<<7)+(g^e&(f^g))+0x9bdc06a7)|0;h=g;g=f;f=e;e=(d+t)|0;d=c;c=b;b=a;a=(t+((b&c)^(d&(b^c)))+(b>>>2^b>>>13^b>>>22^b<<30^b<<19^b<<10))|0;t=(w15+h+(e>>>6^e>>>11^e>>>25^e<<26^e<<21^e<<7)+(g^e&(f^g))+0xc19bf174)|0;h=g;g=f;f=e;e=(d+t)|0;d=c;c=b;b=a;a=(t+((b&c)^(d&(b^c)))+(b>>>2^b>>>13^b>>>22^b<<30^b<<19^b<<10))|0;w0=t=((w1>>>7^w1>>>18^w1>>>3^w1<<25^w1<<14)+(w14>>>17^w14>>>19^w14>>>10^w14<<15^w14<<13)+w0+w9)|0;t=(t+h+(e>>>6^e>>>11^e>>>25^e<<26^e<<21^e<<7)+(g^e&(f^g))+0xe49b69c1)|0;h=g;g=f;f=e;e=(d+t)|0;d=c;c=b;b=a;a=(t+((b&c)^(d&(b^c)))+(b>>>2^b>>>13^b>>>22^b<<30^b<<19^b<<10))|0;w1=t=((w2>>>7^w2>>>18^w2>>>3^w2<<25^w2<<14)+(w15>>>17^w15>>>19^w15>>>10^w15<<15^w15<<13)+w1+w10)|0;t=(t+h+(e>>>6^e>>>11^e>>>25^e<<26^e<<21^e<<7)+(g^e&(f^g))+0xefbe4786)|0;h=g;g=f;f=e;e=(d+t)|0;d=c;c=b;b=a;a=(t+((b&c)^(d&(b^c)))+(b>>>2^b>>>13^b>>>22^b<<30^b<<19^b<<10))|0;w2=t=((w3>>>7^w3>>>18^w3>>>3^w3<<25^w3<<14)+(w0>>>17^w0>>>19^w0>>>10^w0<<15^w0<<13)+w2+w11)|0;t=(t+h+(e>>>6^e>>>11^e>>>25^e<<26^e<<21^e<<7)+(g^e&(f^g))+0x0fc19dc6)|0;h=g;g=f;f=e;e=(d+t)|0;d=c;c=b;b=a;a=(t+((b&c)^(d&(b^c)))+(b>>>2^b>>>13^b>>>22^b<<30^b<<19^b<<10))|0;w3=t=((w4>>>7^w4>>>18^w4>>>3^w4<<25^w4<<14)+(w1>>>17^w1>>>19^w1>>>10^w1<<15^w1<<13)+w3+w12)|0;t=(t+h+(e>>>6^e>>>11^e>>>25^e<<26^e<<21^e<<7)+(g^e&(f^g))+0x240ca1cc)|0;h=g;g=f;f=e;e=(d+t)|0;d=c;c=b;b=a;a=(t+((b&c)^(d&(b^c)))+(b>>>2^b>>>13^b>>>22^b<<30^b<<19^b<<10))|0;w4=t=((w5>>>7^w5>>>18^w5>>>3^w5<<25^w5<<14)+(w2>>>17^w2>>>19^w2>>>10^w2<<15^w2<<13)+w4+w13)|0;t=(t+h+(e>>>6^e>>>11^e>>>25^e<<26^e<<21^e<<7)+(g^e&(f^g))+0x2de92c6f)|0;h=g;g=f;f=e;e=(d+t)|0;d=c;c=b;b=a;a=(t+((b&c)^(d&(b^c)))+(b>>>2^b>>>13^b>>>22^b<<30^b<<19^b<<10))|0;w5=t=((w6>>>7^w6>>>18^w6>>>3^w6<<25^w6<<14)+(w3>>>17^w3>>>19^w3>>>10^w3<<15^w3<<13)+w5+w14)|0;t=(t+h+(e>>>6^e>>>11^e>>>25^e<<26^e<<21^e<<7)+(g^e&(f^g))+0x4a7484aa)|0;h=g;g=f;f=e;e=(d+t)|0;d=c;c=b;b=a;a=(t+((b&c)^(d&(b^c)))+(b>>>2^b>>>13^b>>>22^b<<30^b<<19^b<<10))|0;w6=t=((w7>>>7^w7>>>18^w7>>>3^w7<<25^w7<<14)+(w4>>>17^w4>>>19^w4>>>10^w4<<15^w4<<13)+w6+w15)|0;t=(t+h+(e>>>6^e>>>11^e>>>25^e<<26^e<<21^e<<7)+(g^e&(f^g))+0x5cb0a9dc)|0;h=g;g=f;f=e;e=(d+t)|0;d=c;c=b;b=a;a=(t+((b&c)^(d&(b^c)))+(b>>>2^b>>>13^b>>>22^b<<30^b<<19^b<<10))|0;w7=t=((w8>>>7^w8>>>18^w8>>>3^w8<<25^w8<<14)+(w5>>>17^w5>>>19^w5>>>10^w5<<15^w5<<13)+w7+w0)|0;t=(t+h+(e>>>6^e>>>11^e>>>25^e<<26^e<<21^e<<7)+(g^e&(f^g))+0x76f988da)|0;h=g;g=f;f=e;e=(d+t)|0;d=c;c=b;b=a;a=(t+((b&c)^(d&(b^c)))+(b>>>2^b>>>13^b>>>22^b<<30^b<<19^b<<10))|0;w8=t=((w9>>>7^w9>>>18^w9>>>3^w9<<25^w9<<14)+(w6>>>17^w6>>>19^w6>>>10^w6<<15^w6<<13)+w8+w1)|0;t=(t+h+(e>>>6^e>>>11^e>>>25^e<<26^e<<21^e<<7)+(g^e&(f^g))+0x983e5152)|0;h=g;g=f;f=e;e=(d+t)|0;d=c;c=b;b=a;a=(t+((b&c)^(d&(b^c)))+(b>>>2^b>>>13^b>>>22^b<<30^b<<19^b<<10))|0;w9=t=((w10>>>7^w10>>>18^w10>>>3^w10<<25^w10<<14)+(w7>>>17^w7>>>19^w7>>>10^w7<<15^w7<<13)+w9+w2)|0;t=(t+h+(e>>>6^e>>>11^e>>>25^e<<26^e<<21^e<<7)+(g^e&(f^g))+0xa831c66d)|0;h=g;g=f;f=e;e=(d+t)|0;d=c;c=b;b=a;a=(t+((b&c)^(d&(b^c)))+(b>>>2^b>>>13^b>>>22^b<<30^b<<19^b<<10))|0;w10=t=((w11>>>7^w11>>>18^w11>>>3^w11<<25^w11<<14)+(w8>>>17^w8>>>19^w8>>>10^w8<<15^w8<<13)+w10+w3)|0;t=(t+h+(e>>>6^e>>>11^e>>>25^e<<26^e<<21^e<<7)+(g^e&(f^g))+0xb00327c8)|0;h=g;g=f;f=e;e=(d+t)|0;d=c;c=b;b=a;a=(t+((b&c)^(d&(b^c)))+(b>>>2^b>>>13^b>>>22^b<<30^b<<19^b<<10))|0;w11=t=((w12>>>7^w12>>>18^w12>>>3^w12<<25^w12<<14)+(w9>>>17^w9>>>19^w9>>>10^w9<<15^w9<<13)+w11+w4)|0;t=(t+h+(e>>>6^e>>>11^e>>>25^e<<26^e<<21^e<<7)+(g^e&(f^g))+0xbf597fc7)|0;h=g;g=f;f=e;e=(d+t)|0;d=c;c=b;b=a;a=(t+((b&c)^(d&(b^c)))+(b>>>2^b>>>13^b>>>22^b<<30^b<<19^b<<10))|0;w12=t=((w13>>>7^w13>>>18^w13>>>3^w13<<25^w13<<14)+(w10>>>17^w10>>>19^w10>>>10^w10<<15^w10<<13)+w12+w5)|0;t=(t+h+(e>>>6^e>>>11^e>>>25^e<<26^e<<21^e<<7)+(g^e&(f^g))+0xc6e00bf3)|0;h=g;g=f;f=e;e=(d+t)|0;d=c;c=b;b=a;a=(t+((b&c)^(d&(b^c)))+(b>>>2^b>>>13^b>>>22^b<<30^b<<19^b<<10))|0;w13=t=((w14>>>7^w14>>>18^w14>>>3^w14<<25^w14<<14)+(w11>>>17^w11>>>19^w11>>>10^w11<<15^w11<<13)+w13+w6)|0;t=(t+h+(e>>>6^e>>>11^e>>>25^e<<26^e<<21^e<<7)+(g^e&(f^g))+0xd5a79147)|0;h=g;g=f;f=e;e=(d+t)|0;d=c;c=b;b=a;a=(t+((b&c)^(d&(b^c)))+(b>>>2^b>>>13^b>>>22^b<<30^b<<19^b<<10))|0;w14=t=((w15>>>7^w15>>>18^w15>>>3^w15<<25^w15<<14)+(w12>>>17^w12>>>19^w12>>>10^w12<<15^w12<<13)+w14+w7)|0;t=(t+h+(e>>>6^e>>>11^e>>>25^e<<26^e<<21^e<<7)+(g^e&(f^g))+0x06ca6351)|0;h=g;g=f;f=e;e=(d+t)|0;d=c;c=b;b=a;a=(t+((b&c)^(d&(b^c)))+(b>>>2^b>>>13^b>>>22^b<<30^b<<19^b<<10))|0;w15=t=((w0>>>7^w0>>>18^w0>>>3^w0<<25^w0<<14)+(w13>>>17^w13>>>19^w13>>>10^w13<<15^w13<<13)+w15+w8)|0;t=(t+h+(e>>>6^e>>>11^e>>>25^e<<26^e<<21^e<<7)+(g^e&(f^g))+0x14292967)|0;h=g;g=f;f=e;e=(d+t)|0;d=c;c=b;b=a;a=(t+((b&c)^(d&(b^c)))+(b>>>2^b>>>13^b>>>22^b<<30^b<<19^b<<10))|0;w0=t=((w1>>>7^w1>>>18^w1>>>3^w1<<25^w1<<14)+(w14>>>17^w14>>>19^w14>>>10^w14<<15^w14<<13)+w0+w9)|0;t=(t+h+(e>>>6^e>>>11^e>>>25^e<<26^e<<21^e<<7)+(g^e&(f^g))+0x27b70a85)|0;h=g;g=f;f=e;e=(d+t)|0;d=c;c=b;b=a;a=(t+((b&c)^(d&(b^c)))+(b>>>2^b>>>13^b>>>22^b<<30^b<<19^b<<10))|0;w1=t=((w2>>>7^w2>>>18^w2>>>3^w2<<25^w2<<14)+(w15>>>17^w15>>>19^w15>>>10^w15<<15^w15<<13)+w1+w10)|0;t=(t+h+(e>>>6^e>>>11^e>>>25^e<<26^e<<21^e<<7)+(g^e&(f^g))+0x2e1b2138)|0;h=g;g=f;f=e;e=(d+t)|0;d=c;c=b;b=a;a=(t+((b&c)^(d&(b^c)))+(b>>>2^b>>>13^b>>>22^b<<30^b<<19^b<<10))|0;w2=t=((w3>>>7^w3>>>18^w3>>>3^w3<<25^w3<<14)+(w0>>>17^w0>>>19^w0>>>10^w0<<15^w0<<13)+w2+w11)|0;t=(t+h+(e>>>6^e>>>11^e>>>25^e<<26^e<<21^e<<7)+(g^e&(f^g))+0x4d2c6dfc)|0;h=g;g=f;f=e;e=(d+t)|0;d=c;c=b;b=a;a=(t+((b&c)^(d&(b^c)))+(b>>>2^b>>>13^b>>>22^b<<30^b<<19^b<<10))|0;w3=t=((w4>>>7^w4>>>18^w4>>>3^w4<<25^w4<<14)+(w1>>>17^w1>>>19^w1>>>10^w1<<15^w1<<13)+w3+w12)|0;t=(t+h+(e>>>6^e>>>11^e>>>25^e<<26^e<<21^e<<7)+(g^e&(f^g))+0x53380d13)|0;h=g;g=f;f=e;e=(d+t)|0;d=c;c=b;b=a;a=(t+((b&c)^(d&(b^c)))+(b>>>2^b>>>13^b>>>22^b<<30^b<<19^b<<10))|0;w4=t=((w5>>>7^w5>>>18^w5>>>3^w5<<25^w5<<14)+(w2>>>17^w2>>>19^w2>>>10^w2<<15^w2<<13)+w4+w13)|0;t=(t+h+(e>>>6^e>>>11^e>>>25^e<<26^e<<21^e<<7)+(g^e&(f^g))+0x650a7354)|0;h=g;g=f;f=e;e=(d+t)|0;d=c;c=b;b=a;a=(t+((b&c)^(d&(b^c)))+(b>>>2^b>>>13^b>>>22^b<<30^b<<19^b<<10))|0;w5=t=((w6>>>7^w6>>>18^w6>>>3^w6<<25^w6<<14)+(w3>>>17^w3>>>19^w3>>>10^w3<<15^w3<<13)+w5+w14)|0;t=(t+h+(e>>>6^e>>>11^e>>>25^e<<26^e<<21^e<<7)+(g^e&(f^g))+0x766a0abb)|0;h=g;g=f;f=e;e=(d+t)|0;d=c;c=b;b=a;a=(t+((b&c)^(d&(b^c)))+(b>>>2^b>>>13^b>>>22^b<<30^b<<19^b<<10))|0;w6=t=((w7>>>7^w7>>>18^w7>>>3^w7<<25^w7<<14)+(w4>>>17^w4>>>19^w4>>>10^w4<<15^w4<<13)+w6+w15)|0;t=(t+h+(e>>>6^e>>>11^e>>>25^e<<26^e<<21^e<<7)+(g^e&(f^g))+0x81c2c92e)|0;h=g;g=f;f=e;e=(d+t)|0;d=c;c=b;b=a;a=(t+((b&c)^(d&(b^c)))+(b>>>2^b>>>13^b>>>22^b<<30^b<<19^b<<10))|0;w7=t=((w8>>>7^w8>>>18^w8>>>3^w8<<25^w8<<14)+(w5>>>17^w5>>>19^w5>>>10^w5<<15^w5<<13)+w7+w0)|0;t=(t+h+(e>>>6^e>>>11^e>>>25^e<<26^e<<21^e<<7)+(g^e&(f^g))+0x92722c85)|0;h=g;g=f;f=e;e=(d+t)|0;d=c;c=b;b=a;a=(t+((b&c)^(d&(b^c)))+(b>>>2^b>>>13^b>>>22^b<<30^b<<19^b<<10))|0;w8=t=((w9>>>7^w9>>>18^w9>>>3^w9<<25^w9<<14)+(w6>>>17^w6>>>19^w6>>>10^w6<<15^w6<<13)+w8+w1)|0;t=(t+h+(e>>>6^e>>>11^e>>>25^e<<26^e<<21^e<<7)+(g^e&(f^g))+0xa2bfe8a1)|0;h=g;g=f;f=e;e=(d+t)|0;d=c;c=b;b=a;a=(t+((b&c)^(d&(b^c)))+(b>>>2^b>>>13^b>>>22^b<<30^b<<19^b<<10))|0;w9=t=((w10>>>7^w10>>>18^w10>>>3^w10<<25^w10<<14)+(w7>>>17^w7>>>19^w7>>>10^w7<<15^w7<<13)+w9+w2)|0;t=(t+h+(e>>>6^e>>>11^e>>>25^e<<26^e<<21^e<<7)+(g^e&(f^g))+0xa81a664b)|0;h=g;g=f;f=e;e=(d+t)|0;d=c;c=b;b=a;a=(t+((b&c)^(d&(b^c)))+(b>>>2^b>>>13^b>>>22^b<<30^b<<19^b<<10))|0;w10=t=((w11>>>7^w11>>>18^w11>>>3^w11<<25^w11<<14)+(w8>>>17^w8>>>19^w8>>>10^w8<<15^w8<<13)+w10+w3)|0;t=(t+h+(e>>>6^e>>>11^e>>>25^e<<26^e<<21^e<<7)+(g^e&(f^g))+0xc24b8b70)|0;h=g;g=f;f=e;e=(d+t)|0;d=c;c=b;b=a;a=(t+((b&c)^(d&(b^c)))+(b>>>2^b>>>13^b>>>22^b<<30^b<<19^b<<10))|0;w11=t=((w12>>>7^w12>>>18^w12>>>3^w12<<25^w12<<14)+(w9>>>17^w9>>>19^w9>>>10^w9<<15^w9<<13)+w11+w4)|0;t=(t+h+(e>>>6^e>>>11^e>>>25^e<<26^e<<21^e<<7)+(g^e&(f^g))+0xc76c51a3)|0;h=g;g=f;f=e;e=(d+t)|0;d=c;c=b;b=a;a=(t+((b&c)^(d&(b^c)))+(b>>>2^b>>>13^b>>>22^b<<30^b<<19^b<<10))|0;w12=t=((w13>>>7^w13>>>18^w13>>>3^w13<<25^w13<<14)+(w10>>>17^w10>>>19^w10>>>10^w10<<15^w10<<13)+w12+w5)|0;t=(t+h+(e>>>6^e>>>11^e>>>25^e<<26^e<<21^e<<7)+(g^e&(f^g))+0xd192e819)|0;h=g;g=f;f=e;e=(d+t)|0;d=c;c=b;b=a;a=(t+((b&c)^(d&(b^c)))+(b>>>2^b>>>13^b>>>22^b<<30^b<<19^b<<10))|0;w13=t=((w14>>>7^w14>>>18^w14>>>3^w14<<25^w14<<14)+(w11>>>17^w11>>>19^w11>>>10^w11<<15^w11<<13)+w13+w6)|0;t=(t+h+(e>>>6^e>>>11^e>>>25^e<<26^e<<21^e<<7)+(g^e&(f^g))+0xd6990624)|0;h=g;g=f;f=e;e=(d+t)|0;d=c;c=b;b=a;a=(t+((b&c)^(d&(b^c)))+(b>>>2^b>>>13^b>>>22^b<<30^b<<19^b<<10))|0;w14=t=((w15>>>7^w15>>>18^w15>>>3^w15<<25^w15<<14)+(w12>>>17^w12>>>19^w12>>>10^w12<<15^w12<<13)+w14+w7)|0;t=(t+h+(e>>>6^e>>>11^e>>>25^e<<26^e<<21^e<<7)+(g^e&(f^g))+0xf40e3585)|0;h=g;g=f;f=e;e=(d+t)|0;d=c;c=b;b=a;a=(t+((b&c)^(d&(b^c)))+(b>>>2^b>>>13^b>>>22^b<<30^b<<19^b<<10))|0;w15=t=((w0>>>7^w0>>>18^w0>>>3^w0<<25^w0<<14)+(w13>>>17^w13>>>19^w13>>>10^w13<<15^w13<<13)+w15+w8)|0;t=(t+h+(e>>>6^e>>>11^e>>>25^e<<26^e<<21^e<<7)+(g^e&(f^g))+0x106aa070)|0;h=g;g=f;f=e;e=(d+t)|0;d=c;c=b;b=a;a=(t+((b&c)^(d&(b^c)))+(b>>>2^b>>>13^b>>>22^b<<30^b<<19^b<<10))|0;w0=t=((w1>>>7^w1>>>18^w1>>>3^w1<<25^w1<<14)+(w14>>>17^w14>>>19^w14>>>10^w14<<15^w14<<13)+w0+w9)|0;t=(t+h+(e>>>6^e>>>11^e>>>25^e<<26^e<<21^e<<7)+(g^e&(f^g))+0x19a4c116)|0;h=g;g=f;f=e;e=(d+t)|0;d=c;c=b;b=a;a=(t+((b&c)^(d&(b^c)))+(b>>>2^b>>>13^b>>>22^b<<30^b<<19^b<<10))|0;w1=t=((w2>>>7^w2>>>18^w2>>>3^w2<<25^w2<<14)+(w15>>>17^w15>>>19^w15>>>10^w15<<15^w15<<13)+w1+w10)|0;t=(t+h+(e>>>6^e>>>11^e>>>25^e<<26^e<<21^e<<7)+(g^e&(f^g))+0x1e376c08)|0;h=g;g=f;f=e;e=(d+t)|0;d=c;c=b;b=a;a=(t+((b&c)^(d&(b^c)))+(b>>>2^b>>>13^b>>>22^b<<30^b<<19^b<<10))|0;w2=t=((w3>>>7^w3>>>18^w3>>>3^w3<<25^w3<<14)+(w0>>>17^w0>>>19^w0>>>10^w0<<15^w0<<13)+w2+w11)|0;t=(t+h+(e>>>6^e>>>11^e>>>25^e<<26^e<<21^e<<7)+(g^e&(f^g))+0x2748774c)|0;h=g;g=f;f=e;e=(d+t)|0;d=c;c=b;b=a;a=(t+((b&c)^(d&(b^c)))+(b>>>2^b>>>13^b>>>22^b<<30^b<<19^b<<10))|0;w3=t=((w4>>>7^w4>>>18^w4>>>3^w4<<25^w4<<14)+(w1>>>17^w1>>>19^w1>>>10^w1<<15^w1<<13)+w3+w12)|0;t=(t+h+(e>>>6^e>>>11^e>>>25^e<<26^e<<21^e<<7)+(g^e&(f^g))+0x34b0bcb5)|0;h=g;g=f;f=e;e=(d+t)|0;d=c;c=b;b=a;a=(t+((b&c)^(d&(b^c)))+(b>>>2^b>>>13^b>>>22^b<<30^b<<19^b<<10))|0;w4=t=((w5>>>7^w5>>>18^w5>>>3^w5<<25^w5<<14)+(w2>>>17^w2>>>19^w2>>>10^w2<<15^w2<<13)+w4+w13)|0;t=(t+h+(e>>>6^e>>>11^e>>>25^e<<26^e<<21^e<<7)+(g^e&(f^g))+0x391c0cb3)|0;h=g;g=f;f=e;e=(d+t)|0;d=c;c=b;b=a;a=(t+((b&c)^(d&(b^c)))+(b>>>2^b>>>13^b>>>22^b<<30^b<<19^b<<10))|0;w5=t=((w6>>>7^w6>>>18^w6>>>3^w6<<25^w6<<14)+(w3>>>17^w3>>>19^w3>>>10^w3<<15^w3<<13)+w5+w14)|0;t=(t+h+(e>>>6^e>>>11^e>>>25^e<<26^e<<21^e<<7)+(g^e&(f^g))+0x4ed8aa4a)|0;h=g;g=f;f=e;e=(d+t)|0;d=c;c=b;b=a;a=(t+((b&c)^(d&(b^c)))+(b>>>2^b>>>13^b>>>22^b<<30^b<<19^b<<10))|0;w6=t=((w7>>>7^w7>>>18^w7>>>3^w7<<25^w7<<14)+(w4>>>17^w4>>>19^w4>>>10^w4<<15^w4<<13)+w6+w15)|0;t=(t+h+(e>>>6^e>>>11^e>>>25^e<<26^e<<21^e<<7)+(g^e&(f^g))+0x5b9cca4f)|0;h=g;g=f;f=e;e=(d+t)|0;d=c;c=b;b=a;a=(t+((b&c)^(d&(b^c)))+(b>>>2^b>>>13^b>>>22^b<<30^b<<19^b<<10))|0;w7=t=((w8>>>7^w8>>>18^w8>>>3^w8<<25^w8<<14)+(w5>>>17^w5>>>19^w5>>>10^w5<<15^w5<<13)+w7+w0)|0;t=(t+h+(e>>>6^e>>>11^e>>>25^e<<26^e<<21^e<<7)+(g^e&(f^g))+0x682e6ff3)|0;h=g;g=f;f=e;e=(d+t)|0;d=c;c=b;b=a;a=(t+((b&c)^(d&(b^c)))+(b>>>2^b>>>13^b>>>22^b<<30^b<<19^b<<10))|0;w8=t=((w9>>>7^w9>>>18^w9>>>3^w9<<25^w9<<14)+(w6>>>17^w6>>>19^w6>>>10^w6<<15^w6<<13)+w8+w1)|0;t=(t+h+(e>>>6^e>>>11^e>>>25^e<<26^e<<21^e<<7)+(g^e&(f^g))+0x748f82ee)|0;h=g;g=f;f=e;e=(d+t)|0;d=c;c=b;b=a;a=(t+((b&c)^(d&(b^c)))+(b>>>2^b>>>13^b>>>22^b<<30^b<<19^b<<10))|0;w9=t=((w10>>>7^w10>>>18^w10>>>3^w10<<25^w10<<14)+(w7>>>17^w7>>>19^w7>>>10^w7<<15^w7<<13)+w9+w2)|0;t=(t+h+(e>>>6^e>>>11^e>>>25^e<<26^e<<21^e<<7)+(g^e&(f^g))+0x78a5636f)|0;h=g;g=f;f=e;e=(d+t)|0;d=c;c=b;b=a;a=(t+((b&c)^(d&(b^c)))+(b>>>2^b>>>13^b>>>22^b<<30^b<<19^b<<10))|0;w10=t=((w11>>>7^w11>>>18^w11>>>3^w11<<25^w11<<14)+(w8>>>17^w8>>>19^w8>>>10^w8<<15^w8<<13)+w10+w3)|0;t=(t+h+(e>>>6^e>>>11^e>>>25^e<<26^e<<21^e<<7)+(g^e&(f^g))+0x84c87814)|0;h=g;g=f;f=e;e=(d+t)|0;d=c;c=b;b=a;a=(t+((b&c)^(d&(b^c)))+(b>>>2^b>>>13^b>>>22^b<<30^b<<19^b<<10))|0;w11=t=((w12>>>7^w12>>>18^w12>>>3^w12<<25^w12<<14)+(w9>>>17^w9>>>19^w9>>>10^w9<<15^w9<<13)+w11+w4)|0;t=(t+h+(e>>>6^e>>>11^e>>>25^e<<26^e<<21^e<<7)+(g^e&(f^g))+0x8cc70208)|0;h=g;g=f;f=e;e=(d+t)|0;d=c;c=b;b=a;a=(t+((b&c)^(d&(b^c)))+(b>>>2^b>>>13^b>>>22^b<<30^b<<19^b<<10))|0;w12=t=((w13>>>7^w13>>>18^w13>>>3^w13<<25^w13<<14)+(w10>>>17^w10>>>19^w10>>>10^w10<<15^w10<<13)+w12+w5)|0;t=(t+h+(e>>>6^e>>>11^e>>>25^e<<26^e<<21^e<<7)+(g^e&(f^g))+0x90befffa)|0;h=g;g=f;f=e;e=(d+t)|0;d=c;c=b;b=a;a=(t+((b&c)^(d&(b^c)))+(b>>>2^b>>>13^b>>>22^b<<30^b<<19^b<<10))|0;w13=t=((w14>>>7^w14>>>18^w14>>>3^w14<<25^w14<<14)+(w11>>>17^w11>>>19^w11>>>10^w11<<15^w11<<13)+w13+w6)|0;t=(t+h+(e>>>6^e>>>11^e>>>25^e<<26^e<<21^e<<7)+(g^e&(f^g))+0xa4506ceb)|0;h=g;g=f;f=e;e=(d+t)|0;d=c;c=b;b=a;a=(t+((b&c)^(d&(b^c)))+(b>>>2^b>>>13^b>>>22^b<<30^b<<19^b<<10))|0;w14=t=((w15>>>7^w15>>>18^w15>>>3^w15<<25^w15<<14)+(w12>>>17^w12>>>19^w12>>>10^w12<<15^w12<<13)+w14+w7)|0;t=(t+h+(e>>>6^e>>>11^e>>>25^e<<26^e<<21^e<<7)+(g^e&(f^g))+0xbef9a3f7)|0;h=g;g=f;f=e;e=(d+t)|0;d=c;c=b;b=a;a=(t+((b&c)^(d&(b^c)))+(b>>>2^b>>>13^b>>>22^b<<30^b<<19^b<<10))|0;w15=t=((w0>>>7^w0>>>18^w0>>>3^w0<<25^w0<<14)+(w13>>>17^w13>>>19^w13>>>10^w13<<15^w13<<13)+w15+w8)|0;t=(t+h+(e>>>6^e>>>11^e>>>25^e<<26^e<<21^e<<7)+(g^e&(f^g))+0xc67178f2)|0;h=g;g=f;f=e;e=(d+t)|0;d=c;c=b;b=a;a=(t+((b&c)^(d&(b^c)))+(b>>>2^b>>>13^b>>>22^b<<30^b<<19^b<<10))|0;H0=(H0+a)|0;H1=(H1+b)|0;H2=(H2+c)|0;H3=(H3+d)|0;H4=(H4+e)|0;H5=(H5+f)|0;H6=(H6+g)|0;H7=(H7+h)|0}function _core_heap(offset){offset=offset|0;_core(HEAP[offset|0]<<24|HEAP[offset|1]<<16|HEAP[offset|2]<<8|HEAP[offset|3],HEAP[offset|4]<<24|HEAP[offset|5]<<16|HEAP[offset|6]<<8|HEAP[offset|7],HEAP[offset|8]<<24|HEAP[offset|9]<<16|HEAP[offset|10]<<8|HEAP[offset|11],HEAP[offset|12]<<24|HEAP[offset|13]<<16|HEAP[offset|14]<<8|HEAP[offset|15],HEAP[offset|16]<<24|HEAP[offset|17]<<16|HEAP[offset|18]<<8|HEAP[offset|19],HEAP[offset|20]<<24|HEAP[offset|21]<<16|HEAP[offset|22]<<8|HEAP[offset|23],HEAP[offset|24]<<24|HEAP[offset|25]<<16|HEAP[offset|26]<<8|HEAP[offset|27],HEAP[offset|28]<<24|HEAP[offset|29]<<16|HEAP[offset|30]<<8|HEAP[offset|31],HEAP[offset|32]<<24|HEAP[offset|33]<<16|HEAP[offset|34]<<8|HEAP[offset|35],HEAP[offset|36]<<24|HEAP[offset|37]<<16|HEAP[offset|38]<<8|HEAP[offset|39],HEAP[offset|40]<<24|HEAP[offset|41]<<16|HEAP[offset|42]<<8|HEAP[offset|43],HEAP[offset|44]<<24|HEAP[offset|45]<<16|HEAP[offset|46]<<8|HEAP[offset|47],HEAP[offset|48]<<24|HEAP[offset|49]<<16|HEAP[offset|50]<<8|HEAP[offset|51],HEAP[offset|52]<<24|HEAP[offset|53]<<16|HEAP[offset|54]<<8|HEAP[offset|55],HEAP[offset|56]<<24|HEAP[offset|57]<<16|HEAP[offset|58]<<8|HEAP[offset|59],HEAP[offset|60]<<24|HEAP[offset|61]<<16|HEAP[offset|62]<<8|HEAP[offset|63])}function _state_to_heap(output){output=output|0;HEAP[output|0]=H0>>>24;HEAP[output|1]=H0>>>16&255;HEAP[output|2]=H0>>>8&255;HEAP[output|3]=H0&255;HEAP[output|4]=H1>>>24;HEAP[output|5]=H1>>>16&255;HEAP[output|6]=H1>>>8&255;HEAP[output|7]=H1&255;HEAP[output|8]=H2>>>24;HEAP[output|9]=H2>>>16&255;HEAP[output|10]=H2>>>8&255;HEAP[output|11]=H2&255;HEAP[output|12]=H3>>>24;HEAP[output|13]=H3>>>16&255;HEAP[output|14]=H3>>>8&255;HEAP[output|15]=H3&255;HEAP[output|16]=H4>>>24;HEAP[output|17]=H4>>>16&255;HEAP[output|18]=H4>>>8&255;HEAP[output|19]=H4&255;HEAP[output|20]=H5>>>24;HEAP[output|21]=H5>>>16&255;HEAP[output|22]=H5>>>8&255;HEAP[output|23]=H5&255;HEAP[output|24]=H6>>>24;HEAP[output|25]=H6>>>16&255;HEAP[output|26]=H6>>>8&255;HEAP[output|27]=H6&255;HEAP[output|28]=H7>>>24;HEAP[output|29]=H7>>>16&255;HEAP[output|30]=H7>>>8&255;HEAP[output|31]=H7&255}function reset(){H0=0x6a09e667;H1=0xbb67ae85;H2=0x3c6ef372;H3=0xa54ff53a;H4=0x510e527f;H5=0x9b05688c;H6=0x1f83d9ab;H7=0x5be0cd19;TOTAL0=TOTAL1=0}function init(h0,h1,h2,h3,h4,h5,h6,h7,total0,total1){h0=h0|0;h1=h1|0;h2=h2|0;h3=h3|0;h4=h4|0;h5=h5|0;h6=h6|0;h7=h7|0;total0=total0|0;total1=total1|0;H0=h0;H1=h1;H2=h2;H3=h3;H4=h4;H5=h5;H6=h6;H7=h7;TOTAL0=total0;TOTAL1=total1}function process(offset,length){offset=offset|0;length=length|0;var hashed=0;if(offset&63)return-1;while((length|0)>=64){_core_heap(offset);offset=(offset+64)|0;length=(length-64)|0;hashed=(hashed+64)|0}TOTAL0=(TOTAL0+hashed)|0;if(TOTAL0>>>0<hashed>>>0)TOTAL1=(TOTAL1+1)|0;return hashed|0}function finish(offset,length,output){offset=offset|0;length=length|0;output=output|0;var hashed=0,i=0;if(offset&63)return-1;if(~output)if(output&31)return-1;if((length|0)>=64){hashed=process(offset,length)|0;if((hashed|0)==-1)return-1;offset=(offset+hashed)|0;length=(length-hashed)|0}hashed=(hashed+length)|0;TOTAL0=(TOTAL0+length)|0;if(TOTAL0>>>0<length>>>0)TOTAL1=(TOTAL1+1)|0;HEAP[offset|length]=0x80;if((length|0)>=56){for(i=(length+1)|0;(i|0)<64;i=(i+1)|0)HEAP[offset|i]=0x00;_core_heap(offset);length=0;HEAP[offset|0]=0}for(i=(length+1)|0;(i|0)<59;i=(i+1)|0)HEAP[offset|i]=0;HEAP[offset|56]=TOTAL1>>>21&255;HEAP[offset|57]=TOTAL1>>>13&255;HEAP[offset|58]=TOTAL1>>>5&255;HEAP[offset|59]=TOTAL1<<3&255|TOTAL0>>>29;HEAP[offset|60]=TOTAL0>>>21&255;HEAP[offset|61]=TOTAL0>>>13&255;HEAP[offset|62]=TOTAL0>>>5&255;HEAP[offset|63]=TOTAL0<<3&255;_core_heap(offset);if(~output)_state_to_heap(output);return hashed|0}function hmac_reset(){H0=I0;H1=I1;H2=I2;H3=I3;H4=I4;H5=I5;H6=I6;H7=I7;TOTAL0=64;TOTAL1=0}function _hmac_opad(){H0=O0;H1=O1;H2=O2;H3=O3;H4=O4;H5=O5;H6=O6;H7=O7;TOTAL0=64;TOTAL1=0}function hmac_init(p0,p1,p2,p3,p4,p5,p6,p7,p8,p9,p10,p11,p12,p13,p14,p15){p0=p0|0;p1=p1|0;p2=p2|0;p3=p3|0;p4=p4|0;p5=p5|0;p6=p6|0;p7=p7|0;p8=p8|0;p9=p9|0;p10=p10|0;p11=p11|0;p12=p12|0;p13=p13|0;p14=p14|0;p15=p15|0;reset();_core(p0^0x5c5c5c5c,p1^0x5c5c5c5c,p2^0x5c5c5c5c,p3^0x5c5c5c5c,p4^0x5c5c5c5c,p5^0x5c5c5c5c,p6^0x5c5c5c5c,p7^0x5c5c5c5c,p8^0x5c5c5c5c,p9^0x5c5c5c5c,p10^0x5c5c5c5c,p11^0x5c5c5c5c,p12^0x5c5c5c5c,p13^0x5c5c5c5c,p14^0x5c5c5c5c,p15^0x5c5c5c5c);O0=H0;O1=H1;O2=H2;O3=H3;O4=H4;O5=H5;O6=H6;O7=H7;reset();_core(p0^0x36363636,p1^0x36363636,p2^0x36363636,p3^0x36363636,p4^0x36363636,p5^0x36363636,p6^0x36363636,p7^0x36363636,p8^0x36363636,p9^0x36363636,p10^0x36363636,p11^0x36363636,p12^0x36363636,p13^0x36363636,p14^0x36363636,p15^0x36363636);I0=H0;I1=H1;I2=H2;I3=H3;I4=H4;I5=H5;I6=H6;I7=H7;TOTAL0=64;TOTAL1=0}function hmac_finish(offset,length,output){offset=offset|0;length=length|0;output=output|0;var t0=0,t1=0,t2=0,t3=0,t4=0,t5=0,t6=0,t7=0,hashed=0;if(offset&63)return-1;if(~output)if(output&31)return-1;hashed=finish(offset,length,-1)|0;t0=H0,t1=H1,t2=H2,t3=H3,t4=H4,t5=H5,t6=H6,t7=H7;_hmac_opad();_core(t0,t1,t2,t3,t4,t5,t6,t7,0x80000000,0,0,0,0,0,0,768);if(~output)_state_to_heap(output);return hashed|0}function pbkdf2_generate_block(offset,length,block,count,output){offset=offset|0;length=length|0;block=block|0;count=count|0;output=output|0;var h0=0,h1=0,h2=0,h3=0,h4=0,h5=0,h6=0,h7=0,t0=0,t1=0,t2=0,t3=0,t4=0,t5=0,t6=0,t7=0;if(offset&63)return-1;if(~output)if(output&31)return-1;HEAP[(offset+length)|0]=block>>>24;HEAP[(offset+length+1)|0]=block>>>16&255;HEAP[(offset+length+2)|0]=block>>>8&255;HEAP[(offset+length+3)|0]=block&255;hmac_finish(offset,(length+4)|0,-1)|0;h0=t0=H0,h1=t1=H1,h2=t2=H2,h3=t3=H3,h4=t4=H4,h5=t5=H5,h6=t6=H6,h7=t7=H7;count=(count-1)|0;while((count|0)>0){hmac_reset();_core(t0,t1,t2,t3,t4,t5,t6,t7,0x80000000,0,0,0,0,0,0,768);t0=H0,t1=H1,t2=H2,t3=H3,t4=H4,t5=H5,t6=H6,t7=H7;_hmac_opad();_core(t0,t1,t2,t3,t4,t5,t6,t7,0x80000000,0,0,0,0,0,0,768);t0=H0,t1=H1,t2=H2,t3=H3,t4=H4,t5=H5,t6=H6,t7=H7;h0=h0^H0;h1=h1^H1;h2=h2^H2;h3=h3^H3;h4=h4^H4;h5=h5^H5;h6=h6^H6;h7=h7^H7;count=(count-1)|0}H0=h0;H1=h1;H2=h2;H3=h3;H4=h4;H5=h5;H6=h6;H7=h7;if(~output)_state_to_heap(output);return 0}return{reset:reset,init:init,process:process,finish:finish,hmac_reset:hmac_reset,hmac_init:hmac_init,hmac_finish:hmac_finish,pbkdf2_generate_block:pbkdf2_generate_block}}var _sha256_block_size=64,_sha256_hash_size=32;function sha256_constructor(options){options=options||{};this.heap=_heap_init(Uint8Array,options);this.asm=options.asm||sha256_asm(global,null,this.heap.buffer);this.BLOCK_SIZE=_sha256_block_size;this.HASH_SIZE=_sha256_hash_size;this.reset()}sha256_constructor.BLOCK_SIZE=_sha256_block_size;sha256_constructor.HASH_SIZE=_sha256_hash_size;var sha256_prototype=sha256_constructor.prototype;sha256_prototype.reset=hash_reset;sha256_prototype.process=hash_process;sha256_prototype.finish=hash_finish;var sha256_instance=null;function get_sha256_instance(){if(sha256_instance===null)sha256_instance=new sha256_constructor({heapSize:0x100000});return sha256_instance}function sha256_bytes(data){if(data===undefined)throw new SyntaxError("data required");return get_sha256_instance().reset().process(data).finish().result}function sha256_hex(data){var result=sha256_bytes(data);return bytes_to_hex(result)}function sha256_base64(data){var result=sha256_bytes(data);return bytes_to_base64(result)}sha256_constructor.bytes=sha256_bytes;sha256_constructor.hex=sha256_hex;sha256_constructor.base64=sha256_base64;exports.SHA256=sha256_constructor;global.asmCryptoSha256=exports}({},function(){return this}());';

function evalscript(text)
{
    mCreateElement('script', {type: 'text/javascript'}, 'head').text = text;
}

function evalscript_url(jarray)
{
    var url = mObjectURL(jarray, 'text/javascript');
    mCreateElement('script', {type: 'text/javascript'}, 'head').src = url;
    return url;
}

function mCreateElement(aNode, aAttrs, aChildNodes, aTarget)
{
    aNode = document.createElement(aNode);
    if (!aNode) {
        return null;
    }

    if (aAttrs) {
        for (var attr in aAttrs) {
            aNode.setAttribute( attr, '' + aAttrs[attr]);
        }
    }

    if (!Array.isArray(aChildNodes)) {
        aTarget = aChildNodes;
        aChildNodes = null;
    }

    if (aChildNodes) {
        for (var cn in aChildNodes) {
            if (aChildNodes[cn]) {
                aNode.appendChild(aChildNodes[cn]);
            }
        }
    }

    if (aTarget) {
        if (typeof aTarget === 'string') {
            aTarget = document[aTarget] || document.getElementsByTagName(aTarget)[0];
        }
        if (aTarget) {
            aTarget.appendChild(aNode);
        }
        else if (d) {
            console.error('Invalid target', aNode, aAttrs, aTarget);
        }
    }

    return aNode;
}

function mObjectURL(data, type)
{
    var blob;
    try {
        blob = new Blob( data, { type: type });
    } catch(e) {
        if (d) console.error(e);
        if (!window.BlobBuilder) {
            window.BlobBuilder = window.WebKitBlobBuilder || window.MozBlobBuilder || window.MSBlobBuilder;
        }
        if (window.BlobBuilder) {
            var bb = new BlobBuilder();
            bb.append(data.join("\n"));
            blob = bb.getBlob(type);
        }
    }
    return blob && URL.createObjectURL(blob);
}

Object.defineProperty(this, 'mBroadcaster', {
    writable: false,
    value: Object.freeze({
    _topics : {},

    addListener: function mBroadcaster_addListener(topic, options) {
        if (typeof options === 'function') {
            options = {
                callback : options
            };
        }
        if (typeof options.callback !== 'function') {
            return false;
        }

        if (!this._topics.hasOwnProperty(topic)) {
            this._topics[topic] = {};
        }

        var id = Math.random().toString(26);
        this._topics[topic][id] = options;

        //if (d) console.log('Adding broadcast listener', topic, id, options);

        return id;
    },

    removeListener: function mBroadcaster_removeListenr(token) {
        if (d) console.log('Removing broadcast listener', token);
        for (var topic in this._topics) {
            if (this._topics[topic][token]) {
                delete this._topics[topic][token];
                if (!Object.keys(this._topics[topic]).length) {
                    delete this._topics[topic];
                }
                return true;
            }
        }
        return false;
    },

    sendMessage: function mBroadcaster_sendMessage(topic) {
        if (this._topics.hasOwnProperty(topic)) {
            var args = Array.prototype.slice.call(arguments, 1);
            var idr = [];

            if (d) console.log('Broadcasting ' + topic, args);

            for (var id in this._topics[topic]) {
                var ev = this._topics[topic][id], rc;
                try {
                    rc = ev.callback.apply(ev.scope, args);
                } catch (ex) {
                    if (d) console.error(ex, ex.stack ? ex.stack : null);
                }
                if (ev.once || rc === 0xDEAD)
                    idr.push(id);
            }
            if (idr.length)
                idr.forEach(this.removeListener.bind(this));

            return true;
        }

        return false;
    },

    once: function mBroadcaster_once(topic, callback) {
        this.addListener(topic, {
            once : true,
            callback : callback
        });
    },

    crossTab: {
        eTag: '$CTE$!_',

        initialize: function crossTab_init(cb) {
            var setup = function(ev) {
                var msg = String(ev && ev.key).substr(this.eTag.length);
                if (d) console.log('crossTab setup-event', msg, ev);
                if (cb && (!ev || msg === 'pong')) {
                    this.unlisten(setup);
                    if (msg !== 'pong') {
                        this.setMaster();
                    } else {
                        delete localStorage[ev.key];
                    }
                    this.listen();
                    if (d) {
                        console.log('CROSSTAB COMMUNICATION INITIALIZED AS '
                            + (this.master ? 'MASTER':'SLAVE'));
                    }
                    cb(this.master);
                    cb = null;
                }
            }.bind(this);

            if (this.handle) {
                this.eTag = this.eTag.split(this.handle).shift();
            }
            this.slaves = [];
            this.handle = u_handle;
            this.eTag += u_handle + '!';

            this.ctID = ~~(Math.random() * Date.now());
            this.listen(setup);
            this.notify('ping');

            setTimeout(function() {
                setup();
            }, !parseInt(localStorage.ctInstances) ? 0 : 2000);
        },

        listen: function crossTab_listen(aListener) {
            if (window.addEventListener) {
                window.addEventListener('storage', aListener || this, false);
            }
            else if (window.attachEvent) {
                if (!aListener) {
                    aListener = this.__msie_listener = this.handleEvent.bind(this);
                }
                window.attachEvent('onstorage', aListener);
            }
        },

        unlisten: function crossTab_unlisten(aListener) {
            if (window.addEventListener) {
                window.removeEventListener('storage', aListener || this, false);
            }
            else if (window.attachEvent) {
                if (!aListener) {
                    aListener = this.__msie_listener;
                    delete this.__msie_listener;
                }
                window.detachEvent('onstorage', aListener);
            }
        },

        leave: function crossTab_leave() {
            if (this.ctID) {
                var wasMaster = this.master;
                if (wasMaster) {
                    localStorage.ctInstances--;
                    localStorage['mCrossTabRef_' + u_handle] = this.master;
                    delete this.master;
                } else if (d) {
                    console.log('crossTab leaving');
                }

                this.unlisten();
                this.notify('leaving', {
                    wasMaster: wasMaster || -1,
                    newMaster: this.slaves[0]
                });

                mBroadcaster.sendMessage('crossTab:leave', wasMaster);
                this.ctID = 0;
            }
        },

        notify: function crossTab_notify(msg, data) {
            data = { origin: this.ctID, data: data, sid: Math.random()};
            localStorage.setItem(this.eTag + msg, JSON.stringify(data));
            if (d) console.log('crossTab Notifying', this.eTag + msg, localStorage[this.eTag + msg]);
        },

        setMaster: function crossTab_setMaster() {
            this.master = (Math.random() * Date.now()).toString(36);

            localStorage.ctInstances = (this.slaves.length + 1);
            mBroadcaster.sendMessage('crossTab:master', this.master);

            // (function liveLoop(tag) {
                // if (tag === mBroadcaster.crossTab.master) {
                    // localStorage['mCrossTabRef_' + u_handle] = Date.now();
                    // setTimeout(liveLoop, 6e3, tag);
                // }
            // })(this.master);
        },

        clear: function crossTab_clear() {
            Object.keys(localStorage).forEach(function(key) {
                if (key.substr(0,this.eTag.length) === this.eTag) {
                    if (d) console.log('crossTab Removing ' + key);
                    delete localStorage[key];
                }
            }.bind(this));
        },

        handleEvent: function crossTab_handleEvent(ev) {
            if (d) console.log('crossTab ' + ev.type + '-event', ev.key, ev.newValue, ev);

            if (String(ev.key).indexOf(this.eTag) !== 0) {
                return;
            }
            var msg = ev.key.substr(this.eTag.length),
                strg = JSON.parse(ev.newValue ||'""');

            if (!strg || strg.origin === this.ctID) {
                if (d) console.log('Ignoring crossTab event', msg, strg);
                return;
            }

            switch (msg) {
                case 'ping':
                    this.slaves.push(strg.origin);
                    if (this.master) {
                        localStorage.ctInstances = (this.slaves.length + 1);
                    }

                    this.notify('pong');
                    break;
                case 'leaving':
                    var idx = this.slaves.indexOf(strg.origin);
                    if (idx !== -1) {
                        this.slaves.splice(idx, 1);
                        if (this.master) {
                            localStorage.ctInstances = (this.slaves.length + 1);
                        }
                    }

                    if (localStorage['mCrossTabRef_' + u_handle] === strg.data.wasMaster) {
                        if (strg.data.newMaster === this.ctID) {
                            if (d) {
                                console.log('Taking crossTab-master ownership');
                            }
                            delete localStorage['mCrossTabRef_' + u_handle];
                            this.setMaster();
                            if (u_handle && window.indexedDB) {
                                mDBstart(true);
                            }
                        }
                    }
                    break;
            }

            delete localStorage[ev.key];
        }
    }
})});


var sh = [];

/**
 * Check that the hexadecimal hash of the file from the worker thread matches the correct one created at deployment time
 * @param {String} hashFromWorker A hexadecimal string
 * @param {String} fileName The file name with the SHA-256 hash appended at the end
 * @returns {Boolean}
 */
function compareHashes(hashFromWorker, fileName) {

    // Retrieve the SHA-256 hash that was appended to the file name
    var startOfHash = fileName.lastIndexOf('_') + 1;
    var endOfHash = fileName.lastIndexOf('.');
    var hashFromDeployment = fileName.substring(startOfHash, endOfHash);

    if (hashFromWorker === hashFromDeployment) {
        //console.log('Hash match on file: ' + fileName + '. Hash from worker thread: ' + hashFromWorker + ' Hash from deployment script: ' + hashFromDeployment);
        return true;
    }
    else {
        console.error('Hash mismatch on file: ' + fileName + '. Hash from worker thread: ' + hashFromWorker + ' Hash from deployment script: ' + hashFromDeployment);
        return false;
    }
}

function init_storage ( storage ) {
    var v = storage.v || 0,
        d = storage.d,
        dd = storage.dd,
        sp = storage.staticpath;

    // Graceful storage version upgrade
    if ( v == 0 ) {
        // array of limbs -> mpi-encoded number
        function b2mpi (b) {
            var bs = 28, bm = (1 << bs) - 1, bn = 1, bc = 0, r = [0], rb = 1, rn = 0;
            var bits = b.length * bs;
            var n, rr='';

            for ( n = 0; n < bits; n++ ) {
                if ( b[bc] & bn ) r[rn] |= rb;
                if ( (rb <<= 1) > 255 ) rb = 1, r[++rn] = 0;
                if ( (bn <<= 1) > bm ) bn = 1, bc++;
            }

            while ( rn && r[rn] == 0 ) rn--;

            bn = 256;
            for ( bits = 8; bits > 0; bits-- ) if ( r[rn] & (bn >>= 1) ) break;
            bits += rn * 8;

            rr += String.fromCharCode(bits/256)+String.fromCharCode(bits%256);
            if ( bits ) for ( n = rn; n >= 0; n-- ) rr += String.fromCharCode(r[n]);
            return rr;
        }

        if ( storage.privk && storage.privk.substr(0, 1) == "[") { /* is json serialized array which need to be migrated */
            // Upgrade key format
            try {
                var privk = JSON.parse(storage.privk), str = '';
                for ( var i = 0; i < privk.length; i++ ) str += b2mpi( privk[i] );
                storage.privk = btoa(str).replace(/\+/g,'-').replace(/\//g,'_').replace(/=/g,'');
                v++;
            }
            catch ( e ) {
                console.error("Could not migrate storage - priv key could not be converted to the new format: ", e);
            }
        }
        else {
            v++;
        }

        storage.v = v;
    }
    // if ( v == 1 ) { ... }
    // if ( v == 2 ) { ... }
    // ... and so on

    // Or upgrade hard when graceful method isn't provided
    if ( v != storage_version ) {
        storage.clear();
        storage.v = storage_version;
        if ( d ) storage.d = d;
        if ( dd ) storage.dd = dd;
        if ( sp ) storage.staticpath = sp;
    }

    return storage;
}

function getxhr() {
    return (typeof XDomainRequest !== 'undefined' && typeof ArrayBuffer === 'undefined') ? new XDomainRequest() : new XMLHttpRequest();
}

if (m || (typeof localStorage !== 'undefined' && localStorage.mobile))
{
    var tag=document.createElement('meta');
    tag.name = "viewport";
    tag.content = "width=device-width, initial-scale=1, maximum-scale=1, user-scalable=0";
    document.getElementsByTagName('head')[0].appendChild(tag);
    var tag=document.createElement('meta');
    tag.name = "apple-mobile-web-app-capable";
    tag.content = "yes";
    document.getElementsByTagName('head')[0].appendChild(tag);
    var tag=document.createElement('meta');
    tag.name = "apple-mobile-web-app-status-bar-style";
    tag.content = "black";
    document.getElementsByTagName('head')[0].appendChild(tag);
    var tag=document.createElement('link');
    tag.rel = "apple-touch-icon-precomposed";
    tag.sizes = "144x144";
    tag.href = staticpath + "images/mobile/App_ipad_144x144.png";
    document.getElementsByTagName('head')[0].appendChild(tag);
    var tag=document.createElement('link');
    tag.rel = "apple-touch-icon-precomposed";
    tag.sizes = "114x114";
    tag.href = staticpath + "images/mobile/App_iphone_114x114.png";
    document.getElementsByTagName('head')[0].appendChild(tag);
    var tag=document.createElement('link');
    tag.rel = "apple-touch-icon-precomposed";
    tag.sizes = "72x72";
    tag.href = staticpath + "images/mobile/App_ipad_72X72.png";
    document.getElementsByTagName('head')[0].appendChild(tag);
    var tag=document.createElement('link');
    tag.rel = "apple-touch-icon-precomposed";
    tag.href = staticpath + "images/mobile/App_iphone_57X57.png"
    document.getElementsByTagName('head')[0].appendChild(tag);
    var tag=document.createElement('link');
    tag.rel = "shortcut icon";
    tag.type = "image/vnd.microsoft.icon";
    tag.href = "https://mega.nz/favicon.ico";
    document.getElementsByTagName('head')[0].appendChild(tag);
    m=true;
}
var silent_loading=false;

if (m)
{
    var app,mobileblog,android,intent, ios9;
    var link = document.createElement('link');
    link.setAttribute('rel', 'stylesheet');
    link.type = 'text/css';
    link.href = staticpath + 'css/mobile-app.css';
    document.head.appendChild(link);
    // AMO: Markup should not be passed to `innerHTML` dynamically. -- This isnt reached for the extension, anyway
    document.body.innerHTML = '<div class="main-scroll-block"> <div class="main-content-block"> <div class="free-green-tip"></div><div class="main-centered-bl"><div class="main-logo"></div><div class="main-head-txt" id="m_title"></div><div class="main-txt" id="m_desc"></div><a href="" class="main-button" id="m_appbtn"></a><div class="main-social hidden"><a href="https://www.facebook.com/MEGAprivacy" class="main-social-icon facebook"></a><a href="https://www.twitter.com/MEGAprivacy" class="main-social-icon twitter"></a><div class="clear"></div></div></div> </div><div class="scrolling-content"><div class="mid-logo"></div> <div class="mid-gray-block">MEGA provides free cloud storage with convenient and powerful always-on privacy </div> <div class="scrolling-block-icon encription"></div> <div class="scrolling-block-header"> End-to-end encryption </div> <div class="scrolling-block-txt">Unlike other cloud storage providers, your data is encrypted & decrypted during transfer by your client devices only and never by us. </div> <div class="scrolling-block-icon access"></div> <div class="scrolling-block-header"> Secure Global Access </div> <div class="scrolling-block-txt">Your data is accessible any time, from any device, anywhere. Only you control the keys to your files.</div> <div class="scrolling-block-icon colaboration"></div> <div class="scrolling-block-header"> Secure Collaboration </div> <div class="scrolling-block-txt">Share folders with your contacts and see their updates in real time. Online collaboration has never been more private and secure.</div> <div class="bottom-menu full-version"><div class="copyright-txt">Mega Limited ' + new Date().getFullYear() + '</div><div class="language-block"></div><div class="clear"></div><iframe src="" width="1" height="1" frameborder="0" style="width:1px; height:1px; border:none;" id="m_iframe"></iframe></div></div></div>';
    if (window.location.hash.substr(1,4) == 'blog') mobileblog=1;
    if (ua.indexOf('windows phone') > -1 /*&& ua.indexOf('iemobile') > -1*/)
    {
        app='zune://navigate/?phoneappID=1b70a4ef-8b9c-4058-adca-3b9ac8cc194a';
        document.body.className = 'wp full-mode supported';
        document.getElementById('m_desc').innerHTML = 'Free 50 GB - End-to-end encryption';
    }
    else if (ua.indexOf('android') > -1)
    {
        app='https://play.google.com/store/apps/details?id=nz.mega.android&referrer=meganzsb';
        document.body.className = 'android full-mode supported';
        android=1;

        var ver = ua.match(/android (\d+)\.(\d+)/);
        if (ver) {
            var rev = ver.pop();
            ver = ver.pop();
            // Check for Android 2.3+
            if (ver > 2 || (ver === 2 && rev > 3)) {
                intent = 'intent://' + location.hash + '/#Intent;scheme=mega;package=nz.mega.android;end';
            }
        }
        if (intent) {
            document.location = intent;
        }
    }
    else if (ua.indexOf('bb10') > -1)
    {
        app='http://appworld.blackberry.com/webstore/content/46810890/';
        document.body.className = 'blackberry full-mode supported';
        document.getElementById('m_desc').innerHTML = 'Free 50 GB - End-to-end encryption';
    }
    else if (ua.indexOf('iphone') > -1 || ua.indexOf('ipad') > -1 || ua.indexOf('ipod') > -1)
    {
        // http://whatsmyuseragent.com/Devices/iPhone-User-Agent-Strings
        // http://www.enterpriseios.com/wiki/Complete_List_of_iOS_User_Agent_Strings
        app='https://itunes.apple.com/app/mega/id706857885';
        document.body.className = 'ios full-mode supported';
        document.getElementById('m_desc').innerHTML = 'Free 50 GB - End-to-end encryption';

        var ver = ua.match(/(?:iphone|cpu) os (\d+)[\._](\d+)/);
        if (ver) {
            var rev = ver.pop();
            ver = ver.pop();
            // Check for iOS 9.0+
            ios9 = (ver > 8);
        }
    }
    else document.body.className = 'another-os full-mode unsupported';

    if (app)
    {
        document.getElementById('m_appbtn').href = app;
        document.getElementById('m_title').innerHTML = 'Install the free MEGA app';
    }
    else
    {
        document.getElementById('m_title').innerHTML = 'A dedicated app for your device will be available soon.';
        document.getElementById('m_desc').innerHTML = 'Follow us on Twitter or Facebook for updates.';
    }
    if (window.location.hash.substr(1,1) == '!' || window.location.hash.substr(1,2) == 'F!')
    {
        var i = 0;
        if (ua.indexOf('windows phone') > -1) {
            i = 1;
        }

        if (app) {
            document.getElementById('m_title').innerHTML = 'Install the free MEGA app to access this file from your mobile.';
            document.getElementById('m_appbtn').href += '&referrer=link';
        }
        if (ua.indexOf('chrome') > -1)
        {
            if (intent) {
                document.getElementById('m_title').innerHTML
                    += '<br/><em>If you already have it installed, <a href="' + intent + '">Click here!</a></em>';
            }
            else {
                setTimeout(function() {
                    if (confirm('Do you already have the MEGA app installed?')) {
                        document.location = intent ? intent : 'mega://' + window.location.hash;
                    }
                }, 2500);
            }
        }
        else if (ios9) {
            setTimeout(function() {
                if (confirm('Do you already have the MEGA app installed?')) {
                    document.location = 'mega://' + window.location.hash;
                }
            }, 1500);
        }
        else {
            document.getElementById('m_iframe').src = 'mega://' + window.location.hash.substr(i);
        }
    }
    else if (window.location.hash.substr(1,7) == 'confirm' || window.location.hash.substr(1,7) == 'account')
    {
        var i = 0;
        if (ua.indexOf('windows phone') > -1) {
            i = 1;
        }
        if (ua.indexOf('chrome') > -1) {
            window.location = 'mega://' + window.location.hash.substr(i);
        }
        else if (ios9) {
            setTimeout(function() {
                if (confirm('Do you already have the MEGA app installed?')) {
                    document.location = 'mega://' + window.location.hash;
                }
            }, 1500);
        }
        else {
            document.getElementById('m_iframe').src = 'mega://' + window.location.hash.substr(i);
        }

        if (intent) {
            document.getElementById('m_title').innerHTML
                += '<br/><em>If you already have it installed, <a href="' + intent + '">Click here!</a></em>';
        }
    }
    if (mobileblog)
    {
        document.body.innerHTML = '';
        mCreateElement('script', {type: 'text/javascript'}, 'head').src = '/blog.js';
    }
}
else if (page == '#android')
{
    document.location = 'https://play.google.com/store/apps/details?id=nz.mega.android&referrer=meganzmobileapps';
}
else if (!b_u)
{
    d = localStorage.d || 0;
    var jj = localStorage.jj || 0;
    var onBetaW = location.hostname === 'beta.mega.nz' || location.hostname.indexOf("developers.") === 0;
    var languages = {'en':['en','en-'],'es':['es','es-'],'fr':['fr','fr-'],'de':['de','de-'],'it':['it','it-'],'nl':['nl','nl-'],'pt':['pt'],'br':['pt-br'],'dk':['da'],'se':['sv'],'fi':['fi'],'pl':['pl'],'cz':['cz','cz-'],'sk':['sk','sk-'],'sl':['sl','sl-'],'hu':['hu','hu-'],'jp':['ja'],'cn':['zh','zh-cn'],'ct':['zh-hk','zh-sg','zh-tw'],'kr':['ko'],'ru':['ru','ru-mo'],'ar':['ar','ar-'],'he':['he'],'id':['id'],'sg':[],'tr':['tr','tr-'],'hr':['hr'],'ro':['ro','ro-'],'uk':['||'],'sr':['||'],'th':['||'],'fa':['||'],'ee':['et'],'bg':['bg'],'tl':['en-ph'],'ka':['||'],'vi':['vn', 'vi']};
    if (typeof console == "undefined") { this.console = { log: function() {}, error: function() {}}}
    if (d && !console.time) (function(c)
    {
        var timers = {};
        c.time = function(n) { timers[n] = new Date().getTime()};
        c.timeEnd = function(n) {
            if (timers[n]) {
                c.log(n + ': ' + (new Date().getTime() - timers[n]) + 'ms');
                delete timers[n];
            }
        };
    })(console);

    Object.defineProperty(window, "__cd_v", { value : 20, writable : false });
    if (!d || onBetaW)
    {
        var __cdumps = [], __cd_t;
        window.onerror = function __MEGAExceptionHandler(msg, url, ln, cn, errobj)
        {
            function mTrim(s)
            {
                return String(s)
                    .replace(/resource:.+->\s/,'')
                    .replace(/blob:[^:\s]+/, '..')
                    .replace(/\.\.:\/\/[^:\s]+/, '..')
                    .replace('chrome://mega/content','..')
                    .replace(/file:.+extensions/,'..fx')
                    .replace(/(?: line \d+ > eval)+/g,' >.eval')
            }
            if (__cdumps.length > 3) return false;

            var dump = {
                l: ln,
                f: mTrim(url),
                m: mTrim(msg)
                    .replace(/'[a-z]+:\/+[^']+(?:'|$)/gi, function(url) {
                        url = url.substr(1);
                        if (url[url.length - 1] === "'") {
                            url = url.substr(0, url.length - 1);
                        }
                        var a = document.createElement('a');
                        a.href = url;
                        return "'" + (a.origin !== 'null' && a.origin
                            || (a.protocol + '//' + a.hostname)) + "...'";
                    })
                    .replace(/(Access to '\.\.).*(' from script denied)/, '$1$2')
                    .replace(/gfs\w+\.userstorage/, 'gfs...userstorage')
                    .replace(/^Uncaught\W*(?:exception\W*)?/i, ''),
            }, cc;
            var sbid = +(''+(document.querySelector('script[src*="secureboot"]')||{}).src).split('=').pop()|0;

            if (~dump.m.indexOf('[[:i]]')) {
                return false;
            }
            if ((mega.flags & window.MEGAFLAG_MDBOPEN)
                    && (dump.m === 'InvalidStateError'
                        || (dump.m === 'UnknownError'))) {
                // Prevent InvalidStateError exceptions from indexedDB.open
                // caused while using Private Browser Mode on Firefox.
                return false;
            }

            if (dump.m.indexOf('this.get(...).querySelectorAll') !== -1) {
                // ^ this seems a quirk on latest Chrome (~46)
                dump.l = 1;
                errobj = null;
            }

            if (~dump.m.indexOf("\n")) {
                var lns = dump.m.split(/\r?\n/).map(String.trim).filter(String);

                if (lns.length > 6) {
                    dump.m = [].concat(lns.slice(0,2), "[..!]", lns.slice(-2)).join(" ");
                }
            }

            if (~dump.m.indexOf('took +10s'))
            {
                var lrc = +localStorage.ttfbReportCount || 0;
                if (lrc > 20)
                {
                    var eid = localStorage.ttfbReport;
                    localStorage.ttfbReport = sbid;
                    if (!eid || eid == sbid) return false;
                    lrc = 1;
                }
                localStorage.ttfbReportCount = lrc + 1;
            }

            if (errobj)
            {
                if (errobj.udata) dump.d = errobj.udata;
                if (errobj.stack)
                {
                    var omsg = String(msg).trim();
                    var re = RegExp(
                        omsg.substr(0, 70)
                        .replace(/^\w+:\s/, '')
                        .replace(/([^\w])/g, '\\$1')
                        + '[^\r\n]+'
                    );

                    dump.s = String(errobj.stack)
                        .replace(omsg, '').replace(re, '')
                        .split("\n").map(String.trim).filter(String)
                        .splice(0,15).map(mTrim).join("\n");
                }
            }
            if (cn) dump.c = cn;

            if (ln == 0 && !dump.s)
            {
                if (dump.m.toLowerCase().indexOf('out of memory') != -1) dump.m = '!Fatal! Out Of Memory.';
                else dump.m = dump.m.replace(/[^\s\w]/gi,'') || ('[!] ' + msg);
            }
            if (location.hostname === 'beta.mega.nz' || location.hostname.indexOf("developers.") > -1) dump.m = '[' + location.hostname + '] ' + dump.m;

            try
            {
                var crashes = JSON.parse(localStorage.crashes || '{}');
                var checksum = MurmurHash3(JSON.stringify(dump), 0x4ef5391a);

                if (crashes.v != sbid) crashes = { v : sbid };

                if (crashes[checksum])
                {
                    // Reported less than 10 days ago?
                    if (Date.now() - crashes[checksum] < 864000000) return false;
                }
                dump.x = checksum;
                crashes[checksum] = Date.now();
                localStorage.crashes = JSON.stringify(crashes);
                cc = Object.keys(crashes).length;
            }
            catch(e) {
                delete localStorage.crashes;
            }

            __cdumps.push(dump);
            if (__cd_t) clearTimeout(__cd_t);
            var report = safeCall(function()
            {
                function ctx(id)
                {
                    return {
                        callback : function(res)
                        {
                            if (res === EOVERQUOTA)
                            {
                                __cdumps = new Array(4);
                                if (__cd_t) clearTimeout(__cd_t);

                                if (id)
                                {
                                    var crashes = JSON.parse(localStorage.crashes || '{}');
                                    delete crashes[id];
                                    localStorage.crashes = JSON.stringify(crashes);
                                }
                            }
                        }
                    };
                }
                var ids = [], uds = [], r = 1;
                for (var i in __cdumps)
                {
                    var dump = __cdumps[i];

                    if (dump.x) { ids.push(dump.x); delete dump.x; }
                    if (dump.d) { uds.push(dump.d); delete dump.d; }
                    if (dump.l < 0) r = 0;
                }

                var report = {};
                report.ua = navigator.userAgent;
                report.io = window.dlMethod && dlMethod.name;
                report.sb = sbid;
                report.tp = typeof $ !== 'undefined' && $.transferprogress;
                report.id = ids.join(",");
                report.ud = uds;
                report.cc = cc;

                if (is_chrome_firefox)
                {
                    report.mo = mozBrowserID + '::' + is_chrome_firefox + '::' + mozMEGAExtensionVersion;
                }
                report = JSON.stringify(r? report:{});

                for (var i in __cdumps)
                {
                    api_req({ a : 'cd', c : JSON.stringify(__cdumps[i]), v : report, t : +__cd_v, s : window.location.host }, ctx(ids[i]));
                }
                __cd_t = 0;
                __cdumps = [];
            });
            __cd_t = setTimeout(function() {
                report();
            }, 3000);

            return false;
        };
    }

    function detectlang()
    {
        if (!navigator.language) return 'en';
        var bl = navigator.language.toLowerCase();
        var l2 = languages, b;
        for (var l in l2) for (b in l2[l]) if (l2[l][b] == bl) return l;
        for (var l in l2) for (b in l2[l]) if (l2[l][b].substring(0,3)==bl.substring(0,3)) return l;
        return 'en';
    }

    /**
     * Gets the file path for a language file
     * @param {String} language
     * @returns {String}
     */
    function getLanguageFilePath(language) {

        // If the sh1 (filename with hashes) array has been created from deploy script
        if (typeof sh1 !== 'undefined') {

            // Search the array
            for (var i = 0, length = sh1.length; i < length; i++) {

                var filePath = sh1[i];

                // If the language e.g. 'en' matches part of the filename from the deploy script e.g.
                // 'lang/en_0a8e1591149050ef1884b0c4abfbbeb759bbe9eaf062fa54e5b856fdb78e1eb3.json'
                if (filePath.indexOf('lang/' + language) > -1) {
                    return filePath;
                }
            }
        }
        else {
            // Otherwise return the filename.json when in Development
            return 'lang/' + language + '.json';
        }
    }

    var lang = detectlang();
    var jsl = [];

    // If they've already selected a language, use that
    if ((typeof localStorage != 'undefined') && (localStorage.lang)) {
        if (languages[localStorage.lang]) {
            lang = localStorage.lang;
        }
    }

    // Get the language file path e.g. lang/en.json or 'lang/en_7a8e15911490...f1878e1eb3.json'
    var langFilepath = getLanguageFilePath(lang);

    jsl.push({f: langFilepath, n: 'lang', j:3});
    jsl.push({f:'sjcl.js', n: 'sjcl_js', j:1}); // Will be replaced with asmCrypto soon
    jsl.push({f:'js/mDB.js', n: 'mDB_js', j:1});
    jsl.push({f:'js/vendor/asmcrypto.js',n:'asmcrypto_js', j:1, w:1});
    jsl.push({f:'js/vendor/jquery-2.1.4.js', n: 'jquery', j:1, w:10});
    jsl.push({f:'js/functions.js', n: 'functions_js', j:1});
<<<<<<< HEAD
    jsl.push({f:'js/datastructs.js', n: 'datastructs_js', j:1});
    jsl.push({f:'js/mega.js', n: 'mega_js', j:1,w:7});
=======

>>>>>>> b91e5c25
    jsl.push({f:'js/vendor/megaLogger.js', n: 'megaLogger_js', j:1});
    jsl.push({f:'js/vendor/db.js', n: 'db_js', j:1,w:5});
    jsl.push({f:'js/megaDbEncryptionPlugin.js', n: 'megadbenc_js', j:1,w:5});
    jsl.push({f:'js/megaDb.js', n: 'megadb_js', j:1,w:5});
    jsl.push({f:'js/idbkvstorage.js', n: 'idbkvstorage_js', j: 1, w: 5});


    jsl.push({f:'js/mega.js', n: 'mega_js', j:1,w:7});

    jsl.push({f:'js/tlvstore.js', n: 'tlvstore_js', j:1});
    jsl.push({f:'js/crypto.js', n: 'crypto_js', j:1,w:5});
    jsl.push({f:'js/vendor/jsbn.js', n: 'jsbn_js', j:1, w:2});
    jsl.push({f:'js/vendor/jsbn2.js', n: 'jsbn2_js', j:1, w:2});
    jsl.push({f:'js/vendor/nacl-fast.js', n: 'nacl_js', j:1,w:7});
    jsl.push({f:'js/megaPromise.js', n: 'megapromise_js', j:1,w:5});
    jsl.push({f:'js/vendor/db.js', n: 'db_js', j:1,w:5});
    jsl.push({f:'js/megaDbEncryptionPlugin.js', n: 'megadbenc_js', j:1,w:5});
    jsl.push({f:'js/megaDb.js', n: 'megadb_js', j:1,w:5});
    jsl.push({f:'js/idbkvstorage.js', n: 'idbkvstorage_js', j:1,w:5});

    jsl.push({f:'js/account.js', n: 'user_js', j:1});
    jsl.push({f:'js/authring.js', n: 'authring_js', j:1});
    jsl.push({f:'js/mouse.js', n: 'mouse_js', j:1});
    jsl.push({f:'js/filedrag.js', n: 'filedrag_js', j:1});
    jsl.push({f:'js/vendor/jquery-ui-1.11.4.js', n: 'jqueryui_js', j:1, w:10});
    jsl.push({f:'js/vendor/jquery.mousewheel.js', n: 'jquerymouse_js', j:1});
    jsl.push({f:'js/vendor/jquery.jscrollpane.js', n: 'jscrollpane_js', j:1});
    jsl.push({f:'js/vendor/jquery.fullscreen.js', n: 'jquery_fullscreen', j:1, w:10});
    jsl.push({f:'js/vendor/verge.js', n: 'verge', j:1, w:5});
    jsl.push({f:'js/jquery.tokeninput.js', n: 'jquerytokeninput_js', j:1});
    jsl.push({f:'js/jquery.checkboxes.js', n: 'checkboxes_js', j:1});
    jsl.push({f:'js/jquery.misc.js', n: 'jquerymisc_js', j:1});
    jsl.push({f:'js/thumbnail.js', n: 'thumbnail_js', j:1});
    jsl.push({f:'js/vendor/exif.js', n: 'exif_js', j:1, w:3});
    jsl.push({f:'js/vendor/megapix.js', n: 'megapix_js', j:1});
    jsl.push({f:'js/vendor/smartcrop.js', n: 'smartcrop_js', j:1, w:7});
    jsl.push({f:'js/vendor/jquery.qrcode.js', n: 'jqueryqrcode', j:1});
    jsl.push({f:'js/vendor/qrcode.js', n: 'qrcode', j:1,w:2, g: 'vendor'});
    jsl.push({f:'js/vendor/bitcoin-math.js', n: 'bitcoinmath', j:1 });
    jsl.push({f:'js/paycrypt.js', n: 'paycrypt_js', j:1 });
<<<<<<< HEAD
    jsl.push({f:'js/megaKvStorage.js', n: 'megakvstorage_js', j:1,w:5});
=======

>>>>>>> b91e5c25

    // notifications
    jsl.push({f:'js/megaNotifications.js', n: 'meganotifications_js', j:1,w:7});
    jsl.push({f:'js/vendor/ion.sound.js', n: 'ionsound_js', j:1,w:7});
    jsl.push({f:'js/vendor/favico.js', n: 'favico_js', j:1,w:7});
    jsl.push({f:'js/vendor/notification.js', n: 'notification_js', j:1,w:7});

    // Other
    jsl.push({f:'js/vendor/autolinker.js', n: 'autolinker_js', j:1,w:1});
    jsl.push({f:'js/vendor/moment.min.js', n: 'moment_js', j:1,w:1});

    // Google Import Contacts
    jsl.push({f:'js/gContacts.js', n: 'gcontacts_js', j:1,w:3});

    // MEGA CHAT
    jsl.push({f:'js/chat/strongvelope.js', n: 'strongvelope_js', j:1,w:1});
    jsl.push({f:'js/chat/rtcStats.js', n: 'rtcstats_js', j:1,w:1});
    jsl.push({f:'js/chat/rtcSession.js', n: 'rtcsession_js', j:1,w:1});
    jsl.push({f:'js/chat/fileTransfer.js', n: 'mega_js', j:1,w:7});

    jsl.push({f:'js/vendor/chat/strophe.light.js', n: 'stropheligh_js', j:1, w:4});
    jsl.push({f:'js/vendor/chat/strophe.disco.js', n: 'strophedisco_js', j:1,w:1});
    jsl.push({f:'js/vendor/chat/strophe.jingle.js', n: 'strophejingle_js', j:1,w:3});
    jsl.push({f:'js/vendor/chat/strophe.jingle.session.js', n: 'strophejinglesess_js', j:1,w:2});
    jsl.push({f:'js/vendor/chat/strophe.jingle.sdp.js', n: 'strophejinglesdp_js', j:1,w:2});
    jsl.push({f:'js/vendor/chat/strophe.jingle.adapter.js', n: 'strophejingleadapt_js', j:1,w:2});
    jsl.push({f:'js/vendor/chat/strophe.muc.js', n: 'strophemuc_js', j:1,w:1});
    jsl.push({f:'js/vendor/chat/strophe.roster.js', n: 'stropheroster_js', j:1,w:1});
    jsl.push({f:'js/vendor/chat/wildemitter.patched.js', n: 'wildemitter_js', j:1,w:1});
    jsl.push({f:'js/vendor/chat/hark.patched.js', n: 'hark_js', j:1,w:1});
    jsl.push({f:'js/vendor/chat/base32.js', n: 'base32_js', j:1,w:1});


    // MEGA CHAT
    jsl.push({f:'js/chat/chatd.js', n: 'chatd_js', j:1,w:1});

    jsl.push({f:'js/ui/filepicker.js', n: 'filepickerui_js', j:1,w:1});
    jsl.push({f:'js/ui/dialog.js', n: 'dialogui_js', j:1,w:1});
    jsl.push({f:'js/ui/feedbackDialog.js', n: 'feedbackdialogui_js', j:1,w:1});
    jsl.push({f:'js/ui/credentialsWarningDialog.js', n: 'creddialogui_js', j:1,w:1});
    jsl.push({f:'js/ui/loginRequiredDialog.js', n: 'loginrequireddialog_js', j:1,w:1});
    jsl.push({f:'js/chat/ui/incomingCallDialog.js', n: 'incomingcalldialog_js', j:1,w:1});
    
    jsl.push({f:'js/chat/plugins/chatdIntegration.js', n: 'chatdInt_js', j:1,w:2});
    jsl.push({f:'js/chat/plugins/karerePing.js', n: 'karerePing_js', j:1,w:7});
    jsl.push({f:'js/chat/plugins/callManager.js', n: 'callManager_js', j:1,w:7});
    jsl.push({f:'js/chat/plugins/urlFilter.js', n: 'urlFilter_js', j:1,w:7});
    jsl.push({f:'js/chat/plugins/emoticonsFilter.js', n: 'emoticonsFilter_js', j:1,w:7});
    jsl.push({f:'js/chat/plugins/chatNotifications.js', n: 'chatnotifications_js', j:1,w:7});
    jsl.push({f:'js/chat/plugins/callFeedback.js', n: 'callfeedback_js', j:1,w:7});

    jsl.push({f:'js/chat/karereEventObjects.js', n: 'keo_js', j:1,w:7});
    jsl.push({f:'js/connectionRetryManager.js', n: 'crm_js', j:1,w:7});
    jsl.push({f:'js/chat/karere.js', n: 'karere_js', j:1,w:7});
    jsl.push({f:'js/chat/messages.js', n: 'chat_messages_Js', j:1,w:1});
    jsl.push({f:'bundle.js', n: 'chat_react_minified_js', j:1,w:10});

    // END OF MEGA CHAT

    // UI Elements
    jsl.push({f:'js/ui/keySignatureWarningDialog.js', n: 'mega_js', j:1,w:7});
    jsl.push({f:'js/ui/feedbackDialog.js', n: 'mega_js', j:1,w:7});
    jsl.push({f:'js/ui/languageDialog.js', n: 'mega_js', j:1,w:7});

    jsl.push({f:'js/fm.js', n: 'fm_js', j:1,w:12});
    jsl.push({f:'js/filetypes.js', n: 'filetypes_js', j:1});
    jsl.push({f:'js/ui/miniui.js', n: 'miniui_js', j:1});
    if (is_extension)
    {
        jsl.push({f:'js/vendor/dcraw.js', n: 'dcraw_js', j:1});
    }
    /* better download */
    jsl.push({f:'js/xhr.js', n: 'xhr_js', j:1});
    jsl.push({f:'js/queue.js', n: 'queue', j:1,w:4});
    jsl.push({f:'js/downloadChrome.js', n: 'dl_chrome', j:1,w:3});
    if (is_chrome_firefox && parseInt(Services.appinfo.version) > 27)
    {
        is_chrome_firefox |= 4;
        jsl.push({f:'js/downloadFirefox.js', n: 'dl_firefox', j:1,w:3});
    }
    else
    {
        jsl.push({f:'js/downloadMemory.js', n: 'dl_memory', j:1,w:3});
        jsl.push({f:'js/downloadFlash.js', n: 'dl_flash', j:1,w:3});
    }
    jsl.push({f:'js/downloader.js', n: 'dl_downloader', j:1,w:3});
    jsl.push({f:'js/download2.js', n: 'dl_js', j:1,w:3});
    jsl.push({f:'js/upload2.js', n: 'upload_js', j:1,w:2});
    /* end better download */
    jsl.push({f:'index.js', n: 'index', j:1,w:4});
    jsl.push({f:'html/start.html', n: 'start', j:0});
    jsl.push({f:'html/megainfo.html', n: 'megainfo', j:0});
    jsl.push({f:'html/js/start.js', n: 'start_js', j:1});
    jsl.push({f:'html/bottom2.html', n: 'bottom2',j:0});
    jsl.push({f:'html/key.html', n: 'key', j:0});
    jsl.push({f:'html/js/key.js', n: 'key_js', j:1});
    jsl.push({f:'html/pro.html', n: 'pro', j:0});
    jsl.push({f:'html/js/pro.js', n: 'pro_js', j:1});
    jsl.push({f:'html/login.html', n: 'login', j:0});
    jsl.push({f:'html/js/login.js', n: 'login_js', j:1});
    jsl.push({f:'html/fm.html', n: 'fm', j:0,w:3});
    jsl.push({f:'html/top.html', n: 'top', j:0});
    jsl.push({f:'js/notify.js', n: 'notify_js', j:1});
    jsl.push({f:'js/popunda.js', n: 'popunda_js', j:1});
    jsl.push({f:'css/style.css', n: 'style_css', j:2,w:30,c:1,d:1,cache:1});
    jsl.push({f:'css/user-card.css', n: 'user_card_css', j:2,w:5,c:1,d:1,cache:1});
    jsl.push({f:'css/avatars.css', n: 'avatars_css', j:2,w:5,c:1,d:1,cache:1});
    jsl.push({f:'css/icons.css', n: 'icons_css', j:2,w:5,c:1,d:1,cache:1});
    jsl.push({f:'css/buttons.css', n: 'buttons_css', j:2,w:5,c:1,d:1,cache:1});
    jsl.push({f:'css/dropdowns.css', n: 'dropdowns_css', j:2,w:5,c:1,d:1,cache:1});
    jsl.push({f:'css/dialogs.css', n: 'dialogs_css', j:2,w:5,c:1,d:1,cache:1});
    jsl.push({f:'css/popups.css', n: 'popups_css', j:2,w:5,c:1,d:1,cache:1});
    jsl.push({f:'css/spinners.css', n: 'spinners_css', j:2,w:5,c:1,d:1,cache:1});
    jsl.push({f:'css/data-blocks-view.css', n: 'data_blocks_view_css', j:2,w:5,c:1,d:1,cache:1});
    jsl.push({f:'css/chat-messages.css', n: 'chat_messages_css', j:2,w:5,c:1,d:1,cache:1});
    jsl.push({f:'css/chat-share-links.css', n: 'chat_share_links_css', j:2,w:5,c:1,d:1,cache:1});
    jsl.push({f:'css/chat-textarea.css', n: 'chat_textarea_css', j:2,w:5,c:1,d:1,cache:1});
    jsl.push({f:'css/chat-typing.css', n: 'chat_typing_css', j:2,w:5,c:1,d:1,cache:1});
    jsl.push({f:'css/chat-left-pane.css', n: 'chat_left_pane_css', j:2,w:5,c:1,d:1,cache:1});
    jsl.push({f:'css/chat-feedback.css', n: 'chat_feedback_css', j:2,w:5,c:1,d:1,cache:1});
    jsl.push({f:'css/chat-calls.css', n: 'chat_calls_css', j:2,w:5,c:1,d:1,cache:1});
    jsl.push({f:'css/chat-common.css', n: 'chat_common_css', j:2,w:5,c:1,d:1,cache:1});
    jsl.push({f:'css/chat-emojione.css', n: 'chat_emojione_css', j:2,w:5,c:1,d:1,cache:1});

    jsl.push({f:'js/useravatar.js', n: 'contact_avatar_js', j:1,w:3});
    jsl.push({f:'js/vendor/avatar.js', n: 'avatar_js', j:1, w:3});
    jsl.push({f:'js/countries.js', n: 'countries_js', j:1});
    jsl.push({f:'html/dialogs.html', n: 'dialogs', j:0,w:2});
    jsl.push({f:'html/transferwidget.html', n: 'transferwidget', j:0});
    jsl.push({f:'js/vendor/int64.js', n: 'int64_js', j:1});
    jsl.push({f:'js/zip64.js', n: 'zip_js', j:1});
    jsl.push({f:'js/cms.js', n: 'cms_js', j:1});

    // only used on beta
    if (onBetaW) {
        jsl.push({f: 'js/betacrashes.js', n: 'betacrashes_js', j: 1});
    }

    var jsl2 =
    {
        'about': {f:'html/about.html', n: 'about', j:0},
        'megasync_js': {f:'html/js/megasync.js', n: 'megasync_js', j:1},
        'blog': {f:'html/blog.html', n: 'blog', j:0},
        'blog_js': {f:'html/js/blog.js', n: 'blog_js', j:1},
        'blogarticle': {f:'html/blogarticle.html', n: 'blogarticle', j:0},
        'blogarticle_js': {f:'html/js/blogarticle.js', n: 'blogarticle_js', j:1},
        'register': {f:'html/register.html', n: 'register', j:0},
        'register_js': {f:'html/js/register.js', n: 'register_js', j:1},
        'resellers': {f:'html/resellers.html', n: 'resellers', j:0},
        'download': {f:'html/download.html', n: 'download', j:0},
        'download_js': {f:'html/js/download.js', n: 'download_js', j:1},
        'copyright': {f:'html/copyright.html', n: 'copyright', j:0},
        'copyrightnotice': {f:'html/copyrightnotice.html', n: 'copyrightnotice', j:0},
        'copyrightnotice_js': {f:'html/js/copyrightnotice.js', n: 'copyrightnotice_js', j:1},
        'privacy': {f:'html/privacy.html', n: 'privacy', j:0},
        'terms': {f:'html/terms.html', n: 'terms', j:0},
        'backup': {f:'html/backup.html', n: 'backup', j:0},
        'backup_js': {f:'html/js/backup.js', n: 'backup_js', j:1},
        'cancel': {f:'html/cancel.html', n: 'cancel', j:0},
        'cancel_js': {f:'html/js/cancel.js', n: 'cancel_js', j:1},
        'reset': {f:'html/reset.html', n: 'reset', j:0},
        'reset_js': {f:'html/js/reset.js', n: 'reset_js', j:1},
        'change_email_js': {f:'html/js/emailchange.js', n: 'change_email_js', j:1},
        'change_email': {f:'html/emailchange.html', n: 'change_email', j:0},
        'filesaver': {f:'js/vendor/filesaver.js', n: 'filesaver', j:1},
        'recovery': {f:'html/recovery.html', n: 'recovery', j:0},
        'recovery_js': {f:'html/js/recovery.js', n: 'recovery_js', j:1},
        'credits': {f:'html/credits.html', n: 'credits', j:0},
        'takedown': {f:'html/takedown.html', n: 'takedown', j:0},
        'dev': {f:'html/dev.html', n: 'dev', j:0},
        'dev_js': {f:'html/js/dev.js', n: 'dev_js', j:1},
        'sdkterms': {f:'html/sdkterms.html', n: 'sdkterms', j:0},
        'help_js': {f:'html/js/help.js', n: 'help_js', j:1},
        'sync': {f:'html/sync.html', n: 'sync', j:0},
        'sync_js': {f:'html/js/sync.js', n: 'sync_js', j:1},
        'cms_snapshot_js': {f:'js/cmsSnapshot.js', n: 'cms_snapshot_js', j:1},
        'mobile': {f:'html/mobile.html', n: 'mobile', j:0},
        'contact': {f:'html/contact.html', n: 'contact', j:0},
        'privacycompany': {f:'html/privacycompany.html', n: 'privacycompany', j:0},
        'zxcvbn_js': {f:'js/vendor/zxcvbn.js', n: 'zxcvbn_js', j:1},
        'redeem': {f:'html/redeem.html', n: 'redeem', j:0},
        'redeem_js': {f:'html/js/redeem.js', n: 'redeem_js', j:1},
        'chrome': {f:'html/chrome.html', n: 'chrome', j:0},
        'chrome_js': {f:'html/js/chrome.js', n: 'chrome_js', j:1},
        'firefox': {f:'html/firefox.html', n: 'firefox', j:0},
        'firefox_js': {f:'html/js/firefox.js', n: 'firefox_js', j:1},
        'version_compare_js': {f:'js/vendor/version-compare.js', n: 'version_compare_js', j:1}
    };

    var subpages =
    {
        'about': ['about'],
        'terms': ['terms'],
        'credits': ['credits'],
        'backup': ['backup','backup_js','filesaver'],
        'recovery': ['recovery','recovery_js'],
        'reset': ['reset','reset_js'],
        'verify': ['change_email', 'change_email_js'],
        'cancel': ['cancel', 'cancel_js'],
        'blog': ['blog','blog_js','blogarticle','blogarticle_js'],
        'register': ['register','register_js'],
        'android': ['android'],
        'resellers': ['resellers'],
        '!': ['download','download_js', 'megasync_js'],
        'copyright': ['copyright'],
        'copyrightnotice': ['copyrightnotice','copyrightnotice_js'],
        'privacy': ['privacy','privacycompany'],
        'takedown': ['takedown'],
        'mobile': ['mobile'],
        'sync': ['sync','sync_js', 'megasync_js'],
        'contact': ['contact'],
        'dev': ['dev','dev_js','sdkterms'],
        'sdk': ['dev','dev_js','sdkterms'],
        'doc': ['dev','dev_js','sdkterms'],
        'help': ['help_js'],
        'plugin': ['chrome', 'firefox'],
        'recover': ['reset', 'reset_js'],
        'redeem': ['redeem', 'redeem_js'],
        'chrome': ['chrome', 'chrome_js', 'version_compare_js'],
        'firefox': ['firefox', 'firefox_js']
    };

    if (page)
    {
        if (page.indexOf('%25') !== -1)
        {
            do {
                page = page.replace(/%25/g, '%');
            } while (~page.indexOf('%25'));
        }
        if (page.indexOf('%21') !== -1)
        {
            page = page.replace(/%21/g, '!');
            document.location.hash = page;
        }

        page = page.replace('#','');
        for (var p in subpages)
        {
            if (page.substr(0,p.length) == p)
            {
                for (var i in subpages[p]) jsl.push(jsl2[subpages[p][i]]);
            }
        }
    }
    var lightweight=false;
    var waitingToBeLoaded = 0,jsl_done,jj_done = !jj;
    var fx_startup_cache = is_chrome_firefox && nocontentcheck;
    if (!fx_startup_cache && !nocontentcheck)
    {
        if (window.URL) evalscript_url([asmCryptoSha256Js]);
        else evalscript(asmCryptoSha256Js);
    }
    if ((typeof Worker !== 'undefined') && (typeof window.URL !== 'undefined') && !fx_startup_cache && !nocontentcheck)
    {
        var hashdata = ['self.postMessage = self.webkitPostMessage || self.postMessage;', asmCryptoSha256Js, 'self.onmessage = function(e) { try { var hashHex = asmCryptoSha256.SHA256.hex(e.data.text); e.data.hash = hashHex; self.postMessage(e.data); } catch(err) { e.data.error = err.message; self.postMessage(e.data);  } };'];
        var hash_url = mObjectURL(hashdata, "text/javascript");
        var hash_workers = [];
        var i =0;
        while (i < 2)
        {
            try
            {
                hash_workers[i] = new Worker(hash_url);
                hash_workers[i].postMessage = hash_workers[i].webkitPostMessage || hash_workers[i].postMessage;
                hash_workers[i].onmessage = function(e)
                {
                    if (e.data.error)
                    {
                        console.log('error',e.data.error);
                        console.log(e.data.text);
                        alert('error');
                    }
                    if (!nocontentcheck && !compareHashes(e.data.hash, jsl[e.data.jsi].f))
                    {
                        if (bootstaticpath.indexOf('cdn') > -1)
                        {
                            sessionStorage.skipcdn = 1;
                            document.location.reload();
                        }
                        else {
                            alert('An error occurred while loading MEGA. The file ' + bootstaticpath+jsl[e.data.jsi].f + ' is corrupt. Please try again later. We apologize for the inconvenience.');
                        }

                        contenterror = 1;
                    }
                    if (!contenterror)
                    {
                        jsl_current += jsl[e.data.jsi].w || 1;
                        jsl_progress();
                        if (++jslcomplete == jsl.length) initall();
                        else jsl_load(e.data.xhri);
                    }
                };
            }
            catch(e)
            {
                hash_workers = undefined;
                break;
            }
            i++;
        }
    }

    if (jj)
    {
        var _queueWaitToBeLoaded = function(id, elem) {
            waitingToBeLoaded++;
            elem.onload = function() {
                // if (d) console.log('jj.progress...', waitingToBeLoaded);
                if (--waitingToBeLoaded == 0) {
                    jj_done = true;
                    boot_done();
                    _queueWaitToBeLoaded = createScriptTag = createStyleTag = undefined;
                }
                elem.onload = null;
            };
        };

        var createScriptTag = function(id, src) {
            var elem = mCreateElement('script', {type: 'text/javascript'}, 'head');
            elem.async = false;
            _queueWaitToBeLoaded(id, elem);
            elem.src = src;
            return elem;
        };

        var createStyleTag = function(id, src) {
            var elem = mCreateElement('link', {type: 'text/css', rel: "stylesheet"}, 'head');
            _queueWaitToBeLoaded(id, elem);
            elem.href = src;
            return elem;
        };

        l=[];
        var i = 3000, r = '?r=' + (new Date().toISOString().replace(/[^\w]/g,''));
        if (!localStorage.jjnocache) r = '';
        while (i--) l[i]='l';
        for (var i in jsl)
        {
            if (jsl[i].j === 1) {
                createScriptTag("jsl" + i, bootstaticpath + jsl[i].f + r);
            }  else if (jsl[i].j === 2)
            {
                if ((m && (jsl[i].m)) || ((!m) && (jsl[i].d))) {
                    createStyleTag("jsl" + i, bootstaticpath + jsl[i].f + r);
                }
            }
        }
        if (d) console.log('jj.total...', waitingToBeLoaded);
    }

    var pages = [],xhr_progress,xhr_stack,jsl_fm_current,jsl_current,jsl_total,jsl_perc,jsli,jslcomplete;

    function jsl_start()
    {
        jslcomplete = 0;
        if (d && jj) {
            xhr_progress = [0, 0, 0, 0, 0];
        } else {
            xhr_progress = [0, 0];
        }
        xhr_stack = Array(xhr_progress.length);
        jsl_fm_current = 0;
        jsl_current = 0;
        jsl_total = 0;
        jsl_perc = 0;
        jsli=0;
        for (var i = jsl.length; i--;) if (!jsl[i].text) jsl_total += jsl[i].w || 1;
        if (fx_startup_cache)
        {
            var step = function(jsi)
            {
                jsl_current += jsl[jsi].w || 1;
                jsl_progress();
                if (++jslcomplete == jsl.length) initall();
                else
                {
                    // mozRunAsync(next.bind(this, jsli++));
                    next(jsli++);
                }
            };
            var next = function(jsi)
            {
                var file = bootstaticpath + jsl[jsi].f;

                if (jsl[jsi].j == 1)
                {
                    try
                    {
                        loadSubScript(file);
                    }
                    catch(e)
                    {
                        Cu.reportError(e);

                        if (String(e) !== "Error: AsmJS modules are not yet supported in XDR serialization."
                                && file.indexOf('dcraw') === -1) {

                            return alert('An error occurred while loading MEGA.\n\nFilename: '
                                + file + "\n" + e + '\n\n' + mozBrowserID);
                        }
                    }
                    step(jsi);
                }
                else
                {
                    var ch = NetUtil.newChannel(file);
                    ch.contentType = jsl[jsi].j == 3
                        ? "application/json":"text/plain";

                    NetUtil.asyncFetch(ch, function(is, s)
                    {
                        if (!Components.isSuccessCode(s))
                        {
                            alert('An error occurred while loading MEGA.' +
                                  ' The file ' + file + ' could not be loaded.');
                        }
                        else
                        {
                            jsl[jsi].text = NetUtil.readInputStreamToString(is, is.available());
                            if (jsl[jsi].j == 3) l = JSON.parse(jsl[jsi].text);
                            step(jsi);
                        }
                    });
                }
            };
            next(jsli++);
        }
        else
        {
            for (var i = xhr_progress.length; i--; ) jsl_load(i);
        }
    }

    var xhr_timeout=30000;

    function xhr_error()
    {
        xhr_timeout+=10000;
        console.log(xhr_timeout);
        if (bootstaticpath.indexOf('cdn') > -1)
        {
            bootstaticpath = geoStaticpath(1);
            staticpath = geoStaticpath(1);
        }
        xhr_progress[this.xhri] = 0;
        xhr_load(this.url,this.jsi,this.xhri);
    }

    function xhr_load(url,jsi,xhri)
    {
        if (d && jj) {
            if (jsl[jsi].j == 1 || jsl[jsi].j == 2) {
                // DON'T load via XHR any js or css files...since when jj == 1, secureboot will append them in the doc.

                jsl_current += jsl[jsi].w || 1;
                jsl_progress();
                if (++jslcomplete == jsl.length) initall();
                else jsl_load(xhri);

                return;
            }
        }
        xhr_stack[xhri] = getxhr();
        xhr_stack[xhri].onload = function()
        {
            jsl[this.jsi].text = this.response || this.responseText;

            if (typeof hash_workers !== 'undefined' && !nocontentcheck)
            {
                hash_workers[this.xhri].postMessage({'text':jsl[this.jsi].text,'xhr':'test','jsi':this.jsi,'xhri':this.xhri});
            }
            else
            {
                if (!nocontentcheck) {

                    // Hash the file content and convert to hex
                    var hashHex = asmCryptoSha256.SHA256.hex(jsl[this.jsi].text);

                    // Compare the hash from the file and the correct hash determined at deployment time
                    if (!compareHashes(hashHex, jsl[this.jsi].f))
                    {
                        alert('An error occurred while loading MEGA. The file ' + bootstaticpath + jsl[this.jsi].f + ' is corrupt. Please try again later. We apologize for the inconvenience.');
                        contenterror = 1;
                    }
                }

                if (!contenterror)
                {
                    jsl_current += jsl[this.jsi].w || 1;
                    jsl_progress();
                    if (++jslcomplete == jsl.length) initall();
                    else jsl_load(this.xhri);
                }
            }
        };
        xhr_stack[xhri].onreadystatechange = function()
        {
            try
            {
                if (this.readyState == 1) this.timeout=0;
            }
            catch(e)
            {

            }
        };
        xhr_stack[xhri].onerror = xhr_error;
        xhr_stack[xhri].ontimeout = xhr_error;
        if (jsl[jsi].text)
        {
            if (++jslcomplete == jsl.length) initall();
            else jsl_load(xhri);
        }
        else
        {
            xhr_stack[xhri].url = url;
            xhr_stack[xhri].jsi = jsi;
            xhr_stack[xhri].xhri = xhri;
            if (localStorage.dd) url += '?t=' + Date.now();
            xhr_stack[xhri].open("GET", bootstaticpath + url, true);
            xhr_stack[xhri].timeout = xhr_timeout;
            if (is_chrome_firefox) xhr_stack[xhri].overrideMimeType('text/plain');
            xhr_stack[xhri].send(null);
        }
    }
    window.onload = function ()
    {
        if (!maintenance && !androidsplash && !is_karma) {
            jsl_start();
        }
    };
    function jsl_load(xhri)
    {
        if (jsl[jsli]) xhr_load(jsl[jsli].f, jsli++,xhri);
    }
    function jsl_progress()
    {
        // if (d) console.log('done',(jsl_current+jsl_fm_current));
        // if (d) console.log('total',jsl_total);
        var p = Math.floor((jsl_current+jsl_fm_current)/jsl_total*100);
        if ((p > jsl_perc) && (p <= 100))
        {
            jsl_perc = p;
            if (d) console.log('jsl.progress... ' + p + '%', (jsl_current+jsl_fm_current), jsl_total);
            if (is_extension) p=100;
            document.getElementById('loadinganim').className = 'loading-progress-bar percents-'+p;
        }
    }
    var jsl_loaded={};
    function initall()
    {
        var jsar = [];
        var cssar = [];
        //for(var i in localStorage) if (i.substr(0,6) == 'cache!') delete localStorage[i];
        for (var i in jsl)
        {
            jsl_loaded[jsl[i].n]=1;
            if ((jsl[i].j == 1) && (!jj))
            {
                if (!fx_startup_cache)
                {
                    if (window.URL) jsar.push(jsl[i].text + '\n\n');
                    else evalscript(jsl[i].text);
                }
            }
            else if ((jsl[i].j == 2) && (!jj))
            {
                if (document.getElementById('bootbottom')) document.getElementById('bootbottom').style.display='none';
                if (!is_chrome_firefox && window.URL)
                {
                    cssar.push(jsl[i].text.replace(/\.\.\//g,staticpath).replace(new RegExp( "\\/en\\/", "g"),'/' + lang + '/'));
                }
                else
                {
                    mCreateElement('style', {type: 'text/css', rel: 'stylesheet'}, 'head')
                        .textContent = jsl[i].text.replace(/\.\.\//g,staticpath).replace(new RegExp( "\\/en\\/", "g"),'/' + lang + '/');
                }
            }
            else if (jsl[i].j == 3) {
                try {
                    l = !jj && l || JSON.parse(jsl[i].text);
                } catch(ex) {
                    console.error(ex);
                    if (lang !== 'en') {
                        localStorage.lang = 'en';
                        setTimeout(function() {
                            document.location.reload();
                        }, 300);
                    }
                    throw new Error('Error parsing language file '+lang+'.json');
                }
            }
            else if (jsl[i].j === 0 && jsl[i].f.match(/\.json$/)) {
                try {
                    var templates = JSON.parse(jsl[i].text);
                    for (var e in templates) {
                        pages[e] = templates[e];
                        jsl_loaded[e] = 1;
                    }
                } catch (ex) {
                    throw new Error("Error parsing template");
                }
            }
            else if (jsl[i].j == 0) pages[jsl[i].n] = jsl[i].text;
        }
        if (window.URL)
        {
            cssar = cssar.length && mObjectURL(cssar, "text/css");
            if (cssar)
            {
                mCreateElement('link', {type: 'text/css', rel: 'stylesheet'}, 'head').href = cssar;
            }
            if (!jsl_done || jsar.length) {
                jsar.push('jsl_done=true; boot_done();');
            } else {
                boot_done();
            }
            if (jsar.length) evalscript_url(jsar);
            jsar=undefined;
            cssar=undefined;
        }
        else
        {
            jsl_done=true;
            boot_done();
        }
        jj = 0; //prevent further 'silent_loading' loads from failing..
    }

    if (ua.indexOf('android') > 0 && !sessionStorage.androidsplash && document.location.hash.indexOf('#confirm') == -1)
    {
        if (document.location.hash == '#android')
        {
            document.location = 'https://play.google.com/store/apps/details?id=nz.mega.android&referrer=meganzindexandroid';
        }
        else
        {
            // AMO Warning: Use of `document.write` strongly discouraged -- This isnt reached for the extension, anyway
            document.write('<link rel="stylesheet" type="text/css" href="' + staticpath + 'css/mobile-android.css" /><div class="overlay"></div><div class="new-folder-popup" id="message"><div class="new-folder-popup-bg"><div class="new-folder-header">MEGA for Android</div><div class="new-folder-main-bg"><div class="new-folder-descr">Do you want to install the latest<br/> version of the MEGA app for Android?</div><a class="new-folder-input left-button" id="trashbinYes"> <span class="new-folder-bg1"> <span class="new-folder-bg2" id="android_yes"> Yes </span> </span></a><a class="new-folder-input right-button" id="trashbinNo"> <span class="new-folder-bg1"> <span class="new-folder-bg2" id="android_no">No </span> </span></a><div class="clear"></div></div></div></div></div>');
            document.getElementById('android_yes').addEventListener("click", function ()
            {
                document.location = 'https://play.google.com/store/apps/details?id=nz.mega.android&referrer=meganzandroid';
            }, false);
            document.getElementById('android_no').addEventListener("click", function ()
            {
                sessionStorage.androidsplash=1;
                document.location.reload();
            }, false);
            androidsplash=true;
        }
    }
    else
    {
        var istaticpath = staticpath;
        if (document.location.href.substr(0,19) == 'chrome-extension://')  istaticpath = '../';
        else if (is_chrome_firefox) istaticpath = 'chrome://mega/content/';

        mCreateElement('style', {type: 'text/css'}, 'body').textContent = '.div, span, input {outline: none;}.hidden {display: none;}.clear {clear: both;margin: 0px;padding: 0px;display: block;}.loading-main-block {width: 100%;height: 100%;overflow: auto;font-family:Arial, Helvetica, sans-serif;}.loading-mid-white-block {height: 100%;width:100%;}.mid-centered-block {position: absolute;width: 494px;min-height: 158px;top: 50%;left: 50%;margin: -95px 0 0 -247px;}.loading-main-bottom {max-width: 940px;width: 100%;position: absolute;bottom: 20px;left: 50%;margin: 0 0 0 -470px;text-align: center;}.loading-bottom-button {height: 29px;width: 29px;float: left;background-image: url(' + istaticpath + 'images/mega/loading-sprite1.png);background-repeat: no-repeat;cursor: pointer;}.st-social-block-load {position: absolute;bottom: 20px;left: 0;width: 100%;height: 43px;text-align: center;}.st-bottom-button {height: 29px;width: 29px;display: inline-block;background-image: url(' + istaticpath + 'images/mega/new-startpage-sprite-v2.png);background-repeat: no-repeat;cursor: pointer;}.st-bottom-button.st-google-button {background-position: -93px -1233px;position: relative;margin: 0 5px;}.st-bottom-button.st-google-button:hover {background-position: -93px -1173px;}.st-bottom-button.st-facebook-button {background-position: -49px -1233px;margin: 0 5px;}.st-bottom-button.st-facebook-button:hover {background-position: -49px -1173px;}.st-bottom-button.st-twitter-button {background-position: left -1233px;margin: 0 5px;}.st-bottom-button.st-twitter-button:hover {background-position: left -1173px;}.loading-cloud {width: 222px;height: 158px;background-image: url(' + istaticpath + 'images/mega/loading-sprite1.png);background-repeat: no-repeat;background-position: 0 -2128px;margin: 0 auto;-webkit-box-sizing: border-box;-moz-box-sizing: border-box;-ms-box-sizing: border-box;box-sizing: border-box;padding-top: 55px;}.loading-progress-bar, .loading-progress-bar div {width: 80px;height: 80px;margin: 0 0 0 71px;background-image: url(' + istaticpath + 'images/mega/loading-sprite1.png);background-repeat: no-repeat;background-position: 0 top;}.loading-progress-bar div {background-position: -71px -2183px;margin: 0;}.maintance-block {position: absolute;width: 484px;min-height: 94px;border: 2px solid #d9d9d9;-moz-border-radius: 7px;-webkit-border-radius: 7px;border-radius: 7px;padding: 10px;color: #333333;font-size: 13px;line-height: 30px;padding: 15px 15px 15px 102px;-webkit-box-sizing: border-box;-moz-box-sizing: border-box;-ms-box-sizing: border-box;box-sizing: border-box;background-image: url(' + istaticpath + 'images/mega/loading-sprite1.png);background-repeat: no-repeat;background-position: -60px -2428px;margin-top: 45px;}.loading-progress-bar.percents-0 {background-position: 0 0;}.loading-progress-bar.percents-1, .loading-progress-bar.percents-2, .loading-progress-bar.percents-3 {background-position: -130px 0;}.loading-progress-bar.percents-4, .loading-progress-bar.percents-5, .loading-progress-bar.percents-6 {background-position: 0 -100px;}.loading-progress-bar.percents-7, .loading-progress-bar.percents-8, .loading-progress-bar.percents-9 {background-position: -130px -100px;}.loading-progress-bar.percents-10, .loading-progress-bar.percents-11, .loading-progress-bar.percents-12 {background-position: 0 -200px;}.loading-progress-bar.percents-13, .loading-progress-bar.percents-14, .loading-progress-bar.percents-15 {background-position: -130px -200px;}.loading-progress-bar.percents-16, .loading-progress-bar.percents-17, .loading-progress-bar.percents-18 {background-position: 0 -300px;}.loading-progress-bar.percents-19, .loading-progress-bar.percents-20, .loading-progress-bar.percents-21 {background-position: -130px -300px;}.loading-progress-bar.percents-22, .loading-progress-bar.percents-23, .loading-progress-bar.percents-24 {background-position: 0 -400px;}.loading-progress-bar.percents-25, .loading-progress-bar.percents-26, .loading-progress-bar.percents-27 {background-position: -130px -400px;}.loading-progress-bar.percents-28, .loading-progress-bar.percents-29, .loading-progress-bar.percents-30 {background-position: 0 -500px;}.loading-progress-bar.percents-31, .loading-progress-bar.percents-32, .loading-progress-bar.percents-33 {background-position: -130px -500px;}.loading-progress-bar.percents-34, .loading-progress-bar.percents-35 {background-position: 0 -600px;}.loading-progress-bar.percents-36, .loading-progress-bar.percents-37 {background-position: -130px -600px;}.loading-progress-bar.percents-38, .loading-progress-bar.percents-39 {background-position: 0 -700px;}.loading-progress-bar.percents-40, .loading-progress-bar.percents-41 {background-position: -130px -700px;}.loading-progress-bar.percents-42, .loading-progress-bar.percents-43 {background-position: 0 -800px;}.loading-progress-bar.percents-44, .loading-progress-bar.percents-45 {background-position: -130px -800px;}.loading-progress-bar.percents-46, .loading-progress-bar.percents-47 {background-position: 0 -900px;}.loading-progress-bar.percents-48, .loading-progress-bar.percents-49 {background-position: -130px -900px;}.loading-progress-bar.percents-50 {background-position: 0 -1000px;}.loading-progress-bar.percents-51, .loading-progress-bar.percents-52, .loading-progress-bar.percents-53 {background-position: -130px -1000px;}.loading-progress-bar.percents-54, .loading-progress-bar.percents-55, .loading-progress-bar.percents-56 {background-position: 0 -1100px;}.loading-progress-bar.percents-57, .loading-progress-bar.percents-58, .loading-progress-bar.percents-59 {background-position: -130px -1100px;}.loading-progress-bar.percents-60, .loading-progress-bar.percents-61, .loading-progress-bar.percents-62 {background-position: 0 -1200px;}.loading-progress-bar.percents-63, .loading-progress-bar.percents-64, .loading-progress-bar.percents-65 {background-position: -130px -1200px;}.loading-progress-bar.percents-66, .loading-progress-bar.percents-67, .loading-progress-bar.percents-68 {background-position: 0 -1300px;}.loading-progress-bar.percents-69, .loading-progress-bar.percents-70, .loading-progress-bar.percents-71 {background-position: -130px -1300px;}.loading-progress-bar.percents-72, .loading-progress-bar.percents-73, .loading-progress-bar.percents-74 {background-position: 0 -1400px;}.loading-progress-bar.percents-75, .loading-progress-bar.percents-76, .loading-progress-bar.percents-77 {background-position: -130px -1400px;}.loading-progress-bar.percents-78, .loading-progress-bar.percents-79, .loading-progress-bar.percents-80 {background-position: 0 -1500px;}.loading-progress-bar.percents-81, .loading-progress-bar.percents-82, .loading-progress-bar.percents-83 {background-position: -130px -1500px;}.loading-progress-bar.percents-84, .loading-progress-bar.percents-85, .loading-progress-bar.percents-86 {background-position: 0 -1600px;}.loading-progress-bar.percents-87, .loading-progress-bar.percents-88, .loading-progress-bar.percents-89 {background-position: -130px -1600px;}.loading-progress-bar.percents-90, .loading-progress-bar.percents-91, .loading-progress-bar.percents-92 {background-position: 0 -1800px;}.loading-progress-bar.percents-93, .loading-progress-bar.percents-94, .loading-progress-bar.percents-95 {background-position: -130px -1800px;}.loading-progress-bar.percents-96, .loading-progress-bar.percents-97 {background-position: 0 -1900px;}.loading-progress-bar.percents-98, .loading-progress-bar.percents-99 {background-position: -130px -1900px;}.loading-progress-bar.percents-100 {background-position: 0 -2000px;}.follow-txt {text-decoration:none; line-height: 28px; float:right; color:#666666; font-size:12px;}@media only screen and (-webkit-min-device-pixel-ratio: 1.5), only screen and (-o-min-device-pixel-ratio: 3/2), only screen and (min--moz-device-pixel-ratio: 1.5), only screen and (min-device-pixel-ratio: 1.5) {.maintance-block, .loading-progress-bar, .loading-progress-bar div, .loading-cloud, .loading-bottom-button {background-image: url(' + istaticpath + 'images/mega/loading-sprite1@2x.png);    background-size: 222px auto;}.st-bottom-button, .st-bottom-scroll-button {background-image: url(' + istaticpath + 'images/mega/new-startpage-sprite-v2@2x.png);background-size: 356px auto;}}';

        mCreateElement('div', { "class": "loading-main-block", id: "loading"}, 'body')
            .innerHTML =
                '<div class="loading-mid-white-block">'+
                '   <div class="mid-centered-block">'+
                '       <div class="loading-cloud">'+
                '           <div class="loading-progress-bar percents-1" id="loadinganim">'+
                '               <div></div>'+
                '           </div>'+
                '       </div>'+
                // '       <div class="maintance-block hidden">Scheduled System Maintenance - Expect Disruptions<br/>Sunday 04:00 - 10:00 UTC </div>'+
                '   </div>'+
                '   <div class="st-social-block-load" id="bootbottom">'+
                '       <a href="https://www.facebook.com/MEGAprivacy" target="_blank" class="st-bottom-button st-facebook-button"></a>'+
                '       <a href="https://www.twitter.com/MEGAprivacy" target="_blank" class="st-bottom-button st-twitter-button"></a>'+
                '       <a href="https://plus.google.com/b/108055545377490138410/" target="_blank" class="st-bottom-button st-google-button"></a>'+
                '   </div>'+
                '</div>';
    }
    var u_storage, loginresponse, u_sid, dl_res;
    u_storage = init_storage( localStorage.sid ? localStorage : sessionStorage );
    if ((u_sid = u_storage.sid))
    {
        loginresponse = true;
        var lxhr = getxhr();
        lxhr.onload = function()
        {
            loginresponse = false;
            if (this.status == 200)
            {
                try
                {
                    loginresponse = this.response || this.responseText;
                    if (loginresponse && loginresponse[0] == '[') loginresponse = JSON.parse(loginresponse);
                    else if (parseInt(loginresponse) === -15 /* ESID */) {
                        loginresponse = -15;
                    }
                    else loginresponse = false;
                }
                catch (e) {}
            }
            boot_done();
        };
        lxhr.onerror = function()
        {
            loginresponse= false;
            boot_done();
        };

        // If using extension this is passed through to the API for the helpdesk tool
        var usingExtension = (is_extension) ? '&ext=1' : '';

        lxhr.open('POST', apipath + 'cs?id=0&sid=' + u_storage.sid + usingExtension, true);
        lxhr.send(JSON.stringify([{'a':'ug'}]));
    }
    function boot_auth(u_ctx,r)
    {
        u_type = r;
        u_checked=true;
        startMega();
    }
    function boot_done()
    {
        lxhr = dlxhr = undefined;

        if (d) console.log('boot_done', loginresponse === true, dl_res === true, !jsl_done, !jj_done);

        if (loginresponse === true || dl_res === true || !jsl_done || !jj_done) return;

        if (u_checked) startMega();
        else if (loginresponse === -15) {
            u_logout(true);
            boot_auth(null, false);
        }
        else if (loginresponse)
        {
            api_setsid(u_sid);
            u_checklogin3a(loginresponse[0],{checkloginresult:boot_auth});
            loginresponse = undefined;
        }
        else u_checklogin({checkloginresult:boot_auth},false);
    }
    if (page.substr(0,1) == '!' && page.length > 1)
    {
        dl_res = true;
        var dlxhr = getxhr();
        dlxhr.onload = function()
        {
            dl_res = false;
            if (this.status == 200)
            {
                try
                {
                    dl_res = this.response || this.responseText;
                    if (dl_res[0] == '[') dl_res = JSON.parse(dl_res);
                    if (dl_res[0]) dl_res = dl_res[0];
                }
                catch (e) {}
            }
            boot_done();
        };
        dlxhr.onerror = function()
        {
            dl_res= false;
            boot_done();
        };

        // If using extension this is passed through to the API for the helpdesk tool
        var usingExtension = (is_extension) ? '&ext=1' : '';

        dlxhr.open("POST", apipath + 'cs?id=0&domain=meganz' + usingExtension, true);
        dlxhr.send(JSON.stringify([{ 'a': 'g', p: page.substr(1,8), 'ad': showAd() }]));
    }
}

/**
 * Determines whether to show an ad or not
 * @returns {number} Returns a 0 for definitely no ads (e.g. I am using an extension). 1 will enable ads dependent on
 *                   country. 2 ignores country limitations (for developers to always see ads regardless). 3 means I
 *                   prefer not to see an ad because I am logged in, but it will send one if it is a trusted ad that we
 *                   have vetted (we fully control the ad and host it ourselves) and ads are turned on in the API.
 */
function showAd() {

    // We need to tell the API we would like ad urls, but only show generic ads from providers if we are not logged in
    var showAd = (typeof u_sid === 'undefined') ? 1 : 3;

    // If using a browser extension, do not show ads at all for our security conscious users
    showAd = (is_extension) ? 0 : showAd;

    // Override for testing
    showAd = (typeof localStorage.testAds === 'undefined') ? showAd : parseInt(localStorage.testAds);

    return showAd;
}

function safeCall(fn)
{
    fn.foo = function __safeCallWrapper()
    {
        try {
            return fn.apply(this, arguments);
        } catch (e) {
            console.error(e);
        }
    };
    fn.foo.bar = fn;
    return fn.foo;
}<|MERGE_RESOLUTION|>--- conflicted
+++ resolved
@@ -224,12 +224,7 @@
         var pathSuffix = window.location.pathname;
         pathSuffix = pathSuffix.split("/").slice(0, -1).join("/");
         // set the staticpath for debug mode
-        if(typeof(tempStaticpath) !== 'undefined') {
-            localStorage.staticpath = tempStaticpath;
-        }
-        else {
-            localStorage.staticpath = window.location.protocol + "//" + devhost + pathSuffix + "/";
-        }
+        localStorage.staticpath = window.location.protocol + "//" + devhost + pathSuffix + "/";
         // localStorage.staticpath = location.protocol + "//" + location.host + location.pathname.replace(/[^/]+$/,'');
         if (localStorage.d) {
             console.debug('StaticPath set to "' + localStorage.staticpath + '"');
@@ -1187,20 +1182,13 @@
     jsl.push({f:'js/vendor/asmcrypto.js',n:'asmcrypto_js', j:1, w:1});
     jsl.push({f:'js/vendor/jquery-2.1.4.js', n: 'jquery', j:1, w:10});
     jsl.push({f:'js/functions.js', n: 'functions_js', j:1});
-<<<<<<< HEAD
     jsl.push({f:'js/datastructs.js', n: 'datastructs_js', j:1});
     jsl.push({f:'js/mega.js', n: 'mega_js', j:1,w:7});
-=======
-
->>>>>>> b91e5c25
     jsl.push({f:'js/vendor/megaLogger.js', n: 'megaLogger_js', j:1});
     jsl.push({f:'js/vendor/db.js', n: 'db_js', j:1,w:5});
     jsl.push({f:'js/megaDbEncryptionPlugin.js', n: 'megadbenc_js', j:1,w:5});
     jsl.push({f:'js/megaDb.js', n: 'megadb_js', j:1,w:5});
     jsl.push({f:'js/idbkvstorage.js', n: 'idbkvstorage_js', j: 1, w: 5});
-
-
-    jsl.push({f:'js/mega.js', n: 'mega_js', j:1,w:7});
 
     jsl.push({f:'js/tlvstore.js', n: 'tlvstore_js', j:1});
     jsl.push({f:'js/crypto.js', n: 'crypto_js', j:1,w:5});
@@ -1208,11 +1196,6 @@
     jsl.push({f:'js/vendor/jsbn2.js', n: 'jsbn2_js', j:1, w:2});
     jsl.push({f:'js/vendor/nacl-fast.js', n: 'nacl_js', j:1,w:7});
     jsl.push({f:'js/megaPromise.js', n: 'megapromise_js', j:1,w:5});
-    jsl.push({f:'js/vendor/db.js', n: 'db_js', j:1,w:5});
-    jsl.push({f:'js/megaDbEncryptionPlugin.js', n: 'megadbenc_js', j:1,w:5});
-    jsl.push({f:'js/megaDb.js', n: 'megadb_js', j:1,w:5});
-    jsl.push({f:'js/idbkvstorage.js', n: 'idbkvstorage_js', j:1,w:5});
-
     jsl.push({f:'js/account.js', n: 'user_js', j:1});
     jsl.push({f:'js/authring.js', n: 'authring_js', j:1});
     jsl.push({f:'js/mouse.js', n: 'mouse_js', j:1});
@@ -1233,11 +1216,7 @@
     jsl.push({f:'js/vendor/qrcode.js', n: 'qrcode', j:1,w:2, g: 'vendor'});
     jsl.push({f:'js/vendor/bitcoin-math.js', n: 'bitcoinmath', j:1 });
     jsl.push({f:'js/paycrypt.js', n: 'paycrypt_js', j:1 });
-<<<<<<< HEAD
-    jsl.push({f:'js/megaKvStorage.js', n: 'megakvstorage_js', j:1,w:5});
-=======
-
->>>>>>> b91e5c25
+
 
     // notifications
     jsl.push({f:'js/megaNotifications.js', n: 'meganotifications_js', j:1,w:7});
@@ -1280,7 +1259,7 @@
     jsl.push({f:'js/ui/credentialsWarningDialog.js', n: 'creddialogui_js', j:1,w:1});
     jsl.push({f:'js/ui/loginRequiredDialog.js', n: 'loginrequireddialog_js', j:1,w:1});
     jsl.push({f:'js/chat/ui/incomingCallDialog.js', n: 'incomingcalldialog_js', j:1,w:1});
-    
+
     jsl.push({f:'js/chat/plugins/chatdIntegration.js', n: 'chatdInt_js', j:1,w:2});
     jsl.push({f:'js/chat/plugins/karerePing.js', n: 'karerePing_js', j:1,w:7});
     jsl.push({f:'js/chat/plugins/callManager.js', n: 'callManager_js', j:1,w:7});
@@ -1580,7 +1559,8 @@
         {
             if (jsl[i].j === 1) {
                 createScriptTag("jsl" + i, bootstaticpath + jsl[i].f + r);
-            }  else if (jsl[i].j === 2)
+            }
+            else if (jsl[i].j === 2)
             {
                 if ((m && (jsl[i].m)) || ((!m) && (jsl[i].d))) {
                     createStyleTag("jsl" + i, bootstaticpath + jsl[i].f + r);
