// Release version information is replaced by the build scripts
var buildVersion = { website: '', chrome: '', firefox: '', commit: '', timestamp: '', dateTime: '' };

var m;
var b_u = 0;
var apipath;
var maintenance = false;
var androidsplash = false;
var silent_loading = false;
var cookiesDisabled = false;
var URL = window.URL || window.webkitURL;
var seqno = Math.ceil(Math.random()*1000000000);
var staticpath = 'https://eu.static.mega.co.nz/3/';
var ua = window.navigator.userAgent.toLowerCase();
var storage_version = '1'; // clear localStorage when version doesn't match
var page = document.location.hash, l, d = false;

var is_electron = false;
if (typeof process !== 'undefined') {
    var mll = process.moduleLoadList || [];

    if (mll.indexOf('NativeModule ATOM_SHELL_ASAR') !== -1) {
        is_electron = module;
        module = undefined; // prevent factory loaders from using the module

        // localStorage.jj = 1;
    }
}
var is_karma = /^localhost:987[6-9]/.test(window.top.location.host);
var is_chrome_firefox = document.location.protocol === 'chrome:'
    && document.location.host === 'mega' || document.location.protocol === 'mega:';
var is_extension = is_chrome_firefox || is_electron || document.location.href.substr(0,19) == 'chrome-extension://';
var is_mobile = m = isMobile();

function isMobile()
{
    if (is_chrome_firefox) return false;
    var mobile = ['iphone','ipad','android','blackberry','nokia','opera mini','windows mobile','windows phone','iemobile','mobile safari','bb10; touch'];
    for (var i in mobile) if (ua.indexOf(mobile[i]) > 0) return true;
    return false;
}

function geoStaticpath(eu)
{
    if (!eu) {
        try {
            if (!sessionStorage.skipcdn) {
                var cc = 'FR DE NL ES PT DK CH IT UK GB NO SE FI PL CZ SK AT GR RO HU IE TR VA MC SM LI AD JE GG UA BG LT LV EE AX IS MA DZ LY TN EG RU BY HR SI AL ME RS KO EU FO CY IL LB SY SA JO IQ BA CV PS EH GI GL IM LU MK SJ BF BI BJ BW CF CG CM DJ ER ET GA GH GM GN GN GW KE KM LR LS MG ZA AE ML MR MT MU MV MW MZ NA NE QA RW SD SS SL SZ TD TG TZ UG YE ZA ZM ZR ZW';
                var cm = String(document.cookie).match(/geoip\s*\=\s*([A-Z]{2})/);
                if (cm && cm[1] && cc.indexOf(cm[1]) == -1)
                    return 'https://g.cdn1.mega.co.nz/3/';
            }
        } catch(e) {
            setTimeout(function() { throw e; }, 2100);
        }
    }
    return 'https://eu.static.mega.co.nz/3/';
}

if (is_chrome_firefox) {
    var Cu = Components.utils;
    var Cc = Components.classes;
    var Ci = Components.interfaces;

    Cu['import']("resource://gre/modules/XPCOMUtils.jsm");
    Cu['import']("resource://gre/modules/Services.jsm");

    ['userAgent', 'appName', 'appVersion', 'platform', 'oscpu']
        .forEach(function(k) {
            var pref = 'general.' + k.toLowerCase() + '.override';

            if (Services.prefs.prefHasUserValue(pref)
                    && Services.prefs.getPrefType(pref) === 32) {

                try {
                    var value = Services.prefs.getCharPref(pref);
                    Services.prefs.clearUserPref(pref);

                    Object.defineProperty(navigator, k, {
                        enumerable: true,
                        value: Cc["@mozilla.org/network/protocol;1?name=http"]
                                    .getService(Ci.nsIHttpProtocolHandler)[k]
                    });
                    Services.prefs.setCharPref(pref, value);
                }
                catch (e) {}
            }
        });

    ua = navigator.userAgent.toLowerCase();
}
else if (ua.indexOf('chrome') !== -1 && ua.indexOf('mobile') === -1
        && parseInt(String(navigator.appVersion).split('Chrome/').pop()) < 22) {
    b_u = 1;
}
else if (ua.indexOf('firefox') > -1 && typeof DataView === 'undefined') {
    b_u = 1;
}
else if (ua.indexOf('opera') > -1 && typeof window.webkitRequestFileSystem === 'undefined') {
    b_u = 1;
}
var myURL = URL;
if (!myURL) {
    b_u = 1;
}

if (!String.prototype.trim) {
    String.prototype.trim = function() {
        return this.replace(/^[\s\uFEFF\xA0]+|[\s\uFEFF\xA0]+$/g, '');
    };
}
if (!String.trim) {
    String.trim = function(s) {
        return String(s).trim();
    };
}

try {
    // Browser compatibility
    // Fx 4.0   Chrome 5   MSIE 9   Opera 11.60   Safari 5.1
    Object.defineProperty(this, 'megaChatIsDisabled', (function() {
        var status;
        return {
            set: function(val) {
                status = val;
                if (status) {
                    $(document.body).addClass("megaChatDisabled");
                }
                else {
                    $(document.body).removeClass("megaChatDisabled");
                }
            },
            get: function() {
                return status || localStorage.testChatDisabled
                    || (localStorage.chatDisabled !== undefined
                        && localStorage.chatDisabled !== "0");
            }
        };
    })());

    // Check whether Mega Chat is enabled *and* initialized
    Object.defineProperty(this, 'megaChatIsReady', {
        get: function() {
            return !megaChatIsDisabled
                && typeof megaChat !== 'undefined'
                && megaChat.is_initialized;
        }
    });
}
catch (ex) {
    console.error(ex);
    window.megaChatIsReady = false;
    window.megaChatIsDisabled = false;
    b_u = true;
}

if (!b_u) try
{
    if (is_chrome_firefox)
    {
        XPCOMUtils.defineLazyModuleGetter(this, "NetUtil", "resource://gre/modules/NetUtil.jsm");

        (function(global) {
            global.loadSubScript = function(file,scope) {
                var loader = Services.scriptloader;

                if (global.d && loader.loadSubScriptWithOptions) {
                    loader.loadSubScriptWithOptions(file, {
                        charset: "UTF-8",
                        ignoreCache: true,
                        target: scope || global
                    });
                } else {
                    loader.loadSubScript(file, scope || global);
                }
            };
        })(this);

        try {
            var mozBrowserID =
            [   Services.appinfo.name,
                Services.appinfo.platformVersion,
                Services.appinfo.platformBuildID,
                Services.appinfo.OS,
                Services.appinfo.XPCOMABI].join(" ");
        } catch(e) {
            var mozBrowserID = ua;
        }

        loadSubScript('chrome://mega/content/strg.js');

        if (!(localStorage instanceof Ci.nsIDOMStorage)) {
            throw new Error('Invalid DOM Storage instance.');
        }
    }
    try {
        if (typeof localStorage === 'undefined' || localStorage === null) {
            throw new Error('SecurityError: DOM Exception 18');
        }
        d = !!localStorage.d;
    }
    catch (ex) {
        cookiesDisabled = ex.code && ex.code === DOMException.SECURITY_ERR
            || ex.message === 'SecurityError: DOM Exception 18';

        if (!cookiesDisabled) {
            throw ex;
        }

        // Cookies are disabled, therefore we can't use localStorage.
        // We could either show the user a message about the issue and let him
        // enable cookies, or rather setup a tiny polyfill so that they can use
        // the site even in such case, even though this solution has side effects.
        delete window.localStorage;
        Object.defineProperty(window, 'localStorage', {
            value: Object.create({}, {
                length:     { get: function() { return Object.keys(this).length; }},
                key:        { value: function(pos) { return Object.keys(this)[pos]; }},
                removeItem: { value: function(key) { delete this[key]; }},
                setItem:    { value: function(key, value) { this[key] = String(value); }},
                getItem:    { value: function(key) {
                    if (this.hasOwnProperty(key)) {
                        return this[key];
                    }
                    return null;
                }},
                clear: {
                    value: function() {
                        var obj = this;
                        Object.keys(obj).forEach(function(memb) {
                            if (obj.hasOwnProperty(memb)) {
                                delete obj[memb];
                            }
                        });
                    }
                }
            })
        });
        Object.defineProperty(window, 'sessionStorage', {
            value: localStorage
        });
        if (location.host !== 'mega.nz' && !is_karma) {
            localStorage.jj = localStorage.dd = localStorage.d = 1;
        }
        setTimeout(function() {
            console.warn('Apparently you have Cookies disabled, ' +
                'please note this session is temporal, ' +
                'it will die once you close/reload the browser/tab.');
        }, 4000);
    }

    var contenterror = 0;
    var nocontentcheck = false;
    if (localStorage.dd || is_karma) {
        nocontentcheck = true;
        var devhost = window.location.host;
        // handle subdirs
        var pathSuffix = window.location.pathname;
        pathSuffix = pathSuffix.split("/").slice(0, -1).join("/");
        // set the staticpath for debug mode
        localStorage.staticpath = window.location.protocol + "//" + devhost + pathSuffix + "/";
        // localStorage.staticpath = location.protocol + "//" + location.host + location.pathname.replace(/[^/]+$/,'');
        if (localStorage.d) {
            console.debug('StaticPath set to "' + localStorage.staticpath + '"');
        }
    }
    staticpath = localStorage.staticpath || geoStaticpath();
    apipath = localStorage.apipath || 'https://eu.api.mega.co.nz/';
}
catch(e) {
    if (!m || !cookiesDisabled) {
        var extraInfo = '';
        if (cookiesDisabled) {
            extraInfo = "\n\nTip: We've detected this issue is likely related to " +
                "having Cookies disabled, please check your browser settings.";
        }
        alert(
            "Sorry, we were unable to initialize the browser's local storage, " +
            "either you're using an outdated/misconfigured browser or " +
            "it's something from our side.\n" +
            "\n"+
            "If you think it's our fault, please report the issue back to us.\n" +
            "\n" +
            "Reason: " + (e.message || e) +
            "\nBrowser: " + (typeof mozBrowserID !== 'undefined' ? mozBrowserID : ua)
            + extraInfo
        );
        b_u = 1;
    }
}

var mega = {
    ui: {},
    flags: 0,
    utils: {},
    updateURL: 'https://eu.static.mega.co.nz/3/current_ver.txt',
    browserBrand: [
        0, 'Torch', 'Epic'
    ],

    /** Get browser brancd internal ID */
    getBrowserBrandID: function() {
        if (Object(window.chrome).torch) {
            return 1;
        }
        else {
            var plugins = Object(navigator.plugins);
            var len = plugins.length | 0;

            while (len--) {
                var plugin = Object(plugins[len]);

                // XXX: This plugin might be shown in other browsers than Epic,
                //      hence we check for chrome.webstore since it won't appear
                //      in Google Chrome, although it might does in other forks?
                if (plugin.name === 'Epic Privacy Browser Installer') {
                    return Object(window.chrome).webstore ? 2 : 0;
                }
            }
        }

        return 0;
    },

    /** Parameters to append to API requests */
    urlParams: function() {
        if (!this._urlParams) {
            var params = '&domain=meganz'; // domain origin

            // If using extension this is passed through to the API for the helpdesk tool
            if (is_extension) {
                params += '&ext=1';
            }

            // Append browser brand for easier troubleshoting
            var brand = this.getBrowserBrandID();
            if (brand) {
                params += '&bb=' + parseInt(brand);
            }

            this._urlParams = params;
        }

        return this._urlParams;
    }
};
var bootstaticpath = staticpath;
var urlrootfile = '';

if (!b_u && is_extension)
{
    nocontentcheck=true;

    if (is_chrome_firefox)
    {
        bootstaticpath = 'chrome://mega/content/';
        urlrootfile = 'secure.html';
        if (d > 1) {
            staticpath = bootstaticpath;
        }
        else {
            staticpath = 'https://eu.static.mega.co.nz/3/';
        }
        try {
            loadSubScript(bootstaticpath + 'fileapi.js');
        } catch(e) {
            b_u = 1;
            Cu.reportError(e);
            alert('Unable to initialize core functionality:\n\n' + e + '\n\n' + mozBrowserID);
        }
        if (location.protocol === 'mega:') {
            try {
                var url = mObjectURL([""]);
                myURL.revokeObjectURL(url);
            }
            catch (e) {
                console.error('mObjectURL failed, is this TOR?', e);
                document.location = bootstaticpath + urlrootfile + location.hash;
            }
        }
    }
    else if (is_electron) {
        urlrootfile = 'index.html';
        bootstaticpath = location.href.replace(urlrootfile, '');
    }
    else /* Google Chrome */
    {
        bootstaticpath = chrome.extension.getURL('mega/');
        urlrootfile = 'mega/secure.html';
    }

    Object.defineProperty(window, 'eval', {
        value : function eval(code) {
            throw new Error('Unsafe eval is not allowed, code: ' + String(code).replace(/\s+/g,' ').substr(0,60) + '...');
        }
    });
}

if (b_u && !is_mobile) {
    document.location = 'update.html';
}

var ln = {}; ln.en = 'English'; ln.cn = '简体中文';  ln.ct = '中文繁體'; ln.ru = 'Pусский'; ln.es = 'Español'; ln.fr = 'Français'; ln.de = 'Deutsch'; ln.it = 'Italiano'; ln.br = 'Português Brasil'; ln.vi = 'Tiếng Việt'; ln.nl = 'Nederlands'; ln.kr = '한국어';   ln.ar = 'العربية'; ln.jp = '日本語'; ln.pt = 'Português'; ln.he = 'עברית'; ln.pl = 'Polski'; ln.sk = 'Slovenský'; ln.cz = 'Čeština'; ln.ro = 'Română'; ln.fi = 'Suomi'; ln.se = 'Svenska'; ln.hu = 'Magyar'; ln.sr = 'српски'; ln.sl = 'Slovenščina'; ln.tr = 'Türkçe';  ln.id = 'Bahasa Indonesia'; ln.uk = 'Українська'; ln.sr = 'српски'; ln.th = 'ภาษาไทย'; ln.bg = 'български'; ln.fa = 'فارسی '; ln.tl = 'Tagalog';
var ln2 = {}; ln2.en = 'English'; ln2.cn = 'Chinese';  ln2.ct = 'Traditional Chinese'; ln2.ru = 'Russian'; ln2.es = 'Spanish'; ln2.fr = 'French'; ln2.de = 'German'; ln2.it = 'Italian'; ln2.br = 'Brazilian Portuguese'; ln2.vi = 'Vietnamese'; ln2.nl = 'Dutch'; ln2.kr = 'Korean';   ln2.ar = 'Arabic'; ln2.jp = 'Japanese'; ln2.pt = 'Portuguese'; ln2.he = 'Hebrew'; ln2.pl = 'Polish'; ln2.sk = 'Slovak'; ln2.cz = 'Czech'; ln2.ro = 'Romanian'; ln2.fi = 'Finnish'; ln2.se = 'Swedish'; ln2.hu = 'Hungarian'; ln2.sr = 'Serbian'; ln2.sl = 'Slovenian'; ln2.tr = 'Turkish'; ln2.id = 'Indonesian'; ln2.uk = 'Ukrainian'; ln2.sr = 'Serbian'; ln2.th = 'Thai'; ln2.bg = 'Bulgarian'; ln2.fa = 'Farsi'; ln2.tl = 'Tagalog';

/**
 * Below is the asmCrypto SHA-256 library which was converted to a string so it can be run by the web worker which
 * hashes the files. This was created by:
 * 1) Running 'git clone https://github.com/vibornoff/asmcrypto.js.git'
 * 2) Running 'npm install' to install Grunt and other dependencies
 * 3) Running 'git checkout v0.0.9' to switch to the v0.0.9 stable release version
 * 4) Running 'grunt --with="sha256" devel' to build the library with just SHA-256
 * 5) Changing namespace to asmCryptoSha256 so it does not interfere with the main asmCrypto library that is loaded later
 * 5) Replacing single quotes with double quotes, removing comments and whitespace (variable and function names remain unobfuscated)
 */
var asmCryptoSha256Js = '!function(exports,global){function IllegalStateError(){var err=Error.apply(this,arguments);this.message=err.message,this.stack=err.stack}IllegalStateError.prototype=Object.create(Error.prototype,{name:{value:"IllegalStateError"}});function IllegalArgumentError(){var err=Error.apply(this,arguments);this.message=err.message,this.stack=err.stack}IllegalArgumentError.prototype=Object.create(Error.prototype,{name:{value:"IllegalArgumentError"}});function SecurityError(){var err=Error.apply(this,arguments);this.message=err.message,this.stack=err.stack}SecurityError.prototype=Object.create(Error.prototype,{name:{value:"SecurityError"}});var FloatArray=global.Float64Array||global.Float32Array;function string_to_bytes(str,utf8){utf8=!!utf8;var len=str.length,bytes=new Uint8Array(utf8?4*len:len);for(var i=0,j=0;i<len;i++){var c=str.charCodeAt(i);if(utf8&&0xd800<=c&&c<=0xdbff){if(++i>=len)throw new Error("Malformed string, low surrogate expected at position "+i);c=((c^0xd800)<<10)|0x10000|(str.charCodeAt(i)^0xdc00)}else if(!utf8&&c>>>8){throw new Error("Wide characters are not allowed.");}if(!utf8||c<=0x7f){bytes[j++]=c}else if(c<=0x7ff){bytes[j++]=0xc0|(c>>6);bytes[j++]=0x80|(c&0x3f)}else if(c<=0xffff){bytes[j++]=0xe0|(c>>12);bytes[j++]=0x80|(c>>6&0x3f);bytes[j++]=0x80|(c&0x3f)}else{bytes[j++]=0xf0|(c>>18);bytes[j++]=0x80|(c>>12&0x3f);bytes[j++]=0x80|(c>>6&0x3f);bytes[j++]=0x80|(c&0x3f)}}return bytes.subarray(0,j)}function hex_to_bytes(str){var len=str.length;if(len&1){str="0"+str;len++}var bytes=new Uint8Array(len>>1);for(var i=0;i<len;i+=2){bytes[i>>1]=parseInt(str.substr(i,2),16)}return bytes}function base64_to_bytes(str){return string_to_bytes(atob(str))}function bytes_to_string(bytes,utf8){utf8=!!utf8;var len=bytes.length,chars=new Array(len);for(var i=0,j=0;i<len;i++){var b=bytes[i];if(!utf8||b<128){chars[j++]=b}else if(b>=192&&b<224&&i+1<len){chars[j++]=((b&0x1f)<<6)|(bytes[++i]&0x3f)}else if(b>=224&&b<240&&i+2<len){chars[j++]=((b&0xf)<<12)|((bytes[++i]&0x3f)<<6)|(bytes[++i]&0x3f)}else if(b>=240&&b<248&&i+3<len){var c=((b&7)<<18)|((bytes[++i]&0x3f)<<12)|((bytes[++i]&0x3f)<<6)|(bytes[++i]&0x3f);if(c<=0xffff){chars[j++]=c}else{c^=0x10000;chars[j++]=0xd800|(c>>10);chars[j++]=0xdc00|(c&0x3ff)}}else{throw new Error("Malformed UTF8 character at byte offset "+i);}}var str="",bs=16384;for(var i=0;i<j;i+=bs){str+=String.fromCharCode.apply(String,chars.slice(i,i+bs<=j?i+bs:j))}return str}function bytes_to_hex(arr){var str="";for(var i=0;i<arr.length;i++){var h=(arr[i]&0xff).toString(16);if(h.length<2)str+="0";str+=h}return str}function bytes_to_base64(arr){return btoa(bytes_to_string(arr))}function pow2_ceil(a){a-=1;a|=a>>>1;a|=a>>>2;a|=a>>>4;a|=a>>>8;a|=a>>>16;a+=1;return a}function is_number(a){return(typeof a==="number")}function is_string(a){return(typeof a==="string")}function is_buffer(a){return(a instanceof ArrayBuffer)}function is_bytes(a){return(a instanceof Uint8Array)}function is_typed_array(a){return(a instanceof Int8Array)||(a instanceof Uint8Array)||(a instanceof Int16Array)||(a instanceof Uint16Array)||(a instanceof Int32Array)||(a instanceof Uint32Array)||(a instanceof Float32Array)||(a instanceof Float64Array)}function _heap_init(constructor,options){var heap=options.heap,size=heap?heap.byteLength:options.heapSize||65536;if(size&0xfff||size<=0)throw new Error("heap size must be a positive integer and a multiple of 4096");heap=heap||new constructor(new ArrayBuffer(size));return heap}function _heap_write(heap,hpos,data,dpos,dlen){var hlen=heap.length-hpos,wlen=(hlen<dlen)?hlen:dlen;heap.set(data.subarray(dpos,dpos+wlen),hpos);return wlen}function hash_reset(){this.result=null;this.pos=0;this.len=0;this.asm.reset();return this}function hash_process(data){if(this.result!==null)throw new IllegalStateError("state must be reset before processing new data");if(is_string(data))data=string_to_bytes(data);if(is_buffer(data))data=new Uint8Array(data);if(!is_bytes(data))throw new TypeError("data isnt of expected type");var asm=this.asm,heap=this.heap,hpos=this.pos,hlen=this.len,dpos=0,dlen=data.length,wlen=0;while(dlen>0){wlen=_heap_write(heap,hpos+hlen,data,dpos,dlen);hlen+=wlen;dpos+=wlen;dlen-=wlen;wlen=asm.process(hpos,hlen);hpos+=wlen;hlen-=wlen;if(!hlen)hpos=0}this.pos=hpos;this.len=hlen;return this}function hash_finish(){if(this.result!==null)throw new IllegalStateError("state must be reset before processing new data");this.asm.finish(this.pos,this.len,0);this.result=new Uint8Array(this.HASH_SIZE);this.result.set(this.heap.subarray(0,this.HASH_SIZE));this.pos=0;this.len=0;return this}function sha256_asm(stdlib,foreign,buffer){"use asm";var H0=0,H1=0,H2=0,H3=0,H4=0,H5=0,H6=0,H7=0,TOTAL0=0,TOTAL1=0;var I0=0,I1=0,I2=0,I3=0,I4=0,I5=0,I6=0,I7=0,O0=0,O1=0,O2=0,O3=0,O4=0,O5=0,O6=0,O7=0;var HEAP=new stdlib.Uint8Array(buffer);function _core(w0,w1,w2,w3,w4,w5,w6,w7,w8,w9,w10,w11,w12,w13,w14,w15){w0=w0|0;w1=w1|0;w2=w2|0;w3=w3|0;w4=w4|0;w5=w5|0;w6=w6|0;w7=w7|0;w8=w8|0;w9=w9|0;w10=w10|0;w11=w11|0;w12=w12|0;w13=w13|0;w14=w14|0;w15=w15|0;var a=0,b=0,c=0,d=0,e=0,f=0,g=0,h=0,t=0;a=H0;b=H1;c=H2;d=H3;e=H4;f=H5;g=H6;h=H7;t=(w0+h+(e>>>6^e>>>11^e>>>25^e<<26^e<<21^e<<7)+(g^e&(f^g))+0x428a2f98)|0;h=g;g=f;f=e;e=(d+t)|0;d=c;c=b;b=a;a=(t+((b&c)^(d&(b^c)))+(b>>>2^b>>>13^b>>>22^b<<30^b<<19^b<<10))|0;t=(w1+h+(e>>>6^e>>>11^e>>>25^e<<26^e<<21^e<<7)+(g^e&(f^g))+0x71374491)|0;h=g;g=f;f=e;e=(d+t)|0;d=c;c=b;b=a;a=(t+((b&c)^(d&(b^c)))+(b>>>2^b>>>13^b>>>22^b<<30^b<<19^b<<10))|0;t=(w2+h+(e>>>6^e>>>11^e>>>25^e<<26^e<<21^e<<7)+(g^e&(f^g))+0xb5c0fbcf)|0;h=g;g=f;f=e;e=(d+t)|0;d=c;c=b;b=a;a=(t+((b&c)^(d&(b^c)))+(b>>>2^b>>>13^b>>>22^b<<30^b<<19^b<<10))|0;t=(w3+h+(e>>>6^e>>>11^e>>>25^e<<26^e<<21^e<<7)+(g^e&(f^g))+0xe9b5dba5)|0;h=g;g=f;f=e;e=(d+t)|0;d=c;c=b;b=a;a=(t+((b&c)^(d&(b^c)))+(b>>>2^b>>>13^b>>>22^b<<30^b<<19^b<<10))|0;t=(w4+h+(e>>>6^e>>>11^e>>>25^e<<26^e<<21^e<<7)+(g^e&(f^g))+0x3956c25b)|0;h=g;g=f;f=e;e=(d+t)|0;d=c;c=b;b=a;a=(t+((b&c)^(d&(b^c)))+(b>>>2^b>>>13^b>>>22^b<<30^b<<19^b<<10))|0;t=(w5+h+(e>>>6^e>>>11^e>>>25^e<<26^e<<21^e<<7)+(g^e&(f^g))+0x59f111f1)|0;h=g;g=f;f=e;e=(d+t)|0;d=c;c=b;b=a;a=(t+((b&c)^(d&(b^c)))+(b>>>2^b>>>13^b>>>22^b<<30^b<<19^b<<10))|0;t=(w6+h+(e>>>6^e>>>11^e>>>25^e<<26^e<<21^e<<7)+(g^e&(f^g))+0x923f82a4)|0;h=g;g=f;f=e;e=(d+t)|0;d=c;c=b;b=a;a=(t+((b&c)^(d&(b^c)))+(b>>>2^b>>>13^b>>>22^b<<30^b<<19^b<<10))|0;t=(w7+h+(e>>>6^e>>>11^e>>>25^e<<26^e<<21^e<<7)+(g^e&(f^g))+0xab1c5ed5)|0;h=g;g=f;f=e;e=(d+t)|0;d=c;c=b;b=a;a=(t+((b&c)^(d&(b^c)))+(b>>>2^b>>>13^b>>>22^b<<30^b<<19^b<<10))|0;t=(w8+h+(e>>>6^e>>>11^e>>>25^e<<26^e<<21^e<<7)+(g^e&(f^g))+0xd807aa98)|0;h=g;g=f;f=e;e=(d+t)|0;d=c;c=b;b=a;a=(t+((b&c)^(d&(b^c)))+(b>>>2^b>>>13^b>>>22^b<<30^b<<19^b<<10))|0;t=(w9+h+(e>>>6^e>>>11^e>>>25^e<<26^e<<21^e<<7)+(g^e&(f^g))+0x12835b01)|0;h=g;g=f;f=e;e=(d+t)|0;d=c;c=b;b=a;a=(t+((b&c)^(d&(b^c)))+(b>>>2^b>>>13^b>>>22^b<<30^b<<19^b<<10))|0;t=(w10+h+(e>>>6^e>>>11^e>>>25^e<<26^e<<21^e<<7)+(g^e&(f^g))+0x243185be)|0;h=g;g=f;f=e;e=(d+t)|0;d=c;c=b;b=a;a=(t+((b&c)^(d&(b^c)))+(b>>>2^b>>>13^b>>>22^b<<30^b<<19^b<<10))|0;t=(w11+h+(e>>>6^e>>>11^e>>>25^e<<26^e<<21^e<<7)+(g^e&(f^g))+0x550c7dc3)|0;h=g;g=f;f=e;e=(d+t)|0;d=c;c=b;b=a;a=(t+((b&c)^(d&(b^c)))+(b>>>2^b>>>13^b>>>22^b<<30^b<<19^b<<10))|0;t=(w12+h+(e>>>6^e>>>11^e>>>25^e<<26^e<<21^e<<7)+(g^e&(f^g))+0x72be5d74)|0;h=g;g=f;f=e;e=(d+t)|0;d=c;c=b;b=a;a=(t+((b&c)^(d&(b^c)))+(b>>>2^b>>>13^b>>>22^b<<30^b<<19^b<<10))|0;t=(w13+h+(e>>>6^e>>>11^e>>>25^e<<26^e<<21^e<<7)+(g^e&(f^g))+0x80deb1fe)|0;h=g;g=f;f=e;e=(d+t)|0;d=c;c=b;b=a;a=(t+((b&c)^(d&(b^c)))+(b>>>2^b>>>13^b>>>22^b<<30^b<<19^b<<10))|0;t=(w14+h+(e>>>6^e>>>11^e>>>25^e<<26^e<<21^e<<7)+(g^e&(f^g))+0x9bdc06a7)|0;h=g;g=f;f=e;e=(d+t)|0;d=c;c=b;b=a;a=(t+((b&c)^(d&(b^c)))+(b>>>2^b>>>13^b>>>22^b<<30^b<<19^b<<10))|0;t=(w15+h+(e>>>6^e>>>11^e>>>25^e<<26^e<<21^e<<7)+(g^e&(f^g))+0xc19bf174)|0;h=g;g=f;f=e;e=(d+t)|0;d=c;c=b;b=a;a=(t+((b&c)^(d&(b^c)))+(b>>>2^b>>>13^b>>>22^b<<30^b<<19^b<<10))|0;w0=t=((w1>>>7^w1>>>18^w1>>>3^w1<<25^w1<<14)+(w14>>>17^w14>>>19^w14>>>10^w14<<15^w14<<13)+w0+w9)|0;t=(t+h+(e>>>6^e>>>11^e>>>25^e<<26^e<<21^e<<7)+(g^e&(f^g))+0xe49b69c1)|0;h=g;g=f;f=e;e=(d+t)|0;d=c;c=b;b=a;a=(t+((b&c)^(d&(b^c)))+(b>>>2^b>>>13^b>>>22^b<<30^b<<19^b<<10))|0;w1=t=((w2>>>7^w2>>>18^w2>>>3^w2<<25^w2<<14)+(w15>>>17^w15>>>19^w15>>>10^w15<<15^w15<<13)+w1+w10)|0;t=(t+h+(e>>>6^e>>>11^e>>>25^e<<26^e<<21^e<<7)+(g^e&(f^g))+0xefbe4786)|0;h=g;g=f;f=e;e=(d+t)|0;d=c;c=b;b=a;a=(t+((b&c)^(d&(b^c)))+(b>>>2^b>>>13^b>>>22^b<<30^b<<19^b<<10))|0;w2=t=((w3>>>7^w3>>>18^w3>>>3^w3<<25^w3<<14)+(w0>>>17^w0>>>19^w0>>>10^w0<<15^w0<<13)+w2+w11)|0;t=(t+h+(e>>>6^e>>>11^e>>>25^e<<26^e<<21^e<<7)+(g^e&(f^g))+0x0fc19dc6)|0;h=g;g=f;f=e;e=(d+t)|0;d=c;c=b;b=a;a=(t+((b&c)^(d&(b^c)))+(b>>>2^b>>>13^b>>>22^b<<30^b<<19^b<<10))|0;w3=t=((w4>>>7^w4>>>18^w4>>>3^w4<<25^w4<<14)+(w1>>>17^w1>>>19^w1>>>10^w1<<15^w1<<13)+w3+w12)|0;t=(t+h+(e>>>6^e>>>11^e>>>25^e<<26^e<<21^e<<7)+(g^e&(f^g))+0x240ca1cc)|0;h=g;g=f;f=e;e=(d+t)|0;d=c;c=b;b=a;a=(t+((b&c)^(d&(b^c)))+(b>>>2^b>>>13^b>>>22^b<<30^b<<19^b<<10))|0;w4=t=((w5>>>7^w5>>>18^w5>>>3^w5<<25^w5<<14)+(w2>>>17^w2>>>19^w2>>>10^w2<<15^w2<<13)+w4+w13)|0;t=(t+h+(e>>>6^e>>>11^e>>>25^e<<26^e<<21^e<<7)+(g^e&(f^g))+0x2de92c6f)|0;h=g;g=f;f=e;e=(d+t)|0;d=c;c=b;b=a;a=(t+((b&c)^(d&(b^c)))+(b>>>2^b>>>13^b>>>22^b<<30^b<<19^b<<10))|0;w5=t=((w6>>>7^w6>>>18^w6>>>3^w6<<25^w6<<14)+(w3>>>17^w3>>>19^w3>>>10^w3<<15^w3<<13)+w5+w14)|0;t=(t+h+(e>>>6^e>>>11^e>>>25^e<<26^e<<21^e<<7)+(g^e&(f^g))+0x4a7484aa)|0;h=g;g=f;f=e;e=(d+t)|0;d=c;c=b;b=a;a=(t+((b&c)^(d&(b^c)))+(b>>>2^b>>>13^b>>>22^b<<30^b<<19^b<<10))|0;w6=t=((w7>>>7^w7>>>18^w7>>>3^w7<<25^w7<<14)+(w4>>>17^w4>>>19^w4>>>10^w4<<15^w4<<13)+w6+w15)|0;t=(t+h+(e>>>6^e>>>11^e>>>25^e<<26^e<<21^e<<7)+(g^e&(f^g))+0x5cb0a9dc)|0;h=g;g=f;f=e;e=(d+t)|0;d=c;c=b;b=a;a=(t+((b&c)^(d&(b^c)))+(b>>>2^b>>>13^b>>>22^b<<30^b<<19^b<<10))|0;w7=t=((w8>>>7^w8>>>18^w8>>>3^w8<<25^w8<<14)+(w5>>>17^w5>>>19^w5>>>10^w5<<15^w5<<13)+w7+w0)|0;t=(t+h+(e>>>6^e>>>11^e>>>25^e<<26^e<<21^e<<7)+(g^e&(f^g))+0x76f988da)|0;h=g;g=f;f=e;e=(d+t)|0;d=c;c=b;b=a;a=(t+((b&c)^(d&(b^c)))+(b>>>2^b>>>13^b>>>22^b<<30^b<<19^b<<10))|0;w8=t=((w9>>>7^w9>>>18^w9>>>3^w9<<25^w9<<14)+(w6>>>17^w6>>>19^w6>>>10^w6<<15^w6<<13)+w8+w1)|0;t=(t+h+(e>>>6^e>>>11^e>>>25^e<<26^e<<21^e<<7)+(g^e&(f^g))+0x983e5152)|0;h=g;g=f;f=e;e=(d+t)|0;d=c;c=b;b=a;a=(t+((b&c)^(d&(b^c)))+(b>>>2^b>>>13^b>>>22^b<<30^b<<19^b<<10))|0;w9=t=((w10>>>7^w10>>>18^w10>>>3^w10<<25^w10<<14)+(w7>>>17^w7>>>19^w7>>>10^w7<<15^w7<<13)+w9+w2)|0;t=(t+h+(e>>>6^e>>>11^e>>>25^e<<26^e<<21^e<<7)+(g^e&(f^g))+0xa831c66d)|0;h=g;g=f;f=e;e=(d+t)|0;d=c;c=b;b=a;a=(t+((b&c)^(d&(b^c)))+(b>>>2^b>>>13^b>>>22^b<<30^b<<19^b<<10))|0;w10=t=((w11>>>7^w11>>>18^w11>>>3^w11<<25^w11<<14)+(w8>>>17^w8>>>19^w8>>>10^w8<<15^w8<<13)+w10+w3)|0;t=(t+h+(e>>>6^e>>>11^e>>>25^e<<26^e<<21^e<<7)+(g^e&(f^g))+0xb00327c8)|0;h=g;g=f;f=e;e=(d+t)|0;d=c;c=b;b=a;a=(t+((b&c)^(d&(b^c)))+(b>>>2^b>>>13^b>>>22^b<<30^b<<19^b<<10))|0;w11=t=((w12>>>7^w12>>>18^w12>>>3^w12<<25^w12<<14)+(w9>>>17^w9>>>19^w9>>>10^w9<<15^w9<<13)+w11+w4)|0;t=(t+h+(e>>>6^e>>>11^e>>>25^e<<26^e<<21^e<<7)+(g^e&(f^g))+0xbf597fc7)|0;h=g;g=f;f=e;e=(d+t)|0;d=c;c=b;b=a;a=(t+((b&c)^(d&(b^c)))+(b>>>2^b>>>13^b>>>22^b<<30^b<<19^b<<10))|0;w12=t=((w13>>>7^w13>>>18^w13>>>3^w13<<25^w13<<14)+(w10>>>17^w10>>>19^w10>>>10^w10<<15^w10<<13)+w12+w5)|0;t=(t+h+(e>>>6^e>>>11^e>>>25^e<<26^e<<21^e<<7)+(g^e&(f^g))+0xc6e00bf3)|0;h=g;g=f;f=e;e=(d+t)|0;d=c;c=b;b=a;a=(t+((b&c)^(d&(b^c)))+(b>>>2^b>>>13^b>>>22^b<<30^b<<19^b<<10))|0;w13=t=((w14>>>7^w14>>>18^w14>>>3^w14<<25^w14<<14)+(w11>>>17^w11>>>19^w11>>>10^w11<<15^w11<<13)+w13+w6)|0;t=(t+h+(e>>>6^e>>>11^e>>>25^e<<26^e<<21^e<<7)+(g^e&(f^g))+0xd5a79147)|0;h=g;g=f;f=e;e=(d+t)|0;d=c;c=b;b=a;a=(t+((b&c)^(d&(b^c)))+(b>>>2^b>>>13^b>>>22^b<<30^b<<19^b<<10))|0;w14=t=((w15>>>7^w15>>>18^w15>>>3^w15<<25^w15<<14)+(w12>>>17^w12>>>19^w12>>>10^w12<<15^w12<<13)+w14+w7)|0;t=(t+h+(e>>>6^e>>>11^e>>>25^e<<26^e<<21^e<<7)+(g^e&(f^g))+0x06ca6351)|0;h=g;g=f;f=e;e=(d+t)|0;d=c;c=b;b=a;a=(t+((b&c)^(d&(b^c)))+(b>>>2^b>>>13^b>>>22^b<<30^b<<19^b<<10))|0;w15=t=((w0>>>7^w0>>>18^w0>>>3^w0<<25^w0<<14)+(w13>>>17^w13>>>19^w13>>>10^w13<<15^w13<<13)+w15+w8)|0;t=(t+h+(e>>>6^e>>>11^e>>>25^e<<26^e<<21^e<<7)+(g^e&(f^g))+0x14292967)|0;h=g;g=f;f=e;e=(d+t)|0;d=c;c=b;b=a;a=(t+((b&c)^(d&(b^c)))+(b>>>2^b>>>13^b>>>22^b<<30^b<<19^b<<10))|0;w0=t=((w1>>>7^w1>>>18^w1>>>3^w1<<25^w1<<14)+(w14>>>17^w14>>>19^w14>>>10^w14<<15^w14<<13)+w0+w9)|0;t=(t+h+(e>>>6^e>>>11^e>>>25^e<<26^e<<21^e<<7)+(g^e&(f^g))+0x27b70a85)|0;h=g;g=f;f=e;e=(d+t)|0;d=c;c=b;b=a;a=(t+((b&c)^(d&(b^c)))+(b>>>2^b>>>13^b>>>22^b<<30^b<<19^b<<10))|0;w1=t=((w2>>>7^w2>>>18^w2>>>3^w2<<25^w2<<14)+(w15>>>17^w15>>>19^w15>>>10^w15<<15^w15<<13)+w1+w10)|0;t=(t+h+(e>>>6^e>>>11^e>>>25^e<<26^e<<21^e<<7)+(g^e&(f^g))+0x2e1b2138)|0;h=g;g=f;f=e;e=(d+t)|0;d=c;c=b;b=a;a=(t+((b&c)^(d&(b^c)))+(b>>>2^b>>>13^b>>>22^b<<30^b<<19^b<<10))|0;w2=t=((w3>>>7^w3>>>18^w3>>>3^w3<<25^w3<<14)+(w0>>>17^w0>>>19^w0>>>10^w0<<15^w0<<13)+w2+w11)|0;t=(t+h+(e>>>6^e>>>11^e>>>25^e<<26^e<<21^e<<7)+(g^e&(f^g))+0x4d2c6dfc)|0;h=g;g=f;f=e;e=(d+t)|0;d=c;c=b;b=a;a=(t+((b&c)^(d&(b^c)))+(b>>>2^b>>>13^b>>>22^b<<30^b<<19^b<<10))|0;w3=t=((w4>>>7^w4>>>18^w4>>>3^w4<<25^w4<<14)+(w1>>>17^w1>>>19^w1>>>10^w1<<15^w1<<13)+w3+w12)|0;t=(t+h+(e>>>6^e>>>11^e>>>25^e<<26^e<<21^e<<7)+(g^e&(f^g))+0x53380d13)|0;h=g;g=f;f=e;e=(d+t)|0;d=c;c=b;b=a;a=(t+((b&c)^(d&(b^c)))+(b>>>2^b>>>13^b>>>22^b<<30^b<<19^b<<10))|0;w4=t=((w5>>>7^w5>>>18^w5>>>3^w5<<25^w5<<14)+(w2>>>17^w2>>>19^w2>>>10^w2<<15^w2<<13)+w4+w13)|0;t=(t+h+(e>>>6^e>>>11^e>>>25^e<<26^e<<21^e<<7)+(g^e&(f^g))+0x650a7354)|0;h=g;g=f;f=e;e=(d+t)|0;d=c;c=b;b=a;a=(t+((b&c)^(d&(b^c)))+(b>>>2^b>>>13^b>>>22^b<<30^b<<19^b<<10))|0;w5=t=((w6>>>7^w6>>>18^w6>>>3^w6<<25^w6<<14)+(w3>>>17^w3>>>19^w3>>>10^w3<<15^w3<<13)+w5+w14)|0;t=(t+h+(e>>>6^e>>>11^e>>>25^e<<26^e<<21^e<<7)+(g^e&(f^g))+0x766a0abb)|0;h=g;g=f;f=e;e=(d+t)|0;d=c;c=b;b=a;a=(t+((b&c)^(d&(b^c)))+(b>>>2^b>>>13^b>>>22^b<<30^b<<19^b<<10))|0;w6=t=((w7>>>7^w7>>>18^w7>>>3^w7<<25^w7<<14)+(w4>>>17^w4>>>19^w4>>>10^w4<<15^w4<<13)+w6+w15)|0;t=(t+h+(e>>>6^e>>>11^e>>>25^e<<26^e<<21^e<<7)+(g^e&(f^g))+0x81c2c92e)|0;h=g;g=f;f=e;e=(d+t)|0;d=c;c=b;b=a;a=(t+((b&c)^(d&(b^c)))+(b>>>2^b>>>13^b>>>22^b<<30^b<<19^b<<10))|0;w7=t=((w8>>>7^w8>>>18^w8>>>3^w8<<25^w8<<14)+(w5>>>17^w5>>>19^w5>>>10^w5<<15^w5<<13)+w7+w0)|0;t=(t+h+(e>>>6^e>>>11^e>>>25^e<<26^e<<21^e<<7)+(g^e&(f^g))+0x92722c85)|0;h=g;g=f;f=e;e=(d+t)|0;d=c;c=b;b=a;a=(t+((b&c)^(d&(b^c)))+(b>>>2^b>>>13^b>>>22^b<<30^b<<19^b<<10))|0;w8=t=((w9>>>7^w9>>>18^w9>>>3^w9<<25^w9<<14)+(w6>>>17^w6>>>19^w6>>>10^w6<<15^w6<<13)+w8+w1)|0;t=(t+h+(e>>>6^e>>>11^e>>>25^e<<26^e<<21^e<<7)+(g^e&(f^g))+0xa2bfe8a1)|0;h=g;g=f;f=e;e=(d+t)|0;d=c;c=b;b=a;a=(t+((b&c)^(d&(b^c)))+(b>>>2^b>>>13^b>>>22^b<<30^b<<19^b<<10))|0;w9=t=((w10>>>7^w10>>>18^w10>>>3^w10<<25^w10<<14)+(w7>>>17^w7>>>19^w7>>>10^w7<<15^w7<<13)+w9+w2)|0;t=(t+h+(e>>>6^e>>>11^e>>>25^e<<26^e<<21^e<<7)+(g^e&(f^g))+0xa81a664b)|0;h=g;g=f;f=e;e=(d+t)|0;d=c;c=b;b=a;a=(t+((b&c)^(d&(b^c)))+(b>>>2^b>>>13^b>>>22^b<<30^b<<19^b<<10))|0;w10=t=((w11>>>7^w11>>>18^w11>>>3^w11<<25^w11<<14)+(w8>>>17^w8>>>19^w8>>>10^w8<<15^w8<<13)+w10+w3)|0;t=(t+h+(e>>>6^e>>>11^e>>>25^e<<26^e<<21^e<<7)+(g^e&(f^g))+0xc24b8b70)|0;h=g;g=f;f=e;e=(d+t)|0;d=c;c=b;b=a;a=(t+((b&c)^(d&(b^c)))+(b>>>2^b>>>13^b>>>22^b<<30^b<<19^b<<10))|0;w11=t=((w12>>>7^w12>>>18^w12>>>3^w12<<25^w12<<14)+(w9>>>17^w9>>>19^w9>>>10^w9<<15^w9<<13)+w11+w4)|0;t=(t+h+(e>>>6^e>>>11^e>>>25^e<<26^e<<21^e<<7)+(g^e&(f^g))+0xc76c51a3)|0;h=g;g=f;f=e;e=(d+t)|0;d=c;c=b;b=a;a=(t+((b&c)^(d&(b^c)))+(b>>>2^b>>>13^b>>>22^b<<30^b<<19^b<<10))|0;w12=t=((w13>>>7^w13>>>18^w13>>>3^w13<<25^w13<<14)+(w10>>>17^w10>>>19^w10>>>10^w10<<15^w10<<13)+w12+w5)|0;t=(t+h+(e>>>6^e>>>11^e>>>25^e<<26^e<<21^e<<7)+(g^e&(f^g))+0xd192e819)|0;h=g;g=f;f=e;e=(d+t)|0;d=c;c=b;b=a;a=(t+((b&c)^(d&(b^c)))+(b>>>2^b>>>13^b>>>22^b<<30^b<<19^b<<10))|0;w13=t=((w14>>>7^w14>>>18^w14>>>3^w14<<25^w14<<14)+(w11>>>17^w11>>>19^w11>>>10^w11<<15^w11<<13)+w13+w6)|0;t=(t+h+(e>>>6^e>>>11^e>>>25^e<<26^e<<21^e<<7)+(g^e&(f^g))+0xd6990624)|0;h=g;g=f;f=e;e=(d+t)|0;d=c;c=b;b=a;a=(t+((b&c)^(d&(b^c)))+(b>>>2^b>>>13^b>>>22^b<<30^b<<19^b<<10))|0;w14=t=((w15>>>7^w15>>>18^w15>>>3^w15<<25^w15<<14)+(w12>>>17^w12>>>19^w12>>>10^w12<<15^w12<<13)+w14+w7)|0;t=(t+h+(e>>>6^e>>>11^e>>>25^e<<26^e<<21^e<<7)+(g^e&(f^g))+0xf40e3585)|0;h=g;g=f;f=e;e=(d+t)|0;d=c;c=b;b=a;a=(t+((b&c)^(d&(b^c)))+(b>>>2^b>>>13^b>>>22^b<<30^b<<19^b<<10))|0;w15=t=((w0>>>7^w0>>>18^w0>>>3^w0<<25^w0<<14)+(w13>>>17^w13>>>19^w13>>>10^w13<<15^w13<<13)+w15+w8)|0;t=(t+h+(e>>>6^e>>>11^e>>>25^e<<26^e<<21^e<<7)+(g^e&(f^g))+0x106aa070)|0;h=g;g=f;f=e;e=(d+t)|0;d=c;c=b;b=a;a=(t+((b&c)^(d&(b^c)))+(b>>>2^b>>>13^b>>>22^b<<30^b<<19^b<<10))|0;w0=t=((w1>>>7^w1>>>18^w1>>>3^w1<<25^w1<<14)+(w14>>>17^w14>>>19^w14>>>10^w14<<15^w14<<13)+w0+w9)|0;t=(t+h+(e>>>6^e>>>11^e>>>25^e<<26^e<<21^e<<7)+(g^e&(f^g))+0x19a4c116)|0;h=g;g=f;f=e;e=(d+t)|0;d=c;c=b;b=a;a=(t+((b&c)^(d&(b^c)))+(b>>>2^b>>>13^b>>>22^b<<30^b<<19^b<<10))|0;w1=t=((w2>>>7^w2>>>18^w2>>>3^w2<<25^w2<<14)+(w15>>>17^w15>>>19^w15>>>10^w15<<15^w15<<13)+w1+w10)|0;t=(t+h+(e>>>6^e>>>11^e>>>25^e<<26^e<<21^e<<7)+(g^e&(f^g))+0x1e376c08)|0;h=g;g=f;f=e;e=(d+t)|0;d=c;c=b;b=a;a=(t+((b&c)^(d&(b^c)))+(b>>>2^b>>>13^b>>>22^b<<30^b<<19^b<<10))|0;w2=t=((w3>>>7^w3>>>18^w3>>>3^w3<<25^w3<<14)+(w0>>>17^w0>>>19^w0>>>10^w0<<15^w0<<13)+w2+w11)|0;t=(t+h+(e>>>6^e>>>11^e>>>25^e<<26^e<<21^e<<7)+(g^e&(f^g))+0x2748774c)|0;h=g;g=f;f=e;e=(d+t)|0;d=c;c=b;b=a;a=(t+((b&c)^(d&(b^c)))+(b>>>2^b>>>13^b>>>22^b<<30^b<<19^b<<10))|0;w3=t=((w4>>>7^w4>>>18^w4>>>3^w4<<25^w4<<14)+(w1>>>17^w1>>>19^w1>>>10^w1<<15^w1<<13)+w3+w12)|0;t=(t+h+(e>>>6^e>>>11^e>>>25^e<<26^e<<21^e<<7)+(g^e&(f^g))+0x34b0bcb5)|0;h=g;g=f;f=e;e=(d+t)|0;d=c;c=b;b=a;a=(t+((b&c)^(d&(b^c)))+(b>>>2^b>>>13^b>>>22^b<<30^b<<19^b<<10))|0;w4=t=((w5>>>7^w5>>>18^w5>>>3^w5<<25^w5<<14)+(w2>>>17^w2>>>19^w2>>>10^w2<<15^w2<<13)+w4+w13)|0;t=(t+h+(e>>>6^e>>>11^e>>>25^e<<26^e<<21^e<<7)+(g^e&(f^g))+0x391c0cb3)|0;h=g;g=f;f=e;e=(d+t)|0;d=c;c=b;b=a;a=(t+((b&c)^(d&(b^c)))+(b>>>2^b>>>13^b>>>22^b<<30^b<<19^b<<10))|0;w5=t=((w6>>>7^w6>>>18^w6>>>3^w6<<25^w6<<14)+(w3>>>17^w3>>>19^w3>>>10^w3<<15^w3<<13)+w5+w14)|0;t=(t+h+(e>>>6^e>>>11^e>>>25^e<<26^e<<21^e<<7)+(g^e&(f^g))+0x4ed8aa4a)|0;h=g;g=f;f=e;e=(d+t)|0;d=c;c=b;b=a;a=(t+((b&c)^(d&(b^c)))+(b>>>2^b>>>13^b>>>22^b<<30^b<<19^b<<10))|0;w6=t=((w7>>>7^w7>>>18^w7>>>3^w7<<25^w7<<14)+(w4>>>17^w4>>>19^w4>>>10^w4<<15^w4<<13)+w6+w15)|0;t=(t+h+(e>>>6^e>>>11^e>>>25^e<<26^e<<21^e<<7)+(g^e&(f^g))+0x5b9cca4f)|0;h=g;g=f;f=e;e=(d+t)|0;d=c;c=b;b=a;a=(t+((b&c)^(d&(b^c)))+(b>>>2^b>>>13^b>>>22^b<<30^b<<19^b<<10))|0;w7=t=((w8>>>7^w8>>>18^w8>>>3^w8<<25^w8<<14)+(w5>>>17^w5>>>19^w5>>>10^w5<<15^w5<<13)+w7+w0)|0;t=(t+h+(e>>>6^e>>>11^e>>>25^e<<26^e<<21^e<<7)+(g^e&(f^g))+0x682e6ff3)|0;h=g;g=f;f=e;e=(d+t)|0;d=c;c=b;b=a;a=(t+((b&c)^(d&(b^c)))+(b>>>2^b>>>13^b>>>22^b<<30^b<<19^b<<10))|0;w8=t=((w9>>>7^w9>>>18^w9>>>3^w9<<25^w9<<14)+(w6>>>17^w6>>>19^w6>>>10^w6<<15^w6<<13)+w8+w1)|0;t=(t+h+(e>>>6^e>>>11^e>>>25^e<<26^e<<21^e<<7)+(g^e&(f^g))+0x748f82ee)|0;h=g;g=f;f=e;e=(d+t)|0;d=c;c=b;b=a;a=(t+((b&c)^(d&(b^c)))+(b>>>2^b>>>13^b>>>22^b<<30^b<<19^b<<10))|0;w9=t=((w10>>>7^w10>>>18^w10>>>3^w10<<25^w10<<14)+(w7>>>17^w7>>>19^w7>>>10^w7<<15^w7<<13)+w9+w2)|0;t=(t+h+(e>>>6^e>>>11^e>>>25^e<<26^e<<21^e<<7)+(g^e&(f^g))+0x78a5636f)|0;h=g;g=f;f=e;e=(d+t)|0;d=c;c=b;b=a;a=(t+((b&c)^(d&(b^c)))+(b>>>2^b>>>13^b>>>22^b<<30^b<<19^b<<10))|0;w10=t=((w11>>>7^w11>>>18^w11>>>3^w11<<25^w11<<14)+(w8>>>17^w8>>>19^w8>>>10^w8<<15^w8<<13)+w10+w3)|0;t=(t+h+(e>>>6^e>>>11^e>>>25^e<<26^e<<21^e<<7)+(g^e&(f^g))+0x84c87814)|0;h=g;g=f;f=e;e=(d+t)|0;d=c;c=b;b=a;a=(t+((b&c)^(d&(b^c)))+(b>>>2^b>>>13^b>>>22^b<<30^b<<19^b<<10))|0;w11=t=((w12>>>7^w12>>>18^w12>>>3^w12<<25^w12<<14)+(w9>>>17^w9>>>19^w9>>>10^w9<<15^w9<<13)+w11+w4)|0;t=(t+h+(e>>>6^e>>>11^e>>>25^e<<26^e<<21^e<<7)+(g^e&(f^g))+0x8cc70208)|0;h=g;g=f;f=e;e=(d+t)|0;d=c;c=b;b=a;a=(t+((b&c)^(d&(b^c)))+(b>>>2^b>>>13^b>>>22^b<<30^b<<19^b<<10))|0;w12=t=((w13>>>7^w13>>>18^w13>>>3^w13<<25^w13<<14)+(w10>>>17^w10>>>19^w10>>>10^w10<<15^w10<<13)+w12+w5)|0;t=(t+h+(e>>>6^e>>>11^e>>>25^e<<26^e<<21^e<<7)+(g^e&(f^g))+0x90befffa)|0;h=g;g=f;f=e;e=(d+t)|0;d=c;c=b;b=a;a=(t+((b&c)^(d&(b^c)))+(b>>>2^b>>>13^b>>>22^b<<30^b<<19^b<<10))|0;w13=t=((w14>>>7^w14>>>18^w14>>>3^w14<<25^w14<<14)+(w11>>>17^w11>>>19^w11>>>10^w11<<15^w11<<13)+w13+w6)|0;t=(t+h+(e>>>6^e>>>11^e>>>25^e<<26^e<<21^e<<7)+(g^e&(f^g))+0xa4506ceb)|0;h=g;g=f;f=e;e=(d+t)|0;d=c;c=b;b=a;a=(t+((b&c)^(d&(b^c)))+(b>>>2^b>>>13^b>>>22^b<<30^b<<19^b<<10))|0;w14=t=((w15>>>7^w15>>>18^w15>>>3^w15<<25^w15<<14)+(w12>>>17^w12>>>19^w12>>>10^w12<<15^w12<<13)+w14+w7)|0;t=(t+h+(e>>>6^e>>>11^e>>>25^e<<26^e<<21^e<<7)+(g^e&(f^g))+0xbef9a3f7)|0;h=g;g=f;f=e;e=(d+t)|0;d=c;c=b;b=a;a=(t+((b&c)^(d&(b^c)))+(b>>>2^b>>>13^b>>>22^b<<30^b<<19^b<<10))|0;w15=t=((w0>>>7^w0>>>18^w0>>>3^w0<<25^w0<<14)+(w13>>>17^w13>>>19^w13>>>10^w13<<15^w13<<13)+w15+w8)|0;t=(t+h+(e>>>6^e>>>11^e>>>25^e<<26^e<<21^e<<7)+(g^e&(f^g))+0xc67178f2)|0;h=g;g=f;f=e;e=(d+t)|0;d=c;c=b;b=a;a=(t+((b&c)^(d&(b^c)))+(b>>>2^b>>>13^b>>>22^b<<30^b<<19^b<<10))|0;H0=(H0+a)|0;H1=(H1+b)|0;H2=(H2+c)|0;H3=(H3+d)|0;H4=(H4+e)|0;H5=(H5+f)|0;H6=(H6+g)|0;H7=(H7+h)|0}function _core_heap(offset){offset=offset|0;_core(HEAP[offset|0]<<24|HEAP[offset|1]<<16|HEAP[offset|2]<<8|HEAP[offset|3],HEAP[offset|4]<<24|HEAP[offset|5]<<16|HEAP[offset|6]<<8|HEAP[offset|7],HEAP[offset|8]<<24|HEAP[offset|9]<<16|HEAP[offset|10]<<8|HEAP[offset|11],HEAP[offset|12]<<24|HEAP[offset|13]<<16|HEAP[offset|14]<<8|HEAP[offset|15],HEAP[offset|16]<<24|HEAP[offset|17]<<16|HEAP[offset|18]<<8|HEAP[offset|19],HEAP[offset|20]<<24|HEAP[offset|21]<<16|HEAP[offset|22]<<8|HEAP[offset|23],HEAP[offset|24]<<24|HEAP[offset|25]<<16|HEAP[offset|26]<<8|HEAP[offset|27],HEAP[offset|28]<<24|HEAP[offset|29]<<16|HEAP[offset|30]<<8|HEAP[offset|31],HEAP[offset|32]<<24|HEAP[offset|33]<<16|HEAP[offset|34]<<8|HEAP[offset|35],HEAP[offset|36]<<24|HEAP[offset|37]<<16|HEAP[offset|38]<<8|HEAP[offset|39],HEAP[offset|40]<<24|HEAP[offset|41]<<16|HEAP[offset|42]<<8|HEAP[offset|43],HEAP[offset|44]<<24|HEAP[offset|45]<<16|HEAP[offset|46]<<8|HEAP[offset|47],HEAP[offset|48]<<24|HEAP[offset|49]<<16|HEAP[offset|50]<<8|HEAP[offset|51],HEAP[offset|52]<<24|HEAP[offset|53]<<16|HEAP[offset|54]<<8|HEAP[offset|55],HEAP[offset|56]<<24|HEAP[offset|57]<<16|HEAP[offset|58]<<8|HEAP[offset|59],HEAP[offset|60]<<24|HEAP[offset|61]<<16|HEAP[offset|62]<<8|HEAP[offset|63])}function _state_to_heap(output){output=output|0;HEAP[output|0]=H0>>>24;HEAP[output|1]=H0>>>16&255;HEAP[output|2]=H0>>>8&255;HEAP[output|3]=H0&255;HEAP[output|4]=H1>>>24;HEAP[output|5]=H1>>>16&255;HEAP[output|6]=H1>>>8&255;HEAP[output|7]=H1&255;HEAP[output|8]=H2>>>24;HEAP[output|9]=H2>>>16&255;HEAP[output|10]=H2>>>8&255;HEAP[output|11]=H2&255;HEAP[output|12]=H3>>>24;HEAP[output|13]=H3>>>16&255;HEAP[output|14]=H3>>>8&255;HEAP[output|15]=H3&255;HEAP[output|16]=H4>>>24;HEAP[output|17]=H4>>>16&255;HEAP[output|18]=H4>>>8&255;HEAP[output|19]=H4&255;HEAP[output|20]=H5>>>24;HEAP[output|21]=H5>>>16&255;HEAP[output|22]=H5>>>8&255;HEAP[output|23]=H5&255;HEAP[output|24]=H6>>>24;HEAP[output|25]=H6>>>16&255;HEAP[output|26]=H6>>>8&255;HEAP[output|27]=H6&255;HEAP[output|28]=H7>>>24;HEAP[output|29]=H7>>>16&255;HEAP[output|30]=H7>>>8&255;HEAP[output|31]=H7&255}function reset(){H0=0x6a09e667;H1=0xbb67ae85;H2=0x3c6ef372;H3=0xa54ff53a;H4=0x510e527f;H5=0x9b05688c;H6=0x1f83d9ab;H7=0x5be0cd19;TOTAL0=TOTAL1=0}function init(h0,h1,h2,h3,h4,h5,h6,h7,total0,total1){h0=h0|0;h1=h1|0;h2=h2|0;h3=h3|0;h4=h4|0;h5=h5|0;h6=h6|0;h7=h7|0;total0=total0|0;total1=total1|0;H0=h0;H1=h1;H2=h2;H3=h3;H4=h4;H5=h5;H6=h6;H7=h7;TOTAL0=total0;TOTAL1=total1}function process(offset,length){offset=offset|0;length=length|0;var hashed=0;if(offset&63)return-1;while((length|0)>=64){_core_heap(offset);offset=(offset+64)|0;length=(length-64)|0;hashed=(hashed+64)|0}TOTAL0=(TOTAL0+hashed)|0;if(TOTAL0>>>0<hashed>>>0)TOTAL1=(TOTAL1+1)|0;return hashed|0}function finish(offset,length,output){offset=offset|0;length=length|0;output=output|0;var hashed=0,i=0;if(offset&63)return-1;if(~output)if(output&31)return-1;if((length|0)>=64){hashed=process(offset,length)|0;if((hashed|0)==-1)return-1;offset=(offset+hashed)|0;length=(length-hashed)|0}hashed=(hashed+length)|0;TOTAL0=(TOTAL0+length)|0;if(TOTAL0>>>0<length>>>0)TOTAL1=(TOTAL1+1)|0;HEAP[offset|length]=0x80;if((length|0)>=56){for(i=(length+1)|0;(i|0)<64;i=(i+1)|0)HEAP[offset|i]=0x00;_core_heap(offset);length=0;HEAP[offset|0]=0}for(i=(length+1)|0;(i|0)<59;i=(i+1)|0)HEAP[offset|i]=0;HEAP[offset|56]=TOTAL1>>>21&255;HEAP[offset|57]=TOTAL1>>>13&255;HEAP[offset|58]=TOTAL1>>>5&255;HEAP[offset|59]=TOTAL1<<3&255|TOTAL0>>>29;HEAP[offset|60]=TOTAL0>>>21&255;HEAP[offset|61]=TOTAL0>>>13&255;HEAP[offset|62]=TOTAL0>>>5&255;HEAP[offset|63]=TOTAL0<<3&255;_core_heap(offset);if(~output)_state_to_heap(output);return hashed|0}function hmac_reset(){H0=I0;H1=I1;H2=I2;H3=I3;H4=I4;H5=I5;H6=I6;H7=I7;TOTAL0=64;TOTAL1=0}function _hmac_opad(){H0=O0;H1=O1;H2=O2;H3=O3;H4=O4;H5=O5;H6=O6;H7=O7;TOTAL0=64;TOTAL1=0}function hmac_init(p0,p1,p2,p3,p4,p5,p6,p7,p8,p9,p10,p11,p12,p13,p14,p15){p0=p0|0;p1=p1|0;p2=p2|0;p3=p3|0;p4=p4|0;p5=p5|0;p6=p6|0;p7=p7|0;p8=p8|0;p9=p9|0;p10=p10|0;p11=p11|0;p12=p12|0;p13=p13|0;p14=p14|0;p15=p15|0;reset();_core(p0^0x5c5c5c5c,p1^0x5c5c5c5c,p2^0x5c5c5c5c,p3^0x5c5c5c5c,p4^0x5c5c5c5c,p5^0x5c5c5c5c,p6^0x5c5c5c5c,p7^0x5c5c5c5c,p8^0x5c5c5c5c,p9^0x5c5c5c5c,p10^0x5c5c5c5c,p11^0x5c5c5c5c,p12^0x5c5c5c5c,p13^0x5c5c5c5c,p14^0x5c5c5c5c,p15^0x5c5c5c5c);O0=H0;O1=H1;O2=H2;O3=H3;O4=H4;O5=H5;O6=H6;O7=H7;reset();_core(p0^0x36363636,p1^0x36363636,p2^0x36363636,p3^0x36363636,p4^0x36363636,p5^0x36363636,p6^0x36363636,p7^0x36363636,p8^0x36363636,p9^0x36363636,p10^0x36363636,p11^0x36363636,p12^0x36363636,p13^0x36363636,p14^0x36363636,p15^0x36363636);I0=H0;I1=H1;I2=H2;I3=H3;I4=H4;I5=H5;I6=H6;I7=H7;TOTAL0=64;TOTAL1=0}function hmac_finish(offset,length,output){offset=offset|0;length=length|0;output=output|0;var t0=0,t1=0,t2=0,t3=0,t4=0,t5=0,t6=0,t7=0,hashed=0;if(offset&63)return-1;if(~output)if(output&31)return-1;hashed=finish(offset,length,-1)|0;t0=H0,t1=H1,t2=H2,t3=H3,t4=H4,t5=H5,t6=H6,t7=H7;_hmac_opad();_core(t0,t1,t2,t3,t4,t5,t6,t7,0x80000000,0,0,0,0,0,0,768);if(~output)_state_to_heap(output);return hashed|0}function pbkdf2_generate_block(offset,length,block,count,output){offset=offset|0;length=length|0;block=block|0;count=count|0;output=output|0;var h0=0,h1=0,h2=0,h3=0,h4=0,h5=0,h6=0,h7=0,t0=0,t1=0,t2=0,t3=0,t4=0,t5=0,t6=0,t7=0;if(offset&63)return-1;if(~output)if(output&31)return-1;HEAP[(offset+length)|0]=block>>>24;HEAP[(offset+length+1)|0]=block>>>16&255;HEAP[(offset+length+2)|0]=block>>>8&255;HEAP[(offset+length+3)|0]=block&255;hmac_finish(offset,(length+4)|0,-1)|0;h0=t0=H0,h1=t1=H1,h2=t2=H2,h3=t3=H3,h4=t4=H4,h5=t5=H5,h6=t6=H6,h7=t7=H7;count=(count-1)|0;while((count|0)>0){hmac_reset();_core(t0,t1,t2,t3,t4,t5,t6,t7,0x80000000,0,0,0,0,0,0,768);t0=H0,t1=H1,t2=H2,t3=H3,t4=H4,t5=H5,t6=H6,t7=H7;_hmac_opad();_core(t0,t1,t2,t3,t4,t5,t6,t7,0x80000000,0,0,0,0,0,0,768);t0=H0,t1=H1,t2=H2,t3=H3,t4=H4,t5=H5,t6=H6,t7=H7;h0=h0^H0;h1=h1^H1;h2=h2^H2;h3=h3^H3;h4=h4^H4;h5=h5^H5;h6=h6^H6;h7=h7^H7;count=(count-1)|0}H0=h0;H1=h1;H2=h2;H3=h3;H4=h4;H5=h5;H6=h6;H7=h7;if(~output)_state_to_heap(output);return 0}return{reset:reset,init:init,process:process,finish:finish,hmac_reset:hmac_reset,hmac_init:hmac_init,hmac_finish:hmac_finish,pbkdf2_generate_block:pbkdf2_generate_block}}var _sha256_block_size=64,_sha256_hash_size=32;function sha256_constructor(options){options=options||{};this.heap=_heap_init(Uint8Array,options);this.asm=options.asm||sha256_asm(global,null,this.heap.buffer);this.BLOCK_SIZE=_sha256_block_size;this.HASH_SIZE=_sha256_hash_size;this.reset()}sha256_constructor.BLOCK_SIZE=_sha256_block_size;sha256_constructor.HASH_SIZE=_sha256_hash_size;var sha256_prototype=sha256_constructor.prototype;sha256_prototype.reset=hash_reset;sha256_prototype.process=hash_process;sha256_prototype.finish=hash_finish;var sha256_instance=null;function get_sha256_instance(){if(sha256_instance===null)sha256_instance=new sha256_constructor({heapSize:0x100000});return sha256_instance}function sha256_bytes(data){if(data===undefined)throw new SyntaxError("data required");return get_sha256_instance().reset().process(data).finish().result}function sha256_hex(data){var result=sha256_bytes(data);return bytes_to_hex(result)}function sha256_base64(data){var result=sha256_bytes(data);return bytes_to_base64(result)}sha256_constructor.bytes=sha256_bytes;sha256_constructor.hex=sha256_hex;sha256_constructor.base64=sha256_base64;exports.SHA256=sha256_constructor;global.asmCryptoSha256=exports}({},function(){return this}());';

function evalscript(text)
{
    mCreateElement('script', {type: 'text/javascript'}, 'head').text = text;
}

function evalscript_url(jarray)
{
    var url = mObjectURL(jarray, 'text/javascript');
    mCreateElement('script', {type: 'text/javascript'}, 'head').src = url;
    return url;
}

function mCreateElement(aNode, aAttrs, aChildNodes, aTarget)
{
    aNode = document.createElement(aNode);
    if (!aNode) {
        return null;
    }

    if (aAttrs) {
        for (var attr in aAttrs) {
            aNode.setAttribute( attr, '' + aAttrs[attr]);
        }
    }

    if (!Array.isArray(aChildNodes)) {
        aTarget = aChildNodes;
        aChildNodes = null;
    }

    if (aChildNodes) {
        for (var cn in aChildNodes) {
            if (aChildNodes[cn]) {
                aNode.appendChild(aChildNodes[cn]);
            }
        }
    }

    if (aTarget) {
        if (typeof aTarget === 'string') {
            aTarget = document[aTarget] || document.getElementsByTagName(aTarget)[0];
        }
        if (aTarget) {
            aTarget.appendChild(aNode);
        }
        else if (d) {
            console.error('Invalid target', aNode, aAttrs, aTarget);
        }
    }

    return aNode;
}

function mObjectURL(data, type)
{
    var blob;
    try {
        blob = new Blob( data, { type: type });
    } catch(e) {
        if (d) console.error(e);
        if (!window.BlobBuilder) {
            window.BlobBuilder = window.WebKitBlobBuilder || window.MozBlobBuilder || window.MSBlobBuilder;
        }
        if (window.BlobBuilder) {
            var bb = new BlobBuilder();
            bb.append(data.join("\n"));
            blob = bb.getBlob(type);
        }
    }
    return blob && URL.createObjectURL(blob);
}

Object.defineProperty(this, 'mBroadcaster', {
    writable: false,
    value: Object.freeze({
    _topics : {},

    addListener: function mBroadcaster_addListener(topic, options) {
        if (typeof options === 'function') {
            options = {
                callback : options
            };
        }
        if (typeof options.callback !== 'function') {
            return false;
        }

        if (!this._topics.hasOwnProperty(topic)) {
            this._topics[topic] = {};
        }

        var id = Math.random().toString(26);
        this._topics[topic][id] = options;

        //if (d) console.log('Adding broadcast listener', topic, id, options);

        return id;
    },

    removeListener: function mBroadcaster_removeListenr(token) {
        if (d) console.log('Removing broadcast listener', token);
        for (var topic in this._topics) {
            if (this._topics[topic][token]) {
                delete this._topics[topic][token];
                if (!Object.keys(this._topics[topic]).length) {
                    delete this._topics[topic];
                }
                return true;
            }
        }
        return false;
    },

    sendMessage: function mBroadcaster_sendMessage(topic) {
        if (this._topics.hasOwnProperty(topic)) {
            var args = Array.prototype.slice.call(arguments, 1);
            var idr = [];

            // if (d) console.log('Broadcasting ' + topic, args);

            for (var id in this._topics[topic]) {
                var ev = this._topics[topic][id], rc;
                try {
                    rc = ev.callback.apply(ev.scope, args);
                } catch (ex) {
                    if (d) console.error(ex);
                }
                if (ev.once || rc === 0xDEAD)
                    idr.push(id);
            }
            if (idr.length)
                idr.forEach(this.removeListener.bind(this));

            return true;
        }

        return false;
    },

    once: function mBroadcaster_once(topic, callback) {
        this.addListener(topic, {
            once : true,
            callback : callback
        });
    },

    crossTab: {
        eTag: '$CTE$!_',

        initialize: function crossTab_init(cb) {
            var setup = function(ev) {
                var msg = String(ev && ev.key).substr(this.eTag.length);
                if (d) console.log('crossTab setup-event', msg, ev);
                if (cb && (!ev || msg === 'pong')) {
                    this.unlisten(setup);
                    if (msg !== 'pong') {
                        this.setMaster();
                    } else {
                        delete localStorage[ev.key];
                    }
                    this.listen();
                    if (d) {
                        console.log('CROSSTAB COMMUNICATION INITIALIZED AS '
                            + (this.master ? 'MASTER':'SLAVE'));
                    }
                    cb(this.master);
                    cb = null;
                }
            }.bind(this);

            if (this.handle) {
                this.eTag = this.eTag.split(this.handle).shift();
            }
            this.slaves = [];
            this.handle = u_handle;
            this.eTag += u_handle + '!';

            this.ctID = ~~(Math.random() * Date.now());
            this.listen(setup);
            this.notify('ping');

            setTimeout(function() {
                setup();
            }, !parseInt(localStorage.ctInstances) ? 0 : 2000);
        },

        listen: function crossTab_listen(aListener) {
            if (window.addEventListener) {
                window.addEventListener('storage', aListener || this, false);
            }
            else if (window.attachEvent) {
                if (!aListener) {
                    aListener = this.__msie_listener = this.handleEvent.bind(this);
                }
                window.attachEvent('onstorage', aListener);
            }
        },

        unlisten: function crossTab_unlisten(aListener) {
            if (window.addEventListener) {
                window.removeEventListener('storage', aListener || this, false);
            }
            else if (window.attachEvent) {
                if (!aListener) {
                    aListener = this.__msie_listener;
                    delete this.__msie_listener;
                }
                window.detachEvent('onstorage', aListener);
            }
        },

        leave: function crossTab_leave() {
            if (this.ctID) {
                var wasMaster = this.master;
                if (wasMaster) {
                    localStorage.ctInstances--;
                    localStorage['mCrossTabRef_' + u_handle] = this.master;
                    delete this.master;
                } else if (d) {
                    console.log('crossTab leaving');
                }

                this.unlisten();
                this.notify('leaving', {
                    wasMaster: wasMaster || -1,
                    newMaster: this.slaves[0]
                });

                mBroadcaster.sendMessage('crossTab:leave', wasMaster);
                this.ctID = 0;
            }
        },

        notify: function crossTab_notify(msg, data) {
            data = { origin: this.ctID, data: data, sid: Math.random()};
            localStorage.setItem(this.eTag + msg, JSON.stringify(data));
            if (d) console.log('crossTab Notifying', this.eTag + msg, localStorage[this.eTag + msg]);
        },

        setMaster: function crossTab_setMaster() {
            this.master = (Math.random() * Date.now()).toString(36);

            localStorage.ctInstances = (this.slaves.length + 1);
            mBroadcaster.sendMessage('crossTab:master', this.master);

            // (function liveLoop(tag) {
                // if (tag === mBroadcaster.crossTab.master) {
                    // localStorage['mCrossTabRef_' + u_handle] = Date.now();
                    // setTimeout(liveLoop, 6e3, tag);
                // }
            // })(this.master);
        },

        clear: function crossTab_clear() {
            Object.keys(localStorage).forEach(function(key) {
                if (key.substr(0,this.eTag.length) === this.eTag) {
                    if (d) console.log('crossTab Removing ' + key);
                    delete localStorage[key];
                }
            }.bind(this));
        },

        handleEvent: function crossTab_handleEvent(ev) {
            if (d) console.log('crossTab ' + ev.type + '-event', ev.key, ev.newValue, ev);

            if (String(ev.key).indexOf(this.eTag) !== 0) {
                return;
            }
            var msg = ev.key.substr(this.eTag.length),
                strg = JSON.parse(ev.newValue ||'""');

            if (!strg || strg.origin === this.ctID) {
                if (d) console.log('Ignoring crossTab event', msg, strg);
                return;
            }

            switch (msg) {
                case 'ping':
                    this.slaves.push(strg.origin);
                    if (this.master) {
                        localStorage.ctInstances = (this.slaves.length + 1);
                    }

                    this.notify('pong');
                    break;
                case 'leaving':
                    var idx = this.slaves.indexOf(strg.origin);
                    if (idx !== -1) {
                        this.slaves.splice(idx, 1);
                        if (this.master) {
                            localStorage.ctInstances = (this.slaves.length + 1);
                        }
                    }

                    if (localStorage['mCrossTabRef_' + u_handle] === strg.data.wasMaster) {
                        if (strg.data.newMaster === this.ctID) {
                            if (d) {
                                console.log('Taking crossTab-master ownership');
                            }
                            delete localStorage['mCrossTabRef_' + u_handle];
                            this.setMaster();
                            if (u_handle && window.indexedDB) {
                                mDBstart(true);
                            }
                        }
                    }
                    break;
            }

            delete localStorage[ev.key];
        }
    }
})});


var sh = [];

/**
 * Check that the hexadecimal hash of the file from the worker thread matches the correct one created at deployment time
 * @param {String} hashFromWorker A hexadecimal string
 * @param {String} fileName The file name with the SHA-256 hash appended at the end
 * @returns {Boolean}
 */
function compareHashes(hashFromWorker, fileName) {

    // Retrieve the SHA-256 hash that was appended to the file name
    var startOfHash = fileName.lastIndexOf('_') + 1;
    var endOfHash = fileName.lastIndexOf('.');
    var hashFromDeployment = fileName.substring(startOfHash, endOfHash);

    if (hashFromWorker === hashFromDeployment) {
        //console.log('Hash match on file: ' + fileName + '. Hash from worker thread: ' + hashFromWorker + ' Hash from deployment script: ' + hashFromDeployment);
        return true;
    }
    else {
        console.error('Hash mismatch on file: ' + fileName + '. Hash from worker thread: ' + hashFromWorker + ' Hash from deployment script: ' + hashFromDeployment);
        return false;
    }
}

function init_storage ( storage ) {
    var v = storage.v || 0,
        d = storage.d,
        dd = storage.dd,
        sp = storage.staticpath;

    // Graceful storage version upgrade
    if ( v == 0 ) {
        // array of limbs -> mpi-encoded number
        function b2mpi (b) {
            var bs = 28, bm = (1 << bs) - 1, bn = 1, bc = 0, r = [0], rb = 1, rn = 0;
            var bits = b.length * bs;
            var n, rr='';

            for ( n = 0; n < bits; n++ ) {
                if ( b[bc] & bn ) r[rn] |= rb;
                if ( (rb <<= 1) > 255 ) rb = 1, r[++rn] = 0;
                if ( (bn <<= 1) > bm ) bn = 1, bc++;
            }

            while ( rn && r[rn] == 0 ) rn--;

            bn = 256;
            for ( bits = 8; bits > 0; bits-- ) if ( r[rn] & (bn >>= 1) ) break;
            bits += rn * 8;

            rr += String.fromCharCode(bits/256)+String.fromCharCode(bits%256);
            if ( bits ) for ( n = rn; n >= 0; n-- ) rr += String.fromCharCode(r[n]);
            return rr;
        }

        if ( storage.privk && storage.privk.substr(0, 1) == "[") { /* is json serialized array which need to be migrated */
            // Upgrade key format
            try {
                var privk = JSON.parse(storage.privk), str = '';
                for ( var i = 0; i < privk.length; i++ ) str += b2mpi( privk[i] );
                storage.privk = btoa(str).replace(/\+/g,'-').replace(/\//g,'_').replace(/=/g,'');
                v++;
            }
            catch ( e ) {
                console.error("Could not migrate storage - priv key could not be converted to the new format: ", e);
            }
        }
        else {
            v++;
        }

        storage.v = v;
    }
    // if ( v == 1 ) { ... }
    // if ( v == 2 ) { ... }
    // ... and so on

    // Or upgrade hard when graceful method isn't provided
    if ( v != storage_version ) {
        storage.clear();
        storage.v = storage_version;
        if ( d ) storage.d = d;
        if ( dd ) storage.dd = dd;
        if ( sp ) storage.staticpath = sp;
    }

    return storage;
}

if (typeof XDomainRequest !== 'undefined' && typeof ArrayBuffer === 'undefined') {
    window.getxhr = function _getxhr() {
        return new XDomainRequest();
    };
}
else {
    window.getxhr = function _getxhr() {
        return new XMLHttpRequest();
    };
}

function siteLoadError(error, filename) {
    var message = ['An error occurred while loading MEGA.'];

    if (error === 1) {
        message.push('The file "' + filename + '" is corrupt.');
    }
    else if (error === 2) {
        message.push('The file "' + filename + '" could not be loaded.');
    }
    else {
        message.push('Filename: ' + filename + "\nException: " + error);
    }

    if (!is_extension) {
        message.push('Please try again later. We apologize for the inconvenience.');
    }
    message.push('BrowserID: ' + (typeof mozBrowserID !== 'undefined' ? mozBrowserID : ua));

    contenterror = 1;
    alert(message.join("\n\n"));
}

if (m || (typeof localStorage !== 'undefined' && localStorage.mobile))
{
    var tag=document.createElement('meta');
    tag.name = "viewport";
    tag.content = "width=device-width, initial-scale=1, maximum-scale=1, user-scalable=0";
    document.getElementsByTagName('head')[0].appendChild(tag);
    var tag=document.createElement('meta');
    tag.name = "apple-mobile-web-app-capable";
    tag.content = "yes";
    document.getElementsByTagName('head')[0].appendChild(tag);
    var tag=document.createElement('meta');
    tag.name = "apple-mobile-web-app-status-bar-style";
    tag.content = "black";
    document.getElementsByTagName('head')[0].appendChild(tag);
    var tag=document.createElement('link');
    tag.rel = "apple-touch-icon-precomposed";
    tag.sizes = "144x144";
    tag.href = staticpath + "images/mobile/App_ipad_144x144.png";
    document.getElementsByTagName('head')[0].appendChild(tag);
    var tag=document.createElement('link');
    tag.rel = "apple-touch-icon-precomposed";
    tag.sizes = "114x114";
    tag.href = staticpath + "images/mobile/App_iphone_114x114.png";
    document.getElementsByTagName('head')[0].appendChild(tag);
    var tag=document.createElement('link');
    tag.rel = "apple-touch-icon-precomposed";
    tag.sizes = "72x72";
    tag.href = staticpath + "images/mobile/App_ipad_72X72.png";
    document.getElementsByTagName('head')[0].appendChild(tag);
    var tag=document.createElement('link');
    tag.rel = "apple-touch-icon-precomposed";
    tag.href = staticpath + "images/mobile/App_iphone_57X57.png"
    document.getElementsByTagName('head')[0].appendChild(tag);
    var tag=document.createElement('link');
    tag.rel = "shortcut icon";
    tag.type = "image/vnd.microsoft.icon";
    tag.href = "https://mega.nz/favicon.ico";
    document.getElementsByTagName('head')[0].appendChild(tag);
    m=true;
}

if (m)
{
    var app,mobileblog,android,intent, ios9;
    var link = document.createElement('link');
    link.setAttribute('rel', 'stylesheet');
    link.type = 'text/css';
    link.href = staticpath + 'css/mobile-app.css';
    document.head.appendChild(link);
    // AMO: Markup should not be passed to `innerHTML` dynamically. -- This isnt reached for the extension, anyway
    document.body.innerHTML = '<div class="main-scroll-block"> <div class="main-content-block"> <div class="free-green-tip"></div><div class="main-centered-bl"><div class="main-logo"></div><div class="main-head-txt" id="m_title"></div><div class="main-head-txt" id="m_desc"></div><br /><br /><a href="" class="main-button" id="m_appbtn"></a><div class="main-social hidden"><a href="https://www.facebook.com/MEGAprivacy" class="main-social-icon facebook"></a><a href="https://www.twitter.com/MEGAprivacy" class="main-social-icon twitter"></a><div class="clear"></div></div></div> </div><div class="scrolling-content"><div class="mid-logo"></div> <div class="mid-gray-block">MEGA provides free cloud storage with convenient and powerful always-on privacy </div> <div class="scrolling-block-icon encription"></div> <div class="scrolling-block-header"> End-to-end encryption </div> <div class="scrolling-block-txt">Unlike other cloud storage providers, your data is encrypted & decrypted during transfer by your client devices only and never by us. </div> <div class="scrolling-block-icon access"></div> <div class="scrolling-block-header"> Secure Global Access </div> <div class="scrolling-block-txt">Your data is accessible any time, from any device, anywhere. Only you control the keys to your files.</div> <div class="scrolling-block-icon colaboration"></div> <div class="scrolling-block-header"> Secure Collaboration </div> <div class="scrolling-block-txt">Share folders with your contacts and see their updates in real time. Online collaboration has never been more private and secure.</div> <div class="bottom-menu full-version"><div class="copyright-txt">Mega Limited ' + new Date().getFullYear() + '</div><div class="language-block"></div><div class="clear"></div><iframe src="" width="1" height="1" frameborder="0" style="width:1px; height:1px; border:none;" id="m_iframe"></iframe></div></div></div>';
    if (window.location.hash.substr(1,4) == 'blog') mobileblog=1;
    if (ua.indexOf('windows phone') > -1 /*&& ua.indexOf('iemobile') > -1*/)
    {
        app='zune://navigate/?phoneappID=1b70a4ef-8b9c-4058-adca-3b9ac8cc194a';
        document.body.className = 'wp full-mode supported';
    }
    else if (ua.indexOf('android') > -1)
    {
        app='https://play.google.com/store/apps/details?id=mega.privacy.android.app&referrer=meganzsb';
        document.body.className = 'android full-mode supported';
        android=1;

        var ver = ua.match(/android (\d+)\.(\d+)/);
        if (ver) {
            var rev = ver.pop();
            ver = ver.pop();
            // Check for Android 2.3+
            if (ver > 2 || (ver === 2 && rev > 3)) {
                intent = 'intent://' + location.hash + '/#Intent;scheme=mega;package=mega.privacy.android.app;end';
            }
        }
        if (intent) {
            document.location = intent;
        }
    }
    else if (ua.indexOf('bb10') > -1)
    {
        app='http://appworld.blackberry.com/webstore/content/46810890/';
        document.body.className = 'blackberry full-mode supported';
    }
    else if (ua.indexOf('iphone') > -1 || ua.indexOf('ipad') > -1 || ua.indexOf('ipod') > -1)
    {
        app = document.querySelector('meta[name="apple-itunes-app"]');
        if (app) {
            app.setAttribute('content',
                'app-id=706857885, app-argument=mega://' + window.location.hash);
        }

        // http://whatsmyuseragent.com/Devices/iPhone-User-Agent-Strings
        // http://www.enterpriseios.com/wiki/Complete_List_of_iOS_User_Agent_Strings
        app='https://itunes.apple.com/app/mega/id706857885';
        document.body.className = 'ios full-mode supported';

        var ver = ua.match(/(?:iphone|cpu) os (\d+)[\._](\d+)/);
        if (ver) {
            var rev = ver.pop();
            ver = ver.pop();
            // Check for iOS 9.0+
            ios9 = (ver > 8);
        }
    }
    else document.body.className = 'another-os full-mode unsupported';

    document.getElementById('m_title').innerHTML = 'Due to our advanced end-to-end encryption we do not yet support mobile browsers.';
    if (app)
    {
        document.getElementById('m_appbtn').href = app;
        document.getElementById('m_desc').innerHTML = 'To use our service, you can either open MEGA on a desktop or laptop browser, or download the MEGA app.';
    }
    else
    {
        document.getElementById('m_desc').innerHTML = 'To use our service, you can open MEGA on a desktop or laptop browser. A dedicated app for your platform will be coming soon.';
    }
    if (window.location.hash.substr(1,1) == '!' || window.location.hash.substr(1,2) == 'F!')
    {
        var i = 0;
        if (ua.indexOf('windows phone') > -1) {
            i = 1;
        }

        if (app) {
            document.getElementById('m_desc').innerHTML = 'To view this link, you can either open it on a desktop or laptop browser, or download the MEGA app.';

            document.getElementById('m_appbtn').href += '&referrer=link';
        }
        if (ua.indexOf('chrome') > -1)
        {
            if (intent) {
                document.getElementById('m_desc').innerHTML
                    += '<br/><em>If you already have it installed, <a href="' + intent + '">Click here!</a></em>';
            }
            else {
                setTimeout(function() {
                    if (confirm('Do you already have the MEGA app installed?')) {
                        document.location = intent ? intent : 'mega://' + window.location.hash;
                    }
                }, 2500);
            }
        }
        else if (ios9) {
            setTimeout(function() {
                if (confirm('Do you already have the MEGA app installed?')) {
                    document.location = 'mega://' + window.location.hash;
                }
            }, 1500);
        }
        else {
            document.getElementById('m_iframe').src = 'mega://' + window.location.hash.substr(i);
        }
    }
    else if (window.location.hash.substr(1, 7) == 'confirm'
            || window.location.hash.substr(1, 9) == 'newsignup'
            || window.location.hash.substr(1, 7) == 'account')
    {
        var i = 0;
        if (ua.indexOf('windows phone') > -1) {
            i = 1;
        }
        if (ua.indexOf('chrome') > -1) {
            window.location = 'mega://' + window.location.hash.substr(i);
        }
        else if (ios9) {
            setTimeout(function() {
                if (confirm('Do you already have the MEGA app installed?')) {
                    document.location = 'mega://' + window.location.hash;
                }
            }, 1500);
        }
        else {
            document.getElementById('m_iframe').src = 'mega://' + window.location.hash.substr(i);
        }

        if (intent) {
            document.getElementById('m_title').innerHTML
                += '<br/><em>If you already have it installed, <a href="' + intent + '">Click here!</a></em>';
        }
    }
    if (mobileblog)
    {
        document.body.innerHTML = '';
        mCreateElement('script', {type: 'text/javascript'}, 'head').src = '/blog.js';
    }
}
else if (page == '#android')
{
    document.location = 'https://play.google.com/store/apps/details?id=mega.privacy.android.app&referrer=meganzmobileapps';
}
else if (!b_u)
{
    d = localStorage.d || 0;
    var jj = localStorage.jj || 0;
    var onBetaW = location.hostname === 'beta.mega.nz' || location.hostname.indexOf("developers.") === 0;
    var languages = {'en':['en','en-'],'es':['es','es-'],'fr':['fr','fr-'],'de':['de','de-'],'it':['it','it-'],'nl':['nl','nl-'],'pt':['pt'],'br':['pt-br'],'se':['sv'],'fi':['fi'],'pl':['pl'],'cz':['cz','cs','cz-'],'sk':['sk','sk-'],'sl':['sl','sl-'],'hu':['hu','hu-'],'jp':['ja'],'cn':['zh','zh-cn'],'ct':['zh-hk','zh-sg','zh-tw'],'kr':['ko'],'ru':['ru','ru-mo'],'ar':['ar','ar-'],'he':['he'],'id':['id'],'sg':[],'tr':['tr','tr-'],'ro':['ro','ro-'],'uk':['||'],'sr':['||'],'th':['||'],'fa':['||'],'bg':['bg'],'tl':['en-ph'],'vi':['vn', 'vi']};

    if (typeof console == "undefined") { this.console = { log: function() {}, error: function() {}}}
    if (d && !console.time) (function(c)
    {
        var timers = {};
        c.time = function(n) { timers[n] = new Date().getTime()};
        c.timeEnd = function(n) {
            if (timers[n]) {
                c.log(n + ': ' + (new Date().getTime() - timers[n]) + 'ms');
                delete timers[n];
            }
        };
    })(console);

    Object.defineProperty(window, "__cd_v", { value : 25, writable : false });

    // Do not report exceptions if this build is older than 20 days
    var exTimeLeft = ((buildVersion.timestamp + (20 * 86400)) * 1000) > Date.now();

    if (!d && exTimeLeft && (location.host === 'mega.nz' || is_extension || onBetaW))
    {
        var __cdumps = [], __cd_t;
        window.onerror = function __MEGAExceptionHandler(msg, url, ln, cn, errobj)
        {
            function mTrim(s)
            {
                return String(s)
                    .replace(/resource:.+->\s/,'')
                    .replace(/blob:[^:\s]+/, '..')
                    .replace(/\.\.:\/\/[^:\s]+/, '..')
                    .replace('chrome://mega/content','..')
                    .replace(/file:.+extensions/,'..fx')
                    .replace(/(?: line \d+ > eval)+/g,' >.eval')
            }
            if (__cdumps.length > 3) return false;

            var dump = {
                l: ln,
                f: mTrim(url),
                m: mTrim(msg)
                    .replace(/'[a-z]+:\/+[^']+(?:'|$)/gi, function(url) {
                        url = url.substr(1);
                        if (url[url.length - 1] === "'") {
                            url = url.substr(0, url.length - 1);
                        }
                        var a = document.createElement('a');
                        a.href = url;
                        return "'" + (a.origin !== 'null' && a.origin
                            || (a.protocol + '//' + a.hostname)) + "...'";
                    })
                    .replace(/(Access to '\.\.).*(' from script denied)/, '$1$2')
                    .replace(/gfs\w+\.userstorage/, 'gfs...userstorage')
                    .replace(/^Uncaught\W*(?:exception\W*)?/i, ''),
            }, cc;
            var sbid = +(''+(document.querySelector('script[src*="secureboot"]')||{}).src).split('=').pop()|0;

            if (~dump.m.indexOf('[[:i]]')) {
                return false;
            }

            if ((mega.flags & window.MEGAFLAG_MDBOPEN)
                    && (dump.m === 'InvalidStateError'
                        || (dump.m === 'UnknownError'))) {
                // Prevent InvalidStateError exceptions from indexedDB.open
                // caused while using Private Browser Mode on Firefox.
                return false;
            }

            if (dump.m.indexOf('this.get(...).querySelectorAll') !== -1
                    || String(errobj && errobj.stack).indexOf('<anonymous>:1:18') !== -1
                    || dump.m.indexOf('TypeError: this.get is not a function') !== -1) {
                // ^ this seems a quirk on latest Chrome (~46+) or a bogus extension
                dump.l = 1;
                errobj = null;
                dump.m = 'TypeError: this.get(...).querySelectorAll is not a function';
            }

            if (~dump.m.indexOf("\n")) {
                var lns = dump.m.split(/\r?\n/).map(String.trim).filter(String);

                if (lns.length > 6) {
                    dump.m = [].concat(lns.slice(0,2), "[..!]", lns.slice(-2)).join(" ");
                }
            }
            dump.m = dump.m.replace(/\s+/g, ' ');

            if (!window.jsl_done) {
                // Alert the user if there was an uncaught exception while
                // loading the site, this should only happen on some fancy
                // browsers other than what we use during development, and
                // hopefully they'll report it back to us for troubleshoot
                return siteLoadError(dump.m, url);
            }

            if (~dump.m.indexOf('took +10s'))
            {
                var lrc = +localStorage.ttfbReportCount || 0;
                if (lrc > 20)
                {
                    var eid = localStorage.ttfbReport;
                    localStorage.ttfbReport = sbid;
                    if (!eid || eid == sbid) return false;
                    lrc = 1;
                }
                localStorage.ttfbReportCount = lrc + 1;
            }

            if (errobj)
            {
                if (errobj.udata) dump.d = errobj.udata;
                if (errobj.stack)
                {
                    var omsg = String(msg).trim();
                    var re = RegExp(
                        omsg.substr(0, 70)
                        .replace(/^\w+:\s/, '')
                        .replace(/([^\w])/g, '\\$1')
                        + '[^\r\n]+'
                    );

                    dump.s = String(errobj.stack)
                        .replace(omsg, '').replace(re, '')
                        .split("\n").map(String.trim).filter(String)
                        .splice(0,15).map(mTrim).join("\n");

                    if (dump.s.indexOf('Unknown script code:') !== -1
                        || dump.s.indexOf('Function code:') !== -1
                        || dump.s.indexOf('(eval code:') !== -1
                        || dump.s.indexOf('(unknown source)') !== -1
                        || /<anonymous>:\d+:/.test(dump.s)) {

                        console.warn('Got uncaught exception from unknown resource,'
                            + ' your MEGA account might be compromised.');
                        console.error(msg, errobj, errobj && errobj.stack, url, ln);
                        return false;
                    }
                }
            }
            if (cn) dump.c = cn;

            if (/Access to '.*' from script denied/.test(dump.m)) {
                console.error(dump.m, dump);
                return false;
            }

            if (ln == 0 && !dump.s)
            {
                if (dump.m.toLowerCase().indexOf('out of memory') != -1) dump.m = '!Fatal! Out Of Memory.';
                else dump.m = dump.m.replace(/[^\s\w]/gi,'') || ('[!] ' + msg);
            }
            if (location.hostname === 'beta.mega.nz' || location.hostname.indexOf("developers.") > -1) dump.m = '[' + location.hostname + '] ' + dump.m;

            try
            {
                var crashes = JSON.parse(localStorage.crashes || '{}');
                var checksum = MurmurHash3(JSON.stringify(dump), 0x4ef5391a);

                if (crashes.v != sbid) crashes = { v : sbid };

                if (crashes[checksum])
                {
                    // Reported less than 10 days ago?
                    if (Date.now() - crashes[checksum] < 864000000) return false;
                }
                dump.x = checksum;
                crashes[checksum] = Date.now();
                localStorage.crashes = JSON.stringify(crashes);
                cc = Object.keys(crashes).length;
            }
            catch(e) {
                delete localStorage.crashes;
            }

            __cdumps.push(dump);
            if (__cd_t) clearTimeout(__cd_t);
            var report = safeCall(function()
            {
                function ctx(id)
                {
                    return {
                        callback : function(res)
                        {
                            if (res === EOVERQUOTA)
                            {
                                __cdumps = new Array(4);
                                if (__cd_t) clearTimeout(__cd_t);

                                if (id)
                                {
                                    var crashes = JSON.parse(localStorage.crashes || '{}');
                                    delete crashes[id];
                                    localStorage.crashes = JSON.stringify(crashes);
                                }
                            }
                        }
                    };
                }
                var ids = [], uds = [], r = 1;
                for (var i in __cdumps)
                {
                    var dump = __cdumps[i];

                    if (dump.x) { ids.push(dump.x); delete dump.x; }
                    if (dump.d) { uds.push(dump.d); delete dump.d; }
                    if (dump.l < 0) r = 0;
                }

                var report = {};
                report.ua = navigator.userAgent;
                report.io = window.dlMethod && dlMethod.name;
                report.sb = sbid;
                report.tp = typeof $ !== 'undefined' && $.transferprogress;
                report.id = ids.join(",");
                report.ud = uds;
                report.cc = cc;

                if (is_chrome_firefox)
                {
                    report.mo = mozBrowserID + '::' + is_chrome_firefox + '::' + mozMEGAExtensionVersion;
                }
                report = JSON.stringify(r? report:{});

                for (var i in __cdumps)
                {
                    api_req({ a : 'cd', c : JSON.stringify(__cdumps[i]), v : report, t : +__cd_v, s : window.location.host }, ctx(ids[i]));
                }
                __cd_t = 0;
                __cdumps = [];
            });
            __cd_t = setTimeout(function() {
                report();
            }, 3000);

            return false;
        };
    }

    /**
     * Detects which language the user currently has set in their browser
     * @returns {String} Returns the two letter language code e.g. 'en', 'es' etc
     */
    var detectLang = function() {

        // Get the preferred language in their browser
        var userLang = (navigator.languages) ? navigator.languages[0] : (navigator.language || navigator.userLanguage);
        var langCode = null;
        var langCodeVariant = null;

        if (!userLang) {
            return 'en';
        }

        // Lowercase it
        userLang = userLang.toLowerCase();

        // Match on language code variants e.g. 'pt-br' returns 'br'
        /* jshint -W089 */
        for (langCode in languages) {
            for (langCodeVariant in languages[langCode]) {
                if (languages[langCode][langCodeVariant] === userLang) {
                    return langCode;
                }
            }
        }

        // If no exact match supported, normalise to base language code e.g. en-gb, en-us, en-ca returns 'en'
        /* jshint -W089 */
        for (langCode in languages) {
            for (langCodeVariant in languages[langCode]) {
                if (languages[langCode][langCodeVariant].substring(0, 3) === userLang.substring(0, 3)) {
                    return langCode;
                }
            }
        }

        // Default to English
        return 'en';
    };

    /**
     * Gets the file path for a language file
     * @param {String} language
     * @returns {String}
     */
    var getLanguageFilePath = function(language) {

        // If the sh1 (filename with hashes) array has been created from deploy script
        if (typeof sh1 !== 'undefined') {

            // Search the array
            for (var i = 0, length = sh1.length; i < length; i++) {

                var filePath = sh1[i];

                // If the language e.g. 'en' matches part of the filename from the deploy script e.g.
                // 'lang/en_0a8e1591149050ef1884b0c4abfbbeb759bbe9eaf062fa54e5b856fdb78e1eb3.json'
                if (filePath.indexOf('lang/' + language) > -1) {
                    return filePath;
                }
            }
        }
        else {
            // Otherwise return the filename.json when in Development
            return 'lang/' + language + '.json';
        }
    };

    var lang = detectLang();
    var jsl = [];

    // If they've already selected a language, use that
    if ((typeof localStorage != 'undefined') && (localStorage.lang)) {
        if (languages[localStorage.lang]) {
            lang = localStorage.lang;
        }
    }

    // Get the language file path e.g. lang/en.json or 'lang/en_7a8e15911490...f1878e1eb3.json'
    var langFilepath = getLanguageFilePath(lang);

    jsl.push({f:langFilepath, n: 'lang', j:3});
    jsl.push({f:'sjcl.js', n: 'sjcl_js', j:1}); // Will be replaced with asmCrypto soon
    jsl.push({f:'js/mDB.js', n: 'mDB_js', j:1});
    jsl.push({f:'js/mouse.js', n: 'mouse_js', j:1});
    jsl.push({f:'js/vendor/jquery-2.2.1.js', n: 'jquery', j:1, w:10});
    jsl.push({f:'js/functions.js', n: 'functions_js', j:1});
    jsl.push({f:'js/datastructs.js', n: 'datastructs_js', j:1});
    jsl.push({f:'js/vendor/megaLogger.js', n: 'megaLogger_js', j:1});
    jsl.push({f:'js/mega.js', n: 'mega_js', j:1,w:7});
    jsl.push({f:'js/vendor/db.js', n: 'db_js', j:1,w:5});
    jsl.push({f:'js/megaDbEncryptionPlugin.js', n: 'megadbenc_js', j:1,w:5});
    jsl.push({f:'js/megaDb.js', n: 'megadb_js', j:1,w:5});
    jsl.push({f:'js/idbkvstorage.js', n: 'idbkvstorage_js', j: 1, w: 5});

    jsl.push({f:'js/tlvstore.js', n: 'tlvstore_js', j:1});
    jsl.push({f:'js/crypto.js', n: 'crypto_js', j:1,w:5});
    jsl.push({f:'js/vendor/jsbn.js', n: 'jsbn_js', j:1, w:2});
    jsl.push({f:'js/vendor/jsbn2.js', n: 'jsbn2_js', j:1, w:2});
    jsl.push({f:'js/vendor/nacl-fast.js', n: 'nacl_js', j:1,w:7});
    jsl.push({f:'js/megaPromise.js', n: 'megapromise_js', j:1,w:5});
    jsl.push({f:'js/account.js', n: 'user_js', j:1});
    jsl.push({f:'js/authring.js', n: 'authring_js', j:1});
    jsl.push({f:'js/filedrag.js', n: 'filedrag_js', j:1});
    jsl.push({f:'js/vendor/jquery-ui-1.11.4.js', n: 'jqueryui_js', j:1, w:10});
    jsl.push({f:'js/vendor/jquery.mousewheel.js', n: 'jquerymouse_js', j:1});
    jsl.push({f:'js/vendor/jquery.jscrollpane.js', n: 'jscrollpane_js', j:1});
    jsl.push({f:'js/vendor/jquery.fullscreen.js', n: 'jquery_fullscreen', j:1, w:10});
    jsl.push({f:'js/vendor/verge.js', n: 'verge', j:1, w:5});
    jsl.push({f:'js/jquery.tokeninput.js', n: 'jquerytokeninput_js', j:1});
    jsl.push({f:'js/jquery.checkboxes.js', n: 'checkboxes_js', j:1});
    jsl.push({f:'js/jquery.misc.js', n: 'jquerymisc_js', j:1});
    jsl.push({f:'js/thumbnail.js', n: 'thumbnail_js', j:1});
    jsl.push({f:'js/vendor/exif.js', n: 'exif_js', j:1, w:3});
    jsl.push({f:'js/vendor/megapix.js', n: 'megapix_js', j:1});
    jsl.push({f:'js/vendor/smartcrop.js', n: 'smartcrop_js', j:1, w:7});
    jsl.push({f:'js/vendor/jquery.qrcode.js', n: 'jqueryqrcode', j:1});
    jsl.push({f:'js/vendor/qrcode.js', n: 'qrcode', j:1,w:2, g: 'vendor'});
    jsl.push({f:'js/vendor/bitcoin-math.js', n: 'bitcoinmath', j:1 });
    jsl.push({f:'js/paycrypt.js', n: 'paycrypt_js', j:1 });


    // notifications
    jsl.push({f:'js/megaNotifications.js', n: 'meganotifications_js', j:1,w:7});
    jsl.push({f:'js/vendor/ion.sound.js', n: 'ionsound_js', j:1,w:7});
    jsl.push({f:'js/vendor/favico.js', n: 'favico_js', j:1,w:7});
    jsl.push({f:'js/vendor/notification.js', n: 'notification_js', j:1,w:7});

    // Other
    jsl.push({f:'js/vendor/autolinker.js', n: 'autolinker_js', j:1,w:1});
    jsl.push({f:'js/vendor/moment.js', n: 'moment_js', j:1,w:1});

    // Google Import Contacts
    jsl.push({f:'js/gContacts.js', n: 'gcontacts_js', j:1,w:3});

    // UI Elements
    jsl.push({f:'js/ui/filepicker.js', n: 'filepickerui_js', j:1,w:1});
    jsl.push({f:'js/ui/dialog.js', n: 'dialogui_js', j:1,w:1});
    jsl.push({f:'js/ui/credentialsWarningDialog.js', n: 'creddialogui_js', j:1,w:1});
    jsl.push({f:'js/ui/loginRequiredDialog.js', n: 'loginrequireddialog_js', j:1,w:1});
    jsl.push({f:'js/ui/keySignatureWarningDialog.js', n: 'mega_js', j:1,w:7});
    jsl.push({f:'js/ui/feedbackDialog.js', n: 'feedbackdialogui_js', j:1,w:1});
    jsl.push({f:'js/ui/languageDialog.js', n: 'mega_js', j:1,w:7});
    jsl.push({f:'js/ui/publicServiceAnnouncement.js', n: 'psa_js', j:1,w:1});

    // MEGA CHAT
    if (location.host === 'mega.nz' || !megaChatIsDisabled) {
        jsl.push({f:'js/chat/strongvelope.js', n: 'strongvelope_js', j:1, w:1});
        jsl.push({f:'js/chat/rtcStats.js', n: 'rtcstats_js', j:1, w:1});
        jsl.push({f:'js/chat/rtcSession.js', n: 'rtcsession_js', j:1, w:1});

        jsl.push({f:'js/vendor/chat/strophe.light.js', n: 'stropheligh_js', j:1, w:4});
        jsl.push({f:'js/vendor/chat/strophe.disco.js', n: 'strophedisco_js', j:1, w:1});
        jsl.push({f:'js/vendor/chat/strophe.jingle.js', n: 'strophejingle_js', j:1, w:3});
        jsl.push({f:'js/vendor/chat/strophe.jingle.session.js', n: 'strophejinglesess_js', j:1, w:2});
        jsl.push({f:'js/vendor/chat/strophe.jingle.sdp.js', n: 'strophejinglesdp_js', j:1, w:2});
        jsl.push({f:'js/vendor/chat/strophe.jingle.adapter.js', n: 'strophejingleadapt_js', j:1, w:2});
        jsl.push({f:'js/vendor/chat/strophe.muc.js', n: 'strophemuc_js', j:1, w:1});
        jsl.push({f:'js/vendor/chat/strophe.roster.js', n: 'stropheroster_js', j:1, w:1});
        jsl.push({f:'js/vendor/chat/wildemitter.patched.js', n: 'wildemitter_js', j:1, w:1});
        jsl.push({f:'js/vendor/chat/hark.patched.js', n: 'hark_js', j:1, w:1});
        jsl.push({f:'js/vendor/chat/base32.js', n: 'base32_js', j:1, w:1});

        jsl.push({f:'js/chat/chatd.js', n: 'chatd_js', j:1, w:1});
        jsl.push({f:'js/chat/ui/incomingCallDialog.js', n: 'incomingcalldialog_js', j:1, w:1});

        jsl.push({f:'js/chat/plugins/chatdIntegration.js', n: 'chatdInt_js', j:1, w:2});
        jsl.push({f:'js/chat/plugins/karerePing.js', n: 'karerePing_js', j:1, w:7});
        jsl.push({f:'js/chat/plugins/callManager.js', n: 'callManager_js', j:1, w:7});
        jsl.push({f:'js/chat/plugins/urlFilter.js', n: 'urlFilter_js', j:1, w:7});
        jsl.push({f:'js/chat/plugins/emoticonShortcutsFilter.js', n: 'emoticonShortcutsFilter_js', j:1, w:7});
        jsl.push({f:'js/chat/plugins/emoticonsFilter.js', n: 'emoticonsFilter_js', j:1, w:7});
        jsl.push({f:'js/chat/plugins/chatNotifications.js', n: 'chatnotifications_js', j:1, w:7});
        jsl.push({f:'js/chat/plugins/callFeedback.js', n: 'callfeedback_js', j:1, w:7});

        jsl.push({f:'js/chat/karereEventObjects.js', n: 'keo_js', j:1, w:7});
        jsl.push({f:'js/connectionRetryManager.js', n: 'crm_js', j:1, w:7});
        jsl.push({f:'js/chat/karere.js', n: 'karere_js', j:1, w:7});
        jsl.push({f:'js/chat/messages.js', n: 'chat_messages_Js', j:1, w:1});
        jsl.push({f:'js/chat/bundle.js', n: 'chat_react_minified_js', j:1, w:10});
    }
    // END OF MEGA CHAT

    jsl.push({f:'js/fm.js', n: 'fm_js', j:1,w:12});
    jsl.push({f:'js/filetypes.js', n: 'filetypes_js', j:1});
    jsl.push({f:'js/ui/miniui.js', n: 'miniui_js', j:1});

    // Transfers
    jsl.push({f:'js/xhr2.js', n: 'xhr_js', j:1});
    jsl.push({f:'js/queue.js', n: 'queue', j:1,w:4});
    jsl.push({f:'js/downloadChrome.js', n: 'dl_chrome', j:1,w:3});
    if (is_chrome_firefox && parseInt(Services.appinfo.version) > 27)
    {
        is_chrome_firefox |= 4;
        jsl.push({f:'js/downloadFirefox.js', n: 'dl_firefox', j:1,w:3});
    }
    else
    {
        jsl.push({f:'js/downloadMemory.js', n: 'dl_memory', j:1,w:3});
        jsl.push({f:'js/downloadFlash.js', n: 'dl_flash', j:1,w:3});
    }
    jsl.push({f:'js/downloader.js', n: 'dl_downloader', j:1,w:3});
    jsl.push({f:'js/download2.js', n: 'dl_js', j:1,w:3});
    jsl.push({f:'js/upload2.js', n: 'upload_js', j:1,w:2});

    // Everything else...
    jsl.push({f:'index.js', n: 'index', j:1,w:4});
    jsl.push({f:'html/start.html', n: 'start', j:0});
    jsl.push({f:'html/megainfo.html', n: 'megainfo', j:0});
    jsl.push({f:'html/js/start.js', n: 'start_js', j:1});
    jsl.push({f:'html/bottom2.html', n: 'bottom2',j:0});
    jsl.push({f:'html/key.html', n: 'key', j:0});
    jsl.push({f:'html/js/key.js', n: 'key_js', j:1});
    jsl.push({f:'html/pro.html', n: 'pro', j:0});
    jsl.push({f:'html/js/pro.js', n: 'pro_js', j:1});
    jsl.push({f:'html/login.html', n: 'login', j:0});
    jsl.push({f:'html/js/login.js', n: 'login_js', j:1});
    jsl.push({f:'html/fm.html', n: 'fm', j:0,w:3});
    jsl.push({f:'html/top.html', n: 'top', j:0});
    jsl.push({f:'html/top-login.html', n: 'top-login', j:0});
    jsl.push({f:'js/notify.js', n: 'notify_js', j:1});
    jsl.push({f:'js/popunda.js', n: 'popunda_js', j:1});
    jsl.push({f:'css/style.css', n: 'style_css', j:2,w:30,c:1,d:1,cache:1});
    jsl.push({f:'css/user-card.css', n: 'user_card_css', j:2,w:5,c:1,d:1,cache:1});
    jsl.push({f:'css/avatars.css', n: 'avatars_css', j:2,w:5,c:1,d:1,cache:1});
    jsl.push({f:'css/icons.css', n: 'icons_css', j:2,w:5,c:1,d:1,cache:1});
    jsl.push({f:'css/buttons.css', n: 'buttons_css', j:2,w:5,c:1,d:1,cache:1});
    jsl.push({f:'css/dropdowns.css', n: 'dropdowns_css', j:2,w:5,c:1,d:1,cache:1});
    jsl.push({f:'css/dialogs.css', n: 'dialogs_css', j:2,w:5,c:1,d:1,cache:1});
    jsl.push({f:'css/popups.css', n: 'popups_css', j:2,w:5,c:1,d:1,cache:1});
    jsl.push({f:'css/spinners.css', n: 'spinners_css', j:2,w:5,c:1,d:1,cache:1});
    jsl.push({f:'css/data-blocks-view.css', n: 'data_blocks_view_css', j:2,w:5,c:1,d:1,cache:1});
    jsl.push({f:'css/chat-messages.css', n: 'chat_messages_css', j:2,w:5,c:1,d:1,cache:1});
    jsl.push({f:'css/chat-share-links.css', n: 'chat_share_links_css', j:2,w:5,c:1,d:1,cache:1});
    jsl.push({f:'css/chat-textarea.css', n: 'chat_textarea_css', j:2,w:5,c:1,d:1,cache:1});
    jsl.push({f:'css/chat-typing.css', n: 'chat_typing_css', j:2,w:5,c:1,d:1,cache:1});
    jsl.push({f:'css/chat-left-pane.css', n: 'chat_left_pane_css', j:2,w:5,c:1,d:1,cache:1});
    jsl.push({f:'css/chat-feedback.css', n: 'chat_feedback_css', j:2,w:5,c:1,d:1,cache:1});
    jsl.push({f:'css/chat-calls.css', n: 'chat_calls_css', j:2,w:5,c:1,d:1,cache:1});
    jsl.push({f:'css/chat-common.css', n: 'chat_common_css', j:2,w:5,c:1,d:1,cache:1});
    jsl.push({f:'css/chat-emojione.css', n: 'chat_emojione_css', j:2,w:5,c:1,d:1,cache:1});
    jsl.push({f:'css/retina-images.css', n: 'retina_images_css', j:2,w:5,c:1,d:1,cache:1});
    jsl.push({f:'css/media-print.css', n: 'media_print_css', j:2,w:5,c:1,d:1,cache:1});

    jsl.push({f:'js/useravatar.js', n: 'contact_avatar_js', j:1,w:3});
    jsl.push({f:'js/vendor/avatar.js', n: 'avatar_js', j:1, w:3});
    jsl.push({f:'js/countries.js', n: 'countries_js', j:1});
    jsl.push({f:'html/dialogs.html', n: 'dialogs', j:0,w:2});
    jsl.push({f:'html/transferwidget.html', n: 'transferwidget', j:0});
    jsl.push({f:'js/vendor/int64.js', n: 'int64_js', j:1});
    jsl.push({f:'js/zip64.js', n: 'zip_js', j:1});
    jsl.push({f:'js/cms.js', n: 'cms_js', j:1});



    if (localStorage.enableDevtools) {
        jsl.push({f:'dont-deploy/transcripter/exporter.js', n: 'tse_js', j:1});
    }

    // We need to keep a consistent order in loaded resources, so that if users
    // send us logs we won't get different line numbers on stack-traces from
    // different browsers. Hence, do NOT add more jsl entries after this block,
    // unless they're optional (such as polyfills) or third-party resources.

    jsl.push({f:'js/jquery.protect.js', n: 'jqueryprotect_js', j: 1});
    jsl.push({f:'js/vendor/asmcrypto.js',n:'asmcrypto_js', j:1, w:5});

    if (is_extension) {
        jsl.push({f:'js/vendor/dcraw.js', n: 'dcraw_js', j:1, w:10});
    }
<<<<<<< HEAD
    if (typeof Number.isNaN !== 'function'
            || typeof Set === 'undefined') {
=======
    if (
        typeof Number.isNaN !== 'function' ||
        typeof Set === 'undefined'
    ) {
>>>>>>> 5c87cc19

        jsl.push({f:'js/vendor/es6-shim.js', n: 'es6shim_js', j:1});
    }

    // only used on beta
    if (onBetaW) {
        jsl.push({f: 'js/betacrashes.js', n: 'betacrashes_js', j: 1});
    }

    var jsl2 =
    {
        'about': {f:'html/about.html', n: 'about', j:0},
        'sourcecode': {f:'html/sourcecode.html', n: 'sourcecode', j:0},
        'megasync_js': {f:'html/js/megasync.js', n: 'megasync_js', j:1},
        'blog': {f:'html/blog.html', n: 'blog', j:0},
        'blog_js': {f:'html/js/blog.js', n: 'blog_js', j:1},
        'blogarticle': {f:'html/blogarticle.html', n: 'blogarticle', j:0},
        'blogarticle_js': {f:'html/js/blogarticle.js', n: 'blogarticle_js', j:1},
        'register': {f:'html/register.html', n: 'register', j:0},
        'register_js': {f:'html/js/register.js', n: 'register_js', j:1},
        'resellers': {f:'html/resellers.html', n: 'resellers', j:0},
        'download': {f:'html/download.html', n: 'download', j:0},
        'download_js': {f:'html/js/download.js', n: 'download_js', j:1},
        'copyright': {f:'html/copyright.html', n: 'copyright', j:0},
        'copyrightnotice': {f:'html/copyrightnotice.html', n: 'copyrightnotice', j:0},
        'copyrightnotice_js': {f:'html/js/copyrightnotice.js', n: 'copyrightnotice_js', j:1},
        'privacy': {f:'html/privacy.html', n: 'privacy', j:0},
        'terms': {f:'html/terms.html', n: 'terms', j:0},
        'backup': {f:'html/backup.html', n: 'backup', j:0},
        'backup_js': {f:'html/js/backup.js', n: 'backup_js', j:1},
        'cancel': {f:'html/cancel.html', n: 'cancel', j:0},
        'cancel_js': {f:'html/js/cancel.js', n: 'cancel_js', j:1},
        'reset': {f:'html/reset.html', n: 'reset', j:0},
        'reset_js': {f:'html/js/reset.js', n: 'reset_js', j:1},
        'change_email_js': {f:'html/js/emailchange.js', n: 'change_email_js', j:1},
        'change_email': {f:'html/emailchange.html', n: 'change_email', j:0},
        'filesaver': {f:'js/vendor/filesaver.js', n: 'filesaver', j:1},
        'recovery': {f:'html/recovery.html', n: 'recovery', j:0},
        'recovery_js': {f:'html/js/recovery.js', n: 'recovery_js', j:1},
        'credits': {f:'html/credits.html', n: 'credits', j:0},
        'takedown': {f:'html/takedown.html', n: 'takedown', j:0},
        'dev': {f:'html/dev.html', n: 'dev', j:0},
        'dev_js': {f:'html/js/dev.js', n: 'dev_js', j:1},
        'sdkterms': {f:'html/sdkterms.html', n: 'sdkterms', j:0},
        'help_js': {f:'html/js/help.js', n: 'help_js', j:1},
        'sync': {f:'html/sync.html', n: 'sync', j:0},
        'sync_js': {f:'html/js/sync.js', n: 'sync_js', j:1},
        'cms_snapshot_js': {f:'js/cmsSnapshot.js', n: 'cms_snapshot_js', j:1},
        'mobile': {f:'html/mobile.html', n: 'mobile', j:0},
        'support_js': {f:'html/js/support.js', n: 'support_js', j:1},
        'support': {f:'html/support.html', n: 'support', j:0},
        'contact': {f:'html/contact.html', n: 'contact', j:0},
        'privacycompany': {f:'html/privacycompany.html', n: 'privacycompany', j:0},
        'zxcvbn_js': {f:'js/vendor/zxcvbn.js', n: 'zxcvbn_js', j:1},
        'redeem': {f:'html/redeem.html', n: 'redeem', j:0},
        'redeem_js': {f:'html/js/redeem.js', n: 'redeem_js', j:1},
        'chrome': {f:'html/chrome.html', n: 'chrome', j:0},
        'chrome_js': {f:'html/js/chrome.js', n: 'chrome_js', j:1},
        'firefox': {f:'html/firefox.html', n: 'firefox', j:0},
        'firefox_js': {f:'html/js/firefox.js', n: 'firefox_js', j:1}
    };

    var subpages =
    {
        'about': ['about'],
        'sourcecode': ['sourcecode'],
        'terms': ['terms'],
        'credits': ['credits'],
        'backup': ['backup','backup_js','filesaver'],
        'recovery': ['recovery','recovery_js'],
        'reset': ['reset','reset_js'],
        'verify': ['change_email', 'change_email_js'],
        'cancel': ['cancel', 'cancel_js'],
        'blog': ['blog','blog_js','blogarticle','blogarticle_js'],
        'register': ['register','register_js', 'zxcvbn_js'],
        'newsignup': ['register','register_js', 'zxcvbn_js'],
        'android': ['android'],
        'resellers': ['resellers'],
        '!': ['download','download_js', 'megasync_js'],
        'copyright': ['copyright'],
        'copyrightnotice': ['copyrightnotice','copyrightnotice_js'],
        'privacy': ['privacy','privacycompany'],
        'takedown': ['takedown'],
        'mobile': ['mobile'],
        'sync': ['sync','sync_js', 'megasync_js'],
        'support': ['support_js', 'support'],
        'contact': ['contact'],
        'dev': ['dev','dev_js','sdkterms'],
        'sdk': ['dev','dev_js','sdkterms'],
        'doc': ['dev','dev_js','sdkterms'],
        'help': ['help_js'],
        'recover': ['reset', 'reset_js'],
        'redeem': ['redeem', 'redeem_js'],
        'plugin': ['chrome', 'chrome_js', 'firefox', 'firefox_js'],
        'chrome': ['chrome', 'chrome_js'],
        'firefox': ['firefox', 'firefox_js']
    };

    if (page)
    {
        if (page.indexOf('%25') !== -1)
        {
            do {
                page = page.replace(/%25/g, '%');
            } while (~page.indexOf('%25'));
        }
        if (page.indexOf('%21') !== -1)
        {
            page = page.replace(/%21/g, '!');
            document.location.hash = page;
        }

        page = page.replace('#','');
        for (var p in subpages)
        {
            if (page.substr(0,p.length) == p)
            {
                for (var i in subpages[p]) jsl.push(jsl2[subpages[p][i]]);
            }
        }
    }
    var lightweight=false;
    var waitingToBeLoaded = 0,jsl_done,jj_done = !jj;
    var fx_startup_cache = is_chrome_firefox && nocontentcheck;
    if (!fx_startup_cache && !nocontentcheck)
    {
        if (window.URL) evalscript_url([asmCryptoSha256Js]);
        else evalscript(asmCryptoSha256Js);
    }
    if ((typeof Worker !== 'undefined') && (typeof window.URL !== 'undefined') && !fx_startup_cache && !nocontentcheck)
    {
        var hashdata = ['self.postMessage = self.webkitPostMessage || self.postMessage;', asmCryptoSha256Js, 'self.onmessage = function(e) { try { var hashHex = asmCryptoSha256.SHA256.hex(e.data.text); e.data.hash = hashHex; self.postMessage(e.data); } catch(err) { e.data.error = err.message; self.postMessage(e.data);  } };'];
        var hash_url = mObjectURL(hashdata, "text/javascript");
        var hash_workers = [];
        var i =0;
        while (i < 2)
        {
            try
            {
                hash_workers[i] = new Worker(hash_url);
                hash_workers[i].postMessage = hash_workers[i].webkitPostMessage || hash_workers[i].postMessage;
                hash_workers[i].onmessage = function(e)
                {
                    if (e.data.error)
                    {
                        console.log('error',e.data.error);
                        console.log(e.data.text);
                        alert('error');
                    }
                    var file = Object(jsl[e.data.jsi]).f || 'unknown.js';
                    if (!nocontentcheck && !compareHashes(e.data.hash, file))
                    {
                        if (bootstaticpath.indexOf('cdn') > -1)
                        {
                            sessionStorage.skipcdn = 1;
                            document.location.reload();
                        }
                        else {
                            siteLoadError(1, bootstaticpath + file);
                        }

                        contenterror = 1;
                    }
                    if (!contenterror)
                    {
                        jsl_current += jsl[e.data.jsi].w || 1;
                        jsl_progress();
                        if (++jslcomplete == jsl.length) initall();
                        else jsl_load(e.data.xhri);
                    }
                };
            }
            catch(e)
            {
                hash_workers = undefined;
                break;
            }
            i++;
        }
        hashdata = null;
    }
    asmCryptoSha256Js = null;

    if (jj)
    {
        var _queueWaitToBeLoaded = function(id, elem) {
            waitingToBeLoaded++;
            elem.onload = function() {
                // if (d) console.log('jj.progress...', waitingToBeLoaded);
                if (--waitingToBeLoaded == 0) {
                    jj_done = true;
                    boot_done();
                    _queueWaitToBeLoaded = createScriptTag = createStyleTag = undefined;
                }
                elem.onload = null;
            };
        };

        var createScriptTag = function(id, src) {
            var elem = mCreateElement('script', {type: 'text/javascript'}, 'head');
            elem.async = false;
            _queueWaitToBeLoaded(id, elem);
            elem.src = src;
            return elem;
        };

        var createStyleTag = function(id, src) {
            var elem = mCreateElement('link', {type: 'text/css', rel: "stylesheet"}, 'head');
            _queueWaitToBeLoaded(id, elem);
            elem.href = src;
            return elem;
        };

        l=[];
        var i = 3000, r = '?r=' + (new Date().toISOString().replace(/[^\w]/g,''));
        if (!localStorage.jjnocache) r = '';
        while (i--) l[i]='l';
        for (var i in jsl)
        {
            if (jsl[i].j === 1) {
                createScriptTag("jsl" + i, bootstaticpath + jsl[i].f + r);
            }
            else if (jsl[i].j === 2)
            {
                if ((m && (jsl[i].m)) || ((!m) && (jsl[i].d))) {
                    createStyleTag("jsl" + i, bootstaticpath + jsl[i].f + r);
                }
            }
        }
        if (d) console.log('jj.total...', waitingToBeLoaded);
    }

    var pages = [],xhr_progress,xhr_stack,jsl_fm_current,jsl_current,jsl_total,jsl_perc,jsli,jslcomplete;

    function jsl_start()
    {
        jslcomplete = 0;
        if (d && jj) {
            xhr_progress = [0, 0, 0, 0, 0];
        } else {
            xhr_progress = [0, 0];
        }
        xhr_stack = Array(xhr_progress.length);
        jsl_fm_current = 0;
        jsl_current = 0;
        jsl_total = 0;
        jsl_perc = 0;
        jsli=0;
        for (var i = jsl.length; i--;) {
            if (jsl[i] && !jsl[i].text) {
                jsl_total += jsl[i].w || 1;
            }
        }
        if (fx_startup_cache)
        {
            var step = function(jsi)
            {
                jsl_current += jsl[jsi].w || 1;
                jsl_progress();
                if (++jslcomplete == jsl.length) initall();
                else
                {
                    // mozRunAsync(next.bind(this, jsli++));
                    next(jsli++);
                }
            };
            var next = function(jsi)
            {
                var file = bootstaticpath + jsl[jsi].f;

                if (jsl[jsi].j == 1)
                {
                    try
                    {
                        loadSubScript(file);
                    }
                    catch(e)
                    {
                        Cu.reportError(e);

                        if (String(e) !== "Error: AsmJS modules are not yet supported in XDR serialization."
                                && file.indexOf('dcraw') === -1) {

                            return siteLoadError(e, file);
                        }
                    }
                    step(jsi);
                }
                else
                {
                    var ch = NetUtil.newChannel(file);
                    ch.contentType = jsl[jsi].j == 3
                        ? "application/json":"text/plain";

                    NetUtil.asyncFetch(ch, function(is, s)
                    {
                        if (!Components.isSuccessCode(s))
                        {
                            siteLoadError(2, file);
                        }
                        else
                        {
                            jsl[jsi].text = NetUtil.readInputStreamToString(is, is.available());
                            if (jsl[jsi].j == 3) l = JSON.parse(jsl[jsi].text);
                            step(jsi);
                        }
                    });
                }
            };
            next(jsli++);
        }
        else
        {
            for (var i = xhr_progress.length; i--; ) jsl_load(i);
        }
    }

    var xhr_timeout=30000;
    var urlErrors = {};

    function xhr_error()
    {
        xhr_timeout+=10000;
        console.log(xhr_timeout);
        if (bootstaticpath.indexOf('cdn') > -1)
        {
            bootstaticpath = geoStaticpath(1);
            staticpath = geoStaticpath(1);
        }
        var url = this.url;
        var jsi = this.jsi;
        var xhri = this.xhri;
        urlErrors[url] = (urlErrors[url] | 0) + 1;
        if (urlErrors[url] < 20) {
            setTimeout(function() {
                xhr_progress[xhri] = 0;
                xhr_load(url, jsi, xhri);
            }, urlErrors[url] * 100);
        }
        else {
            siteLoadError(2, this.url);
        }
    }

    function xhr_load(url,jsi,xhri)
    {
        if (d && jj) {
            if (jsl[jsi].j == 1 || jsl[jsi].j == 2) {
                // DON'T load via XHR any js or css files...since when jj == 1, secureboot will append them in the doc.

                jsl_current += jsl[jsi].w || 1;
                jsl_progress();
                if (++jslcomplete == jsl.length) initall();
                else jsl_load(xhri);

                return;
            }
        }
        xhr_stack[xhri] = getxhr();
        xhr_stack[xhri].onload = function()
        {
            try {
                jsl[this.jsi].text = this.response || this.responseText;
            }
            catch (ex) {
                return siteLoadError(ex, bootstaticpath + Object(jsl[this.jsi]).f);
            }

            if (typeof hash_workers !== 'undefined' && !nocontentcheck)
            {
                hash_workers[this.xhri].postMessage({'text':jsl[this.jsi].text,'xhr':'test','jsi':this.jsi,'xhri':this.xhri});
            }
            else
            {
                if (!nocontentcheck) {

                    // Hash the file content and convert to hex
                    var hashHex = asmCryptoSha256.SHA256.hex(jsl[this.jsi].text);

                    // Compare the hash from the file and the correct hash determined at deployment time
                    if (!compareHashes(hashHex, jsl[this.jsi].f))
                    {
                        siteLoadError(1, jsl[this.jsi].f);
                        contenterror = 1;
                    }
                }

                if (!contenterror)
                {
                    jsl_current += jsl[this.jsi].w || 1;
                    jsl_progress();
                    if (++jslcomplete == jsl.length) initall();
                    else jsl_load(this.xhri);
                }
            }
        };
        xhr_stack[xhri].onreadystatechange = function()
        {
            try
            {
                if (this.readyState == 1) this.timeout=0;
            }
            catch(e)
            {

            }
        };
        xhr_stack[xhri].onerror = xhr_error;
        xhr_stack[xhri].ontimeout = xhr_error;
        if (jsl[jsi].text)
        {
            if (++jslcomplete == jsl.length) initall();
            else jsl_load(xhri);
        }
        else
        {
            xhr_stack[xhri].url = url;
            xhr_stack[xhri].jsi = jsi;
            xhr_stack[xhri].xhri = xhri;
            if (localStorage.dd) url += '?t=' + Date.now();
            xhr_stack[xhri].open("GET", bootstaticpath + url, true);
            xhr_stack[xhri].timeout = xhr_timeout;
            if (is_chrome_firefox) xhr_stack[xhri].overrideMimeType('text/plain');
            xhr_stack[xhri].send(null);
        }
    }
    window.onload = function ()
    {
        if (!maintenance && !androidsplash && !is_karma) {
            jsl_start();
        }
    };
    function jsl_load(xhri)
    {
        if (jsl[jsli]) xhr_load(jsl[jsli].f, jsli++,xhri);
    }
    function jsl_progress()
    {
        // if (d) console.log('done',(jsl_current+jsl_fm_current));
        // if (d) console.log('total',jsl_total);
        var p = Math.floor((jsl_current+jsl_fm_current)/jsl_total*100);
        if ((p > jsl_perc) && (p <= 100))
        {
            jsl_perc = p;
            if (d) console.log('jsl.progress... ' + p + '%', (jsl_current+jsl_fm_current), jsl_total);
            if (is_extension) p=100;
            document.getElementById('loadinganim').className = 'loading-progress-bar percents-'+p;
        }
    }
    var jsl_loaded={};
    function initall()
    {
        var jsar = [];
        var cssar = [];
        //for(var i in localStorage) if (i.substr(0,6) == 'cache!') delete localStorage[i];
        for (var i in jsl)
        {
            jsl_loaded[jsl[i].n]=1;
            if ((jsl[i].j == 1) && (!jj))
            {
                if (!fx_startup_cache)
                {
                    if (window.URL) jsar.push(jsl[i].text + '\n\n');
                    else evalscript(jsl[i].text);
                }
            }
            else if ((jsl[i].j == 2) && (!jj))
            {
                if (document.getElementById('bootbottom')) document.getElementById('bootbottom').style.display='none';
                if (!is_chrome_firefox && window.URL)
                {
                    cssar.push(jsl[i].text.replace(/\.\.\//g,staticpath).replace(new RegExp( "\\/en\\/", "g"),'/' + lang + '/'));
                }
                else
                {
                    mCreateElement('style', {type: 'text/css', rel: 'stylesheet'}, 'head')
                        .textContent = jsl[i].text.replace(/\.\.\//g,staticpath).replace(new RegExp( "\\/en\\/", "g"),'/' + lang + '/');
                }
            }
            else if (jsl[i].j == 3) {
                try {
                    l = !jj && l || JSON.parse(jsl[i].text);
                } catch(ex) {
                    console.error(ex);
                    if (lang !== 'en') {
                        localStorage.lang = 'en';
                        setTimeout(function() {
                            document.location.reload();
                        }, 300);
                    }
                    throw new Error('Error parsing language file '+lang+'.json');
                }
            }
            else if (jsl[i].j === 0 && jsl[i].f.match(/\.json$/)) {
                try {
                    var templates = JSON.parse(jsl[i].text);
                    for (var e in templates) {
                        pages[e] = templates[e];
                        jsl_loaded[e] = 1;
                    }
                } catch (ex) {
                    throw new Error("Error parsing template");
                }
            }
            else if (jsl[i].j == 0) pages[jsl[i].n] = jsl[i].text;
        }
        if (window.URL)
        {
            cssar = cssar.length && mObjectURL(cssar, "text/css");
            if (cssar)
            {
                mCreateElement('link', {type: 'text/css', rel: 'stylesheet'}, 'head').href = cssar;
            }
            if (!jsl_done || jsar.length) {
                jsar.push('jsl_done=true; boot_done();');
            } else {
                boot_done();
            }
            if (jsar.length) evalscript_url(jsar);
            jsar=undefined;
            cssar=undefined;
        }
        else
        {
            jsl_done=true;
            boot_done();
        }
        jj = 0; //prevent further 'silent_loading' loads from failing..
    }

    if (ua.indexOf('android') > 0 && !sessionStorage.androidsplash && document.location.hash.indexOf('#confirm') == -1)
    {
        if (document.location.hash == '#android')
        {
            document.location = 'https://play.google.com/store/apps/details?id=mega.privacy.android.app&referrer=meganzindexandroid';
        }
        else
        {
            // AMO Warning: Use of `document.write` strongly discouraged -- This isnt reached for the extension, anyway
            document.write('<link rel="stylesheet" type="text/css" href="' + staticpath + 'css/mobile-android.css" /><div class="overlay"></div><div class="new-folder-popup" id="message"><div class="new-folder-popup-bg"><div class="new-folder-header">MEGA for Android</div><div class="new-folder-main-bg"><div class="new-folder-descr">Do you want to install the latest<br/> version of the MEGA app for Android?</div><a class="new-folder-input left-button" id="trashbinYes"> <span class="new-folder-bg1"> <span class="new-folder-bg2" id="android_yes"> Yes </span> </span></a><a class="new-folder-input right-button" id="trashbinNo"> <span class="new-folder-bg1"> <span class="new-folder-bg2" id="android_no">No </span> </span></a><div class="clear"></div></div></div></div></div>');
            document.getElementById('android_yes').addEventListener("click", function ()
            {
                document.location = 'https://play.google.com/store/apps/details?id=mega.privacy.android.app&referrer=meganzandroid';
            }, false);
            document.getElementById('android_no').addEventListener("click", function ()
            {
                sessionStorage.androidsplash=1;
                document.location.reload();
            }, false);
            androidsplash=true;
        }
    }
    else
    {
        var istaticpath = staticpath;
        if (document.location.href.substr(0,19) == 'chrome-extension://')  istaticpath = '../';
        else if (is_chrome_firefox) istaticpath = 'chrome://mega/content/';

        mCreateElement('style', {type: 'text/css'}, 'body').textContent = '.div, span, input {outline: none;}.hidden {display: none;}.clear {clear: both;margin: 0px;padding: 0px;display: block;}.loading-main-block {width: 100%;height: 100%;overflow: auto;font-family:Arial, Helvetica, sans-serif;}.loading-mid-white-block {height: 100%;width:100%;}.mid-centered-block {position: absolute;width: 494px;min-height: 158px;top: 50%;left: 50%;margin: -95px 0 0 -247px;}.loading-main-bottom {max-width: 940px;width: 100%;position: absolute;bottom: 20px;left: 50%;margin: 0 0 0 -470px;text-align: center;}.loading-bottom-button {height: 29px;width: 29px;float: left;background-image: url(' + istaticpath + 'images/mega/loading-sprite1.png);background-repeat: no-repeat;cursor: pointer;}.st-social-block-load {position: absolute;bottom: 20px;left: 0;width: 100%;height: 43px;text-align: center;}.st-bottom-button {height: 29px;width: 29px;display: inline-block;background-image: url(' + istaticpath + 'images/mega/new-startpage-sprite-v4.png);background-repeat: no-repeat;cursor: pointer;}.st-bottom-button.st-google-button {background-position: -93px -1233px;position: relative;margin: 0 5px;}.st-bottom-button.st-google-button:hover {background-position: -93px -1173px;}.st-bottom-button.st-facebook-button {background-position: -49px -1233px;margin: 0 5px;}.st-bottom-button.st-facebook-button:hover {background-position: -49px -1173px;}.st-bottom-button.st-twitter-button {background-position: left -1233px;margin: 0 5px;}.st-bottom-button.st-twitter-button:hover {background-position: left -1173px;}.loading-cloud {width: 222px;height: 158px;background-image: url(' + istaticpath + 'images/mega/loading-sprite1.png);background-repeat: no-repeat;background-position: 0 -2128px;margin: 0 auto;-webkit-box-sizing: border-box;-moz-box-sizing: border-box;-ms-box-sizing: border-box;box-sizing: border-box;padding-top: 55px;}.loading-progress-bar, .loading-progress-bar div {width: 80px;height: 80px;margin: 0 0 0 71px;background-image: url(' + istaticpath + 'images/mega/loading-sprite1.png);background-repeat: no-repeat;background-position: 0 top;}.loading-progress-bar div {background-position: -71px -2183px;margin: 0;}.maintance-block {position: absolute;width: 484px;min-height: 94px;border: 2px solid #d9d9d9;-moz-border-radius: 7px;-webkit-border-radius: 7px;border-radius: 7px;padding: 10px;color: #333333;font-size: 13px;line-height: 30px;padding: 15px 15px 15px 102px;-webkit-box-sizing: border-box;-moz-box-sizing: border-box;-ms-box-sizing: border-box;box-sizing: border-box;background-image: url(' + istaticpath + 'images/mega/loading-sprite1.png);background-repeat: no-repeat;background-position: -60px -2428px;margin-top: 45px;}.loading-progress-bar.percents-0 {background-position: 0 0;}.loading-progress-bar.percents-1, .loading-progress-bar.percents-2, .loading-progress-bar.percents-3 {background-position: -130px 0;}.loading-progress-bar.percents-4, .loading-progress-bar.percents-5, .loading-progress-bar.percents-6 {background-position: 0 -100px;}.loading-progress-bar.percents-7, .loading-progress-bar.percents-8, .loading-progress-bar.percents-9 {background-position: -130px -100px;}.loading-progress-bar.percents-10, .loading-progress-bar.percents-11, .loading-progress-bar.percents-12 {background-position: 0 -200px;}.loading-progress-bar.percents-13, .loading-progress-bar.percents-14, .loading-progress-bar.percents-15 {background-position: -130px -200px;}.loading-progress-bar.percents-16, .loading-progress-bar.percents-17, .loading-progress-bar.percents-18 {background-position: 0 -300px;}.loading-progress-bar.percents-19, .loading-progress-bar.percents-20, .loading-progress-bar.percents-21 {background-position: -130px -300px;}.loading-progress-bar.percents-22, .loading-progress-bar.percents-23, .loading-progress-bar.percents-24 {background-position: 0 -400px;}.loading-progress-bar.percents-25, .loading-progress-bar.percents-26, .loading-progress-bar.percents-27 {background-position: -130px -400px;}.loading-progress-bar.percents-28, .loading-progress-bar.percents-29, .loading-progress-bar.percents-30 {background-position: 0 -500px;}.loading-progress-bar.percents-31, .loading-progress-bar.percents-32, .loading-progress-bar.percents-33 {background-position: -130px -500px;}.loading-progress-bar.percents-34, .loading-progress-bar.percents-35 {background-position: 0 -600px;}.loading-progress-bar.percents-36, .loading-progress-bar.percents-37 {background-position: -130px -600px;}.loading-progress-bar.percents-38, .loading-progress-bar.percents-39 {background-position: 0 -700px;}.loading-progress-bar.percents-40, .loading-progress-bar.percents-41 {background-position: -130px -700px;}.loading-progress-bar.percents-42, .loading-progress-bar.percents-43 {background-position: 0 -800px;}.loading-progress-bar.percents-44, .loading-progress-bar.percents-45 {background-position: -130px -800px;}.loading-progress-bar.percents-46, .loading-progress-bar.percents-47 {background-position: 0 -900px;}.loading-progress-bar.percents-48, .loading-progress-bar.percents-49 {background-position: -130px -900px;}.loading-progress-bar.percents-50 {background-position: 0 -1000px;}.loading-progress-bar.percents-51, .loading-progress-bar.percents-52, .loading-progress-bar.percents-53 {background-position: -130px -1000px;}.loading-progress-bar.percents-54, .loading-progress-bar.percents-55, .loading-progress-bar.percents-56 {background-position: 0 -1100px;}.loading-progress-bar.percents-57, .loading-progress-bar.percents-58, .loading-progress-bar.percents-59 {background-position: -130px -1100px;}.loading-progress-bar.percents-60, .loading-progress-bar.percents-61, .loading-progress-bar.percents-62 {background-position: 0 -1200px;}.loading-progress-bar.percents-63, .loading-progress-bar.percents-64, .loading-progress-bar.percents-65 {background-position: -130px -1200px;}.loading-progress-bar.percents-66, .loading-progress-bar.percents-67, .loading-progress-bar.percents-68 {background-position: 0 -1300px;}.loading-progress-bar.percents-69, .loading-progress-bar.percents-70, .loading-progress-bar.percents-71 {background-position: -130px -1300px;}.loading-progress-bar.percents-72, .loading-progress-bar.percents-73, .loading-progress-bar.percents-74 {background-position: 0 -1400px;}.loading-progress-bar.percents-75, .loading-progress-bar.percents-76, .loading-progress-bar.percents-77 {background-position: -130px -1400px;}.loading-progress-bar.percents-78, .loading-progress-bar.percents-79, .loading-progress-bar.percents-80 {background-position: 0 -1500px;}.loading-progress-bar.percents-81, .loading-progress-bar.percents-82, .loading-progress-bar.percents-83 {background-position: -130px -1500px;}.loading-progress-bar.percents-84, .loading-progress-bar.percents-85, .loading-progress-bar.percents-86 {background-position: 0 -1600px;}.loading-progress-bar.percents-87, .loading-progress-bar.percents-88, .loading-progress-bar.percents-89 {background-position: -130px -1600px;}.loading-progress-bar.percents-90, .loading-progress-bar.percents-91, .loading-progress-bar.percents-92 {background-position: 0 -1800px;}.loading-progress-bar.percents-93, .loading-progress-bar.percents-94, .loading-progress-bar.percents-95 {background-position: -130px -1800px;}.loading-progress-bar.percents-96, .loading-progress-bar.percents-97 {background-position: 0 -1900px;}.loading-progress-bar.percents-98, .loading-progress-bar.percents-99 {background-position: -130px -1900px;}.loading-progress-bar.percents-100 {background-position: 0 -2000px;}.follow-txt {text-decoration:none; line-height: 28px; float:right; color:#666666; font-size:12px;}@media only screen and (-webkit-min-device-pixel-ratio: 1.5), only screen and (-o-min-device-pixel-ratio: 3/2), only screen and (min--moz-device-pixel-ratio: 1.5), only screen and (min-device-pixel-ratio: 1.5) {.maintance-block, .loading-progress-bar, .loading-progress-bar div, .loading-cloud, .loading-bottom-button {background-image: url(' + istaticpath + 'images/mega/loading-sprite1@2x.png);    background-size: 222px auto;}.st-bottom-button, .st-bottom-scroll-button {background-image: url(' + istaticpath + 'images/mega/new-startpage-sprite-v4@2x.png);background-size: 356px auto;}}';

        mCreateElement('div', { "class": "loading-main-block", id: "loading"}, 'body')
            .innerHTML =
                '<div class="loading-mid-white-block">'+
                '   <div class="mid-centered-block">'+
                '       <div class="loading-cloud">'+
                '           <div class="loading-progress-bar percents-1" id="loadinganim">'+
                '               <div></div>'+
                '           </div>'+
                '       </div>'+
                // '       <div class="maintance-block hidden">Scheduled System Maintenance - Expect Disruptions<br/>Sunday 04:00 - 10:00 UTC </div>'+
                '   </div>'+
                '   <div class="st-social-block-load" id="bootbottom">'+
                '       <a href="https://www.facebook.com/MEGAprivacy" target="_blank" class="st-bottom-button st-facebook-button"></a>'+
                '       <a href="https://www.twitter.com/MEGAprivacy" target="_blank" class="st-bottom-button st-twitter-button"></a>'+
                '       <a href="https://plus.google.com/b/108055545377490138410/" target="_blank" class="st-bottom-button st-google-button"></a>'+
                '   </div>'+
                '</div>';
    }
    var u_storage, loginresponse, u_sid, dl_res;
    u_storage = init_storage( localStorage.sid ? localStorage : sessionStorage );
    if ((u_sid = u_storage.sid))
    {
        loginresponse = true;
        var lxhr = getxhr();
        lxhr.onload = function()
        {
            loginresponse = false;
            if (this.status == 200)
            {
                try
                {
                    loginresponse = this.response || this.responseText;
                    if (loginresponse && loginresponse[0] == '[') loginresponse = JSON.parse(loginresponse);
                    else if (parseInt(loginresponse) === -15 /* ESID */) {
                        loginresponse = -15;
                    }
                    else loginresponse = false;
                }
                catch (e) {}
            }
            boot_done();
        };
        lxhr.onerror = function()
        {
            loginresponse= false;
            boot_done();
        };

        lxhr.open('POST', apipath + 'cs?id=0&sid=' + u_storage.sid + mega.urlParams(), true);
        lxhr.send(JSON.stringify([{'a':'ug'}]));
    }
    function boot_auth(u_ctx,r)
    {
        u_type = r;
        u_checked=true;
        startMega();
    }
    function boot_done()
    {
        lxhr = dlxhr = undefined;

        if (d) console.log('boot_done', loginresponse === true, dl_res === true, !jsl_done, !jj_done);

        if (loginresponse === true || dl_res === true || !jsl_done || !jj_done) return;

        // turn the `ua` (userAgent) string into an object which holds the browser details
        try {
            ua = Object(ua);
            ua.details = Object.create(browserdetails(ua));
        }
        catch (e) {}

        if (u_checked) startMega();
        else if (loginresponse === -15) {
            u_logout(true);
            boot_auth(null, false);
        }
        else if (loginresponse)
        {
            api_setsid(u_sid);
            u_checklogin3a(loginresponse[0],{checkloginresult:boot_auth});
            loginresponse = undefined;
        }
        else u_checklogin({checkloginresult:boot_auth},false);
    }
    if (page.substr(0,1) == '!' && page.length > 1)
    {
        dl_res = true;
        var dlxhr = getxhr();
        dlxhr.onload = function()
        {
            dl_res = false;
            if (this.status == 200)
            {
                try
                {
                    dl_res = this.response || this.responseText;
                    if (dl_res[0] == '[') dl_res = JSON.parse(dl_res);
                    if (dl_res[0]) dl_res = dl_res[0];
                }
                catch (e) {}
            }
            boot_done();
        };
        dlxhr.onerror = function()
        {
            dl_res= false;
            boot_done();
        };

        dlxhr.open("POST", apipath + 'cs?id=0' + mega.urlParams(), true);
        dlxhr.send(JSON.stringify([{ 'a': 'g', p: page.substr(1,8), 'ad': showAd() }]));
    }
}

/**
 * Determines whether to show an ad or not
 * @returns {number} Returns a 0 for definitely no ads (e.g. I am using an extension). 1 will enable ads dependent on
 *                   country. 2 ignores country limitations (for developers to always see ads regardless). 3 means I
 *                   prefer not to see an ad because I am logged in, but it will send one if it is a trusted ad that we
 *                   have vetted (we fully control the ad and host it ourselves) and ads are turned on in the API.
 */
function showAd() {

    // We need to tell the API we would like ad urls, but only show generic ads from providers if we are not logged in
    var showAd = (typeof u_sid === 'undefined') ? 1 : 3;

    // If using a browser extension, do not show ads at all for our security conscious users
    showAd = (is_extension) ? 0 : showAd;

    // Override for testing
    showAd = (typeof localStorage.testAds === 'undefined') ? showAd : parseInt(localStorage.testAds);

    return showAd;
}

function safeCall(fn)
{
    fn.foo = function __safeCallWrapper()
    {
        try {
            return fn.apply(this, arguments);
        } catch (e) {
            console.error(e);
        }
    };
    fn.foo.bar = fn;
    return fn.foo;
}<|MERGE_RESOLUTION|>--- conflicted
+++ resolved
@@ -1556,15 +1556,10 @@
     if (is_extension) {
         jsl.push({f:'js/vendor/dcraw.js', n: 'dcraw_js', j:1, w:10});
     }
-<<<<<<< HEAD
-    if (typeof Number.isNaN !== 'function'
-            || typeof Set === 'undefined') {
-=======
     if (
         typeof Number.isNaN !== 'function' ||
         typeof Set === 'undefined'
     ) {
->>>>>>> 5c87cc19
 
         jsl.push({f:'js/vendor/es6-shim.js', n: 'es6shim_js', j:1});
     }
