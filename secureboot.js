--- conflicted
+++ resolved
@@ -1064,11 +1064,7 @@
         };
     })(console);
 
-<<<<<<< HEAD
-    Object.defineProperty(window, "__cd_v", { value : 26, writable : false });
-=======
     Object.defineProperty(window, "__cd_v", { value : 27, writable : false });
->>>>>>> 2e786c1d
 
     // Do not report exceptions if this build is older than 20 days
     var exTimeLeft = ((buildVersion.timestamp + (20 * 86400)) * 1000) > Date.now();
