--- conflicted
+++ resolved
@@ -1124,9 +1124,6 @@
     d = window.d || 0;
     jj = window.jj || 0;
     var onBetaW = location.hostname === 'beta.mega.nz' || location.hostname.indexOf("developers.") === 0;
-<<<<<<< HEAD
-    var languages = {'en':['en','en-'],'es':['es','es-'],'fr':['fr','fr-'],'de':['de','de-'],'it':['it','it-'],'nl':['nl','nl-'],'pt':['pt'],'br':['pt-br'],'se':['sv'],'fi':['fi'],'pl':['pl'],'cz':['cz','cs','cz-'],'sk':['sk','sk-'],'sl':['sl','sl-'],'hu':['hu','hu-'],'jp':['ja'],'cn':['zh','zh-cn'],'ct':['zh-hk','zh-sg','zh-tw'],'kr':['ko'],'ru':['ru','ru-mo'],'ar':['ar','ar-'],'he':['he'],'id':['id'],'sg':[],'tr':['tr','tr-'],'ro':['ro','ro-'],'uk':['||'],'sr':['||'],'th':['||'],'fa':['||'],'bg':['bg'],'tl':['en-ph'],'vi':['vn', 'vi']};
-=======
     var languages = {
         'en':['en','en-'], 'es':['es','es-'], 'fr':['fr','fr-'], 'de':['de','de-'], 'it':['it','it-'],
         'nl':['nl','nl-'], 'br':['pt-br','pt'], 'se':['sv'], 'fi':['fi'], 'pl':['pl'], 'cz':['cz','cs','cz-'],
@@ -1135,7 +1132,6 @@
         'id':['id'], 'sg':[], 'tr':['tr','tr-'], 'ro':['ro','ro-'], 'uk':['||'], 'sr':['||'], 'th':['||'],
         'fa':['||'], 'bg':['bg'], 'tl':['en-ph'], 'vi':['vn', 'vi']
     };
->>>>>>> 9a2f9558
 
     if (typeof console == "undefined") { this.console = { log: function() {}, error: function() {}}}
     if (d && !console.time) (function(c)
@@ -1538,12 +1534,9 @@
 
     // MEGA CHAT
     if ((location.host === 'mega.nz' || !megaChatIsDisabled) && !is_mobile) {
-<<<<<<< HEAD
-=======
         jsl.push({f:'js/vendor/react.js', n: 'react', j:1, w:10});
         jsl.push({f:'js/vendor/react-dom.js', n: 'react-dom', j:1, w:1});
 
->>>>>>> 9a2f9558
         jsl.push({f:'js/chat/strongvelope.js', n: 'strongvelope_js', j:1, w:1});
         jsl.push({f:'js/chat/rtcStats.js', n: 'rtcstats_js', j:1, w:1});
         jsl.push({f:'js/chat/rtcSession.js', n: 'rtcsession_js', j:1, w:1});
