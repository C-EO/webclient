--- conflicted
+++ resolved
@@ -2245,13 +2245,10 @@
     jsl.push({f:'js/ui/password-revert.js', n: 'password-revert', j:1});
     jsl.push({f:'js/ui/publicServiceAnnouncement.js', n: 'psa_js', j:1,w:1});
     jsl.push({f:'html/registerb.html', n: 'registerb',j:0});
-<<<<<<< HEAD
-    jsl.push({f:'html/repay.html', n: 'repay', j:0});
-    jsl.push({f:'html/js/repay.js', n: 'repay_js', j:1});
-=======
     jsl.push({f:'html/developersettings.html', n: 'developersettings', j:0});
-    jsl.push({f:'html/js/developersettings.js', n: 'developersettings_js', j:1});
->>>>>>> cebea9c5
+    jsl.push({ f: 'html/js/developersettings.js', n: 'developersettings_js', j: 1 });
+    jsl.push({ f: 'html/repay.html', n: 'repay', j: 0 });
+    jsl.push({ f: 'html/js/repay.js', n: 'repay_js', j: 1 });
 
     if (!is_mobile) {
         jsl.push({f:'js/ui/nicknames.js', n: 'nicknames_js', j:1});
