﻿


var b_u=0;
var maintenance=false;
var ua = window.navigator.userAgent.toLowerCase();
var is_chrome_firefox = document.location.protocol === 'chrome:' && document.location.host === 'mega' || document.location.protocol === 'mega:';
var is_extension = is_chrome_firefox || document.location.href.substr(0,19) == 'chrome-extension://';
var storage_version = '1'; // clear localStorage when version doesn't match
var page = document.location.hash;

function isMobile()
{
    if (is_chrome_firefox) return false;
    mobile = ['iphone','ipad','android','blackberry','nokia','opera mini','windows mobile','windows phone','iemobile','mobile safari','bb10; touch'];
    for (var i in mobile) if (ua.indexOf(mobile[i]) > 0) return true;
    return false;
}


function geoIP()
{
    return decodeURIComponent(document.cookie.replace(new RegExp("(?:(?:^|.*;)\\s*" + encodeURIComponent('geoip').replace(/[\-\.\+\*]/g, "\\$&") + "\\s*\\=\\s*([^;]*).*$)|^.*$"), "$1")) || false;
}


function geoStaticpath(eu)
{
    if (!eu && !sessionStorage.skipcdn && geoIP() && 'FR DE NL ES PT DK CH IT UK GB NO SE FI PL CZ SK AT GR RO HU IE TR VA MC SM LI AD JE GG UA BG LT LV EE AX IS MA DZ LY TN EG RU BY HR SI AL ME RS KO EU FO CY IL LB SY SA JO IQ BA CV PS EH GI GL IM LU MK SJ BF BI BJ BW CF CG CM DJ ER ET GA GH GM GN GN GW KE KM LR LS MG ZA AE ML MR MT MU MV MW MZ NA NE QA RW SD SS SL SZ TD TG TZ UG YE ZA ZM ZR ZW'.indexOf(geoIP()) == -1) return 'https://g.cdn1.mega.co.nz/';
    else return 'https://eu.static.mega.co.nz/';
}


if (ua.indexOf('chrome') > -1 && ua.indexOf('mobile') == -1 && parseInt(window.navigator.appVersion.match(/Chrome\/(\d+)\./)[1], 10) < 22) b_u = 1;
else if (ua.indexOf('firefox') > -1 && typeof DataView == 'undefined') b_u = 1;
else if (ua.indexOf('opera') > -1 && typeof window.webkitRequestFileSystem == 'undefined') b_u = 1;
var myURL = window.URL || window.webkitURL;
if (!myURL) b_u=1;

var firefoxv = '2.0.0';

if (b_u) document.location = 'update.html';

try
{
    if (is_chrome_firefox)
    {
        var Cc = Components.classes, Ci = Components.interfaces, Cu = Components.utils;

		Cu['import']("resource://gre/modules/XPCOMUtils.jsm");
		Cu['import']("resource://gre/modules/Services.jsm");
		XPCOMUtils.defineLazyModuleGetter(this, "NetUtil", "resource://gre/modules/NetUtil.jsm");

<<<<<<< HEAD
        (function(global) {
            global.loadSubScript = function(file,scope) {
                if (global.d) {
                    Services.scriptloader.loadSubScriptWithOptions(file,{
                        target : scope||global, charset: "UTF-8",
                        ignoreCache : true
                    });
                } else {
                    Services.scriptloader.loadSubScript(file,scope||global);
                }
            };
        })(this);

        try {
            var mozBrowserID =
                [	Services.appinfo.vendor,
                    Services.appinfo.name,
                    Services.appinfo.platformVersion,
                    Services.appinfo.platformBuildID,
                    Services.appinfo.OS,
                    Services.appinfo.XPCOMABI].join(" ");

            loadSubScript('chrome://mega/content/strg2.js');

            if(!(localStorage instanceof Ci.nsIDOMStorage)) {
                throw new Error('Initialization failed.');
            }
            var d = !!localStorage.d;
        } catch(e) {
            alert('Error setting up DOM Storage instance:\n\n'
                + e + '\n\n' + mozBrowserID);

            throw new Error("FxEx");
        }
    }
    if (typeof localStorage == 'undefined')
    {
        b_u = 1;
        var staticpath = 'https://eu.static.mega.co.nz/';
    }
    else
    {
        if (localStorage.dd) {
            var devhost = window.location.host;

            // handle subdirs
            var pathSuffix = window.location.pathname;
            pathSuffix = pathSuffix.split("/").slice(0,-1).join("/");

            // set the staticpath for debug mode
            localStorage.staticpath = window.location.protocol + "//" + devhost + pathSuffix + "/";
        }
        var staticpath = localStorage.staticpath || geoStaticpath();
        var apipath = localStorage.apipath || 'https://eu.api.mega.co.nz/';
        var contenterror = 0;
        var nocontentcheck = localStorage.dd;
    }
=======
		(function(global) {
			global.loadSubScript = function(file,scope) {
				if (global.d) {
					Services.scriptloader.loadSubScriptWithOptions(file,{
						target : scope||global, charset: "UTF-8",
						ignoreCache : true
					});
				} else {
					Services.scriptloader.loadSubScript(file,scope||global);
				}
			};
		})(this);

		try {
			var mozBrowserID =
			[	Services.appinfo.name,
				Services.appinfo.platformVersion,
				Services.appinfo.platformBuildID,
				Services.appinfo.OS,
				Services.appinfo.XPCOMABI].join(" ");
		} catch(e) {
			var mozBrowserID = ua;
		}

		try {
			loadSubScript('chrome://mega/content/strg2.js');

			if(!(localStorage instanceof Ci.nsIDOMStorage)) {
				throw new Error('Initialization failed.');
			}
			var d = !!localStorage.d;
		} catch(e) {
			alert('Error setting up DOM Storage instance:\n\n'
				+ e + '\n\n' + mozBrowserID);

			throw new Error("FxEx");
		}
	}
	if (typeof localStorage == 'undefined')
	{
	  b_u = 1;
	  var staticpath = 'https://eu.static.mega.co.nz/';
	}
	else
	{
		if (localStorage.dd) localStorage.staticpath = location.protocol + "//" + location.host + location.pathname.replace(/[^/]+$/,'');
		var staticpath = localStorage.staticpath || geoStaticpath();
		var apipath = localStorage.apipath || 'https://eu.api.mega.co.nz/';
		var contenterror = 0;
		var nocontentcheck = localStorage.dd;
	}
>>>>>>> c5751509
}
catch(e)
{
    if(e.message != 'FxEx')
    {
        alert('Your browser does not allow data to be written. Please make sure you use default browser settings.');
    }
    b_u = 1;
    var staticpath = 'https://eu.static.mega.co.nz/';
}
var bootstaticpath = staticpath;
var urlrootfile = '';

if (document.location.href.substr(0,19) == 'chrome-extension://')
{
    bootstaticpath = chrome.extension.getURL("mega/");
    urlrootfile = 'mega/secure.html';
}

if (is_chrome_firefox)
{
    bootstaticpath = 'chrome://mega/content/';
    urlrootfile = 'secure.html';
    nocontentcheck=true;
    if (localStorage.d) staticpath = bootstaticpath;
    else staticpath = 'https://eu.static.mega.co.nz/';
    if(!b_u) try
    {
        loadSubScript(bootstaticpath + 'fileapi.js');
    }
    catch(e)
    {
        b_u = 1;
        Cu.reportError(e);
        alert('Unable to initialize core functionality:\n\n' + e + '\n\n' + mozBrowserID);
    }
}

window.URL = window.URL || window.webkitURL;

var ln ={}; ln.en = 'English'; ln.cn = '简体中文';  ln.ct = '中文繁體'; ln.ru = 'Pусский'; ln.es = 'Español'; ln.fr = 'Français'; ln.de = 'Deutsch'; ln.it = 'Italiano'; ln.br = 'Português Brasil'; ln.mi = 'Māori'; ln.vn = 'Tiếng Việt'; ln.nl = 'Nederlands'; ln.kr = '한국어';   ln.ar = 'العربية'; ln.jp = '日本語'; ln.pt = 'Português'; ln.he = 'עברית'; ln.pl = 'Polski'; ln.ca = 'Català'; ln.eu = 'Euskara'; ln.sk = 'Slovenský'; ln.af = 'Afrikaans'; ln.cz = 'Čeština'; ln.ro = 'Română'; ln.fi = 'Suomi'; ln.no = 'Norsk'; ln.se = 'Svenska'; ln.bs = 'Bosanski'; ln.hu = 'Magyar'; ln.sr = 'српски'; ln.dk = 'Dansk'; ln.sl = 'Slovenščina'; ln.tr = 'Türkçe';  ln.id = 'Bahasa Indonesia';  ln.hr = 'Hrvatski';  ln.el = 'ελληνικά'; ln.uk = 'Українська'; ln.gl = 'Galego'; ln.sr = 'српски'; ln.lt = 'Lietuvos'; ln.th = 'ภาษาไทย'; ln.lv = 'Latviešu'; ln.bg = 'български';  ln.mk = 'македонски'; ln.hi = 'हिंदी'; ln.fa = 'فارسی '; ln.ee = 'Eesti'; ln.ms = 'Bahasa Malaysia'; ln.cy = 'Cymraeg'; ln.be = 'Breton'; ln.tl = 'Tagalog'; ln.ka = 'ქართული';

var ln2 ={}; ln2.en = 'English'; ln2.cn = 'Chinese';  ln2.ct = 'Traditional Chinese'; ln2.ru = 'Russian'; ln2.es = 'Spanish'; ln2.fr = 'French'; ln2.de = 'German'; ln2.it = 'Italian'; ln2.br = 'Brazilian Portuguese'; ln2.mi = 'Maori'; ln2.vn = 'Vietnamese'; ln2.nl = 'Dutch'; ln2.kr = 'Korean';   ln2.ar = 'Arabic'; ln2.jp = 'Japanese'; ln2.pt = 'Portuguese'; ln2.he = 'Hebrew'; ln2.pl = 'Polish'; ln2.ca = 'Catalan'; ln2.eu = 'Basque'; ln2.sk = 'Slovak'; ln2.af = 'Afrikaans'; ln2.cz = 'Czech'; ln2.ro = 'Romanian'; ln2.fi = 'Finnish'; ln2.no = 'Norwegian'; ln2.se = 'Swedish'; ln2.bs = 'Bosnian'; ln2.hu = 'Hungarian'; ln2.sr = 'Serbian'; ln2.dk = 'Danish'; ln2.sl = 'Slovenian'; ln2.tr = 'Turkish'; ln2.id = 'Indonesian'; ln2.hr = 'Croatian'; ln2.el = 'Greek'; ln2.uk = 'Ukrainian'; ln2.gl = 'Galician'; ln2.sr = 'Serbian'; ln2.lt = 'Lithuanian'; ln2.th = 'Thai'; ln2.lv = 'Latvian'; ln2.bg = 'Bulgarian'; ln2.mk = 'Macedonian'; ln2.hi = 'Hindi'; ln2.fa = 'Farsi'; ln2.ee = 'Estonian';  ln2.ms = 'Malaysian'; ln2.cy = 'Welsh'; ln2.be = 'Breton'; ln2.tl = 'Tagalog'; ln2.ka = 'Georgian';


var sjcl_sha_js = 'var sjcl_sha={cipher:{},hash:{},keyexchange:{},mode:{},misc:{},codec:{},exception:{corrupt:function(a){this.toString=function(){return"CORRUPT: "+this.message};this.message=a},invalid:function(a){this.toString=function(){return"INVALID: "+this.message};this.message=a},bug:function(a){this.toString=function(){return"BUG: "+this.message};this.message=a},notReady:function(a){this.toString=function(){return"NOT READY: "+this.message};this.message=a}}};if(typeof module!="undefined"&&module.exports)module.exports=sjcl_sha;sjcl_sha.bitArray={bitSlice:function(a,b,c){a=sjcl_sha.bitArray.g(a.slice(b/32),32-(b&31)).slice(1);return c===undefined?a:sjcl_sha.bitArray.clamp(a,c-b)},extract:function(a,b,c){var d=Math.floor(-b-c&31);return((b+c-1^b)&-32?a[b/32|0]<<32-d^a[b/32+1|0]>>>d:a[b/32|0]>>>d)&(1<<c)-1},concat:function(a,b){if(a.length===0||b.length===0)return a.concat(b);var c=a[a.length-1],d=sjcl_sha.bitArray.getPartial(c);return d===32?a.concat(b):sjcl_sha.bitArray.g(b,d,c|0,a.slice(0,a.length-1))},bitLength:function(a){var b=a.length;if(b===0)return 0;return(b-1)*32+sjcl_sha.bitArray.getPartial(a[b-1])},clamp:function(a,b){if(a.length*32<b)return a;a=a.slice(0,Math.ceil(b/32));var c=a.length;b&=31;if(c>0&&b)a[c-1]=sjcl_sha.bitArray.partial(b,a[c-1]&2147483648>>b-1,1);return a},partial:function(a,b,c){if(a===32)return b;return(c?b|0:b<<32-a)+a*0x10000000000},getPartial:function(a){return Math.round(a/0x10000000000)||32},equal:function(a,b){if(sjcl_sha.bitArray.bitLength(a)!==sjcl_sha.bitArray.bitLength(b))return false;var c=0,d;for(d=0;d<a.length;d++)c|=a[d]^b[d];return c===0},g:function(a,b,c,d){var e;e=0;if(d===undefined)d=[];for(;b>=32;b-=32){d.push(c);c=0}if(b===0)return d.concat(a);for(e=0;e<a.length;e++){d.push(c|a[e]>>>b);c=a[e]<<32-b}e=a.length?a[a.length-1]:0;a=sjcl_sha.bitArray.getPartial(e);d.push(sjcl_sha.bitArray.partial(b+a&31,b+a>32?c:d.pop(),1));return d},i:function(a,b){return[a[0]^b[0],a[1]^b[1],a[2]^b[2],a[3]^b[3]]}};sjcl_sha.codec.utf8String={fromBits:function(a){var b="",c=sjcl_sha.bitArray.bitLength(a),d,e;for(d=0;d<c/8;d++){if((d&3)===0)e=a[d/4];b+=String.fromCharCode(e>>>24);e<<=8}return decodeURIComponent(escape(b))},toBits:function(a){var b=[],c,d=0,e;for(c=0;c<a.length;c++){e=a.charCodeAt(c);if(e&-256)return false;d=d<<8|e;if((c&3)===3){b.push(d);d=0}}c&3&&b.push(sjcl_sha.bitArray.partial(8*(c&3),d));return b}};sjcl_sha.hash.sha256=function(a){this.d[0]||this.h();if(a){this.c=a.c.slice(0);this.b=a.b.slice(0);this.a=a.a}else this.reset()};sjcl_sha.hash.sha256.hash=function(a){return(new sjcl_sha.hash.sha256).update(a).finalize()};sjcl_sha.hash.sha256.prototype={blockSize:512,reset:function(){this.c=this.f.slice(0);this.b=[];this.a=0;return this},update:function(a){if(typeof a==="string"&&!(a=sjcl_sha.codec.utf8String.toBits(a)))return[];var b,c=this.b=sjcl_sha.bitArray.concat(this.b,a);b=this.a;a=this.a=b+sjcl_sha.bitArray.bitLength(a);for(b=512+b&-512;b<=a;b+=512)this.e(c.splice(0,16));return this},finalize:function(){var a,b=this.b,c=this.c;b=sjcl_sha.bitArray.concat(b,[sjcl_sha.bitArray.partial(1,1)]);for(a=b.length+2;a&15;a++)b.push(0);b.push(Math.floor(this.a/4294967296));for(b.push(this.a|0);b.length;)this.e(b.splice(0,16));this.reset();return c},f:[],d:[],h:function(){function a(e){return(e-Math.floor(e))*0x100000000|0}var b=0,c=2,d;a:for(;b<64;c++){for(d=2;d*d<=c;d++)if(c%d===0)continue a;if(b<8)this.f[b]=a(Math.pow(c,0.5));this.d[b]=a(Math.pow(c,1/3));b++}},e:function(a){var b,c,d=a.slice(0),e=this.c,n=this.d,l=e[0],f=e[1],h=e[2],j=e[3],g=e[4],k=e[5],i=e[6],m=e[7];for(a=0;a<64;a++){if(a<16)b=d[a];else{b=d[a+1&15];c=d[a+14&15];b=d[a&15]=(b>>>7^b>>>18^b>>>3^b<<25^b<<14)+(c>>>17^c>>>19^c>>>10^c<<15^c<<13)+d[a&15]+d[a+9&15]|0}b=b+m+(g>>>6^g>>>11^g>>>25^g<<26^g<<21^g<<7)+(i^g&(k^i))+n[a];m=i;i=k;k=g;g=j+b|0;j=h;h=f;f=l;l=b+(f&h^j&(f^h))+(f>>>2^f>>>13^f>>>22^f<<30^f<<19^f<<10)|0}e[0]=e[0]+l|0;e[1]=e[1]+f|0;e[2]=e[2]+h|0;e[3]=e[3]+j|0;e[4]=e[4]+g|0;e[5]=e[5]+k|0;e[6]=e[6]+i|0;e[7]=e[7]+m|0}}; function sha256(d) { h = new sjcl_sha.hash.sha256(); for (var i = 0; i < d.length; i += 131072) h = h.update(d.substr(i,131072)); return h.finalize(); }';

function evalscript(text)
{
    var script = document.createElement('script');
    script.type = "text/javascript";
    document.getElementsByTagName('head')[0].appendChild(script);
    script.text = text;
}

function evalscript_url(jarray)
{
    try
    {
        var blob = new Blob(jarray, { type: "text/javascript" });
    }
    catch(e)
    {
        window.BlobBuilder = window.BlobBuilder || window.WebKitBlobBuilder || window.MozBlobBuilder || window.MSBlobBuilder;
        var bb = new BlobBuilder();
        for (var i in jarray) bb.append(jarray[i]);
        var blob = bb.getBlob('text/javascript');
    }
    var script = document.createElement('script');
    script.type = "text/javascript";
    document.getElementsByTagName('head')[0].appendChild(script);
    var url = window.URL.createObjectURL(blob);
    script.src = url;
    return url;
}

if (!nocontentcheck)
{
    if (window.URL) evalscript_url([sjcl_sha_js]);
    else evalscript(sjcl_sha_js);
}

var sh = [];
function cmparrays(a,b)
{
    if (a.length != b.length) return false;
    for (var i = a.length; i--; ) if (a[i] != b[i]) return false;
    return true;
}

function init_storage ( storage ) {
    var v = storage.v || 0,
        d = storage.d,
        dd = storage.dd,
        sp = storage.staticpath;

    // Graceful storage version upgrade
    if ( v == 0 ) {
        // array of limbs -> mpi-encoded number
        function b2mpi (b) {
            var bs = 28, bm = (1 << bs) - 1, bn = 1, bc = 0, r = [0], rb = 1, rn = 0;
            var bits = b.length * bs;
            var n, rr='';

            for ( n = 0; n < bits; n++ ) {
                if ( b[bc] & bn ) r[rn] |= rb;
                if ( (rb <<= 1) > 255 ) rb = 1, r[++rn] = 0;
                if ( (bn <<= 1) > bm ) bn = 1, bc++;
            }

            while ( rn && r[rn] == 0 ) rn--;

            bn = 256;
            for ( bits = 8; bits > 0; bits-- ) if ( r[rn] & (bn >>= 1) ) break;
            bits += rn * 8;

            rr += String.fromCharCode(bits/256)+String.fromCharCode(bits%256);
            if ( bits ) for ( n = rn; n >= 0; n-- ) rr += String.fromCharCode(r[n]);
            return rr;
        }

        if ( storage.privk && storage.privk.substr(0, 1) == "[") { /* is json serialized array which need to be migrated */
            // Upgrade key format
            try {
                var privk = JSON.parse(storage.privk), str = '';
                for ( var i = 0; i < privk.length; i++ ) str += b2mpi( privk[i] );
                storage.privk = btoa(str).replace(/\+/g,'-').replace(/\//g,'_').replace(/=/g,'');
                v++;
            }
            catch ( e ) {
                console.error("Could not migrate storage - priv key could not be converted to the new format: ", e);
            }
        }
        else {
            v++;
        }

        storage.v = v;
    }
    // if ( v == 1 ) { ... }
    // if ( v == 2 ) { ... }
    // ... and so on

    // Or upgrade hard when graceful method isn't provided
    if ( v != storage_version ) {
        storage.clear();
        storage.v = storage_version;
        if ( d ) storage.d = d;
        if ( dd ) storage.dd = dd;
        if ( sp ) storage.staticpath = sp;
    }

    return storage;
}

var androidsplash = false;
var m = false;
var seqno = Math.ceil(Math.random()*1000000000);
if (isMobile() || (typeof localStorage !== 'undefined' && localStorage.mobile))
{
    var tag=document.createElement('meta');
    tag.name = "viewport";
    tag.content = "width=device-width, initial-scale=1, maximum-scale=1, user-scalable=0";
    document.getElementsByTagName('head')[0].appendChild(tag);
    var tag=document.createElement('meta');
    tag.name = "apple-mobile-web-app-capable";
    tag.content = "yes";
    document.getElementsByTagName('head')[0].appendChild(tag);
    var tag=document.createElement('meta');
    tag.name = "apple-mobile-web-app-status-bar-style";
    tag.content = "black";
    document.getElementsByTagName('head')[0].appendChild(tag);
    var tag=document.createElement('link');
    tag.rel = "apple-touch-icon-precomposed";
    tag.sizes = "144x144";
    tag.href = staticpath + "images/mobile/App_ipad_144x144.png";
    document.getElementsByTagName('head')[0].appendChild(tag);
    var tag=document.createElement('link');
    tag.rel = "apple-touch-icon-precomposed";
    tag.sizes = "114x114";
    tag.href = staticpath + "images/mobile/App_iphone_114x114.png";
    document.getElementsByTagName('head')[0].appendChild(tag);
    var tag=document.createElement('link');
    tag.rel = "apple-touch-icon-precomposed";
    tag.sizes = "72x72";
    tag.href = staticpath + "images/mobile/App_ipad_72X72.png";
    document.getElementsByTagName('head')[0].appendChild(tag);
    var tag=document.createElement('link');
    tag.rel = "apple-touch-icon-precomposed";
    tag.href = staticpath + "images/mobile/App_iphone_57X57.png"
    document.getElementsByTagName('head')[0].appendChild(tag);
    var tag=document.createElement('link');
    tag.rel = "shortcut icon";
    tag.type = "image/vnd.microsoft.icon";
    tag.href = "https://mega.co.nz/favicon.ico";
    document.getElementsByTagName('head')[0].appendChild(tag);
    m=true;
}
var silent_loading=false;


if (m)
{
    var app,mobileblog,android;
    var link = document.createElement('link');
    link.setAttribute('rel', 'stylesheet');
    link.type = 'text/css';
    link.href = staticpath + 'css/mobile-app.css';
    document.head.appendChild(link);
    document.body.innerHTML = '<div class="main-scroll-block"> <div class="main-content-block"> <div class="free-green-tip"></div><div class="main-centered-bl"><div class="main-logo"></div><div class="main-head-txt" id="m_title"></div><div class="main-txt" id="m_desc"></div><a href="" class="main-button" id="m_appbtn"></a><div class="main-social hidden"><a href="https://www.facebook.com/MEGAprivacy" class="main-social-icon facebook"></a><a href="https://www.twitter.com/MEGAprivacy" class="main-social-icon twitter"></a><div class="clear"></div></div></div> </div><div class="scrolling-content"><div class="mid-logo"></div> <div class="mid-gray-block">MEGA provides free cloud storage with convenient and powerful always-on privacy </div> <div class="scrolling-block-icon encription"></div> <div class="scrolling-block-header"> End-to-end encryption </div> <div class="scrolling-block-txt">Unlike other cloud storage providers, your data is encrypted & decrypted during transfer by your client devices only and never by us. </div> <div class="scrolling-block-icon access"></div> <div class="scrolling-block-header"> Secure Global Access </div> <div class="scrolling-block-txt">Your data is accessible any time, from any device, anywhere. Only you control the keys to your files.</div> <div class="scrolling-block-icon colaboration"></div> <div class="scrolling-block-header"> Secure Collaboration </div> <div class="scrolling-block-txt">Share folders with your contacts and see their updates in real time. Online collaboration has never been more private and secure.</div> <div class="bottom-menu full-version"><div class="copyright-txt">Mega Limited ' + new Date().getFullYear() + '</div><div class="language-block"></div><div class="clear"></div><iframe src="" width="1" height="1" frameborder="0" style="width:1px; height:1px; border:none;" id="m_iframe"></iframe></div></div></div>';
    if (window.location.hash.substr(1,4) == 'blog') mobileblog=1;
    if (ua.indexOf('android') > -1)
    {
        app='https://play.google.com/store/apps/details?id=com.flyingottersoftware.mega';
        document.body.className = 'android full-mode supported';
        android=1;
    }
    else if (ua.indexOf('bb10') > -1)
    {
        app='http://appworld.blackberry.com/webstore/content/46810890/';
        document.body.className = 'blackberry full-mode supported';
        document.getElementById('m_desc').innerHTML = 'Free 50 GB - End-to-end encryption';
    }
    else if (ua.indexOf('iphone') > -1 || ua.indexOf('ipad') > -1 || ua.indexOf('ipod') > -1)
    {
        app='https://itunes.apple.com/app/mega/id706857885';
        document.body.className = 'ios full-mode supported';
        document.getElementById('m_desc').innerHTML = 'Free 50 GB - End-to-end encryption';
    }
    else document.body.className = 'another-os full-mode unsupported';

    if (app)
    {
        document.getElementById('m_appbtn').href = app;
        document.getElementById('m_title').innerHTML = 'Install the free MEGA app';
    }
    else
    {
        document.getElementById('m_title').innerHTML = 'A dedicated app for your device will be available soon.';
        document.getElementById('m_desc').innerHTML = 'Follow us on Twitter or Facebook for updates.';
    }
    if (window.location.hash.substr(1,1) == '!')
    {
        if (app) document.getElementById('m_title').innerHTML = 'Install the free MEGA app to access this file from your mobile';
        if (ua.indexOf('chrome') > -1)
        {
            setTimeout(function()
            {
                if (confirm('Do you already have the MEGA app installed?')) document.location = 'mega://' + window.location.hash;
            },2500);
        }
        else document.getElementById('m_iframe').src = 'mega://' + window.location.hash;
    }
    else if (window.location.hash.substr(1,7) == 'confirm')
    {
        var i=0;
        if (ua.indexOf('iphone') > -1 || ua.indexOf('ipad') > -1 || ua.indexOf('ipod') > -1) i=1;
        if (ua.indexOf('chrome') > -1) window.location ='mega://' + window.location.hash.substr(i);
        else document.getElementById('m_iframe').src = 'mega://' + window.location.hash.substr(i);
    }
    if (mobileblog)
    {
        document.body.innerHTML = '';
        var script = document.createElement('script');
        script.type = "text/javascript";
        document.head.appendChild(script);
        script.src = 'https://mega.co.nz/blog.js';
    }
}
else if (page == '#android')
{
    document.location = 'https://play.google.com/store/apps/details?id=com.flyingottersoftware.mega';
}
else
{
	if (!b_u)
	{
		var d = localStorage.d || 0,l;
		var jj = localStorage.jj || 0;
		var languages = {'en':['en','en-'],'es':['es','es-'],'fr':['fr','fr-'],'de':['de','de-'],'it':['it','it-'],'nl':['nl','nl-'],'pt':['pt'],'br':['pt-br'],'dk':['da'],'se':['sv'],'fi':['fi'],'no':['no'],'pl':['pl'],'cz':['cz','cz-'],'sk':['sk','sk-'],'sl':['sl','sl-'],'hu':['hu','hu-'],'jp':['ja'],'cn':['zh','zh-cn'],'ct':['zh-hk','zh-sg','zh-tw'],'kr':['ko'],'ru':['ru','ru-mo'],'ar':['ar','ar-'],'he':['he'],'id':['id'],'ca':['ca','ca-'],'eu':['eu','eu-'],'af':['af','af-'],'bs':['bs','bs-'],'sg':[],'tr':['tr','tr-'],'mk':[],'hi':[],'hr':['hr'],'ro':['ro','ro-'],'uk':['||'],'gl':['||'],'sr':['||'],'lt':['||'],'th':['||'],'lv':['||'],'fa':['||'],'ee':['et'],'ms':['ms'],'cy':['cy'],'bg':['bg'],'be':['br'],'tl':['en-ph'],'ka':['||']};
		if (typeof console == "undefined") { this.console = { log: function() {}, error: function() {}}}
		if (d && !console.time) (function(c)
		{
			var timers = {};
			c.time = function(n) { timers[n] = new Date().getTime()};
			c.timeEnd = function(n) {
				if(timers[n]) {
					c.log(n + ': ' + (new Date().getTime() - timers[n]) + 'ms');
					delete timers[n];
				}
			};
		})(console);

		Object.defineProperty(window, "__cd_v", { value : 4, writable : false });

		if (!d)
		{
			var __cdumps = [], __cd_t;
			window.onerror = function __MEGAExceptionHandler(msg, url, ln, cn, errobj)
			{
				if (__cdumps.length > 4) return false;

				var dump = { m : '' + msg, f : ('' + url).replace(/^blob:[^:]+/, '..'), l : ln }, cc;

				if (errobj)
				{
					if (errobj.stack) dump.s = ('' + errobj.stack).replace(/blob:[^:\s]+/g, '..');
					if (errobj.udata) dump.d = errobj.udata;
				}
				if (cn) dump.c = cn;

				if (ln == 0 && !dump.s)
				{
					if (dump.m.toLowerCase().indexOf('out of memory') != -1) dump.m = '!Fatal! Out Of Memory.';
					else dump.m = dump.m.replace(/[^\s\w]/gi,'') || ('[!] ' + msg);
				}

				try
				{
					var crashes = JSON.parse(localStorage.crashes || '{}');
					var checksum = MurmurHash3(JSON.stringify(dump), 0x4ef5391a);

					if (crashes[checksum])
					{
						// Reported less than 10 days ago?
						if (Date.now() - crashes[checksum] < 864000000) return false;
					}
					dump.x = checksum;
					crashes[checksum] = Date.now();
					localStorage.crashes = JSON.stringify(crashes);
					cc = $.len(crashes);
				}
				catch(e) {
					delete localStorage.crashes;
				}

				__cdumps.push(dump);
				if (__cd_t) clearTimeout(__cd_t);
				__cd_t = setTimeout(safeCall(function()
				{
					var ids = [];
					for (var i in __cdumps)
					{
						var dump = __cdumps[i];

						if (dump.x)
						{
							ids.push(dump.x);
							delete dump.x;
						}
					}

					var report = {};
					report.ua = navigator.userAgent;
					report.io = dlMethod.name;
					report.sb = +(''+$('script[src*="secureboot"]').attr('src')).split('=').pop();
					report.gp = Object.keys(GlobalProgress);
					report.tp = $.transferprogress;
					report.id = ids.join(",");
					report.cc = cc;

					if (is_chrome_firefox)
					{
						report.mo = mozBrowserID + '::' + is_chrome_firefox + '::' + mozMEGAExtensionVersion;
					}
					report = JSON.stringify(report);

					for (var i in __cdumps)
					{
						api_req({ a : 'cd', c : JSON.stringify(__cdumps[i]), v : report, t : +__cd_v });
					}
					__cdumps = [];

				}), 3000);

				return false;
			};
		}
		function detectlang()
		{
			return 'en';
			if (!navigator.language) return 'en';
			var bl = navigator.language.toLowerCase();
			var l2 = languages;
			for (var l in l2) for (b in l2[l]) if (l2[l][b] == bl) return l;
			for (var l in l2) for (b in l2[l]) if (l2[l][b].substring(0,3)==bl.substring(0,3)) return l;
			return 'en';
		}
		var init_f = [];
		var lang = detectlang();
		if ((typeof localStorage != 'undefined') && (localStorage.lang)) if (languages[localStorage.lang]) lang = localStorage.lang;
		var langv = '';
		if (typeof lv != 'undefined') langv = '_' + lv[lang];
		var jsl = []

		jsl.push({f:'lang/' + lang + langv + '.json', n: 'lang', j:3});
		jsl.push({f:'sjcl.js', n: 'sjcl_js', j:1}); // Will be replaced with asmCrypto soon
		jsl.push({f:'js/asmcrypto.js',n:'asmcrypto_js',j:1,w:1});

        jsl.push({f:'js/megakvstorage.js', n: 'megakvstorage_js', j:1,w:5});

		jsl.push({f:'js/tlvstore.js', n: 'tlvstore_js', j:1});
		jsl.push({f:'js/crypto.js', n: 'crypto_js', j:1,w:5});
        jsl.push({f:'js/jsbn.js', n: 'jsbn_js', j:1,w:2});
		jsl.push({f:'js/jsbn2.js', n: 'jsbn2_js', j:1,w:2});
		jsl.push({f:'js/jodid25519.js', n: 'jodid25519_js', j:1,w:7});		
		
        jsl.push({f:'js/user.js', n: 'user_js', j:1});
        jsl.push({f:'js/authring.js', n: 'authring_js', j:1});
        jsl.push({f:'js/hex.js', n: 'hex_js', j:1});
        jsl.push({f:'js/functions.js', n: 'functions_js', j:1});
        jsl.push({f:'js/mouse.js', n: 'mouse_js', j:1});
        jsl.push({f:'js/jquery-2.1.1.min.js', n: 'jquery', j:1,w:10});
        jsl.push({f:'js/jquery-ui.min.js', n: 'jqueryui_js', j:1,w:10});
        jsl.push({f:'js/base64.js', n: 'base64_js', j:1});
        jsl.push({f:'js/filedrag.js', n: 'filedrag_js', j:1});
        jsl.push({f:'js/jquery.mousewheel.js', n: 'jquerymouse_js', j:1});
        jsl.push({f:'js/jquery.jscrollpane.min.js', n: 'jscrollpane_js', j:1});
        jsl.push({f:'js/jquery.tokeninput.js', n: 'jquerytokeninput_js', j:1});
        jsl.push({f:'js/jquery.misc.js', n: 'jquerymisc_js', j:1});
        jsl.push({f:'js/mDB.js', n: 'mDB_js', j:1});
        jsl.push({f:'js/thumbnail.js', n: 'thumbnail_js', j:1});
        jsl.push({f:'js/exif.js', n: 'exif_js', j:1,w:3});
        jsl.push({f:'js/megapix.js', n: 'megapix_js', j:1});
        jsl.push({f:'js/mega.js', n: 'mega_js', j:1,w:7});

        jsl.push({f:'js/jquery.fullscreen-min.js', n: 'jquery_fullscreen', j:1,w:10});

        jsl.push({f:'js/chat/mpenc.js', n: 'mega_js', j:1,w:7});
        jsl.push({f:'js/chat/opQueue.js', n: 'mega_js', j:1,w:7});

        jsl.push({f:'js/vendor/chat/strophe.js', n: 'mega_js', j:1,w:7});
        jsl.push({f:'js/vendor/chat/strophe.disco.js', n: 'mega_js', j:1,w:7});
        jsl.push({f:'js/vendor/chat/strophe.jingle.js', n: 'mega_js', j:1,w:7});
        jsl.push({f:'js/vendor/chat/strophe.jingle.session.js', n: 'mega_js', j:1,w:7});
        jsl.push({f:'js/vendor/chat/strophe.jingle.sdp.js', n: 'mega_js', j:1,w:7});
        jsl.push({f:'js/vendor/chat/strophe.jingle.adapter.js', n: 'mega_js', j:1,w:7});
        jsl.push({f:'js/vendor/chat/strophe.muc.js', n: 'mega_js', j:1,w:7});
        jsl.push({f:'js/vendor/chat/strophe.roster.js', n: 'mega_js', j:1,w:7});
        jsl.push({f:'js/vendor/chat/wildemitter.patched.js', n: 'mega_js', j:1,w:7});
        jsl.push({f:'js/vendor/chat/hark.patched.js', n: 'mega_js', j:1,w:7});

        jsl.push({f:'js/vendor/chat/base32.js', n: 'mega_js', j:1,w:7});

        // direct transfer deps.
        jsl.push({f:'js/vendor/chat/hmac-sha1.js', n: 'mega_js', j:1,w:7});
        jsl.push({f:'js/vendor/chat/lib-typedarrays-min.js', n: 'mega_js', j:1,w:7});

        // Other
        jsl.push({f:'js/vendor/Autolinker.js', n: 'mega_js', j:1,w:7});


        // MEGA CHAT
        jsl.push({f:'js/chat/rtcStats.js', n: 'mega_js', j:1,w:7});
        jsl.push({f:'js/chat/rtcSession.js', n: 'mega_js', j:1,w:7});
        jsl.push({f:'js/chat/fileTransfer.js', n: 'mega_js', j:1,w:7});

        jsl.push({f:'js/megafilepicker.js', n: 'mega_js', j:1,w:7});
        jsl.push({f:'js/chat/megaIncomingCallDialog.js', n: 'mega_js', j:1,w:7});

        jsl.push({f:'js/chat/urlFilter.js', n: 'mega_js', j:1,w:7});
        jsl.push({f:'js/chat/emoticonsFilter.js', n: 'mega_js', j:1,w:7});
        jsl.push({f:'js/chat/attachmentsFilter.js', n: 'mega_js', j:1,w:7});
        jsl.push({f:'js/chat/encryptionFilter.js', n: 'mega_js', j:1,w:7});


        jsl.push({f:'js/chat/karereEventObjects.js', n: 'mega_js', j:1,w:7});
        jsl.push({f:'js/chat/karere.js', n: 'mega_js', j:1,w:7});
        jsl.push({f:'js/chat/chat.js', n: 'mega_js', j:1,w:7});
        // END OF MEGA CHAT
        
        jsl.push({f:'js/fm.js', n: 'fm_js', j:1,w:12});
        jsl.push({f:'js/filetypes.js', n: 'filetypes_js', j:1});
        /* better download */
        jsl.push({f:'js/xhr.js', n: 'xhr_js', j:1});
        jsl.push({f:'js/events.js', n: 'events', j:1,w:4});
        jsl.push({f:'js/queue.js', n: 'queue', j:1,w:4});
        jsl.push({f:'js/downloadChrome.js', n: 'dl_chrome', j:1,w:3});
        if (is_chrome_firefox && parseInt(Services.appinfo.version) > 27)
        {
            is_chrome_firefox |= 4;
            jsl.push({f:'js/downloadFirefox.js', n: 'dl_firefox', j:1,w:3});
        }
        else
        {
            jsl.push({f:'js/downloadMemory.js', n: 'dl_memory', j:1,w:3});
            jsl.push({f:'js/downloadFlash.js', n: 'dl_flash', j:1,w:3});
        }
        jsl.push({f:'js/downloader.js', n: 'dl_downloader', j:1,w:3});
        jsl.push({f:'js/download2.js', n: 'dl_js', j:1,w:3});
        jsl.push({f:'js/upload2.js', n: 'upload_js', j:1,w:2});
        /* end better download */
        jsl.push({f:'index.js', n: 'index', j:1,w:4});
        jsl.push({f:'html/start.html', n: 'start', j:0});
        jsl.push({f:'html/megainfo.html', n: 'megainfo', j:0});
        jsl.push({f:'html/js/start.js', n: 'start_js', j:1});
        jsl.push({f:'html/bottom2.html', n: 'bottom2',j:0});
        jsl.push({f:'html/key.html', n: 'key', j:0});
        jsl.push({f:'html/js/key.js', n: 'key_js', j:1});
        jsl.push({f:'html/pro.html', n: 'pro', j:0});
        jsl.push({f:'html/js/pro.js', n: 'pro_js', j:1});
        jsl.push({f:'html/login.html', n: 'login', j:0});
        jsl.push({f:'html/js/login.js', n: 'login_js', j:1});
        jsl.push({f:'html/fm.html', n: 'fm', j:0,w:3});
        jsl.push({f:'html/top.html', n: 'top', j:0});
        jsl.push({f:'js/notifications.js', n: 'notifications_js', j:1});
        jsl.push({f:'css/style.css', n: 'style_css', j:2,w:30,c:1,d:1,cache:1});
        jsl.push({f:'js/avatar.js', n: 'avatar_js', j:1,w:3});
        jsl.push({f:'js/countries.js', n: 'countries_js', j:1});
        jsl.push({f:'html/dialogs.html', n: 'dialogs', j:0,w:2});
        jsl.push({f:'html/transferwidget.html', n: 'transferwidget', j:0});
        jsl.push({f:'js/checkboxes.js', n: 'checkboxes_js', j:1});
        jsl.push({f:'js/Int64.js', n: 'int64_js', j:1});
        jsl.push({f:'js/zip64.js', n: 'zip_js', j:1});
//        jsl.push({f:'html/register.html', n: 'register', j:0});
//        jsl.push({f:'html/js/register.js', n: 'register_js', j:1});
        var jsl2 =
        {
            'about': {f:'html/about.html', n: 'about', j:0},
            'blog': {f:'html/blog.html', n: 'blog', j:0},
            'blog_js': {f:'html/js/blog.js', n: 'blog_js', j:1},
            'blogarticle': {f:'html/blogarticle.html', n: 'blogarticle', j:0},
            'blogarticle_js': {f:'html/js/blogarticle.js', n: 'blogarticle_js', j:1},
            'register': {f:'html/register.html', n: 'register', j:0},
            'register_js': {f:'html/js/register.js', n: 'register_js', j:1},
            'resellers': {f:'html/resellers.html', n: 'resellers', j:0},
            'download': {f:'html/download.html', n: 'download', j:0},
            'download_js': {f:'html/js/download.js', n: 'download_js', j:1},
            'copyright': {f:'html/copyright.html', n: 'copyright', j:0},
            'copyrightnotice': {f:'html/copyrightnotice.html', n: 'copyrightnotice', j:0},
            'copyrightnotice_js': {f:'html/js/copyrightnotice.js', n: 'copyrightnotice_js', j:1},
            'privacy': {f:'html/privacy.html', n: 'privacy', j:0},
            'terms': {f:'html/terms.html', n: 'terms', j:0},
            'backup': {f:'html/backup.html', n: 'backup', j:0},
            'backup_js': {f:'html/js/backup.js', n: 'backup_js', j:1},
            'reset': {f:'html/reset.html', n: 'reset', j:0},
            'reset_js': {f:'html/js/reset.js', n: 'reset_js', j:1},
            'filesaver': {f:'js/filesaver.js', n: 'filesaver', j:1},
            'recovery': {f:'html/recovery.html', n: 'recovery', j:0},
            'recovery_js': {f:'html/js/recovery.js', n: 'recovery_js', j:1},
            'credits': {f:'html/credits.html', n: 'credits', j:0},
            'takedown': {f:'html/takedown.html', n: 'takedown', j:0},
            'dev': {f:'html/dev.html', n: 'dev', j:0},
            'arkanoid_js': {f:'js/arkanoid.js', n: 'arkanoid_js', j:1},
            'dev_js': {f:'html/js/dev.js', n: 'dev_js', j:1},
            'sdkterms': {f:'html/sdkterms.html', n: 'sdkterms', j:0},
            'help': {f:'html/help.html', n: 'help', j:0},
            'help_js': {f:'html/js/help.js', n: 'help_js', j:1},
            'firefox': {f:'html/firefox.html', n: 'firefox', j:0},
            'sync': {f:'html/sync.html', n: 'sync', j:0},
			'sync_js': {f:'html/js/sync.js', n: 'sync_js', j:1},
            'mobile': {f:'html/mobile.html', n: 'mobile', j:0},
            'affiliates': {f:'html/affiliates.html', n: 'affiliates', j:0},
            'affiliate_js': {f:'html/js/affiliate.js', n: 'affiliate_js', j:0},
            'affiliateterms': {f:'html/affiliateterms.html', n: 'affiliateterms', j:0},
            'affiliatesignup': {f:'html/affiliatesignup.html', n: 'affiliatesignup', j:0},
            'affiliatesignup_js': {f:'html/js/affiliatesignup.js', n: 'affiliatesignup_js', j:1},
            'affiliatemember': {f:'html/affiliatemember.html', n: 'affiliatemember', j:0},
            'affiliatemember_js': {f:'html/js/affiliatemember.js', n: 'affiliatemember_js', j:1},
            'contact': {f:'html/contact.html', n: 'contact', j:0},
            'privacycompany': {f:'html/privacycompany.html', n: 'privacycompany', j:0},
            'chrome': {f:'html/chrome.html', n: 'chrome', j:0},
            'zxcvbn_js': {f:'js/zxcvbn.js', n: 'zxcvbn_js', j:1},
            'mads_js': {f:'js/mads.js', n: 'mads_js', j:1}
        };
        var subpages =
        {
            'about': ['about'],
            'terms': ['terms'],
            'credits': ['credits'],
            'backup': ['backup','backup_js','filesaver'],
            'recovery': ['recovery','recovery_js'],
            'reset': ['reset','reset_js'],
            'blog': ['blog','blog_js','blogarticle','blogarticle_js'],
            'register': ['register','register_js'],
            'android': ['android'],
            'resellers': ['resellers'],
            '!': ['download','download_js'],
            'copyright': ['copyright'],
            'key':['arkanoid_js'],
            'copyrightnotice': ['copyrightnotice','copyrightnotice_js'],
            'privacy': ['privacy','privacycompany'],
            'takedown': ['takedown'],
            'firefox': ['firefox'],
            'mobile': ['mobile'],
            'sync': ['sync','sync_js'],
            'contact': ['contact'],
            'dev': ['dev','dev_js','sdkterms'],
            'sdk': ['dev','dev_js','sdkterms'],
            'doc': ['dev','dev_js','sdkterms'],
            'help': ['help','help_js'],
            'chrome': ['chrome'],
            'plugin': ['chrome','firefox'],
            'affiliate': ['affiliates','affiliateterms','affiliatesignup','affiliatesignup_js','affiliatemember','affiliatemember_js','affiliate_js'],
            'recover': ['reset','reset_js']
        };

        if (page && page.indexOf('%21') > -1) document.location.hash = page.replace('%21','!').replace('%21','!');

        if (page) page = page.replace('#','').replace('%21','!');


        for (var p in subpages)
        {
            if (page && page.substr(0,p.length) == p)
            {
                for (i in subpages[p]) jsl.push(jsl2[subpages[p][i]]);
            }
        }
        var downloading = false;
        var ul_uploading = false;
        var lightweight=false;
        var njsl = [];
        var fx_startup_cache = is_chrome_firefox && nocontentcheck;
        if ((typeof Worker != 'undefined') && (typeof window.URL != 'undefined') && !fx_startup_cache)
        {
            var hashdata = ['self.postMessage = self.webkitPostMessage || self.postMessage;',sjcl_sha_js,'self.onmessage = function(e) { try { e.data.hash = sha256(e.data.text);  self.postMessage(e.data); } catch(err) { e.data.error = err.message; self.postMessage(e.data);  } };'];
            try  { var blob = new Blob(hashdata, { type: "text/javascript" }); }
            catch(e)
            {
                window.BlobBuilder = window.BlobBuilder || window.WebKitBlobBuilder || window.MozBlobBuilder || window.MSBlobBuilder;
                var bb = new BlobBuilder();
                for (var i in hashdata) bb.append(hashdata[i]);
                var blob = bb.getBlob('text/javascript');
            }
            var hash_url = window.URL.createObjectURL(blob);
            var hash_workers = [];
            var i =0;
            while (i < 2)
            {
                try
                {
                    hash_workers[i] = new Worker(hash_url);
                    hash_workers[i].postMessage = hash_workers[i].webkitPostMessage || hash_workers[i].postMessage;
                    hash_workers[i].onmessage = function(e)
                    {
                        if (e.data.error)
                        {
                            console.log('error',e.data.error);
                            console.log(e.data.text);
                            alert('error');
                        }
                        if (!nocontentcheck && !cmparrays(e.data.hash,sh1[jsl[e.data.jsi].f]))
                        {
                            if (bootstaticpath.indexOf('cdn') > -1)
                            {
                                sessionStorage.skipcdn=1;
                                document.location.reload();
                            }
                            else alert('An error occurred while loading MEGA. The file ' + bootstaticpath+jsl[e.data.jsi].f + ' is corrupt. Please try again later. We apologize for the inconvenience.');

                            contenterror=1;
                        }
                        if (!contenterror)
                        {
                            jsl_current += jsl[e.data.jsi].w || 1;
                            jsl_progress();
                            if (++jslcomplete == jsl.length) initall();
                            else jsl_load(e.data.xhri);
                        }
                    };
                }
                catch(e)
                {
                    hash_workers = undefined;
                }
                i++;
            }
        }

        if (jj)
        {
            l=[];
            var i=0;
            while (i < 2500)
            {
                l[i]='l';
                i++;
            }
            i=0;
            for (var i in jsl)
            {
                if (jsl[i].j === 1) document.write('<' + 'script type="text/javascript" src="' + bootstaticpath + jsl[i].f + '?r=' + Math.random() + '"></sc' + 'ript>');
                else if (jsl[i].j === 2)
                {
                    if ((m && (jsl[i].m)) || ((!m) && (jsl[i].d)))
                        document.write('<link rel="stylesheet" type="text/css" href="' + bootstaticpath + jsl[i].f + '" />');
                }
            }

            for (var k in jsl2)
            {
                if (jsl2[k].j === 1) document.write('<' + 'script type="text/javascript" src="' + bootstaticpath + jsl2[k].f + '?r=' + Math.random() + '"></sc' + 'ript>');
                else if (jsl2[k].j === 2)
                {
                    if ((m && (jsl2[k].m)) || ((!m) && (jsl2[k].d)))
                        document.write('<link rel="stylesheet" type="text/css" href="' + bootstaticpath + jsl2[k].f + '" />');
                }
            }
        }

        var pages = [], scripts = {};
        function getxhr()
        {
            return (typeof XDomainRequest != 'undefined' && typeof ArrayBuffer == 'undefined') ? new XDomainRequest() : new XMLHttpRequest();
        }

        var xhr_progress,xhr_stack,jsl_fm_current,jsl_current,jsl_total,jsl_perc,jsli,jslcomplete;

        function jsl_start()
        {
            jslcomplete = 0;
            xhr_progress = [0,0];
            xhr_stack = Array(xhr_progress.length);
            jsl_fm_current = 0;
            jsl_current = 0;
            jsl_total = 0;
            jsl_perc = 0;
            jsli=0;
            for (var i = jsl.length; i--;) if (!jsl[i].text) jsl_total += jsl[i].w || 1;
            if (fx_startup_cache)
            {
                var step = function(jsi)
                {
                    jsl_current += jsl[jsi].w || 1;
                    jsl_progress();
                    if (++jslcomplete == jsl.length) initall();
                    else
                    {
                        // mozRunAsync(next.bind(this, jsli++));
                        next(jsli++);
                    }
                };
                var next = function(jsi)
                {
                    var file = bootstaticpath + jsl[jsi].f;

                    if (jsl[jsi].j == 1)
                    {
                        try
                        {
                            loadSubScript(file);
                        }
                        catch(e)
                        {
                            Cu.reportError(e);

                            alert('An error occurred while loading MEGA.\n\nFilename: '
                                + file + "\n" + e + '\n\n' + mozBrowserID);
                        }
                        step(jsi);
                    }
                    else
                    {
                        var ch = NetUtil.newChannel(file);
                        ch.contentType = jsl[jsi].j == 3
                            ? "application/json":"text/plain";

                        NetUtil.asyncFetch(ch, function(is, s)
                        {
                            if (!Components.isSuccessCode(s))
                            {
                                alert('An error occurred while loading MEGA.' +
                                    ' The file ' + file + ' could not be loaded.');
                            }
                            else
                            {
                                jsl[jsi].text = NetUtil.readInputStreamToString(is, is.available());
                                if (jsl[jsi].j == 3) l = JSON.parse(jsl[jsi].text);
                                step(jsi);
                            }
                        });
                    }
                };
                next(jsli++);
            }
            else
            {
                for (var i = xhr_progress.length; i--; ) jsl_load(i);
            }
        }

        var xhr_timeout=30000;

        function xhr_error()
        {
            xhr_timeout+=10000;
            console.log(xhr_timeout);
            if (bootstaticpath.indexOf('cdn') > -1)
            {
                bootstaticpath = geoStaticpath(1);
                staticpath = geoStaticpath(1);
            }
            xhr_progress[this.xhri] = 0;
            xhr_load(this.url,this.jsi,this.xhri);
        }

        function xhr_load(url,jsi,xhri)
        {
            xhr_stack[xhri] = getxhr();
            xhr_stack[xhri].onload = function()
            {
                jsl[this.jsi].text = this.response || this.responseText;

                if (typeof hash_workers != 'undefined' && !nocontentcheck)
                {
                    hash_workers[this.xhri].postMessage({'text':jsl[this.jsi].text,'xhr':'test','jsi':this.jsi,'xhri':this.xhri});
                }
                else
                {
                    if (!nocontentcheck && !cmparrays(sha256(jsl[this.jsi].text),sh1[jsl[this.jsi].f]))
                    {
                        alert('An error occurred while loading MEGA. The file ' + bootstaticpath+jsl[this.jsi].f + ' is corrupt. Please try again later. We apologize for the inconvenience.');
                        contenterror=1;
                    }
                    if (!contenterror)
                    {
                        jsl_current += jsl[this.jsi].w || 1;
                        jsl_progress();
                        if (++jslcomplete == jsl.length) initall();
                        else jsl_load(this.xhri);
                    }
                }
            }
            xhr_stack[xhri].onreadystatechange = function()
            {
                try
                {
                    if (this.readyState == 1) this.timeout=0;
                }
                catch(e)
                {

                }
            }
            xhr_stack[xhri].onerror = xhr_error;
            xhr_stack[xhri].ontimeout = xhr_error;
            if (jsl[jsi].text)
            {
                if (++jslcomplete == jsl.length) initall();
                else jsl_load(xhri);
            }
            else
            {
                xhr_stack[xhri].url = url;
                xhr_stack[xhri].jsi = jsi;
                xhr_stack[xhri].xhri = xhri;
                if (localStorage.dd) url += '?t=' + Date.now();
				xhr_stack[xhri].open("GET", (!localStorage.dd && url.indexOf('mads_') > -1 ? 'https://eu.static.mega.co.nz/' : bootstaticpath) + url, true);
                xhr_stack[xhri].timeout = xhr_timeout;
                if (is_chrome_firefox) xhr_stack[xhri].overrideMimeType('text/plain');
                xhr_stack[xhri].send(null);
            }
        }
        window.onload = function ()
        {
            if (!maintenance && !androidsplash) jsl_start();
        }
        function jsl_load(xhri)
        {
            if (jsl[jsli]) xhr_load(jsl[jsli].f, jsli++,xhri);
        }
        function jsl_progress()
        {
            if (d) console.log('done',(jsl_current+jsl_fm_current));
            if (d) console.log('total',jsl_total);
            var p = Math.floor((jsl_current+jsl_fm_current)/jsl_total*100);
            if ((p > jsl_perc) && (p <= 100))
            {
                jsl_perc = p;
                if (is_extension) p=100;
                document.getElementById('loadinganim').className = 'loading-progress-bar percents-'+p;
            }
        }
        var jsl_loaded={};
        function initall()
        {
            var jsar = [];
            var cssar = [];
            for(var i in localStorage) if (i.substr(0,6) == 'cache!') delete localStorage[i];
            for (var i in jsl)
            {
                jsl_loaded[jsl[i].n]=1;
                if ((jsl[i].j == 1) && (!jj))
                {
                    if (!fx_startup_cache)
                    {
                        if (window.URL) jsar.push(jsl[i].text + '\n\n');
                        else evalscript(jsl[i].text);
                    }
                }
                else if ((jsl[i].j == 2) && (!jj))
                {
                    if (document.getElementById('bootbottom')) document.getElementById('bootbottom').style.display='none';
                    if (!is_chrome_firefox && window.URL)
                    {
                        cssar.push(jsl[i].text.replace(/\.\.\//g,staticpath).replace(new RegExp( "\\/en\\/", "g"),'/' + lang + '/'));
                    }
                    else
                    {
                        var css = document.createElement('style');
                        css.type = "text/css";
                        css.rel = 'stylesheet';
                        document.getElementsByTagName('head')[0].appendChild(css);
                        css.textContent = jsl[i].text.replace(/\.\.\//g,staticpath).replace(new RegExp( "\\/en\\/", "g"),'/' + lang + '/');
                    }
                }
                else if (jsl[i].j == 3) l = !jj && l || JSON.parse(jsl[i].text);
                else if (jsl[i].j == 4) scripts[jsl[i].f] = jsl[i].text;
                else if (jsl[i].j == 0) pages[jsl[i].n] = jsl[i].text;
            }
            if (window.URL)
            {
                var blob;
                if (cssar.length) try
                {
                    blob = new Blob(cssar, { type: "text/css" });
                    for ( var f in scripts ) {
                        if (!scripts[f].match(/^blob:/)) {
                            scripts[f] = window.URL.createObjectURL( new Blob( [ scripts[f] ], { type: 'text/javascript' } ) );
                        }
                    }
                }
                catch(e)
                {
                    window.BlobBuilder = window.BlobBuilder || window.WebKitBlobBuilder || window.MozBlobBuilder || window.MSBlobBuilder;
                    var bb = new BlobBuilder();
                    for (var i in cssar) bb.append(cssar[i]);
                    blob = bb.getBlob('text/css');
                    for ( var f in scripts ) {
                        if (!scripts[f].match(/^blob:/)) {
                            bb = new BlobBuilder();
                            bb.append( scripts[f] );
                            scripts[f] = window.URL.createObjectURL( bb.getBlob('text/javascript') );
                        }
                    }
                }
                if (blob)
                {
                    var link = document.createElement('link');
                    link.setAttribute('rel', 'stylesheet');
                    link.type = 'text/css';
                    link.href = window.URL.createObjectURL(blob);
                    document.head.appendChild(link);
                }
                cssar=undefined;
                jsar.push('jsl_done=true; boot_done();');
                evalscript_url(jsar);
                jsar=undefined;
            }
            else
            {
                jsl_done=true;
                boot_done();
            }
        }
    }
    if (ua.indexOf('android') > 0 && !sessionStorage.androidsplash && document.location.hash.indexOf('#confirm') == -1)
    {
        if (document.location.hash == '#android')
        {
            document.location = 'https://play.google.com/store/apps/details?id=com.flyingottersoftware.mega';
        }
        else
        {
            document.write('<link rel="stylesheet" type="text/css" href="' + staticpath + 'resources/css/mobile-android.css" /><div class="overlay"></div><div class="new-folder-popup" id="message"><div class="new-folder-popup-bg"><div class="new-folder-header">MEGA for Android</div><div class="new-folder-main-bg"><div class="new-folder-descr">Do you want to install the latest<br/> version of the MEGA app for Android?</div><a class="new-folder-input left-button" id="trashbinYes"> <span class="new-folder-bg1"> <span class="new-folder-bg2" id="android_yes"> Yes </span> </span></a><a class="new-folder-input right-button" id="trashbinNo"> <span class="new-folder-bg1"> <span class="new-folder-bg2" id="android_no">No </span> </span></a><div class="clear"></div></div></div></div></div>');
            document.getElementById('android_yes').addEventListener("click", function ()
            {
                document.location = 'https://play.google.com/store/apps/details?id=com.flyingottersoftware.mega';
            }, false);
            document.getElementById('android_no').addEventListener("click", function ()
            {
                sessionStorage.androidsplash=1;
                document.location.reload();
            }, false);
            androidsplash=true;
        }
    }
    else
    {
        var istaticpath = staticpath;
        if (document.location.href.substr(0,19) == 'chrome-extension://')  istaticpath = '../';
        else if (is_chrome_firefox) istaticpath = 'chrome://mega/content/';

        document.write('<style type="text/css">.div, span, input {outline: none;}.hidden {display: none;}.clear {clear: both;margin: 0px;padding: 0px;display: block;}.loading-main-block {width: 100%;height: 100%;overflow: auto;font-family:Arial, Helvetica, sans-serif;}.loading-mid-white-block {height: 100%;width:100%;}.mid-centered-block {position: absolute;width: 494px;min-height: 158px;top: 50%;left: 50%;margin: -95px 0 0 -247px;}.loading-main-bottom {max-width: 940px;width: 100%;position: absolute;bottom: 20px;left: 50%;margin: 0 0 0 -470px;text-align: center;}.loading-bottom-button {height: 29px;width: 29px;float: left;background-image: url(' + istaticpath + 'images/mega/loading-sprite.png);background-repeat: no-repeat;cursor: pointer;}.loading-bottom-button.st-facebook-button {float: right;background-position: -40px -2376px;margin-left: 11px;}.loading-bottom-button.st-facebook-button:hover {background-position: -40px -2336px;}.loading-bottom-button.st-twitter-button {float: right;background-position: -1px -2376px;margin-left: 11px;}.loading-bottom-button.st-twitter-button:hover {background-position: -1px -2336px;}.loading-cloud {width: 222px;height: 158px;background-image: url(' + istaticpath + 'images/mega/loading-sprite.png);background-repeat: no-repeat;background-position: 0 -2128px;margin: 0 auto;-webkit-box-sizing: border-box;-moz-box-sizing: border-box;-ms-box-sizing: border-box;box-sizing: border-box;padding-top: 55px;}.loading-progress-bar, .loading-progress-bar div {width: 80px;height: 80px;margin: 0 0 0 71px;background-image: url(' + istaticpath + 'images/mega/loading-sprite.png);background-repeat: no-repeat;background-position: 0 top;}.loading-progress-bar div {background-position: -71px -2183px;margin: 0;}.maintance-block {position: absolute;width: 484px;min-height: 94px;border: 2px solid #d9d9d9;-moz-border-radius: 7px;-webkit-border-radius: 7px;border-radius: 7px;padding: 10px;color: #333333;font-size: 13px;line-height: 30px;padding: 15px 15px 15px 102px;-webkit-box-sizing: border-box;-moz-box-sizing: border-box;-ms-box-sizing: border-box;box-sizing: border-box;background-image: url(' + istaticpath + 'images/mega/loading-sprite.png);background-repeat: no-repeat;background-position: -60px -2428px;margin-top: 45px;}.loading-progress-bar.percents-0 {background-position: 0 0;}.loading-progress-bar.percents-1, .loading-progress-bar.percents-2, .loading-progress-bar.percents-3 {background-position: -130px 0;}.loading-progress-bar.percents-4, .loading-progress-bar.percents-5, .loading-progress-bar.percents-6 {background-position: 0 -100px;}.loading-progress-bar.percents-7, .loading-progress-bar.percents-8, .loading-progress-bar.percents-9 {background-position: -130px -100px;}.loading-progress-bar.percents-10, .loading-progress-bar.percents-11, .loading-progress-bar.percents-12 {background-position: 0 -200px;}.loading-progress-bar.percents-13, .loading-progress-bar.percents-14, .loading-progress-bar.percents-15 {background-position: -130px -200px;}.loading-progress-bar.percents-16, .loading-progress-bar.percents-17, .loading-progress-bar.percents-18 {background-position: 0 -300px;}.loading-progress-bar.percents-19, .loading-progress-bar.percents-20, .loading-progress-bar.percents-21 {background-position: -130px -300px;}.loading-progress-bar.percents-22, .loading-progress-bar.percents-23, .loading-progress-bar.percents-24 {background-position: 0 -400px;}.loading-progress-bar.percents-25, .loading-progress-bar.percents-26, .loading-progress-bar.percents-27 {background-position: -130px -400px;}.loading-progress-bar.percents-28, .loading-progress-bar.percents-29, .loading-progress-bar.percents-30 {background-position: 0 -500px;}.loading-progress-bar.percents-31, .loading-progress-bar.percents-32, .loading-progress-bar.percents-33 {background-position: -130px -500px;}.loading-progress-bar.percents-34, .loading-progress-bar.percents-35 {background-position: 0 -600px;}.loading-progress-bar.percents-36, .loading-progress-bar.percents-37 {background-position: -130px -600px;}.loading-progress-bar.percents-38, .loading-progress-bar.percents-39 {background-position: 0 -700px;}.loading-progress-bar.percents-40, .loading-progress-bar.percents-41 {background-position: -130px -700px;}.loading-progress-bar.percents-42, .loading-progress-bar.percents-43 {background-position: 0 -800px;}.loading-progress-bar.percents-44, .loading-progress-bar.percents-45 {background-position: -130px -800px;}.loading-progress-bar.percents-46, .loading-progress-bar.percents-47 {background-position: 0 -900px;}.loading-progress-bar.percents-48, .loading-progress-bar.percents-49 {background-position: -130px -900px;}.loading-progress-bar.percents-50 {background-position: 0 -1000px;}.loading-progress-bar.percents-51, .loading-progress-bar.percents-52, .loading-progress-bar.percents-53 {background-position: -130px -1000px;}.loading-progress-bar.percents-54, .loading-progress-bar.percents-55, .loading-progress-bar.percents-56 {background-position: 0 -1100px;}.loading-progress-bar.percents-57, .loading-progress-bar.percents-58, .loading-progress-bar.percents-59 {background-position: -130px -1100px;}.loading-progress-bar.percents-60, .loading-progress-bar.percents-61, .loading-progress-bar.percents-62 {background-position: 0 -1200px;}.loading-progress-bar.percents-63, .loading-progress-bar.percents-64, .loading-progress-bar.percents-65 {background-position: -130px -1200px;}.loading-progress-bar.percents-66, .loading-progress-bar.percents-67, .loading-progress-bar.percents-68 {background-position: 0 -1300px;}.loading-progress-bar.percents-69, .loading-progress-bar.percents-70, .loading-progress-bar.percents-71 {background-position: -130px -1300px;}.loading-progress-bar.percents-72, .loading-progress-bar.percents-73, .loading-progress-bar.percents-74 {background-position: 0 -1400px;}.loading-progress-bar.percents-75, .loading-progress-bar.percents-76, .loading-progress-bar.percents-77 {background-position: -130px -1400px;}.loading-progress-bar.percents-78, .loading-progress-bar.percents-79, .loading-progress-bar.percents-80 {background-position: 0 -1500px;}.loading-progress-bar.percents-81, .loading-progress-bar.percents-82, .loading-progress-bar.percents-83 {background-position: -130px -1500px;}.loading-progress-bar.percents-84, .loading-progress-bar.percents-85, .loading-progress-bar.percents-86 {background-position: 0 -1600px;}.loading-progress-bar.percents-87, .loading-progress-bar.percents-88, .loading-progress-bar.percents-89 {background-position: -130px -1600px;}.loading-progress-bar.percents-90, .loading-progress-bar.percents-91, .loading-progress-bar.percents-92 {background-position: 0 -1800px;}.loading-progress-bar.percents-93, .loading-progress-bar.percents-94, .loading-progress-bar.percents-95 {background-position: -130px -1800px;}.loading-progress-bar.percents-96, .loading-progress-bar.percents-97 {background-position: 0 -1900px;}.loading-progress-bar.percents-98, .loading-progress-bar.percents-99 {background-position: -130px -1900px;}.loading-progress-bar.percents-100 {background-position: 0 -2000px;}.follow-txt {text-decoration:none; line-height: 28px; float:right; color:#666666; font-size:12px;}@media only screen and (-webkit-min-device-pixel-ratio: 1.5), only screen and (-o-min-device-pixel-ratio: 3/2), only screen and (min--moz-device-pixel-ratio: 1.5), only screen and (min-device-pixel-ratio: 1.5) {.maintance-block, .loading-progress-bar, .loading-progress-bar div, .loading-cloud, .loading-bottom-button {background-image: url(' + istaticpath + 'images/mega/loading-sprite@2x.png);	background-size: 222px auto;	}}</style><div class="loading-main-block" id="loading"><div class="loading-mid-white-block"><div class="mid-centered-block"><div class="loading-cloud"><div class="loading-progress-bar percents-1" id="loadinganim"><div></div></div></div><div class="maintance-block hidden">Scheduled System Maintenance - Expect Disruptions<br/>Sunday 04:00 - 10:00 UTC </div></div><div class="loading-main-bottom" id="bootbottom"><a href="https://www.facebook.com/MEGAprivacy" target="_blank" class="loading-bottom-button st-facebook-button"></a><a href="https://twitter.com/MEGAprivacy" class="loading-bottom-button st-twitter-button"></a><a href="https://www.twitter.com/MEGAprivacy" target="_blank" class="follow-txt" target="_blank">follow us</a><div class="clear"></div></div></div></div>');
    }
    var u_storage,loginresponse,u_sid,jsl_done,dlresponse,dl_res;
    if (localStorage.sid) u_storage = localStorage;
    else u_storage = sessionStorage;
    if (u_sid = u_storage.sid)
    {
        loginresponse = true;
        var lxhr = getxhr();
        lxhr.onload = function()
        {
            if (this.status == 200)
            {
                try
                {
                    loginresponse = this.response || this.responseText;
                    if (loginresponse && loginresponse[0] == '[') loginresponse = JSON.parse(loginresponse);
                    else loginresponse = false;
                    boot_done();
                }
                catch (e)
                {
                    loginresponse= false;
                    boot_done();
                }
            }
            else
            {
                loginresponse= false;
                boot_done();
            }
        }
        lxhr.onerror = function()
        {
            loginresponse= false;
            boot_done();
        }
        lxhr.open("POST", apipath + 'cs?id=0&sid='+u_storage.sid, true);
        lxhr.send(JSON.stringify([{'a':'ug'}]));
    }
    function boot_auth(u_ctx,r)
    {
        u_type = r;
        u_checked=true;
        startMega();
    }
    function boot_done()
    {
        lxhr = dlxhr = undefined;
        if (loginresponse === true || dl_res === true || !jsl_done) return;
        else if (loginresponse)
        {
            api_setsid(u_sid);
            u_checklogin3a(loginresponse[0],{checkloginresult:boot_auth});
        }
        else u_checklogin({checkloginresult:boot_auth},false);
    }
    if (page.substr(0,1) == '!' && page.length > 1)
    {
        var dlxhr = getxhr(),dl_res = true;
        dlxhr.onload = function()
        {
            if (this.status == 200)
            {
                try
                {
                    dl_res = this.response || this.responseText;
                    if (dl_res[0] == '[') dl_res = JSON.parse(dl_res);
                    if (dl_res[0]) dl_res = dl_res[0];
                    boot_done();
                }
                catch (e)
                {
                    dl_res = false;
                    boot_done();
                }
            }
            else
            {
                dl_res = false;
                boot_done();
            }
        }
        dlxhr.onerror = function()
        {
            dl_res= false;
            boot_done();
        }
        dlxhr.open("POST", apipath + 'cs?id=0', true);
        dlxhr.send(JSON.stringify([{'a':'g',p:page.substr(1,8)}]));
    }
}<|MERGE_RESOLUTION|>--- conflicted
+++ resolved
@@ -51,65 +51,6 @@
 		Cu['import']("resource://gre/modules/Services.jsm");
 		XPCOMUtils.defineLazyModuleGetter(this, "NetUtil", "resource://gre/modules/NetUtil.jsm");
 
-<<<<<<< HEAD
-        (function(global) {
-            global.loadSubScript = function(file,scope) {
-                if (global.d) {
-                    Services.scriptloader.loadSubScriptWithOptions(file,{
-                        target : scope||global, charset: "UTF-8",
-                        ignoreCache : true
-                    });
-                } else {
-                    Services.scriptloader.loadSubScript(file,scope||global);
-                }
-            };
-        })(this);
-
-        try {
-            var mozBrowserID =
-                [	Services.appinfo.vendor,
-                    Services.appinfo.name,
-                    Services.appinfo.platformVersion,
-                    Services.appinfo.platformBuildID,
-                    Services.appinfo.OS,
-                    Services.appinfo.XPCOMABI].join(" ");
-
-            loadSubScript('chrome://mega/content/strg2.js');
-
-            if(!(localStorage instanceof Ci.nsIDOMStorage)) {
-                throw new Error('Initialization failed.');
-            }
-            var d = !!localStorage.d;
-        } catch(e) {
-            alert('Error setting up DOM Storage instance:\n\n'
-                + e + '\n\n' + mozBrowserID);
-
-            throw new Error("FxEx");
-        }
-    }
-    if (typeof localStorage == 'undefined')
-    {
-        b_u = 1;
-        var staticpath = 'https://eu.static.mega.co.nz/';
-    }
-    else
-    {
-        if (localStorage.dd) {
-            var devhost = window.location.host;
-
-            // handle subdirs
-            var pathSuffix = window.location.pathname;
-            pathSuffix = pathSuffix.split("/").slice(0,-1).join("/");
-
-            // set the staticpath for debug mode
-            localStorage.staticpath = window.location.protocol + "//" + devhost + pathSuffix + "/";
-        }
-        var staticpath = localStorage.staticpath || geoStaticpath();
-        var apipath = localStorage.apipath || 'https://eu.api.mega.co.nz/';
-        var contenterror = 0;
-        var nocontentcheck = localStorage.dd;
-    }
-=======
 		(function(global) {
 			global.loadSubScript = function(file,scope) {
 				if (global.d) {
@@ -134,34 +75,42 @@
 			var mozBrowserID = ua;
 		}
 
-		try {
-			loadSubScript('chrome://mega/content/strg2.js');
-
-			if(!(localStorage instanceof Ci.nsIDOMStorage)) {
-				throw new Error('Initialization failed.');
-			}
-			var d = !!localStorage.d;
-		} catch(e) {
-			alert('Error setting up DOM Storage instance:\n\n'
-				+ e + '\n\n' + mozBrowserID);
-
-			throw new Error("FxEx");
-		}
-	}
-	if (typeof localStorage == 'undefined')
-	{
-	  b_u = 1;
-	  var staticpath = 'https://eu.static.mega.co.nz/';
-	}
-	else
-	{
-		if (localStorage.dd) localStorage.staticpath = location.protocol + "//" + location.host + location.pathname.replace(/[^/]+$/,'');
-		var staticpath = localStorage.staticpath || geoStaticpath();
-		var apipath = localStorage.apipath || 'https://eu.api.mega.co.nz/';
-		var contenterror = 0;
-		var nocontentcheck = localStorage.dd;
-	}
->>>>>>> c5751509
+        try {
+            loadSubScript('chrome://mega/content/strg2.js');
+
+            if(!(localStorage instanceof Ci.nsIDOMStorage)) {
+                throw new Error('Initialization failed.');
+            }
+            var d = !!localStorage.d;
+        } catch(e) {
+            alert('Error setting up DOM Storage instance:\n\n'
+                + e + '\n\n' + mozBrowserID);
+
+            throw new Error("FxEx");
+        }
+    }
+    if (typeof localStorage == 'undefined')
+    {
+        b_u = 1;
+        var staticpath = 'https://eu.static.mega.co.nz/';
+    }
+    else
+    {
+        if (localStorage.dd) {
+            var devhost = window.location.host;
+
+            // handle subdirs
+            var pathSuffix = window.location.pathname;
+            pathSuffix = pathSuffix.split("/").slice(0,-1).join("/");
+
+            // set the staticpath for debug mode
+            localStorage.staticpath = window.location.protocol + "//" + devhost + pathSuffix + "/";
+        }
+        var staticpath = localStorage.staticpath || geoStaticpath();
+        var apipath = localStorage.apipath || 'https://eu.api.mega.co.nz/';
+        var contenterror = 0;
+        var nocontentcheck = localStorage.dd;
+    }
 }
 catch(e)
 {
@@ -456,7 +405,6 @@
 		})(console);
 
 		Object.defineProperty(window, "__cd_v", { value : 4, writable : false });
-
 		if (!d)
 		{
 			var __cdumps = [], __cd_t;
