﻿

var b_u=0;
var maintenance=false;
var ua = window.navigator.userAgent.toLowerCase();
var is_chrome_firefox = document.location.protocol === 'chrome:' && document.location.host === 'mega';
var is_extension = is_chrome_firefox || document.location.href.substr(0,19) == 'chrome-extension://';
var storage_version = '1'; // clear localStorage when version doesn't match
var page = document.location.hash;

function isMobile()
{
    if (is_chrome_firefox) return false;
    mobile = ['iphone','ipad','android','blackberry','nokia','opera mini','windows mobile','windows phone','iemobile','mobile safari','bb10; touch'];
    for (var i in mobile) if (ua.indexOf(mobile[i]) > 0) return true;
    return false;
}


function geoIP()
{
    return decodeURIComponent(document.cookie.replace(new RegExp("(?:(?:^|.*;)\\s*" + encodeURIComponent('geoip').replace(/[\-\.\+\*]/g, "\\$&") + "\\s*\\=\\s*([^;]*).*$)|^.*$"), "$1")) || false;
}


function geoStaticpath(eu)
{
    if (!eu && !sessionStorage.skipcdn && geoIP() && 'FR DE NL ES PT DK CH IT UK GB NO SE FI PL CZ SK AT GR RO HU IE TR VA MC SM LI AD JE GG UA BG LT LV EE AX IS MA DZ LY TN EG RU BY HR SI AL ME RS KO EU FO CY IL LB SY SA JO IQ BA CV PS EH GI GL IM LU MK SJ BF BI BJ BW CF CG CM DJ ER ET GA GH GM GN GN GW KE KM LR LS MG ZA AE ML MR MT MU MV MW MZ NA NE QA RW SD SS SL SZ TD TG TZ UG YE ZA ZM ZR ZW'.indexOf(geoIP()) == -1) return 'https://g.cdn1.mega.co.nz/';
    else return 'https://eu.static.mega.co.nz/';
}


if (ua.indexOf('chrome') > -1 && ua.indexOf('mobile') == -1 && parseInt(window.navigator.appVersion.match(/Chrome\/(\d+)\./)[1], 10) < 22) b_u = 1;
else if (ua.indexOf('firefox') > -1 && typeof DataView == 'undefined') b_u = 1;
else if (ua.indexOf('opera') > -1 && typeof window.webkitRequestFileSystem == 'undefined') b_u = 1;
var myURL = window.URL || window.webkitURL;
if (!myURL) b_u=1;

var firefoxv = '2.0.0';

if (b_u) document.location = 'update.html';

try
{
    if (is_chrome_firefox)
    {
        var Cc = Components.classes, Ci = Components.interfaces, Cu = Components.utils;

		Cu['import']("resource://gre/modules/XPCOMUtils.jsm");
		Cu['import']("resource://gre/modules/Services.jsm");
		XPCOMUtils.defineLazyModuleGetter(this, "NetUtil", "resource://gre/modules/NetUtil.jsm");

        (function(global) {
            global.loadSubScript = function(file,scope) {
                if (global.d) {
                    Services.scriptloader.loadSubScriptWithOptions(file,{
                        target : scope||global, charset: "UTF-8",
                        ignoreCache : true
                    });
                } else {
                    Services.scriptloader.loadSubScript(file,scope||global);
                }
            };
        })(this);

        try {
            var mozBrowserID =
                [	Services.appinfo.vendor,
                    Services.appinfo.name,
                    Services.appinfo.platformVersion,
                    Services.appinfo.platformBuildID,
                    Services.appinfo.OS,
                    Services.appinfo.XPCOMABI].join(" ");

            loadSubScript('chrome://mega/content/strg.js');

            if(!(localStorage instanceof Ci.nsIDOMStorage)) {
                throw new Error('Initialization failed.');
            }
            var d = !!localStorage.d;
        } catch(e) {
            alert('Error setting up DOM Storage instance:\n\n'
                + e + '\n\n' + mozBrowserID);

            throw new Error("FxEx");
        }
    }
    if (typeof localStorage == 'undefined')
    {
        b_u = 1;
        var staticpath = 'https://eu.static.mega.co.nz/';
    }
    else
    {
        if (localStorage.dd) {
            var devhost = window.location.host;

            // handle subdirs
            var pathSuffix = window.location.pathname;
            pathSuffix = pathSuffix.split("/").slice(0,-1).join("/");

            // set the staticpath for debug mode
            localStorage.staticpath = window.location.protocol + "//" + devhost + pathSuffix + "/";
        }
        var staticpath = localStorage.staticpath || geoStaticpath();
        var apipath = localStorage.apipath || 'https://eu.api.mega.co.nz/';
        var contenterror = 0;
        var nocontentcheck = localStorage.dd;
    }
}
catch(e)
{
    if(e.message != 'FxEx')
    {
        alert('Your browser does not allow data to be written. Please make sure you use default browser settings.');
    }
    b_u = 1;
    var staticpath = 'https://eu.static.mega.co.nz/';
}
var bootstaticpath = staticpath;
var urlrootfile = '';

if (document.location.href.substr(0,19) == 'chrome-extension://')
{
    bootstaticpath = chrome.extension.getURL("mega/");
    urlrootfile = 'mega/secure.html';
}

if (is_chrome_firefox)
{
    bootstaticpath = 'chrome://mega/content/';
    urlrootfile = 'secure.html';
    nocontentcheck=true;
    if (localStorage.d) staticpath = bootstaticpath;
    else staticpath = 'https://eu.static.mega.co.nz/';
    if(!b_u) try
    {
        loadSubScript(bootstaticpath + 'fileapi.js');
    }
    catch(e)
    {
        b_u = 1;
        Cu.reportError(e);
        alert('Unable to initialize core functionality:\n\n' + e + '\n\n' + mozBrowserID);
    }
}

window.URL = window.URL || window.webkitURL;

var ln ={}; ln.en = 'English'; ln.cn = '简体中文';  ln.ct = '中文繁體'; ln.ru = 'Pусский'; ln.es = 'Español'; ln.fr = 'Français'; ln.de = 'Deutsch'; ln.it = 'Italiano'; ln.br = 'Português Brasil'; ln.mi = 'Māori'; ln.vn = 'Tiếng Việt'; ln.nl = 'Nederlands'; ln.kr = '한국어';   ln.ar = 'العربية'; ln.jp = '日本語'; ln.pt = 'Português'; ln.he = 'עברית'; ln.pl = 'Polski'; ln.ca = 'Català'; ln.eu = 'Euskara'; ln.sk = 'Slovenský'; ln.af = 'Afrikaans'; ln.cz = 'Čeština'; ln.ro = 'Română'; ln.fi = 'Suomi'; ln.no = 'Norsk'; ln.se = 'Svenska'; ln.bs = 'Bosanski'; ln.hu = 'Magyar'; ln.sr = 'српски'; ln.dk = 'Dansk'; ln.sl = 'Slovenščina'; ln.tr = 'Türkçe';  ln.id = 'Bahasa Indonesia';  ln.hr = 'Hrvatski';  ln.el = 'ελληνικά'; ln.uk = 'Українська'; ln.gl = 'Galego'; ln.sr = 'српски'; ln.lt = 'Lietuvos'; ln.th = 'ภาษาไทย'; ln.lv = 'Latviešu'; ln.bg = 'български';  ln.mk = 'македонски'; ln.hi = 'हिंदी'; ln.fa = 'فارسی '; ln.ee = 'Eesti'; ln.ms = 'Bahasa Malaysia'; ln.cy = 'Cymraeg'; ln.be = 'Breton'; ln.tl = 'Tagalog'; ln.ka = 'ქართული';

var ln2 ={}; ln2.en = 'English'; ln2.cn = 'Chinese';  ln2.ct = 'Traditional Chinese'; ln2.ru = 'Russian'; ln2.es = 'Spanish'; ln2.fr = 'French'; ln2.de = 'German'; ln2.it = 'Italian'; ln2.br = 'Brazilian Portuguese'; ln2.mi = 'Maori'; ln2.vn = 'Vietnamese'; ln2.nl = 'Dutch'; ln2.kr = 'Korean';   ln2.ar = 'Arabic'; ln2.jp = 'Japanese'; ln2.pt = 'Portuguese'; ln2.he = 'Hebrew'; ln2.pl = 'Polish'; ln2.ca = 'Catalan'; ln2.eu = 'Basque'; ln2.sk = 'Slovak'; ln2.af = 'Afrikaans'; ln2.cz = 'Czech'; ln2.ro = 'Romanian'; ln2.fi = 'Finnish'; ln2.no = 'Norwegian'; ln2.se = 'Swedish'; ln2.bs = 'Bosnian'; ln2.hu = 'Hungarian'; ln2.sr = 'Serbian'; ln2.dk = 'Danish'; ln2.sl = 'Slovenian'; ln2.tr = 'Turkish'; ln2.id = 'Indonesian'; ln2.hr = 'Croatian'; ln2.el = 'Greek'; ln2.uk = 'Ukrainian'; ln2.gl = 'Galician'; ln2.sr = 'Serbian'; ln2.lt = 'Lithuanian'; ln2.th = 'Thai'; ln2.lv = 'Latvian'; ln2.bg = 'Bulgarian'; ln2.mk = 'Macedonian'; ln2.hi = 'Hindi'; ln2.fa = 'Farsi'; ln2.ee = 'Estonian';  ln2.ms = 'Malaysian'; ln2.cy = 'Welsh'; ln2.be = 'Breton'; ln2.tl = 'Tagalog'; ln2.ka = 'Georgian';


var sjcl_sha_js = 'var sjcl_sha={cipher:{},hash:{},keyexchange:{},mode:{},misc:{},codec:{},exception:{corrupt:function(a){this.toString=function(){return"CORRUPT: "+this.message};this.message=a},invalid:function(a){this.toString=function(){return"INVALID: "+this.message};this.message=a},bug:function(a){this.toString=function(){return"BUG: "+this.message};this.message=a},notReady:function(a){this.toString=function(){return"NOT READY: "+this.message};this.message=a}}};if(typeof module!="undefined"&&module.exports)module.exports=sjcl_sha;sjcl_sha.bitArray={bitSlice:function(a,b,c){a=sjcl_sha.bitArray.g(a.slice(b/32),32-(b&31)).slice(1);return c===undefined?a:sjcl_sha.bitArray.clamp(a,c-b)},extract:function(a,b,c){var d=Math.floor(-b-c&31);return((b+c-1^b)&-32?a[b/32|0]<<32-d^a[b/32+1|0]>>>d:a[b/32|0]>>>d)&(1<<c)-1},concat:function(a,b){if(a.length===0||b.length===0)return a.concat(b);var c=a[a.length-1],d=sjcl_sha.bitArray.getPartial(c);return d===32?a.concat(b):sjcl_sha.bitArray.g(b,d,c|0,a.slice(0,a.length-1))},bitLength:function(a){var b=a.length;if(b===0)return 0;return(b-1)*32+sjcl_sha.bitArray.getPartial(a[b-1])},clamp:function(a,b){if(a.length*32<b)return a;a=a.slice(0,Math.ceil(b/32));var c=a.length;b&=31;if(c>0&&b)a[c-1]=sjcl_sha.bitArray.partial(b,a[c-1]&2147483648>>b-1,1);return a},partial:function(a,b,c){if(a===32)return b;return(c?b|0:b<<32-a)+a*0x10000000000},getPartial:function(a){return Math.round(a/0x10000000000)||32},equal:function(a,b){if(sjcl_sha.bitArray.bitLength(a)!==sjcl_sha.bitArray.bitLength(b))return false;var c=0,d;for(d=0;d<a.length;d++)c|=a[d]^b[d];return c===0},g:function(a,b,c,d){var e;e=0;if(d===undefined)d=[];for(;b>=32;b-=32){d.push(c);c=0}if(b===0)return d.concat(a);for(e=0;e<a.length;e++){d.push(c|a[e]>>>b);c=a[e]<<32-b}e=a.length?a[a.length-1]:0;a=sjcl_sha.bitArray.getPartial(e);d.push(sjcl_sha.bitArray.partial(b+a&31,b+a>32?c:d.pop(),1));return d},i:function(a,b){return[a[0]^b[0],a[1]^b[1],a[2]^b[2],a[3]^b[3]]}};sjcl_sha.codec.utf8String={fromBits:function(a){var b="",c=sjcl_sha.bitArray.bitLength(a),d,e;for(d=0;d<c/8;d++){if((d&3)===0)e=a[d/4];b+=String.fromCharCode(e>>>24);e<<=8}return decodeURIComponent(escape(b))},toBits:function(a){var b=[],c,d=0,e;for(c=0;c<a.length;c++){e=a.charCodeAt(c);if(e&-256)return false;d=d<<8|e;if((c&3)===3){b.push(d);d=0}}c&3&&b.push(sjcl_sha.bitArray.partial(8*(c&3),d));return b}};sjcl_sha.hash.sha256=function(a){this.d[0]||this.h();if(a){this.c=a.c.slice(0);this.b=a.b.slice(0);this.a=a.a}else this.reset()};sjcl_sha.hash.sha256.hash=function(a){return(new sjcl_sha.hash.sha256).update(a).finalize()};sjcl_sha.hash.sha256.prototype={blockSize:512,reset:function(){this.c=this.f.slice(0);this.b=[];this.a=0;return this},update:function(a){if(typeof a==="string"&&!(a=sjcl_sha.codec.utf8String.toBits(a)))return[];var b,c=this.b=sjcl_sha.bitArray.concat(this.b,a);b=this.a;a=this.a=b+sjcl_sha.bitArray.bitLength(a);for(b=512+b&-512;b<=a;b+=512)this.e(c.splice(0,16));return this},finalize:function(){var a,b=this.b,c=this.c;b=sjcl_sha.bitArray.concat(b,[sjcl_sha.bitArray.partial(1,1)]);for(a=b.length+2;a&15;a++)b.push(0);b.push(Math.floor(this.a/4294967296));for(b.push(this.a|0);b.length;)this.e(b.splice(0,16));this.reset();return c},f:[],d:[],h:function(){function a(e){return(e-Math.floor(e))*0x100000000|0}var b=0,c=2,d;a:for(;b<64;c++){for(d=2;d*d<=c;d++)if(c%d===0)continue a;if(b<8)this.f[b]=a(Math.pow(c,0.5));this.d[b]=a(Math.pow(c,1/3));b++}},e:function(a){var b,c,d=a.slice(0),e=this.c,n=this.d,l=e[0],f=e[1],h=e[2],j=e[3],g=e[4],k=e[5],i=e[6],m=e[7];for(a=0;a<64;a++){if(a<16)b=d[a];else{b=d[a+1&15];c=d[a+14&15];b=d[a&15]=(b>>>7^b>>>18^b>>>3^b<<25^b<<14)+(c>>>17^c>>>19^c>>>10^c<<15^c<<13)+d[a&15]+d[a+9&15]|0}b=b+m+(g>>>6^g>>>11^g>>>25^g<<26^g<<21^g<<7)+(i^g&(k^i))+n[a];m=i;i=k;k=g;g=j+b|0;j=h;h=f;f=l;l=b+(f&h^j&(f^h))+(f>>>2^f>>>13^f>>>22^f<<30^f<<19^f<<10)|0}e[0]=e[0]+l|0;e[1]=e[1]+f|0;e[2]=e[2]+h|0;e[3]=e[3]+j|0;e[4]=e[4]+g|0;e[5]=e[5]+k|0;e[6]=e[6]+i|0;e[7]=e[7]+m|0}}; function sha256(d) { h = new sjcl_sha.hash.sha256(); for (var i = 0; i < d.length; i += 131072) h = h.update(d.substr(i,131072)); return h.finalize(); }';

function evalscript(text)
{
    var script = document.createElement('script');
    script.type = "text/javascript";
    document.getElementsByTagName('head')[0].appendChild(script);
    script.text = text;
}

function evalscript_url(jarray)
{
    try
    {
        var blob = new Blob(jarray, { type: "text/javascript" });
    }
    catch(e)
    {
        window.BlobBuilder = window.BlobBuilder || window.WebKitBlobBuilder || window.MozBlobBuilder || window.MSBlobBuilder;
        var bb = new BlobBuilder();
        for (var i in jarray) bb.append(jarray[i]);
        var blob = bb.getBlob('text/javascript');
    }
    var script = document.createElement('script');
    script.type = "text/javascript";
    document.getElementsByTagName('head')[0].appendChild(script);
    var url = window.URL.createObjectURL(blob);
    script.src = url;
    return url;
}

if (!nocontentcheck)
{
    if (window.URL) evalscript_url([sjcl_sha_js]);
    else evalscript(sjcl_sha_js);
}

var sh = [];
function cmparrays(a,b)
{
    if (a.length != b.length) return false;
    for (var i = a.length; i--; ) if (a[i] != b[i]) return false;
    return true;
}

function init_storage ( storage ) {
    var v = storage.v || 0,
        d = storage.d,
        dd = storage.dd,
        sp = storage.staticpath;

    // Graceful storage version upgrade
    if ( v == 0 ) {
        // array of limbs -> mpi-encoded number
        function b2mpi (b) {
            var bs = 28, bm = (1 << bs) - 1, bn = 1, bc = 0, r = [0], rb = 1, rn = 0;
            var bits = b.length * bs;
            var n, rr='';

            for ( n = 0; n < bits; n++ ) {
                if ( b[bc] & bn ) r[rn] |= rb;
                if ( (rb <<= 1) > 255 ) rb = 1, r[++rn] = 0;
                if ( (bn <<= 1) > bm ) bn = 1, bc++;
            }

            while ( rn && r[rn] == 0 ) rn--;

            bn = 256;
            for ( bits = 8; bits > 0; bits-- ) if ( r[rn] & (bn >>= 1) ) break;
            bits += rn * 8;

            rr += String.fromCharCode(bits/256)+String.fromCharCode(bits%256);
            if ( bits ) for ( n = rn; n >= 0; n-- ) rr += String.fromCharCode(r[n]);
            return rr;
        }

        if ( storage.privk && storage.privk.substr(0, 1) == "[") { /* is json serialized array which need to be migrated */
            // Upgrade key format
            try {
                var privk = JSON.parse(storage.privk), str = '';
                for ( var i = 0; i < privk.length; i++ ) str += b2mpi( privk[i] );
                storage.privk = btoa(str).replace(/\+/g,'-').replace(/\//g,'_').replace(/=/g,'');
                v++;
            }
            catch ( e ) {
                console.error("Could not migrate storage - priv key could not be converted to the new format: ", e);
            }
        }
        else {
            v++;
        }

        storage.v = v;
    }
    // if ( v == 1 ) { ... }
    // if ( v == 2 ) { ... }
    // ... and so on

    // Or upgrade hard when graceful method isn't provided
    if ( v != storage_version ) {
        storage.clear();
        storage.v = storage_version;
        if ( d ) storage.d = d;
        if ( dd ) storage.dd = dd;
        if ( sp ) storage.staticpath = sp;
    }

    return storage;
}

var androidsplash = false;
var m = false;
var seqno = Math.ceil(Math.random()*1000000000);
if (isMobile() || (typeof localStorage !== 'undefined' && localStorage.mobile))
{
    var tag=document.createElement('meta');
    tag.name = "viewport";
    tag.content = "width=device-width, initial-scale=1, maximum-scale=1, user-scalable=0";
    document.getElementsByTagName('head')[0].appendChild(tag);
    var tag=document.createElement('meta');
    tag.name = "apple-mobile-web-app-capable";
    tag.content = "yes";
    document.getElementsByTagName('head')[0].appendChild(tag);
    var tag=document.createElement('meta');
    tag.name = "apple-mobile-web-app-status-bar-style";
    tag.content = "black";
    document.getElementsByTagName('head')[0].appendChild(tag);
    var tag=document.createElement('link');
    tag.rel = "apple-touch-icon-precomposed";
    tag.sizes = "144x144";
    tag.href = staticpath + "images/mobile/App_ipad_144x144.png";
    document.getElementsByTagName('head')[0].appendChild(tag);
    var tag=document.createElement('link');
    tag.rel = "apple-touch-icon-precomposed";
    tag.sizes = "114x114";
    tag.href = staticpath + "images/mobile/App_iphone_114x114.png";
    document.getElementsByTagName('head')[0].appendChild(tag);
    var tag=document.createElement('link');
    tag.rel = "apple-touch-icon-precomposed";
    tag.sizes = "72x72";
    tag.href = staticpath + "images/mobile/App_ipad_72X72.png";
    document.getElementsByTagName('head')[0].appendChild(tag);
    var tag=document.createElement('link');
    tag.rel = "apple-touch-icon-precomposed";
    tag.href = staticpath + "images/mobile/App_iphone_57X57.png"
    document.getElementsByTagName('head')[0].appendChild(tag);
    var tag=document.createElement('link');
    tag.rel = "shortcut icon";
    tag.type = "image/vnd.microsoft.icon";
    tag.href = "https://mega.co.nz/favicon.ico";
    document.getElementsByTagName('head')[0].appendChild(tag);
    m=true;
}
var silent_loading=false;


if (m)
{
    var app,mobileblog,android;
    var link = document.createElement('link');
    link.setAttribute('rel', 'stylesheet');
    link.type = 'text/css';
    link.href = staticpath + 'css/mobile-app.css';
    document.head.appendChild(link);
    document.body.innerHTML = '<div class="main-scroll-block"> <div class="main-content-block"> <div class="free-green-tip"></div><div class="main-centered-bl"><div class="main-logo"></div><div class="main-head-txt" id="m_title"></div><div class="main-txt" id="m_desc"></div><a href="" class="main-button" id="m_appbtn"></a><div class="main-social hidden"><a href="https://www.facebook.com/MEGAprivacy" class="main-social-icon facebook"></a><a href="https://www.twitter.com/MEGAprivacy" class="main-social-icon twitter"></a><div class="clear"></div></div></div> </div><div class="scrolling-content"><div class="mid-logo"></div> <div class="mid-gray-block">MEGA provides free cloud storage with convenient and powerful always-on privacy </div> <div class="scrolling-block-icon encription"></div> <div class="scrolling-block-header"> End-to-end encryption </div> <div class="scrolling-block-txt">Unlike other cloud storage providers, your data is encrypted & decrypted during transfer by your client devices only and never by us. </div> <div class="scrolling-block-icon access"></div> <div class="scrolling-block-header"> Secure Global Access </div> <div class="scrolling-block-txt">Your data is accessible any time, from any device, anywhere. Only you control the keys to your files.</div> <div class="scrolling-block-icon colaboration"></div> <div class="scrolling-block-header"> Secure Collaboration </div> <div class="scrolling-block-txt">Share folders with your contacts and see their updates in real time. Online collaboration has never been more private and secure.</div> <div class="bottom-menu full-version"><div class="copyright-txt">Mega Limited ' + new Date().getFullYear() + '</div><div class="language-block"></div><div class="clear"></div><iframe src="" width="1" height="1" frameborder="0" style="width:1px; height:1px; border:none;" id="m_iframe"></iframe></div></div></div>';
    if (window.location.hash.substr(1,4) == 'blog') mobileblog=1;
    if (ua.indexOf('android') > -1)
    {
        app='https://play.google.com/store/apps/details?id=com.flyingottersoftware.mega';
        document.body.className = 'android full-mode supported';
        android=1;
    }
    else if (ua.indexOf('bb10') > -1)
    {
        app='http://appworld.blackberry.com/webstore/content/46810890/';
        document.body.className = 'blackberry full-mode supported';
        document.getElementById('m_desc').innerHTML = 'Free 50 GB - End-to-end encryption';
    }
    else if (ua.indexOf('iphone') > -1 || ua.indexOf('ipad') > -1 || ua.indexOf('ipod') > -1)
    {
        app='https://itunes.apple.com/app/mega/id706857885';
        document.body.className = 'ios full-mode supported';
        document.getElementById('m_desc').innerHTML = 'Free 50 GB - End-to-end encryption';
    }
    else document.body.className = 'another-os full-mode unsupported';

    if (app)
    {
        document.getElementById('m_appbtn').href = app;
        document.getElementById('m_title').innerHTML = 'Install the free MEGA app';
    }
    else
    {
        document.getElementById('m_title').innerHTML = 'A dedicated app for your device will be available soon.';
        document.getElementById('m_desc').innerHTML = 'Follow us on Twitter or Facebook for updates.';
    }
    if (window.location.hash.substr(1,1) == '!')
    {
        if (app) document.getElementById('m_title').innerHTML = 'Install the free MEGA app to access this file from your mobile';
        if (ua.indexOf('chrome') > -1)
        {
            setTimeout(function()
            {
                if (confirm('Do you already have the MEGA app installed?')) document.location = 'mega://' + window.location.hash;
            },2500);
        }
        else document.getElementById('m_iframe').src = 'mega://' + window.location.hash;
    }
    else if (window.location.hash.substr(1,7) == 'confirm')
    {
        var i=0;
        if (ua.indexOf('iphone') > -1 || ua.indexOf('ipad') > -1 || ua.indexOf('ipod') > -1) i=1;
        if (ua.indexOf('chrome') > -1) window.location ='mega://' + window.location.hash.substr(i);
        else document.getElementById('m_iframe').src = 'mega://' + window.location.hash.substr(i);
    }
    if (mobileblog)
    {
        document.body.innerHTML = '';
        var script = document.createElement('script');
        script.type = "text/javascript";
        document.head.appendChild(script);
        script.src = 'https://mega.co.nz/blog.js';
    }
}
else if (page == '#android')
{
    document.location = 'https://play.google.com/store/apps/details?id=com.flyingottersoftware.mega';
}
else
{
	if (!b_u)
	{
		/*
			window.onerror = function __MEGAExceptionHandler(msg, url, ln, cn, errobj)
			{
				if (d)
				{
					console.error('Uncaught Exception', msg, url+':'+ln+','+cn, errobj);
				}
				else
				{
					// TODO: XHR to log server?
				}

				return false;
			};
		*/
		
<<<<<<< HEAD
		var d = localStorage.d || 0,l;
=======
		if (typeof console == "undefined") { this.console = { log: function() {}, error: function() {}}; }
		var d = localStorage.d || 0;
>>>>>>> af1d39f6
		var jj = localStorage.jj || 0;
		var languages = {'en':['en','en-'],'es':['es','es-'],'fr':['fr','fr-'],'de':['de','de-'],'it':['it','it-'],'nl':['nl','nl-'],'pt':['pt'],'br':['pt-br'],'dk':['da'],'se':['sv'],'fi':['fi'],'no':['no'],'pl':['pl'],'cz':['cz','cz-'],'sk':['sk','sk-'],'sl':['sl','sl-'],'hu':['hu','hu-'],'jp':['ja'],'cn':['zh','zh-cn'],'ct':['zh-hk','zh-sg','zh-tw'],'kr':['ko'],'ru':['ru','ru-mo'],'ar':['ar','ar-'],'he':['he'],'id':['id'],'ca':['ca','ca-'],'eu':['eu','eu-'],'af':['af','af-'],'bs':['bs','bs-'],'sg':[],'tr':['tr','tr-'],'mk':[],'hi':[],'hr':['hr'],'ro':['ro','ro-'],'uk':['||'],'gl':['||'],'sr':['||'],'lt':['||'],'th':['||'],'lv':['||'],'fa':['||'],'ee':['et'],'ms':['ms'],'cy':['cy'],'bg':['bg'],'be':['br'],'tl':['en-ph'],'ka':['||']};
		if (typeof console == "undefined") { this.console = { log: function() {}, error: function() {}}}
		if (d && !console.time) (function(c)
		{
			var timers = {};
			c.time = function(n) { timers[n] = new Date().getTime()};
			c.timeEnd = function(n) {
				if(timers[n]) {
					c.log(n + ': ' + (new Date().getTime() - timers[n]) + 'ms');
					delete timers[n];
				}
			};
		})(console);

		function detectlang()
		{
			return 'en';
			if (!navigator.language) return 'en';
			var bl = navigator.language.toLowerCase();
			var l2 = languages;
			for (var l in l2) for (b in l2[l]) if (l2[l][b] == bl) return l;
			for (var l in l2) for (b in l2[l]) if (l2[l][b].substring(0,3)==bl.substring(0,3)) return l;
			return 'en';
		}
		var init_f = [];
		var lang = detectlang();
		if ((typeof localStorage != 'undefined') && (localStorage.lang)) if (languages[localStorage.lang]) lang = localStorage.lang;
		var langv = '';
		if (typeof lv != 'undefined') langv = '_' + lv[lang];
		var jsl = [];

		jsl.push({f:'lang/' + lang + langv + '.json', n: 'lang', j:3});
		jsl.push({f:'sjcl.js', n: 'sjcl_js', j:1}); // Will be replaced with asmCrypto soon
		jsl.push({f:'js/asmcrypto.js',n:'asmcrypto_js',j:1,w:1});
<<<<<<< HEAD

        jsl.push({f:'js/megakvstorage.js', n: 'megakvstorage_js', j:1,w:5});

		jsl.push({f:'js/crypto.js', n: 'crypto_js', j:1,w:5});
		jsl.push({f:'js/jsbn.js', n: 'jsbn_js', j:1,w:2});
		jsl.push({f:'js/jsbn2.js', n: 'jsbn2_js', j:1,w:2});
		jsl.push({f:'js/jodid25519.js', n: 'jodid25519_js', j:1,w:7});		
		

        jsl.push({f:'js/user.js', n: 'user_js', j:1});
        jsl.push({f:'js/hex.js', n: 'hex_js', j:1});
        jsl.push({f:'js/functions.js', n: 'functions_js', j:1});
        jsl.push({f:'js/mouse.js', n: 'mouse_js', j:1});
        jsl.push({f:'js/jquery-2.1.1.min.js', n: 'jquery', j:1,w:10});
        jsl.push({f:'js/jquery-ui.min.js', n: 'jqueryui_js', j:1,w:10});
        jsl.push({f:'js/base64.js', n: 'base64_js', j:1});
        jsl.push({f:'js/filedrag.js', n: 'filedrag_js', j:1});
        jsl.push({f:'js/jquery.remove.js', n: 'jqueryremove_js', j:1});
        jsl.push({f:'js/jquery.mousewheel.js', n: 'jquerymouse_js', j:1});
        jsl.push({f:'js/jquery.jscrollpane.min.js', n: 'jscrollpane_js', j:1});
        jsl.push({f:'js/mDB.js', n: 'mDB_js', j:1});
        jsl.push({f:'js/thumbnail.js', n: 'thumbnail_js', j:1});
        jsl.push({f:'js/exif.js', n: 'exif_js', j:1,w:3});
        jsl.push({f:'js/megapix.js', n: 'megapix_js', j:1});
        jsl.push({f:'js/mega.js', n: 'mega_js', j:1,w:7});

        jsl.push({f:'js/chat/mpenc.js', n: 'mega_js', j:1,w:7});
        jsl.push({f:'js/chat/opQueue.js', n: 'mega_js', j:1,w:7});

        jsl.push({f:'js/vendor/chat/strophe.js', n: 'mega_js', j:1,w:7});
        jsl.push({f:'js/vendor/chat/strophe.disco.js', n: 'mega_js', j:1,w:7});
        jsl.push({f:'js/vendor/chat/strophe.jingle.js', n: 'mega_js', j:1,w:7});
        jsl.push({f:'js/vendor/chat/strophe.jingle.session.js', n: 'mega_js', j:1,w:7});
        jsl.push({f:'js/vendor/chat/strophe.jingle.sdp.js', n: 'mega_js', j:1,w:7});
        jsl.push({f:'js/vendor/chat/strophe.jingle.adapter.js', n: 'mega_js', j:1,w:7});
        jsl.push({f:'js/vendor/chat/strophe.muc.js', n: 'mega_js', j:1,w:7});
        jsl.push({f:'js/vendor/chat/strophe.roster.js', n: 'mega_js', j:1,w:7});
        jsl.push({f:'js/vendor/chat/wildemitter.patched.js', n: 'mega_js', j:1,w:7});
        jsl.push({f:'js/vendor/chat/hark.patched.js', n: 'mega_js', j:1,w:7});

        jsl.push({f:'js/vendor/chat/base32.js', n: 'mega_js', j:1,w:7});

        // Other
        jsl.push({f:'js/vendor/Autolinker.js', n: 'mega_js', j:1,w:7});


        // MEGA CHAT
        jsl.push({f:'js/chat/rtcStats.js', n: 'mega_js', j:1,w:7});
        jsl.push({f:'js/chat/rtcSession.js', n: 'mega_js', j:1,w:7});

        jsl.push({f:'js/megafilepicker.js', n: 'mega_js', j:1,w:7});
        jsl.push({f:'js/chat/megaIncomingCallDialog.js', n: 'mega_js', j:1,w:7});

        jsl.push({f:'js/chat/urlFilter.js', n: 'mega_js', j:1,w:7});
        jsl.push({f:'js/chat/emoticonsFilter.js', n: 'mega_js', j:1,w:7});
        jsl.push({f:'js/chat/attachmentsFilter.js', n: 'mega_js', j:1,w:7});
        jsl.push({f:'js/chat/encryptionFilter.js', n: 'mega_js', j:1,w:7});


        jsl.push({f:'js/chat/karereEventObjects.js', n: 'mega_js', j:1,w:7});
        jsl.push({f:'js/chat/karere.js', n: 'mega_js', j:1,w:7});
        jsl.push({f:'js/chat/chat.js', n: 'mega_js', j:1,w:7});
        // END OF MEGA CHAT
        
        jsl.push({f:'js/fm.js', n: 'fm_js', j:1,w:12});
        jsl.push({f:'js/filetypes.js', n: 'filetypes_js', j:1});
        /* better download */
        jsl.push({f:'js/xhr.js', n: 'xhr_js', j:1});
        jsl.push({f:'js/events.js', n: 'events', j:1,w:4});
        jsl.push({f:'js/queue.js', n: 'queue', j:1,w:4});
        jsl.push({f:'js/downloadChrome.js', n: 'dl_chrome', j:1,w:3});
        if (is_chrome_firefox && parseInt(Services.appinfo.version) > 27)
        {
            is_chrome_firefox |= 4;
            jsl.push({f:'js/downloadFirefox.js', n: 'dl_firefox', j:1,w:3});
        }
        else
        {
            jsl.push({f:'js/downloadMemory.js', n: 'dl_memory', j:1,w:3});
            jsl.push({f:'js/downloadFlash.js', n: 'dl_flash', j:1,w:3});
        }
        jsl.push({f:'js/downloader.js', n: 'dl_downloader', j:1,w:3});
        jsl.push({f:'js/download2.js', n: 'dl_js', j:1,w:3});
        jsl.push({f:'js/upload2.js', n: 'upload_js', j:1,w:2});
        /* end better download */
        jsl.push({f:'index.js', n: 'index', j:1,w:4});
        jsl.push({f:'html/start.html', n: 'start', j:0});
        jsl.push({f:'html/megainfo.html', n: 'megainfo', j:0});
        jsl.push({f:'html/js/start.js', n: 'start_js', j:1});
        jsl.push({f:'html/bottom2.html', n: 'bottom2',j:0});
        jsl.push({f:'html/key.html', n: 'key', j:0});
        jsl.push({f:'html/js/key.js', n: 'key_js', j:1});
        jsl.push({f:'html/pro.html', n: 'pro', j:0});
        jsl.push({f:'html/js/pro.js', n: 'pro_js', j:1});
        jsl.push({f:'html/login.html', n: 'login', j:0});
        jsl.push({f:'html/js/login.js', n: 'login_js', j:1});
        jsl.push({f:'html/fm.html', n: 'fm', j:0,w:3});
        jsl.push({f:'html/top.html', n: 'top', j:0});
        jsl.push({f:'js/notifications.js', n: 'notifications_js', j:1});
        jsl.push({f:'css/style.css', n: 'style_css', j:2,w:30,c:1,d:1,cache:1});
        jsl.push({f:'js/avatar.js', n: 'avatar_js', j:1,w:3});
        jsl.push({f:'js/countries.js', n: 'countries_js', j:1});
        jsl.push({f:'html/dialogs.html', n: 'dialogs', j:0,w:2});
        jsl.push({f:'html/transferwidget.html', n: 'transferwidget', j:0});
        jsl.push({f:'js/checkboxes.js', n: 'checkboxes_js', j:1});
        jsl.push({f:'js/Int64.js', n: 'int64_js', j:1});
        jsl.push({f:'js/zip64.js', n: 'zip_js', j:1});
//        jsl.push({f:'html/register.html', n: 'register', j:0});
//        jsl.push({f:'html/js/register.js', n: 'register_js', j:1});
        var jsl2 =
        {
            'about': {f:'html/about.html', n: 'about', j:0},
            'blog': {f:'html/blog.html', n: 'blog', j:0},
            'blog_js': {f:'html/js/blog.js', n: 'blog_js', j:1},
            'blogarticle': {f:'html/blogarticle.html', n: 'blogarticle', j:0},
            'blogarticle_js': {f:'html/js/blogarticle.js', n: 'blogarticle_js', j:1},
            'register': {f:'html/register.html', n: 'register', j:0},
            'register_js': {f:'html/js/register.js', n: 'register_js', j:1},
            'resellers': {f:'html/resellers.html', n: 'resellers', j:0},
            'download': {f:'html/download.html', n: 'download', j:0},
            'download_js': {f:'html/js/download.js', n: 'download_js', j:1},
            'copyright': {f:'html/copyright.html', n: 'copyright', j:0},
            'copyrightnotice': {f:'html/copyrightnotice.html', n: 'copyrightnotice', j:0},
            'copyrightnotice_js': {f:'html/js/copyrightnotice.js', n: 'copyrightnotice_js', j:1},
            'privacy': {f:'html/privacy.html', n: 'privacy', j:0},
            'terms': {f:'html/terms.html', n: 'terms', j:0},
            'backup': {f:'html/backup.html', n: 'backup', j:0},
            'backup_js': {f:'html/js/backup.js', n: 'backup_js', j:1},
            'reset': {f:'html/reset.html', n: 'reset', j:0},
            'reset_js': {f:'html/js/reset.js', n: 'reset_js', j:1},
            'filesaver': {f:'js/filesaver.js', n: 'filesaver', j:1},
            'recovery': {f:'html/recovery.html', n: 'recovery', j:0},
            'recovery_js': {f:'html/js/recovery.js', n: 'recovery_js', j:1},
            'credits': {f:'html/credits.html', n: 'credits', j:0},
            'takedown': {f:'html/takedown.html', n: 'takedown', j:0},
            'dev': {f:'html/dev.html', n: 'dev', j:0},
            'arkanoid_js': {f:'js/arkanoid.js', n: 'arkanoid_js', j:1},
            'dev_js': {f:'html/js/dev.js', n: 'dev_js', j:1},
            'sdkterms': {f:'html/sdkterms.html', n: 'sdkterms', j:0},
            'help': {f:'html/help.html', n: 'help', j:0},
            'help_js': {f:'html/js/help.js', n: 'help_js', j:1},
            'firefox': {f:'html/firefox.html', n: 'firefox', j:0},
            'sync': {f:'html/sync.html', n: 'sync', j:0},
=======
		jsl.push({f:'js/tlvstore.js', n: 'tlvstore_js', j:1});
        jsl.push({f:'js/crypto.js', n: 'crypto_js', j:1,w:5});
		
		jsl.push({f:'js/jsbn.js', n: 'jsbn_js', j:1,w:2});
		jsl.push({f:'js/jsbn2.js', n: 'jsbn2_js', j:1,w:2});
		jsl.push({f:'js/jodid25519.js', n: 'jodid25519_js', j:1,w:7});
		
		jsl.push({f:'js/user.js', n: 'user_js', j:1});
		jsl.push({f:'js/hex.js', n: 'hex_js', j:1});
		jsl.push({f:'js/functions.js', n: 'functions_js', j:1});
		jsl.push({f:'js/mouse.js', n: 'mouse_js', j:1});
		jsl.push({f:'js/jquery-min-1.8.1.js', n: 'jquery', j:1,w:9});
		jsl.push({f:'js/jquery-ui.js', n: 'jqueryui_js', j:1,w:12});
		jsl.push({f:'js/base64.js', n: 'base64_js', j:1});
		jsl.push({f:'js/filedrag.js', n: 'filedrag_js', j:1});
		jsl.push({f:'js/jquery.remove.js', n: 'jqueryremove_js', j:1});
		jsl.push({f:'js/jquery.mousewheel.js', n: 'jquerymouse_js', j:1});
		jsl.push({f:'js/jquery.jscrollpane.min.js', n: 'jscrollpane_js', j:1});
		jsl.push({f:'js/mDB.js', n: 'mDB_js', j:1});
		jsl.push({f:'js/cleartemp.js', n: 'cleartemp_js', j:1});
		jsl.push({f:'js/thumbnail.js', n: 'thumbnail_js', j:1});
		jsl.push({f:'js/exif.js', n: 'exif_js', j:1,w:3});
		jsl.push({f:'js/megapix.js', n: 'megapix_js', j:1});
		jsl.push({f:'js/mega.js', n: 'mega_js', j:1,w:7});
		jsl.push({f:'js/chat.js', n: 'chat_js', j:1,w:7});
		jsl.push({f:'js/fm.js', n: 'fm_js', j:1,w:12});
		jsl.push({f:'js/filetypes.js', n: 'filetypes_js', j:1});
		/* better download */
		jsl.push({f:'js/xhr.js', n: 'xhr_js', j:1});
		jsl.push({f:'js/events.js', n: 'events', j:1,w:4});
		jsl.push({f:'js/queue.js', n: 'queue', j:1,w:4});
		jsl.push({f:'js/downloadChrome.js', n: 'dl_chrome', j:1,w:3});
		if (is_chrome_firefox && parseInt(Services.appinfo.version) > 27 && localStorage.fxio)
		{
			is_chrome_firefox |= 4;
			jsl.push({f:'js/downloadFirefox.js', n: 'dl_firefox', j:1,w:3});
		}
		else
		{
			jsl.push({f:'js/downloadMemory.js', n: 'dl_memory', j:1,w:3});
			jsl.push({f:'js/downloadFlash.js', n: 'dl_flash', j:1,w:3});
		}
		jsl.push({f:'js/downloader.js', n: 'dl_downloader', j:1,w:3});
		jsl.push({f:'js/download2.js', n: 'dl_js', j:1,w:3});
		jsl.push({f:'js/upload2.js', n: 'upload_js', j:1,w:2});
		/* end better download */
		jsl.push({f:'index.js', n: 'index', j:1,w:4});
		jsl.push({f:'html/start.html', n: 'start', j:0});
		jsl.push({f:'html/megainfo.html', n: 'megainfo', j:0});
		jsl.push({f:'html/js/start.js', n: 'start_js', j:1});
		jsl.push({f:'html/bottom2.html', n: 'bottom2',j:0});
		jsl.push({f:'html/key.html', n: 'key', j:0});
		jsl.push({f:'html/js/key.js', n: 'key_js', j:1});
		jsl.push({f:'html/pro.html', n: 'pro', j:0});
		jsl.push({f:'html/js/pro.js', n: 'pro_js', j:1});
		jsl.push({f:'html/login.html', n: 'login', j:0});
		jsl.push({f:'html/js/login.js', n: 'login_js', j:1});
		jsl.push({f:'html/fm.html', n: 'fm', j:0,w:3});
		jsl.push({f:'html/top.html', n: 'top', j:0});
		jsl.push({f:'js/notifications.js', n: 'notifications_js', j:1});
		jsl.push({f:'css/style.css', n: 'style_css', j:2,w:30,c:1,d:1,cache:1});
		jsl.push({f:'js/avatar.js', n: 'avatar_js', j:1,w:3});
		jsl.push({f:'js/countries.js', n: 'countries_js', j:1});
		jsl.push({f:'html/dialogs.html', n: 'dialogs', j:0,w:2});
		jsl.push({f:'html/transferwidget.html', n: 'transferwidget', j:0});
		jsl.push({f:'js/checkboxes.js', n: 'checkboxes_js', j:1});
		jsl.push({f:'js/Int64.js', n: 'int64_js', j:1});
		jsl.push({f:'js/zip64.js', n: 'zip_js', j:1});
		var jsl2 =
		{
			'about': {f:'html/about.html', n: 'about', j:0},
			'blog': {f:'html/blog.html', n: 'blog', j:0},
			'blog_js': {f:'html/js/blog.js', n: 'blog_js', j:1},
			'blogarticle': {f:'html/blogarticle.html', n: 'blogarticle', j:0},
			'blogarticle_js': {f:'html/js/blogarticle.js', n: 'blogarticle_js', j:1},
			'register': {f:'html/register.html', n: 'register', j:0},
			'register_js': {f:'html/js/register.js', n: 'register_js', j:1},
			'resellers': {f:'html/resellers.html', n: 'resellers', j:0},
			'download': {f:'html/download.html', n: 'download', j:0},
			'download_js': {f:'html/js/download.js', n: 'download_js', j:1},
			'copyright': {f:'html/copyright.html', n: 'copyright', j:0},
			'copyrightnotice': {f:'html/copyrightnotice.html', n: 'copyrightnotice', j:0},
			'copyrightnotice_js': {f:'html/js/copyrightnotice.js', n: 'copyrightnotice_js', j:1},
			'privacy': {f:'html/privacy.html', n: 'privacy', j:0},
			'terms': {f:'html/terms.html', n: 'terms', j:0},
			'backup': {f:'html/backup.html', n: 'backup', j:0},
			'backup_js': {f:'html/js/backup.js', n: 'backup_js', j:1},
			'reset': {f:'html/reset.html', n: 'reset', j:0},
			'reset_js': {f:'html/js/reset.js', n: 'reset_js', j:1},
			'filesaver': {f:'js/filesaver.js', n: 'filesaver', j:1},
			'recovery': {f:'html/recovery.html', n: 'recovery', j:0},
			'recovery_js': {f:'html/js/recovery.js', n: 'recovery_js', j:1},
			'credits': {f:'html/credits.html', n: 'credits', j:0},
			'takedown': {f:'html/takedown.html', n: 'takedown', j:0},
			'dev': {f:'html/dev.html', n: 'dev', j:0},
			'arkanoid_js': {f:'js/arkanoid.js', n: 'arkanoid_js', j:1},
			'dev_js': {f:'html/js/dev.js', n: 'dev_js', j:1},
			'sdkterms': {f:'html/sdkterms.html', n: 'sdkterms', j:0},
			'help': {f:'html/help.html', n: 'help', j:0},
			'help_js': {f:'html/js/help.js', n: 'help_js', j:1},
			'firefox': {f:'html/firefox.html', n: 'firefox', j:0},
			'sync': {f:'html/sync.html', n: 'sync', j:0},
>>>>>>> af1d39f6
			'sync_js': {f:'html/js/sync.js', n: 'sync_js', j:1},
            'mobile': {f:'html/mobile.html', n: 'mobile', j:0},
            'affiliates': {f:'html/affiliates.html', n: 'affiliates', j:0},
            'affiliate_js': {f:'html/js/affiliate.js', n: 'affiliate_js', j:0},
            'affiliateterms': {f:'html/affiliateterms.html', n: 'affiliateterms', j:0},
            'affiliatesignup': {f:'html/affiliatesignup.html', n: 'affiliatesignup', j:0},
            'affiliatesignup_js': {f:'html/js/affiliatesignup.js', n: 'affiliatesignup_js', j:1},
            'affiliatemember': {f:'html/affiliatemember.html', n: 'affiliatemember', j:0},
            'affiliatemember_js': {f:'html/js/affiliatemember.js', n: 'affiliatemember_js', j:1},
            'contact': {f:'html/contact.html', n: 'contact', j:0},
            'privacycompany': {f:'html/privacycompany.html', n: 'privacycompany', j:0},
            'chrome': {f:'html/chrome.html', n: 'chrome', j:0},
            'zxcvbn_js': {f:'js/zxcvbn.js', n: 'zxcvbn_js', j:1},
            'mads_js': {f:'js/mads.js', n: 'mads_js', j:1}
        };
        var subpages =
        {
            'about': ['about'],
            'terms': ['terms'],
            'credits': ['credits'],
            'backup': ['backup','backup_js','filesaver'],
            'recovery': ['recovery','recovery_js'],
            'reset': ['reset','reset_js'],
            'blog': ['blog','blog_js','blogarticle','blogarticle_js'],
            'register': ['register','register_js'],
            'android': ['android'],
            'resellers': ['resellers'],
            '!': ['download','download_js'],
            'copyright': ['copyright'],
            'key':['arkanoid_js'],
            'copyrightnotice': ['copyrightnotice','copyrightnotice_js'],
            'privacy': ['privacy','privacycompany'],
            'takedown': ['takedown'],
            'firefox': ['firefox'],
            'mobile': ['mobile'],
            'sync': ['sync','sync_js'],
            'contact': ['contact'],
            'dev': ['dev','dev_js','sdkterms'],
            'sdk': ['dev','dev_js','sdkterms'],
            'doc': ['dev','dev_js','sdkterms'],
            'help': ['help','help_js'],
            'chrome': ['chrome'],
            'plugin': ['chrome','firefox'],
            'affiliate': ['affiliates','affiliateterms','affiliatesignup','affiliatesignup_js','affiliatemember','affiliatemember_js','affiliate_js'],
            'recover': ['reset','reset_js']
        };

        if (page && page.indexOf('%21') > -1) document.location.hash = page.replace('%21','!').replace('%21','!');

        if (page) page = page.replace('#','').replace('%21','!');


        for (var p in subpages)
        {
            if (page && page.substr(0,p.length) == p)
            {
                for (i in subpages[p]) jsl.push(jsl2[subpages[p][i]]);
            }
        }
        var downloading = false;
        var ul_uploading = false;
        var lightweight=false;
        var njsl = [];
        var fx_startup_cache = is_chrome_firefox && nocontentcheck;
        if ((typeof Worker != 'undefined') && (typeof window.URL != 'undefined') && !fx_startup_cache)
        {
            var hashdata = ['self.postMessage = self.webkitPostMessage || self.postMessage;',sjcl_sha_js,'self.onmessage = function(e) { try { e.data.hash = sha256(e.data.text);  self.postMessage(e.data); } catch(err) { e.data.error = err.message; self.postMessage(e.data);  } };'];
            try  { var blob = new Blob(hashdata, { type: "text/javascript" }); }
            catch(e)
            {
                window.BlobBuilder = window.BlobBuilder || window.WebKitBlobBuilder || window.MozBlobBuilder || window.MSBlobBuilder;
                var bb = new BlobBuilder();
                for (var i in hashdata) bb.append(hashdata[i]);
                var blob = bb.getBlob('text/javascript');
            }
            var hash_url = window.URL.createObjectURL(blob);
            var hash_workers = [];
            var i =0;
            while (i < 2)
            {
                try
                {
                    hash_workers[i] = new Worker(hash_url);
                    hash_workers[i].postMessage = hash_workers[i].webkitPostMessage || hash_workers[i].postMessage;
                    hash_workers[i].onmessage = function(e)
                    {
                        if (e.data.error)
                        {
                            console.log('error',e.data.error);
                            console.log(e.data.text);
                            alert('error');
                        }
                        if (!nocontentcheck && !cmparrays(e.data.hash,sh1[jsl[e.data.jsi].f]))
                        {
                            if (bootstaticpath.indexOf('cdn') > -1)
                            {
                                sessionStorage.skipcdn=1;
                                document.location.reload();
                            }
                            else alert('An error occurred while loading MEGA. The file ' + bootstaticpath+jsl[e.data.jsi].f + ' is corrupt. Please try again later. We apologize for the inconvenience.');

                            contenterror=1;
                        }
                        if (!contenterror)
                        {
                            jsl_current += jsl[e.data.jsi].w || 1;
                            jsl_progress();
                            if (++jslcomplete == jsl.length) initall();
                            else jsl_load(e.data.xhri);
                        }
                    };
                }
                catch(e)
                {
                    hash_workers = undefined;
                }
                i++;
            }
        }

        if (jj)
        {
            l=[];
            var i=0;
            while (i < 2500)
            {
                l[i]='l';
                i++;
            }
            i=0;
            for (var i in jsl)
            {
                if (jsl[i].j === 1) document.write('<' + 'script type="text/javascript" src="' + bootstaticpath + jsl[i].f + '?r=' + Math.random() + '"></sc' + 'ript>');
                else if (jsl[i].j === 2)
                {
                    if ((m && (jsl[i].m)) || ((!m) && (jsl[i].d)))
                        document.write('<link rel="stylesheet" type="text/css" href="' + bootstaticpath + jsl[i].f + '" />');
                }
            }

            for (var k in jsl2)
            {
                if (jsl2[k].j === 1) document.write('<' + 'script type="text/javascript" src="' + bootstaticpath + jsl2[k].f + '?r=' + Math.random() + '"></sc' + 'ript>');
                else if (jsl2[k].j === 2)
                {
                    if ((m && (jsl2[k].m)) || ((!m) && (jsl2[k].d)))
                        document.write('<link rel="stylesheet" type="text/css" href="' + bootstaticpath + jsl2[k].f + '" />');
                }
            }
        }

        var pages = [], scripts = {};
        function getxhr()
        {
            return (typeof XDomainRequest != 'undefined' && typeof ArrayBuffer == 'undefined') ? new XDomainRequest() : new XMLHttpRequest();
        }

        var xhr_progress,xhr_stack,jsl_fm_current,jsl_current,jsl_total,jsl_perc,jsli,jslcomplete;

        function jsl_start()
        {
            jslcomplete = 0;
            xhr_progress = [0,0];
            xhr_stack = Array(xhr_progress.length);
            jsl_fm_current = 0;
            jsl_current = 0;
            jsl_total = 0;
            jsl_perc = 0;
            jsli=0;
            for (var i = jsl.length; i--;) if (!jsl[i].text) jsl_total += jsl[i].w || 1;
            if (fx_startup_cache)
            {
                var step = function(jsi)
                {
                    jsl_current += jsl[jsi].w || 1;
                    jsl_progress();
                    if (++jslcomplete == jsl.length) initall();
                    else
                    {
                        // mozRunAsync(next.bind(this, jsli++));
                        next(jsli++);
                    }
                };
                var next = function(jsi)
                {
                    var file = bootstaticpath + jsl[jsi].f;

                    if (jsl[jsi].j == 1)
                    {
                        try
                        {
                            loadSubScript(file);
                        }
                        catch(e)
                        {
                            Cu.reportError(e);

                            alert('An error occurred while loading MEGA.\n\nFilename: '
                                + file + "\n" + e + '\n\n' + mozBrowserID);
                        }
                        step(jsi);
                    }
                    else
                    {
                        var ch = NetUtil.newChannel(file);
                        ch.contentType = jsl[jsi].j == 3
                            ? "application/json":"text/plain";

                        NetUtil.asyncFetch(ch, function(is, s)
                        {
                            if (!Components.isSuccessCode(s))
                            {
                                alert('An error occurred while loading MEGA.' +
                                    ' The file ' + file + ' could not be loaded.');
                            }
                            else
                            {
                                jsl[jsi].text = NetUtil.readInputStreamToString(is, is.available());
                                if (jsl[jsi].j == 3) l = JSON.parse(jsl[jsi].text);
                                step(jsi);
                            }
                        });
                    }
                };
                next(jsli++);
            }
            else
            {
                for (var i = xhr_progress.length; i--; ) jsl_load(i);
            }
        }

        var xhr_timeout=30000;

        function xhr_error()
        {
            xhr_timeout+=10000;
            console.log(xhr_timeout);
            if (bootstaticpath.indexOf('cdn') > -1)
            {
                bootstaticpath = geoStaticpath(1);
                staticpath = geoStaticpath(1);
            }
            xhr_progress[this.xhri] = 0;
            xhr_load(this.url,this.jsi,this.xhri);
        }

        function xhr_load(url,jsi,xhri)
        {
            xhr_stack[xhri] = getxhr();
            xhr_stack[xhri].onload = function()
            {
                jsl[this.jsi].text = this.response || this.responseText;

                if (typeof hash_workers != 'undefined' && !nocontentcheck)
                {
                    hash_workers[this.xhri].postMessage({'text':jsl[this.jsi].text,'xhr':'test','jsi':this.jsi,'xhri':this.xhri});
                }
                else
                {
                    if (!nocontentcheck && !cmparrays(sha256(jsl[this.jsi].text),sh1[jsl[this.jsi].f]))
                    {
                        alert('An error occurred while loading MEGA. The file ' + bootstaticpath+jsl[this.jsi].f + ' is corrupt. Please try again later. We apologize for the inconvenience.');
                        contenterror=1;
                    }
                    if (!contenterror)
                    {
                        jsl_current += jsl[this.jsi].w || 1;
                        jsl_progress();
                        if (++jslcomplete == jsl.length) initall();
                        else jsl_load(this.xhri);
                    }
                }
            }
            xhr_stack[xhri].onreadystatechange = function()
            {
                try
                {
                    if (this.readyState == 1) this.timeout=0;
                }
                catch(e)
                {

                }
            }
            xhr_stack[xhri].onerror = xhr_error;
            xhr_stack[xhri].ontimeout = xhr_error;
            if (jsl[jsi].text)
            {
                if (++jslcomplete == jsl.length) initall();
                else jsl_load(xhri);
            }
            else
            {
                xhr_stack[xhri].url = url;
                xhr_stack[xhri].jsi = jsi;
                xhr_stack[xhri].xhri = xhri;
                if (localStorage.dd) url += '?t=' + Date.now();
				xhr_stack[xhri].open("GET", (!localStorage.dd && url.indexOf('mads_') > -1 ? 'https://eu.static.mega.co.nz/' : bootstaticpath) + url, true);
                xhr_stack[xhri].timeout = xhr_timeout;
                if (is_chrome_firefox) xhr_stack[xhri].overrideMimeType('text/plain');
                xhr_stack[xhri].send(null);
            }
        }
        window.onload = function ()
        {
            if (!maintenance && !androidsplash) jsl_start();
        }
        function jsl_load(xhri)
        {
            if (jsl[jsli]) xhr_load(jsl[jsli].f, jsli++,xhri);
        }
        function jsl_progress()
        {
            if (d) console.log('done',(jsl_current+jsl_fm_current));
            if (d) console.log('total',jsl_total);
            var p = Math.floor((jsl_current+jsl_fm_current)/jsl_total*100);
            if ((p > jsl_perc) && (p <= 100))
            {
                jsl_perc = p;
                if (is_extension) p=100;
                document.getElementById('loadinganim').className = 'loading-progress-bar percents-'+p;
            }
        }
        var jsl_loaded={};
        function initall()
        {
            var jsar = [];
            var cssar = [];
            for(var i in localStorage) if (i.substr(0,6) == 'cache!') delete localStorage[i];
            for (var i in jsl)
            {
                jsl_loaded[jsl[i].n]=1;
                if ((jsl[i].j == 1) && (!jj))
                {
                    if (!fx_startup_cache)
                    {
                        if (window.URL) jsar.push(jsl[i].text + '\n\n');
                        else evalscript(jsl[i].text);
                    }
                }
                else if ((jsl[i].j == 2) && (!jj))
                {
                    if (document.getElementById('bootbottom')) document.getElementById('bootbottom').style.display='none';
                    if (!is_chrome_firefox && window.URL)
                    {
                        cssar.push(jsl[i].text.replace(/\.\.\//g,staticpath).replace(new RegExp( "\\/en\\/", "g"),'/' + lang + '/'));
                    }
                    else
                    {
                        var css = document.createElement('style');
                        css.type = "text/css";
                        css.rel = 'stylesheet';
                        document.getElementsByTagName('head')[0].appendChild(css);
                        css.textContent = jsl[i].text.replace(/\.\.\//g,staticpath).replace(new RegExp( "\\/en\\/", "g"),'/' + lang + '/');
                    }
                }
                else if (jsl[i].j == 3) l = !jj && l || JSON.parse(jsl[i].text);
                else if (jsl[i].j == 4) scripts[jsl[i].f] = jsl[i].text;
                else if (jsl[i].j == 0) pages[jsl[i].n] = jsl[i].text;
            }
            if (window.URL)
            {
                var blob;
                if (cssar.length) try
                {
                    blob = new Blob(cssar, { type: "text/css" });
                    for ( var f in scripts ) {
                        if (!scripts[f].match(/^blob:/)) {
                            scripts[f] = window.URL.createObjectURL( new Blob( [ scripts[f] ], { type: 'text/javascript' } ) );
                        }
                    }
                }
                catch(e)
                {
                    window.BlobBuilder = window.BlobBuilder || window.WebKitBlobBuilder || window.MozBlobBuilder || window.MSBlobBuilder;
                    var bb = new BlobBuilder();
                    for (var i in cssar) bb.append(cssar[i]);
                    blob = bb.getBlob('text/css');
                    for ( var f in scripts ) {
                        if (!scripts[f].match(/^blob:/)) {
                            bb = new BlobBuilder();
                            bb.append( scripts[f] );
                            scripts[f] = window.URL.createObjectURL( bb.getBlob('text/javascript') );
                        }
                    }
                }
                if (blob)
                {
                    var link = document.createElement('link');
                    link.setAttribute('rel', 'stylesheet');
                    link.type = 'text/css';
                    link.href = window.URL.createObjectURL(blob);
                    document.head.appendChild(link);
                }
                cssar=undefined;
                jsar.push('jsl_done=true; boot_done();');
                evalscript_url(jsar);
                jsar=undefined;
            }
            else
            {
                jsl_done=true;
                boot_done();
            }
        }
    }
    if (ua.indexOf('android') > 0 && !sessionStorage.androidsplash && document.location.hash.indexOf('#confirm') == -1)
    {
        if (document.location.hash == '#android')
        {
            document.location = 'https://play.google.com/store/apps/details?id=com.flyingottersoftware.mega';
        }
        else
        {
            document.write('<link rel="stylesheet" type="text/css" href="' + staticpath + 'resources/css/mobile-android.css" /><div class="overlay"></div><div class="new-folder-popup" id="message"><div class="new-folder-popup-bg"><div class="new-folder-header">MEGA for Android</div><div class="new-folder-main-bg"><div class="new-folder-descr">Do you want to install the latest<br/> version of the MEGA app for Android?</div><a class="new-folder-input left-button" id="trashbinYes"> <span class="new-folder-bg1"> <span class="new-folder-bg2" id="android_yes"> Yes </span> </span></a><a class="new-folder-input right-button" id="trashbinNo"> <span class="new-folder-bg1"> <span class="new-folder-bg2" id="android_no">No </span> </span></a><div class="clear"></div></div></div></div></div>');
            document.getElementById('android_yes').addEventListener("click", function ()
            {
                document.location = 'https://play.google.com/store/apps/details?id=com.flyingottersoftware.mega';
            }, false);
            document.getElementById('android_no').addEventListener("click", function ()
            {
                sessionStorage.androidsplash=1;
                document.location.reload();
            }, false);
            androidsplash=true;
        }
    }
    else
    {
        var istaticpath = staticpath;
        if (document.location.href.substr(0,19) == 'chrome-extension://')  istaticpath = '../';
        else if (is_chrome_firefox) istaticpath = 'chrome://mega/content/';

        document.write('<style type="text/css">.div, span, input {outline: none;}.hidden {display: none;}.clear {clear: both;margin: 0px;padding: 0px;display: block;}.loading-main-block {width: 100%;height: 100%;overflow: auto;font-family:Arial, Helvetica, sans-serif;}.loading-mid-white-block {height: 100%;width:100%;}.mid-centered-block {position: absolute;width: 494px;min-height: 158px;top: 50%;left: 50%;margin: -95px 0 0 -247px;}.loading-main-bottom {max-width: 940px;width: 100%;position: absolute;bottom: 20px;left: 50%;margin: 0 0 0 -470px;text-align: center;}.loading-bottom-button {height: 29px;width: 29px;float: left;background-image: url(' + istaticpath + 'images/mega/loading-sprite.png);background-repeat: no-repeat;cursor: pointer;}.loading-bottom-button.st-facebook-button {float: right;background-position: -40px -2376px;margin-left: 11px;}.loading-bottom-button.st-facebook-button:hover {background-position: -40px -2336px;}.loading-bottom-button.st-twitter-button {float: right;background-position: -1px -2376px;margin-left: 11px;}.loading-bottom-button.st-twitter-button:hover {background-position: -1px -2336px;}.loading-cloud {width: 222px;height: 158px;background-image: url(' + istaticpath + 'images/mega/loading-sprite.png);background-repeat: no-repeat;background-position: 0 -2128px;margin: 0 auto;-webkit-box-sizing: border-box;-moz-box-sizing: border-box;-ms-box-sizing: border-box;box-sizing: border-box;padding-top: 55px;}.loading-progress-bar, .loading-progress-bar div {width: 80px;height: 80px;margin: 0 0 0 71px;background-image: url(' + istaticpath + 'images/mega/loading-sprite.png);background-repeat: no-repeat;background-position: 0 top;}.loading-progress-bar div {background-position: -71px -2183px;margin: 0;}.maintance-block {position: absolute;width: 484px;min-height: 94px;border: 2px solid #d9d9d9;-moz-border-radius: 7px;-webkit-border-radius: 7px;border-radius: 7px;padding: 10px;color: #333333;font-size: 13px;line-height: 30px;padding: 15px 15px 15px 102px;-webkit-box-sizing: border-box;-moz-box-sizing: border-box;-ms-box-sizing: border-box;box-sizing: border-box;background-image: url(' + istaticpath + 'images/mega/loading-sprite.png);background-repeat: no-repeat;background-position: -60px -2428px;margin-top: 45px;}.loading-progress-bar.percents-0 {background-position: 0 0;}.loading-progress-bar.percents-1, .loading-progress-bar.percents-2, .loading-progress-bar.percents-3 {background-position: -130px 0;}.loading-progress-bar.percents-4, .loading-progress-bar.percents-5, .loading-progress-bar.percents-6 {background-position: 0 -100px;}.loading-progress-bar.percents-7, .loading-progress-bar.percents-8, .loading-progress-bar.percents-9 {background-position: -130px -100px;}.loading-progress-bar.percents-10, .loading-progress-bar.percents-11, .loading-progress-bar.percents-12 {background-position: 0 -200px;}.loading-progress-bar.percents-13, .loading-progress-bar.percents-14, .loading-progress-bar.percents-15 {background-position: -130px -200px;}.loading-progress-bar.percents-16, .loading-progress-bar.percents-17, .loading-progress-bar.percents-18 {background-position: 0 -300px;}.loading-progress-bar.percents-19, .loading-progress-bar.percents-20, .loading-progress-bar.percents-21 {background-position: -130px -300px;}.loading-progress-bar.percents-22, .loading-progress-bar.percents-23, .loading-progress-bar.percents-24 {background-position: 0 -400px;}.loading-progress-bar.percents-25, .loading-progress-bar.percents-26, .loading-progress-bar.percents-27 {background-position: -130px -400px;}.loading-progress-bar.percents-28, .loading-progress-bar.percents-29, .loading-progress-bar.percents-30 {background-position: 0 -500px;}.loading-progress-bar.percents-31, .loading-progress-bar.percents-32, .loading-progress-bar.percents-33 {background-position: -130px -500px;}.loading-progress-bar.percents-34, .loading-progress-bar.percents-35 {background-position: 0 -600px;}.loading-progress-bar.percents-36, .loading-progress-bar.percents-37 {background-position: -130px -600px;}.loading-progress-bar.percents-38, .loading-progress-bar.percents-39 {background-position: 0 -700px;}.loading-progress-bar.percents-40, .loading-progress-bar.percents-41 {background-position: -130px -700px;}.loading-progress-bar.percents-42, .loading-progress-bar.percents-43 {background-position: 0 -800px;}.loading-progress-bar.percents-44, .loading-progress-bar.percents-45 {background-position: -130px -800px;}.loading-progress-bar.percents-46, .loading-progress-bar.percents-47 {background-position: 0 -900px;}.loading-progress-bar.percents-48, .loading-progress-bar.percents-49 {background-position: -130px -900px;}.loading-progress-bar.percents-50 {background-position: 0 -1000px;}.loading-progress-bar.percents-51, .loading-progress-bar.percents-52, .loading-progress-bar.percents-53 {background-position: -130px -1000px;}.loading-progress-bar.percents-54, .loading-progress-bar.percents-55, .loading-progress-bar.percents-56 {background-position: 0 -1100px;}.loading-progress-bar.percents-57, .loading-progress-bar.percents-58, .loading-progress-bar.percents-59 {background-position: -130px -1100px;}.loading-progress-bar.percents-60, .loading-progress-bar.percents-61, .loading-progress-bar.percents-62 {background-position: 0 -1200px;}.loading-progress-bar.percents-63, .loading-progress-bar.percents-64, .loading-progress-bar.percents-65 {background-position: -130px -1200px;}.loading-progress-bar.percents-66, .loading-progress-bar.percents-67, .loading-progress-bar.percents-68 {background-position: 0 -1300px;}.loading-progress-bar.percents-69, .loading-progress-bar.percents-70, .loading-progress-bar.percents-71 {background-position: -130px -1300px;}.loading-progress-bar.percents-72, .loading-progress-bar.percents-73, .loading-progress-bar.percents-74 {background-position: 0 -1400px;}.loading-progress-bar.percents-75, .loading-progress-bar.percents-76, .loading-progress-bar.percents-77 {background-position: -130px -1400px;}.loading-progress-bar.percents-78, .loading-progress-bar.percents-79, .loading-progress-bar.percents-80 {background-position: 0 -1500px;}.loading-progress-bar.percents-81, .loading-progress-bar.percents-82, .loading-progress-bar.percents-83 {background-position: -130px -1500px;}.loading-progress-bar.percents-84, .loading-progress-bar.percents-85, .loading-progress-bar.percents-86 {background-position: 0 -1600px;}.loading-progress-bar.percents-87, .loading-progress-bar.percents-88, .loading-progress-bar.percents-89 {background-position: -130px -1600px;}.loading-progress-bar.percents-90, .loading-progress-bar.percents-91, .loading-progress-bar.percents-92 {background-position: 0 -1800px;}.loading-progress-bar.percents-93, .loading-progress-bar.percents-94, .loading-progress-bar.percents-95 {background-position: -130px -1800px;}.loading-progress-bar.percents-96, .loading-progress-bar.percents-97 {background-position: 0 -1900px;}.loading-progress-bar.percents-98, .loading-progress-bar.percents-99 {background-position: -130px -1900px;}.loading-progress-bar.percents-100 {background-position: 0 -2000px;}.follow-txt {text-decoration:none; line-height: 28px; float:right; color:#666666; font-size:12px;}@media only screen and (-webkit-min-device-pixel-ratio: 1.5), only screen and (-o-min-device-pixel-ratio: 3/2), only screen and (min--moz-device-pixel-ratio: 1.5), only screen and (min-device-pixel-ratio: 1.5) {.maintance-block, .loading-progress-bar, .loading-progress-bar div, .loading-cloud, .loading-bottom-button {background-image: url(' + istaticpath + 'images/mega/loading-sprite@2x.png);	background-size: 222px auto;	}}</style><div class="loading-main-block" id="loading"><div class="loading-mid-white-block"><div class="mid-centered-block"><div class="loading-cloud"><div class="loading-progress-bar percents-1" id="loadinganim"><div></div></div></div><div class="maintance-block hidden">Scheduled System Maintenance - Expect Disruptions<br/>Sunday 04:00 - 10:00 UTC </div></div><div class="loading-main-bottom" id="bootbottom"><a href="https://www.facebook.com/MEGAprivacy" target="_blank" class="loading-bottom-button st-facebook-button"></a><a href="https://twitter.com/MEGAprivacy" class="loading-bottom-button st-twitter-button"></a><a href="https://www.twitter.com/MEGAprivacy" target="_blank" class="follow-txt" target="_blank">follow us</a><div class="clear"></div></div></div></div>');
    }
    var u_storage,loginresponse,u_sid,jsl_done,dlresponse,dl_res;
    if (localStorage.sid) u_storage = localStorage;
    else u_storage = sessionStorage;
    if (u_sid = u_storage.sid)
    {
        loginresponse = true;
        var lxhr = getxhr();
        lxhr.onload = function()
        {
            if (this.status == 200)
            {
                try
                {
                    loginresponse = this.response || this.responseText;
                    if (loginresponse && loginresponse[0] == '[') loginresponse = JSON.parse(loginresponse);
                    else loginresponse = false;
                    boot_done();
                }
                catch (e)
                {
                    loginresponse= false;
                    boot_done();
                }
            }
            else
            {
                loginresponse= false;
                boot_done();
            }
        }
        lxhr.onerror = function()
        {
            loginresponse= false;
            boot_done();
        }
        lxhr.open("POST", apipath + 'cs?id=0&sid='+u_storage.sid, true);
        lxhr.send(JSON.stringify([{'a':'ug'}]));
    }
    function boot_auth(u_ctx,r)
    {
        u_type = r;
        u_checked=true;
        startMega();
    }
    function boot_done()
    {
        lxhr = dlxhr = undefined;
        if (loginresponse === true || dl_res === true || !jsl_done) return;
        else if (loginresponse)
        {
            api_setsid(u_sid);
            u_checklogin3a(loginresponse[0],{checkloginresult:boot_auth});
        }
        else u_checklogin({checkloginresult:boot_auth},false);
    }
    if (page.substr(0,1) == '!' && page.length > 1)
    {
        var dlxhr = getxhr(),dl_res = true;
        dlxhr.onload = function()
        {
            if (this.status == 200)
            {
                try
                {
                    dl_res = this.response || this.responseText;
                    if (dl_res[0] == '[') dl_res = JSON.parse(dl_res);
                    if (dl_res[0]) dl_res = dl_res[0];
                    boot_done();
                }
                catch (e)
                {
                    dl_res = false;
                    boot_done();
                }
            }
            else
            {
                dl_res = false;
                boot_done();
            }
        }
        dlxhr.onerror = function()
        {
            dl_res= false;
            boot_done();
        }
        dlxhr.open("POST", apipath + 'cs?id=0', true);
        dlxhr.send(JSON.stringify([{'a':'g',p:page.substr(1,8)}]));
    }
}<|MERGE_RESOLUTION|>--- conflicted
+++ resolved
@@ -1,4 +1,5 @@
 ﻿
+
 
 var b_u=0;
 var maintenance=false;
@@ -400,12 +401,7 @@
 			};
 		*/
 		
-<<<<<<< HEAD
 		var d = localStorage.d || 0,l;
-=======
-		if (typeof console == "undefined") { this.console = { log: function() {}, error: function() {}}; }
-		var d = localStorage.d || 0;
->>>>>>> af1d39f6
 		var jj = localStorage.jj || 0;
 		var languages = {'en':['en','en-'],'es':['es','es-'],'fr':['fr','fr-'],'de':['de','de-'],'it':['it','it-'],'nl':['nl','nl-'],'pt':['pt'],'br':['pt-br'],'dk':['da'],'se':['sv'],'fi':['fi'],'no':['no'],'pl':['pl'],'cz':['cz','cz-'],'sk':['sk','sk-'],'sl':['sl','sl-'],'hu':['hu','hu-'],'jp':['ja'],'cn':['zh','zh-cn'],'ct':['zh-hk','zh-sg','zh-tw'],'kr':['ko'],'ru':['ru','ru-mo'],'ar':['ar','ar-'],'he':['he'],'id':['id'],'ca':['ca','ca-'],'eu':['eu','eu-'],'af':['af','af-'],'bs':['bs','bs-'],'sg':[],'tr':['tr','tr-'],'mk':[],'hi':[],'hr':['hr'],'ro':['ro','ro-'],'uk':['||'],'gl':['||'],'sr':['||'],'lt':['||'],'th':['||'],'lv':['||'],'fa':['||'],'ee':['et'],'ms':['ms'],'cy':['cy'],'bg':['bg'],'be':['br'],'tl':['en-ph'],'ka':['||']};
 		if (typeof console == "undefined") { this.console = { log: function() {}, error: function() {}}}
@@ -436,15 +432,15 @@
 		if ((typeof localStorage != 'undefined') && (localStorage.lang)) if (languages[localStorage.lang]) lang = localStorage.lang;
 		var langv = '';
 		if (typeof lv != 'undefined') langv = '_' + lv[lang];
-		var jsl = [];
+		var jsl = []
 
 		jsl.push({f:'lang/' + lang + langv + '.json', n: 'lang', j:3});
 		jsl.push({f:'sjcl.js', n: 'sjcl_js', j:1}); // Will be replaced with asmCrypto soon
 		jsl.push({f:'js/asmcrypto.js',n:'asmcrypto_js',j:1,w:1});
-<<<<<<< HEAD
 
         jsl.push({f:'js/megakvstorage.js', n: 'megakvstorage_js', j:1,w:5});
 
+		jsl.push({f:'js/tlvstore.js', n: 'tlvstore_js', j:1});
 		jsl.push({f:'js/crypto.js', n: 'crypto_js', j:1,w:5});
 		jsl.push({f:'js/jsbn.js', n: 'jsbn_js', j:1,w:2});
 		jsl.push({f:'js/jsbn2.js', n: 'jsbn2_js', j:1,w:2});
@@ -585,110 +581,6 @@
             'help_js': {f:'html/js/help.js', n: 'help_js', j:1},
             'firefox': {f:'html/firefox.html', n: 'firefox', j:0},
             'sync': {f:'html/sync.html', n: 'sync', j:0},
-=======
-		jsl.push({f:'js/tlvstore.js', n: 'tlvstore_js', j:1});
-        jsl.push({f:'js/crypto.js', n: 'crypto_js', j:1,w:5});
-		
-		jsl.push({f:'js/jsbn.js', n: 'jsbn_js', j:1,w:2});
-		jsl.push({f:'js/jsbn2.js', n: 'jsbn2_js', j:1,w:2});
-		jsl.push({f:'js/jodid25519.js', n: 'jodid25519_js', j:1,w:7});
-		
-		jsl.push({f:'js/user.js', n: 'user_js', j:1});
-		jsl.push({f:'js/hex.js', n: 'hex_js', j:1});
-		jsl.push({f:'js/functions.js', n: 'functions_js', j:1});
-		jsl.push({f:'js/mouse.js', n: 'mouse_js', j:1});
-		jsl.push({f:'js/jquery-min-1.8.1.js', n: 'jquery', j:1,w:9});
-		jsl.push({f:'js/jquery-ui.js', n: 'jqueryui_js', j:1,w:12});
-		jsl.push({f:'js/base64.js', n: 'base64_js', j:1});
-		jsl.push({f:'js/filedrag.js', n: 'filedrag_js', j:1});
-		jsl.push({f:'js/jquery.remove.js', n: 'jqueryremove_js', j:1});
-		jsl.push({f:'js/jquery.mousewheel.js', n: 'jquerymouse_js', j:1});
-		jsl.push({f:'js/jquery.jscrollpane.min.js', n: 'jscrollpane_js', j:1});
-		jsl.push({f:'js/mDB.js', n: 'mDB_js', j:1});
-		jsl.push({f:'js/cleartemp.js', n: 'cleartemp_js', j:1});
-		jsl.push({f:'js/thumbnail.js', n: 'thumbnail_js', j:1});
-		jsl.push({f:'js/exif.js', n: 'exif_js', j:1,w:3});
-		jsl.push({f:'js/megapix.js', n: 'megapix_js', j:1});
-		jsl.push({f:'js/mega.js', n: 'mega_js', j:1,w:7});
-		jsl.push({f:'js/chat.js', n: 'chat_js', j:1,w:7});
-		jsl.push({f:'js/fm.js', n: 'fm_js', j:1,w:12});
-		jsl.push({f:'js/filetypes.js', n: 'filetypes_js', j:1});
-		/* better download */
-		jsl.push({f:'js/xhr.js', n: 'xhr_js', j:1});
-		jsl.push({f:'js/events.js', n: 'events', j:1,w:4});
-		jsl.push({f:'js/queue.js', n: 'queue', j:1,w:4});
-		jsl.push({f:'js/downloadChrome.js', n: 'dl_chrome', j:1,w:3});
-		if (is_chrome_firefox && parseInt(Services.appinfo.version) > 27 && localStorage.fxio)
-		{
-			is_chrome_firefox |= 4;
-			jsl.push({f:'js/downloadFirefox.js', n: 'dl_firefox', j:1,w:3});
-		}
-		else
-		{
-			jsl.push({f:'js/downloadMemory.js', n: 'dl_memory', j:1,w:3});
-			jsl.push({f:'js/downloadFlash.js', n: 'dl_flash', j:1,w:3});
-		}
-		jsl.push({f:'js/downloader.js', n: 'dl_downloader', j:1,w:3});
-		jsl.push({f:'js/download2.js', n: 'dl_js', j:1,w:3});
-		jsl.push({f:'js/upload2.js', n: 'upload_js', j:1,w:2});
-		/* end better download */
-		jsl.push({f:'index.js', n: 'index', j:1,w:4});
-		jsl.push({f:'html/start.html', n: 'start', j:0});
-		jsl.push({f:'html/megainfo.html', n: 'megainfo', j:0});
-		jsl.push({f:'html/js/start.js', n: 'start_js', j:1});
-		jsl.push({f:'html/bottom2.html', n: 'bottom2',j:0});
-		jsl.push({f:'html/key.html', n: 'key', j:0});
-		jsl.push({f:'html/js/key.js', n: 'key_js', j:1});
-		jsl.push({f:'html/pro.html', n: 'pro', j:0});
-		jsl.push({f:'html/js/pro.js', n: 'pro_js', j:1});
-		jsl.push({f:'html/login.html', n: 'login', j:0});
-		jsl.push({f:'html/js/login.js', n: 'login_js', j:1});
-		jsl.push({f:'html/fm.html', n: 'fm', j:0,w:3});
-		jsl.push({f:'html/top.html', n: 'top', j:0});
-		jsl.push({f:'js/notifications.js', n: 'notifications_js', j:1});
-		jsl.push({f:'css/style.css', n: 'style_css', j:2,w:30,c:1,d:1,cache:1});
-		jsl.push({f:'js/avatar.js', n: 'avatar_js', j:1,w:3});
-		jsl.push({f:'js/countries.js', n: 'countries_js', j:1});
-		jsl.push({f:'html/dialogs.html', n: 'dialogs', j:0,w:2});
-		jsl.push({f:'html/transferwidget.html', n: 'transferwidget', j:0});
-		jsl.push({f:'js/checkboxes.js', n: 'checkboxes_js', j:1});
-		jsl.push({f:'js/Int64.js', n: 'int64_js', j:1});
-		jsl.push({f:'js/zip64.js', n: 'zip_js', j:1});
-		var jsl2 =
-		{
-			'about': {f:'html/about.html', n: 'about', j:0},
-			'blog': {f:'html/blog.html', n: 'blog', j:0},
-			'blog_js': {f:'html/js/blog.js', n: 'blog_js', j:1},
-			'blogarticle': {f:'html/blogarticle.html', n: 'blogarticle', j:0},
-			'blogarticle_js': {f:'html/js/blogarticle.js', n: 'blogarticle_js', j:1},
-			'register': {f:'html/register.html', n: 'register', j:0},
-			'register_js': {f:'html/js/register.js', n: 'register_js', j:1},
-			'resellers': {f:'html/resellers.html', n: 'resellers', j:0},
-			'download': {f:'html/download.html', n: 'download', j:0},
-			'download_js': {f:'html/js/download.js', n: 'download_js', j:1},
-			'copyright': {f:'html/copyright.html', n: 'copyright', j:0},
-			'copyrightnotice': {f:'html/copyrightnotice.html', n: 'copyrightnotice', j:0},
-			'copyrightnotice_js': {f:'html/js/copyrightnotice.js', n: 'copyrightnotice_js', j:1},
-			'privacy': {f:'html/privacy.html', n: 'privacy', j:0},
-			'terms': {f:'html/terms.html', n: 'terms', j:0},
-			'backup': {f:'html/backup.html', n: 'backup', j:0},
-			'backup_js': {f:'html/js/backup.js', n: 'backup_js', j:1},
-			'reset': {f:'html/reset.html', n: 'reset', j:0},
-			'reset_js': {f:'html/js/reset.js', n: 'reset_js', j:1},
-			'filesaver': {f:'js/filesaver.js', n: 'filesaver', j:1},
-			'recovery': {f:'html/recovery.html', n: 'recovery', j:0},
-			'recovery_js': {f:'html/js/recovery.js', n: 'recovery_js', j:1},
-			'credits': {f:'html/credits.html', n: 'credits', j:0},
-			'takedown': {f:'html/takedown.html', n: 'takedown', j:0},
-			'dev': {f:'html/dev.html', n: 'dev', j:0},
-			'arkanoid_js': {f:'js/arkanoid.js', n: 'arkanoid_js', j:1},
-			'dev_js': {f:'html/js/dev.js', n: 'dev_js', j:1},
-			'sdkterms': {f:'html/sdkterms.html', n: 'sdkterms', j:0},
-			'help': {f:'html/help.html', n: 'help', j:0},
-			'help_js': {f:'html/js/help.js', n: 'help_js', j:1},
-			'firefox': {f:'html/firefox.html', n: 'firefox', j:0},
-			'sync': {f:'html/sync.html', n: 'sync', j:0},
->>>>>>> af1d39f6
 			'sync_js': {f:'html/js/sync.js', n: 'sync_js', j:1},
             'mobile': {f:'html/mobile.html', n: 'mobile', j:0},
             'affiliates': {f:'html/affiliates.html', n: 'affiliates', j:0},
