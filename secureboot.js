// Release version information is replaced by the build scripts
var buildVersion = { website: '', chrome: '', firefox: '', commit: '', timestamp: '', dateTime: '' };

var m;
var browserUpdate = 0;
var apipath;
var pageLoadTime;
var maintenance = false;
var androidsplash = false;
var silent_loading = false;
var cookiesDisabled = false;
var storageQuotaError = false;
var lastactive = new Date().getTime();
var URL = window.URL || window.webkitURL;
var seqno = Math.ceil(Math.random()*1000000000);
var staticpath = 'https://eu.static.mega.co.nz/3/';
var ua = window.navigator.userAgent.toLowerCase();
var uv = window.navigator.appVersion.toLowerCase();
var storage_version = '1'; // clear localStorage when version doesn't match
var l, d = false;

// Cache location.search parameters early as the URL may get rewritten later
var locationSearchParams = location.search;

var is_electron = false;
if (typeof process !== 'undefined') {
    var mll = process.moduleLoadList || [];

    if (mll.indexOf('NativeModule ELECTRON_ASAR') !== -1) {
        is_electron = module;
        module = undefined; // prevent factory loaders from using the module

        // localStorage.jj = 1;
    }
}

var tmp = getCleanSitePath();
var is_selenium = !ua.indexOf('mozilla/5.0 (selenium; ');
var is_embed = location.pathname === '/embed' || tmp.substr(0, 2) === 'E!';
var is_drop = location.pathname === '/drop' || tmp.substr(0, 2) === 'D!';
var is_iframed = is_embed || is_drop;
var is_karma = !is_iframed && /^localhost:987[6-9]/.test(window.top.location.host);
var is_chrome_firefox = document.location.protocol === 'chrome:' &&       // Only true for Palemoon/Legacy FF extension
    document.location.host === 'mega' || document.location.protocol === 'mega:';
var is_msie = ua.indexOf('msie') !== 1 || uv.appVersion.indexOf('trident') > -1;
var location_sub = document.location.href.substr(0, 16);
var is_chrome_web_ext = location_sub === 'chrome-extension' || location_sub === 'ms-browser-exten';
var is_firefox_web_ext = location_sub === 'moz-extension://';
var is_extension = is_chrome_firefox || is_electron || is_chrome_web_ext || is_firefox_web_ext;
var is_mobile = m = isMobile();
var is_ios = is_mobile && (ua.indexOf('iphone') > -1 || ua.indexOf('ipad') > -1 || ua.indexOf('ipod') > -1);
var is_microsoft = /msie|edge|trident/i.test(ua);
var is_android = /android/.test(ua);
var is_bot = !is_extension && /bot|crawl/i.test(ua);
var is_old_windows_phone = /Windows Phone 8|IEMobile\/9|IEMobile\/10|IEMobile\/11/i.test(ua);
<<<<<<< HEAD
var fetchStreamSupport = window.fetch && typeof ReadableStream === 'function' && typeof AbortController === 'function' && !window.MSBlobBuilder;
=======
var is_uc_browser = /ucbrowser/.test(ua);
>>>>>>> c37dee65

/**
 * Check if the user is coming from a mobile device
 * @returns {Boolean}
 */
function isMobile() {

    // If extension, not applicable
    if (is_extension) {
        return false;
    }

    var mobileStrings = [
        'iphone', 'ipad', 'android', 'blackberry', 'nokia', 'opera mini', 'ucbrowser',
        'windows mobile', 'windows phone', 'iemobile', 'mobile safari', 'bb10; touch'
    ];

    for (var i = mobileStrings.length; i--;) {
        if (ua.indexOf(mobileStrings[i]) > 0) {
            return true;
        }
    }

    return false;
}

function getSitePath() {
    var hash = location.hash.replace('#', '');

    if (hashLogic || isPublicLink(hash)) {
        return '/' + hash;
    }

    if (location.host === 'webcache.googleusercontent.com') {
        var m = String(location.href).match(/mega\.nz\/([\w-]+)/);
        if (m) {
            return '/' + m[1];
        }
    }

    return document.location.pathname;
}

// remove dangling characters from the pathname/hash
function getCleanSitePath(path) {
    if (path === undefined) {
        path = getSitePath();
    }

    path = mURIDecode(path).replace(/^[/#]+|\/+$/g, '');

    return path;
}

// Check whether the provided `page` points to a public link
function isPublicLink(page) {
    page = mURIDecode(page).replace(/^[/#]+/, '');

    var types = {'F!': 1, 'P!': 1, 'E!': 1, 'D!': 1};
    return (page[0] === '!' || types[page.substr(0, 2)]) ? page : false;
}

// Safer wrapper around decodeURIComponent
function mURIDecode(path) {
    path = String(path);

    if (path.indexOf('%25') >= 0) {
        do {
            path = path.replace(/%25/g, '%');
        } while (path.indexOf('%25') >= 0);
    }
    if (path.indexOf('%21') >= 0) {
        path = path.replace(/%21/g, '!');
    }
    try {
        path = decodeURIComponent(path);
    }
    catch (e) {}

    return path;
}

function geoStaticpath(eu)
{
    if (!eu) {
        try {
            if (!sessionStorage.skipcdn) {
                var cc_eu = 'FR DE NL ES PT DK CH IT UK GB NO SE FI PL CZ SK AT GR RO HU IE TR VA MC SM LI AD JE GG UA BG LT LV EE AX IS MA DZ LY TN EG RU BY HR SI AL ME RS KO EU FO CY IL LB SY SA JO IQ BA CV PS EH GI GL IM LU MK SJ BF BI BJ BW CF CG CM DJ ER ET GA GH GM GN GN GW KE KM LR LS MG ZA AE ML MR MT MU MV MW MZ NA NE QA RW SD SS SL SZ TD TG TZ UG YE ZA ZM ZR ZW';
                var cc_na = 'US CA MX AG BS BB BZ CR CO CU DO GD GT GY HT HN JM NI PA KN LC VC SR TT VE IS GL AI BL VG PR VI VE CO EC CL BR BO PY UY AR GY SR PE GF FK';
                var cc_nz = 'NZ AU FJ NC';
				var cc_sg = 'HK TH VN ID MY BD NP MM BT IN PH LK BN';
                var cm = String(document.cookie).match(/geoip\s*\=\s*([A-Z]{2})/);
				if (cm && cm[1] && cc_sg.indexOf(cm[1]) > -1)
                    return 'https://sg.static.mega.co.nz/3/';
                else if (cm && cm[1] && cc_na.indexOf(cm[1]) > -1)
                    return 'https://na.static.mega.co.nz/3/';
                else if (cm && cm[1] && cc_nz.indexOf(cm[1]) > -1)
                    return 'https://nz.static.mega.co.nz/3/';
                else if (cm && cm[1] && cc_eu.indexOf(cm[1]) == -1)
                    return 'https://g.cdn1.mega.co.nz/3/';
            }
        } catch(e) {
            setTimeout(function() { throw e; }, 2100);
        }
    }
    return 'https://eu.static.mega.co.nz/3/';
}

if (is_chrome_firefox) {
    var Cu = Components.utils;
    var Cc = Components.classes;
    var Ci = Components.interfaces;

    Cu['import']("resource://gre/modules/XPCOMUtils.jsm");
    Cu['import']("resource://gre/modules/Services.jsm");

    ['userAgent', 'appName', 'appVersion', 'platform', 'oscpu']
        .forEach(function(k) {
            var pref = 'general.' + k.toLowerCase() + '.override';

            if (Services.prefs.prefHasUserValue(pref)
                    && Services.prefs.getPrefType(pref) === 32) {

                try {
                    var value = Services.prefs.getCharPref(pref);
                    Services.prefs.clearUserPref(pref);

                    Object.defineProperty(navigator, k, {
                        enumerable: true,
                        value: Cc["@mozilla.org/network/protocol;1?name=http"]
                                    .getService(Ci.nsIHttpProtocolHandler)[k]
                    });
                    Services.prefs.setCharPref(pref, value);
                }
                catch (e) {}
            }
        });

    ua = navigator.userAgent.toLowerCase();
}

var myURL = window.URL;

// Check whether we should redirect the user to the browser update.html page (triggered for IE10 and worse browsers)
browserUpdate = browserUpdate || !myURL || typeof DataView === 'undefined' ||
    (window.chrome && !document.exitPointerLock);

if (!String.prototype.trim) {
    String.prototype.trim = function() {
        return this.replace(/^[\s\uFEFF\xA0]+|[\s\uFEFF\xA0]+$/g, '');
    };
}
if (!String.prototype.localeCompare) {
    String.prototype.localeCompare = function(to) {
        var s1 = this.toLowerCase();
        var s2 = String(to).toLowerCase();
        return s1 > s2 ? 1 : (s1 < s2 ? -1 : 0);
    };
}
if (!String.trim) {
    String.trim = function(s) {
        return String(s).trim();
    };
}
if (!Date.now) {
    Date.now = function now() {
        return new Date().getTime();
    };
}

try {
    // Browser compatibility
    // Fx 4.0   Chrome 5   MSIE 9   Opera 11.60   Safari 5.1
    Object.defineProperty(this, 'megaChatIsDisabled', (function() {
        var status;
        return {
            set: function(val) {
                status = val;
                if (status) {
                    $(document.body).addClass("megaChatDisabled");
                }
                else {
                    $(document.body).removeClass("megaChatDisabled");
                }
            },
            get: function() {
                return status || localStorage.testChatDisabled
                    || (localStorage.chatDisabled !== undefined
                        && localStorage.chatDisabled !== "0");
            }
        };
    })());

    // Check whether Mega Chat is enabled *and* initialized
    Object.defineProperty(this, 'megaChatIsReady', {
        get: function() {
            return !megaChatIsDisabled
                && typeof megaChat !== 'undefined'
                && megaChat.is_initialized;
        }
    });
}
catch (ex) {
    console.error(ex);
    window.megaChatIsReady = false;
    window.megaChatIsDisabled = false;
    browserUpdate = true;
}

if (!browserUpdate) try
{
    if (is_chrome_firefox)
    {
        XPCOMUtils.defineLazyModuleGetter(this, "NetUtil", "resource://gre/modules/NetUtil.jsm");

        (function(global) {
            global.loadSubScript = function(file,scope) {
                var loader = Services.scriptloader;

                if (global.d && loader.loadSubScriptWithOptions) {
                    loader.loadSubScriptWithOptions(file, {
                        charset: "UTF-8",
                        ignoreCache: true,
                        target: scope || global
                    });
                } else {
                    loader.loadSubScript(file, scope || global);
                }
            };
        })(this);

        try {
            var mozBrowserID =
            [   Services.appinfo.name,
                Services.appinfo.platformVersion,
                Services.appinfo.platformBuildID,
                Services.appinfo.OS,
                Services.appinfo.XPCOMABI].join(" ");
        } catch(e) {
            var mozBrowserID = ua;
        }

        loadSubScript('chrome://mega/content/strg.js');

        if (!(localStorage instanceof Ci.nsIDOMStorage)) {
            throw new Error('Invalid DOM Storage instance.');
        }
    }
    try {
        if (typeof localStorage === 'undefined' || localStorage === null) {
            throw new Error('SecurityError: DOM Exception 18');
        }
        if (typeof localStorage.d === 'undefined' && location.host === 'smoketest.static.mega.co.nz') {
            localStorage.d = 1;
        }
        d = localStorage.d | 0;
        jj = localStorage.jj;
        dd = localStorage.dd;

        // Write test
        localStorage['$!--foo'] = Array(100).join(",");
        delete localStorage['$!--foo'];
    }
    catch (ex) {

        storageQuotaError = (ex.code === 22);
        cookiesDisabled = ex.code && ex.code === DOMException.SECURITY_ERR
            || ex.message === 'SecurityError: DOM Exception 18'
            || storageQuotaError;

        if (!cookiesDisabled) {
            throw ex;
        }

        // Cookies are disabled, therefore we can't use localStorage.
        // We could either show the user a message about the issue and let him
        // enable cookies, or rather setup a tiny polyfill so that they can use
        // the site even in such case, even though this solution has side effects.
        tmp = Object.create({}, {
                length:     { get: function() { return Object.keys(this).length; }},
                key:        { value: function(pos) { return Object.keys(this)[pos]; }},
                removeItem: { value: function(key) { delete this[key]; }},
                setItem:    { value: function(key, value) { this[key] = String(value); }},
                getItem:    { value: function(key) {
                    if (this.hasOwnProperty(key)) {
                        return this[key];
                    }
                    return null;
                }},
                clear: {
                    value: function() {
                        var obj = this;
                        Object.keys(obj).forEach(function(memb) {
                            if (obj.hasOwnProperty(memb)) {
                                delete obj[memb];
                            }
                        });
                    }
                }
            });

        try {
            delete window.localStorage;
            Object.defineProperty(window, 'localStorage', { value: tmp });
            Object.defineProperty(window, 'sessionStorage', { value: tmp });
        }
        catch (e) {
            if (!is_mobile) {
                throw ex;
            }
        }
        tmp = undefined;

        if (location.host !== 'mega.nz' && !is_karma) {
            dd = d = 1;
            if (!is_mobile) {
                jj = 1;
            }
        }
        setTimeout(function() {
            console.warn('Apparently you have Cookies disabled, ' +
                'please note this session is temporal, ' +
                'it will die once you close/reload the browser/tab.');
        }, 4000);
    }

    var contenterror = 0;
    var nocontentcheck = false;

    if (!is_extension && (window.dd || (location.host !== 'mega.nz' && location.host !== 'webcache.googleusercontent.com'))) {

        nocontentcheck = true;
        var devhost = window.location.host;
        // handle subdirs
        // Disable pathSuffixes, because they are no longer supported: the webclient will now only work from root
        var pathSuffix = '';
        pathSuffix = pathSuffix.split("/").slice(0, -1).join("/");
        // set the staticpath for debug mode
        staticpath = window.location.protocol + "//" + devhost + pathSuffix + "/";
        if (window.d) {
            console.debug('StaticPath set to "' + staticpath + '"');
        }
    }
    else {
        staticpath = localStorage.staticpath;
    }
    staticpath = staticpath || geoStaticpath();
    apipath = localStorage.apipath || 'https://g.api.mega.co.nz/';
}
catch(e) {
    if (!m || !cookiesDisabled) {
        var extraInfo = '';
        if (storageQuotaError) {
            extraInfo = "\n\nTip: We've detected this issue is likely caused by " +
                "browsing in private mode, please try turning it off.";
        }
        else if (cookiesDisabled) {
            extraInfo = "\n\nTip: We've detected this issue is likely related to " +
                "having Cookies disabled, please check your browser settings.";
        }
        alert(
            "Sorry, we were unable to initialize the browser's local storage, " +
            "either you're using an outdated/misconfigured browser or " +
            "it's something from our side.\n" +
            "\n"+
            "If you think it's our fault, please report the issue back to us.\n" +
            "\n" +
            "Reason: " + (e.message || e) +
            "\nBrowser: " + (typeof mozBrowserID !== 'undefined' ? mozBrowserID : ua)
            + extraInfo
        );
        browserUpdate = 1;
    }
}

var mega = {
    ui: {},
    flags: 0,
    utils: {},
    updateURL: 'https://eu.static.mega.co.nz/3/current_ver.txt',
    chrome: (
        typeof window.chrome === 'object'
        && window.chrome.runtime !== undefined
        && String(window.webkitRTCPeerConnection).indexOf('native') > 0
    ),
    browserBrand: [
        0, 'Torch', 'Epic'
    ],
    whoami: 'We make secure cloud storage simple. Create an account and get 50 GB ' +
            'free on MEGA\'s end-to-end encrypted cloud collaboration platform today!',

    maxWorkers: Math.min(navigator.hardwareConcurrency || 4, 12),

    /** An object with flags detailing which features are enabled on the API */
    apiMiscFlags: {},

    /** Get browser brancd internal ID */
    getBrowserBrandID: function() {
        if (Object(window.chrome).torch) {
            return 1;
        }
        else {
            var plugins = Object(navigator.plugins);
            var len = plugins.length | 0;

            while (len--) {
                var plugin = Object(plugins[len]);

                // XXX: This plugin might be shown in other browsers than Epic,
                //      hence we check for chrome.webstore since it won't appear
                //      in Google Chrome, although it might does in other forks?
                if (plugin.name === 'Epic Privacy Browser Installer') {
                    return Object(window.chrome).webstore ? 2 : 0;
                }
            }
        }

        return 0;
    },

    /** Load performance report */
    initLoadReport: function() {
        var r = {startTime: Date.now(), stepTimeStamp: Date.now(), EAGAINs: 0, e500s: 0, errs: 0, mode: 1};

        r.aliveTimer = setInterval(function() {
            var now = Date.now();
            if ((now - r.aliveTimeStamp) > 20000) {
                // Either the browser froze for too long or the computer
                // was resumed from sleep/hibernation... let's hope it's
                // the later and do not send this report.
                r.sent = true;
                clearInterval(r.aliveTimer);
            }
            else if (r.scSent && now - r.scSent > 6e4 && (scqhead > scqtail * 2)) {

                // Do not tell API to rebuild the treecache if we were loading from indexedDB
                if (r.mode === 1 && !sessionStorage.lightTreeReload) {
                    sessionStorage.lightTreeReload = true;
                    fm_forcerefresh(true);
                }
                else {
                    api_req({a: 'log', e: 99679}); // sc processing took too long

                    msgDialog('warninga:!^' + l[17704] + '!' + l[17705], l[882], l[17706], 0, function(yes) {
                        if (yes) {
                            fm_forcerefresh();
                        }
                    });

                    delete sessionStorage.lightTreeReload;
                }
            }
            r.aliveTimeStamp = now;
        }, 2000);

        this.loadReport = r;
        this.flags |= window.MEGAFLAG_LOADINGCLOUD;
    },

    /** Parameters to append to API requests */
    urlParams: function() {
        if (!this._urlParams) {
            var params = '&domain=meganz'; // domain origin

            // If using an extension, the version is passed through to the API for the helpdesk tool
            if (is_extension) {
                params += '&ext=' + (is_chrome_web_ext ? buildVersion.chrome : buildVersion.firefox);
            }

            // Append browser brand for easier troubleshoting
            var brand = this.getBrowserBrandID();
            if (brand) {
                params += '&bb=' + parseInt(brand);
            }

            var apiut = localStorage.apiut ? '&ut=' + localStorage.apiut : "";
            params += apiut;

            params += '&lang=' + lang;
            this._urlParams = params;
        }

        return this._urlParams;
    }
};

var hashLogic = false;
if (localStorage.hashLogic) hashLogic=true;
if (localStorage.testMobileSite) is_mobile = m = true;
if (typeof history == 'undefined') hashLogic=true;

var bootstaticpath = staticpath;
var urlrootfile = '';

// Disable hash checking for search engines to speed the site load up
if (is_bot) {
    nocontentcheck = true;
}

tmp = getCleanSitePath(location.hash || undefined);
if (tmp.substr(0, 12) === 'sitetransfer') {
    try {
        sessionStorage.sitet = tmp;
        document.location = 'https://mega.nz/start';
    }
    catch (ex) {
        console.warn(ex);
    }
    hashLogic = true; // temporarily prevent the history.* calls in case they are reached...
}

if (!browserUpdate && is_extension)
{
    hashLogic = true;
    nocontentcheck=true;

    if (is_chrome_firefox)
    {
        bootstaticpath = 'chrome://mega/content/';
        urlrootfile = 'secure.html';
        if (d > 1) {
            staticpath = bootstaticpath;
        }
        else {
            staticpath = 'https://eu.static.mega.co.nz/3/';
        }
        try {
            loadSubScript(bootstaticpath + 'fileapi.js');
        } catch(e) {
            browserUpdate = 1;
            Cu.reportError(e);
            alert('Unable to initialize core functionality:\n\n' + e + '\n\n' + mozBrowserID);
        }
        if (location.protocol === 'mega:') {
            try {
                var url = mObjectURL([""]);
                myURL.revokeObjectURL(url);
            }
            catch (e) {
                console.error('mObjectURL failed, is this TOR?', e);
                document.location = bootstaticpath + urlrootfile + location.hash;
            }
        }
    }
    else if (is_electron) {
        urlrootfile = 'index.html';
        bootstaticpath = location.href.replace(urlrootfile, '');
    }
    else /* Google Chrome */
    {
        tmp = 'mega';
        if (typeof chrome.runtime.getManifest === 'function' && !Object(chrome.runtime.getManifest()).update_url) {
            tmp = localStorage.chromextdevpath || tmp;
        }
        bootstaticpath = chrome.extension.getURL(tmp + '/');
        urlrootfile = tmp + '/secure.html';
    }

    Object.defineProperty(window, 'eval', {
        value : function eval(code) {
            throw new Error('Unsafe eval is not allowed, code: ' + String(code).replace(/\s+/g,' ').substr(0,60) + '...');
        }
    });
}


var page;
var locSearch = location.search;

if (hashLogic) {
    // legacy support:
    page = getCleanSitePath(document.location.hash);
}
else if ((page = isPublicLink(document.location.hash))) {
    // folder or file link: always keep the hash URL to ensure that keys remain client side
    // history.replaceState so that back button works in new URL paradigm
    history.replaceState({subpage: page}, "", '#' + page);
}
else {
    if (document.location.hash.length > 0) {
        // history.replaceState for legacy hash requests to new URL paradigm
        page = document.location.hash;
    }
    else {
        // new URL paradigm, look for desired page in the location.pathname:
        page = document.location.pathname;
    }
    page = getCleanSitePath(page);
	// put try block around it to allow the page to be rendered in Google cache
	try
	{
		history.replaceState({subpage: page}, "", '/' + page);
	}
	catch(e)
	{
		console.log('Probably Google Cache?');
	}
}

// If IE 11 detected (https://stackoverflow.com/a/21825207), set flag to redirect to update page
if (!!window.MSInputMethodContext && !!document.documentMode && localStorage.getItem('continueToSite') === null) {
    browserUpdate = true;
}

// If they need to update their browser, store the current page before going to the update page
// ToDo: make this update.html page work on mobile web
if (browserUpdate && !is_mobile) {
    localStorage.prevPage = page;
    document.location = 'update.html';
}

// Mapping of user's browser language preference to language codes and native/english names
var languages = {
    'ar': [['ar', 'ar-'], 'Arabic', 'العربية'],
    'br': [['pt-br', 'pt'], 'Portuguese', 'Português'],
    'cn': [['zh', 'zh-cn'], 'Chinese', '简体中文'],
    'ct': [['zh-hk', 'zh-sg', 'zh-tw'], 'Traditional Chinese', '中文繁體'],
    'de': [['de', 'de-'], 'German', 'Deutsch'],
    'en': [['en', 'en-'], 'English', 'English'],
    'es': [['es', 'es-'], 'Spanish', 'Español'],
    'fr': [['fr', 'fr-'], 'French', 'Français'],
    'id': [['id'], 'Indonesian', 'Bahasa Indonesia'],
    'it': [['it', 'it-'], 'Italian', 'Italiano'],
    'jp': [['ja'], 'Japanese', '日本語'],
    'kr': [['ko'], 'Korean', '한국어'],
    'nl': [['nl', 'nl-'], 'Dutch', 'Nederlands'],
    'pl': [['pl'], 'Polish', 'Polski'],
    'ro': [['ro', 'ro-'], 'Romanian', 'Română'],
    'ru': [['ru', 'ru-mo'], 'Russian', 'Pусский'],
    'th': [['||'], 'Thai', 'ไทย'],
    'tl': [['en-ph'], 'Tagalog', 'Tagalog'],
    'tr': [['tr', 'tr-'], 'Turkish', 'Türkçe'],
    'uk': [['||'], 'Ukrainian', 'Українська'],
    'vi': [['vn', 'vi'], 'Vietnamese', 'Tiếng Việt']
};

/**
 * Below is the asmCrypto SHA-256 library which was converted to a string so it can be run by the web worker which
 * hashes the files. This was created by:
 * 1) Running 'git clone https://github.com/vibornoff/asmcrypto.js.git'
 * 2) Running 'npm install' to install Grunt and other dependencies
 * 3) Running 'git checkout v0.0.9' to switch to the v0.0.9 stable release version
 * 4) Running 'grunt --with="sha256" devel' to build the library with just SHA-256
 * 5) Changing namespace to asmCryptoSha256 so it does not interfere with the main asmCrypto library that is loaded later
 * 5) Replacing single quotes with double quotes, removing comments and whitespace (variable and function names remain unobfuscated)
 */
var asmCryptoSha256Js = '!function(exports,global){function IllegalStateError(){var err=Error.apply(this,arguments);this.message=err.message,this.stack=err.stack}IllegalStateError.prototype=Object.create(Error.prototype,{name:{value:"IllegalStateError"}});function IllegalArgumentError(){var err=Error.apply(this,arguments);this.message=err.message,this.stack=err.stack}IllegalArgumentError.prototype=Object.create(Error.prototype,{name:{value:"IllegalArgumentError"}});function SecurityError(){var err=Error.apply(this,arguments);this.message=err.message,this.stack=err.stack}SecurityError.prototype=Object.create(Error.prototype,{name:{value:"SecurityError"}});var FloatArray=global.Float64Array||global.Float32Array;function string_to_bytes(str,utf8){utf8=!!utf8;var len=str.length,bytes=new Uint8Array(utf8?4*len:len);for(var i=0,j=0;i<len;i++){var c=str.charCodeAt(i);if(utf8&&0xd800<=c&&c<=0xdbff){if(++i>=len)throw new Error("Malformed string, low surrogate expected at position "+i);c=((c^0xd800)<<10)|0x10000|(str.charCodeAt(i)^0xdc00)}else if(!utf8&&c>>>8){throw new Error("Wide characters are not allowed.");}if(!utf8||c<=0x7f){bytes[j++]=c}else if(c<=0x7ff){bytes[j++]=0xc0|(c>>6);bytes[j++]=0x80|(c&0x3f)}else if(c<=0xffff){bytes[j++]=0xe0|(c>>12);bytes[j++]=0x80|(c>>6&0x3f);bytes[j++]=0x80|(c&0x3f)}else{bytes[j++]=0xf0|(c>>18);bytes[j++]=0x80|(c>>12&0x3f);bytes[j++]=0x80|(c>>6&0x3f);bytes[j++]=0x80|(c&0x3f)}}return bytes.subarray(0,j)}function hex_to_bytes(str){var len=str.length;if(len&1){str="0"+str;len++}var bytes=new Uint8Array(len>>1);for(var i=0;i<len;i+=2){bytes[i>>1]=parseInt(str.substr(i,2),16)}return bytes}function base64_to_bytes(str){return string_to_bytes(atob(str))}function bytes_to_string(bytes,utf8){utf8=!!utf8;var len=bytes.length,chars=new Array(len);for(var i=0,j=0;i<len;i++){var b=bytes[i];if(!utf8||b<128){chars[j++]=b}else if(b>=192&&b<224&&i+1<len){chars[j++]=((b&0x1f)<<6)|(bytes[++i]&0x3f)}else if(b>=224&&b<240&&i+2<len){chars[j++]=((b&0xf)<<12)|((bytes[++i]&0x3f)<<6)|(bytes[++i]&0x3f)}else if(b>=240&&b<248&&i+3<len){var c=((b&7)<<18)|((bytes[++i]&0x3f)<<12)|((bytes[++i]&0x3f)<<6)|(bytes[++i]&0x3f);if(c<=0xffff){chars[j++]=c}else{c^=0x10000;chars[j++]=0xd800|(c>>10);chars[j++]=0xdc00|(c&0x3ff)}}else{throw new Error("Malformed UTF8 character at byte offset "+i);}}var str="",bs=16384;for(var i=0;i<j;i+=bs){str+=String.fromCharCode.apply(String,chars.slice(i,i+bs<=j?i+bs:j))}return str}function bytes_to_hex(arr){var str="";for(var i=0;i<arr.length;i++){var h=(arr[i]&0xff).toString(16);if(h.length<2)str+="0";str+=h}return str}function bytes_to_base64(arr){return btoa(bytes_to_string(arr))}function pow2_ceil(a){a-=1;a|=a>>>1;a|=a>>>2;a|=a>>>4;a|=a>>>8;a|=a>>>16;a+=1;return a}function is_number(a){return(typeof a==="number")}function is_string(a){return(typeof a==="string")}function is_buffer(a){return(a instanceof ArrayBuffer)}function is_bytes(a){return(a instanceof Uint8Array)}function is_typed_array(a){return(a instanceof Int8Array)||(a instanceof Uint8Array)||(a instanceof Int16Array)||(a instanceof Uint16Array)||(a instanceof Int32Array)||(a instanceof Uint32Array)||(a instanceof Float32Array)||(a instanceof Float64Array)}function _heap_init(constructor,options){var heap=options.heap,size=heap?heap.byteLength:options.heapSize||65536;if(size&0xfff||size<=0)throw new Error("heap size must be a positive integer and a multiple of 4096");heap=heap||new constructor(new ArrayBuffer(size));return heap}function _heap_write(heap,hpos,data,dpos,dlen){var hlen=heap.length-hpos,wlen=(hlen<dlen)?hlen:dlen;heap.set(data.subarray(dpos,dpos+wlen),hpos);return wlen}function hash_reset(){this.result=null;this.pos=0;this.len=0;this.asm.reset();return this}function hash_process(data){if(this.result!==null)throw new IllegalStateError("state must be reset before processing new data");if(is_string(data))data=string_to_bytes(data);if(is_buffer(data))data=new Uint8Array(data);if(!is_bytes(data))throw new TypeError("data isnt of expected type");var asm=this.asm,heap=this.heap,hpos=this.pos,hlen=this.len,dpos=0,dlen=data.length,wlen=0;while(dlen>0){wlen=_heap_write(heap,hpos+hlen,data,dpos,dlen);hlen+=wlen;dpos+=wlen;dlen-=wlen;wlen=asm.process(hpos,hlen);hpos+=wlen;hlen-=wlen;if(!hlen)hpos=0}this.pos=hpos;this.len=hlen;return this}function hash_finish(){if(this.result!==null)throw new IllegalStateError("state must be reset before processing new data");this.asm.finish(this.pos,this.len,0);this.result=new Uint8Array(this.HASH_SIZE);this.result.set(this.heap.subarray(0,this.HASH_SIZE));this.pos=0;this.len=0;return this}function sha256_asm(stdlib,foreign,buffer){"use asm";var H0=0,H1=0,H2=0,H3=0,H4=0,H5=0,H6=0,H7=0,TOTAL0=0,TOTAL1=0;var I0=0,I1=0,I2=0,I3=0,I4=0,I5=0,I6=0,I7=0,O0=0,O1=0,O2=0,O3=0,O4=0,O5=0,O6=0,O7=0;var HEAP=new stdlib.Uint8Array(buffer);function _core(w0,w1,w2,w3,w4,w5,w6,w7,w8,w9,w10,w11,w12,w13,w14,w15){w0=w0|0;w1=w1|0;w2=w2|0;w3=w3|0;w4=w4|0;w5=w5|0;w6=w6|0;w7=w7|0;w8=w8|0;w9=w9|0;w10=w10|0;w11=w11|0;w12=w12|0;w13=w13|0;w14=w14|0;w15=w15|0;var a=0,b=0,c=0,d=0,e=0,f=0,g=0,h=0,t=0;a=H0;b=H1;c=H2;d=H3;e=H4;f=H5;g=H6;h=H7;t=(w0+h+(e>>>6^e>>>11^e>>>25^e<<26^e<<21^e<<7)+(g^e&(f^g))+0x428a2f98)|0;h=g;g=f;f=e;e=(d+t)|0;d=c;c=b;b=a;a=(t+((b&c)^(d&(b^c)))+(b>>>2^b>>>13^b>>>22^b<<30^b<<19^b<<10))|0;t=(w1+h+(e>>>6^e>>>11^e>>>25^e<<26^e<<21^e<<7)+(g^e&(f^g))+0x71374491)|0;h=g;g=f;f=e;e=(d+t)|0;d=c;c=b;b=a;a=(t+((b&c)^(d&(b^c)))+(b>>>2^b>>>13^b>>>22^b<<30^b<<19^b<<10))|0;t=(w2+h+(e>>>6^e>>>11^e>>>25^e<<26^e<<21^e<<7)+(g^e&(f^g))+0xb5c0fbcf)|0;h=g;g=f;f=e;e=(d+t)|0;d=c;c=b;b=a;a=(t+((b&c)^(d&(b^c)))+(b>>>2^b>>>13^b>>>22^b<<30^b<<19^b<<10))|0;t=(w3+h+(e>>>6^e>>>11^e>>>25^e<<26^e<<21^e<<7)+(g^e&(f^g))+0xe9b5dba5)|0;h=g;g=f;f=e;e=(d+t)|0;d=c;c=b;b=a;a=(t+((b&c)^(d&(b^c)))+(b>>>2^b>>>13^b>>>22^b<<30^b<<19^b<<10))|0;t=(w4+h+(e>>>6^e>>>11^e>>>25^e<<26^e<<21^e<<7)+(g^e&(f^g))+0x3956c25b)|0;h=g;g=f;f=e;e=(d+t)|0;d=c;c=b;b=a;a=(t+((b&c)^(d&(b^c)))+(b>>>2^b>>>13^b>>>22^b<<30^b<<19^b<<10))|0;t=(w5+h+(e>>>6^e>>>11^e>>>25^e<<26^e<<21^e<<7)+(g^e&(f^g))+0x59f111f1)|0;h=g;g=f;f=e;e=(d+t)|0;d=c;c=b;b=a;a=(t+((b&c)^(d&(b^c)))+(b>>>2^b>>>13^b>>>22^b<<30^b<<19^b<<10))|0;t=(w6+h+(e>>>6^e>>>11^e>>>25^e<<26^e<<21^e<<7)+(g^e&(f^g))+0x923f82a4)|0;h=g;g=f;f=e;e=(d+t)|0;d=c;c=b;b=a;a=(t+((b&c)^(d&(b^c)))+(b>>>2^b>>>13^b>>>22^b<<30^b<<19^b<<10))|0;t=(w7+h+(e>>>6^e>>>11^e>>>25^e<<26^e<<21^e<<7)+(g^e&(f^g))+0xab1c5ed5)|0;h=g;g=f;f=e;e=(d+t)|0;d=c;c=b;b=a;a=(t+((b&c)^(d&(b^c)))+(b>>>2^b>>>13^b>>>22^b<<30^b<<19^b<<10))|0;t=(w8+h+(e>>>6^e>>>11^e>>>25^e<<26^e<<21^e<<7)+(g^e&(f^g))+0xd807aa98)|0;h=g;g=f;f=e;e=(d+t)|0;d=c;c=b;b=a;a=(t+((b&c)^(d&(b^c)))+(b>>>2^b>>>13^b>>>22^b<<30^b<<19^b<<10))|0;t=(w9+h+(e>>>6^e>>>11^e>>>25^e<<26^e<<21^e<<7)+(g^e&(f^g))+0x12835b01)|0;h=g;g=f;f=e;e=(d+t)|0;d=c;c=b;b=a;a=(t+((b&c)^(d&(b^c)))+(b>>>2^b>>>13^b>>>22^b<<30^b<<19^b<<10))|0;t=(w10+h+(e>>>6^e>>>11^e>>>25^e<<26^e<<21^e<<7)+(g^e&(f^g))+0x243185be)|0;h=g;g=f;f=e;e=(d+t)|0;d=c;c=b;b=a;a=(t+((b&c)^(d&(b^c)))+(b>>>2^b>>>13^b>>>22^b<<30^b<<19^b<<10))|0;t=(w11+h+(e>>>6^e>>>11^e>>>25^e<<26^e<<21^e<<7)+(g^e&(f^g))+0x550c7dc3)|0;h=g;g=f;f=e;e=(d+t)|0;d=c;c=b;b=a;a=(t+((b&c)^(d&(b^c)))+(b>>>2^b>>>13^b>>>22^b<<30^b<<19^b<<10))|0;t=(w12+h+(e>>>6^e>>>11^e>>>25^e<<26^e<<21^e<<7)+(g^e&(f^g))+0x72be5d74)|0;h=g;g=f;f=e;e=(d+t)|0;d=c;c=b;b=a;a=(t+((b&c)^(d&(b^c)))+(b>>>2^b>>>13^b>>>22^b<<30^b<<19^b<<10))|0;t=(w13+h+(e>>>6^e>>>11^e>>>25^e<<26^e<<21^e<<7)+(g^e&(f^g))+0x80deb1fe)|0;h=g;g=f;f=e;e=(d+t)|0;d=c;c=b;b=a;a=(t+((b&c)^(d&(b^c)))+(b>>>2^b>>>13^b>>>22^b<<30^b<<19^b<<10))|0;t=(w14+h+(e>>>6^e>>>11^e>>>25^e<<26^e<<21^e<<7)+(g^e&(f^g))+0x9bdc06a7)|0;h=g;g=f;f=e;e=(d+t)|0;d=c;c=b;b=a;a=(t+((b&c)^(d&(b^c)))+(b>>>2^b>>>13^b>>>22^b<<30^b<<19^b<<10))|0;t=(w15+h+(e>>>6^e>>>11^e>>>25^e<<26^e<<21^e<<7)+(g^e&(f^g))+0xc19bf174)|0;h=g;g=f;f=e;e=(d+t)|0;d=c;c=b;b=a;a=(t+((b&c)^(d&(b^c)))+(b>>>2^b>>>13^b>>>22^b<<30^b<<19^b<<10))|0;w0=t=((w1>>>7^w1>>>18^w1>>>3^w1<<25^w1<<14)+(w14>>>17^w14>>>19^w14>>>10^w14<<15^w14<<13)+w0+w9)|0;t=(t+h+(e>>>6^e>>>11^e>>>25^e<<26^e<<21^e<<7)+(g^e&(f^g))+0xe49b69c1)|0;h=g;g=f;f=e;e=(d+t)|0;d=c;c=b;b=a;a=(t+((b&c)^(d&(b^c)))+(b>>>2^b>>>13^b>>>22^b<<30^b<<19^b<<10))|0;w1=t=((w2>>>7^w2>>>18^w2>>>3^w2<<25^w2<<14)+(w15>>>17^w15>>>19^w15>>>10^w15<<15^w15<<13)+w1+w10)|0;t=(t+h+(e>>>6^e>>>11^e>>>25^e<<26^e<<21^e<<7)+(g^e&(f^g))+0xefbe4786)|0;h=g;g=f;f=e;e=(d+t)|0;d=c;c=b;b=a;a=(t+((b&c)^(d&(b^c)))+(b>>>2^b>>>13^b>>>22^b<<30^b<<19^b<<10))|0;w2=t=((w3>>>7^w3>>>18^w3>>>3^w3<<25^w3<<14)+(w0>>>17^w0>>>19^w0>>>10^w0<<15^w0<<13)+w2+w11)|0;t=(t+h+(e>>>6^e>>>11^e>>>25^e<<26^e<<21^e<<7)+(g^e&(f^g))+0x0fc19dc6)|0;h=g;g=f;f=e;e=(d+t)|0;d=c;c=b;b=a;a=(t+((b&c)^(d&(b^c)))+(b>>>2^b>>>13^b>>>22^b<<30^b<<19^b<<10))|0;w3=t=((w4>>>7^w4>>>18^w4>>>3^w4<<25^w4<<14)+(w1>>>17^w1>>>19^w1>>>10^w1<<15^w1<<13)+w3+w12)|0;t=(t+h+(e>>>6^e>>>11^e>>>25^e<<26^e<<21^e<<7)+(g^e&(f^g))+0x240ca1cc)|0;h=g;g=f;f=e;e=(d+t)|0;d=c;c=b;b=a;a=(t+((b&c)^(d&(b^c)))+(b>>>2^b>>>13^b>>>22^b<<30^b<<19^b<<10))|0;w4=t=((w5>>>7^w5>>>18^w5>>>3^w5<<25^w5<<14)+(w2>>>17^w2>>>19^w2>>>10^w2<<15^w2<<13)+w4+w13)|0;t=(t+h+(e>>>6^e>>>11^e>>>25^e<<26^e<<21^e<<7)+(g^e&(f^g))+0x2de92c6f)|0;h=g;g=f;f=e;e=(d+t)|0;d=c;c=b;b=a;a=(t+((b&c)^(d&(b^c)))+(b>>>2^b>>>13^b>>>22^b<<30^b<<19^b<<10))|0;w5=t=((w6>>>7^w6>>>18^w6>>>3^w6<<25^w6<<14)+(w3>>>17^w3>>>19^w3>>>10^w3<<15^w3<<13)+w5+w14)|0;t=(t+h+(e>>>6^e>>>11^e>>>25^e<<26^e<<21^e<<7)+(g^e&(f^g))+0x4a7484aa)|0;h=g;g=f;f=e;e=(d+t)|0;d=c;c=b;b=a;a=(t+((b&c)^(d&(b^c)))+(b>>>2^b>>>13^b>>>22^b<<30^b<<19^b<<10))|0;w6=t=((w7>>>7^w7>>>18^w7>>>3^w7<<25^w7<<14)+(w4>>>17^w4>>>19^w4>>>10^w4<<15^w4<<13)+w6+w15)|0;t=(t+h+(e>>>6^e>>>11^e>>>25^e<<26^e<<21^e<<7)+(g^e&(f^g))+0x5cb0a9dc)|0;h=g;g=f;f=e;e=(d+t)|0;d=c;c=b;b=a;a=(t+((b&c)^(d&(b^c)))+(b>>>2^b>>>13^b>>>22^b<<30^b<<19^b<<10))|0;w7=t=((w8>>>7^w8>>>18^w8>>>3^w8<<25^w8<<14)+(w5>>>17^w5>>>19^w5>>>10^w5<<15^w5<<13)+w7+w0)|0;t=(t+h+(e>>>6^e>>>11^e>>>25^e<<26^e<<21^e<<7)+(g^e&(f^g))+0x76f988da)|0;h=g;g=f;f=e;e=(d+t)|0;d=c;c=b;b=a;a=(t+((b&c)^(d&(b^c)))+(b>>>2^b>>>13^b>>>22^b<<30^b<<19^b<<10))|0;w8=t=((w9>>>7^w9>>>18^w9>>>3^w9<<25^w9<<14)+(w6>>>17^w6>>>19^w6>>>10^w6<<15^w6<<13)+w8+w1)|0;t=(t+h+(e>>>6^e>>>11^e>>>25^e<<26^e<<21^e<<7)+(g^e&(f^g))+0x983e5152)|0;h=g;g=f;f=e;e=(d+t)|0;d=c;c=b;b=a;a=(t+((b&c)^(d&(b^c)))+(b>>>2^b>>>13^b>>>22^b<<30^b<<19^b<<10))|0;w9=t=((w10>>>7^w10>>>18^w10>>>3^w10<<25^w10<<14)+(w7>>>17^w7>>>19^w7>>>10^w7<<15^w7<<13)+w9+w2)|0;t=(t+h+(e>>>6^e>>>11^e>>>25^e<<26^e<<21^e<<7)+(g^e&(f^g))+0xa831c66d)|0;h=g;g=f;f=e;e=(d+t)|0;d=c;c=b;b=a;a=(t+((b&c)^(d&(b^c)))+(b>>>2^b>>>13^b>>>22^b<<30^b<<19^b<<10))|0;w10=t=((w11>>>7^w11>>>18^w11>>>3^w11<<25^w11<<14)+(w8>>>17^w8>>>19^w8>>>10^w8<<15^w8<<13)+w10+w3)|0;t=(t+h+(e>>>6^e>>>11^e>>>25^e<<26^e<<21^e<<7)+(g^e&(f^g))+0xb00327c8)|0;h=g;g=f;f=e;e=(d+t)|0;d=c;c=b;b=a;a=(t+((b&c)^(d&(b^c)))+(b>>>2^b>>>13^b>>>22^b<<30^b<<19^b<<10))|0;w11=t=((w12>>>7^w12>>>18^w12>>>3^w12<<25^w12<<14)+(w9>>>17^w9>>>19^w9>>>10^w9<<15^w9<<13)+w11+w4)|0;t=(t+h+(e>>>6^e>>>11^e>>>25^e<<26^e<<21^e<<7)+(g^e&(f^g))+0xbf597fc7)|0;h=g;g=f;f=e;e=(d+t)|0;d=c;c=b;b=a;a=(t+((b&c)^(d&(b^c)))+(b>>>2^b>>>13^b>>>22^b<<30^b<<19^b<<10))|0;w12=t=((w13>>>7^w13>>>18^w13>>>3^w13<<25^w13<<14)+(w10>>>17^w10>>>19^w10>>>10^w10<<15^w10<<13)+w12+w5)|0;t=(t+h+(e>>>6^e>>>11^e>>>25^e<<26^e<<21^e<<7)+(g^e&(f^g))+0xc6e00bf3)|0;h=g;g=f;f=e;e=(d+t)|0;d=c;c=b;b=a;a=(t+((b&c)^(d&(b^c)))+(b>>>2^b>>>13^b>>>22^b<<30^b<<19^b<<10))|0;w13=t=((w14>>>7^w14>>>18^w14>>>3^w14<<25^w14<<14)+(w11>>>17^w11>>>19^w11>>>10^w11<<15^w11<<13)+w13+w6)|0;t=(t+h+(e>>>6^e>>>11^e>>>25^e<<26^e<<21^e<<7)+(g^e&(f^g))+0xd5a79147)|0;h=g;g=f;f=e;e=(d+t)|0;d=c;c=b;b=a;a=(t+((b&c)^(d&(b^c)))+(b>>>2^b>>>13^b>>>22^b<<30^b<<19^b<<10))|0;w14=t=((w15>>>7^w15>>>18^w15>>>3^w15<<25^w15<<14)+(w12>>>17^w12>>>19^w12>>>10^w12<<15^w12<<13)+w14+w7)|0;t=(t+h+(e>>>6^e>>>11^e>>>25^e<<26^e<<21^e<<7)+(g^e&(f^g))+0x06ca6351)|0;h=g;g=f;f=e;e=(d+t)|0;d=c;c=b;b=a;a=(t+((b&c)^(d&(b^c)))+(b>>>2^b>>>13^b>>>22^b<<30^b<<19^b<<10))|0;w15=t=((w0>>>7^w0>>>18^w0>>>3^w0<<25^w0<<14)+(w13>>>17^w13>>>19^w13>>>10^w13<<15^w13<<13)+w15+w8)|0;t=(t+h+(e>>>6^e>>>11^e>>>25^e<<26^e<<21^e<<7)+(g^e&(f^g))+0x14292967)|0;h=g;g=f;f=e;e=(d+t)|0;d=c;c=b;b=a;a=(t+((b&c)^(d&(b^c)))+(b>>>2^b>>>13^b>>>22^b<<30^b<<19^b<<10))|0;w0=t=((w1>>>7^w1>>>18^w1>>>3^w1<<25^w1<<14)+(w14>>>17^w14>>>19^w14>>>10^w14<<15^w14<<13)+w0+w9)|0;t=(t+h+(e>>>6^e>>>11^e>>>25^e<<26^e<<21^e<<7)+(g^e&(f^g))+0x27b70a85)|0;h=g;g=f;f=e;e=(d+t)|0;d=c;c=b;b=a;a=(t+((b&c)^(d&(b^c)))+(b>>>2^b>>>13^b>>>22^b<<30^b<<19^b<<10))|0;w1=t=((w2>>>7^w2>>>18^w2>>>3^w2<<25^w2<<14)+(w15>>>17^w15>>>19^w15>>>10^w15<<15^w15<<13)+w1+w10)|0;t=(t+h+(e>>>6^e>>>11^e>>>25^e<<26^e<<21^e<<7)+(g^e&(f^g))+0x2e1b2138)|0;h=g;g=f;f=e;e=(d+t)|0;d=c;c=b;b=a;a=(t+((b&c)^(d&(b^c)))+(b>>>2^b>>>13^b>>>22^b<<30^b<<19^b<<10))|0;w2=t=((w3>>>7^w3>>>18^w3>>>3^w3<<25^w3<<14)+(w0>>>17^w0>>>19^w0>>>10^w0<<15^w0<<13)+w2+w11)|0;t=(t+h+(e>>>6^e>>>11^e>>>25^e<<26^e<<21^e<<7)+(g^e&(f^g))+0x4d2c6dfc)|0;h=g;g=f;f=e;e=(d+t)|0;d=c;c=b;b=a;a=(t+((b&c)^(d&(b^c)))+(b>>>2^b>>>13^b>>>22^b<<30^b<<19^b<<10))|0;w3=t=((w4>>>7^w4>>>18^w4>>>3^w4<<25^w4<<14)+(w1>>>17^w1>>>19^w1>>>10^w1<<15^w1<<13)+w3+w12)|0;t=(t+h+(e>>>6^e>>>11^e>>>25^e<<26^e<<21^e<<7)+(g^e&(f^g))+0x53380d13)|0;h=g;g=f;f=e;e=(d+t)|0;d=c;c=b;b=a;a=(t+((b&c)^(d&(b^c)))+(b>>>2^b>>>13^b>>>22^b<<30^b<<19^b<<10))|0;w4=t=((w5>>>7^w5>>>18^w5>>>3^w5<<25^w5<<14)+(w2>>>17^w2>>>19^w2>>>10^w2<<15^w2<<13)+w4+w13)|0;t=(t+h+(e>>>6^e>>>11^e>>>25^e<<26^e<<21^e<<7)+(g^e&(f^g))+0x650a7354)|0;h=g;g=f;f=e;e=(d+t)|0;d=c;c=b;b=a;a=(t+((b&c)^(d&(b^c)))+(b>>>2^b>>>13^b>>>22^b<<30^b<<19^b<<10))|0;w5=t=((w6>>>7^w6>>>18^w6>>>3^w6<<25^w6<<14)+(w3>>>17^w3>>>19^w3>>>10^w3<<15^w3<<13)+w5+w14)|0;t=(t+h+(e>>>6^e>>>11^e>>>25^e<<26^e<<21^e<<7)+(g^e&(f^g))+0x766a0abb)|0;h=g;g=f;f=e;e=(d+t)|0;d=c;c=b;b=a;a=(t+((b&c)^(d&(b^c)))+(b>>>2^b>>>13^b>>>22^b<<30^b<<19^b<<10))|0;w6=t=((w7>>>7^w7>>>18^w7>>>3^w7<<25^w7<<14)+(w4>>>17^w4>>>19^w4>>>10^w4<<15^w4<<13)+w6+w15)|0;t=(t+h+(e>>>6^e>>>11^e>>>25^e<<26^e<<21^e<<7)+(g^e&(f^g))+0x81c2c92e)|0;h=g;g=f;f=e;e=(d+t)|0;d=c;c=b;b=a;a=(t+((b&c)^(d&(b^c)))+(b>>>2^b>>>13^b>>>22^b<<30^b<<19^b<<10))|0;w7=t=((w8>>>7^w8>>>18^w8>>>3^w8<<25^w8<<14)+(w5>>>17^w5>>>19^w5>>>10^w5<<15^w5<<13)+w7+w0)|0;t=(t+h+(e>>>6^e>>>11^e>>>25^e<<26^e<<21^e<<7)+(g^e&(f^g))+0x92722c85)|0;h=g;g=f;f=e;e=(d+t)|0;d=c;c=b;b=a;a=(t+((b&c)^(d&(b^c)))+(b>>>2^b>>>13^b>>>22^b<<30^b<<19^b<<10))|0;w8=t=((w9>>>7^w9>>>18^w9>>>3^w9<<25^w9<<14)+(w6>>>17^w6>>>19^w6>>>10^w6<<15^w6<<13)+w8+w1)|0;t=(t+h+(e>>>6^e>>>11^e>>>25^e<<26^e<<21^e<<7)+(g^e&(f^g))+0xa2bfe8a1)|0;h=g;g=f;f=e;e=(d+t)|0;d=c;c=b;b=a;a=(t+((b&c)^(d&(b^c)))+(b>>>2^b>>>13^b>>>22^b<<30^b<<19^b<<10))|0;w9=t=((w10>>>7^w10>>>18^w10>>>3^w10<<25^w10<<14)+(w7>>>17^w7>>>19^w7>>>10^w7<<15^w7<<13)+w9+w2)|0;t=(t+h+(e>>>6^e>>>11^e>>>25^e<<26^e<<21^e<<7)+(g^e&(f^g))+0xa81a664b)|0;h=g;g=f;f=e;e=(d+t)|0;d=c;c=b;b=a;a=(t+((b&c)^(d&(b^c)))+(b>>>2^b>>>13^b>>>22^b<<30^b<<19^b<<10))|0;w10=t=((w11>>>7^w11>>>18^w11>>>3^w11<<25^w11<<14)+(w8>>>17^w8>>>19^w8>>>10^w8<<15^w8<<13)+w10+w3)|0;t=(t+h+(e>>>6^e>>>11^e>>>25^e<<26^e<<21^e<<7)+(g^e&(f^g))+0xc24b8b70)|0;h=g;g=f;f=e;e=(d+t)|0;d=c;c=b;b=a;a=(t+((b&c)^(d&(b^c)))+(b>>>2^b>>>13^b>>>22^b<<30^b<<19^b<<10))|0;w11=t=((w12>>>7^w12>>>18^w12>>>3^w12<<25^w12<<14)+(w9>>>17^w9>>>19^w9>>>10^w9<<15^w9<<13)+w11+w4)|0;t=(t+h+(e>>>6^e>>>11^e>>>25^e<<26^e<<21^e<<7)+(g^e&(f^g))+0xc76c51a3)|0;h=g;g=f;f=e;e=(d+t)|0;d=c;c=b;b=a;a=(t+((b&c)^(d&(b^c)))+(b>>>2^b>>>13^b>>>22^b<<30^b<<19^b<<10))|0;w12=t=((w13>>>7^w13>>>18^w13>>>3^w13<<25^w13<<14)+(w10>>>17^w10>>>19^w10>>>10^w10<<15^w10<<13)+w12+w5)|0;t=(t+h+(e>>>6^e>>>11^e>>>25^e<<26^e<<21^e<<7)+(g^e&(f^g))+0xd192e819)|0;h=g;g=f;f=e;e=(d+t)|0;d=c;c=b;b=a;a=(t+((b&c)^(d&(b^c)))+(b>>>2^b>>>13^b>>>22^b<<30^b<<19^b<<10))|0;w13=t=((w14>>>7^w14>>>18^w14>>>3^w14<<25^w14<<14)+(w11>>>17^w11>>>19^w11>>>10^w11<<15^w11<<13)+w13+w6)|0;t=(t+h+(e>>>6^e>>>11^e>>>25^e<<26^e<<21^e<<7)+(g^e&(f^g))+0xd6990624)|0;h=g;g=f;f=e;e=(d+t)|0;d=c;c=b;b=a;a=(t+((b&c)^(d&(b^c)))+(b>>>2^b>>>13^b>>>22^b<<30^b<<19^b<<10))|0;w14=t=((w15>>>7^w15>>>18^w15>>>3^w15<<25^w15<<14)+(w12>>>17^w12>>>19^w12>>>10^w12<<15^w12<<13)+w14+w7)|0;t=(t+h+(e>>>6^e>>>11^e>>>25^e<<26^e<<21^e<<7)+(g^e&(f^g))+0xf40e3585)|0;h=g;g=f;f=e;e=(d+t)|0;d=c;c=b;b=a;a=(t+((b&c)^(d&(b^c)))+(b>>>2^b>>>13^b>>>22^b<<30^b<<19^b<<10))|0;w15=t=((w0>>>7^w0>>>18^w0>>>3^w0<<25^w0<<14)+(w13>>>17^w13>>>19^w13>>>10^w13<<15^w13<<13)+w15+w8)|0;t=(t+h+(e>>>6^e>>>11^e>>>25^e<<26^e<<21^e<<7)+(g^e&(f^g))+0x106aa070)|0;h=g;g=f;f=e;e=(d+t)|0;d=c;c=b;b=a;a=(t+((b&c)^(d&(b^c)))+(b>>>2^b>>>13^b>>>22^b<<30^b<<19^b<<10))|0;w0=t=((w1>>>7^w1>>>18^w1>>>3^w1<<25^w1<<14)+(w14>>>17^w14>>>19^w14>>>10^w14<<15^w14<<13)+w0+w9)|0;t=(t+h+(e>>>6^e>>>11^e>>>25^e<<26^e<<21^e<<7)+(g^e&(f^g))+0x19a4c116)|0;h=g;g=f;f=e;e=(d+t)|0;d=c;c=b;b=a;a=(t+((b&c)^(d&(b^c)))+(b>>>2^b>>>13^b>>>22^b<<30^b<<19^b<<10))|0;w1=t=((w2>>>7^w2>>>18^w2>>>3^w2<<25^w2<<14)+(w15>>>17^w15>>>19^w15>>>10^w15<<15^w15<<13)+w1+w10)|0;t=(t+h+(e>>>6^e>>>11^e>>>25^e<<26^e<<21^e<<7)+(g^e&(f^g))+0x1e376c08)|0;h=g;g=f;f=e;e=(d+t)|0;d=c;c=b;b=a;a=(t+((b&c)^(d&(b^c)))+(b>>>2^b>>>13^b>>>22^b<<30^b<<19^b<<10))|0;w2=t=((w3>>>7^w3>>>18^w3>>>3^w3<<25^w3<<14)+(w0>>>17^w0>>>19^w0>>>10^w0<<15^w0<<13)+w2+w11)|0;t=(t+h+(e>>>6^e>>>11^e>>>25^e<<26^e<<21^e<<7)+(g^e&(f^g))+0x2748774c)|0;h=g;g=f;f=e;e=(d+t)|0;d=c;c=b;b=a;a=(t+((b&c)^(d&(b^c)))+(b>>>2^b>>>13^b>>>22^b<<30^b<<19^b<<10))|0;w3=t=((w4>>>7^w4>>>18^w4>>>3^w4<<25^w4<<14)+(w1>>>17^w1>>>19^w1>>>10^w1<<15^w1<<13)+w3+w12)|0;t=(t+h+(e>>>6^e>>>11^e>>>25^e<<26^e<<21^e<<7)+(g^e&(f^g))+0x34b0bcb5)|0;h=g;g=f;f=e;e=(d+t)|0;d=c;c=b;b=a;a=(t+((b&c)^(d&(b^c)))+(b>>>2^b>>>13^b>>>22^b<<30^b<<19^b<<10))|0;w4=t=((w5>>>7^w5>>>18^w5>>>3^w5<<25^w5<<14)+(w2>>>17^w2>>>19^w2>>>10^w2<<15^w2<<13)+w4+w13)|0;t=(t+h+(e>>>6^e>>>11^e>>>25^e<<26^e<<21^e<<7)+(g^e&(f^g))+0x391c0cb3)|0;h=g;g=f;f=e;e=(d+t)|0;d=c;c=b;b=a;a=(t+((b&c)^(d&(b^c)))+(b>>>2^b>>>13^b>>>22^b<<30^b<<19^b<<10))|0;w5=t=((w6>>>7^w6>>>18^w6>>>3^w6<<25^w6<<14)+(w3>>>17^w3>>>19^w3>>>10^w3<<15^w3<<13)+w5+w14)|0;t=(t+h+(e>>>6^e>>>11^e>>>25^e<<26^e<<21^e<<7)+(g^e&(f^g))+0x4ed8aa4a)|0;h=g;g=f;f=e;e=(d+t)|0;d=c;c=b;b=a;a=(t+((b&c)^(d&(b^c)))+(b>>>2^b>>>13^b>>>22^b<<30^b<<19^b<<10))|0;w6=t=((w7>>>7^w7>>>18^w7>>>3^w7<<25^w7<<14)+(w4>>>17^w4>>>19^w4>>>10^w4<<15^w4<<13)+w6+w15)|0;t=(t+h+(e>>>6^e>>>11^e>>>25^e<<26^e<<21^e<<7)+(g^e&(f^g))+0x5b9cca4f)|0;h=g;g=f;f=e;e=(d+t)|0;d=c;c=b;b=a;a=(t+((b&c)^(d&(b^c)))+(b>>>2^b>>>13^b>>>22^b<<30^b<<19^b<<10))|0;w7=t=((w8>>>7^w8>>>18^w8>>>3^w8<<25^w8<<14)+(w5>>>17^w5>>>19^w5>>>10^w5<<15^w5<<13)+w7+w0)|0;t=(t+h+(e>>>6^e>>>11^e>>>25^e<<26^e<<21^e<<7)+(g^e&(f^g))+0x682e6ff3)|0;h=g;g=f;f=e;e=(d+t)|0;d=c;c=b;b=a;a=(t+((b&c)^(d&(b^c)))+(b>>>2^b>>>13^b>>>22^b<<30^b<<19^b<<10))|0;w8=t=((w9>>>7^w9>>>18^w9>>>3^w9<<25^w9<<14)+(w6>>>17^w6>>>19^w6>>>10^w6<<15^w6<<13)+w8+w1)|0;t=(t+h+(e>>>6^e>>>11^e>>>25^e<<26^e<<21^e<<7)+(g^e&(f^g))+0x748f82ee)|0;h=g;g=f;f=e;e=(d+t)|0;d=c;c=b;b=a;a=(t+((b&c)^(d&(b^c)))+(b>>>2^b>>>13^b>>>22^b<<30^b<<19^b<<10))|0;w9=t=((w10>>>7^w10>>>18^w10>>>3^w10<<25^w10<<14)+(w7>>>17^w7>>>19^w7>>>10^w7<<15^w7<<13)+w9+w2)|0;t=(t+h+(e>>>6^e>>>11^e>>>25^e<<26^e<<21^e<<7)+(g^e&(f^g))+0x78a5636f)|0;h=g;g=f;f=e;e=(d+t)|0;d=c;c=b;b=a;a=(t+((b&c)^(d&(b^c)))+(b>>>2^b>>>13^b>>>22^b<<30^b<<19^b<<10))|0;w10=t=((w11>>>7^w11>>>18^w11>>>3^w11<<25^w11<<14)+(w8>>>17^w8>>>19^w8>>>10^w8<<15^w8<<13)+w10+w3)|0;t=(t+h+(e>>>6^e>>>11^e>>>25^e<<26^e<<21^e<<7)+(g^e&(f^g))+0x84c87814)|0;h=g;g=f;f=e;e=(d+t)|0;d=c;c=b;b=a;a=(t+((b&c)^(d&(b^c)))+(b>>>2^b>>>13^b>>>22^b<<30^b<<19^b<<10))|0;w11=t=((w12>>>7^w12>>>18^w12>>>3^w12<<25^w12<<14)+(w9>>>17^w9>>>19^w9>>>10^w9<<15^w9<<13)+w11+w4)|0;t=(t+h+(e>>>6^e>>>11^e>>>25^e<<26^e<<21^e<<7)+(g^e&(f^g))+0x8cc70208)|0;h=g;g=f;f=e;e=(d+t)|0;d=c;c=b;b=a;a=(t+((b&c)^(d&(b^c)))+(b>>>2^b>>>13^b>>>22^b<<30^b<<19^b<<10))|0;w12=t=((w13>>>7^w13>>>18^w13>>>3^w13<<25^w13<<14)+(w10>>>17^w10>>>19^w10>>>10^w10<<15^w10<<13)+w12+w5)|0;t=(t+h+(e>>>6^e>>>11^e>>>25^e<<26^e<<21^e<<7)+(g^e&(f^g))+0x90befffa)|0;h=g;g=f;f=e;e=(d+t)|0;d=c;c=b;b=a;a=(t+((b&c)^(d&(b^c)))+(b>>>2^b>>>13^b>>>22^b<<30^b<<19^b<<10))|0;w13=t=((w14>>>7^w14>>>18^w14>>>3^w14<<25^w14<<14)+(w11>>>17^w11>>>19^w11>>>10^w11<<15^w11<<13)+w13+w6)|0;t=(t+h+(e>>>6^e>>>11^e>>>25^e<<26^e<<21^e<<7)+(g^e&(f^g))+0xa4506ceb)|0;h=g;g=f;f=e;e=(d+t)|0;d=c;c=b;b=a;a=(t+((b&c)^(d&(b^c)))+(b>>>2^b>>>13^b>>>22^b<<30^b<<19^b<<10))|0;w14=t=((w15>>>7^w15>>>18^w15>>>3^w15<<25^w15<<14)+(w12>>>17^w12>>>19^w12>>>10^w12<<15^w12<<13)+w14+w7)|0;t=(t+h+(e>>>6^e>>>11^e>>>25^e<<26^e<<21^e<<7)+(g^e&(f^g))+0xbef9a3f7)|0;h=g;g=f;f=e;e=(d+t)|0;d=c;c=b;b=a;a=(t+((b&c)^(d&(b^c)))+(b>>>2^b>>>13^b>>>22^b<<30^b<<19^b<<10))|0;w15=t=((w0>>>7^w0>>>18^w0>>>3^w0<<25^w0<<14)+(w13>>>17^w13>>>19^w13>>>10^w13<<15^w13<<13)+w15+w8)|0;t=(t+h+(e>>>6^e>>>11^e>>>25^e<<26^e<<21^e<<7)+(g^e&(f^g))+0xc67178f2)|0;h=g;g=f;f=e;e=(d+t)|0;d=c;c=b;b=a;a=(t+((b&c)^(d&(b^c)))+(b>>>2^b>>>13^b>>>22^b<<30^b<<19^b<<10))|0;H0=(H0+a)|0;H1=(H1+b)|0;H2=(H2+c)|0;H3=(H3+d)|0;H4=(H4+e)|0;H5=(H5+f)|0;H6=(H6+g)|0;H7=(H7+h)|0}function _core_heap(offset){offset=offset|0;_core(HEAP[offset|0]<<24|HEAP[offset|1]<<16|HEAP[offset|2]<<8|HEAP[offset|3],HEAP[offset|4]<<24|HEAP[offset|5]<<16|HEAP[offset|6]<<8|HEAP[offset|7],HEAP[offset|8]<<24|HEAP[offset|9]<<16|HEAP[offset|10]<<8|HEAP[offset|11],HEAP[offset|12]<<24|HEAP[offset|13]<<16|HEAP[offset|14]<<8|HEAP[offset|15],HEAP[offset|16]<<24|HEAP[offset|17]<<16|HEAP[offset|18]<<8|HEAP[offset|19],HEAP[offset|20]<<24|HEAP[offset|21]<<16|HEAP[offset|22]<<8|HEAP[offset|23],HEAP[offset|24]<<24|HEAP[offset|25]<<16|HEAP[offset|26]<<8|HEAP[offset|27],HEAP[offset|28]<<24|HEAP[offset|29]<<16|HEAP[offset|30]<<8|HEAP[offset|31],HEAP[offset|32]<<24|HEAP[offset|33]<<16|HEAP[offset|34]<<8|HEAP[offset|35],HEAP[offset|36]<<24|HEAP[offset|37]<<16|HEAP[offset|38]<<8|HEAP[offset|39],HEAP[offset|40]<<24|HEAP[offset|41]<<16|HEAP[offset|42]<<8|HEAP[offset|43],HEAP[offset|44]<<24|HEAP[offset|45]<<16|HEAP[offset|46]<<8|HEAP[offset|47],HEAP[offset|48]<<24|HEAP[offset|49]<<16|HEAP[offset|50]<<8|HEAP[offset|51],HEAP[offset|52]<<24|HEAP[offset|53]<<16|HEAP[offset|54]<<8|HEAP[offset|55],HEAP[offset|56]<<24|HEAP[offset|57]<<16|HEAP[offset|58]<<8|HEAP[offset|59],HEAP[offset|60]<<24|HEAP[offset|61]<<16|HEAP[offset|62]<<8|HEAP[offset|63])}function _state_to_heap(output){output=output|0;HEAP[output|0]=H0>>>24;HEAP[output|1]=H0>>>16&255;HEAP[output|2]=H0>>>8&255;HEAP[output|3]=H0&255;HEAP[output|4]=H1>>>24;HEAP[output|5]=H1>>>16&255;HEAP[output|6]=H1>>>8&255;HEAP[output|7]=H1&255;HEAP[output|8]=H2>>>24;HEAP[output|9]=H2>>>16&255;HEAP[output|10]=H2>>>8&255;HEAP[output|11]=H2&255;HEAP[output|12]=H3>>>24;HEAP[output|13]=H3>>>16&255;HEAP[output|14]=H3>>>8&255;HEAP[output|15]=H3&255;HEAP[output|16]=H4>>>24;HEAP[output|17]=H4>>>16&255;HEAP[output|18]=H4>>>8&255;HEAP[output|19]=H4&255;HEAP[output|20]=H5>>>24;HEAP[output|21]=H5>>>16&255;HEAP[output|22]=H5>>>8&255;HEAP[output|23]=H5&255;HEAP[output|24]=H6>>>24;HEAP[output|25]=H6>>>16&255;HEAP[output|26]=H6>>>8&255;HEAP[output|27]=H6&255;HEAP[output|28]=H7>>>24;HEAP[output|29]=H7>>>16&255;HEAP[output|30]=H7>>>8&255;HEAP[output|31]=H7&255}function reset(){H0=0x6a09e667;H1=0xbb67ae85;H2=0x3c6ef372;H3=0xa54ff53a;H4=0x510e527f;H5=0x9b05688c;H6=0x1f83d9ab;H7=0x5be0cd19;TOTAL0=TOTAL1=0}function init(h0,h1,h2,h3,h4,h5,h6,h7,total0,total1){h0=h0|0;h1=h1|0;h2=h2|0;h3=h3|0;h4=h4|0;h5=h5|0;h6=h6|0;h7=h7|0;total0=total0|0;total1=total1|0;H0=h0;H1=h1;H2=h2;H3=h3;H4=h4;H5=h5;H6=h6;H7=h7;TOTAL0=total0;TOTAL1=total1}function process(offset,length){offset=offset|0;length=length|0;var hashed=0;if(offset&63)return-1;while((length|0)>=64){_core_heap(offset);offset=(offset+64)|0;length=(length-64)|0;hashed=(hashed+64)|0}TOTAL0=(TOTAL0+hashed)|0;if(TOTAL0>>>0<hashed>>>0)TOTAL1=(TOTAL1+1)|0;return hashed|0}function finish(offset,length,output){offset=offset|0;length=length|0;output=output|0;var hashed=0,i=0;if(offset&63)return-1;if(~output)if(output&31)return-1;if((length|0)>=64){hashed=process(offset,length)|0;if((hashed|0)==-1)return-1;offset=(offset+hashed)|0;length=(length-hashed)|0}hashed=(hashed+length)|0;TOTAL0=(TOTAL0+length)|0;if(TOTAL0>>>0<length>>>0)TOTAL1=(TOTAL1+1)|0;HEAP[offset|length]=0x80;if((length|0)>=56){for(i=(length+1)|0;(i|0)<64;i=(i+1)|0)HEAP[offset|i]=0x00;_core_heap(offset);length=0;HEAP[offset|0]=0}for(i=(length+1)|0;(i|0)<59;i=(i+1)|0)HEAP[offset|i]=0;HEAP[offset|56]=TOTAL1>>>21&255;HEAP[offset|57]=TOTAL1>>>13&255;HEAP[offset|58]=TOTAL1>>>5&255;HEAP[offset|59]=TOTAL1<<3&255|TOTAL0>>>29;HEAP[offset|60]=TOTAL0>>>21&255;HEAP[offset|61]=TOTAL0>>>13&255;HEAP[offset|62]=TOTAL0>>>5&255;HEAP[offset|63]=TOTAL0<<3&255;_core_heap(offset);if(~output)_state_to_heap(output);return hashed|0}function hmac_reset(){H0=I0;H1=I1;H2=I2;H3=I3;H4=I4;H5=I5;H6=I6;H7=I7;TOTAL0=64;TOTAL1=0}function _hmac_opad(){H0=O0;H1=O1;H2=O2;H3=O3;H4=O4;H5=O5;H6=O6;H7=O7;TOTAL0=64;TOTAL1=0}function hmac_init(p0,p1,p2,p3,p4,p5,p6,p7,p8,p9,p10,p11,p12,p13,p14,p15){p0=p0|0;p1=p1|0;p2=p2|0;p3=p3|0;p4=p4|0;p5=p5|0;p6=p6|0;p7=p7|0;p8=p8|0;p9=p9|0;p10=p10|0;p11=p11|0;p12=p12|0;p13=p13|0;p14=p14|0;p15=p15|0;reset();_core(p0^0x5c5c5c5c,p1^0x5c5c5c5c,p2^0x5c5c5c5c,p3^0x5c5c5c5c,p4^0x5c5c5c5c,p5^0x5c5c5c5c,p6^0x5c5c5c5c,p7^0x5c5c5c5c,p8^0x5c5c5c5c,p9^0x5c5c5c5c,p10^0x5c5c5c5c,p11^0x5c5c5c5c,p12^0x5c5c5c5c,p13^0x5c5c5c5c,p14^0x5c5c5c5c,p15^0x5c5c5c5c);O0=H0;O1=H1;O2=H2;O3=H3;O4=H4;O5=H5;O6=H6;O7=H7;reset();_core(p0^0x36363636,p1^0x36363636,p2^0x36363636,p3^0x36363636,p4^0x36363636,p5^0x36363636,p6^0x36363636,p7^0x36363636,p8^0x36363636,p9^0x36363636,p10^0x36363636,p11^0x36363636,p12^0x36363636,p13^0x36363636,p14^0x36363636,p15^0x36363636);I0=H0;I1=H1;I2=H2;I3=H3;I4=H4;I5=H5;I6=H6;I7=H7;TOTAL0=64;TOTAL1=0}function hmac_finish(offset,length,output){offset=offset|0;length=length|0;output=output|0;var t0=0,t1=0,t2=0,t3=0,t4=0,t5=0,t6=0,t7=0,hashed=0;if(offset&63)return-1;if(~output)if(output&31)return-1;hashed=finish(offset,length,-1)|0;t0=H0,t1=H1,t2=H2,t3=H3,t4=H4,t5=H5,t6=H6,t7=H7;_hmac_opad();_core(t0,t1,t2,t3,t4,t5,t6,t7,0x80000000,0,0,0,0,0,0,768);if(~output)_state_to_heap(output);return hashed|0}function pbkdf2_generate_block(offset,length,block,count,output){offset=offset|0;length=length|0;block=block|0;count=count|0;output=output|0;var h0=0,h1=0,h2=0,h3=0,h4=0,h5=0,h6=0,h7=0,t0=0,t1=0,t2=0,t3=0,t4=0,t5=0,t6=0,t7=0;if(offset&63)return-1;if(~output)if(output&31)return-1;HEAP[(offset+length)|0]=block>>>24;HEAP[(offset+length+1)|0]=block>>>16&255;HEAP[(offset+length+2)|0]=block>>>8&255;HEAP[(offset+length+3)|0]=block&255;hmac_finish(offset,(length+4)|0,-1)|0;h0=t0=H0,h1=t1=H1,h2=t2=H2,h3=t3=H3,h4=t4=H4,h5=t5=H5,h6=t6=H6,h7=t7=H7;count=(count-1)|0;while((count|0)>0){hmac_reset();_core(t0,t1,t2,t3,t4,t5,t6,t7,0x80000000,0,0,0,0,0,0,768);t0=H0,t1=H1,t2=H2,t3=H3,t4=H4,t5=H5,t6=H6,t7=H7;_hmac_opad();_core(t0,t1,t2,t3,t4,t5,t6,t7,0x80000000,0,0,0,0,0,0,768);t0=H0,t1=H1,t2=H2,t3=H3,t4=H4,t5=H5,t6=H6,t7=H7;h0=h0^H0;h1=h1^H1;h2=h2^H2;h3=h3^H3;h4=h4^H4;h5=h5^H5;h6=h6^H6;h7=h7^H7;count=(count-1)|0}H0=h0;H1=h1;H2=h2;H3=h3;H4=h4;H5=h5;H6=h6;H7=h7;if(~output)_state_to_heap(output);return 0}return{reset:reset,init:init,process:process,finish:finish,hmac_reset:hmac_reset,hmac_init:hmac_init,hmac_finish:hmac_finish,pbkdf2_generate_block:pbkdf2_generate_block}}var _sha256_block_size=64,_sha256_hash_size=32;function sha256_constructor(options){options=options||{};this.heap=_heap_init(Uint8Array,options);this.asm=options.asm||sha256_asm(global,null,this.heap.buffer);this.BLOCK_SIZE=_sha256_block_size;this.HASH_SIZE=_sha256_hash_size;this.reset()}sha256_constructor.BLOCK_SIZE=_sha256_block_size;sha256_constructor.HASH_SIZE=_sha256_hash_size;var sha256_prototype=sha256_constructor.prototype;sha256_prototype.reset=hash_reset;sha256_prototype.process=hash_process;sha256_prototype.finish=hash_finish;var sha256_instance=null;function get_sha256_instance(){if(sha256_instance===null)sha256_instance=new sha256_constructor({heapSize:0x100000});return sha256_instance}function sha256_bytes(data){if(data===undefined)throw new SyntaxError("data required");return get_sha256_instance().reset().process(data).finish().result}function sha256_hex(data){var result=sha256_bytes(data);return bytes_to_hex(result)}function sha256_base64(data){var result=sha256_bytes(data);return bytes_to_base64(result)}sha256_constructor.bytes=sha256_bytes;sha256_constructor.hex=sha256_hex;sha256_constructor.base64=sha256_base64;exports.SHA256=sha256_constructor;global.asmCryptoSha256=exports}({},function(){return this}());';

function addScript(data) {
    "use strict";
    return mCreateElement('script', {type: 'text/javascript'}, 'head', data);
}

function mCreateElement(aNode, aAttrs, aChildNodes, aTarget, aData) {
    "use strict";

    aNode = document.createElement(aNode);
    if (!aNode) {
        return null;
    }

    if (aAttrs) {
        for (var attr in aAttrs) {
            aNode.setAttribute( attr, '' + aAttrs[attr]);
        }
    }

    if (!Array.isArray(aChildNodes)) {
        aData = aTarget;
        aTarget = aChildNodes;
        aChildNodes = null;
    }

    if (aChildNodes) {
        for (var cn in aChildNodes) {
            if (aChildNodes[cn]) {
                aNode.appendChild(aChildNodes[cn]);
            }
        }
    }

    if (aTarget) {
        if (typeof aTarget === 'string') {
            aTarget = document[aTarget] || document.getElementsByTagName(aTarget)[0];
        }
        if (aTarget) {
            aTarget.appendChild(aNode);
        }
        else if (d) {
            console.error('Invalid target', aNode, aAttrs, aTarget);
        }
    }

    if (aData) {
        aData = mObjectURL(aData, aAttrs && aAttrs.type || 'text/plain');

        if (!d) {
            aNode.onload = function() {
                setTimeout(function() {
                    URL.revokeObjectURL(aData);
                }, 2600);

                aNode.onload = null;
            };
        }

        if (aNode.nodeName === 'SCRIPT') {
            aNode.src = aData;
        }
        else {
            aNode.href = aData;
        }
    }

    return aNode;
}

function mObjectURL(data, type)
{
    var blob;
    try {
        blob = new Blob( data, { type: type });
    } catch(e) {
        if (d) console.error(e);
        if (!window.BlobBuilder) {
            window.BlobBuilder = window.WebKitBlobBuilder || window.MozBlobBuilder || window.MSBlobBuilder;
        }
        if (window.BlobBuilder) {
            var bb = new BlobBuilder();
            bb.append(data.join("\n"));
            blob = bb.getBlob(type);
        }
    }
    return blob && URL.createObjectURL(blob);
}

/**
 * Events broadcaster
 * @name mBroadcaster
 * @global
 */
(function(s, o) {
    'use strict';
    Object.defineProperty(s, 'mBroadcaster', {
        value: o,
        writable: false
    });
})(self, {
    // @private
    _topics: Object.create(null),

    /**
     * Add broadcast event listener.
     * @param {String} topic A string representing the event type to listen for.
     * @param {Object|Function} options Event options or function to invoke.
     * @returns {String} The ID identifying the event
     * @memberOf mBroadcaster
     */
    addListener: function mBroadcaster_addListener(topic, options) {
        'use strict';

        if (typeof options === 'function') {
            options = {
                callback : options
            };
        }
        if (options.hasOwnProperty('handleEvent')) {
            options = {
                scope: options,
                callback: options.handleEvent
            };
        }
        if (typeof options.callback !== 'function') {
            return false;
        }

        if (!this._topics[topic]) {
            this._topics[topic] = Object.create(null);
        }

        var id = makeUUID();
        this._topics[topic][id] = options;

        //if (d) console.log('Adding broadcast listener', topic, id, options);

        return id;
    },

    /**
     * Check whether someone is listening for an event
     * @param {String} topic A string representing the event type we may be listening for.
     * @returns {Boolean}
     */
    hasListener: function mBroadcaster_hasListener(topic) {
        'use strict';
        return Boolean(this._topics[topic]);
    },

    /**
     * Remove all broadcast events for an specific topic.
     * @param {String} topic The string representing the event type we were listening for.
     * @returns {Boolean} Whether the event was found.
     * @memberOf mBroadcaster
     */
    removeListeners: function mBroadcaster_removeListeners(topic) {
        'use strict';

        if (this._topics[topic]) {
            delete this._topics[topic];
            return true;
        }
        return false;
    },

    /**
     * Remove an specific event based on the ID given by addListener()
     * @param {String} token The ID identifying the event.
     * @param {EventListener} [listener] Optional DOM event listener.
     * @returns {Boolean} Whether the event was found.
     * @memberOf mBroadcaster
     */
    removeListener: function mBroadcaster_removeListenr(token, listener) {
        'use strict';

        // if (d) console.log('Removing broadcast listener', token);

        if (listener) {
            // Remove an EventListener interface.
            var found;
            for (var id in this._topics[token]) {
                if (this._topics[token].hasOwnProperty(id)
                    && this._topics[token][id].scope === listener) {

                    found = id;
                    break;
                }
            }

            token = found;
        }

        for (var topic in this._topics) {
            if (this._topics[topic][token]) {
                delete this._topics[topic][token];
                if (!Object.keys(this._topics[topic]).length) {
                    delete this._topics[topic];
                }
                return true;
            }
        }
        return false;
    },

    /**
     * Send a broadcast event
     * @param {String} topic A string representing the event type to notify.
     * @returns {Boolean} Whether anyone were listening.
     * @memberOf mBroadcaster
     */
    sendMessage: function mBroadcaster_sendMessage(topic) {
        'use strict';

        if (this._topics[topic]) {
            var idr  = [];
            var args = toArray.apply(null, arguments);
            args.shift();

            if (!args.length) {
                args = [{type: topic}];
            }

            // if (d) console.log('Broadcasting ' + topic, args);

            for (var id in this._topics[topic]) {
                var ev = this._topics[topic][id], rc;
                try {
                    rc = ev.callback.apply(ev.scope, args);
                } catch (ex) {
                    if (d) console.error(ex);

                    onIdle(function() {
                        throw ex;
                    });
                }
                if (ev.once || rc === 0xDEAD)
                    idr.push(id);
            }
            if (idr.length) {
                for (var i = idr.length; i--;) {
                    this.removeListener(idr[i]);
                }
            }

            return true;
        }

        return false;
    },

    /**
     * Wrapper around addListener() that will listen for the event just once.
     * @param {String} topic A string representing the event type to listen for.
     * @param {Function} callback The function to invoke
     * @memberOf mBroadcaster
     */
    once: function mBroadcaster_once(topic, callback) {
        'use strict';

        this.addListener(topic, {
            once : true,
            callback : callback
        });
    },

    crossTab: {
        eTag: '$CTE$!_',

        initialize: function crossTab_init(cb) {
            var setup = function(ev) {
                var msg = String(ev && ev.key).substr(this.eTag.length);
                if (d) console.log('crossTab setup-event', msg, ev);
                if (cb && (!ev || msg === 'pong')) {
                    this.unlisten(setup);
                    if (msg !== 'pong') {
                        this.setMaster();
                    } else {
                        delete localStorage[ev.key];
                    }
                    this.listen();
                    if (d) {
                        console.log('CROSSTAB COMMUNICATION INITIALIZED AS '
                            + (this.master ? 'MASTER':'SLAVE'));

                        console.log(String(ua));
                        console.log(buildVersion);
                        console.log(browserdetails(ua).prod + u_handle);
                    }
                    cb(this.master);
                    cb = null;
                }
            }.bind(this);

            if (this.handle) {
                this.eTag = this.eTag.split(this.handle).shift();
            }
            this.slaves = [];
            this.handle = u_handle;
            this.eTag += u_handle + '!';

            this.ctID = ~~(Math.random() * Date.now());
            this.listen(setup);
            this.notify('ping');

            // if multiple tabs are reloaded/opened at the same time
            // they would both see .ctInstances as === 0, so we need to increase this
            // as earlier as possible, e.g. now.
            localStorage.ctInstances = (parseInt(localStorage.ctInstances) || 0) + 1;

            setTimeout(function() {
                setup();
            }, parseInt(localStorage.ctInstances) === 1 ? 0 : 2000);
        },

        listen: function crossTab_listen(aListener) {
            if (window.addEventListener) {
                window.addEventListener('storage', aListener || this, false);
            }
            else if (window.attachEvent) {
                if (!aListener) {
                    aListener = this.__msie_listener = this.handleEvent.bind(this);
                }
                window.attachEvent('onstorage', aListener);
            }
        },

        unlisten: function crossTab_unlisten(aListener) {
            if (window.addEventListener) {
                window.removeEventListener('storage', aListener || this, false);
            }
            else if (window.attachEvent) {
                if (!aListener) {
                    aListener = this.__msie_listener;
                    delete this.__msie_listener;
                }
                window.detachEvent('onstorage', aListener);
            }
        },

        leave: function crossTab_leave() {
            if (this.ctID) {
                var wasMaster = this.master;
                if (wasMaster) {
                    var current = parseInt(localStorage.ctInstances);
                    if (current > 1) {
                        // only decrease ctInstnaces if its > 1, so that we would never
                        // get into a case when ctInstances is < 0
                        localStorage.ctInstances--;
                    }
                    else {
                        localStorage.ctInstances = 0;
                    }
                    localStorage['mCrossTabRef_' + u_handle] = this.master;
                    delete this.master;
                } else if (d) {
                    console.log('crossTab leaving');
                }

                this.unlisten();
                this.notify('leaving', {
                    wasMaster: wasMaster || -1,
                    newMaster: this.slaves[0]
                });

                mBroadcaster.sendMessage('crossTab:leave', wasMaster);
                this.ctID = 0;
            }
        },

        notify: function crossTab_notify(msg, data) {
            data = { origin: this.ctID, data: data, sid: Math.random()};
            localStorage.setItem(this.eTag + msg, JSON.stringify(data));
            if (d) console.log('crossTab Notifying', this.eTag + msg, localStorage[this.eTag + msg]);
        },

        setMaster: function crossTab_setMaster() {
            this.master = (Math.random() * Date.now()).toString(36);

            localStorage.ctInstances = (this.slaves.length + 1);
            mBroadcaster.sendMessage('crossTab:master', this.master);

            // (function liveLoop(tag) {
            // if (tag === mBroadcaster.crossTab.master) {
            // localStorage['mCrossTabRef_' + u_handle] = Date.now();
            // setTimeout(liveLoop, 6e3, tag);
            // }
            // })(this.master);
        },

        clear: function crossTab_clear() {
            Object.keys(localStorage).forEach(function(key) {
                if (key.substr(0,this.eTag.length) === this.eTag) {
                    if (d) console.log('crossTab Removing ' + key);
                    delete localStorage[key];
                }
            }.bind(this));
        },

        handleEvent: function crossTab_handleEvent(ev) {
            if (d > 1) console.log('crossTab ' + ev.type + '-event', ev.key, ev.newValue, ev);

            if (String(ev.key).indexOf(this.eTag) !== 0) {
                return;
            }
            var msg = ev.key.substr(this.eTag.length),
                strg = JSON.parse(ev.newValue ||'""');

            if (!strg || strg.origin === this.ctID) {
                if (d) console.log('Ignoring crossTab event', msg, strg);
                return;
            }

            switch (msg) {
                case 'ping':
                    this.slaves.push(strg.origin);
                    if (this.master) {
                        localStorage.ctInstances = (this.slaves.length + 1);
                    }

                    this.notify('pong');
                    break;
                case 'leaving':
                    var idx = this.slaves.indexOf(strg.origin);
                    if (idx !== -1) {
                        this.slaves.splice(idx, 1);
                        if (this.master) {
                            localStorage.ctInstances = (this.slaves.length + 1);
                        }
                    }

                    if (localStorage['mCrossTabRef_' + u_handle] === strg.data.wasMaster) {
                        if (strg.data.newMaster === this.ctID) {
                            if (d) {
                                console.log('Taking crossTab-master ownership');
                            }
                            delete localStorage['mCrossTabRef_' + u_handle];
                            this.setMaster();
                            //if (u_handle && window.indexedDB) {
                            //    mDBstart(true);
                            //}
                            if (Object(window.fmdb).crashed === 666) {
                                fmdb.crashed = 0;
                            }
                        }
                    }
                default:
                    mBroadcaster.sendMessage('crossTab:' + msg, strg);

                    break;
            }

            delete localStorage[ev.key];
        }
    }
});

if (!is_karma) {
    Object.freeze(mBroadcaster);
}


var sh = [];

/**
 * Check that the hexadecimal hash of the file from the worker thread matches the correct one created at deployment time
 * @param {String} hashFromWorker A hexadecimal string
 * @param {String} fileName The file name with the SHA-256 hash appended at the end
 * @returns {Boolean}
 */
function compareHashes(hashFromWorker, fileName) {

    // Retrieve the SHA-256 hash that was appended to the file name
    var startOfHash = fileName.lastIndexOf('_') + 1;
    var endOfHash = fileName.lastIndexOf('.');
    var hashFromDeployment = fileName.substring(startOfHash, endOfHash);

    if (hashFromWorker === hashFromDeployment) {
        //console.log('Hash match on file: ' + fileName + '. Hash from worker thread: ' + hashFromWorker + ' Hash from deployment script: ' + hashFromDeployment);
        return true;
    }
    else {
        console.error('Hash mismatch on file: ' + fileName + '. Hash from worker thread: ' + hashFromWorker + ' Hash from deployment script: ' + hashFromDeployment);
        return false;
    }
}

function init_storage ( storage ) {
    var v = storage.v || 0,
        d = storage.d,
        dd = storage.dd,
        sp = storage.staticpath;

    // Graceful storage version upgrade
    if ( v == 0 ) {
        // array of limbs -> mpi-encoded number
        function b2mpi (b) {
            var bs = 28, bm = (1 << bs) - 1, bn = 1, bc = 0, r = [0], rb = 1, rn = 0;
            var bits = b.length * bs;
            var n, rr='';

            for ( n = 0; n < bits; n++ ) {
                if ( b[bc] & bn ) r[rn] |= rb;
                if ( (rb <<= 1) > 255 ) rb = 1, r[++rn] = 0;
                if ( (bn <<= 1) > bm ) bn = 1, bc++;
            }

            while ( rn && r[rn] == 0 ) rn--;

            bn = 256;
            for ( bits = 8; bits > 0; bits-- ) if ( r[rn] & (bn >>= 1) ) break;
            bits += rn * 8;

            rr += String.fromCharCode(bits/256)+String.fromCharCode(bits%256);
            if ( bits ) for ( n = rn; n >= 0; n-- ) rr += String.fromCharCode(r[n]);
            return rr;
        }

        if ( storage.privk && storage.privk.substr(0, 1) == "[") { /* is json serialized array which need to be migrated */
            // Upgrade key format
            try {
                var privk = JSON.parse(storage.privk), str = '';
                for ( var i = 0; i < privk.length; i++ ) str += b2mpi( privk[i] );
                storage.privk = btoa(str).replace(/\+/g,'-').replace(/\//g,'_').replace(/=/g,'');
                v++;
            }
            catch ( e ) {
                console.error("Could not migrate storage - priv key could not be converted to the new format: ", e);
            }
        }
        else {
            v++;
        }

        storage.v = v;
    }
    // if ( v == 1 ) { ... }
    // if ( v == 2 ) { ... }
    // ... and so on

    // Or upgrade hard when graceful method isn't provided
    if ( v != storage_version ) {
        storage.clear();
        storage.v = storage_version;
        if ( d ) storage.d = d;
        if ( dd ) storage.dd = dd;
        if ( sp ) storage.staticpath = sp;
    }

    return storage;
}

if (typeof XDomainRequest !== 'undefined' && typeof ArrayBuffer === 'undefined') {
    window.getxhr = function _getxhr() {
        return new XDomainRequest();
    };
}
else {
    window.getxhr = function _getxhr() {
        return new XMLHttpRequest();
    };
}

function siteLoadError(error, filename) {
    'use strict';

    if (!window.buildOlderThan10Days && !window.log99723) {
        onIdle(function() {
            var xhr = getxhr();
            xhr.open("POST", apipath + 'cs?id=0' + mega.urlParams(), true);
            xhr.send(JSON.stringify([{a: 'log', e: 99723, m: JSON.stringify([1, error, filename, staticpath])}]));
        });

        window.log99723 = true;
    }

    var message = ['MEGA failed to load because of '];
    if (location.host !== 'mega.nz') {
        message[0] += '..';
    }

    if (error === 1) {
        message.push('The file "' + filename + '" is corrupt.');
    }
    else if (error === 2) {
        message.push('The file "' + filename + '" could not be loaded.');
    }
    else {
        message.push('Filename: ' + filename + "\nException: " + error);
        message.push('Stack trace: ' + String(error.stack).split('\n').splice(1, 4).join('\n'));
    }

    message.push('Please click OK to refresh and try again.');
    message.push("If the problem persists, please try disabling all third-party browser extensions, " +
                 "update your browser and MEGA browser extension to the latest version. " +
                 "If that does not help, contact support@mega.nz");

    message.push('BrowserID: ' + (typeof mozBrowserID !== 'undefined' ? mozBrowserID : ua));
    message.push('Static server: ' + staticpath);

    message = message.join("\n\n");
    console.error(message);
    contenterror = 1;

    if (window.sleTick) {
        return;
    }

    window.sleTick = setTimeout(function() {
        // showing a confirm dialog containing the message, and if 'OK' pressed it will reload
        if (confirm(message) === true) {
            location.reload(true);
        }
        window.sleTick = null;
    }, 2e3);
}

// Add manifest.json so this can be used on latest browsers.
var tag=document.createElement('link');
tag.rel = "manifest";
tag.href = "/manifest.json";
document.getElementsByTagName('head')[0].appendChild(tag);

if (m || (typeof localStorage !== 'undefined' && localStorage.mobile))
{
    var tag=document.createElement('meta');
    tag.name = "viewport";
    tag.content = "width=device-width, initial-scale=1, maximum-scale=1, user-scalable=0";
    document.getElementsByTagName('head')[0].appendChild(tag);
    var tag=document.createElement('meta');
    tag.name = "apple-mobile-web-app-capable";
    tag.content = "yes";
    document.getElementsByTagName('head')[0].appendChild(tag);
    var tag=document.createElement('meta');
    tag.name = "apple-mobile-web-app-status-bar-style";
    tag.content = "black";
    document.getElementsByTagName('head')[0].appendChild(tag);
    var tag=document.createElement('link');
    tag.rel = "apple-touch-icon-precomposed";
    tag.sizes = "144x144";
    tag.href = staticpath + "images/favicons/apple-touch-icon-144x144.png";
    document.getElementsByTagName('head')[0].appendChild(tag);
    var tag=document.createElement('link');
    tag.rel = "apple-touch-icon-precomposed";
    tag.sizes = "114x114";
    tag.href = staticpath + "images/favicons/apple-touch-icon-114x114.png";
    document.getElementsByTagName('head')[0].appendChild(tag);
    var tag=document.createElement('link');
    tag.rel = "apple-touch-icon-precomposed";
    tag.sizes = "72x72";
    tag.href = staticpath + "images/favicons/apple-touch-icon-72x72.png";
    document.getElementsByTagName('head')[0].appendChild(tag);
    var tag=document.createElement('link');
    tag.rel = "apple-touch-icon-precomposed";
    tag.href = staticpath + "images/favicons/apple-touch-icon-57x57.png";
    document.getElementsByTagName('head')[0].appendChild(tag);
    var tag=document.createElement('link');
    tag.rel = "shortcut icon";
    tag.type = "image/vnd.microsoft.icon";
    tag.href = "https://mega.nz/favicon.ico";
    document.getElementsByTagName('head')[0].appendChild(tag);
    m=true;
}

if (is_ios) {
    tmp = document.querySelector('meta[name="apple-itunes-app"]');
    if (tmp) {
        tmp.setAttribute('content',
            'app-id=706857885, app-argument=mega://#' + page);
    }

    // http://whatsmyuseragent.com/Devices/iPhone-User-Agent-Strings
    // http://www.enterpriseios.com/wiki/Complete_List_of_iOS_User_Agent_Strings
    tmp = ua.match(/(?:iphone|cpu) os (\d+)[\._](\d+)/);
    if (tmp) {
        var rev = tmp.pop();
        tmp = tmp.pop();

        console.log('Found iOS ' + tmp + '.' + rev);

        is_ios = parseInt(tmp);
        if (!is_ios) {
            // Huh?
            is_ios = true;
        }
    }
    tmp = undefined;

    if (m) {
        // Prevent Safari's copy&paste bug..
        window.onhashchange = function() {
            location.reload();
        };
    }
}

/**
 * Some legacy secureboot mobile code that has been refactored to keep just the blog working and also redirect to the
 * app if any cancel, verify, fm/ipc, newsignup, recover or account links are clicked in the app
 * because the new mobile site is not designed for those yet.
 */
if (m && (page.substr(0, 6) === 'verify' || page.substr(0, 6) === 'fm/ipc' || page.substr(0, 9) === 'newsignup' ||
    page.substr(0, 7) === 'account' || page.substr(0, 4) === 'blog' ||
    (is_old_windows_phone && page.substr(0, 7) === 'confirm'))) {

    var app;
    var mobileblog;
    var android;
    var intent;
    var ios9;
    var link = document.createElement('link');

    link.setAttribute('rel', 'stylesheet');
    link.type = 'text/css';
    link.href = staticpath + 'css/mobile-app-old.css';
    document.head.appendChild(link);

    // AMO: Markup should not be passed to `innerHTML` dynamically. -- This isnt reached for the extension, anyway
    // jscs:disable
    document.body.innerHTML = '<div class="bottom-page scroll-block"><div class="main-content-block">'
                            + '<div class="free-green-tip"></div><div class="main-centered-bl">'
                            + '<div class="main-logo"></div><div class="main-head-txt" id="m_title"></div>'
                            + '<div class="main-head-txt" id="m_desc"></div><br /><br />'
                            + '<a href="" class="main-button" id="m_appbtn"></a><div class="main-social hidden">'
                            + '<a href="https://www.facebook.com/MEGAprivacy" class="main-social-icon facebook"></a>'
                            + '<a href="https://www.twitter.com/MEGAprivacy" class="main-social-icon twitter"></a>'
                            + '<div class="clear"></div></div></div> </div><div class="scrolling-content">'
                            + '<div class="mid-logo"></div><div class="mid-gray-block">MEGA provides free cloud '
                            + 'storage with convenient and powerful always-on privacy</div>'
                            + '<div class="scrolling-block-icon encription"></div><div class="scrolling-block-header">'
                            + 'End-to-end encryption</div><div class="scrolling-block-txt">Unlike other cloud storage '
                            + 'providers, your data is encrypted & decrypted during transfer by your client devices '
                            + 'only and never by us.</div><div class="scrolling-block-icon access"></div>'
                            + '<div class="scrolling-block-header">Secure Global Access</div>'
                            + '<div class="scrolling-block-txt">Your data is accessible any time, from any device, '
                            + 'anywhere. Only you control the keys to your files.</div>'
                            + '<div class="scrolling-block-icon colaboration"></div>'
                            + '<div class="scrolling-block-header">Secure Collaboration</div>'
                            + '<div class="scrolling-block-txt">Share folders with your contacts and see their '
                            + 'updates in real time. Online collaboration has never been more private and secure.'
                            + '</div><div class="bottom-menu full-version"><div class="copyright-txt">Mega Limited '
                            + new Date().getFullYear() + '</div><div class="language-block"></div><div class="clear">'
                            + '</div><iframe src="" width="1" height="1" frameborder="0" style="width:1px; '
                            + 'height:1px; border:none;" id="m_iframe"></iframe></div></div></div>';

    if (page.substr(0, 4) === 'blog') {
        mobileblog = 1;
    }
    if (ua.indexOf('windows phone') > -1) {
        app = 'zune://navigate/?phoneappID=1b70a4ef-8b9c-4058-adca-3b9ac8cc194a';
        document.body.className = 'wp full-mode supported';
    }
    else if (ua.indexOf('android') > -1) {
        app = 'https://play.google.com/store/apps/details?id=mega.privacy.android.app&referrer=meganzsb';
        document.body.className = 'android full-mode supported';
        android = 1;
        var ver = ua.match(/android (\d+)\.(\d+)/);
        if (ver) {
            var rev = ver.pop();
            ver = ver.pop();
            // Check for Android 2.3+
            if (ver > 2 || (ver === 2 && rev > 3)) {
                intent = 'intent://#' + page + '/#Intent;scheme=mega;package=mega.privacy.android.app;end';
            }
        }
        if (intent && !mobileblog) {
            document.location = intent;
        }
    }
    else if (ua.indexOf('bb10') > -1) {
        app = 'http://appworld.blackberry.com/webstore/content/46810890/';
        document.body.className = 'blackberry full-mode supported';
    }
    else if (is_ios) {
        app = 'https://itunes.apple.com/app/mega/id706857885';
        document.body.className = 'ios full-mode supported';
    }
    else {
        document.body.className = 'another-os full-mode unsupported';
    }
    document.getElementById('m_title').innerHTML = 'This link should be opened in the MEGA app.';

    if (app) {
        document.getElementById('m_appbtn').href = app;
        document.getElementById('m_desc').innerHTML = 'Otherwise, you can also open the link on a '
                                                    + 'desktop/laptop browser, or download the MEGA app.';
    }
    else {
        document.getElementById('m_desc').innerHTML = 'Otherwise you can also open the link on a '
                                                    + 'desktop/laptop browser.';
    }

    if (mobileblog) {
        document.body.innerHTML = '';
        mCreateElement('script', {type: 'text/javascript'}, 'head')
            .src = ((location.host === 'mega.nz') ? '/blog.js' : 'html/js/blog.js');
    }
    else {
        var prechar = '#';
        if (ua.indexOf('windows phone') > -1) {
            prechar = '';
        }
        if (ua.indexOf('chrome') > -1) {
            window.location = 'mega://' + prechar + page;
        }
        else if (is_ios > 8) {
            setTimeout(function() {
                var text = 'This link should be opened in the MEGA app. '
                         + 'Click OK if you already have the MEGA app installed';
                if (confirm(text)) {
                    document.location = 'mega://#' + page;
                }
            }, 1500);
        }
        else {
            document.getElementById('m_iframe').src = 'mega://' + prechar + page;
        }
        if (intent) {
            document.getElementById('m_title').innerHTML
                += '<br/><em>If you already have the app installed, <a href="' + intent + '">click here!</a></em>';
        }
    }
}
else if (!browserUpdate) {
    d = window.d || 0;
    jj = window.jj || 0;
    var onBetaW = location.hostname === 'beta.mega.nz' || location.hostname.indexOf("developers.") === 0;

    if (typeof console == "undefined") { this.console = { log: function() {}, error: function() {}}}
    if (d && !console.time) (function(c)
    {
        var timers = {};
        c.time = function(n) { timers[n] = new Date().getTime()};
        c.timeEnd = function(n) {
            if (timers[n]) {
                c.log(n + ': ' + (new Date().getTime() - timers[n]) + 'ms');
                delete timers[n];
            }
        };
    })(console);

    // Do not report exceptions if this build is older than 10 days
    var exTimeLeft = ((buildVersion.timestamp + (10 * 86400)) * 1000) > Date.now();
    window.buildOlderThan10Days = !exTimeLeft;

    if (!d && exTimeLeft && (location.host === 'mega.nz' || is_extension || onBetaW))
    {
        var __cdumps = [], __cd_t;
        window.onerror = function __MEGAExceptionHandler(msg, url, ln, cn, errobj)
        {
            function mTrim(s)
            {
                return String(s)
                    .replace(/resource:.+->\s/,'')
                    .replace(/blob:[^:\s]+/, '..')
                    .replace(/\.\.:\/\/[^:\s]+/, '..')
                    .replace('chrome://mega/content','..')
                    .replace(/file:.+extensions/,'..fx')
                    .replace(/(?: line \d+ > eval)+/g,' >.eval')
                    .trim();
            }
            if (__cdumps.length > 3) return false;

            var dump = {
                l: ln,
                f: mTrim(url),
                m: mTrim(msg)
                    .replace(/'[a-z]+:\/+[^']+(?:'|$)/gi, function(url) {
                        url = url.substr(1);
                        if (url[url.length - 1] === "'") {
                            url = url.substr(0, url.length - 1);
                        }
                        var a = document.createElement('a');
                        a.href = url;
                        return "'" + (a.origin !== 'null' && a.origin
                            || (a.protocol + '//' + a.hostname)) + "...'";
                    })
                    .replace(/(Cannot read property )('[\w-]{8}')/, "$1'<h>?'")
                    .replace(/(Access to '\.\.).*(' from script denied)/, '$1$2')
                    .replace(/gfs\w+\.userstorage/, 'gfs...userstorage')
                    .replace(/^Uncaught\W*(?:exception\W*)?/i, ''),
            }, cc;
            var sbid = +(''+(document.querySelector('script[src*="secureboot"]')||{}).src).split('=').pop()|0;

            if (~dump.m.indexOf('[[:i]]')) {
                return false;
            }

            if ((mega.flags & window.MEGAFLAG_MDBOPEN)
                    && (dump.m === 'InvalidStateError'
                        || (dump.m === 'UnknownError'))) {
                // Prevent InvalidStateError exceptions from indexedDB.open
                // caused while using Private Browser Mode on Firefox.
                return false;
            }

            if (dump.m.indexOf('this.get(...).querySelectorAll') !== -1
                    || String(errobj && errobj.stack).indexOf('<anonymous>:1:18') !== -1
                    || dump.m.indexOf('TypeError: this.get is not a function') !== -1) {
                // ^ this seems a quirk on latest Chrome (~46+) or a bogus extension
                dump.l = 1;
                errobj = null;
                dump.m = 'TypeError: this.get(...).querySelectorAll is not a function';
            }

            if (~dump.m.indexOf("\n")) {
                var lns = dump.m.split(/\r?\n/).map(String.trim).filter(String);

                if (lns.length > 6) {
                    dump.m = [].concat(lns.slice(0,2), "[..!]", lns.slice(-2)).join(" ");
                }
            }
            dump.m = (is_mobile ? '[mobile] ' : is_embed ? '[embed] ' : is_drop ? '[drop] ' : '') + dump.m.replace(/\s+/g, ' ');

            if (!window.jsl_done && !window.u_checked) {
                // Alert the user if there was an uncaught exception while
                // loading the site, this should only happen on some fancy
                // browsers other than what we use during development, and
                // hopefully they'll report it back to us for troubleshoot
                if ((url || ln !== 1) && dump.m.indexOf('Error: Blocked') < 0) {
                    siteLoadError(dump.m, url + ':' + ln);
                }
                else {
                    console.error(dump.m, arguments);
                }
                return;
            }

            if (dump.m.indexOf('Permission denied to access property') > -1) {
                // Some Firefox extension is injecting some script(s)...
                console.warn('Your account is only as secure as your computer...');
                console.warn('Check your installed extensions and which one is injecting scripts on this page...');
                return false;
            }

            var version = buildVersion.website;

            if (is_extension) {
                if (is_chrome_firefox || is_firefox_web_ext) {
                    version = buildVersion.firefox;
                }
                else if (mega.chrome) {
                    version = buildVersion.chrome;
                }
            }

            if (errobj)
            {
                if (errobj.udata) dump.d = errobj.udata;
                if (errobj.stack)
                {
                    var maxStackLines = 15;
                    var omsg = String(msg).trim();
                    var re = RegExp(
                        omsg.substr(0, 70)
                        .replace(/^\w+:\s/, '')
                        .replace(/([^\w])/g, '\\$1')
                        + '[^\r\n]+'
                    );

                    dump.s = String(errobj.stack)
                        .replace(omsg, '').replace(re, '')
                        .split("\n").map(mTrim).filter(String);

                    for (var idx = 1; idx < dump.s.length; idx++) {
                        var s = dump.s[idx];

                        if (s.indexOf('@resource:') > 0 || s.indexOf('@jar:') > 0) {
                            maxStackLines = idx;
                            break;
                        }
                    }

                    dump.s = dump.s.splice(0, maxStackLines).join("\n");

                    if (dump.s.indexOf('Unknown script code:') !== -1
                        || dump.s.indexOf('Function code:') !== -1
                        || dump.s.indexOf('(eval code:') !== -1
                        || dump.s.indexOf('(unknown source)') !== -1
                        || /<anonymous>:\d+:/.test(dump.s)) {

                        console.warn('Got uncaught exception from unknown resource,'
                            + ' your MEGA account might be compromised.');
                        console.error(msg, errobj, errobj && errobj.stack, url, ln);
                        return false;
                    }
                }

                if (typeof eventlog === 'function' && !errobj.udata && /\w/.test(msg || '')) {
                    eventlog(99702, JSON.stringify([version, ln, msg]), true);
                }
            }
            if (cn) dump.c = cn;

            if (/Access to '.*' from script denied/.test(dump.m)) {
                console.error(dump.m, dump);
                return false;
            }

            if (ln == 0 && !dump.s)
            {
                if (dump.m.toLowerCase().indexOf('out of memory') != -1) dump.m = '!Fatal! Out Of Memory.';
                else dump.m = dump.m.replace(/[^\s\w]/gi,'') || ('[!] ' + msg);
            }
            if (location.hostname === 'beta.mega.nz' || location.hostname.indexOf("developers.") > -1) dump.m = '[' + location.hostname + '] ' + dump.m;

            try
            {
                var crashes = JSON.parse(localStorage.crashes || '{}');
                var checksum = MurmurHash3(JSON.stringify(dump), 0x4ef5391a);

                if (crashes.v != sbid) crashes = { v : sbid };

                if (crashes[checksum])
                {
                    // Reported less than 10 days ago?
                    if (Date.now() - crashes[checksum] < 864000000) return false;
                }
                dump.x = checksum;
                crashes[checksum] = Date.now();
                localStorage.crashes = JSON.stringify(crashes);
                cc = Object.keys(crashes).length;
            }
            catch(e) {
                delete localStorage.crashes;
            }

            __cdumps.push(dump);
            if (__cd_t) clearTimeout(__cd_t);
            var report = tryCatch(function()
            {
                function ctx(id)
                {
                    return {
                        callback : function(res)
                        {
                            if (res === EOVERQUOTA)
                            {
                                __cdumps = new Array(4);
                                if (__cd_t) clearTimeout(__cd_t);

                                if (id)
                                {
                                    var crashes = JSON.parse(localStorage.crashes || '{}');
                                    delete crashes[id];
                                    localStorage.crashes = JSON.stringify(crashes);
                                }
                            }
                        }
                    };
                }
                var ids = [], uds = [], r = 1;
                for (var i in __cdumps)
                {
                    var dump = __cdumps[i];

                    if (dump.x) { ids.push(dump.x); delete dump.x; }
                    if (dump.d) { uds.push(dump.d); delete dump.d; }
                    if (dump.l < 0) r = 0;
                }

                var report = {};
                report.ua = navigator.userAgent;
                report.io = window.dlMethod && dlMethod.name;
                report.sb = sbid;
                report.tp = typeof $ !== 'undefined' && $.transferprogress;
                report.id = ids.join(",");
                report.ud = uds;
                report.cc = cc;

                if (is_chrome_firefox)
                {
                    report.mo = mozBrowserID + '::' + is_chrome_firefox + '::' + mozMEGAExtensionVersion;
                }
                report = JSON.stringify(r? report:{});

                for (var i = __cdumps.length; i--;)
                {
                    if (!/\w/.test(__cdumps[i].m || '')) continue;

                    api_req({
                        a: 'cd2',
                        c: JSON.stringify(__cdumps[i]),
                        // v: report,
                        // s: window.location.host,
                        t: version
                    }, ctx(ids[i]));
                }
                __cd_t = 0;
                __cdumps = [];
            });
            __cd_t = setTimeout(function() {
                report();
            }, 3000);

            return false;
        };
    }

    /**
     * Detects which language the user currently has set in their browser
     * @returns {String} Returns the two letter language code e.g. 'en', 'es' etc
     */
    var detectLang = function() {
        'use strict';

        // Get the preferred language in their browser
        var userLangs, userLang, ourLangs, k, v, j, i, u;

        // If a search bot, they may set the URL as e.g. mega.nz/pro?es so get the language from that
        if (is_bot && locationSearchParams !== '') {
            userLangs = locationSearchParams.replace('?', '');
        }
        else {
            // Otherwise get the user's preferred language in their browser settings
            userLangs = navigator.languages || navigator.language || navigator.userLanguage;
        }

        // If a language can't be detected, default to English
        if (!userLangs) {
            return 'en';
        }

        if (!Array.isArray(userLangs)) {
            userLangs = [userLangs];
        }

        for (u = 0; u < userLangs.length; u++) {

            // Lowercase it
            userLang = String(userLangs[u]).toLowerCase();

            // Language mapping handling.
            ourLangs = Object.keys(languages);

            // Match on language code variants e.g. 'pt-br' returns 'br'
            for (i = ourLangs.length; i--;) {
                k = ourLangs[i];
                v = languages[k][0];

                for (j = v.length; j--;) {
                    if (v[j] === userLang || v[j] === userLang.substr(0, 3)) {
                        return k;
                    }
                }
            }

            // If no exact match supported, normalise to base language code e.g. en-gb, en-us, en-ca returns 'en'
            for (i = ourLangs.length; i--;) {
                k = ourLangs[i];
                v = languages[k][0];

                for (j = v.length; j--;) {
                    if (v[j].substr(0, 3) === userLang.substr(0, 3)) {
                        return k;
                    }
                }
            }
        }

        // Default to English
        return 'en';
    };

    /**
     * Gets the file path for a language file
     * @param {String} language
     * @returns {String}
     */
    var getLanguageFilePath = function(language) {
        'use strict';

        // If the sh1 (filename with hashes) array has been created from deploy script
        if (typeof sh1 === 'undefined') {
            // Otherwise return the filename.json when in Development
            return 'lang/' + language + '.json';
        }

        var enLang;
        for (var i = 0, length = sh1.length; i < length; i++) {
            var filePath = sh1[i];

            // If the language e.g. 'en' matches part of the filename from the deploy script e.g.
            // 'lang/en_0a8e1591149050ef1884b0c4abfbbeb759bbe9eaf062fa54e5b856fdb78e1eb3.json'
            if (filePath.indexOf('lang/' + language) > -1) {
                return filePath;
            }

            // Catch the English language file.
            if (filePath.indexOf('lang/en_') > -1) {
                enLang = filePath;
            }
        }

        console.warn('Failed to find language file for %s...', language);
        return enLang;
    };

    var lang = detectLang();
    var jsl = [];

    // If they've already selected a language, use that
    if (localStorage.lang) {
        if (languages[localStorage.lang]) {
            lang = localStorage.lang;
        }
        else {
            console.warn('Language "%s" is no longer available...', localStorage.lang);
            delete localStorage.lang;
        }
    }

    // Get the language file path e.g. lang/en.json or 'lang/en_7a8e15911490...f1878e1eb3.json'
    var langFilepath = getLanguageFilePath(lang);

    jsl.push({f:langFilepath, n: 'lang', j:3});
    jsl.push({f:'sjcl.js', n: 'sjcl_js', j:1});
    jsl.push({f:'nodedec.js', n: 'nodedec_js', j:1});
    jsl.push({f:'js/vendor/jquery.js', n: 'jquery', j:1, w:10});
    jsl.push({f:'js/vendor/jquery-ui.js', n: 'jqueryui_js', j:1, w:10});
    jsl.push({f:'js/vendor/jquery.mousewheel.js', n: 'jquerymouse_js', j:1});
    jsl.push({f:'js/vendor/jquery.jscrollpane.js', n: 'jscrollpane_js', j:1});
    jsl.push({f:'js/jscrollpane.utils.js', n: 'jscrollpane_utils_js', j: 1});
    jsl.push({f:'js/jquery.misc.js', n: 'jquerymisc_js', j:1});
    jsl.push({f:'js/vendor/megaLogger.js', n: 'megaLogger_js', j:1});
    jsl.push({f:'js/vendor/jquery.fullscreen.js', n: 'jquery_fullscreen', j:1, w:10});

    jsl.push({f:'js/utils/polyfills.js', n: 'js_utils_polyfills_js', j: 1});
    jsl.push({f:'js/utils/browser.js', n: 'js_utils_browser_js', j: 1});
    jsl.push({f:'js/utils/clipboard.js', n: 'js_utils_clipboard_js', j: 1});
    jsl.push({f:'js/utils/conv.js', n: 'js_utils_conv_js', j: 1});
    jsl.push({f:'js/utils/crypt.js', n: 'js_utils_crypt_js', j: 1});
    jsl.push({f:'js/utils/debug.js', n: 'js_utils_debug_js', j: 1});
    jsl.push({f:'js/utils/dom.js', n: 'js_utils_dom_js', j: 1});
    jsl.push({f:'js/utils/events.js', n: 'js_utils_events_js', j: 1});
    jsl.push({f:'js/utils/locale.js', n: 'js_utils_locale_js', j: 1});
    jsl.push({f:'js/utils/media.js', n: 'js_utils_pictools_js', j: 1});
    jsl.push({f:'js/utils/network.js', n: 'js_utils_network_js', j: 1});
    jsl.push({f:'js/utils/splitter.js', n: 'js_utils_splitter_js', j: 1});
    jsl.push({f:'js/utils/stringcrypt.js', n: 'js_utils_stringcrypt_js', j: 1});
    jsl.push({f:'js/utils/timers.js', n: 'js_utils_timers_js', j: 1});
    jsl.push({f:'js/utils/watchdog.js', n: 'js_utils_watchdog_js', j: 1});
    jsl.push({f:'js/utils/workers.js', n: 'js_utils_workers_js', j: 1});
    jsl.push({f:'js/utils/trans.js', n: 'js_utils_trans_js', j: 1});

    jsl.push({f:'js/functions.js', n: 'functions_js', j:1});
    jsl.push({f:'js/crypto.js', n: 'crypto_js', j:1,w:5});
    jsl.push({f:'js/account.js', n: 'user_js', j:1});
    jsl.push({f:'js/security.js', n: 'security_js', j: 1, w: 5});
    jsl.push({f:'js/two-factor-auth.js', n: 'two_factor_auth_js', j: 1, w: 5});
    jsl.push({f:'js/attr.js', n: 'mega_attr_js', j:1});
    jsl.push({f:'js/mega.js', n: 'mega_js', j:1,w:7});
    jsl.push({f:'js/megaPromise.js', n: 'megapromise_js', j:1,w:5});

    jsl.push({f:'js/mDB.js', n: 'mDB_js', j:1});
    jsl.push({f:'js/mouse.js', n: 'mouse_js', j:1});
    jsl.push({f:'js/datastructs.js', n: 'datastructs_js', j:1});
    jsl.push({f:'js/idbkvstorage.js', n: 'idbkvstorage_js', j: 1, w: 5});
    jsl.push({f:'js/sharedlocalkvstorage.js', n: 'sharedlocalkvstorage_js', j: 1, w: 5});

    jsl.push({f:'js/tlvstore.js', n: 'tlvstore_js', j:1});
    jsl.push({f:'js/vendor/jsbn.js', n: 'jsbn_js', j:1, w:2});
    jsl.push({f:'js/vendor/jsbn2.js', n: 'jsbn2_js', j:1, w:2});
    jsl.push({f:'js/vendor/nacl-fast.js', n: 'nacl_js', j:1,w:7});
    jsl.push({f:'js/vendor/dexie.js', n: 'dexie_js', j:1,w:5});

    jsl.push({f:'js/authring.js', n: 'authring_js', j:1});
    jsl.push({f:'html/js/login.js', n: 'login_js', j:1});
    jsl.push({f:'js/ui/export.js', n: 'export_js', j:1,w:1});
    jsl.push({f:'html/js/key.js', n: 'key_js', j:1});

    jsl.push({f:'js/ui/simpletip.js', n: 'simpletip_js', j:1,w:1});

    jsl.push({f:'js/useravatar.js', n: 'contact_avatar_js', j:1,w:3});
    jsl.push({f:'css/avatars.css', n: 'avatars_css', j:2,w:5,c:1,d:1,cache:1});
    jsl.push({f:'js/cms.js', n: 'cms_js', j:1});

    // Common desktop and mobile, bottom pages
    jsl.push({f:'css/fonts.css', n: 'fonts_css', j:2,w:5,c:1,d:1,cache:1});
    jsl.push({f:'css/bottom-pages.css', n: 'bottom-pages_css', j:2,w:5,c:1,d:1,cache:1});
    jsl.push({f:'css/bottom-menu.css', n: 'bottom-menu_css', j:2,w:5,c:1,d:1,cache:1});
    jsl.push({f:'css/business.css', n: 'business_css', j:2,w:5,c:1,d:1,cache:1});
    jsl.push({f:'css/pro.css', n: 'pro_css', j:2,w:5,c:1,d:1,cache:1});
    jsl.push({f:'css/startpage.css', n: 'startpage_css', j:2,w:5,c:1,d:1,cache:1});
    jsl.push({f:'css/top-menu.css', n: 'top_menu_css', j: 2, w: 5, c: 1, d: 1, cache: 1});
    jsl.push({f:'css/icons.css', n: 'icons_css', j: 2, w: 5, c: 1, d: 1, cache: 1});
    jsl.push({f:'css/spinners.css', n: 'spinners_css', j: 2, w: 5, c: 1, d: 1, cache: 1});
    jsl.push({f:'css/business-register.css', n: 'business-register_css', j:2,w:5,c:1,d:1,cache:1});
    jsl.push({f:'css/psa.css', n: 'psa_css', j: 2, w: 5, c: 1, d: 1, cache: 1});
    jsl.push({f:'css/retina-images.css', n: 'retina_images_css', j: 2, w: 5, c: 1, d: 1, cache: 1});
    jsl.push({f:'html/start.html', n: 'start', j:0});
    jsl.push({f:'html/js/start.js', n: 'start_js', j:1});
    jsl.push({f:'html/js/bottompage.js', n: 'bottompage_js', j:1});
    jsl.push({f:'html/pagesmenu.html', n: 'pagesmenu', j:0});
    jsl.push({f:'html/bottom2.html', n: 'bottom2',j:0});
    jsl.push({f:'html/business.html', n: 'business',j:0});
    jsl.push({f:'html/js/business.js', n: 'business_pp_js', j:1});
    jsl.push({f:'html/megainfo.html', n: 'megainfo', j:0});
    jsl.push({f:'js/thumbnail.js', n: 'thumbnail_js', j:1});
    jsl.push({f:'js/vendor/exif.js', n: 'exif_js', j:1, w:3});
    jsl.push({f:'js/vendor/smartcrop.js', n: 'smartcrop_js', j:1, w:7});
    jsl.push({f:'js/vendor/jquery.qrcode.js', n: 'jqueryqrcode', j:1});
    jsl.push({f:'js/vendor/qrcode.js', n: 'qrcode', j:1,w:2, g: 'vendor'});
    jsl.push({f:'js/ui/publicServiceAnnouncement.js', n: 'psa_js', j:1,w:1});
    jsl.push({f:'html/registerb.html', n: 'registerb',j:0});
    jsl.push({f:'html/js/registerb.js', n: 'registerb_js', j:1});

    if (!is_mobile) {
        jsl.push({f:'js/filedrag.js', n: 'filedrag_js', j:1});
        jsl.push({f:'js/vendor/verge.js', n: 'verge', j:1, w:5});
        jsl.push({f:'js/jquery.tokeninput.js', n: 'jquerytokeninput_js', j:1});
        jsl.push({f:'js/jquery.checkboxes.js', n: 'checkboxes_js', j:1});

        // This is not used anymore, unless we process and store credit card details for renewals again
        // jsl.push({f:'js/paycrypt.js', n: 'paycrypt_js', j:1 });

        // Desktop notifications
        jsl.push({f:'js/vendor/notification.js', n: 'notification_js', j:1,w:7});

        // Other
        jsl.push({f:'js/vendor/moment.js', n: 'moment_js', j:1,w:1});
        jsl.push({f:'js/vendor/perfect-scrollbar.js', n: 'ps_js', j:1,w:1});

        // Google Import Contacts
        jsl.push({f:'js/gContacts.js', n: 'gcontacts_js', j:1,w:3});

        // UI Elements
        jsl.push({f:'js/ui/megaRender.js', n: 'megarender_js', j:1,w:1});
        jsl.push({f:'js/ui/dialog.js', n: 'dialogui_js', j:1,w:1});
        jsl.push({f:'js/ui/credentialsWarningDialog.js', n: 'creddialogui_js', j:1,w:1});
        jsl.push({f:'js/ui/loginRequiredDialog.js', n: 'loginrequireddialog_js', j:1,w:1});
        jsl.push({f:'js/ui/registerDialog.js', n: 'registerdialog_js', j:1,w:1});
        jsl.push({f:'js/ui/keySignatureWarningDialog.js', n: 'mega_js', j:1,w:7});
        jsl.push({f:'js/ui/feedbackDialog.js', n: 'feedbackdialogui_js', j:1,w:1});
        jsl.push({f:'js/ui/languageDialog.js', n: 'mega_js', j:1,w:7});
        jsl.push({f:'js/ui/alarm.js', n: 'alarm_js', j:1,w:1});
        jsl.push({f:'js/ui/toast.js', n: 'toast_js', j:1,w:1});
        jsl.push({f:'js/ui/transfers-popup.js', n: 'transfers_popup_js', j:1,w:1});
        jsl.push({f:'js/ui/passwordReminderDialog.js', n: 'prd_js', j:1,w:1});
        jsl.push({f:'js/ui/top-tooltip-login.js', n: 'top-tooltip-login', j:1});
        jsl.push({f:'html/megadrop.html', n: 'megadrop', j:0});
        jsl.push({f:'html/nomegadrop.html', n: 'nomegadrop', j:0});
        jsl.push({f:'js/megadrop.js', n: 'megadrop_js', j:1});
    } // !is_mobile

    if (is_chrome_firefox && parseInt(Services.appinfo.version) > 27) {
        is_chrome_firefox |= 4;
        jsl.push({f:'js/transfers/meths/firefox-extension.js', n: 'dl_firefox', j: 1, w: 3});
    }

    // Transfers
    jsl.push({f:'js/transfers/xhr2.js', n: 'xhr_js', j:1});
    jsl.push({f:'js/transfers/queue.js', n: 'queue', j:1,w:4});
    jsl.push({f:'js/transfers/utils.js', n: 'tutils', j:1,w:4});
    jsl.push({f:'js/transfers/meths/cache.js', n: 'dl_cache', j:1,w:3});
    jsl.push({f:'js/transfers/meths/flash.js', n: 'dl_flash', j:1,w:3});
    jsl.push({f:'js/transfers/meths/memory.js', n: 'dl_memory', j:1,w:3});
    jsl.push({f:'js/transfers/meths/filesystem.js', n: 'dl_chrome', j:1,w:3});
    // jsl.push({f:'js/transfers/meths/mediasource.js', n: 'dl_mediasource', j:1,w:3});
    jsl.push({f:'js/transfers/downloader.js', n: 'dl_downloader', j:1,w:3});
    jsl.push({f:'js/transfers/decrypter.js', n: 'dl_decrypter', j: 1, w: 3});
    jsl.push({f:'js/transfers/download2.js', n: 'dl_js', j:1,w:3});
    jsl.push({f:'js/transfers/meths.js', n: 'dl_meths', j: 1, w: 3});
    jsl.push({f:'js/transfers/upload2.js', n: 'upload_js', j:1,w:2});
    jsl.push({f:'js/transfers/reader.js', n: 'upload_reader_js', j: 1, w: 2});
    jsl.push({f:'js/transfers/zip64.js', n: 'zip_js', j: 1});
    jsl.push({f:'js/transfers/cloudraid.js', n: 'cloudraid_js', j: 1});

    // Everything else...
    jsl.push({f:'index.js', n: 'index', j:1,w:4});

    if (is_mobile) {
        jsl.push({f:'html/top-mobile.html', n: 'top-mobile', j:0});
    }
    else {
        jsl.push({f:'html/top.html', n: 'top', j:0});
    }

    jsl.push({f:'html/transferwidget.html', n: 'transferwidget', j:0});
    jsl.push({f:'js/filetypes.js', n: 'filetypes_js', j:1});
    jsl.push({f:'js/fm/removenode.js', n: 'fm_removenode_js', j: 1});
    jsl.push({f:'js/fm/ufssizecache.js', n: 'ufssizecache_js', j:1});

    // Pro pages Step 1 (Pro plan) and Step 2 (Pro payment)
    jsl.push({f:'html/proplan.html', n: 'proplan', j:0});
    jsl.push({f:'html/propay.html', n: 'propay', j:0});
    jsl.push({f:'html/js/pro.js', n: 'pro_js', j:1});
    jsl.push({f:'html/js/proplan.js', n: 'proplan_js', j:1});
    jsl.push({f:'html/js/propay.js', n: 'propay_js', j:1});
    jsl.push({f:'html/js/propay-dialogs.js', n: 'propay_js', j:1});
    jsl.push({f:'js/states-countries.js', n: 'states_countries_js', j:1});

    jsl.push({f:'js/ui/miniui.js', n: 'miniui_js', j:1});
    jsl.push({f:'js/fm/achievements.js', n: 'achievements_js', j:1, w:5});
    jsl.push({f:'js/fm/fileversioning.js', n: 'fm_fileversioning_js', j:1});
    jsl.push({f:'js/ui/gdpr-download.js', n: 'gdpr_download', j:1});

    if (!is_mobile) {
        jsl.push({f:'css/style.css', n: 'style_css', j:2, w:30, c:1, d:1, cache:1});
        jsl.push({f:'js/vendor/megalist.js', n: 'megalist_js', j:1, w:5});
        jsl.push({f:'js/vendor/megaDynamicList.js', n: 'mega_dynamic_list_js', j:1, w:5});
        jsl.push({f:'js/fm/quickfinder.js', n: 'fm_quickfinder_js', j:1, w:1});
        jsl.push({f:'js/fm/selectionmanager.js', n: 'fm_selectionmanager_js', j:1, w:1});
        jsl.push({f:'js/fm.js', n: 'fm_js', j:1, w:12});
        jsl.push({f:'js/fm/dashboard.js', n: 'fmdashboard_js', j:1, w:5});
        jsl.push({f:'js/fm/recents.js', n: 'fmrecents_js', j:1, w:5});
        jsl.push({f:'js/fm/account.js', n: 'fm_account_js', j:1});
        jsl.push({f:'js/fm/account-change-password.js', n: 'fm_account_change_password_js', j:1});
        jsl.push({f:'js/fm/account-change-email.js', n: 'fm_account_change_email_js', j:1});
        jsl.push({f:'js/fm/dialogs.js', n: 'fm_dialogs_js', j:1});
        jsl.push({f:'js/fm/fileconflict.js', n: 'fm_fileconflict_js', j:1});
        jsl.push({f:'js/fm/properties.js', n: 'fm_properties_js', j:1});
        jsl.push({f:'js/ui/imagesViewer.js', n: 'imagesViewer_js', j:1});
        jsl.push({f:'js/ui/miniui.js', n: 'miniui_js', j:1});
        jsl.push({f:'js/notify.js', n: 'notify_js', j:1});
        jsl.push({f:'js/popunda.js', n: 'popunda_js', j:1});
        jsl.push({f:'js/vendor/avatar.js', n: 'avatar_js', j:1, w:3});
        jsl.push({f:'js/vendor/int64.js', n: 'int64_js', j:1});

        jsl.push({f:'js/ui/onboarding.js', n: 'onboarding_js', j:1,w:1});
        jsl.push({f:'js/ui/sms.js', n: 'sms_js', j: 1, w: 1});
        jsl.push({f:'html/onboarding.html', n: 'onboarding', j:0,w:2});
        jsl.push({f:'css/onboarding.css', n: 'onboarding_css', j:2,w:5,c:1,d:1,cache:1});

        jsl.push({f:'css/download.css', n: 'download_css', j:2,w:5,c:1,d:1,cache:1});
        jsl.push({f:'css/user-card.css', n: 'user_card_css', j:2, w:5, c:1, d:1, cache:1});
        jsl.push({f:'css/fm-lists.css', n: 'fm_lists_css', j:2,w:5,c:1,d:1,cache:1});
        jsl.push({f:'css/account.css', n: 'account_css', j:2,w:5,c:1,d:1,cache:1});
        jsl.push({f:'css/buttons.css', n: 'buttons_css', j:2,w:5,c:1,d:1,cache:1});
        jsl.push({f:'css/dropdowns.css', n: 'dropdowns_css', j:2,w:5,c:1,d:1,cache:1});
        jsl.push({f:'css/labels-and-filters.css', n: 'labels-and-filters_css', j:2,w:5,c:1,d:1,cache:1});
        jsl.push({f:'css/dialogs.css', n: 'dialogs_css', j:2,w:5,c:1,d:1,cache:1});
        jsl.push({f:'css/media-viewer.css', n: 'media_viewer_css', j:2,w:5,c:1,d:1,cache:1});
        jsl.push({f:'css/popups.css', n: 'popups_css', j:2,w:5,c:1,d:1,cache:1});
        jsl.push({f:'css/toast.css', n: 'toast_css', j:2,w:5,c:1,d:1,cache:1});
        jsl.push({f:'css/data-blocks-view.css', n: 'data_blocks_view_css', j:2,w:5,c:1,d:1,cache:1});
        jsl.push({f:'css/help2.css', n: 'help_css', j:2,w:5,c:1,d:1,cache:1});
        jsl.push({f:'css/perfect-scrollbar.css', n: 'vendor_ps_css', j:2,w:5,c:1,d:1,cache:1});
        jsl.push({f:'css/recovery.css', n: 'recovery_css', j:2,w:5,c:1,d:1,cache:1});
        jsl.push({f:'css/settings.css', n: 'settings_css', j:2,w:5,c:1,d:1,cache:1});
        jsl.push({f:'css/retina-images.css', n: 'retina_images_css', j: 2, w: 5, c: 1, d: 1, cache: 1});
        jsl.push({f:'css/media-print.css', n: 'media_print_css', j:2,w:5,c:1,d:1,cache:1});
        jsl.push({f:'css/animations.css', n: 'animations_css', j:2, w:30, c:1, d:1, cache:1});

        jsl.push({f:'html/key.html', n: 'key', j:0});
        jsl.push({f:'html/login.html', n: 'login', j:0});
        jsl.push({f:'html/fm.html', n: 'fm', j:0, w:3});
        jsl.push({f:'html/top-login.html', n: 'top-login', j:0});
        jsl.push({f:'html/dialogs.html', n: 'dialogs', j:0,w:2});
    } // !is_mobile

    // do not change the order...
    jsl.push({f:'js/fm/filemanager.js', n: 'filemanager_js', j: 1, w: 5});
    jsl.push({f:'js/fm/utils.js', n: 'fm_utils_js', j: 1});
    jsl.push({f:'js/fm/megadata.js', n: 'fm_megadata_js', j: 1});
    jsl.push({f:'js/fm/megadata/account.js', n: 'fm_megadata_account_js', j: 1});
    jsl.push({f:'js/fm/megadata/avatars.js', n: 'fm_megadata_avatars_js', j: 1});
    jsl.push({f:'js/fm/megadata/contacts.js', n: 'fm_megadata_contacts_js', j: 1});
    jsl.push({f:'js/fm/megadata/filters.js', n: 'fm_megadata_filters_js', j: 1});
    jsl.push({f:'js/fm/megadata/inbox.js', n: 'fm_megadata_inbox_js', j: 1});
    jsl.push({f:'js/fm/megadata/menus.js', n: 'fm_megadata_menus_js', j: 1});
    jsl.push({f:'js/fm/megadata/nodes.js', n: 'fm_megadata_nodes_js', j: 1});
    jsl.push({f:'js/fm/megadata/openfolder.js', n: 'fm_megadata_openfolder_js', j: 1});
    jsl.push({f:'js/fm/megadata/render.js', n: 'fm_megadata_render_js', j: 1});
    jsl.push({f:'js/fm/megadata/reset.js', n: 'fm_megadata_reset_js', j: 1});
    jsl.push({f:'js/fm/megadata/sort.js', n: 'fm_megadata_sort_js', j: 1});
    jsl.push({f:'js/fm/megadata/transfers.js', n: 'fm_megadata_transfers_js', j: 1});
    jsl.push({f:'js/fm/megadata/tree.js', n: 'fm_megadata_tree_js', j: 1});
    jsl.push({f:'html/js/megasync.js', n: 'megasync_js', j: 1});
    jsl.push({f:'js/fm/linkinfohelper.js', n: 'fm_linkinfohelper_js', j: 1});

    if (localStorage.makeCache) {
        jsl.push({f:'makecache.js', n: 'makecache', j:1});
    }

    if (localStorage.enableDevtools) {
        jsl.push({f:'dont-deploy/transcripter/exporter.js', n: 'tse_js', j:1});
    }

    if (lang === 'ar') {
        jsl.push({f:'css/lang_ar.css', n: 'lang_arabic_css', j: 2, w: 30, c: 1, d: 1, m: 1});
    }

    if (lang === 'fa') {
        jsl.push({f:'css/lang_ar.css', n: 'lang_farsi_css', j: 2, w: 30, c: 1, d: 1, m: 1});
    }

    if (lang === 'th') {
        jsl.push({f:'css/lang_th.css', n: 'lang_thai_css', j: 2, w: 30, c: 1, d: 1, m: 1});
    }

    // Load files common to all mobile pages
    if (is_mobile) {
        jsl.push({f:'css/mobile.css', n: 'mobile_css', j: 2, w: 30, c: 1, d: 1, m: 1});
        jsl.push({f:'css/mobile-help.css', n: 'mobile_css', j: 2, w: 30, c: 1, d: 1, m: 1});
        jsl.push({f:'css/toast.css', n: 'toast_css', j: 2, w: 5, c: 1, d: 1, cache: 1});
        jsl.push({f:'html/mobile.html', n: 'mobile', j: 0, w: 1});
        jsl.push({f:'js/vendor/jquery.mobile.js', n: 'jquery_mobile_js', j: 1, w: 5});
        jsl.push({f:'js/mobile/mobile.js', n: 'mobile_js', j: 1, w: 1});
        jsl.push({f:'js/mobile/mobile.account.js', n: 'mobile_account_js', j: 1, w: 1});
        jsl.push({f:'js/mobile/mobile.account.cancel.js', n: 'mobile_account_cancel_js', j: 1, w: 1});
        jsl.push({f:'js/mobile/mobile.account.history.js', n: 'mobile_account_history_js', j: 1, w: 1});
        jsl.push({f:'js/mobile/mobile.account.change-password.js', n: 'mobile_account_change_pass_js', j: 1, w: 1});
        jsl.push({f:'js/mobile/mobile.achieve.js', n: 'mobile_achieve_js', j: 1, w: 1});
        jsl.push({f:'js/mobile/mobile.achieve.how-it-works.js', n: 'mobile_achieve_how_it_works_js', j: 1, w: 1});
        jsl.push({f:'js/mobile/mobile.achieve.invites.js', n: 'mobile_achieve_invites_js', j: 1, w: 1});
        jsl.push({f:'js/mobile/mobile.achieve.referrals.js', n: 'mobile_achieve_referrals_js', j: 1, w: 1});
        jsl.push({f:'js/mobile/mobile.backup.js', n: 'mobile_backup_js', j: 1, w: 1});
        jsl.push({f:'js/mobile/mobile.cloud.js', n: 'mobile_cloud_js', j: 1, w: 1});
        jsl.push({f:'js/mobile/mobile.cloud.action-bar.js', n: 'mobile_cloud_action_bar_js', j: 1, w: 1});
        jsl.push({f:'js/mobile/mobile.cloud.context-menu.js', n: 'mobile_cloud_context_menu_js', j: 1, w: 1});
        jsl.push({f:'js/mobile/mobile.create-folder-overlay.js', n: 'mobile_create_folder_overlay_js', j: 1, w: 1});
        jsl.push({f:'js/mobile/mobile.decryption-key-overlay.js', n: 'mobile_mobile_dec_key_overlay_js', j: 1, w: 1});
        jsl.push({f:'js/mobile/mobile.decryption-password-overlay.js', n: 'mobile_dec_pass_overlay_js', j: 1, w: 1});
        jsl.push({f:'js/mobile/mobile.delete-overlay.js', n: 'mobile_delete_overlay_js', j: 1, w: 1});
        jsl.push({f:'js/mobile/mobile.download-overlay.js', n: 'mobile_download_overlay_js', j: 1, w: 1});
        jsl.push({f:'js/mobile/mobile.language-menu.js', n: 'mobile_language_menu_js', j: 1, w: 1});
        jsl.push({f:'js/mobile/mobile.link-overlay.js', n: 'mobile_link_overlay_js', j: 1, w: 1});
        jsl.push({f:'js/mobile/mobile.message-overlay.js', n: 'mobile_message_overlay_js', j: 1, w: 1});
        jsl.push({f:'js/mobile/mobile.not-found-overlay.js', n: 'mobile_not_found_overlay_js', j: 1, w: 1});
        jsl.push({f:'js/mobile/mobile.pro-signup-prompt.js', n: 'mobile_pro_signup_prompt_js', j: 1, w: 1});
        jsl.push({f:'js/mobile/mobile.propay.js', n: 'mobile_propay_js', j: 1, w: 1});
        jsl.push({f:'js/mobile/mobile.recovery.js', n: 'mobile_rec_js', j: 1, w: 1});
        jsl.push({f:'js/mobile/mobile.recovery.send-email.js', n: 'mobile_rec_send_email_js', j: 1, w: 1});
        jsl.push({f:'js/mobile/mobile.recovery.from-email-link.js', n: 'mobile_rec_from_email_link_js', j: 1, w: 1});
        jsl.push({f:'js/mobile/mobile.recovery.enter-key.js', n: 'mobile_rec_enter_key_js', j: 1, w: 1});
        jsl.push({f:'js/mobile/mobile.recovery.change-password.js', n: 'mobile_rec_change_password_js', j: 1, w: 1});
        jsl.push({f:'js/mobile/mobile.register.js', n: 'mobile_register_js', j: 1, w: 1});
        jsl.push({f:'js/mobile/mobile.signin.js', n: 'mobile_signin_js', j: 1, w: 1});
        jsl.push({f:'js/mobile/mobile.slideshow.js', n: 'mobile_slideshow_js', j: 1, w: 1});
        jsl.push({f:'js/mobile/mobile.support.js', n: 'mobile_support_js', j: 1, w: 1});
        jsl.push({f:'js/mobile/mobile.terms.js', n: 'mobile_terms_js', j: 1, w: 1});
        jsl.push({f:'js/mobile/mobile.upload-overlay.js', n: 'mobile_upload_overlay_js', j: 1, w: 1});
        jsl.push({f:'js/mobile/mobile.megadrop.js', n: 'mobile_megadrop_js', j: 1, w: 1});
        jsl.push({f:'js/mobile/mobile.contact-link.js', n: 'mobile_contactlink_js', j: 1, w: 1});
        jsl.push({f:'js/mobile/mobile.twofactor.js', n: 'mobile_twofactor_js', j: 1, w: 1});
        jsl.push({f:'js/mobile/mobile.twofactor.intro.js', n: 'mobile_twofactor_info_js', j: 1, w: 1});
        jsl.push({f:'js/mobile/mobile.twofactor.setup.js', n: 'mobile_twofactor_setup_js', j: 1, w: 1});
        jsl.push({f:'js/mobile/mobile.twofactor.verify-setup.js', n: 'mobile_twofactor_verify_setup_js', j: 1, w: 1});
        jsl.push({f:'js/mobile/mobile.twofactor.enabled.js', n: 'mobile_twofactor_enabled_js', j: 1, w: 1});
        jsl.push({f:'js/mobile/mobile.twofactor.verify-disable.js', n: 'mobile_twofactor_verify_disable_js', j: 1, w: 1});
        jsl.push({f:'js/mobile/mobile.twofactor.disabled.js', n: 'mobile_twofactor_disabled_js', j: 1, w: 1});
        jsl.push({f:'js/mobile/mobile.twofactor.verify-login.js', n: 'mobile_twofactor_verify_login_js', j: 1, w: 1});
        jsl.push({f:'js/mobile/mobile.twofactor.verify-action.js', n: 'mobile_twofactor_verify_action_js', j: 1, w: 1});
        jsl.push({f:'js/mobile/mobile.sms.phone-input.js', n: 'mobile_sms_phone_input_js', j: 1, w: 1});
        jsl.push({f:'js/mobile/mobile.sms.verify-code.js', n: 'mobile_sms_verify_code_js', j: 1, w: 1});
        jsl.push({f:'js/mobile/mobile.sms.verify-success.js', n: 'mobile_sms_verify_success_js', j: 1, w: 1});
        jsl.push({f:'js/mobile/mobile.sms.achievement.js', n: 'mobile_sms_achievement', j: 1, w: 1});
        jsl.push({f:'js/mobile/mobile.titlemenu.js', n: 'mobile_titlemenu_js', j: 1, w: 1});
        jsl.push({f:'js/mobile/mobile.rubbish-bin-empty-overlay.js', n: 'mobile_rubbish_bin_empty_overlay_js', j: 1, w: 1});
        jsl.push({f:'js/mobile/mobile.rubbishbin.js', n: 'mobile_rubbishbin_js', j: 1, w: 1});
        jsl.push({f:'js/fm/fileconflict.js', n: 'fileconflict_js', j:1});
        jsl.push({f:'js/mobile/mobile.alertbanner.js', n: 'mobile_alert_banner', j: 1 });
        jsl.push({f:'js/mobile/mobile.conflict-resolution-overlay.js', n: 'mobile_conflict_resolution_overlay_js', j: 1 });
        jsl.push({f:'js/mobile/mobile.over-storage-quota-overlay.js', n: 'mobile_over_storage_quota_overlay_js', j: 1 });
    }

    // We need to keep a consistent order in loaded resources, so that if users
    // send us logs we won't get different line numbers on stack-traces from
    // different browsers. Hence, do NOT add more jsl entries after this block,
    // unless they're optional (such as polyfills) or third-party resources.

    if (is_embed) {
        jsl = [{f: langFilepath, n: 'lang', j: 3}];
        jsl.push({f:'sjcl.js', n: 'sjcl_js', j: 1});
        jsl.push({f:'nodedec.js', n: 'nodedec_js', j: 1});
        jsl.push({f:'js/vendor/jquery.js', n: 'jquery', j: 1, w: 10});
        jsl.push({f:'js/vendor/jquery.fullscreen.js', n: 'jquery_fullscreen', j:1, w:10});
        jsl.push({f:'js/jquery.misc.js', n: 'jquerymisc_js', j: 1});
        jsl.push({f:'html/js/embedplayer.js', n: 'embedplayer_js', j: 1, w: 4});

        jsl.push({f:'js/utils/polyfills.js', n: 'js_utils_polyfills_js', j: 1});
        jsl.push({f:'js/utils/browser.js', n: 'js_utils_browser_js', j: 1});
        jsl.push({f:'js/utils/clipboard.js', n: 'js_utils_clipboard_js', j: 1});
        jsl.push({f:'js/utils/conv.js', n: 'js_utils_conv_js', j: 1});
        jsl.push({f:'js/utils/dom.js', n: 'js_utils_dom_js', j: 1});
        jsl.push({f:'js/utils/events.js', n: 'js_utils_events_js', j: 1});
        jsl.push({f:'js/utils/locale.js', n: 'js_utils_locale_js', j: 1});
        jsl.push({f:'js/utils/media.js', n: 'js_utils_pictools_js', j: 1});
        jsl.push({f:'js/utils/network.js', n: 'js_utils_network_js', j: 1});
        jsl.push({f:'js/utils/timers.js', n: 'js_utils_timers_js', j: 1});
        jsl.push({f:'js/utils/watchdog.js', n: 'js_utils_watchdog_js', j: 1});
        jsl.push({f:'js/utils/workers.js', n: 'js_utils_workers_js', j: 1});

        jsl.push({f:'js/crypto.js', n: 'crypto_js', j: 1, w: 5});
        jsl.push({f:'js/account.js', n: 'user_js', j: 1});

        jsl.push({f:'js/transfers/queue.js', n: 'queue', j: 1, w: 4});
        jsl.push({f:'js/transfers/decrypter.js', n: 'dl_downloader', j: 1, w: 3});
        jsl.push({f:'js/vendor/videostream.js', n: 'videostream', j: 1, w: 3});
        jsl.push({f:'js/transfers/cloudraid.js', n: 'cloudraid_js', j: 1});

        jsl.push({f:'html/embedplayer.html', n: 'index', j: 0});
        jsl.push({f:'css/embedplayer.css', n: 'embedplayer_css', j: 2, w: 5});
    }

    if (is_drop) {
        u_checked = true;
        jsl = [{f: langFilepath, n: 'lang', j: 3}];
        jsl.push({f:'html/js/embeddrop.js', n: 'embeddrop_js', j: 1, w: 4});
        jsl.push({f:'css/embeddrop.css', n: 'embeddrop_css', j: 2, w: 5});
    }
    else {
        jsl.push({f:'js/jquery.protect.js', n: 'jqueryprotect_js', j: 1});
        jsl.push({f:'js/vendor/asmcrypto.js', n: 'asmcrypto_js', j: 1, w: 5});

        if (typeof Number.isNaN !== 'function' || typeof Set === 'undefined' || !Object.assign) {
            jsl.push({f:'js/vendor/es6-shim.js', n: 'es6shim_js', j: 1});
        }
    }

    // If the TextEncoder is not supported natively (IE, Edge) then load the polyfill
    if (typeof TextEncoder !== 'function') {
        jsl.push({f:'js/vendor/encoding.js', n: 'encoding_js', j:1});
    }

    // only used on beta
    if (onBetaW) {
        jsl.push({f:'js/betacrashes.js', n: 'betacrashes_js', j: 1});
    }

    var jsl2 =
    {
        'dcrawjs': {f:'js/vendor/dcraw.js', n: 'dcraw_js', j: 1},
        'about': {f:'html/about.html', n: 'about', j:0},
        'sourcecode': {f:'html/sourcecode.html', n: 'sourcecode', j:0},
        'blog': {f:'html/blog.html', n: 'blog', j:0},
        'blog_js': {f:'html/js/blog.js', n: 'blog_js', j:1},
        'blogarticle': {f:'html/blogarticle.html', n: 'blogarticle', j:0},
        'blogarticle_js': {f:'html/js/blogarticle.js', n: 'blogarticle_js', j:1},
        'register': {f:'html/register.html', n: 'register', j:0},
        'register_js': {f:'html/js/register.js', n: 'register_js', j:1},
        'resellers': {f:'html/resellers.html', n: 'resellers', j:0},
        'download': {f:'html/download.html', n: 'download', j:0},
        'download_js': {f:'html/js/download.js', n: 'download_js', j:1},
        'dispute': {f:'html/dispute.html', n: 'dispute', j:0},
        'disputenotice': {f:'html/disputenotice.html', n: 'disputenotice', j:0},
        'copyright': {f:'html/copyright.html', n: 'copyright', j:0},
        'copyrightnotice': {f:'html/copyrightnotice.html', n: 'copyrightnotice', j:0},
        'copyright_js': {f:'html/js/copyright.js', n: 'copyright_js', j:1},
        'privacy': {f:'html/privacy.html', n: 'privacy', j:0},
        'gdpr': {f:'html/gdpr.html', n: 'gdpr', j:0},
        'gdpr_js': {f:'html/js/gdpr.js', n: 'gdpr_js', j:1},
        'mega': {f:'html/mega.html', n: 'mega', j:0},
        'terms': {f:'html/terms.html', n: 'terms', j:0},
        'general': {f:'html/general.html', n: 'general', j:0},
        'backup': {f:'html/backup.html', n: 'backup', j:0},
        'backup_js': {f:'html/js/backup.js', n: 'backup_js', j:1},
        'cancel': {f:'html/cancel.html', n: 'cancel', j:0},
        'cancel_js': {f:'html/js/cancel.js', n: 'cancel_js', j:1},
        'reset': {f:'html/reset.html', n: 'reset', j:0},
        'reset_js': {f:'html/js/reset.js', n: 'reset_js', j:1},
        'change_email_js': {f:'html/js/emailchange.js', n: 'change_email_js', j:1},
        'change_email': {f:'html/emailchange.html', n: 'change_email', j:0},
        'filesaver': {f:'js/vendor/filesaver.js', n: 'filesaver', j:1},
        'recovery': {f:'html/recovery.html', n: 'recovery', j:0},
        'recovery_js': {f:'html/js/recovery.js', n: 'recovery_js', j:1},
        'credits': {f:'html/credits.html', n: 'credits', j:0},
        'takedown': {f:'html/takedown.html', n: 'takedown', j:0},
        'dev': {f:'html/dev.html', n: 'dev', j:0},
        'dev_js': {f:'html/js/dev.js', n: 'dev_js', j:1},
        'sdkterms': {f:'html/sdkterms.html', n: 'sdkterms', j:0},
        'lunr_js': {f:'js/vendor/elasticlunr.js', n: 'lunr_js', j:1},
        'help_js': {f:'html/js/help2.js', n: 'help_js', j:1},
        'sync': {f:'html/sync.html', n: 'sync', j:0},
        'sync_js': {f:'html/js/sync.js', n: 'sync_js', j:1},
        'cmd': {f:'html/megacmd.html', n: 'cmd', j:0},
        'mobileapp': {f:'html/mobileapp.html', n: 'mobileapp', j:0},
        'megacmd_js': {f:'html/js/megacmd.js', n: 'megacmd_js', j:1},
        'cms_snapshot_js': {f:'js/cmsSnapshot.js', n: 'cms_snapshot_js', j:1},
        'support_js': {f:'html/js/support.js', n: 'support_js', j:1},
        'support': {f:'html/support.html', n: 'support', j:0},
        'contact': {f:'html/contact.html', n: 'contact', j:0},
        'pdfjs': {f:'js/vendor/pdf.js', n: 'pdfjs', j:1},
        'tiffjs': {f:'js/vendor/tiff.js', n: 'tiffjs', j:1},
        'webpjs': {f:'js/vendor/webp.js', n: 'webpjs', j:1},
        'videostream': {f:'js/vendor/videostream.js', n: 'videostream', j:1},
        'mediainfo': {f:'js/vendor/mediainfo.js', n: 'mediainfo', j:1},
        'privacycompany': {f:'html/privacycompany.html', n: 'privacycompany', j:0},
        'zxcvbn_js': {f:'js/vendor/zxcvbn.js', n: 'zxcvbn_js', j:1},
        'redeem': {f:'html/redeem.html', n: 'redeem', j:0},
        'redeem_js': {f:'html/js/redeem.js', n: 'redeem_js', j:1},
        'browsers': {f:'html/browsers.html', n: 'browsers', j:0},
        'browsers_js': {f:'html/js/browsers.js', n: 'browsers_js', j:1},
        'megabird': {f:'html/megabird.html', n: 'megabird', j:0},
        'uwp': {f:'html/uwp.html', n: 'uwp', j:0},
        'pdfviewer': {f:'html/pdfViewer.html', n: 'pdfviewer', j:0 },
        'pdfviewercss': {f:'css/pdfViewer.css', n: 'pdfviewercss', j:4 },
        'pdfjs2': {f:'js/vendor/pdf.js', n: 'pdfjs2', j:4 },
        'pdforiginalviewerjs': {f:'js/vendor/pdf.viewer.js', n: 'pdforiginalviewerjs', j:4 },
        'megadrop': {f:'html/megadrop.html', n: 'megadrop', j:0 },
        'nomegadrop': {f:'html/nomegadrop.html', n: 'nomegadrop', j:0 },
        'megadrop_js': {f:'js/megadrop.js', n: 'megadrop_js', j:1 },
        'businessAcc_js': {f:'js/fm/megadata/businessaccount.js', n: 'businessAcc_js', j:1 },
        'businessAccUI_js': {f:'js/fm/businessAccountUI.js', n: 'businessAccUI_js', j:1 },
        'charts_js': {f:'js/vendor/Chart.js', n: 'charts_js', j:1},
        'business_invoice': {f:'html/invoicePDF.html', n: 'business_invoice', j:0},
        'securitypractice': {f:'html/security-practice.html', n: 'securitypractice', j:0},
        'securitypractice_js': {f:'html/js/security-practice.js', n: 'securitypractice_js', j:1},
        'downloadapp_js': {f:'html/js/desktop-onboarding.js', n: 'downloadapp_js', j:1},
        'downloadapp': {f:'html/desktop-onboarding.html', n: 'downloadapp', j:0}
    };

    var jsl3 = {
        'chat': {
            /* chat related css */
            'chat_messages_css':{f:'css/chat-messages.css', n: 'chat_messages_css', j:2,'w':5,'c':1,'cache':1,'d':1},
            'chat_share_links_css':{f:'css/chat-share-links.css', n: 'chat_share_links_css', j:2,'w':5,'c':1,'cache':1,'d':1},
            'chat_textarea_css':{f:'css/chat-textarea.css', n: 'chat_textarea_css', j:2,'w':5,'c':1,'cache':1,'d':1},
            'chat_typing_css':{f:'css/chat-typing.css', n: 'chat_typing_css', j:2,'w':5,'c':1,'cache':1,'d':1},
            'chat_left_pane_css':{f:'css/chat-left-pane.css', n: 'chat_left_pane_css', j:2,'w':5,'c':1,'cache':1,'d':1},
            'chat_feedback_css':{f:'css/chat-feedback.css', n: 'chat_feedback_css', j:2,'w':5,'c':1,'cache':1,'d':1},
            'chat_calls_css':{f:'css/chat-calls.css', n: 'chat_calls_css', j:2,'w':5,'c':1,'cache':1,'d':1},
            'chat_common_css':{f:'css/chat-common.css', n: 'chat_common_css', j:2,'w':5,'c':1,'cache':1,'d':1},
            'chat_emoji_css':{f:'css/chat-emoji.css', n: 'chat_emoji_css', j:2,'w':2,'c':1,'cache':1,'d':1},

            /* chat related js */
            'react_js': {f:'js/vendor/react.js', n: 'react_js', j:1},
            'reactdom_js': {f:'js/vendor/react-dom.js', n: 'reactdom_js', j:1},
            'appactivityhandler_js': {f:'js/appActivityHandler.js', n: 'appactivityhandler_js', j:1},
            'keepalive_js': {f:'js/keepAlive.js', n: 'keepalive_js', j:1},
            'meganotifications_js': {f:'js/megaNotifications.js', n: 'meganotifications_js', j:1},
            'twemoji_js': {f:'js/vendor/twemoji.noutf.js', n: 'twemoji_js', j:1},
            'ionsound_js': {f:'js/vendor/ion.sound.js', n: 'ionsound_js', j:1},
            'favico_js': {f:'js/vendor/favico.js', n: 'favico_js', j:1},
            'autolinker_js': {f:'js/vendor/autolinker.js', n: 'autolinker_js', j:1},
            'strongvelope_js': {f:'js/chat/strongvelope.js', n: 'strongvelope_js', j:1},
            'adapter_js': {f:'js/vendor/chat/adapter.js', n: 'adapter_js', j:1},
            'megawebrtcadapt_js': {f:'js/chat/webrtcAdapter.js', n: 'megawebrtcadapt_js', j:1},
            'rtcstats_js': {f:'js/chat/rtcStats.js', n: 'rtcstats_js', j:1},
            'webrtcsdp_js': {f:'js/chat/webrtcSdp.js', n: 'webrtcsdp_js', j:1},
            'webrtc_js': {f:'js/chat/webrtc.js', n: 'webrtc_js', j:1},
            'webrtcimpl_js': {f:'js/chat/webrtcImpl.js', n: 'webrtcimpl_js', j:1},
            'chatdpersist_js': {f:'js/chat/chatdPersist.js', n: 'chatdpersist_js', j:1},
            'chatd_js': {f:'js/chat/chatd.js', n: 'chatd_js', j:1},
            'incomingcalldialog_js': {f:'js/chat/ui/incomingCallDialog.js', n: 'incomingcalldialog_js', j:1},
            'emojiUtils_js': {f:'js/utils/emoji.js', n: 'emojiUtils_js', j:1},
            'chatdInt_js': {f:'js/chat/plugins/chatdIntegration.js', n: 'chatdInt_js', j:1},
            'callManager_js': {f:'js/chat/plugins/callManager.js', n: 'callManager_js', j:1},
            'cne_js': {f:'js/chat/callNotificationsEngine.js', n: 'cne_js', j:1},
            'urlFilter_js': {f:'js/chat/plugins/urlFilter.js', n: 'urlFilter_js', j:1},
            'emoticonShortcutsFilter_js': {f:'js/chat/plugins/emoticonShortcutsFilter.js', n: 'emoticonShortcutsFilter_js', j:1},
            'emoticonsFilter_js': {f:'js/chat/plugins/emoticonsFilter.js', n: 'emoticonsFilter_js', j:1},
            'rtfFilter_js': {f:'js/chat/plugins/rtfFilter.js', n: 'rtfFilter_js', j:1},
            'btRtfFilter_js': {f:'js/chat/plugins/backtickRtfFilter.js', n: 'btRtfFilter_js', j:1},
            'chatnotifications_js': {f:'js/chat/plugins/chatNotifications.js', n: 'chatnotifications_js', j:1},
            'callfeedback_js': {f:'js/chat/plugins/callFeedback.js', n: 'callfeedback_js', j:1},
            'persistedTypeArea_js': {f:'js/chat/plugins/persistedTypeArea.js', n: 'persistedTypeArea_js', j:1, w:1},
            'presencedIntegration_js': {f:'js/chat/plugins/presencedIntegration.js', n: 'presInt_js', j:1, w:1},
            'richpreviewsFilt_js': {f:'js/chat/plugins/richpreviewsFilter.js', n: 'richpreviewsFilt_js', j:1, w:1},
            'chatStats_js': {f:'js/chat/plugins/chatStats.js', n: 'chatStats_js', j:1, w:1},
            'crm_js': {f:'js/connectionRetryManager.js', n: 'crm_js', j:1},
            'chat_messages_Js': {f:'js/chat/messages.js', n: 'chat_messages_Js', j:1},
            'presence2_js': {f:'js/chat/presence2.js', n: 'presence2_js', j:1},
            'chat_react_minified_js': {f:'js/chat/bundle.js', n: 'chat_react_minified_js', j:1}
        }
    };

    var subpages =
    {
        'about': ['about'],
        'sourcecode': ['sourcecode'],
        'terms': ['terms'],
        'general': ['general'],
        'credits': ['credits'],
        'backup': ['backup','backup_js','filesaver'],
        'recovery': ['recovery','recovery_js'],
        'reset': ['reset','reset_js'],
        'verify': ['change_email', 'change_email_js'],
        'cancel': ['cancel', 'cancel_js'],
        'blog': ['blog','blog_js','blogarticle','blogarticle_js'],
        'register': ['register','register_js', 'zxcvbn_js'],
        'newsignup': ['register','register_js', 'zxcvbn_js'],
        'resellers': ['resellers'],
        '!': ['download','download_js'],
        'dispute': ['dispute'],
        'disputenotice': ['disputenotice', 'copyright_js'],
        'copyright': ['copyright'],
        'copyrightnotice': ['copyrightnotice','copyright_js'],
        'privacy': ['privacy','privacycompany'],
        'gdpr': ['gdpr', 'gdpr_js'],
        'mega': ['mega'],
        'takedown': ['takedown'],
        'sync': ['sync', 'sync_js'],
        'cmd': ['cmd', 'megacmd_js'],
        'mobile': ['mobileapp'],
        'ios': ['mobileapp'],
        'android': ['mobileapp'],
        'support': ['support_js', 'support'],
        'contact': ['contact'],
        'dev': ['dev','dev_js','sdkterms'],
        'sdk': ['dev','dev_js','sdkterms'],
        'doc': ['dev','dev_js','sdkterms'],
        'downloadapp': ['downloadapp_js', 'downloadapp', 'sync_js'],
        'help': [
            'lunr_js', 'help_js'
        ],
        'recover': ['reset', 'reset_js'],
        'redeem': ['redeem', 'redeem_js'],
        'plugin': ['browsers', 'browsers_js'],
        'extensions': ['browsers', 'browsers_js'],
        'bird': ['megabird'],
        'wp': ['uwp'],
        'uwp': ['uwp'],
        'security': ['securitypractice', 'securitypractice_js', 'filesaver']
    };

    if (is_mobile) {
        // Page specific
        subpages['!'] = ['download_js'];
    }

    page = ({
        'megacmd': 'cmd',
        'computerbild2019': 'redeem'
    })[page] || page;

    if (page && !is_iframed)
    {
        for (var p in subpages)
        {
            if (page.substr(0,p.length) == p)
            {
                for (var i in subpages[p]) jsl.push(jsl2[subpages[p][i]]);
            }
        }
    }
    var lightweight=false;
    var waitingToBeLoaded = 0,jsl_done,jj_done = !jj;
    var fx_startup_cache = is_chrome_firefox && nocontentcheck;
    if (!fx_startup_cache && !nocontentcheck)
    {
        addScript([asmCryptoSha256Js]);
    }
    if ((typeof Worker !== 'undefined') && (typeof window.URL !== 'undefined') && !fx_startup_cache && !nocontentcheck)
    {
        var hashdata = ['self.postMessage = self.webkitPostMessage || self.postMessage;', asmCryptoSha256Js, 'self.onmessage = function(e) { try { var hashHex = asmCryptoSha256.SHA256.hex(e.data.text); e.data.hash = hashHex; self.postMessage(e.data); } catch(err) { e.data.error = err.message; self.postMessage(e.data);  } };'];
        var hash_url = mObjectURL(hashdata, "text/javascript");
        var hash_workers = [];
        var i =0;
        while (i < 2)
        {
            try
            {
                hash_workers[i] = new Worker(hash_url);
                hash_workers[i].postMessage = hash_workers[i].webkitPostMessage || hash_workers[i].postMessage;
                hash_workers[i].onmessage = function(e)
                {
                    if (e.data.error)
                    {
                        console.log('error',e.data.error);
                        console.log(e.data.text);
                        alert('error');
                    }
                    var file = Object(jsl[e.data.jsi]).f || 'unknown.js';
                    if (!nocontentcheck && !compareHashes(e.data.hash, file))
                    {
                        if (bootstaticpath.indexOf('cdn') > -1)
                        {
                            sessionStorage.skipcdn = 1;
                            document.location.reload();
                        }
                        else {
                            siteLoadError(1, bootstaticpath + file);
                        }

                        contenterror = 1;
                    }
                    if (!contenterror)
                    {
                        jsl_current += jsl[e.data.jsi].w || 1;
                        jsl_progress();
                        if (++jslcomplete == jsl.length) initall();
                        else jsl_load(e.data.xhri);
                    }
                };
            }
            catch(e)
            {
                hash_workers = undefined;
                break;
            }
            i++;
        }
        hashdata = null;
    }
    asmCryptoSha256Js = null;

    if (jj)
    {
        var _queueWaitToBeLoaded = function(id, elem) {
            waitingToBeLoaded++;
            elem.onload = function() {
                // if (d) console.log('jj.progress...', waitingToBeLoaded);

                jsl_loaded[Object(jsl[id]).n] = 1;
                jsl_current += Object(jsl[id]).w || 1;
                jsl_progress();

                if (--waitingToBeLoaded == 0) {
                    jj_done = true;
                    boot_done();
                }
                elem.onload = null;
            };
        };

        var createScriptTag = function(id, src) {
            var elem = mCreateElement('script', {type: 'text/javascript'}, 'head');
            elem.async = false;
            _queueWaitToBeLoaded(id, elem);
            elem.src = src;
            return elem;
        };

        var createStyleTag = function(id, src) {
            var elem = mCreateElement('link', {type: 'text/css', rel: "stylesheet"}, 'head');
            _queueWaitToBeLoaded(id, elem);
            elem.href = src;
            return elem;
        };
    }

    var pages = [],xhr_progress,xhr_stack,jsl_fm_current,jsl_current,jsl_total,jsl_perc,jsli,jslcomplete;

    function jsl_start()
    {
        jslcomplete = 0;
        if (d && jj) {
            xhr_progress = [0, 0, 0, 0, 0];
        } else {
            xhr_progress = [0, 0];
        }
        xhr_stack = Array(xhr_progress.length);
        jsl_fm_current = 0;
        jsl_current = 0;
        jsl_total = 0;
        jsl_perc = 0;
        jsli=0;
        var jjNoCache = '';
        if (localStorage.jjnocache) {
            jjNoCache = '?r=' + (new Date().toISOString().replace(/[^\w]/g, ''));
        }
        for (var i = 0; i < jsl.length; i++) {
            if (jsl[i] && !jsl[i].text) {
                jsl_total += jsl[i].w || 1;

                if (jj) {

                    if (jsl[i].j === 1) {
                        jj_done = false;
                        jsl[i].text = '/**/';
                        createScriptTag(i, bootstaticpath + jsl[i].f + jjNoCache);
                    }
                    else if (jsl[i].j === 2) {

                        jj_done = false;
                        jsl[i].text = '/**/';
                        createStyleTag(i, bootstaticpath + jsl[i].f + jjNoCache);
                    }
                }

                if (!jj || !jsl[i].j || jsl[i].j > 2) {
                    jsl_done = false;
                }
            }
        }
        if (d) {
            console.log('jj.total...', waitingToBeLoaded);
        }

        if (fx_startup_cache)
        {
            var step = function(jsi)
            {
                jsl_current += jsl[jsi].w || 1;
                jsl_progress();
                if (++jslcomplete == jsl.length) {
                    jsl_done = true;
                    initall();
                }
                else
                {
                    // mozRunAsync(next.bind(this, jsli++));
                    next(jsli++);
                }
            };
            var next = function(jsi)
            {
                var file = bootstaticpath + jsl[jsi].f;

                if (jsl[jsi].j == 1)
                {
                    try
                    {
                        loadSubScript(file);
                    }
                    catch(e)
                    {
                        Cu.reportError(e);

                        if (String(e) !== "Error: AsmJS modules are not yet supported in XDR serialization."
                                && file.indexOf('dcraw') === -1) {

                            return siteLoadError(e, file);
                        }
                    }
                    step(jsi);
                }
                else
                {
                    mozNetUtilFetch(file, jsl[jsi].j === 3, function(data) {
                        if (data === null) {
                            siteLoadError(2, file);
                        }
                        else {
                            jsl[jsi].text = String(data);

                            if (jsl[jsi].j === 3) {
                                l = JSON.parse(jsl[jsi].text);
                            }
                            step(jsi);
                        }
                    });
                }
            };
            next(jsli++);
        }
        else
        {
            for (var i = xhr_progress.length; i--; ) jsl_load(i);
        }
    }

    var xhr_timeout=30000;
    var urlErrors = {};

    function xhr_error()
    {
        xhr_timeout+=10000;
        console.log(xhr_timeout);
        if (bootstaticpath.indexOf('cdn') > -1)
        {
            bootstaticpath = geoStaticpath(1);
            staticpath = geoStaticpath(1);
        }
        var url = this.url;
        var jsi = this.jsi;
        var xhri = this.xhri;
        urlErrors[url] = (urlErrors[url] | 0) + 1;
        if (urlErrors[url] < 20) {
            setTimeout(function() {
                xhr_progress[xhri] = 0;
                xhr_load(url, jsi, xhri);
            }, urlErrors[url] * 100);
        }
        else {
            siteLoadError(2, this.url);
        }
    }

    function xhr_load(url,jsi,xhri)
    {
        xhr_stack[xhri] = getxhr();
        xhr_stack[xhri].onload = function()
        {
            try {
                jsl[this.jsi].text = this.response || this.responseText;
            }
            catch (ex) {
                return siteLoadError(ex, bootstaticpath + Object(jsl[this.jsi]).f);
            }

            if (typeof hash_workers !== 'undefined' && !nocontentcheck)
            {
                hash_workers[this.xhri].postMessage({'text':jsl[this.jsi].text,'xhr':'test','jsi':this.jsi,'xhri':this.xhri});
            }
            else
            {
                if (!nocontentcheck) {

                    // Hash the file content and convert to hex
                    var hashHex = asmCryptoSha256.SHA256.hex(jsl[this.jsi].text);

                    // Compare the hash from the file and the correct hash determined at deployment time
                    if (!compareHashes(hashHex, jsl[this.jsi].f))
                    {
                        siteLoadError(1, jsl[this.jsi].f);
                        contenterror = 1;
                    }
                }

                if (!contenterror)
                {
                    jsl_current += jsl[this.jsi].w || 1;
                    jsl_progress();
                    if (++jslcomplete == jsl.length) initall();
                    else jsl_load(this.xhri);
                }
            }
        };
        xhr_stack[xhri].onreadystatechange = function()
        {
            try
            {
                if (this.readyState == 1) this.timeout=0;
            }
            catch(e)
            {

            }
        };
        xhr_stack[xhri].onerror = xhr_error;
        xhr_stack[xhri].ontimeout = xhr_error;
        if (jsl[jsi].text)
        {
            if (++jslcomplete == jsl.length) initall();
            else jsl_load(xhri);
        }
        else
        {
            xhr_stack[xhri].url = url;
            xhr_stack[xhri].jsi = jsi;
            xhr_stack[xhri].xhri = xhri;
            if (localStorage.dd) url += '?t=' + Date.now();
            xhr_stack[xhri].open("GET", bootstaticpath + url, true);
            xhr_stack[xhri].timeout = xhr_timeout;
            if (is_chrome_firefox || is_firefox_web_ext) {
                xhr_stack[xhri].overrideMimeType('text/plain');
            }
            xhr_stack[xhri].send(null);
        }
    }

    window.onload = function() {
        'use strict';

        pageLoadTime = Date.now();
        mBroadcaster.once('startMega', function() {
            var now = Date.now();

            pageLoadTime = now - pageLoadTime;

            var ph = String(isPublicLink(page)).split('!')[1];
            if (ph) {
                localStorage.affid = ph;
                localStorage.affts = now;
            }

            Object.defineProperty(mega, 'affid', {
                get: function() {
                    return parseInt(localStorage.affts) + 864e5 > Date.now() && localStorage.affid || 0;
                }
            });

            // Get information about what API flags are enabled e.g. 2FA, New Registration etc
            if (!is_iframed) {
                M.req('gmf').done(function(result) {
                    if (typeof result === 'object') {
                        // Cache flags object
                        mega.apiMiscFlags = result;
                    }
                });
            }
            mega.ipcc = (String(document.cookie).match(/geoip\s*=\s*([A-Z]{2})/) || [])[1];
        });

        if (!maintenance && !androidsplash && !is_karma) {
            jsl_start();
        }
    };
    function jsl_load(xhri)
    {
        if (jsl[jsli]) xhr_load(jsl[jsli].f, jsli++,xhri);
    }
    function jsl_progress()
    {
        // if (d) console.log('done',(jsl_current+jsl_fm_current));
        // if (d) console.log('total',jsl_total);
        var p = Math.floor((jsl_current+jsl_fm_current)/jsl_total*100);
        var deg = 0;
        var leftProgressBlock = document.getElementById('loadinganimleft');
        var rightProgressBlock = document.getElementById('loadinganimright');

        // Fix exception thrown when going from mobile web /login page to mobile web /register page
        if (is_mobile && (rightProgressBlock === null)) {
            return false;
        }

        if ((p > jsl_perc) && (p <= 100))
        {
            jsl_perc = p;
            if (d) console.log('jsl.progress... ' + p + '%', (jsl_current+jsl_fm_current), jsl_total);
            if (is_extension) p=100;
            deg = 360 * p / 100;
            if (deg <= 180) {
                rightProgressBlock.style.webkitTransform = 'rotate(' + deg + 'deg)';
                rightProgressBlock.style.MozTransform = 'rotate(' + deg + 'deg)';
                rightProgressBlock.style.msTransform = 'rotate(' + deg + 'deg)';
                rightProgressBlock.style.OTransform = 'rotate(' + deg + 'deg)';
                rightProgressBlock.style.transform = 'rotate(' + deg + 'deg)';
            } else {
                rightProgressBlock.style.webkitTransform = 'rotate(180deg)';
                rightProgressBlock.style.MozTransform = 'rotate(180deg)';
                rightProgressBlock.style.msTransform = 'rotate(180deg)';
                rightProgressBlock.style.OTransform = 'rotate(180deg)';
                rightProgressBlock.style.transform = 'rotate(180deg)';
                leftProgressBlock.style.webkitTransform = 'rotate(' + (deg - 180) + 'deg)';
                leftProgressBlock.style.MozTransform = 'rotate(' + (deg - 180) + 'deg)';
                leftProgressBlock.style.msTransform = 'rotate(' + (deg - 180) + 'deg)';
                leftProgressBlock.style.OTransform = 'rotate(' + (deg - 180) + 'deg)';
                leftProgressBlock.style.transform = 'rotate(' + (deg - 180) + 'deg)';
            }
        }
    }
    var cssCache=false;
    var jsl_loaded={};
    function initall() {
        var jsar = [];
        var cssar = [];
        var nodedec = {};
        //for(var i in localStorage) if (i.substr(0,6) == 'cache!') delete localStorage[i];
        for (var i in jsl)
        {
            if (!jj || !jsl[i].j || jsl[i].j > 2) {
                jsl_loaded[jsl[i].n] = 1;
            }
            if ((jsl[i].j == 1) && (!jj))
            {
                if (!fx_startup_cache)
                {
                    jsar.push(jsl[i].text + '\n\n');
                }
            }
            else if ((jsl[i].j == 2) && (!jj))
            {
                if (document.getElementById('bootbottom')) document.getElementById('bootbottom').style.display='none';
                if (!is_chrome_firefox && window.URL)
                {
                    cssar.push(jsl[i].text.replace(/\.\.\//g,staticpath).replace(new RegExp( "\\/en\\/", "g"),'/' + lang + '/'));
                }
                else
                {
                    mCreateElement('style', {type: 'text/css', rel: 'stylesheet'}, 'head')
                        .textContent = jsl[i].text.replace(/\.\.\//g,staticpath).replace(new RegExp( "\\/en\\/", "g"),'/' + lang + '/');
                }
            }
            else if (jsl[i].j == 3) {
                try {
                    l = !jj && l || JSON.parse(jsl[i].text);
                } catch(ex) {
                    console.error(ex);
                    if (lang !== 'en') {
                        localStorage.lang = 'en';
                        setTimeout(function() {
                            document.location.reload();
                        }, 300);
                    }
                    throw new Error('Error parsing language file '+lang+'.json');
                }
            }
            else if (jsl[i].j === 4) { // new type to distinguish files to be used on iframes
                if (!window[jsl[i].n]) {
                    var scriptText = jsl[i].text;
                    var blobLink;
                    if ((jsl[i].n || '').indexOf('css') > -1) {
                        scriptText = scriptText.replace(/\.\.\//g, staticpath).replace(new RegExp("\\/en\\/", "g"), '/' + lang + '/');
                        blobLink = mObjectURL([scriptText], 'text/css');
                    }
                    else {
                        if (jsl[i].n === 'pdforiginalviewerjs') {
                            if (localStorage.d === '1' && localStorage.dd === '1' && localStorage.jj === '1') {
                                blobLink = staticpath + 'dont-deploy/pdf.viewer.debug.js';
                            }
                            else {
                                scriptText = modifyPdfViewerScript(scriptText);
                                blobLink = mObjectURL([scriptText], 'text/javascript');
                            }
                        }
                        else {
                            blobLink = mObjectURL([scriptText], 'text/javascript');
                        }
                    }
                    window[jsl[i].n] = blobLink;
                }
            }
            else if (jsl[i].j === 0 && jsl[i].f.match(/\.json$/)) {
                try {
                    var templates = JSON.parse(jsl[i].text);
                    for (var e in templates) {
                        pages[e] = templates[e];
                        jsl_loaded[e] = 1;
                    }
                } catch (ex) {
                    throw new Error("Error parsing template");
                }
            }
            else if (jsl[i].j == 0) pages[jsl[i].n] = jsl[i].text;

            if (jsl[i].n === 'sjcl_js' || jsl[i].n === 'nodedec_js' || jsl[i].n === 'asmcrypto_js') {
                nodedec[jsl[i].n] = jsl[i].text;
            }
        }
        if (window.URL)
        {
            nodedec = !jj && !is_extension && !("ActiveXObject" in window) && nodedec;

            if (nodedec && Object.keys(nodedec).length === 3) {
                var tmp = String(nodedec.nodedec_js).split(/importScripts\([^)]+\)/);

                nodedec = [tmp.shift(), nodedec.sjcl_js, nodedec.asmcrypto_js, tmp.join(';')];
                mega.nodedecBlobURI = mObjectURL(nodedec, 'text/javascript');
                nodedec = tmp = undefined;
            }
            if (localStorage.makeCache && !cssCache) cssCache=cssar;
            if (cssar.length)
            {
                mCreateElement('link', {type: 'text/css', rel: 'stylesheet'}, 'head', cssar);
            }
            if (!jsl_done || jsar.length) {
                jsar.push('jsl_done=true; boot_done();');
            } else {
                boot_done();
            }
            if (jsar.length) {
                if (is_chrome_firefox) {
                    console.error('jsar must be empty here...');
                }
                else {
                    addScript(jsar);
                }
            }
            jsar=undefined;
            cssar=undefined;
        }
        else
        {
            jsl_done=true;
            boot_done();
        }
    }

    var istaticpath = staticpath;
    if (is_chrome_web_ext || is_firefox_web_ext) {
        istaticpath = '../';
    }
    else if (is_chrome_firefox) {
        istaticpath = 'chrome://mega/content/';
    }

    mCreateElement('style', {type: 'text/css'}, 'body').textContent = '.div, span, input {outline: none;}.hidden {display: none;}.clear {clear: both;margin: 0px;padding: 0px;display: block;}.loading-main-block {width: 100%;height: 100%;position: fixed;z-index: 10000;font-family:Arial, Helvetica, sans-serif;}.loading-mid-white-block {height: 100%;width:100%;}.loading-cloud {width: 222px;position: fixed;height: 158px;background-image: url(' + istaticpath + 'images/mega/loading-sprite_v4.png);background-repeat: no-repeat;background-position: 0 0;left:50%;top:50%;margin:-79px 0 0 -111px;}.loading-m-block{width:60px;height:60px;position:absolute; left:81px;top:65px;background-color:white;background-image: url(' + istaticpath + 'images/mega/loading-sprite_v4.png);background-repeat: no-repeat;background-position: -81px -65px;border-radius: 100%;-webkit-border-radius: 100%;border-radius: 100%;z-index:10;}.loading-percentage { width: 80px;height: 80px; background-color: #e1e1e1;position: absolute;-moz-border-radius: 100%;-webkit-border-radius: 100%;border-radius: 100%;overflow: hidden;background-image: url(' + istaticpath + 'images/mega/loading-sprite_v4.png);background-repeat: no-repeat;background-position: -70px -185px;left:71px;top:55px;}.loading-percentage ul {list-style-type: none;-moz-border-radius: 100%;-webkit-border-radius: 100%;border-radius: 100%;overflow: hidden;}.loading-percentage li {position: absolute;top: 0px;}.loading-percentage p, .loading-percentage li, .loading-percentage ul{width: 80px;height: 80px;padding: 0;margin: 0;}.loading-percentage span {display: block;width: 40px;height: 80px;}.loading-percentage ul :nth-child(odd) {clip: rect(0px, 80px, 80px, 40px);}.loading-percentage ul :nth-child(even) {clip: rect(0px, 40px, 80px, 0px);}.loading-percentage .right-c span {-moz-border-radius-topleft: 40px;-moz-border-radius-bottomleft: 40px;-webkit-border-top-left-radius: 40px;-webkit-border-bottom-left-radius: 40px;border-top-left-radius: 40px;border-bottom-left-radius: 40px;background-color:#dc0000;}.loading-percentage .left-c span {margin-left: 40px;-moz-border-radius-topright: 40px;-moz-border-radius-bottomright: 40px;-webkit-border-top-right-radius: 40px;-webkit-border-bottom-right-radius: 40px;border-top-right-radius: 40px;border-bottom-right-radius: 40px;background-color:#dc0000;}.loading-main-bottom {max-width: 940px;width: 100%;position: absolute;bottom: 20px;left: 50%;margin: 0 0 0 -470px;text-align: center;}.loading-bottom-button {height: 29px;width: 29px;float: left;background-image: url(' + istaticpath + 'images/mega/loading-sprite_v4.png);background-repeat: no-repeat;cursor: pointer;}.st-social-block-load {position: fixed;bottom: 20px;left: 0;width: 100%;height: 43px;text-align: center;}.st-bottom-button {height: 24px;width: 24px;margin: 0 8px;display: inline-block;background-image: url(' + istaticpath + 'images/mega/loading-sprite_v4.png);background-repeat: no-repeat;background-position:11px -405px;cursor: pointer;-moz-border-radius: 100%;-webkit-border-radius: 100%;border-radius: 100%;-webkit-transition: all 200ms ease-in-out;-moz-transition: background-color 200ms ease-in-out;-o-transition: background-color 200ms ease-in-out;-ms-transition: background-color 200ms ease-in-out;transition: background-color 200ms ease-in-out;background-color:#999999;}.st-bottom-button.st-google-button {background-position: 11px -405px;}.st-bottom-button.st-google-button {background-position: -69px -405px;}.st-bottom-button.st-twitter-button{background-position: -29px -405px;}.st-bottom-button:hover {background-color:#334f8d;}.st-bottom-button.st-twitter-button:hover {background-color:#1a96f0;}.st-bottom-button.st-google-button:hover {background-color:#d0402a;}@media only screen and (-webkit-min-device-pixel-ratio: 1.5), only screen and (-o-min-device-pixel-ratio: 3/2), only screen and (min--moz-device-pixel-ratio: 1.5), only screen and (min-device-pixel-ratio: 1.5) {.maintance-block, .loading-percentage, .loading-m-block, .loading-cloud, .loading-bottom-button,.st-bottom-button, .st-bottom-scroll-button {background-image: url(' + istaticpath + 'images/mega/loading-sprite_v4@2x.png);    background-size: 222px auto;}}';

    mCreateElement('div', { "class": "loading-main-block", id: "loading"}, 'body')
        .innerHTML =
            '<div class="loading-mid-white-block">'+
            '    <div class="loading-cloud">'+
            '        <div class="loading-percentage">'+
            '            <ul>'+
            '                <li class="right-c"><p id="loadinganimright"><span></span></p></li>'+
            '                <li class="left-c"><p  id="loadinganimleft"><span></span></p></li>'+
            '            </ul>'+
            '        </div>'+
            '        <div class="loading-m-block"></div>'+
            '    </div>'+
            '    <div class="st-social-block-load" id="bootbottom">'+
            '        <a href="https://www.facebook.com/MEGAprivacy" target="_blank" rel="noopener noreferrer" class="st-bottom-button st-facebook-button"></a>'+
            '        <a href="https://www.twitter.com/MEGAprivacy" target="_blank" rel="noopener noreferrer" class="st-bottom-button st-twitter-button"></a>'+
            '    </div>'+
            '</div>';

    if (is_iframed) {
        try {
            document.body.textContent = '';
            document.body.style.background = is_drop ? '#fff' : '#000';
            jsl_progress = function() {};
        }
        catch (ex) {}
    }

    var u_storage, loginresponse, u_sid, dl_res, voucher;
    u_storage = init_storage(localStorage.sid ? localStorage : sessionStorage);

    (function _crossTabSession(u_storage) {
        'use strict';

        var xhr = function(params, data, callback) {
            var xhr = getxhr();
            xhr.onloadend = function() {
                var response = false;

                if (this.status === 200) {
                    try {
                        response = this.response || this.responseText || false;
                        if (response[0] === '[') {
                            response = JSON.parse(response);
                        }
                    }
                    catch (ex) {
                        console.warn(ex);
                        response = false;
                    }
                }

                callback(response);
                boot_done();
            };

            xhr.open("POST", apipath + 'cs?id=0' + mega.urlParams() + (params || ''), true);
            xhr.send(JSON.stringify([].concat(data)));
        };

        var ack = function() {
            if (!(u_sid = u_storage.sid)) {
                loginresponse = false;
            }

            if (loginresponse) {
                xhr('&sid=' + u_storage.sid, {'a': 'ug'}, function(response) {
                    loginresponse = false;

                    if (parseInt(response) === -15 /* ESID */) {
                        loginresponse = -15;
                    }
                    else if (typeof response[0] === 'object') {
                        loginresponse = response;
                    }
                });
            }

            if (dl_res) {
                var g = {a: 'g', p: page.split('!')[1], 'ad': showAd(), 'esid': u_sid || ''};

                xhr(false, g, function(response) {
                    dl_res = Array.isArray(response) && response[0];
                });
            }

            if (voucher) {
                var code = localStorage.voucher || page.substr(7);
                var request = [
                    {a: 'uavq', f: 1, v: code},
                    {a: 'uq', pro: 1, gc: 1},
                    {a: 'utqa', nf: 1}
                ];

                xhr(u_sid ? ('&sid=' + u_sid) : false, request, function(res) {
                    voucher = false;

                    if (Array.isArray(res) && typeof res[0] === 'object') {
                        var v = res[0];
                        v.balance = parseFloat((((res[1] || []).balance || [])[0] || [])[0]) || 0;
                        v.plans = Array.isArray(res[2]) && res[2].length && res[2];
                        v.value = parseFloat(v.value);
                        v.code = code;

                        if (v.plans && v.value) {
                            mega.voucher = v;
                        }
                    }
                });
            }

            boot_done();
            ack = xhr = undefined;
        };

        // No session handling needed for
        if (is_drop) {
            return;
        }

        if (!(parseInt(localStorage.voucherExpiry) > Date.now())) {
            delete localStorage.voucher;
        }

        loginresponse = true;
        voucher = localStorage.voucher !== undefined || page.substr(0, 7) === 'voucher';
        dl_res = (page[0] === '!' || (page[0] === 'E' && page[1] === '!')) && page.length > 2;

        if (localStorage === u_storage) {
            ack();
        }
        else {
            var onStorageEvent = function(ev) {
                if (ev.key === 'sb!sid') {
                    var value = JSON.parse(ev.newValue || '""');

                    if (typeof value === 'number') {
                        // Requesting session storage

                        var data = {};

                        if (sessionStorage.sid) {
                            data.k = sessionStorage.k;
                            data.sid = sessionStorage.sid;
                        }

                        onIdle(function() {
                            localStorage.setItem('sb!sid', JSON.stringify(data));
                        });
                    }
                    else if (typeof value === 'object') {
                        // Received session storage

                        if (ack) {
                            if (value.sid) {
                                u_storage.k = value.k;
                                u_storage.sid = value.sid;
                            }
                            ack();
                        }
                    }

                    delete localStorage[ev.key];
                }
            };

            if (window.addEventListener) {
                window.addEventListener('storage', onStorageEvent, false);
            }
            else if (window.attachEvent) {
                window.attachEvent('onstorage', onStorageEvent);
            }
            onStorageEvent = undefined;

            if (u_storage.sid) {
                ack();
            }
            else {
                setTimeout(function() {
                    if (ack) {
                        ack();
                    }
                    delete localStorage['sb!sid'];
                }, 800);
                localStorage.setItem('sb!sid', JSON.stringify(Math.random()));
            }
        }
    })(u_storage);

    function boot_auth(u_ctx,r)
    {
        u_type = r;
        u_checked=true;
        startMega();
    }

    var boot_done_makecache=false;

    function boot_done()
    {
        if (boot_done_makecache)
        {
            boot_done_makecache=false;
            makeCache();
            return false;
        }

        if (d) console.log('boot_done', loginresponse === true, dl_res === true, !jsl_done, !jj_done);

        if (loginresponse === true || dl_res === true || voucher === true || !jsl_done || !jj_done) {
            return;
        }

        // turn the `ua` (userAgent) string into an object which holds the browser details
        try {
            ua = Object(ua);
            ua.details = Object.create(browserdetails(ua));
        }
        catch (e) {}

        mBroadcaster.sendMessage('boot_done');

        if (u_checked) {
            startMega();
        }
        else if (loginresponse === -15) {
            u_logout(true);
            boot_auth(null, false);
        }
        else if (loginresponse)
        {
            api_setsid(u_sid);
            u_checklogin3a(loginresponse[0],{checkloginresult:boot_auth});
            loginresponse = undefined;
        }
        else u_checklogin({checkloginresult:boot_auth},false);
    }
}

/**
 * Determines whether to show an ad or not
 * @returns {number} Returns a 0 for definitely no ads (e.g. I am using an extension). 1 will enable ads dependent on
 *                   country. 2 ignores country limitations (for developers to always see ads regardless). 3 means I
 *                   prefer not to see an ad because I am logged in, but it will send one if it is a trusted ad that we
 *                   have vetted (we fully control the ad and host it ourselves) and ads are turned on in the API.
 */
function showAd() {

    // We need to tell the API we would like ad urls, but only show generic ads from providers if we are not logged in
    var showAd = (typeof u_sid === 'undefined') ? 1 : 3;

    // If using a browser extension, do not show ads at all for our security conscious users
    showAd = (is_extension) ? 0 : showAd;

    // Override for testing
    showAd = (typeof localStorage.testAds === 'undefined') ? showAd : parseInt(localStorage.testAds);

    return showAd;
}

/**
 * Simple .toArray method to be used to convert `arguments` to a normal JavaScript Array
 *
 * Please note there is a huge performance degradation when using `arguments` outside their
 * owning function, to mitigate it use this function as follow: toArray.apply(null, arguments)
 *
 * @returns {Array}
 */
function toArray() {
    var len = arguments.length;
    var res = Array(len);
    while (len--) {
        res[len] = arguments[len];
    }
    return res;
}

function tryCatch(fn, onerror)
{
    fn.foo = function __tryCatchWrapper()
    {
        try {
            return fn.apply(this, arguments);
        } catch (e) {
            console.error(e);

            if (typeof onerror === 'function') {
                onIdle(onerror.bind(null, e));
            }
        }
    };
    fn.foo.bar = fn;
    return fn.foo;
}

// setImmediate polyfill for Dexie...
if (!window.setImmediate && window.requestIdleCallback) {
    window.setImmediate = function _setImmediate(callback) {
        'use strict';

        // XXX: nothing from the code depends on the args
        return window.requestIdleCallback(callback, {timeout: 20});
    };

    window.clearImmediate = function _clearImmediate(pid) {
        'use strict';

        window.cancelIdleCallback(pid);
    };
}

var onIdle = function(handler) {
        var startTime = Date.now();

        return setTimeout(function() {
            handler({
                didTimeout: false,
                timeRemaining: function() {
                    return Math.max(0, 50.0 - (Date.now() - startTime));
                }
            });
        }, 1);
    };

if (window.requestIdleCallback) {
    onIdle = function onIdle(callback) {
        'use strict';

        return window.requestIdleCallback(callback, {timeout: 20});
    };
}

/** Helper to replace process.nextTick in videostream.js */
function onIdleA(boundCallBack) {
    'use strict';

    onIdle(function() {
        boundCallBack();
    });
}

function makeUUID(a) {
    'use strict';

    return a
        ? (a ^ Math.random() * 16 >> a / 4).toString(16)
        : ([1e7] + -1e3 + -4e3 + -8e3 + -1e11).replace(/[018]/g, makeUUID);
}

function inherits(target, source) {
    'use strict';

    target.prototype = Object.create(source.prototype || source);
    Object.defineProperty(target.prototype, 'constructor', {
        value: target,
        enumerable: false
    });
}

mBroadcaster.once('startMega', function() {
    var data = sessionStorage.sitet;

    if (data) {
        delete sessionStorage.sitet;
        M.transferFromMegaCoNz(data);
    }
});<|MERGE_RESOLUTION|>--- conflicted
+++ resolved
@@ -53,11 +53,8 @@
 var is_android = /android/.test(ua);
 var is_bot = !is_extension && /bot|crawl/i.test(ua);
 var is_old_windows_phone = /Windows Phone 8|IEMobile\/9|IEMobile\/10|IEMobile\/11/i.test(ua);
-<<<<<<< HEAD
+var is_uc_browser = /ucbrowser/.test(ua);
 var fetchStreamSupport = window.fetch && typeof ReadableStream === 'function' && typeof AbortController === 'function' && !window.MSBlobBuilder;
-=======
-var is_uc_browser = /ucbrowser/.test(ua);
->>>>>>> c37dee65
 
 /**
  * Check if the user is coming from a mobile device
