--- conflicted
+++ resolved
@@ -322,7 +322,6 @@
     }
     else document.body.className = 'another-os full-mode unsupported';
 
-<<<<<<< HEAD
     if (app)
     {
         document.getElementById('m_appbtn').href = app;
@@ -333,7 +332,7 @@
         document.getElementById('m_title').innerHTML = 'A dedicated app for your device will be available soon.';
         document.getElementById('m_desc').innerHTML = 'Follow us on Twitter or Facebook for updates.';
     }
-    if (window.location.hash.substr(1,1) == '!')
+    if (window.location.hash.substr(1,1) == '!' || window.location.hash.substr(1,2) == 'F!')
     {
         if (app) document.getElementById('m_title').innerHTML = 'Install the free MEGA app to access this file from your mobile';
         if (ua.indexOf('chrome') > -1)
@@ -360,45 +359,6 @@
         document.head.appendChild(script);
         script.src = 'https://mega.co.nz/blog.js';
     }
-=======
-	if (app)
-	{
-		document.getElementById('m_appbtn').href = app;
-		document.getElementById('m_title').innerHTML = 'Install the free MEGA app';
-	}
-	else
-	{
-		document.getElementById('m_title').innerHTML = 'A dedicated app for your device will be available soon.';
-		document.getElementById('m_desc').innerHTML = 'Follow us on Twitter or Facebook for updates.';
-	}
-	if (window.location.hash.substr(1,1) == '!' || window.location.hash.substr(1,2) == 'F!')
-	{
-		if (app) document.getElementById('m_title').innerHTML = 'Install the free MEGA app to access this file from your mobile';
-		if (ua.indexOf('chrome') > -1)
-		{
-			setTimeout(function()
-			{
-				if (confirm('Do you already have the MEGA app installed?')) document.location = 'mega://' + window.location.hash;
-			},2500);
-		}
-		else document.getElementById('m_iframe').src = 'mega://' + window.location.hash;
-	}
-	else if (window.location.hash.substr(1,7) == 'confirm')
-	{
-		var i=0;
-		if (ua.indexOf('iphone') > -1 || ua.indexOf('ipad') > -1 || ua.indexOf('ipod') > -1) i=1;
-		if (ua.indexOf('chrome') > -1) window.location ='mega://' + window.location.hash.substr(i);
-		else document.getElementById('m_iframe').src = 'mega://' + window.location.hash.substr(i);
-	}
-	if (mobileblog)
-	{
-		document.body.innerHTML = '';
-		var script = document.createElement('script');
-		script.type = "text/javascript";
-		document.head.appendChild(script);
-		script.src = 'https://mega.co.nz/blog.js';
-	}
->>>>>>> 658263c5
 }
 else if (page == '#android')
 {
