--- conflicted
+++ resolved
@@ -2332,21 +2332,15 @@
         'pdfviewercss': {f:'css/pdfViewer.css', n: 'pdfviewercss', j:4 },
         'pdfjs2': {f:'js/vendor/pdf.js', n: 'pdfjs2', j:4 },
         'pdforiginalviewerjs': {f:'js/vendor/pdf.viewer.js', n: 'pdforiginalviewerjs', j:4 },
-<<<<<<< HEAD
         'megadrop': {f:'html/megadrop.html', n: 'megadrop', j:0 },
         'nomegadrop': {f:'html/nomegadrop.html', n: 'nomegadrop', j:0 },
         'megadrop_js': {f:'js/megadrop.js', n: 'megadrop_js', j:1 },
         'businessAcc_js': {f:'js/fm/megadata/businessaccount.js', n: 'businessAcc_js', j:1 },
         'businessAccUI_js': {f:'js/fm/businessAccountUI.js', n: 'businessAccUI_js', j:1 },
         'charts_js': {f:'js/vendor/Chart.js', n: 'charts_js', j:1},
-        'business_invoice': {f:'html/invoicePDF.html', n: 'business_invoice', j:0}
-=======
-        'megadrop': {f:'html/megadrop.html', n: 'megadrop', j: 0 },
-        'nomegadrop': {f:'html/nomegadrop.html', n: 'nomegadrop', j: 0 },
-        'megadrop_js': {f:'js/megadrop.js', n: 'megadrop_js', j: 1 },
+        'business_invoice': {f:'html/invoicePDF.html', n: 'business_invoice', j:0},
         'securitypractice': {f:'html/security-practice.html', n: 'securitypractice', j:0},
         'securitypractice_js': {f:'html/js/security-practice.js', n: 'securitypractice_js', j:1}
->>>>>>> 7d893889
     };
 
     var jsl3 = {
