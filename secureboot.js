// Release version information is replaced by the build scripts
var buildVersion = { website: '', chrome: '', firefox: '', commit: '', timestamp: '', dateTime: '' };

var m;
var browserUpdate = 0;
var apipath;
var pageLoadTime;
var maintenance = false;
var androidsplash = false;
var silent_loading = false;
var cookiesDisabled = false;
var storageQuotaError = false;
var lastactive = new Date().getTime();
var URL = window.URL || window.webkitURL;
var seqno = Math.ceil(Math.random()*1000000000);
var staticpath = null;
var defaultStaticPath = 'https://eu.static.mega.co.nz/3/'; // EU should never fail. EU is the mothership.
var ua = window.navigator.userAgent.toLowerCase();
var uv = window.navigator.appVersion.toLowerCase();
var storage_version = '1'; // clear localStorage when version doesn't match
var l, d = false;

// Cache location.search parameters early as the URL may get rewritten later
var locationSearchParams = location.search;

var is_electron = false;
if (typeof process !== 'undefined') {
    var mll = process.moduleLoadList || [];

    if (mll.indexOf('NativeModule ELECTRON_ASAR') !== -1) {
        is_electron = module;
        module = undefined; // prevent factory loaders from using the module

        // localStorage.jj = 1;
    }
}

var tmp = getCleanSitePath();
var is_selenium = !ua.indexOf('mozilla/5.0 (selenium; ');
var is_embed = location.pathname === '/embed' || tmp.substr(0, 2) === 'E!';
var is_drop = location.pathname === '/drop' || tmp.substr(0, 2) === 'D!';
var is_iframed = is_embed || is_drop;
var is_karma = !is_iframed && /^localhost:987[6-9]/.test(window.top.location.host);
var is_chrome_firefox = document.location.protocol === 'chrome:' &&       // Only true for Palemoon/Legacy FF extension
    document.location.host === 'mega' || document.location.protocol === 'mega:';
var is_msie = ua.indexOf('msie') !== 1 || uv.appVersion.indexOf('trident') > -1;
var location_sub = document.location.href.substr(0, 16);
var is_chrome_web_ext = location_sub === 'chrome-extension' || location_sub === 'ms-browser-exten';
var is_firefox_web_ext = location_sub === 'moz-extension://';
var is_extension = is_chrome_firefox || is_electron || is_chrome_web_ext || is_firefox_web_ext;
var is_mobile = m = isMobile();
var is_ios = is_mobile && (ua.indexOf('iphone') > -1 || ua.indexOf('ipad') > -1 || ua.indexOf('ipod') > -1);
var is_microsoft = /msie|edge|trident/i.test(ua);
var is_android = /android/.test(ua);
var is_bot = !is_extension && /bot|crawl/i.test(ua);
var is_old_windows_phone = /Windows Phone 8|IEMobile\/9|IEMobile\/10|IEMobile\/11/i.test(ua);
var is_uc_browser = /ucbrowser/.test(ua);
var fetchStreamSupport = window.fetch && typeof ReadableStream === 'function' && typeof AbortController === 'function' && !window.MSBlobBuilder;
var staticServerLoading = {
    loadFailuresOriginal: 0,        // Count of failures on the original static server (from any thread)
    loadFailuresDefault: {},        // Count of failures on the EU static server per file
    maxRetryAttemptsOriginal: 3,    // Max retry attempts on the original static server before switching to the default
    maxRetryAttemptsDefault: 3,     // Max retry attempts on the default static server per file before it shows dialog
    failureLoggedOriginal: false,   // Flag to indicate failure of original static server was logged to the API
    failureLoggedDefault: false,    // Flag to indicate failure of the default static server was logged to the API
    failureLoggedCorrupt: false,    // Flag to indicate that file corruption (hash mismatch) was logged to the API
    flippedToDefault: false         // Flag to indicate if the static server was flipped
};
var load_error_types = {

    /** The file is corrupt i.e. mismatch on SHA-2 hash check */
    file_corrupt: 1,

    /** A file loading issue, network issue or the static server is down */
    file_load_error: 2
};

/**
 * Check if the user is coming from a mobile device
 * @returns {Boolean}
 */
function isMobile() {

    // If extension, not applicable
    if (is_extension) {
        return false;
    }

    var mobileStrings = [
        'iphone', 'ipad', 'android', 'blackberry', 'nokia', 'opera mini', 'ucbrowser',
        'windows mobile', 'windows phone', 'iemobile', 'mobile safari', 'bb10; touch'
    ];

    for (var i = mobileStrings.length; i--;) {
        if (ua.indexOf(mobileStrings[i]) > 0) {
            return true;
        }
    }

    return false;
}

function getSitePath() {
    var hash = location.hash.replace('#', '');

    if (hashLogic || isPublicLink(hash)) {
        return '/' + hash;
    }

    if (location.host === 'webcache.googleusercontent.com') {
        var m = String(location.href).match(/mega\.nz\/([\w-]+)/);
        if (m) {
            return '/' + m[1];
        }
    }

    return (document.location.pathname.substr(0, 6) === '/chat/') ?
            document.location.pathname + '#' + hash :
            document.location.pathname;
}

// remove dangling characters from the pathname/hash
function getCleanSitePath(path) {
    if (path === undefined) {
        path = getSitePath();
    }

    path = mURIDecode(path).replace(/^[/#]+|\/+$/g, '');

    return path;
}

// Check whether the provided `page` points to a public link
function isPublicLink(page) {
    page = mURIDecode(page).replace(/^[/#]+/, '');

    var types = {'F!': 1, 'P!': 1, 'E!': 1, 'D!': 1};
    return (page[0] === '!' || types[page.substr(0, 2)]) ? page : false;
}

// Safer wrapper around decodeURIComponent
function mURIDecode(path) {
    path = String(path);

    if (path.indexOf('%25') >= 0) {
        do {
            path = path.replace(/%25/g, '%');
        } while (path.indexOf('%25') >= 0);
    }
    if (path.indexOf('%21') >= 0) {
        path = path.replace(/%21/g, '!');
    }
    try {
        path = decodeURIComponent(path);
    }
    catch (e) {}

    return path;
}

/**
 * Based on the user's geographic location, set the closest static path.
 * This is detected by the mega.nz server and set as a cookie e.g. "geoip=SG".
 * @returns {String} Returns the nearest static server to be used or the EU one as default
 */
function geoStaticPath() {

    'use strict';

    try {
        // If flag is not set to force the default EU static server
        if (!sessionStorage.skipGeoStaticPath) {

            // Set which countries will use which static server
            var northAmericaStaticCountries = 'AG AI AR BB BL BO BR BS BZ CA CL CO CO CR CU DO EC FK GD GF GL GT GY HN HT IS JM KN LC MX NI PA PE PR PY SR SR TT US UY VC VE VE VG VI';
            var newZealandStaticCountries = 'AU FJ NC NZ';
            var singaporeStaticCountries = 'BD BN BT HK ID IN JP KR LK MM MY NP PH SG TH VN';

            // Match on cookie e.g. "geoip=SG" returns array ['geoip=SG', 'SG']
            var cookieMatch = String(document.cookie).match(/geoip\s*\=\s*([A-Z]{2})/);

            // Check the country code to return a closer static server
            if (cookieMatch && cookieMatch[1] && singaporeStaticCountries.indexOf(cookieMatch[1]) > -1) {
                return 'https://sg.static.mega.co.nz/3/';
            }
            else if (cookieMatch && cookieMatch[1] && northAmericaStaticCountries.indexOf(cookieMatch[1]) > -1) {
                return 'https://na.static.mega.co.nz/3/';
            }
            else if (cookieMatch && cookieMatch[1] && newZealandStaticCountries.indexOf(cookieMatch[1]) > -1) {
                return 'https://nz.static.mega.co.nz/3/';
            }
        }
    }
    catch(ex) {
        setTimeout(function() {
            throw ex;
        }, 2100);
    }

    return defaultStaticPath;
}

if (is_chrome_firefox) {
    var Cu = Components.utils;
    var Cc = Components.classes;
    var Ci = Components.interfaces;

    Cu['import']("resource://gre/modules/XPCOMUtils.jsm");
    Cu['import']("resource://gre/modules/Services.jsm");

    ['userAgent', 'appName', 'appVersion', 'platform', 'oscpu']
        .forEach(function(k) {
            var pref = 'general.' + k.toLowerCase() + '.override';

            if (Services.prefs.prefHasUserValue(pref)
                    && Services.prefs.getPrefType(pref) === 32) {

                try {
                    var value = Services.prefs.getCharPref(pref);
                    Services.prefs.clearUserPref(pref);

                    Object.defineProperty(navigator, k, {
                        enumerable: true,
                        value: Cc["@mozilla.org/network/protocol;1?name=http"]
                                    .getService(Ci.nsIHttpProtocolHandler)[k]
                    });
                    Services.prefs.setCharPref(pref, value);
                }
                catch (e) {}
            }
        });

    ua = navigator.userAgent.toLowerCase();
}

var myURL = window.URL;

// Check whether we should redirect the user to the browser update.html page (triggered for IE10 and worse browsers)
browserUpdate = browserUpdate || !myURL || typeof DataView === 'undefined' ||
    (window.chrome && !document.exitPointerLock);

if (!String.prototype.trim) {
    String.prototype.trim = function() {
        return this.replace(/^[\s\uFEFF\xA0]+|[\s\uFEFF\xA0]+$/g, '');
    };
}
if (!String.prototype.localeCompare) {
    String.prototype.localeCompare = function(to) {
        var s1 = this.toLowerCase();
        var s2 = String(to).toLowerCase();
        return s1 > s2 ? 1 : (s1 < s2 ? -1 : 0);
    };
}
if (!String.trim) {
    String.trim = function(s) {
        return String(s).trim();
    };
}
if (!Date.now) {
    Date.now = function now() {
        return new Date().getTime();
    };
}

try {
    // Browser compatibility
    // Fx 4.0   Chrome 5   MSIE 9   Opera 11.60   Safari 5.1
    Object.defineProperty(this, 'megaChatIsDisabled', (function() {
        var status;
        return {
            set: function(val) {
                status = val;
                if (status) {
                    $(document.body).addClass("megaChatDisabled");
                }
                else {
                    $(document.body).removeClass("megaChatDisabled");
                }
            },
            get: function() {
                return status || localStorage.testChatDisabled
                    || (localStorage.chatDisabled !== undefined
                        && localStorage.chatDisabled !== "0");
            }
        };
    })());

    // Check whether Mega Chat is enabled *and* initialized
    Object.defineProperty(this, 'megaChatIsReady', {
        get: function() {
            return !megaChatIsDisabled
                && typeof megaChat !== 'undefined'
                && megaChat.is_initialized;
        }
    });
}
catch (ex) {
    console.error(ex);
    window.megaChatIsReady = false;
    window.megaChatIsDisabled = false;
    browserUpdate = true;
}

if (!browserUpdate) try
{
    if (is_chrome_firefox)
    {
        XPCOMUtils.defineLazyModuleGetter(this, "NetUtil", "resource://gre/modules/NetUtil.jsm");

        (function(global) {
            global.loadSubScript = function(file,scope) {
                var loader = Services.scriptloader;

                if (global.d && loader.loadSubScriptWithOptions) {
                    loader.loadSubScriptWithOptions(file, {
                        charset: "UTF-8",
                        ignoreCache: true,
                        target: scope || global
                    });
                } else {
                    loader.loadSubScript(file, scope || global);
                }
            };
        })(this);

        try {
            var mozBrowserID =
            [   Services.appinfo.name,
                Services.appinfo.platformVersion,
                Services.appinfo.platformBuildID,
                Services.appinfo.OS,
                Services.appinfo.XPCOMABI].join(" ");
        } catch(e) {
            var mozBrowserID = ua;
        }

        loadSubScript('chrome://mega/content/strg.js');

        if (!(localStorage instanceof Ci.nsIDOMStorage)) {
            throw new Error('Invalid DOM Storage instance.');
        }
    }
    try {
        if (typeof localStorage === 'undefined' || localStorage === null) {
            throw new Error('SecurityError: DOM Exception 18');
        }
        if (typeof localStorage.d === 'undefined' && location.host === 'smoketest.static.mega.co.nz') {
            localStorage.d = 1;
        }
        d = localStorage.d | 0;
        jj = localStorage.jj;
        dd = localStorage.dd;

        // Write test
        localStorage['$!--foo'] = Array(100).join(",");
        delete localStorage['$!--foo'];
    }
    catch (ex) {

        storageQuotaError = (ex.code === 22);
        cookiesDisabled = ex.code && ex.code === DOMException.SECURITY_ERR
            || ex.message === 'SecurityError: DOM Exception 18'
            || storageQuotaError;

        if (!cookiesDisabled) {
            throw ex;
        }

        // Cookies are disabled, therefore we can't use localStorage.
        // We could either show the user a message about the issue and let him
        // enable cookies, or rather setup a tiny polyfill so that they can use
        // the site even in such case, even though this solution has side effects.
        tmp = Object.create({}, {
                length:     { get: function() { return Object.keys(this).length; }},
                key:        { value: function(pos) { return Object.keys(this)[pos]; }},
                removeItem: { value: function(key) { delete this[key]; }},
                setItem:    { value: function(key, value) { this[key] = String(value); }},
                getItem:    { value: function(key) {
                    if (this.hasOwnProperty(key)) {
                        return this[key];
                    }
                    return null;
                }},
                clear: {
                    value: function() {
                        var obj = this;
                        Object.keys(obj).forEach(function(memb) {
                            if (obj.hasOwnProperty(memb)) {
                                delete obj[memb];
                            }
                        });
                    }
                }
            });

        try {
            delete window.localStorage;
            Object.defineProperty(window, 'localStorage', { value: tmp });
            Object.defineProperty(window, 'sessionStorage', { value: tmp });
        }
        catch (e) {
            if (!is_mobile) {
                throw ex;
            }
        }
        tmp = undefined;

        if (location.host !== 'mega.nz' && !is_karma) {
            dd = d = 1;
            if (!is_mobile) {
                jj = 1;
            }
        }
        setTimeout(function() {
            console.warn('Apparently you have Cookies disabled, ' +
                'please note this session is temporal, ' +
                'it will die once you close/reload the browser/tab.');
        }, 4000);
    }

    var contenterror = 0;
    var nocontentcheck = false;

    if (!is_extension && (window.dd || (location.host !== 'mega.nz' && location.host !== 'webcache.googleusercontent.com'))) {

        nocontentcheck = true;
        var devhost = window.location.host;

        // handle subdirs
        // Disable pathSuffixes, because they are no longer supported: the webclient will now only work from root
        var pathSuffix = '';
        pathSuffix = pathSuffix.split("/").slice(0, -1).join("/");

        // Set the static path and default static path for debug mode to be the same
        staticpath = window.location.protocol + "//" + devhost + pathSuffix + "/";
        defaultStaticPath = staticpath;

        if (window.d) {
            console.debug('StaticPath set to "' + staticpath + '"');
        }
    }

    // Override any set static path with the one from localStorage to test standard static server failure
    if (localStorage.getItem('staticpath') !== null) {
        staticpath = localStorage.staticpath;
    }

    // Override the default static path to test recovery after standard static server failure
    if (localStorage.getItem('defaultstaticpath') !== null) {
        defaultStaticPath = localStorage.defaultstaticpath;
    }

    staticpath = staticpath || geoStaticPath();
    apipath = localStorage.apipath || 'https://g.api.mega.co.nz/';
}
catch(e) {
    if (!m || !cookiesDisabled) {
        var extraInfo = '';
        if (storageQuotaError) {
            extraInfo = "\n\nTip: We've detected this issue is likely caused by " +
                "browsing in private mode, please try turning it off.";
        }
        else if (cookiesDisabled) {
            extraInfo = "\n\nTip: We've detected this issue is likely related to " +
                "having Cookies disabled, please check your browser settings.";
        }
        alert(
            "Sorry, we were unable to initialize the browser's local storage, " +
            "either you're using an outdated/misconfigured browser or " +
            "it's something from our side.\n" +
            "\n"+
            "If you think it's our fault, please report the issue back to us.\n" +
            "\n" +
            "Reason: " + (e.message || e) +
            "\nBrowser: " + (typeof mozBrowserID !== 'undefined' ? mozBrowserID : ua)
            + extraInfo
        );
        browserUpdate = 1;
    }
}

var mega = {
    ui: {},
    flags: 0,
    utils: {},
    updateURL: defaultStaticPath + 'current_ver.txt',
    chrome: (
        typeof window.chrome === 'object'
        && window.chrome.runtime !== undefined
        && String(window.webkitRTCPeerConnection).indexOf('native') > 0
    ),
    browserBrand: [
        0, 'Torch', 'Epic'
    ],
    whoami: 'We make secure cloud storage simple. Create an account and get 50 GB ' +
            'free on MEGA\'s end-to-end encrypted cloud collaboration platform today!',

    maxWorkers: Math.min(navigator.hardwareConcurrency || 4, 12),

    /** An object with flags detailing which features are enabled on the API */
    apiMiscFlags: {},

    /** Get browser brancd internal ID */
    getBrowserBrandID: function() {
        if (Object(window.chrome).torch) {
            return 1;
        }
        else {
            var plugins = Object(navigator.plugins);
            var len = plugins.length | 0;

            while (len--) {
                var plugin = Object(plugins[len]);

                // XXX: This plugin might be shown in other browsers than Epic,
                //      hence we check for chrome.webstore since it won't appear
                //      in Google Chrome, although it might does in other forks?
                if (plugin.name === 'Epic Privacy Browser Installer') {
                    return Object(window.chrome).webstore ? 2 : 0;
                }
            }
        }

        return 0;
    },

    /** Load performance report */
    initLoadReport: function() {
        var r = {startTime: Date.now(), stepTimeStamp: Date.now(), EAGAINs: 0, e500s: 0, errs: 0, mode: 1};

        r.aliveTimer = setInterval(function() {
            var now = Date.now();
            if ((now - r.aliveTimeStamp) > 20000) {
                // Either the browser froze for too long or the computer
                // was resumed from sleep/hibernation... let's hope it's
                // the later and do not send this report.
                r.sent = true;
                clearInterval(r.aliveTimer);
            }
            else if (r.scSent && now - r.scSent > 6e4 && (scqhead > scqtail * 2)) {

                // Do not tell API to rebuild the treecache if we were loading from indexedDB
                if (r.mode === 1 && !sessionStorage.lightTreeReload) {
                    sessionStorage.lightTreeReload = true;
                    fm_forcerefresh(true);
                }
                else {
                    api_req({a: 'log', e: 99679}); // sc processing took too long

                    msgDialog('warninga:!^' + l[17704] + '!' + l[17705], l[882], l[17706], 0, function(yes) {
                        if (yes) {
                            fm_forcerefresh();
                        }
                    });

                    delete sessionStorage.lightTreeReload;
                }
            }
            r.aliveTimeStamp = now;
        }, 2000);

        this.loadReport = r;
        this.flags |= window.MEGAFLAG_LOADINGCLOUD;
    },

    /** Parameters to append to API requests */
    urlParams: function() {
        if (!this._urlParams) {
            var params = '&domain=meganz'; // domain origin

            // If using an extension, the version is passed through to the API for the helpdesk tool
            if (is_extension) {
                params += '&ext=' + (is_chrome_web_ext ? buildVersion.chrome : buildVersion.firefox);
            }

            // Append browser brand for easier troubleshoting
            var brand = this.getBrowserBrandID();
            if (brand) {
                params += '&bb=' + parseInt(brand);
            }

            var apiut = localStorage.apiut ? '&ut=' + localStorage.apiut : "";
            params += apiut;

            params += '&lang=' + lang;
            this._urlParams = params;
        }

        return this._urlParams;
    }
};

var hashLogic = false;
if (localStorage.hashLogic) hashLogic=true;
if (localStorage.testMobileSite) is_mobile = m = true;
if (typeof history == 'undefined') hashLogic=true;

var bootstaticpath = staticpath;
var urlrootfile = '';

// Disable hash checking for search engines to speed the site load up
if (is_bot) {
    nocontentcheck = true;
}

tmp = getCleanSitePath(location.hash || undefined);
if (tmp.substr(0, 12) === 'sitetransfer') {
    try {
        sessionStorage.sitet = tmp;
        location.hash = 'home';
    }
    catch (ex) {
        console.warn(ex);
    }
    hashLogic = true; // temporarily prevent the history.* calls in case they are reached...
}
else if (tmp.substr(0, 4) === 'test') {
    hashLogic = true;
}

if (!browserUpdate && is_extension)
{
    hashLogic = true;
    nocontentcheck=true;

    if (is_chrome_firefox)
    {
        bootstaticpath = 'chrome://mega/content/';
        urlrootfile = 'secure.html';
        if (d > 1) {
            staticpath = bootstaticpath;
        }
        else {
            staticpath = defaultStaticPath;
        }
        try {
            loadSubScript(bootstaticpath + 'fileapi.js');
        } catch(e) {
            browserUpdate = 1;
            Cu.reportError(e);
            alert('Unable to initialize core functionality:\n\n' + e + '\n\n' + mozBrowserID);
        }
        if (location.protocol === 'mega:') {
            try {
                var url = mObjectURL([""]);
                myURL.revokeObjectURL(url);
            }
            catch (e) {
                console.error('mObjectURL failed, is this TOR?', e);
                document.location = bootstaticpath + urlrootfile + location.hash;
            }
        }
    }
    else if (is_electron) {
        urlrootfile = 'index.html';
        bootstaticpath = location.href.replace(urlrootfile, '');
    }
    else {
        // WebExtensions
        tmp = 'mega';
        if (typeof chrome.runtime.getManifest === 'function' && !Object(chrome.runtime.getManifest()).update_url) {
            tmp = localStorage.chromextdevpath || tmp;
        }
        bootstaticpath = chrome.extension.getURL(tmp + '/');
        urlrootfile = tmp + '/secure.html';
    }

    Object.defineProperty(window, 'eval', {
        value : function eval(code) {
            throw new Error('Unsafe eval is not allowed, code: ' + String(code).replace(/\s+/g,' ').substr(0,60) + '...');
        }
    });
}


var page;
if (hashLogic) {
    // legacy support:
    page = getCleanSitePath(document.location.hash);
}
else if (getSitePath().substr(0, 6) === '/chat/') {
    page = getSitePath().substring(1).split("#")[0] + "#" + document.location.hash.split("#")[1];
    history.replaceState({subpage: page}, "", '/' + page);
}
else if ((page = isPublicLink(document.location.hash))) {
    // folder or file link: always keep the hash URL to ensure that keys remain client side
    // history.replaceState so that back button works in new URL paradigm
    history.replaceState({subpage: page}, "", '#' + page);
}
else {
    if (document.location.hash.length > 0) {
        // history.replaceState for legacy hash requests to new URL paradigm
        page = document.location.hash;
    }
    else {
        // new URL paradigm, look for desired page in the location.pathname:
        page = document.location.pathname;
    }
    page = getCleanSitePath(page);
	// put try block around it to allow the page to be rendered in Google cache
	try
	{
		history.replaceState({subpage: page}, "", '/' + page);
	}
	catch(e)
	{
		console.log('Probably Google Cache?');
	}
}

// If IE 11 detected (https://stackoverflow.com/a/21825207), set flag to redirect to update page
if (!!window.MSInputMethodContext && !!document.documentMode && localStorage.getItem('continueToSite') === null) {
    browserUpdate = true;
}

// If they need to update their browser, store the current page before going to the update page
// ToDo: make this update.html page work on mobile web
if (browserUpdate && !is_mobile) {
    localStorage.prevPage = page;
    document.location = 'update.html';
}

// Mapping of user's browser language preference to language codes and native/english names
var languages = {
    'ar': [['ar', 'ar-'], 'Arabic', 'العربية'],
    'br': [['pt-br', 'pt'], 'Portuguese', 'Português'],
    'cn': [['zh', 'zh-cn'], 'Chinese', '简体中文'],
    'ct': [['zh-hk', 'zh-sg', 'zh-tw'], 'Traditional Chinese', '中文繁體'],
    'de': [['de', 'de-'], 'German', 'Deutsch'],
    'en': [['en', 'en-'], 'English', 'English'],
    'es': [['es', 'es-'], 'Spanish', 'Español'],
    'fr': [['fr', 'fr-'], 'French', 'Français'],
    'id': [['id'], 'Indonesian', 'Bahasa Indonesia'],
    'it': [['it', 'it-'], 'Italian', 'Italiano'],
    'jp': [['ja'], 'Japanese', '日本語'],
    'kr': [['ko'], 'Korean', '한국어'],
    'nl': [['nl', 'nl-'], 'Dutch', 'Nederlands'],
    'pl': [['pl'], 'Polish', 'Polski'],
    'ro': [['ro', 'ro-'], 'Romanian', 'Română'],
    'ru': [['ru', 'ru-mo'], 'Russian', 'Pусский'],
    'th': [['||'], 'Thai', 'ไทย'],
    'tl': [['en-ph'], 'Tagalog', 'Tagalog'],
    'uk': [['||'], 'Ukrainian', 'Українська'],
    'vi': [['vn', 'vi'], 'Vietnamese', 'Tiếng Việt']
};

/**
 * Below is the asmCrypto SHA-256 library which was converted to a string so it can be run by the web worker which
 * hashes the files. This was created by:
 * 1) Running 'git clone https://github.com/vibornoff/asmcrypto.js.git'
 * 2) Running 'npm install' to install Grunt and other dependencies
 * 3) Running 'git checkout v0.0.9' to switch to the v0.0.9 stable release version
 * 4) Running 'grunt --with="sha256" devel' to build the library with just SHA-256
 * 5) Changing namespace to asmCryptoSha256 so it does not interfere with the main asmCrypto library that is loaded later
 * 5) Replacing single quotes with double quotes, removing comments and whitespace (variable and function names remain unobfuscated)
 */
var asmCryptoSha256Js = '!function(exports,global){function IllegalStateError(){var err=Error.apply(this,arguments);this.message=err.message,this.stack=err.stack}IllegalStateError.prototype=Object.create(Error.prototype,{name:{value:"IllegalStateError"}});function IllegalArgumentError(){var err=Error.apply(this,arguments);this.message=err.message,this.stack=err.stack}IllegalArgumentError.prototype=Object.create(Error.prototype,{name:{value:"IllegalArgumentError"}});function SecurityError(){var err=Error.apply(this,arguments);this.message=err.message,this.stack=err.stack}SecurityError.prototype=Object.create(Error.prototype,{name:{value:"SecurityError"}});var FloatArray=global.Float64Array||global.Float32Array;function string_to_bytes(str,utf8){utf8=!!utf8;var len=str.length,bytes=new Uint8Array(utf8?4*len:len);for(var i=0,j=0;i<len;i++){var c=str.charCodeAt(i);if(utf8&&0xd800<=c&&c<=0xdbff){if(++i>=len)throw new Error("Malformed string, low surrogate expected at position "+i);c=((c^0xd800)<<10)|0x10000|(str.charCodeAt(i)^0xdc00)}else if(!utf8&&c>>>8){throw new Error("Wide characters are not allowed.");}if(!utf8||c<=0x7f){bytes[j++]=c}else if(c<=0x7ff){bytes[j++]=0xc0|(c>>6);bytes[j++]=0x80|(c&0x3f)}else if(c<=0xffff){bytes[j++]=0xe0|(c>>12);bytes[j++]=0x80|(c>>6&0x3f);bytes[j++]=0x80|(c&0x3f)}else{bytes[j++]=0xf0|(c>>18);bytes[j++]=0x80|(c>>12&0x3f);bytes[j++]=0x80|(c>>6&0x3f);bytes[j++]=0x80|(c&0x3f)}}return bytes.subarray(0,j)}function hex_to_bytes(str){var len=str.length;if(len&1){str="0"+str;len++}var bytes=new Uint8Array(len>>1);for(var i=0;i<len;i+=2){bytes[i>>1]=parseInt(str.substr(i,2),16)}return bytes}function base64_to_bytes(str){return string_to_bytes(atob(str))}function bytes_to_string(bytes,utf8){utf8=!!utf8;var len=bytes.length,chars=new Array(len);for(var i=0,j=0;i<len;i++){var b=bytes[i];if(!utf8||b<128){chars[j++]=b}else if(b>=192&&b<224&&i+1<len){chars[j++]=((b&0x1f)<<6)|(bytes[++i]&0x3f)}else if(b>=224&&b<240&&i+2<len){chars[j++]=((b&0xf)<<12)|((bytes[++i]&0x3f)<<6)|(bytes[++i]&0x3f)}else if(b>=240&&b<248&&i+3<len){var c=((b&7)<<18)|((bytes[++i]&0x3f)<<12)|((bytes[++i]&0x3f)<<6)|(bytes[++i]&0x3f);if(c<=0xffff){chars[j++]=c}else{c^=0x10000;chars[j++]=0xd800|(c>>10);chars[j++]=0xdc00|(c&0x3ff)}}else{throw new Error("Malformed UTF8 character at byte offset "+i);}}var str="",bs=16384;for(var i=0;i<j;i+=bs){str+=String.fromCharCode.apply(String,chars.slice(i,i+bs<=j?i+bs:j))}return str}function bytes_to_hex(arr){var str="";for(var i=0;i<arr.length;i++){var h=(arr[i]&0xff).toString(16);if(h.length<2)str+="0";str+=h}return str}function bytes_to_base64(arr){return btoa(bytes_to_string(arr))}function pow2_ceil(a){a-=1;a|=a>>>1;a|=a>>>2;a|=a>>>4;a|=a>>>8;a|=a>>>16;a+=1;return a}function is_number(a){return(typeof a==="number")}function is_string(a){return(typeof a==="string")}function is_buffer(a){return(a instanceof ArrayBuffer)}function is_bytes(a){return(a instanceof Uint8Array)}function is_typed_array(a){return(a instanceof Int8Array)||(a instanceof Uint8Array)||(a instanceof Int16Array)||(a instanceof Uint16Array)||(a instanceof Int32Array)||(a instanceof Uint32Array)||(a instanceof Float32Array)||(a instanceof Float64Array)}function _heap_init(constructor,options){var heap=options.heap,size=heap?heap.byteLength:options.heapSize||65536;if(size&0xfff||size<=0)throw new Error("heap size must be a positive integer and a multiple of 4096");heap=heap||new constructor(new ArrayBuffer(size));return heap}function _heap_write(heap,hpos,data,dpos,dlen){var hlen=heap.length-hpos,wlen=(hlen<dlen)?hlen:dlen;heap.set(data.subarray(dpos,dpos+wlen),hpos);return wlen}function hash_reset(){this.result=null;this.pos=0;this.len=0;this.asm.reset();return this}function hash_process(data){if(this.result!==null)throw new IllegalStateError("state must be reset before processing new data");if(is_string(data))data=string_to_bytes(data);if(is_buffer(data))data=new Uint8Array(data);if(!is_bytes(data))throw new TypeError("data isnt of expected type");var asm=this.asm,heap=this.heap,hpos=this.pos,hlen=this.len,dpos=0,dlen=data.length,wlen=0;while(dlen>0){wlen=_heap_write(heap,hpos+hlen,data,dpos,dlen);hlen+=wlen;dpos+=wlen;dlen-=wlen;wlen=asm.process(hpos,hlen);hpos+=wlen;hlen-=wlen;if(!hlen)hpos=0}this.pos=hpos;this.len=hlen;return this}function hash_finish(){if(this.result!==null)throw new IllegalStateError("state must be reset before processing new data");this.asm.finish(this.pos,this.len,0);this.result=new Uint8Array(this.HASH_SIZE);this.result.set(this.heap.subarray(0,this.HASH_SIZE));this.pos=0;this.len=0;return this}function sha256_asm(stdlib,foreign,buffer){"use asm";var H0=0,H1=0,H2=0,H3=0,H4=0,H5=0,H6=0,H7=0,TOTAL0=0,TOTAL1=0;var I0=0,I1=0,I2=0,I3=0,I4=0,I5=0,I6=0,I7=0,O0=0,O1=0,O2=0,O3=0,O4=0,O5=0,O6=0,O7=0;var HEAP=new stdlib.Uint8Array(buffer);function _core(w0,w1,w2,w3,w4,w5,w6,w7,w8,w9,w10,w11,w12,w13,w14,w15){w0=w0|0;w1=w1|0;w2=w2|0;w3=w3|0;w4=w4|0;w5=w5|0;w6=w6|0;w7=w7|0;w8=w8|0;w9=w9|0;w10=w10|0;w11=w11|0;w12=w12|0;w13=w13|0;w14=w14|0;w15=w15|0;var a=0,b=0,c=0,d=0,e=0,f=0,g=0,h=0,t=0;a=H0;b=H1;c=H2;d=H3;e=H4;f=H5;g=H6;h=H7;t=(w0+h+(e>>>6^e>>>11^e>>>25^e<<26^e<<21^e<<7)+(g^e&(f^g))+0x428a2f98)|0;h=g;g=f;f=e;e=(d+t)|0;d=c;c=b;b=a;a=(t+((b&c)^(d&(b^c)))+(b>>>2^b>>>13^b>>>22^b<<30^b<<19^b<<10))|0;t=(w1+h+(e>>>6^e>>>11^e>>>25^e<<26^e<<21^e<<7)+(g^e&(f^g))+0x71374491)|0;h=g;g=f;f=e;e=(d+t)|0;d=c;c=b;b=a;a=(t+((b&c)^(d&(b^c)))+(b>>>2^b>>>13^b>>>22^b<<30^b<<19^b<<10))|0;t=(w2+h+(e>>>6^e>>>11^e>>>25^e<<26^e<<21^e<<7)+(g^e&(f^g))+0xb5c0fbcf)|0;h=g;g=f;f=e;e=(d+t)|0;d=c;c=b;b=a;a=(t+((b&c)^(d&(b^c)))+(b>>>2^b>>>13^b>>>22^b<<30^b<<19^b<<10))|0;t=(w3+h+(e>>>6^e>>>11^e>>>25^e<<26^e<<21^e<<7)+(g^e&(f^g))+0xe9b5dba5)|0;h=g;g=f;f=e;e=(d+t)|0;d=c;c=b;b=a;a=(t+((b&c)^(d&(b^c)))+(b>>>2^b>>>13^b>>>22^b<<30^b<<19^b<<10))|0;t=(w4+h+(e>>>6^e>>>11^e>>>25^e<<26^e<<21^e<<7)+(g^e&(f^g))+0x3956c25b)|0;h=g;g=f;f=e;e=(d+t)|0;d=c;c=b;b=a;a=(t+((b&c)^(d&(b^c)))+(b>>>2^b>>>13^b>>>22^b<<30^b<<19^b<<10))|0;t=(w5+h+(e>>>6^e>>>11^e>>>25^e<<26^e<<21^e<<7)+(g^e&(f^g))+0x59f111f1)|0;h=g;g=f;f=e;e=(d+t)|0;d=c;c=b;b=a;a=(t+((b&c)^(d&(b^c)))+(b>>>2^b>>>13^b>>>22^b<<30^b<<19^b<<10))|0;t=(w6+h+(e>>>6^e>>>11^e>>>25^e<<26^e<<21^e<<7)+(g^e&(f^g))+0x923f82a4)|0;h=g;g=f;f=e;e=(d+t)|0;d=c;c=b;b=a;a=(t+((b&c)^(d&(b^c)))+(b>>>2^b>>>13^b>>>22^b<<30^b<<19^b<<10))|0;t=(w7+h+(e>>>6^e>>>11^e>>>25^e<<26^e<<21^e<<7)+(g^e&(f^g))+0xab1c5ed5)|0;h=g;g=f;f=e;e=(d+t)|0;d=c;c=b;b=a;a=(t+((b&c)^(d&(b^c)))+(b>>>2^b>>>13^b>>>22^b<<30^b<<19^b<<10))|0;t=(w8+h+(e>>>6^e>>>11^e>>>25^e<<26^e<<21^e<<7)+(g^e&(f^g))+0xd807aa98)|0;h=g;g=f;f=e;e=(d+t)|0;d=c;c=b;b=a;a=(t+((b&c)^(d&(b^c)))+(b>>>2^b>>>13^b>>>22^b<<30^b<<19^b<<10))|0;t=(w9+h+(e>>>6^e>>>11^e>>>25^e<<26^e<<21^e<<7)+(g^e&(f^g))+0x12835b01)|0;h=g;g=f;f=e;e=(d+t)|0;d=c;c=b;b=a;a=(t+((b&c)^(d&(b^c)))+(b>>>2^b>>>13^b>>>22^b<<30^b<<19^b<<10))|0;t=(w10+h+(e>>>6^e>>>11^e>>>25^e<<26^e<<21^e<<7)+(g^e&(f^g))+0x243185be)|0;h=g;g=f;f=e;e=(d+t)|0;d=c;c=b;b=a;a=(t+((b&c)^(d&(b^c)))+(b>>>2^b>>>13^b>>>22^b<<30^b<<19^b<<10))|0;t=(w11+h+(e>>>6^e>>>11^e>>>25^e<<26^e<<21^e<<7)+(g^e&(f^g))+0x550c7dc3)|0;h=g;g=f;f=e;e=(d+t)|0;d=c;c=b;b=a;a=(t+((b&c)^(d&(b^c)))+(b>>>2^b>>>13^b>>>22^b<<30^b<<19^b<<10))|0;t=(w12+h+(e>>>6^e>>>11^e>>>25^e<<26^e<<21^e<<7)+(g^e&(f^g))+0x72be5d74)|0;h=g;g=f;f=e;e=(d+t)|0;d=c;c=b;b=a;a=(t+((b&c)^(d&(b^c)))+(b>>>2^b>>>13^b>>>22^b<<30^b<<19^b<<10))|0;t=(w13+h+(e>>>6^e>>>11^e>>>25^e<<26^e<<21^e<<7)+(g^e&(f^g))+0x80deb1fe)|0;h=g;g=f;f=e;e=(d+t)|0;d=c;c=b;b=a;a=(t+((b&c)^(d&(b^c)))+(b>>>2^b>>>13^b>>>22^b<<30^b<<19^b<<10))|0;t=(w14+h+(e>>>6^e>>>11^e>>>25^e<<26^e<<21^e<<7)+(g^e&(f^g))+0x9bdc06a7)|0;h=g;g=f;f=e;e=(d+t)|0;d=c;c=b;b=a;a=(t+((b&c)^(d&(b^c)))+(b>>>2^b>>>13^b>>>22^b<<30^b<<19^b<<10))|0;t=(w15+h+(e>>>6^e>>>11^e>>>25^e<<26^e<<21^e<<7)+(g^e&(f^g))+0xc19bf174)|0;h=g;g=f;f=e;e=(d+t)|0;d=c;c=b;b=a;a=(t+((b&c)^(d&(b^c)))+(b>>>2^b>>>13^b>>>22^b<<30^b<<19^b<<10))|0;w0=t=((w1>>>7^w1>>>18^w1>>>3^w1<<25^w1<<14)+(w14>>>17^w14>>>19^w14>>>10^w14<<15^w14<<13)+w0+w9)|0;t=(t+h+(e>>>6^e>>>11^e>>>25^e<<26^e<<21^e<<7)+(g^e&(f^g))+0xe49b69c1)|0;h=g;g=f;f=e;e=(d+t)|0;d=c;c=b;b=a;a=(t+((b&c)^(d&(b^c)))+(b>>>2^b>>>13^b>>>22^b<<30^b<<19^b<<10))|0;w1=t=((w2>>>7^w2>>>18^w2>>>3^w2<<25^w2<<14)+(w15>>>17^w15>>>19^w15>>>10^w15<<15^w15<<13)+w1+w10)|0;t=(t+h+(e>>>6^e>>>11^e>>>25^e<<26^e<<21^e<<7)+(g^e&(f^g))+0xefbe4786)|0;h=g;g=f;f=e;e=(d+t)|0;d=c;c=b;b=a;a=(t+((b&c)^(d&(b^c)))+(b>>>2^b>>>13^b>>>22^b<<30^b<<19^b<<10))|0;w2=t=((w3>>>7^w3>>>18^w3>>>3^w3<<25^w3<<14)+(w0>>>17^w0>>>19^w0>>>10^w0<<15^w0<<13)+w2+w11)|0;t=(t+h+(e>>>6^e>>>11^e>>>25^e<<26^e<<21^e<<7)+(g^e&(f^g))+0x0fc19dc6)|0;h=g;g=f;f=e;e=(d+t)|0;d=c;c=b;b=a;a=(t+((b&c)^(d&(b^c)))+(b>>>2^b>>>13^b>>>22^b<<30^b<<19^b<<10))|0;w3=t=((w4>>>7^w4>>>18^w4>>>3^w4<<25^w4<<14)+(w1>>>17^w1>>>19^w1>>>10^w1<<15^w1<<13)+w3+w12)|0;t=(t+h+(e>>>6^e>>>11^e>>>25^e<<26^e<<21^e<<7)+(g^e&(f^g))+0x240ca1cc)|0;h=g;g=f;f=e;e=(d+t)|0;d=c;c=b;b=a;a=(t+((b&c)^(d&(b^c)))+(b>>>2^b>>>13^b>>>22^b<<30^b<<19^b<<10))|0;w4=t=((w5>>>7^w5>>>18^w5>>>3^w5<<25^w5<<14)+(w2>>>17^w2>>>19^w2>>>10^w2<<15^w2<<13)+w4+w13)|0;t=(t+h+(e>>>6^e>>>11^e>>>25^e<<26^e<<21^e<<7)+(g^e&(f^g))+0x2de92c6f)|0;h=g;g=f;f=e;e=(d+t)|0;d=c;c=b;b=a;a=(t+((b&c)^(d&(b^c)))+(b>>>2^b>>>13^b>>>22^b<<30^b<<19^b<<10))|0;w5=t=((w6>>>7^w6>>>18^w6>>>3^w6<<25^w6<<14)+(w3>>>17^w3>>>19^w3>>>10^w3<<15^w3<<13)+w5+w14)|0;t=(t+h+(e>>>6^e>>>11^e>>>25^e<<26^e<<21^e<<7)+(g^e&(f^g))+0x4a7484aa)|0;h=g;g=f;f=e;e=(d+t)|0;d=c;c=b;b=a;a=(t+((b&c)^(d&(b^c)))+(b>>>2^b>>>13^b>>>22^b<<30^b<<19^b<<10))|0;w6=t=((w7>>>7^w7>>>18^w7>>>3^w7<<25^w7<<14)+(w4>>>17^w4>>>19^w4>>>10^w4<<15^w4<<13)+w6+w15)|0;t=(t+h+(e>>>6^e>>>11^e>>>25^e<<26^e<<21^e<<7)+(g^e&(f^g))+0x5cb0a9dc)|0;h=g;g=f;f=e;e=(d+t)|0;d=c;c=b;b=a;a=(t+((b&c)^(d&(b^c)))+(b>>>2^b>>>13^b>>>22^b<<30^b<<19^b<<10))|0;w7=t=((w8>>>7^w8>>>18^w8>>>3^w8<<25^w8<<14)+(w5>>>17^w5>>>19^w5>>>10^w5<<15^w5<<13)+w7+w0)|0;t=(t+h+(e>>>6^e>>>11^e>>>25^e<<26^e<<21^e<<7)+(g^e&(f^g))+0x76f988da)|0;h=g;g=f;f=e;e=(d+t)|0;d=c;c=b;b=a;a=(t+((b&c)^(d&(b^c)))+(b>>>2^b>>>13^b>>>22^b<<30^b<<19^b<<10))|0;w8=t=((w9>>>7^w9>>>18^w9>>>3^w9<<25^w9<<14)+(w6>>>17^w6>>>19^w6>>>10^w6<<15^w6<<13)+w8+w1)|0;t=(t+h+(e>>>6^e>>>11^e>>>25^e<<26^e<<21^e<<7)+(g^e&(f^g))+0x983e5152)|0;h=g;g=f;f=e;e=(d+t)|0;d=c;c=b;b=a;a=(t+((b&c)^(d&(b^c)))+(b>>>2^b>>>13^b>>>22^b<<30^b<<19^b<<10))|0;w9=t=((w10>>>7^w10>>>18^w10>>>3^w10<<25^w10<<14)+(w7>>>17^w7>>>19^w7>>>10^w7<<15^w7<<13)+w9+w2)|0;t=(t+h+(e>>>6^e>>>11^e>>>25^e<<26^e<<21^e<<7)+(g^e&(f^g))+0xa831c66d)|0;h=g;g=f;f=e;e=(d+t)|0;d=c;c=b;b=a;a=(t+((b&c)^(d&(b^c)))+(b>>>2^b>>>13^b>>>22^b<<30^b<<19^b<<10))|0;w10=t=((w11>>>7^w11>>>18^w11>>>3^w11<<25^w11<<14)+(w8>>>17^w8>>>19^w8>>>10^w8<<15^w8<<13)+w10+w3)|0;t=(t+h+(e>>>6^e>>>11^e>>>25^e<<26^e<<21^e<<7)+(g^e&(f^g))+0xb00327c8)|0;h=g;g=f;f=e;e=(d+t)|0;d=c;c=b;b=a;a=(t+((b&c)^(d&(b^c)))+(b>>>2^b>>>13^b>>>22^b<<30^b<<19^b<<10))|0;w11=t=((w12>>>7^w12>>>18^w12>>>3^w12<<25^w12<<14)+(w9>>>17^w9>>>19^w9>>>10^w9<<15^w9<<13)+w11+w4)|0;t=(t+h+(e>>>6^e>>>11^e>>>25^e<<26^e<<21^e<<7)+(g^e&(f^g))+0xbf597fc7)|0;h=g;g=f;f=e;e=(d+t)|0;d=c;c=b;b=a;a=(t+((b&c)^(d&(b^c)))+(b>>>2^b>>>13^b>>>22^b<<30^b<<19^b<<10))|0;w12=t=((w13>>>7^w13>>>18^w13>>>3^w13<<25^w13<<14)+(w10>>>17^w10>>>19^w10>>>10^w10<<15^w10<<13)+w12+w5)|0;t=(t+h+(e>>>6^e>>>11^e>>>25^e<<26^e<<21^e<<7)+(g^e&(f^g))+0xc6e00bf3)|0;h=g;g=f;f=e;e=(d+t)|0;d=c;c=b;b=a;a=(t+((b&c)^(d&(b^c)))+(b>>>2^b>>>13^b>>>22^b<<30^b<<19^b<<10))|0;w13=t=((w14>>>7^w14>>>18^w14>>>3^w14<<25^w14<<14)+(w11>>>17^w11>>>19^w11>>>10^w11<<15^w11<<13)+w13+w6)|0;t=(t+h+(e>>>6^e>>>11^e>>>25^e<<26^e<<21^e<<7)+(g^e&(f^g))+0xd5a79147)|0;h=g;g=f;f=e;e=(d+t)|0;d=c;c=b;b=a;a=(t+((b&c)^(d&(b^c)))+(b>>>2^b>>>13^b>>>22^b<<30^b<<19^b<<10))|0;w14=t=((w15>>>7^w15>>>18^w15>>>3^w15<<25^w15<<14)+(w12>>>17^w12>>>19^w12>>>10^w12<<15^w12<<13)+w14+w7)|0;t=(t+h+(e>>>6^e>>>11^e>>>25^e<<26^e<<21^e<<7)+(g^e&(f^g))+0x06ca6351)|0;h=g;g=f;f=e;e=(d+t)|0;d=c;c=b;b=a;a=(t+((b&c)^(d&(b^c)))+(b>>>2^b>>>13^b>>>22^b<<30^b<<19^b<<10))|0;w15=t=((w0>>>7^w0>>>18^w0>>>3^w0<<25^w0<<14)+(w13>>>17^w13>>>19^w13>>>10^w13<<15^w13<<13)+w15+w8)|0;t=(t+h+(e>>>6^e>>>11^e>>>25^e<<26^e<<21^e<<7)+(g^e&(f^g))+0x14292967)|0;h=g;g=f;f=e;e=(d+t)|0;d=c;c=b;b=a;a=(t+((b&c)^(d&(b^c)))+(b>>>2^b>>>13^b>>>22^b<<30^b<<19^b<<10))|0;w0=t=((w1>>>7^w1>>>18^w1>>>3^w1<<25^w1<<14)+(w14>>>17^w14>>>19^w14>>>10^w14<<15^w14<<13)+w0+w9)|0;t=(t+h+(e>>>6^e>>>11^e>>>25^e<<26^e<<21^e<<7)+(g^e&(f^g))+0x27b70a85)|0;h=g;g=f;f=e;e=(d+t)|0;d=c;c=b;b=a;a=(t+((b&c)^(d&(b^c)))+(b>>>2^b>>>13^b>>>22^b<<30^b<<19^b<<10))|0;w1=t=((w2>>>7^w2>>>18^w2>>>3^w2<<25^w2<<14)+(w15>>>17^w15>>>19^w15>>>10^w15<<15^w15<<13)+w1+w10)|0;t=(t+h+(e>>>6^e>>>11^e>>>25^e<<26^e<<21^e<<7)+(g^e&(f^g))+0x2e1b2138)|0;h=g;g=f;f=e;e=(d+t)|0;d=c;c=b;b=a;a=(t+((b&c)^(d&(b^c)))+(b>>>2^b>>>13^b>>>22^b<<30^b<<19^b<<10))|0;w2=t=((w3>>>7^w3>>>18^w3>>>3^w3<<25^w3<<14)+(w0>>>17^w0>>>19^w0>>>10^w0<<15^w0<<13)+w2+w11)|0;t=(t+h+(e>>>6^e>>>11^e>>>25^e<<26^e<<21^e<<7)+(g^e&(f^g))+0x4d2c6dfc)|0;h=g;g=f;f=e;e=(d+t)|0;d=c;c=b;b=a;a=(t+((b&c)^(d&(b^c)))+(b>>>2^b>>>13^b>>>22^b<<30^b<<19^b<<10))|0;w3=t=((w4>>>7^w4>>>18^w4>>>3^w4<<25^w4<<14)+(w1>>>17^w1>>>19^w1>>>10^w1<<15^w1<<13)+w3+w12)|0;t=(t+h+(e>>>6^e>>>11^e>>>25^e<<26^e<<21^e<<7)+(g^e&(f^g))+0x53380d13)|0;h=g;g=f;f=e;e=(d+t)|0;d=c;c=b;b=a;a=(t+((b&c)^(d&(b^c)))+(b>>>2^b>>>13^b>>>22^b<<30^b<<19^b<<10))|0;w4=t=((w5>>>7^w5>>>18^w5>>>3^w5<<25^w5<<14)+(w2>>>17^w2>>>19^w2>>>10^w2<<15^w2<<13)+w4+w13)|0;t=(t+h+(e>>>6^e>>>11^e>>>25^e<<26^e<<21^e<<7)+(g^e&(f^g))+0x650a7354)|0;h=g;g=f;f=e;e=(d+t)|0;d=c;c=b;b=a;a=(t+((b&c)^(d&(b^c)))+(b>>>2^b>>>13^b>>>22^b<<30^b<<19^b<<10))|0;w5=t=((w6>>>7^w6>>>18^w6>>>3^w6<<25^w6<<14)+(w3>>>17^w3>>>19^w3>>>10^w3<<15^w3<<13)+w5+w14)|0;t=(t+h+(e>>>6^e>>>11^e>>>25^e<<26^e<<21^e<<7)+(g^e&(f^g))+0x766a0abb)|0;h=g;g=f;f=e;e=(d+t)|0;d=c;c=b;b=a;a=(t+((b&c)^(d&(b^c)))+(b>>>2^b>>>13^b>>>22^b<<30^b<<19^b<<10))|0;w6=t=((w7>>>7^w7>>>18^w7>>>3^w7<<25^w7<<14)+(w4>>>17^w4>>>19^w4>>>10^w4<<15^w4<<13)+w6+w15)|0;t=(t+h+(e>>>6^e>>>11^e>>>25^e<<26^e<<21^e<<7)+(g^e&(f^g))+0x81c2c92e)|0;h=g;g=f;f=e;e=(d+t)|0;d=c;c=b;b=a;a=(t+((b&c)^(d&(b^c)))+(b>>>2^b>>>13^b>>>22^b<<30^b<<19^b<<10))|0;w7=t=((w8>>>7^w8>>>18^w8>>>3^w8<<25^w8<<14)+(w5>>>17^w5>>>19^w5>>>10^w5<<15^w5<<13)+w7+w0)|0;t=(t+h+(e>>>6^e>>>11^e>>>25^e<<26^e<<21^e<<7)+(g^e&(f^g))+0x92722c85)|0;h=g;g=f;f=e;e=(d+t)|0;d=c;c=b;b=a;a=(t+((b&c)^(d&(b^c)))+(b>>>2^b>>>13^b>>>22^b<<30^b<<19^b<<10))|0;w8=t=((w9>>>7^w9>>>18^w9>>>3^w9<<25^w9<<14)+(w6>>>17^w6>>>19^w6>>>10^w6<<15^w6<<13)+w8+w1)|0;t=(t+h+(e>>>6^e>>>11^e>>>25^e<<26^e<<21^e<<7)+(g^e&(f^g))+0xa2bfe8a1)|0;h=g;g=f;f=e;e=(d+t)|0;d=c;c=b;b=a;a=(t+((b&c)^(d&(b^c)))+(b>>>2^b>>>13^b>>>22^b<<30^b<<19^b<<10))|0;w9=t=((w10>>>7^w10>>>18^w10>>>3^w10<<25^w10<<14)+(w7>>>17^w7>>>19^w7>>>10^w7<<15^w7<<13)+w9+w2)|0;t=(t+h+(e>>>6^e>>>11^e>>>25^e<<26^e<<21^e<<7)+(g^e&(f^g))+0xa81a664b)|0;h=g;g=f;f=e;e=(d+t)|0;d=c;c=b;b=a;a=(t+((b&c)^(d&(b^c)))+(b>>>2^b>>>13^b>>>22^b<<30^b<<19^b<<10))|0;w10=t=((w11>>>7^w11>>>18^w11>>>3^w11<<25^w11<<14)+(w8>>>17^w8>>>19^w8>>>10^w8<<15^w8<<13)+w10+w3)|0;t=(t+h+(e>>>6^e>>>11^e>>>25^e<<26^e<<21^e<<7)+(g^e&(f^g))+0xc24b8b70)|0;h=g;g=f;f=e;e=(d+t)|0;d=c;c=b;b=a;a=(t+((b&c)^(d&(b^c)))+(b>>>2^b>>>13^b>>>22^b<<30^b<<19^b<<10))|0;w11=t=((w12>>>7^w12>>>18^w12>>>3^w12<<25^w12<<14)+(w9>>>17^w9>>>19^w9>>>10^w9<<15^w9<<13)+w11+w4)|0;t=(t+h+(e>>>6^e>>>11^e>>>25^e<<26^e<<21^e<<7)+(g^e&(f^g))+0xc76c51a3)|0;h=g;g=f;f=e;e=(d+t)|0;d=c;c=b;b=a;a=(t+((b&c)^(d&(b^c)))+(b>>>2^b>>>13^b>>>22^b<<30^b<<19^b<<10))|0;w12=t=((w13>>>7^w13>>>18^w13>>>3^w13<<25^w13<<14)+(w10>>>17^w10>>>19^w10>>>10^w10<<15^w10<<13)+w12+w5)|0;t=(t+h+(e>>>6^e>>>11^e>>>25^e<<26^e<<21^e<<7)+(g^e&(f^g))+0xd192e819)|0;h=g;g=f;f=e;e=(d+t)|0;d=c;c=b;b=a;a=(t+((b&c)^(d&(b^c)))+(b>>>2^b>>>13^b>>>22^b<<30^b<<19^b<<10))|0;w13=t=((w14>>>7^w14>>>18^w14>>>3^w14<<25^w14<<14)+(w11>>>17^w11>>>19^w11>>>10^w11<<15^w11<<13)+w13+w6)|0;t=(t+h+(e>>>6^e>>>11^e>>>25^e<<26^e<<21^e<<7)+(g^e&(f^g))+0xd6990624)|0;h=g;g=f;f=e;e=(d+t)|0;d=c;c=b;b=a;a=(t+((b&c)^(d&(b^c)))+(b>>>2^b>>>13^b>>>22^b<<30^b<<19^b<<10))|0;w14=t=((w15>>>7^w15>>>18^w15>>>3^w15<<25^w15<<14)+(w12>>>17^w12>>>19^w12>>>10^w12<<15^w12<<13)+w14+w7)|0;t=(t+h+(e>>>6^e>>>11^e>>>25^e<<26^e<<21^e<<7)+(g^e&(f^g))+0xf40e3585)|0;h=g;g=f;f=e;e=(d+t)|0;d=c;c=b;b=a;a=(t+((b&c)^(d&(b^c)))+(b>>>2^b>>>13^b>>>22^b<<30^b<<19^b<<10))|0;w15=t=((w0>>>7^w0>>>18^w0>>>3^w0<<25^w0<<14)+(w13>>>17^w13>>>19^w13>>>10^w13<<15^w13<<13)+w15+w8)|0;t=(t+h+(e>>>6^e>>>11^e>>>25^e<<26^e<<21^e<<7)+(g^e&(f^g))+0x106aa070)|0;h=g;g=f;f=e;e=(d+t)|0;d=c;c=b;b=a;a=(t+((b&c)^(d&(b^c)))+(b>>>2^b>>>13^b>>>22^b<<30^b<<19^b<<10))|0;w0=t=((w1>>>7^w1>>>18^w1>>>3^w1<<25^w1<<14)+(w14>>>17^w14>>>19^w14>>>10^w14<<15^w14<<13)+w0+w9)|0;t=(t+h+(e>>>6^e>>>11^e>>>25^e<<26^e<<21^e<<7)+(g^e&(f^g))+0x19a4c116)|0;h=g;g=f;f=e;e=(d+t)|0;d=c;c=b;b=a;a=(t+((b&c)^(d&(b^c)))+(b>>>2^b>>>13^b>>>22^b<<30^b<<19^b<<10))|0;w1=t=((w2>>>7^w2>>>18^w2>>>3^w2<<25^w2<<14)+(w15>>>17^w15>>>19^w15>>>10^w15<<15^w15<<13)+w1+w10)|0;t=(t+h+(e>>>6^e>>>11^e>>>25^e<<26^e<<21^e<<7)+(g^e&(f^g))+0x1e376c08)|0;h=g;g=f;f=e;e=(d+t)|0;d=c;c=b;b=a;a=(t+((b&c)^(d&(b^c)))+(b>>>2^b>>>13^b>>>22^b<<30^b<<19^b<<10))|0;w2=t=((w3>>>7^w3>>>18^w3>>>3^w3<<25^w3<<14)+(w0>>>17^w0>>>19^w0>>>10^w0<<15^w0<<13)+w2+w11)|0;t=(t+h+(e>>>6^e>>>11^e>>>25^e<<26^e<<21^e<<7)+(g^e&(f^g))+0x2748774c)|0;h=g;g=f;f=e;e=(d+t)|0;d=c;c=b;b=a;a=(t+((b&c)^(d&(b^c)))+(b>>>2^b>>>13^b>>>22^b<<30^b<<19^b<<10))|0;w3=t=((w4>>>7^w4>>>18^w4>>>3^w4<<25^w4<<14)+(w1>>>17^w1>>>19^w1>>>10^w1<<15^w1<<13)+w3+w12)|0;t=(t+h+(e>>>6^e>>>11^e>>>25^e<<26^e<<21^e<<7)+(g^e&(f^g))+0x34b0bcb5)|0;h=g;g=f;f=e;e=(d+t)|0;d=c;c=b;b=a;a=(t+((b&c)^(d&(b^c)))+(b>>>2^b>>>13^b>>>22^b<<30^b<<19^b<<10))|0;w4=t=((w5>>>7^w5>>>18^w5>>>3^w5<<25^w5<<14)+(w2>>>17^w2>>>19^w2>>>10^w2<<15^w2<<13)+w4+w13)|0;t=(t+h+(e>>>6^e>>>11^e>>>25^e<<26^e<<21^e<<7)+(g^e&(f^g))+0x391c0cb3)|0;h=g;g=f;f=e;e=(d+t)|0;d=c;c=b;b=a;a=(t+((b&c)^(d&(b^c)))+(b>>>2^b>>>13^b>>>22^b<<30^b<<19^b<<10))|0;w5=t=((w6>>>7^w6>>>18^w6>>>3^w6<<25^w6<<14)+(w3>>>17^w3>>>19^w3>>>10^w3<<15^w3<<13)+w5+w14)|0;t=(t+h+(e>>>6^e>>>11^e>>>25^e<<26^e<<21^e<<7)+(g^e&(f^g))+0x4ed8aa4a)|0;h=g;g=f;f=e;e=(d+t)|0;d=c;c=b;b=a;a=(t+((b&c)^(d&(b^c)))+(b>>>2^b>>>13^b>>>22^b<<30^b<<19^b<<10))|0;w6=t=((w7>>>7^w7>>>18^w7>>>3^w7<<25^w7<<14)+(w4>>>17^w4>>>19^w4>>>10^w4<<15^w4<<13)+w6+w15)|0;t=(t+h+(e>>>6^e>>>11^e>>>25^e<<26^e<<21^e<<7)+(g^e&(f^g))+0x5b9cca4f)|0;h=g;g=f;f=e;e=(d+t)|0;d=c;c=b;b=a;a=(t+((b&c)^(d&(b^c)))+(b>>>2^b>>>13^b>>>22^b<<30^b<<19^b<<10))|0;w7=t=((w8>>>7^w8>>>18^w8>>>3^w8<<25^w8<<14)+(w5>>>17^w5>>>19^w5>>>10^w5<<15^w5<<13)+w7+w0)|0;t=(t+h+(e>>>6^e>>>11^e>>>25^e<<26^e<<21^e<<7)+(g^e&(f^g))+0x682e6ff3)|0;h=g;g=f;f=e;e=(d+t)|0;d=c;c=b;b=a;a=(t+((b&c)^(d&(b^c)))+(b>>>2^b>>>13^b>>>22^b<<30^b<<19^b<<10))|0;w8=t=((w9>>>7^w9>>>18^w9>>>3^w9<<25^w9<<14)+(w6>>>17^w6>>>19^w6>>>10^w6<<15^w6<<13)+w8+w1)|0;t=(t+h+(e>>>6^e>>>11^e>>>25^e<<26^e<<21^e<<7)+(g^e&(f^g))+0x748f82ee)|0;h=g;g=f;f=e;e=(d+t)|0;d=c;c=b;b=a;a=(t+((b&c)^(d&(b^c)))+(b>>>2^b>>>13^b>>>22^b<<30^b<<19^b<<10))|0;w9=t=((w10>>>7^w10>>>18^w10>>>3^w10<<25^w10<<14)+(w7>>>17^w7>>>19^w7>>>10^w7<<15^w7<<13)+w9+w2)|0;t=(t+h+(e>>>6^e>>>11^e>>>25^e<<26^e<<21^e<<7)+(g^e&(f^g))+0x78a5636f)|0;h=g;g=f;f=e;e=(d+t)|0;d=c;c=b;b=a;a=(t+((b&c)^(d&(b^c)))+(b>>>2^b>>>13^b>>>22^b<<30^b<<19^b<<10))|0;w10=t=((w11>>>7^w11>>>18^w11>>>3^w11<<25^w11<<14)+(w8>>>17^w8>>>19^w8>>>10^w8<<15^w8<<13)+w10+w3)|0;t=(t+h+(e>>>6^e>>>11^e>>>25^e<<26^e<<21^e<<7)+(g^e&(f^g))+0x84c87814)|0;h=g;g=f;f=e;e=(d+t)|0;d=c;c=b;b=a;a=(t+((b&c)^(d&(b^c)))+(b>>>2^b>>>13^b>>>22^b<<30^b<<19^b<<10))|0;w11=t=((w12>>>7^w12>>>18^w12>>>3^w12<<25^w12<<14)+(w9>>>17^w9>>>19^w9>>>10^w9<<15^w9<<13)+w11+w4)|0;t=(t+h+(e>>>6^e>>>11^e>>>25^e<<26^e<<21^e<<7)+(g^e&(f^g))+0x8cc70208)|0;h=g;g=f;f=e;e=(d+t)|0;d=c;c=b;b=a;a=(t+((b&c)^(d&(b^c)))+(b>>>2^b>>>13^b>>>22^b<<30^b<<19^b<<10))|0;w12=t=((w13>>>7^w13>>>18^w13>>>3^w13<<25^w13<<14)+(w10>>>17^w10>>>19^w10>>>10^w10<<15^w10<<13)+w12+w5)|0;t=(t+h+(e>>>6^e>>>11^e>>>25^e<<26^e<<21^e<<7)+(g^e&(f^g))+0x90befffa)|0;h=g;g=f;f=e;e=(d+t)|0;d=c;c=b;b=a;a=(t+((b&c)^(d&(b^c)))+(b>>>2^b>>>13^b>>>22^b<<30^b<<19^b<<10))|0;w13=t=((w14>>>7^w14>>>18^w14>>>3^w14<<25^w14<<14)+(w11>>>17^w11>>>19^w11>>>10^w11<<15^w11<<13)+w13+w6)|0;t=(t+h+(e>>>6^e>>>11^e>>>25^e<<26^e<<21^e<<7)+(g^e&(f^g))+0xa4506ceb)|0;h=g;g=f;f=e;e=(d+t)|0;d=c;c=b;b=a;a=(t+((b&c)^(d&(b^c)))+(b>>>2^b>>>13^b>>>22^b<<30^b<<19^b<<10))|0;w14=t=((w15>>>7^w15>>>18^w15>>>3^w15<<25^w15<<14)+(w12>>>17^w12>>>19^w12>>>10^w12<<15^w12<<13)+w14+w7)|0;t=(t+h+(e>>>6^e>>>11^e>>>25^e<<26^e<<21^e<<7)+(g^e&(f^g))+0xbef9a3f7)|0;h=g;g=f;f=e;e=(d+t)|0;d=c;c=b;b=a;a=(t+((b&c)^(d&(b^c)))+(b>>>2^b>>>13^b>>>22^b<<30^b<<19^b<<10))|0;w15=t=((w0>>>7^w0>>>18^w0>>>3^w0<<25^w0<<14)+(w13>>>17^w13>>>19^w13>>>10^w13<<15^w13<<13)+w15+w8)|0;t=(t+h+(e>>>6^e>>>11^e>>>25^e<<26^e<<21^e<<7)+(g^e&(f^g))+0xc67178f2)|0;h=g;g=f;f=e;e=(d+t)|0;d=c;c=b;b=a;a=(t+((b&c)^(d&(b^c)))+(b>>>2^b>>>13^b>>>22^b<<30^b<<19^b<<10))|0;H0=(H0+a)|0;H1=(H1+b)|0;H2=(H2+c)|0;H3=(H3+d)|0;H4=(H4+e)|0;H5=(H5+f)|0;H6=(H6+g)|0;H7=(H7+h)|0}function _core_heap(offset){offset=offset|0;_core(HEAP[offset|0]<<24|HEAP[offset|1]<<16|HEAP[offset|2]<<8|HEAP[offset|3],HEAP[offset|4]<<24|HEAP[offset|5]<<16|HEAP[offset|6]<<8|HEAP[offset|7],HEAP[offset|8]<<24|HEAP[offset|9]<<16|HEAP[offset|10]<<8|HEAP[offset|11],HEAP[offset|12]<<24|HEAP[offset|13]<<16|HEAP[offset|14]<<8|HEAP[offset|15],HEAP[offset|16]<<24|HEAP[offset|17]<<16|HEAP[offset|18]<<8|HEAP[offset|19],HEAP[offset|20]<<24|HEAP[offset|21]<<16|HEAP[offset|22]<<8|HEAP[offset|23],HEAP[offset|24]<<24|HEAP[offset|25]<<16|HEAP[offset|26]<<8|HEAP[offset|27],HEAP[offset|28]<<24|HEAP[offset|29]<<16|HEAP[offset|30]<<8|HEAP[offset|31],HEAP[offset|32]<<24|HEAP[offset|33]<<16|HEAP[offset|34]<<8|HEAP[offset|35],HEAP[offset|36]<<24|HEAP[offset|37]<<16|HEAP[offset|38]<<8|HEAP[offset|39],HEAP[offset|40]<<24|HEAP[offset|41]<<16|HEAP[offset|42]<<8|HEAP[offset|43],HEAP[offset|44]<<24|HEAP[offset|45]<<16|HEAP[offset|46]<<8|HEAP[offset|47],HEAP[offset|48]<<24|HEAP[offset|49]<<16|HEAP[offset|50]<<8|HEAP[offset|51],HEAP[offset|52]<<24|HEAP[offset|53]<<16|HEAP[offset|54]<<8|HEAP[offset|55],HEAP[offset|56]<<24|HEAP[offset|57]<<16|HEAP[offset|58]<<8|HEAP[offset|59],HEAP[offset|60]<<24|HEAP[offset|61]<<16|HEAP[offset|62]<<8|HEAP[offset|63])}function _state_to_heap(output){output=output|0;HEAP[output|0]=H0>>>24;HEAP[output|1]=H0>>>16&255;HEAP[output|2]=H0>>>8&255;HEAP[output|3]=H0&255;HEAP[output|4]=H1>>>24;HEAP[output|5]=H1>>>16&255;HEAP[output|6]=H1>>>8&255;HEAP[output|7]=H1&255;HEAP[output|8]=H2>>>24;HEAP[output|9]=H2>>>16&255;HEAP[output|10]=H2>>>8&255;HEAP[output|11]=H2&255;HEAP[output|12]=H3>>>24;HEAP[output|13]=H3>>>16&255;HEAP[output|14]=H3>>>8&255;HEAP[output|15]=H3&255;HEAP[output|16]=H4>>>24;HEAP[output|17]=H4>>>16&255;HEAP[output|18]=H4>>>8&255;HEAP[output|19]=H4&255;HEAP[output|20]=H5>>>24;HEAP[output|21]=H5>>>16&255;HEAP[output|22]=H5>>>8&255;HEAP[output|23]=H5&255;HEAP[output|24]=H6>>>24;HEAP[output|25]=H6>>>16&255;HEAP[output|26]=H6>>>8&255;HEAP[output|27]=H6&255;HEAP[output|28]=H7>>>24;HEAP[output|29]=H7>>>16&255;HEAP[output|30]=H7>>>8&255;HEAP[output|31]=H7&255}function reset(){H0=0x6a09e667;H1=0xbb67ae85;H2=0x3c6ef372;H3=0xa54ff53a;H4=0x510e527f;H5=0x9b05688c;H6=0x1f83d9ab;H7=0x5be0cd19;TOTAL0=TOTAL1=0}function init(h0,h1,h2,h3,h4,h5,h6,h7,total0,total1){h0=h0|0;h1=h1|0;h2=h2|0;h3=h3|0;h4=h4|0;h5=h5|0;h6=h6|0;h7=h7|0;total0=total0|0;total1=total1|0;H0=h0;H1=h1;H2=h2;H3=h3;H4=h4;H5=h5;H6=h6;H7=h7;TOTAL0=total0;TOTAL1=total1}function process(offset,length){offset=offset|0;length=length|0;var hashed=0;if(offset&63)return-1;while((length|0)>=64){_core_heap(offset);offset=(offset+64)|0;length=(length-64)|0;hashed=(hashed+64)|0}TOTAL0=(TOTAL0+hashed)|0;if(TOTAL0>>>0<hashed>>>0)TOTAL1=(TOTAL1+1)|0;return hashed|0}function finish(offset,length,output){offset=offset|0;length=length|0;output=output|0;var hashed=0,i=0;if(offset&63)return-1;if(~output)if(output&31)return-1;if((length|0)>=64){hashed=process(offset,length)|0;if((hashed|0)==-1)return-1;offset=(offset+hashed)|0;length=(length-hashed)|0}hashed=(hashed+length)|0;TOTAL0=(TOTAL0+length)|0;if(TOTAL0>>>0<length>>>0)TOTAL1=(TOTAL1+1)|0;HEAP[offset|length]=0x80;if((length|0)>=56){for(i=(length+1)|0;(i|0)<64;i=(i+1)|0)HEAP[offset|i]=0x00;_core_heap(offset);length=0;HEAP[offset|0]=0}for(i=(length+1)|0;(i|0)<59;i=(i+1)|0)HEAP[offset|i]=0;HEAP[offset|56]=TOTAL1>>>21&255;HEAP[offset|57]=TOTAL1>>>13&255;HEAP[offset|58]=TOTAL1>>>5&255;HEAP[offset|59]=TOTAL1<<3&255|TOTAL0>>>29;HEAP[offset|60]=TOTAL0>>>21&255;HEAP[offset|61]=TOTAL0>>>13&255;HEAP[offset|62]=TOTAL0>>>5&255;HEAP[offset|63]=TOTAL0<<3&255;_core_heap(offset);if(~output)_state_to_heap(output);return hashed|0}function hmac_reset(){H0=I0;H1=I1;H2=I2;H3=I3;H4=I4;H5=I5;H6=I6;H7=I7;TOTAL0=64;TOTAL1=0}function _hmac_opad(){H0=O0;H1=O1;H2=O2;H3=O3;H4=O4;H5=O5;H6=O6;H7=O7;TOTAL0=64;TOTAL1=0}function hmac_init(p0,p1,p2,p3,p4,p5,p6,p7,p8,p9,p10,p11,p12,p13,p14,p15){p0=p0|0;p1=p1|0;p2=p2|0;p3=p3|0;p4=p4|0;p5=p5|0;p6=p6|0;p7=p7|0;p8=p8|0;p9=p9|0;p10=p10|0;p11=p11|0;p12=p12|0;p13=p13|0;p14=p14|0;p15=p15|0;reset();_core(p0^0x5c5c5c5c,p1^0x5c5c5c5c,p2^0x5c5c5c5c,p3^0x5c5c5c5c,p4^0x5c5c5c5c,p5^0x5c5c5c5c,p6^0x5c5c5c5c,p7^0x5c5c5c5c,p8^0x5c5c5c5c,p9^0x5c5c5c5c,p10^0x5c5c5c5c,p11^0x5c5c5c5c,p12^0x5c5c5c5c,p13^0x5c5c5c5c,p14^0x5c5c5c5c,p15^0x5c5c5c5c);O0=H0;O1=H1;O2=H2;O3=H3;O4=H4;O5=H5;O6=H6;O7=H7;reset();_core(p0^0x36363636,p1^0x36363636,p2^0x36363636,p3^0x36363636,p4^0x36363636,p5^0x36363636,p6^0x36363636,p7^0x36363636,p8^0x36363636,p9^0x36363636,p10^0x36363636,p11^0x36363636,p12^0x36363636,p13^0x36363636,p14^0x36363636,p15^0x36363636);I0=H0;I1=H1;I2=H2;I3=H3;I4=H4;I5=H5;I6=H6;I7=H7;TOTAL0=64;TOTAL1=0}function hmac_finish(offset,length,output){offset=offset|0;length=length|0;output=output|0;var t0=0,t1=0,t2=0,t3=0,t4=0,t5=0,t6=0,t7=0,hashed=0;if(offset&63)return-1;if(~output)if(output&31)return-1;hashed=finish(offset,length,-1)|0;t0=H0,t1=H1,t2=H2,t3=H3,t4=H4,t5=H5,t6=H6,t7=H7;_hmac_opad();_core(t0,t1,t2,t3,t4,t5,t6,t7,0x80000000,0,0,0,0,0,0,768);if(~output)_state_to_heap(output);return hashed|0}function pbkdf2_generate_block(offset,length,block,count,output){offset=offset|0;length=length|0;block=block|0;count=count|0;output=output|0;var h0=0,h1=0,h2=0,h3=0,h4=0,h5=0,h6=0,h7=0,t0=0,t1=0,t2=0,t3=0,t4=0,t5=0,t6=0,t7=0;if(offset&63)return-1;if(~output)if(output&31)return-1;HEAP[(offset+length)|0]=block>>>24;HEAP[(offset+length+1)|0]=block>>>16&255;HEAP[(offset+length+2)|0]=block>>>8&255;HEAP[(offset+length+3)|0]=block&255;hmac_finish(offset,(length+4)|0,-1)|0;h0=t0=H0,h1=t1=H1,h2=t2=H2,h3=t3=H3,h4=t4=H4,h5=t5=H5,h6=t6=H6,h7=t7=H7;count=(count-1)|0;while((count|0)>0){hmac_reset();_core(t0,t1,t2,t3,t4,t5,t6,t7,0x80000000,0,0,0,0,0,0,768);t0=H0,t1=H1,t2=H2,t3=H3,t4=H4,t5=H5,t6=H6,t7=H7;_hmac_opad();_core(t0,t1,t2,t3,t4,t5,t6,t7,0x80000000,0,0,0,0,0,0,768);t0=H0,t1=H1,t2=H2,t3=H3,t4=H4,t5=H5,t6=H6,t7=H7;h0=h0^H0;h1=h1^H1;h2=h2^H2;h3=h3^H3;h4=h4^H4;h5=h5^H5;h6=h6^H6;h7=h7^H7;count=(count-1)|0}H0=h0;H1=h1;H2=h2;H3=h3;H4=h4;H5=h5;H6=h6;H7=h7;if(~output)_state_to_heap(output);return 0}return{reset:reset,init:init,process:process,finish:finish,hmac_reset:hmac_reset,hmac_init:hmac_init,hmac_finish:hmac_finish,pbkdf2_generate_block:pbkdf2_generate_block}}var _sha256_block_size=64,_sha256_hash_size=32;function sha256_constructor(options){options=options||{};this.heap=_heap_init(Uint8Array,options);this.asm=options.asm||sha256_asm(global,null,this.heap.buffer);this.BLOCK_SIZE=_sha256_block_size;this.HASH_SIZE=_sha256_hash_size;this.reset()}sha256_constructor.BLOCK_SIZE=_sha256_block_size;sha256_constructor.HASH_SIZE=_sha256_hash_size;var sha256_prototype=sha256_constructor.prototype;sha256_prototype.reset=hash_reset;sha256_prototype.process=hash_process;sha256_prototype.finish=hash_finish;var sha256_instance=null;function get_sha256_instance(){if(sha256_instance===null)sha256_instance=new sha256_constructor({heapSize:0x100000});return sha256_instance}function sha256_bytes(data){if(data===undefined)throw new SyntaxError("data required");return get_sha256_instance().reset().process(data).finish().result}function sha256_hex(data){var result=sha256_bytes(data);return bytes_to_hex(result)}function sha256_base64(data){var result=sha256_bytes(data);return bytes_to_base64(result)}sha256_constructor.bytes=sha256_bytes;sha256_constructor.hex=sha256_hex;sha256_constructor.base64=sha256_base64;exports.SHA256=sha256_constructor;global.asmCryptoSha256=exports}({},function(){return this}());';

function addScript(data) {
    "use strict";
    return mCreateElement('script', {type: 'text/javascript'}, 'head', data);
}

function mCreateElement(aNode, aAttrs, aChildNodes, aTarget, aData) {
    "use strict";

    aNode = document.createElement(aNode);
    if (!aNode) {
        return null;
    }

    if (aAttrs) {
        for (var attr in aAttrs) {
            aNode.setAttribute( attr, '' + aAttrs[attr]);
        }
    }

    if (!Array.isArray(aChildNodes)) {
        aData = aTarget;
        aTarget = aChildNodes;
        aChildNodes = null;
    }

    if (aChildNodes) {
        for (var cn in aChildNodes) {
            if (aChildNodes[cn]) {
                aNode.appendChild(aChildNodes[cn]);
            }
        }
    }

    if (aTarget) {
        if (typeof aTarget === 'string') {
            aTarget = document[aTarget] || document.getElementsByTagName(aTarget)[0];
        }
        if (aTarget) {
            aTarget.appendChild(aNode);
        }
        else if (d) {
            console.error('Invalid target', aNode, aAttrs, aTarget);
        }
    }

    if (aData) {
        aData = mObjectURL(aData, aAttrs && aAttrs.type || 'text/plain');

        if (!d) {
            aNode.onload = function() {
                setTimeout(function() {
                    URL.revokeObjectURL(aData);
                }, 2600);

                aNode.onload = null;
            };
        }

        if (aNode.nodeName === 'SCRIPT') {
            aNode.src = aData;
        }
        else {
            aNode.href = aData;
        }
    }

    return aNode;
}

function mObjectURL(data, type)
{
    var blob;
    try {
        blob = new Blob( data, { type: type });
    } catch(e) {
        if (d) console.error(e);
        if (!window.BlobBuilder) {
            window.BlobBuilder = window.WebKitBlobBuilder || window.MozBlobBuilder || window.MSBlobBuilder;
        }
        if (window.BlobBuilder) {
            var bb = new BlobBuilder();
            bb.append(data.join("\n"));
            blob = bb.getBlob(type);
        }
    }
    return blob && URL.createObjectURL(blob);
}

/**
 * Events broadcaster
 * @name mBroadcaster
 * @global
 */
(function(s, o) {
    'use strict';
    Object.defineProperty(s, 'mBroadcaster', {
        value: o,
        writable: false
    });
})(self, {
    // @private
    _topics: Object.create(null),

    /**
     * Add broadcast event listener.
     * @param {String} topic A string representing the event type to listen for.
     * @param {Object|Function} options Event options or function to invoke.
     * @returns {String} The ID identifying the event
     * @memberOf mBroadcaster
     */
    addListener: function mBroadcaster_addListener(topic, options) {
        'use strict';

        if (typeof options === 'function') {
            options = {
                callback : options
            };
        }
        if (options.hasOwnProperty('handleEvent')) {
            options = {
                scope: options,
                callback: options.handleEvent
            };
        }
        if (typeof options.callback !== 'function') {
            return false;
        }

        if (!this._topics[topic]) {
            this._topics[topic] = Object.create(null);
        }

        var id = makeUUID();
        this._topics[topic][id] = options;

        //if (d) console.log('Adding broadcast listener', topic, id, options);

        return id;
    },

    /**
     * Check whether someone is listening for an event
     * @param {String} topic A string representing the event type we may be listening for.
     * @returns {Boolean}
     */
    hasListener: function mBroadcaster_hasListener(topic) {
        'use strict';
        return Boolean(this._topics[topic]);
    },

    /**
     * Remove all broadcast events for an specific topic.
     * @param {String} topic The string representing the event type we were listening for.
     * @returns {Boolean} Whether the event was found.
     * @memberOf mBroadcaster
     */
    removeListeners: function mBroadcaster_removeListeners(topic) {
        'use strict';

        if (this._topics[topic]) {
            delete this._topics[topic];
            return true;
        }
        return false;
    },

    /**
     * Remove an specific event based on the ID given by addListener()
     * @param {String} token The ID identifying the event.
     * @param {EventListener} [listener] Optional DOM event listener.
     * @returns {Boolean} Whether the event was found.
     * @memberOf mBroadcaster
     */
    removeListener: function mBroadcaster_removeListenr(token, listener) {
        'use strict';

        // if (d) console.log('Removing broadcast listener', token);

        if (listener) {
            // Remove an EventListener interface.
            var found;
            for (var id in this._topics[token]) {
                if (this._topics[token].hasOwnProperty(id)
                    && this._topics[token][id].scope === listener) {

                    found = id;
                    break;
                }
            }

            token = found;
        }

        for (var topic in this._topics) {
            if (this._topics[topic][token]) {
                delete this._topics[topic][token];
                if (!Object.keys(this._topics[topic]).length) {
                    delete this._topics[topic];
                }
                return true;
            }
        }
        return false;
    },

    /**
     * Send a broadcast event
     * @param {String} topic A string representing the event type to notify.
     * @returns {Boolean} Whether anyone were listening.
     * @memberOf mBroadcaster
     */
    sendMessage: function mBroadcaster_sendMessage(topic) {
        'use strict';

        if (this._topics[topic]) {
            var idr  = [];
            var args = toArray.apply(null, arguments);
            args.shift();

            if (!args.length) {
                args = [{type: topic}];
            }

            // if (d) console.log('Broadcasting ' + topic, args);

            for (var id in this._topics[topic]) {
                var ev = this._topics[topic][id], rc;
                try {
                    rc = ev.callback.apply(ev.scope, args);
                } catch (ex) {
                    if (d) console.error(ex);

                    onIdle(function() {
                        throw ex;
                    });
                }
                if (ev.once || rc === 0xDEAD)
                    idr.push(id);
            }
            if (idr.length) {
                for (var i = idr.length; i--;) {
                    this.removeListener(idr[i]);
                }
            }

            return true;
        }

        return false;
    },

    /**
     * Wrapper around addListener() that will listen for the event just once.
     * @param {String} topic A string representing the event type to listen for.
     * @param {Function} callback The function to invoke
     * @memberOf mBroadcaster
     */
    once: function mBroadcaster_once(topic, callback) {
        'use strict';

        this.addListener(topic, {
            once : true,
            callback : callback
        });
    },

    crossTab: {
        eTag: '$CTE$!_',

        initialize: function crossTab_init(cb) {
            var setup = function(ev) {
                var msg = String(ev && ev.key).substr(this.eTag.length);
                if (d) console.log('crossTab setup-event', msg, ev);
                if (cb && (!ev || msg === 'pong')) {
                    this.unlisten(setup);
                    if (msg !== 'pong') {
                        this.setMaster();
                    } else {
                        delete localStorage[ev.key];
                    }
                    this.listen();
                    if (d) {
                        console.log('CROSSTAB COMMUNICATION INITIALIZED AS '
                            + (this.master ? 'MASTER':'SLAVE'));

                        console.log(String(ua));
                        console.log(buildVersion);
                        console.log(browserdetails(ua).prod + u_handle);
                    }
                    cb(this.master);
                    cb = null;
                }
            }.bind(this);

            if (this.handle) {
                this.eTag = this.eTag.split(this.handle).shift();
            }
            this.slaves = [];
            this.handle = u_handle;
            this.eTag += u_handle + '!';

            this.ctID = ~~(Math.random() * Date.now());
            this.listen(setup);
            this.notify('ping');

            // if multiple tabs are reloaded/opened at the same time
            // they would both see .ctInstances as === 0, so we need to increase this
            // as earlier as possible, e.g. now.
            localStorage.ctInstances = (parseInt(localStorage.ctInstances) || 0) + 1;

            setTimeout(function() {
                setup();
            }, parseInt(localStorage.ctInstances) === 1 ? 0 : 2000);
        },

        listen: function crossTab_listen(aListener) {
            if (window.addEventListener) {
                window.addEventListener('storage', aListener || this, false);
            }
            else if (window.attachEvent) {
                if (!aListener) {
                    aListener = this.__msie_listener = this.handleEvent.bind(this);
                }
                window.attachEvent('onstorage', aListener);
            }
        },

        unlisten: function crossTab_unlisten(aListener) {
            if (window.addEventListener) {
                window.removeEventListener('storage', aListener || this, false);
            }
            else if (window.attachEvent) {
                if (!aListener) {
                    aListener = this.__msie_listener;
                    delete this.__msie_listener;
                }
                window.detachEvent('onstorage', aListener);
            }
        },

        leave: function crossTab_leave() {
            if (this.ctID) {
                var wasMaster = this.master;
                if (wasMaster) {
                    var current = parseInt(localStorage.ctInstances);
                    if (current > 1) {
                        // only decrease ctInstnaces if its > 1, so that we would never
                        // get into a case when ctInstances is < 0
                        localStorage.ctInstances--;
                    }
                    else {
                        localStorage.ctInstances = 0;
                    }
                    localStorage['mCrossTabRef_' + u_handle] = this.master;
                    delete this.master;
                } else if (d) {
                    console.log('crossTab leaving');
                }

                this.unlisten();
                this.notify('leaving', {
                    wasMaster: wasMaster || -1,
                    newMaster: this.slaves[0]
                });

                mBroadcaster.sendMessage('crossTab:leave', wasMaster);
                this.ctID = 0;
            }
        },

        notify: function crossTab_notify(msg, data) {
            data = { origin: this.ctID, data: data, sid: Math.random()};
            localStorage.setItem(this.eTag + msg, JSON.stringify(data));
            if (d) console.log('crossTab Notifying', this.eTag + msg, localStorage[this.eTag + msg]);
        },

        setMaster: function crossTab_setMaster() {
            this.master = (Math.random() * Date.now()).toString(36);

            localStorage.ctInstances = (this.slaves.length + 1);
            mBroadcaster.sendMessage('crossTab:master', this.master);

            // (function liveLoop(tag) {
            // if (tag === mBroadcaster.crossTab.master) {
            // localStorage['mCrossTabRef_' + u_handle] = Date.now();
            // setTimeout(liveLoop, 6e3, tag);
            // }
            // })(this.master);
        },

        clear: function crossTab_clear() {
            Object.keys(localStorage).forEach(function(key) {
                if (key.substr(0,this.eTag.length) === this.eTag) {
                    if (d) console.log('crossTab Removing ' + key);
                    delete localStorage[key];
                }
            }.bind(this));
        },

        handleEvent: function crossTab_handleEvent(ev) {
            if (d > 1) console.log('crossTab ' + ev.type + '-event', ev.key, ev.newValue, ev);

            if (String(ev.key).indexOf(this.eTag) !== 0) {
                return;
            }
            var msg = ev.key.substr(this.eTag.length),
                strg = JSON.parse(ev.newValue ||'""');

            if (!strg || strg.origin === this.ctID) {
                if (d) console.log('Ignoring crossTab event', msg, strg);
                return;
            }

            switch (msg) {
                case 'ping':
                    this.slaves.push(strg.origin);
                    if (this.master) {
                        localStorage.ctInstances = (this.slaves.length + 1);
                    }

                    this.notify('pong');
                    break;
                case 'leaving':
                    var idx = this.slaves.indexOf(strg.origin);
                    if (idx !== -1) {
                        this.slaves.splice(idx, 1);
                        if (this.master) {
                            localStorage.ctInstances = (this.slaves.length + 1);
                        }
                    }

                    if (localStorage['mCrossTabRef_' + u_handle] === strg.data.wasMaster) {
                        if (strg.data.newMaster === this.ctID) {
                            if (d) {
                                console.log('Taking crossTab-master ownership');
                            }
                            delete localStorage['mCrossTabRef_' + u_handle];
                            this.setMaster();
                            //if (u_handle && window.indexedDB) {
                            //    mDBstart(true);
                            //}
                            if (Object(window.fmdb).crashed === 666) {
                                fmdb.crashed = 0;
                            }
                        }
                    }
                default:
                    mBroadcaster.sendMessage('crossTab:' + msg, strg);

                    break;
            }

            delete localStorage[ev.key];
        }
    }
});

if (!is_karma) {
    Object.freeze(mBroadcaster);
}


var sh = [];

/**
 * Check that the hexadecimal hash of the file from the worker thread matches the correct one created at deployment time
 * @param {String} hashFromWorker A hexadecimal string
 * @param {String} fileName The file name with the SHA-256 hash appended at the end
 * @returns {Boolean}
 */
function compareHashes(hashFromWorker, fileName) {

    // Retrieve the SHA-256 hash that was appended to the file name
    var startOfHash = fileName.lastIndexOf('_') + 1;
    var endOfHash = fileName.lastIndexOf('.');
    var hashFromDeployment = fileName.substring(startOfHash, endOfHash);

    if (hashFromWorker === hashFromDeployment) {
        return true;
    }
    else {
        console.error('Hash mismatch on file: ' + fileName + '. Hash from worker thread: ' + hashFromWorker + ' Hash from deployment script: ' + hashFromDeployment);
        return false;
    }
}

function init_storage ( storage ) {
    var v = storage.v || 0,
        d = storage.d,
        dd = storage.dd,
        sp = storage.staticpath;

    // Graceful storage version upgrade
    if ( v == 0 ) {
        // array of limbs -> mpi-encoded number
        function b2mpi (b) {
            var bs = 28, bm = (1 << bs) - 1, bn = 1, bc = 0, r = [0], rb = 1, rn = 0;
            var bits = b.length * bs;
            var n, rr='';

            for ( n = 0; n < bits; n++ ) {
                if ( b[bc] & bn ) r[rn] |= rb;
                if ( (rb <<= 1) > 255 ) rb = 1, r[++rn] = 0;
                if ( (bn <<= 1) > bm ) bn = 1, bc++;
            }

            while ( rn && r[rn] == 0 ) rn--;

            bn = 256;
            for ( bits = 8; bits > 0; bits-- ) if ( r[rn] & (bn >>= 1) ) break;
            bits += rn * 8;

            rr += String.fromCharCode(bits/256)+String.fromCharCode(bits%256);
            if ( bits ) for ( n = rn; n >= 0; n-- ) rr += String.fromCharCode(r[n]);
            return rr;
        }

        if ( storage.privk && storage.privk.substr(0, 1) == "[") { /* is json serialized array which need to be migrated */
            // Upgrade key format
            try {
                var privk = JSON.parse(storage.privk), str = '';
                for ( var i = 0; i < privk.length; i++ ) str += b2mpi( privk[i] );
                storage.privk = btoa(str).replace(/\+/g,'-').replace(/\//g,'_').replace(/=/g,'');
                v++;
            }
            catch ( e ) {
                console.error("Could not migrate storage - priv key could not be converted to the new format: ", e);
            }
        }
        else {
            v++;
        }

        storage.v = v;
    }
    // if ( v == 1 ) { ... }
    // if ( v == 2 ) { ... }
    // ... and so on

    // Or upgrade hard when graceful method isn't provided
    if ( v != storage_version ) {
        storage.clear();
        storage.v = storage_version;
        if ( d ) storage.d = d;
        if ( dd ) storage.dd = dd;
        if ( sp ) storage.staticpath = sp;
    }

    return storage;
}

if (typeof XDomainRequest !== 'undefined' && typeof ArrayBuffer === 'undefined') {
    window.getxhr = function _getxhr() {
        return new XDomainRequest();
    };
}
else {
    window.getxhr = function _getxhr() {
        return new XMLHttpRequest();
    };
}

/**
 * Logs errors when loading/verifying files. This will log once for a file load error on the regular static server
 * (after x retries of any file), log once for any error on the default static server (after x retries per file) and
 * log once for any file corruption errors.
 * @param {Number} errorType The error code (see load_error_types object)
 * @param {String} filename The file that failed to load
 * @param {String} staticPathToLog The static path to be logged
 */
function logStaticServerFailure(errorType, filename, staticPathToLog) {

    'use strict';

    // Don't log if the build is older than 10 days
    if (window.buildOlderThan10Days) {
        return false;
    }

    // If file loading error
    if (errorType === load_error_types.file_load_error) {

        // If using the default static path
        if (staticpath === defaultStaticPath) {

            // If already logged that the default static server failed, exit
            if (staticServerLoading.failureLoggedDefault) {
                return false;
            }

            // Otherwise set flag to not log it again
            staticServerLoading.failureLoggedDefault = true;
        }
        else {
            // If already logged that the regular static server failed, exit
            if (staticServerLoading.failureLoggedOriginal) {
                return false;
            }

            staticServerLoading.failureLoggedOriginal = true;
        }
    }

    // If file corruption (hash mismatch) error
    else if (errorType === load_error_types.file_corrupt) {

        // If already logged that there was a corrupt file error, exit
        if (staticServerLoading.failureLoggedCorrupt) {
            return false;
        }

        staticServerLoading.failureLoggedCorrupt = true;
    }
    else {
        // Otherwise if already logged some other error, exit
        if (window.log99723) {
            return false;
        }

        window.log99723 = true;
    }

    // Send log. NB: Not using staticpath global here, in case it changed in the main thread
    // and due to the onIdle timeout below it hasn't actually sent the log yet
    onIdle(function() {
        var xhr = getxhr();
        xhr.open('POST', apipath + 'cs?id=0' + mega.urlParams(), true);
        xhr.send(
            JSON.stringify(
                [{ a: 'log', e: 99723, m: JSON.stringify([1, errorType, filename, staticPathToLog]) }]
            )
        );
    });
}

/**
 * Show a site load error alert with OK and Cancel buttons
 * @param {Number|Error|String} error The type of error e.g. loadErrorType.file_corrupt/file_load_error, or an
 *                                    Error/exception, or an error message to be displayed.
 * @param {String} filename The file that failed to load
 */
function siteLoadError(error, filename) {

    'use strict';

    logStaticServerFailure(error, filename, staticpath);

    var message = ['MEGA failed to load because of '];
    if (location.host !== 'mega.nz') {
        message[0] += '..';
    }

    if (error === load_error_types.file_corrupt) {
        message.push('The file "' + filename + '" is corrupt.');
    }
    else if (error === load_error_types.file_load_error) {
        message.push('The file "' + filename + '" could not be loaded.');
    }
    else {
        message.push('Filename: ' + filename + "\nException: " + error);

        // Only print stack trace if Error object
        if (error instanceof Error) {
            message.push('Stack trace: ' + String(error.stack).split('\n').splice(1, 4).join('\n'));
        }
    }

    message.push('Please click OK to refresh and try again.');
    message.push("If the problem persists, please try disabling all third-party browser extensions, " +
                 "update your browser and MEGA browser extension to the latest version. " +
                 "If that does not help, contact support@mega.nz");

    message.push('BrowserID: ' + (typeof mozBrowserID !== 'undefined' ? mozBrowserID : ua));
    message.push('Static server: ' + staticpath);

    message = message.join("\n\n");
    console.error(message);
    contenterror = 1;

    if (window.sleTick) {
        return;
    }

    // Give time for window.onerror to fire 'cd2' before showing the blocking confirm-dialog
    window.sleTick = setTimeout(function() {

        // Show confirm dialog, if 'OK' is pressed it will reload
        if (confirm(message) === true) {

            // Force EU static on page reload
            sessionStorage.skipGeoStaticPath = '1';
            location.reload(true);
        }

        window.sleTick = null;

    }, 2e3);
}

// Add manifest.json so this can be used on latest browsers.
var tag=document.createElement('link');
tag.rel = "manifest";
tag.href = "/manifest.json";
document.getElementsByTagName('head')[0].appendChild(tag);

if (m || (typeof localStorage !== 'undefined' && localStorage.mobile))
{
    var tag=document.createElement('meta');
    tag.name = "viewport";
    tag.content = "width=device-width, initial-scale=1, maximum-scale=1, user-scalable=0";
    document.getElementsByTagName('head')[0].appendChild(tag);
    var tag=document.createElement('meta');
    tag.name = "apple-mobile-web-app-capable";
    tag.content = "yes";
    document.getElementsByTagName('head')[0].appendChild(tag);
    var tag=document.createElement('meta');
    tag.name = "apple-mobile-web-app-status-bar-style";
    tag.content = "black";
    document.getElementsByTagName('head')[0].appendChild(tag);
    var tag=document.createElement('link');
    tag.rel = "apple-touch-icon-precomposed";
    tag.sizes = "144x144";
    tag.href = staticpath + "images/favicons/apple-touch-icon-144x144.png";
    document.getElementsByTagName('head')[0].appendChild(tag);
    var tag=document.createElement('link');
    tag.rel = "apple-touch-icon-precomposed";
    tag.sizes = "114x114";
    tag.href = staticpath + "images/favicons/apple-touch-icon-114x114.png";
    document.getElementsByTagName('head')[0].appendChild(tag);
    var tag=document.createElement('link');
    tag.rel = "apple-touch-icon-precomposed";
    tag.sizes = "72x72";
    tag.href = staticpath + "images/favicons/apple-touch-icon-72x72.png";
    document.getElementsByTagName('head')[0].appendChild(tag);
    var tag=document.createElement('link');
    tag.rel = "apple-touch-icon-precomposed";
    tag.href = staticpath + "images/favicons/apple-touch-icon-57x57.png";
    document.getElementsByTagName('head')[0].appendChild(tag);
    var tag=document.createElement('link');
    tag.rel = "shortcut icon";
    tag.type = "image/vnd.microsoft.icon";
    tag.href = "https://mega.nz/favicon.ico";
    document.getElementsByTagName('head')[0].appendChild(tag);
    m=true;
}

if (is_ios) {
    tmp = document.querySelector('meta[name="apple-itunes-app"]');
    if (tmp) {
        tmp.setAttribute('content',
            'app-id=706857885, app-argument=mega://#' + page);
    }

    // http://whatsmyuseragent.com/Devices/iPhone-User-Agent-Strings
    // http://www.enterpriseios.com/wiki/Complete_List_of_iOS_User_Agent_Strings
    tmp = ua.match(/(?:iphone|cpu) os (\d+)[\._](\d+)/);
    if (tmp) {
        var rev = tmp.pop();
        tmp = tmp.pop();

        console.log('Found iOS ' + tmp + '.' + rev);

        is_ios = parseInt(tmp);
        if (!is_ios) {
            // Huh?
            is_ios = true;
        }
    }
    tmp = undefined;

    if (m) {
        // Prevent Safari's copy&paste bug..
        window.onhashchange = function() {
            location.reload();
        };
    }
}

/**
 * Some legacy secureboot mobile code that has been refactored to keep just the blog working and also redirect to the
 * app if any cancel, verify, fm/ipc, newsignup, recover or account links are clicked in the app
 * because the new mobile site is not designed for those yet.
 */
if (m && (page.substr(0, 6) === 'verify' || page.substr(0, 6) === 'fm/ipc' || page.substr(0, 9) === 'newsignup' ||
    page.substr(0, 7) === 'account' || page.substr(0, 4) === 'blog' ||
    (is_old_windows_phone && page.substr(0, 7) === 'confirm'))) {

    var app;
    var mobileblog;
    var android;
    var intent;
    var ios9;
    var link = document.createElement('link');

    link.setAttribute('rel', 'stylesheet');
    link.type = 'text/css';
    link.href = staticpath + 'css/mobile-app-old.css';
    document.head.appendChild(link);

    // AMO: Markup should not be passed to `innerHTML` dynamically. -- This isnt reached for the extension, anyway
    // jscs:disable
    document.body.innerHTML = '<div class="bottom-page scroll-block"><div class="main-content-block">'
                            + '<div class="free-green-tip"></div><div class="main-centered-bl">'
                            + '<div class="main-logo"></div><div class="main-head-txt" id="m_title"></div>'
                            + '<div class="main-head-txt" id="m_desc"></div><br /><br />'
                            + '<a href="" class="main-button" id="m_appbtn"></a><div class="main-social hidden">'
                            + '<a href="https://www.facebook.com/MEGAprivacy" class="main-social-icon facebook"></a>'
                            + '<a href="https://www.twitter.com/MEGAprivacy" class="main-social-icon twitter"></a>'
                            + '<div class="clear"></div></div></div> </div><div class="scrolling-content">'
                            + '<div class="mid-logo"></div><div class="mid-gray-block">MEGA provides free cloud '
                            + 'storage with convenient and powerful always-on privacy</div>'
                            + '<div class="scrolling-block-icon encription"></div><div class="scrolling-block-header">'
                            + 'End-to-end encryption</div><div class="scrolling-block-txt">Unlike other cloud storage '
                            + 'providers, your data is encrypted & decrypted during transfer by your client devices '
                            + 'only and never by us.</div><div class="scrolling-block-icon access"></div>'
                            + '<div class="scrolling-block-header">Secure Global Access</div>'
                            + '<div class="scrolling-block-txt">Your data is accessible any time, from any device, '
                            + 'anywhere. Only you control the keys to your files.</div>'
                            + '<div class="scrolling-block-icon colaboration"></div>'
                            + '<div class="scrolling-block-header">Secure Collaboration</div>'
                            + '<div class="scrolling-block-txt">Share folders with your contacts and see their '
                            + 'updates in real time. Online collaboration has never been more private and secure.'
                            + '</div><div class="bottom-menu full-version"><div class="copyright-txt">Mega Limited '
                            + new Date().getFullYear() + '</div><div class="language-block"></div><div class="clear">'
                            + '</div><iframe src="" width="1" height="1" frameborder="0" style="width:1px; '
                            + 'height:1px; border:none;" id="m_iframe"></iframe></div></div></div>';

    if (page.substr(0, 4) === 'blog') {
        mobileblog = 1;
    }
    if (ua.indexOf('windows phone') > -1) {
        app = 'zune://navigate/?phoneappID=1b70a4ef-8b9c-4058-adca-3b9ac8cc194a';
        document.body.className = 'wp full-mode supported';
    }
    else if (ua.indexOf('android') > -1) {
        app = 'https://play.google.com/store/apps/details?id=mega.privacy.android.app&referrer=meganzsb';
        document.body.className = 'android full-mode supported';
        android = 1;
        var ver = ua.match(/android (\d+)\.(\d+)/);
        if (ver) {
            var rev = ver.pop();
            ver = ver.pop();
            // Check for Android 2.3+
            if (ver > 2 || (ver === 2 && rev > 3)) {
                intent = 'intent://#' + page + '/#Intent;scheme=mega;package=mega.privacy.android.app;end';
            }
        }
        if (intent && !mobileblog) {
            document.location = intent;
        }
    }
    else if (ua.indexOf('bb10') > -1) {
        app = 'http://appworld.blackberry.com/webstore/content/46810890/';
        document.body.className = 'blackberry full-mode supported';
    }
    else if (is_ios) {
        app = 'https://itunes.apple.com/app/mega/id706857885';
        document.body.className = 'ios full-mode supported';
    }
    else {
        document.body.className = 'another-os full-mode unsupported';
    }
    document.getElementById('m_title').innerHTML = 'This link should be opened in the MEGA app.';

    if (app) {
        document.getElementById('m_appbtn').href = app;
        document.getElementById('m_desc').innerHTML = 'Otherwise, you can also open the link on a '
                                                    + 'desktop/laptop browser, or download the MEGA app.';
    }
    else {
        document.getElementById('m_desc').innerHTML = 'Otherwise you can also open the link on a '
                                                    + 'desktop/laptop browser.';
    }

    if (mobileblog) {
        document.body.innerHTML = '';
        mCreateElement('script', {type: 'text/javascript'}, 'head')
            .src = ((location.host === 'mega.nz') ? '/blog.js' : 'html/js/blog.js');
    }
    else {
        var prechar = '#';
        if (ua.indexOf('windows phone') > -1) {
            prechar = '';
        }
        if (ua.indexOf('chrome') > -1) {
            window.location = 'mega://' + prechar + page;
        }
        else if (is_ios > 8) {
            setTimeout(function() {
                var text = 'This link should be opened in the MEGA app. '
                         + 'Click OK if you already have the MEGA app installed';
                if (confirm(text)) {
                    document.location = 'mega://#' + page;
                }
            }, 1500);
        }
        else {
            document.getElementById('m_iframe').src = 'mega://' + prechar + page;
        }
        if (intent) {
            document.getElementById('m_title').innerHTML
                += '<br/><em>If you already have the app installed, <a href="' + intent + '">click here!</a></em>';
        }
    }
}
else if (!browserUpdate) {
    d = window.d || 0;
    jj = window.jj || 0;
    var onBetaW = location.hostname === 'beta.mega.nz' || location.hostname.indexOf("developers.") === 0;

    if (typeof console == "undefined") { this.console = { log: function() {}, error: function() {}}}
    if (d && !console.time) (function(c)
    {
        var timers = {};
        c.time = function(n) { timers[n] = new Date().getTime()};
        c.timeEnd = function(n) {
            if (timers[n]) {
                c.log(n + ': ' + (new Date().getTime() - timers[n]) + 'ms');
                delete timers[n];
            }
        };
    })(console);

    // Do not report exceptions if this build is older than 10 days
    var exTimeLeft = ((buildVersion.timestamp + (10 * 86400)) * 1000) > Date.now();
    window.buildOlderThan10Days = !exTimeLeft;

    // Override to see logs being sent
    if (localStorage.getItem('sendStaticFailureLogs') !== null) {
        window.buildOlderThan10Days = false;
    }

    if (!d && exTimeLeft && (location.host === 'mega.nz' || is_extension || onBetaW))
    {
        var __cdumps = [], __cd_t;
        window.onerror = function __MEGAExceptionHandler(msg, url, ln, cn, errobj)
        {
            function mTrim(s)
            {
                return String(s)
                    .replace(/resource:.+->\s/,'')
                    .replace(/blob:[^:\s]+/, '..')
                    .replace(/\.\.:\/\/[^:\s]+/, '..')
                    .replace('chrome://mega/content','..')
                    .replace(/file:.+extensions/,'..fx')
                    .replace(/(?: line \d+ > eval)+/g,' >.eval')
                    .trim();
            }
            if (__cdumps.length > 3) return false;

            var dump = {
                l: ln,
                f: mTrim(url),
                m: mTrim(msg)
                    .replace(/'[a-z]+:\/+[^']+(?:'|$)/gi, function(url) {
                        url = url.substr(1);
                        if (url[url.length - 1] === "'") {
                            url = url.substr(0, url.length - 1);
                        }
                        var a = document.createElement('a');
                        a.href = url;
                        return "'" + (a.origin !== 'null' && a.origin
                            || (a.protocol + '//' + a.hostname)) + "...'";
                    })
                    .replace(/(Cannot read property )('[\w-]{8}')/, "$1'<h>?'")
                    .replace(/(Access to '\.\.).*(' from script denied)/, '$1$2')
                    .replace(/gfs\w+\.userstorage/, 'gfs...userstorage')
                    .replace(/^Uncaught\W*(?:exception\W*)?/i, ''),
            }, cc;
            var sbid = +(''+(document.querySelector('script[src*="secureboot"]')||{}).src).split('=').pop()|0;

            if (~dump.m.indexOf('[[:i]]')) {
                return false;
            }

            if ((mega.flags & window.MEGAFLAG_MDBOPEN)
                    && (dump.m === 'InvalidStateError'
                        || (dump.m === 'UnknownError'))) {
                // Prevent InvalidStateError exceptions from indexedDB.open
                // caused while using Private Browser Mode on Firefox.
                return false;
            }

            if (dump.m.indexOf('this.get(...).querySelectorAll') !== -1
                    || String(errobj && errobj.stack).indexOf('<anonymous>:1:18') !== -1
                    || dump.m.indexOf('TypeError: this.get is not a function') !== -1) {
                // ^ this seems a quirk on latest Chrome (~46+) or a bogus extension
                dump.l = 1;
                errobj = null;
                dump.m = 'TypeError: this.get(...).querySelectorAll is not a function';
            }

            if (~dump.m.indexOf("\n")) {
                var lns = dump.m.split(/\r?\n/).map(String.trim).filter(String);

                if (lns.length > 6) {
                    dump.m = [].concat(lns.slice(0,2), "[..!]", lns.slice(-2)).join(" ");
                }
            }
            dump.m = (is_mobile ? '[mobile] ' : is_embed ? '[embed] ' : is_drop ? '[drop] ' : '') + dump.m.replace(/\s+/g, ' ');

            if (!window.jsl_done && !window.u_checked) {
                // Alert the user if there was an uncaught exception while
                // loading the site, this should only happen on some fancy
                // browsers other than what we use during development, and
                // hopefully they'll report it back to us for troubleshoot
                if ((url || ln !== 1) && dump.m.indexOf('Error: Blocked') < 0) {
                    siteLoadError(dump.m, url + ':' + ln);
                }
                else {
                    console.error(dump.m, arguments);
                }
                return;
            }

            if (dump.m.indexOf('Permission denied to access property') > -1) {
                // Some Firefox extension is injecting some script(s)...
                console.warn('Your account is only as secure as your computer...');
                console.warn('Check your installed extensions and which one is injecting scripts on this page...');
                return false;
            }

            var version = buildVersion.website;

            if (is_extension) {
                if (is_chrome_firefox || is_firefox_web_ext) {
                    version = buildVersion.firefox;
                }
                else if (mega.chrome) {
                    version = buildVersion.chrome;
                }
            }

            if (errobj)
            {
                if (errobj.udata) dump.d = errobj.udata;
                if (errobj.stack)
                {
                    var maxStackLines = 15;
                    var omsg = String(msg).trim();
                    var re = RegExp(
                        omsg.substr(0, 70)
                        .replace(/^\w+:\s/, '')
                        .replace(/([^\w])/g, '\\$1')
                        + '[^\r\n]+'
                    );

                    dump.s = String(errobj.stack)
                        .replace(omsg, '').replace(re, '')
                        .split("\n").map(mTrim).filter(String);

                    for (var idx = 1; idx < dump.s.length; idx++) {
                        var s = dump.s[idx];

                        if (s.indexOf('@resource:') > 0 || s.indexOf('@jar:') > 0) {
                            maxStackLines = idx;
                            break;
                        }
                    }

                    dump.s = dump.s.splice(0, maxStackLines).join("\n");

                    if (dump.s.indexOf('Unknown script code:') !== -1
                        || dump.s.indexOf('Function code:') !== -1
                        || dump.s.indexOf('(eval code:') !== -1
                        || dump.s.indexOf('(unknown source)') !== -1
                        || /<anonymous>:\d+:/.test(dump.s)) {

                        console.warn('Got uncaught exception from unknown resource,'
                            + ' your MEGA account might be compromised.');
                        console.error(msg, errobj, errobj && errobj.stack, url, ln);
                        return false;
                    }
                }

                if (typeof eventlog === 'function' && !errobj.udata && /\w/.test(msg || '')) {
                    eventlog(99702, JSON.stringify([version, ln, msg]), true);
                }
            }
            if (cn) dump.c = cn;

            if (/Access to '.*' from script denied/.test(dump.m)) {
                console.error(dump.m, dump);
                return false;
            }

            if (ln == 0 && !dump.s)
            {
                if (dump.m.toLowerCase().indexOf('out of memory') != -1) dump.m = '!Fatal! Out Of Memory.';
                else dump.m = dump.m.replace(/[^\s\w]/gi,'') || ('[!] ' + msg);
            }
            if (location.hostname === 'beta.mega.nz' || location.hostname.indexOf("developers.") > -1) dump.m = '[' + location.hostname + '] ' + dump.m;

            try
            {
                var crashes = JSON.parse(localStorage.crashes || '{}');
                var checksum = MurmurHash3(JSON.stringify(dump), 0x4ef5391a);

                if (crashes.v != sbid) crashes = { v : sbid };

                if (crashes[checksum])
                {
                    // Reported less than 10 days ago?
                    if (Date.now() - crashes[checksum] < 864000000) return false;
                }
                dump.x = checksum;
                crashes[checksum] = Date.now();
                localStorage.crashes = JSON.stringify(crashes);
                cc = Object.keys(crashes).length;
            }
            catch(e) {
                delete localStorage.crashes;
            }

            __cdumps.push(dump);
            if (__cd_t) clearTimeout(__cd_t);
            var report = tryCatch(function()
            {
                function ctx(id)
                {
                    return {
                        callback : function(res)
                        {
                            if (res === EOVERQUOTA)
                            {
                                __cdumps = new Array(4);
                                if (__cd_t) clearTimeout(__cd_t);

                                if (id)
                                {
                                    var crashes = JSON.parse(localStorage.crashes || '{}');
                                    delete crashes[id];
                                    localStorage.crashes = JSON.stringify(crashes);
                                }
                            }
                        }
                    };
                }
                var ids = [], uds = [], r = 1;
                for (var i in __cdumps)
                {
                    var dump = __cdumps[i];

                    if (dump.x) { ids.push(dump.x); delete dump.x; }
                    if (dump.d) { uds.push(dump.d); delete dump.d; }
                    if (dump.l < 0) r = 0;
                }

                var report = {};
                report.ua = navigator.userAgent;
                report.io = window.dlMethod && dlMethod.name;
                report.sb = sbid;
                report.tp = typeof $ !== 'undefined' && $.transferprogress;
                report.id = ids.join(",");
                report.ud = uds;
                report.cc = cc;

                if (is_chrome_firefox)
                {
                    report.mo = mozBrowserID + '::' + is_chrome_firefox + '::' + mozMEGAExtensionVersion;
                }
                report = JSON.stringify(r? report:{});

                for (var i = __cdumps.length; i--;)
                {
                    if (!/\w/.test(__cdumps[i].m || '')) continue;

                    api_req({
                        a: 'cd2',
                        c: JSON.stringify(__cdumps[i]),
                        // v: report,
                        // s: window.location.host,
                        t: version
                    }, ctx(ids[i]));
                }
                __cd_t = 0;
                __cdumps = [];
            });
            __cd_t = setTimeout(function() {
                report();
            }, 3000);

            return false;
        };
    }

    /**
     * Detects which language the user currently has set in their browser
     * @returns {String} Returns the two letter language code e.g. 'en', 'es' etc
     */
    var detectLang = function() {
        'use strict';

        // Get the preferred language in their browser
        var userLangs, userLang, ourLangs, k, v, j, i, u;

        // If a search bot, they may set the URL as e.g. mega.nz/pro?es so get the language from that
        if (is_bot && locationSearchParams !== '') {
            userLangs = locationSearchParams.replace('?', '');
        }
        else {
            // Otherwise get the user's preferred language in their browser settings
            userLangs = navigator.languages || navigator.language || navigator.userLanguage;
        }

        // If a language can't be detected, default to English
        if (!userLangs) {
            return 'en';
        }

        if (!Array.isArray(userLangs)) {
            userLangs = [userLangs];
        }

        for (u = 0; u < userLangs.length; u++) {

            // Lowercase it
            userLang = String(userLangs[u]).toLowerCase();

            // Language mapping handling.
            ourLangs = Object.keys(languages);

            // Match on language code variants e.g. 'pt-br' returns 'br'
            for (i = ourLangs.length; i--;) {
                k = ourLangs[i];
                v = languages[k][0];

                for (j = v.length; j--;) {
                    if (v[j] === userLang || v[j] === userLang.substr(0, 3)) {
                        return k;
                    }
                }
            }

            // If no exact match supported, normalise to base language code e.g. en-gb, en-us, en-ca returns 'en'
            for (i = ourLangs.length; i--;) {
                k = ourLangs[i];
                v = languages[k][0];

                for (j = v.length; j--;) {
                    if (v[j].substr(0, 3) === userLang.substr(0, 3)) {
                        return k;
                    }
                }
            }
        }

        // Default to English
        return 'en';
    };

    /**
     * Gets the file path for a language file
     * @param {String} language
     * @returns {String}
     */
    var getLanguageFilePath = function(language) {
        'use strict';

        // If the sh1 (filename with hashes) array has been created from deploy script
        if (typeof sh1 === 'undefined') {
            // Otherwise return the filename.json when in Development
            return 'lang/' + language + '.json';
        }

        var enLang;
        for (var i = 0, length = sh1.length; i < length; i++) {
            var filePath = sh1[i];

            // If the language e.g. 'en' matches part of the filename from the deploy script e.g.
            // 'lang/en_0a8e1591149050ef1884b0c4abfbbeb759bbe9eaf062fa54e5b856fdb78e1eb3.json'
            if (filePath.indexOf('lang/' + language) > -1) {
                return filePath;
            }

            // Catch the English language file.
            if (filePath.indexOf('lang/en_') > -1) {
                enLang = filePath;
            }
        }

        console.warn('Failed to find language file for %s...', language);
        return enLang;
    };

    var lang = detectLang();
    var jsl = [];

    // If they've already selected a language, use that
    if (localStorage.lang) {
        if (languages[localStorage.lang]) {
            lang = localStorage.lang;
        }
        else {
            console.warn('Language "%s" is no longer available...', localStorage.lang);
            delete localStorage.lang;
        }
    }

    // Get the language file path e.g. lang/en.json or 'lang/en_7a8e15911490...f1878e1eb3.json'
    var langFilepath = getLanguageFilePath(lang);

    jsl.push({f:langFilepath, n: 'lang', j:3});
    jsl.push({f:'sjcl.js', n: 'sjcl_js', j:1});
    jsl.push({f:'nodedec.js', n: 'nodedec_js', j:1});
    jsl.push({f:'js/vendor/jquery.js', n: 'jquery', j:1, w:10});
    jsl.push({f:'js/vendor/jquery-ui.js', n: 'jqueryui_js', j:1, w:10});
    jsl.push({f:'js/vendor/jquery.mousewheel.js', n: 'jquerymouse_js', j:1});
    jsl.push({f:'js/vendor/jquery.jscrollpane.js', n: 'jscrollpane_js', j:1});
    jsl.push({f:'js/jscrollpane.utils.js', n: 'jscrollpane_utils_js', j: 1});
    jsl.push({f:'js/jquery.misc.js', n: 'jquerymisc_js', j:1});
    jsl.push({f:'js/vendor/megaLogger.js', n: 'megaLogger_js', j:1});
    jsl.push({f:'js/vendor/jquery.fullscreen.js', n: 'jquery_fullscreen', j:1, w:10});

    jsl.push({f:'js/utils/polyfills.js', n: 'js_utils_polyfills_js', j: 1});
    jsl.push({f:'js/utils/browser.js', n: 'js_utils_browser_js', j: 1});
    jsl.push({f:'js/utils/clipboard.js', n: 'js_utils_clipboard_js', j: 1});
    jsl.push({f:'js/utils/conv.js', n: 'js_utils_conv_js', j: 1});
    jsl.push({f:'js/utils/crypt.js', n: 'js_utils_crypt_js', j: 1});
    jsl.push({f:'js/utils/debug.js', n: 'js_utils_debug_js', j: 1});
    jsl.push({f:'js/utils/dom.js', n: 'js_utils_dom_js', j: 1});
    jsl.push({f:'js/utils/events.js', n: 'js_utils_events_js', j: 1});
    jsl.push({f:'js/utils/locale.js', n: 'js_utils_locale_js', j: 1});
    jsl.push({f:'js/utils/media.js', n: 'js_utils_pictools_js', j: 1});
    jsl.push({f:'js/utils/network.js', n: 'js_utils_network_js', j: 1});
    jsl.push({f:'js/utils/splitter.js', n: 'js_utils_splitter_js', j: 1});
    jsl.push({f:'js/utils/stringcrypt.js', n: 'js_utils_stringcrypt_js', j: 1});
    jsl.push({f:'js/utils/test.js', n: 'js_utils_test_js', j: 1});
    jsl.push({f:'js/utils/timers.js', n: 'js_utils_timers_js', j: 1});
    jsl.push({f:'js/utils/watchdog.js', n: 'js_utils_watchdog_js', j: 1});
    jsl.push({f:'js/utils/workers.js', n: 'js_utils_workers_js', j: 1});
    jsl.push({f:'js/utils/trans.js', n: 'js_utils_trans_js', j: 1});

    jsl.push({f:'js/functions.js', n: 'functions_js', j:1});
    jsl.push({f:'js/crypto.js', n: 'crypto_js', j:1,w:5});
    jsl.push({f:'js/account.js', n: 'user_js', j:1});
    jsl.push({f:'js/security.js', n: 'security_js', j: 1, w: 5});
    jsl.push({f:'js/two-factor-auth.js', n: 'two_factor_auth_js', j: 1, w: 5});
    jsl.push({f:'js/attr.js', n: 'mega_attr_js', j:1});
    jsl.push({f:'js/mega.js', n: 'mega_js', j:1,w:7});
    jsl.push({f:'js/megaPromise.js', n: 'megapromise_js', j:1,w:5});

    jsl.push({f:'js/mDB.js', n: 'mDB_js', j:1});
    jsl.push({f:'js/mouse.js', n: 'mouse_js', j:1});
    jsl.push({f:'js/datastructs.js', n: 'datastructs_js', j:1});
    jsl.push({f:'js/idbkvstorage.js', n: 'idbkvstorage_js', j: 1, w: 5});
    jsl.push({f:'js/sharedlocalkvstorage.js', n: 'sharedlocalkvstorage_js', j: 1, w: 5});

    jsl.push({f:'js/tlvstore.js', n: 'tlvstore_js', j:1});
    jsl.push({f:'js/vendor/jsbn.js', n: 'jsbn_js', j:1, w:2});
    jsl.push({f:'js/vendor/jsbn2.js', n: 'jsbn2_js', j:1, w:2});
    jsl.push({f:'js/vendor/nacl-fast.js', n: 'nacl_js', j:1,w:7});
    jsl.push({f:'js/vendor/dexie.js', n: 'dexie_js', j:1,w:5});

    jsl.push({f:'js/authring.js', n: 'authring_js', j:1});
    jsl.push({f:'html/js/login.js', n: 'login_js', j:1});
    jsl.push({f:'js/ui/export.js', n: 'export_js', j:1,w:1});
    jsl.push({f:'html/js/key.js', n: 'key_js', j:1});

    jsl.push({f:'js/ui/simpletip.js', n: 'simpletip_js', j:1,w:1});

    jsl.push({f:'js/useravatar.js', n: 'contact_avatar_js', j:1,w:3});
    jsl.push({f:'css/avatars.css', n: 'avatars_css', j:2,w:5,c:1,d:1,cache:1});
    jsl.push({f:'js/cms.js', n: 'cms_js', j:1});

    // Common desktop and mobile, bottom pages
    jsl.push({f:'css/fonts.css', n: 'fonts_css', j:2,w:5,c:1,d:1,cache:1});
    jsl.push({f:'css/bottom-pages.css', n: 'bottom-pages_css', j:2,w:5,c:1,d:1,cache:1});
    jsl.push({f:'css/bottom-menu.css', n: 'bottom-menu_css', j:2,w:5,c:1,d:1,cache:1});
    jsl.push({f:'css/business.css', n: 'business_css', j:2,w:5,c:1,d:1,cache:1});
    jsl.push({f:'css/pro.css', n: 'pro_css', j:2,w:5,c:1,d:1,cache:1});
    jsl.push({f:'css/startpage.css', n: 'startpage_css', j:2,w:5,c:1,d:1,cache:1});
    jsl.push({f:'css/top-menu.css', n: 'top_menu_css', j: 2, w: 5, c: 1, d: 1, cache: 1});
    jsl.push({f:'css/icons.css', n: 'icons_css', j: 2, w: 5, c: 1, d: 1, cache: 1});
    jsl.push({f:'css/spinners.css', n: 'spinners_css', j: 2, w: 5, c: 1, d: 1, cache: 1});
    jsl.push({f:'css/business-register.css', n: 'business-register_css', j:2,w:5,c:1,d:1,cache:1});
    jsl.push({f:'css/psa.css', n: 'psa_css', j: 2, w: 5, c: 1, d: 1, cache: 1});
    jsl.push({f:'html/start.html', n: 'start', j:0});
    jsl.push({f:'html/js/start.js', n: 'start_js', j:1});
    jsl.push({f:'html/js/bottompage.js', n: 'bottompage_js', j:1});
    jsl.push({f:'html/pagesmenu.html', n: 'pagesmenu', j:0});
    jsl.push({f:'html/bottom2.html', n: 'bottom2',j:0});
    jsl.push({f:'html/business.html', n: 'business',j:0});
    jsl.push({f:'html/js/business.js', n: 'business_pp_js', j:1});
    jsl.push({f:'html/megainfo.html', n: 'megainfo', j:0});
    jsl.push({f:'js/thumbnail.js', n: 'thumbnail_js', j:1});
    jsl.push({f:'js/vendor/exif.js', n: 'exif_js', j:1, w:3});
    jsl.push({f:'js/vendor/smartcrop.js', n: 'smartcrop_js', j:1, w:7});
    jsl.push({f:'js/vendor/jquery.qrcode.js', n: 'jqueryqrcode', j:1});
    jsl.push({f:'js/vendor/qrcode.js', n: 'qrcode', j:1,w:2, g: 'vendor'});
    jsl.push({f:'js/ui/publicServiceAnnouncement.js', n: 'psa_js', j:1,w:1});
    jsl.push({f:'html/registerb.html', n: 'registerb',j:0});
<<<<<<< HEAD
    jsl.push({f:'html/js/registerb.js', n: 'registerb_js', j:1});
    jsl.push({f:'html/repay.html', n: 'repay', j:0});
    jsl.push({f:'html/js/repay.js', n: 'repay_js', j:1});
=======
>>>>>>> 0008db93

    if (!is_mobile) {
        jsl.push({f:'js/filedrag.js', n: 'filedrag_js', j:1});
        jsl.push({f:'js/vendor/verge.js', n: 'verge', j:1, w:5});
        jsl.push({f:'js/jquery.tokeninput.js', n: 'jquerytokeninput_js', j:1});
        jsl.push({f:'js/jquery.checkboxes.js', n: 'checkboxes_js', j:1});

        // This is not used anymore, unless we process and store credit card details for renewals again
        // jsl.push({f:'js/paycrypt.js', n: 'paycrypt_js', j:1 });

        // Desktop notifications
        jsl.push({f:'js/vendor/notification.js', n: 'notification_js', j:1,w:7});

        // Other
        jsl.push({f:'js/vendor/moment.js', n: 'moment_js', j:1,w:1});
        jsl.push({f:'js/vendor/perfect-scrollbar.js', n: 'ps_js', j:1,w:1});

        // Google Import Contacts
        jsl.push({f:'js/gContacts.js', n: 'gcontacts_js', j:1,w:3});

        // UI Elements
        jsl.push({f:'js/ui/megaRender.js', n: 'megarender_js', j:1,w:1});
        jsl.push({f:'js/ui/dialog.js', n: 'dialogui_js', j:1,w:1});
        jsl.push({f:'js/ui/credentialsWarningDialog.js', n: 'creddialogui_js', j:1,w:1});
        jsl.push({f:'js/ui/loginRequiredDialog.js', n: 'loginrequireddialog_js', j:1,w:1});
        jsl.push({f:'js/ui/registerDialog.js', n: 'registerdialog_js', j:1,w:1});
        jsl.push({f:'js/ui/keySignatureWarningDialog.js', n: 'mega_js', j:1,w:7});
        jsl.push({f:'js/ui/feedbackDialog.js', n: 'feedbackdialogui_js', j:1,w:1});
        jsl.push({f:'js/ui/languageDialog.js', n: 'mega_js', j:1,w:7});
        jsl.push({f:'js/ui/alarm.js', n: 'alarm_js', j:1,w:1});
        jsl.push({f:'js/ui/toast.js', n: 'toast_js', j:1,w:1});
        jsl.push({f:'js/ui/passwordReminderDialog.js', n: 'prd_js', j:1,w:1});
        jsl.push({f:'js/ui/top-tooltip-login.js', n: 'top-tooltip-login', j:1});
        jsl.push({f:'html/megadrop.html', n: 'megadrop', j:0});
        jsl.push({f:'html/nomegadrop.html', n: 'nomegadrop', j:0});
        jsl.push({f:'js/fm/transfer-progress-widget.js', n: 'tpw_js', j:1});
    } // !is_mobile

    if (is_chrome_firefox && parseInt(Services.appinfo.version) > 27) {
        is_chrome_firefox |= 4;
        jsl.push({f:'js/transfers/meths/firefox-extension.js', n: 'dl_firefox', j: 1, w: 3});
    }

    // Transfers
    jsl.push({f:'js/transfers/xhr2.js', n: 'xhr_js', j:1});
    jsl.push({f:'js/transfers/queue.js', n: 'queue', j:1,w:4});
    jsl.push({f:'js/transfers/utils.js', n: 'tutils', j:1,w:4});
    jsl.push({f:'js/transfers/meths/cache.js', n: 'dl_cache', j:1,w:3});
    jsl.push({f:'js/transfers/meths/flash.js', n: 'dl_flash', j:1,w:3});
    jsl.push({f:'js/transfers/meths/memory.js', n: 'dl_memory', j:1,w:3});
    jsl.push({f:'js/transfers/meths/filesystem.js', n: 'dl_chrome', j:1,w:3});
    // jsl.push({f:'js/transfers/meths/mediasource.js', n: 'dl_mediasource', j:1,w:3});
    jsl.push({f:'js/transfers/downloader.js', n: 'dl_downloader', j:1,w:3});
    jsl.push({f:'js/transfers/decrypter.js', n: 'dl_decrypter', j: 1, w: 3});
    jsl.push({f:'js/transfers/download2.js', n: 'dl_js', j:1,w:3});
    jsl.push({f:'js/transfers/meths.js', n: 'dl_meths', j: 1, w: 3});
    jsl.push({f:'js/transfers/upload2.js', n: 'upload_js', j:1,w:2});
    jsl.push({f:'js/transfers/reader.js', n: 'upload_reader_js', j: 1, w: 2});
    jsl.push({f:'js/transfers/zip64.js', n: 'zip_js', j: 1});
    jsl.push({f:'js/transfers/cloudraid.js', n: 'cloudraid_js', j: 1});

    // Everything else...
    jsl.push({f:'index.js', n: 'index', j:1,w:4});

    if (is_mobile) {
        jsl.push({f:'html/top-mobile.html', n: 'top-mobile', j:0});
    }
    else {
        jsl.push({f:'html/top.html', n: 'top', j:0});
    }

    jsl.push({f:'html/transferwidget.html', n: 'transferwidget', j:0});
    jsl.push({f:'js/filetypes.js', n: 'filetypes_js', j:1});
    jsl.push({f:'js/fm/removenode.js', n: 'fm_removenode_js', j: 1});
    jsl.push({f:'js/fm/ufssizecache.js', n: 'ufssizecache_js', j:1});

    // Pro pages Step 1 (Pro plan) and Step 2 (Pro payment)
    jsl.push({f:'html/proplan.html', n: 'proplan', j:0});
    jsl.push({f:'html/propay.html', n: 'propay', j:0});
    jsl.push({f:'html/js/pro.js', n: 'pro_js', j:1});
    jsl.push({f:'html/js/proplan.js', n: 'proplan_js', j:1});
    jsl.push({f:'html/js/propay.js', n: 'propay_js', j:1});
    jsl.push({f:'html/js/propay-dialogs.js', n: 'propay_js', j:1});
    jsl.push({f:'js/states-countries.js', n: 'states_countries_js', j:1});

    jsl.push({f:'js/ui/miniui.js', n: 'miniui_js', j:1});
    jsl.push({f:'js/fm/achievements.js', n: 'achievements_js', j:1, w:5});
    jsl.push({f:'js/fm/fileversioning.js', n: 'fm_fileversioning_js', j:1});
    jsl.push({f:'js/fm/fileconflict.js', n: 'fileconflict_js', j:1});
    jsl.push({f:'js/ui/gdpr-download.js', n: 'gdpr_download', j:1});
    jsl.push({f:'html/js/registerb.js', n: 'registerb_js', j:1});

    if (!is_mobile) {
        jsl.push({f:'css/style.css', n: 'style_css', j:2, w:30, c:1, d:1, cache:1});
        jsl.push({f:'js/vendor/megalist.js', n: 'megalist_js', j:1, w:5});
        jsl.push({f:'js/vendor/megaDynamicList.js', n: 'mega_dynamic_list_js', j:1, w:5});
        jsl.push({f:'js/fm/quickfinder.js', n: 'fm_quickfinder_js', j:1, w:1});
        jsl.push({f:'js/fm/selectionmanager.js', n: 'fm_selectionmanager_js', j:1, w:1});
        jsl.push({f:'js/fm.js', n: 'fm_js', j:1, w:12});
        jsl.push({f:'js/fm/dashboard.js', n: 'fmdashboard_js', j:1, w:5});
        jsl.push({f:'js/fm/recents.js', n: 'fmrecents_js', j:1, w:5});
        jsl.push({f:'js/fm/account.js', n: 'fm_account_js', j:1});
        jsl.push({f:'js/fm/account-change-password.js', n: 'fm_account_change_password_js', j:1});
        jsl.push({f:'js/fm/account-change-email.js', n: 'fm_account_change_email_js', j:1});
        jsl.push({f:'js/fm/dialogs.js', n: 'fm_dialogs_js', j:1});
        jsl.push({f:'js/fm/properties.js', n: 'fm_properties_js', j:1});
        jsl.push({f:'js/ui/imagesViewer.js', n: 'imagesViewer_js', j:1});
        jsl.push({f:'js/notify.js', n: 'notify_js', j:1});
        jsl.push({f:'js/vendor/avatar.js', n: 'avatar_js', j:1, w:3});
        jsl.push({f:'js/vendor/int64.js', n: 'int64_js', j:1});
        jsl.push({f:'js/megadrop.js', n: 'megadrop_js', j:1});

        jsl.push({f:'js/ui/onboarding.js', n: 'onboarding_js', j:1,w:1});
        jsl.push({f:'js/ui/sms.js', n: 'sms_js', j: 1, w: 1});
        jsl.push({f:'html/onboarding.html', n: 'onboarding', j:0,w:2});
        jsl.push({f:'css/onboarding.css', n: 'onboarding_css', j:2,w:5,c:1,d:1,cache:1});

        jsl.push({f:'css/download.css', n: 'download_css', j:2,w:5,c:1,d:1,cache:1});
        jsl.push({f:'css/user-card.css', n: 'user_card_css', j:2, w:5, c:1, d:1, cache:1});
        jsl.push({f:'css/fm-lists.css', n: 'fm_lists_css', j:2,w:5,c:1,d:1,cache:1});
        jsl.push({f:'css/account.css', n: 'account_css', j:2,w:5,c:1,d:1,cache:1});
        jsl.push({f:'css/buttons.css', n: 'buttons_css', j:2,w:5,c:1,d:1,cache:1});
        jsl.push({f:'css/dropdowns.css', n: 'dropdowns_css', j:2,w:5,c:1,d:1,cache:1});
        jsl.push({f:'css/labels-and-filters.css', n: 'labels-and-filters_css', j:2,w:5,c:1,d:1,cache:1});
        jsl.push({f:'css/dialogs.css', n: 'dialogs_css', j:2,w:5,c:1,d:1,cache:1});
        jsl.push({f:'css/media-viewer.css', n: 'media_viewer_css', j:2,w:5,c:1,d:1,cache:1});
        jsl.push({f:'css/popups.css', n: 'popups_css', j:2,w:5,c:1,d:1,cache:1});
        jsl.push({f:'css/data-blocks-view.css', n: 'data_blocks_view_css', j:2,w:5,c:1,d:1,cache:1});
        jsl.push({f:'css/help2.css', n: 'help_css', j:2,w:5,c:1,d:1,cache:1});
        jsl.push({f:'css/perfect-scrollbar.css', n: 'vendor_ps_css', j:2,w:5,c:1,d:1,cache:1});
        jsl.push({f:'css/recovery.css', n: 'recovery_css', j:2,w:5,c:1,d:1,cache:1});
        jsl.push({f:'css/settings.css', n: 'settings_css', j:2,w:5,c:1,d:1,cache:1});
        jsl.push({f:'css/media-print.css', n: 'media_print_css', j:2,w:5,c:1,d:1,cache:1});
        jsl.push({f:'css/animations.css', n: 'animations_css', j:2, w:30, c:1, d:1, cache:1});

        jsl.push({f:'html/key.html', n: 'key', j:0});
        jsl.push({f:'html/login.html', n: 'login', j:0});
        jsl.push({f:'html/fm.html', n: 'fm', j:0, w:3});
        jsl.push({f:'html/top-login.html', n: 'top-login', j:0});
        jsl.push({f:'html/dialogs.html', n: 'dialogs', j:0,w:2});
    } // !is_mobile

    // do not change the order...
    jsl.push({f:'js/fm/filemanager.js', n: 'filemanager_js', j: 1, w: 5});
    jsl.push({f:'js/fm/utils.js', n: 'fm_utils_js', j: 1});
    jsl.push({f:'js/fm/megadata.js', n: 'fm_megadata_js', j: 1});
    jsl.push({f:'js/fm/megadata/account.js', n: 'fm_megadata_account_js', j: 1});
    jsl.push({f:'js/fm/megadata/avatars.js', n: 'fm_megadata_avatars_js', j: 1});
    jsl.push({f:'js/fm/megadata/contacts.js', n: 'fm_megadata_contacts_js', j: 1});
    jsl.push({f:'js/fm/megadata/filters.js', n: 'fm_megadata_filters_js', j: 1});
    jsl.push({f:'js/fm/megadata/inbox.js', n: 'fm_megadata_inbox_js', j: 1});
    jsl.push({f:'js/fm/megadata/menus.js', n: 'fm_megadata_menus_js', j: 1});
    jsl.push({f:'js/fm/megadata/nodes.js', n: 'fm_megadata_nodes_js', j: 1});
    jsl.push({f:'js/fm/megadata/openfolder.js', n: 'fm_megadata_openfolder_js', j: 1});
    jsl.push({f:'js/fm/megadata/render.js', n: 'fm_megadata_render_js', j: 1});
    jsl.push({f:'js/fm/megadata/reset.js', n: 'fm_megadata_reset_js', j: 1});
    jsl.push({f:'js/fm/megadata/sort.js', n: 'fm_megadata_sort_js', j: 1});
    jsl.push({f:'js/fm/megadata/transfers.js', n: 'fm_megadata_transfers_js', j: 1});
    jsl.push({f:'js/fm/megadata/tree.js', n: 'fm_megadata_tree_js', j: 1});
    jsl.push({f:'html/js/megasync.js', n: 'megasync_js', j: 1});
    jsl.push({f:'js/fm/linkinfohelper.js', n: 'fm_linkinfohelper_js', j: 1});

    if (localStorage.makeCache) {
        jsl.push({f:'makecache.js', n: 'makecache', j:1});
    }

    if (localStorage.enableDevtools) {
        jsl.push({f:'dont-deploy/transcripter/exporter.js', n: 'tse_js', j:1});
    }

    if (lang === 'ar' || lang === 'fa') {
        jsl.push({f:'css/lang_ar.css', n: 'lang_arabic_css', j: 2, w: 30, c: 1, d: 1, m: 1});
    }

    if (lang === 'th') {
        jsl.push({f:'css/lang_th.css', n: 'lang_thai_css', j: 2, w: 30, c: 1, d: 1, m: 1});
    }

    // Load files common to all mobile pages
    if (is_mobile) {
        jsl.push({f:'css/mobile.css', n: 'mobile_css', j: 2, w: 30, c: 1, d: 1, m: 1});
        jsl.push({f:'css/mobile-help.css', n: 'mobile_css', j: 2, w: 30, c: 1, d: 1, m: 1});
        jsl.push({f:'html/mobile.html', n: 'mobile', j: 0, w: 1});
        jsl.push({f:'js/vendor/jquery.mobile.js', n: 'jquery_mobile_js', j: 1, w: 5});
        jsl.push({f:'js/mobile/mobile.js', n: 'mobile_js', j: 1, w: 1});
        jsl.push({f:'js/mobile/mobile.account.js', n: 'mobile_account_js', j: 1, w: 1});
        jsl.push({f:'js/mobile/mobile.account.cancel.js', n: 'mobile_account_cancel_js', j: 1, w: 1});
        jsl.push({f:'js/mobile/mobile.account.history.js', n: 'mobile_account_history_js', j: 1, w: 1});
        jsl.push({f:'js/mobile/mobile.account.change-password.js', n: 'mobile_account_change_pass_js', j: 1, w: 1});
        jsl.push({f:'js/mobile/mobile.achieve.js', n: 'mobile_achieve_js', j: 1, w: 1});
        jsl.push({f:'js/mobile/mobile.achieve.how-it-works.js', n: 'mobile_achieve_how_it_works_js', j: 1, w: 1});
        jsl.push({f:'js/mobile/mobile.achieve.invites.js', n: 'mobile_achieve_invites_js', j: 1, w: 1});
        jsl.push({f:'js/mobile/mobile.achieve.referrals.js', n: 'mobile_achieve_referrals_js', j: 1, w: 1});
        jsl.push({f:'js/mobile/mobile.backup.js', n: 'mobile_backup_js', j: 1, w: 1});
        jsl.push({f:'js/mobile/mobile.cloud.js', n: 'mobile_cloud_js', j: 1, w: 1});
        jsl.push({f:'js/mobile/mobile.cloud.action-bar.js', n: 'mobile_cloud_action_bar_js', j: 1, w: 1});
        jsl.push({f:'js/mobile/mobile.cloud.context-menu.js', n: 'mobile_cloud_context_menu_js', j: 1, w: 1});
        jsl.push({f:'js/mobile/mobile.create-folder-overlay.js', n: 'mobile_create_folder_overlay_js', j: 1, w: 1});
        jsl.push({f:'js/mobile/mobile.decryption-key-overlay.js', n: 'mobile_mobile_dec_key_overlay_js', j: 1, w: 1});
        jsl.push({f:'js/mobile/mobile.decryption-password-overlay.js', n: 'mobile_dec_pass_overlay_js', j: 1, w: 1});
        jsl.push({f:'js/mobile/mobile.delete-overlay.js', n: 'mobile_delete_overlay_js', j: 1, w: 1});
        jsl.push({f:'js/mobile/mobile.download-overlay.js', n: 'mobile_download_overlay_js', j: 1, w: 1});
        jsl.push({f:'js/mobile/mobile.chatlink.js', n: 'mobile_chatlink_js', j: 1, w: 1});
        jsl.push({f:'js/mobile/mobile.language-menu.js', n: 'mobile_language_menu_js', j: 1, w: 1});
        jsl.push({f:'js/mobile/mobile.link-overlay.js', n: 'mobile_link_overlay_js', j: 1, w: 1});
        jsl.push({f:'js/mobile/mobile.message-overlay.js', n: 'mobile_message_overlay_js', j: 1, w: 1});
        jsl.push({f:'js/mobile/mobile.not-found-overlay.js', n: 'mobile_not_found_overlay_js', j: 1, w: 1});
        jsl.push({f:'js/mobile/mobile.pro-signup-prompt.js', n: 'mobile_pro_signup_prompt_js', j: 1, w: 1});
        jsl.push({f:'js/mobile/mobile.propay.js', n: 'mobile_propay_js', j: 1, w: 1});
        jsl.push({f:'js/mobile/mobile.recovery.js', n: 'mobile_rec_js', j: 1, w: 1});
        jsl.push({f:'js/mobile/mobile.recovery.send-email.js', n: 'mobile_rec_send_email_js', j: 1, w: 1});
        jsl.push({f:'js/mobile/mobile.recovery.from-email-link.js', n: 'mobile_rec_from_email_link_js', j: 1, w: 1});
        jsl.push({f:'js/mobile/mobile.recovery.enter-key.js', n: 'mobile_rec_enter_key_js', j: 1, w: 1});
        jsl.push({f:'js/mobile/mobile.recovery.change-password.js', n: 'mobile_rec_change_password_js', j: 1, w: 1});
        jsl.push({f:'js/mobile/mobile.register.js', n: 'mobile_register_js', j: 1, w: 1});
        jsl.push({f:'js/mobile/mobile.signin.js', n: 'mobile_signin_js', j: 1, w: 1});
        jsl.push({f:'js/mobile/mobile.slideshow.js', n: 'mobile_slideshow_js', j: 1, w: 1});
        jsl.push({f:'js/mobile/mobile.support.js', n: 'mobile_support_js', j: 1, w: 1});
        jsl.push({f:'js/mobile/mobile.terms.js', n: 'mobile_terms_js', j: 1, w: 1});
        jsl.push({f:'js/mobile/mobile.upload-overlay.js', n: 'mobile_upload_overlay_js', j: 1, w: 1});
        jsl.push({f:'js/mobile/mobile.megadrop.js', n: 'mobile_megadrop_js', j: 1, w: 1});
        jsl.push({f:'js/mobile/mobile.contact-link.js', n: 'mobile_contactlink_js', j: 1, w: 1});
        jsl.push({f:'js/mobile/mobile.twofactor.js', n: 'mobile_twofactor_js', j: 1, w: 1});
        jsl.push({f:'js/mobile/mobile.twofactor.intro.js', n: 'mobile_twofactor_info_js', j: 1, w: 1});
        jsl.push({f:'js/mobile/mobile.twofactor.setup.js', n: 'mobile_twofactor_setup_js', j: 1, w: 1});
        jsl.push({f:'js/mobile/mobile.twofactor.verify-setup.js', n: 'mobile_twofactor_verify_setup_js', j: 1, w: 1});
        jsl.push({f:'js/mobile/mobile.twofactor.enabled.js', n: 'mobile_twofactor_enabled_js', j: 1, w: 1});
        jsl.push({f:'js/mobile/mobile.twofactor.verify-disable.js', n: 'mobile_twofactor_verify_disable_js', j: 1, w: 1});
        jsl.push({f:'js/mobile/mobile.twofactor.disabled.js', n: 'mobile_twofactor_disabled_js', j: 1, w: 1});
        jsl.push({f:'js/mobile/mobile.twofactor.verify-login.js', n: 'mobile_twofactor_verify_login_js', j: 1, w: 1});
        jsl.push({f:'js/mobile/mobile.twofactor.verify-action.js', n: 'mobile_twofactor_verify_action_js', j: 1, w: 1});
        jsl.push({f:'js/mobile/mobile.sms.phone-input.js', n: 'mobile_sms_phone_input_js', j: 1, w: 1});
        jsl.push({f:'js/mobile/mobile.sms.verify-code.js', n: 'mobile_sms_verify_code_js', j: 1, w: 1});
        jsl.push({f:'js/mobile/mobile.sms.verify-success.js', n: 'mobile_sms_verify_success_js', j: 1, w: 1});
        jsl.push({f:'js/mobile/mobile.sms.achievement.js', n: 'mobile_sms_achievement', j: 1, w: 1});
        jsl.push({f:'js/mobile/mobile.titlemenu.js', n: 'mobile_titlemenu_js', j: 1, w: 1});
        jsl.push({f:'js/mobile/mobile.rubbish-bin-empty-overlay.js', n: 'mobile_rubbish_bin_empty_overlay_js', j: 1, w: 1});
        jsl.push({f:'js/mobile/mobile.rubbishbin.js', n: 'mobile_rubbishbin_js', j: 1, w: 1});
        jsl.push({f:'js/mobile/mobile.alertbanner.js', n: 'mobile_alert_banner', j: 1 });
        jsl.push({f:'js/mobile/mobile.conflict-resolution-overlay.js', n: 'mobile_conflict_resolution_overlay_js', j: 1 });
        jsl.push({f:'js/mobile/mobile.over-storage-quota-overlay.js', n: 'mobile_over_storage_quota_overlay_js', j: 1 });
    }

    jsl.push({f:'css/toast.css', n: 'toast_css', j:2,w:5,c:1,d:1,cache:1});
    jsl.push({f:'css/retina-images.css', n: 'retina_images_css', j: 2, w: 5, c: 1, d: 1, cache: 1});

    // We need to keep a consistent order in loaded resources, so that if users
    // send us logs we won't get different line numbers on stack-traces from
    // different browsers. Hence, do NOT add more jsl entries after this block,
    // unless they're optional (such as polyfills) or third-party resources.

    if (is_embed) {
        jsl = [{f: langFilepath, n: 'lang', j: 3}];
        jsl.push({f:'sjcl.js', n: 'sjcl_js', j: 1});
        jsl.push({f:'nodedec.js', n: 'nodedec_js', j: 1});
        jsl.push({f:'js/vendor/jquery.js', n: 'jquery', j: 1, w: 10});
        jsl.push({f:'js/vendor/jquery.fullscreen.js', n: 'jquery_fullscreen', j:1, w:10});
        jsl.push({f:'js/jquery.misc.js', n: 'jquerymisc_js', j: 1});
        jsl.push({f:'html/js/embedplayer.js', n: 'embedplayer_js', j: 1, w: 4});
        jsl.push({f:'js/transfers/cloudraid.js', n: 'cloudraid_js', j: 1});

        jsl.push({f:'js/utils/polyfills.js', n: 'js_utils_polyfills_js', j: 1});
        jsl.push({f:'js/utils/browser.js', n: 'js_utils_browser_js', j: 1});
        jsl.push({f:'js/utils/clipboard.js', n: 'js_utils_clipboard_js', j: 1});
        jsl.push({f:'js/utils/conv.js', n: 'js_utils_conv_js', j: 1});
        jsl.push({f:'js/utils/dom.js', n: 'js_utils_dom_js', j: 1});
        jsl.push({f:'js/utils/events.js', n: 'js_utils_events_js', j: 1});
        jsl.push({f:'js/utils/locale.js', n: 'js_utils_locale_js', j: 1});
        jsl.push({f:'js/utils/media.js', n: 'js_utils_pictools_js', j: 1});
        jsl.push({f:'js/utils/network.js', n: 'js_utils_network_js', j: 1});
        jsl.push({f:'js/utils/timers.js', n: 'js_utils_timers_js', j: 1});
        jsl.push({f:'js/utils/watchdog.js', n: 'js_utils_watchdog_js', j: 1});
        jsl.push({f:'js/utils/workers.js', n: 'js_utils_workers_js', j: 1});

        jsl.push({f:'js/crypto.js', n: 'crypto_js', j: 1, w: 5});
        jsl.push({f:'js/account.js', n: 'user_js', j: 1});

        jsl.push({f:'js/transfers/queue.js', n: 'queue', j: 1, w: 4});
        jsl.push({f:'js/transfers/decrypter.js', n: 'dl_downloader', j: 1, w: 3});
        jsl.push({f:'js/vendor/videostream.js', n: 'videostream', j: 1, w: 3});

        jsl.push({f:'html/embedplayer.html', n: 'index', j: 0});
        jsl.push({f:'css/embedplayer.css', n: 'embedplayer_css', j: 2, w: 5});
    }

    if (is_drop) {
        u_checked = true;
        jsl = [{f: langFilepath, n: 'lang', j: 3}];
        jsl.push({f:'html/js/embeddrop.js', n: 'embeddrop_js', j: 1, w: 4});
        jsl.push({f:'css/embeddrop.css', n: 'embeddrop_css', j: 2, w: 5});
    }
    else {
        jsl.push({f:'js/jquery.protect.js', n: 'jqueryprotect_js', j: 1});
        jsl.push({f:'js/vendor/asmcrypto.js', n: 'asmcrypto_js', j: 1, w: 5});

        if (typeof Number.isNaN !== 'function' || typeof Set === 'undefined' || !Object.assign) {
            jsl.push({f:'js/vendor/es6-shim.js', n: 'es6shim_js', j: 1});
        }
    }

    // If the TextEncoder is not supported natively (IE, Edge) then load the polyfill
    if (typeof TextEncoder !== 'function') {
        jsl.push({f:'js/vendor/encoding.js', n: 'encoding_js', j:1});
    }

    // only used on beta
    if (onBetaW) {
        jsl.push({f:'js/betacrashes.js', n: 'betacrashes_js', j: 1});
    }

    var jsl2 =
    {
        'dcrawjs': {f:'js/vendor/dcraw.js', n: 'dcraw_js', j: 1},
        'about': {f:'html/about.html', n: 'about', j:0},
        'sourcecode': {f:'html/sourcecode.html', n: 'sourcecode', j:0},
        'blog': {f:'html/blog.html', n: 'blog', j:0},
        'blog_js': {f:'html/js/blog.js', n: 'blog_js', j:1},
        'blogarticle': {f:'html/blogarticle.html', n: 'blogarticle', j:0},
        'blogarticle_js': {f:'html/js/blogarticle.js', n: 'blogarticle_js', j:1},
        'register': {f:'html/register.html', n: 'register', j:0},
        'register_js': {f:'html/js/register.js', n: 'register_js', j:1},
        'resellers': {f:'html/resellers.html', n: 'resellers', j:0},
        'download': {f:'html/download.html', n: 'download', j:0},
        'download_js': {f:'html/js/download.js', n: 'download_js', j:1},
        'dispute': {f:'html/dispute.html', n: 'dispute', j:0},
        'disputenotice': {f:'html/disputenotice.html', n: 'disputenotice', j:0},
        'copyright': {f:'html/copyright.html', n: 'copyright', j:0},
        'copyrightnotice': {f:'html/copyrightnotice.html', n: 'copyrightnotice', j:0},
        'copyright_js': {f:'html/js/copyright.js', n: 'copyright_js', j:1},
        'privacy': {f:'html/privacy.html', n: 'privacy', j:0},
        'gdpr': {f:'html/gdpr.html', n: 'gdpr', j:0},
        'gdpr_js': {f:'html/js/gdpr.js', n: 'gdpr_js', j:1},
        'mega': {f:'html/mega.html', n: 'mega', j:0},
        'terms': {f:'html/terms.html', n: 'terms', j:0},
        'backup': {f:'html/backup.html', n: 'backup', j:0},
        'backup_js': {f:'html/js/backup.js', n: 'backup_js', j:1},
        'cancel': {f:'html/cancel.html', n: 'cancel', j:0},
        'cancel_js': {f:'html/js/cancel.js', n: 'cancel_js', j:1},
        'reset': {f:'html/reset.html', n: 'reset', j:0},
        'reset_js': {f:'html/js/reset.js', n: 'reset_js', j:1},
        'change_email_js': {f:'html/js/emailchange.js', n: 'change_email_js', j:1},
        'change_email': {f:'html/emailchange.html', n: 'change_email', j:0},
        'filesaver': {f:'js/vendor/filesaver.js', n: 'filesaver', j:1},
        'recovery': {f:'html/recovery.html', n: 'recovery', j:0},
        'recovery_js': {f:'html/js/recovery.js', n: 'recovery_js', j:1},
        'credits': {f:'html/credits.html', n: 'credits', j:0},
        'takedown': {f:'html/takedown.html', n: 'takedown', j:0},
        'dev': {f:'html/dev.html', n: 'dev', j:0},
        'dev_js': {f:'html/js/dev.js', n: 'dev_js', j:1},
        'sdkterms': {f:'html/sdkterms.html', n: 'sdkterms', j:0},
        'lunr_js': {f:'js/vendor/elasticlunr.js', n: 'lunr_js', j:1},
        'help_js': {f:'html/js/help2.js', n: 'help_js', j:1},
        'sync': {f:'html/sync.html', n: 'sync', j:0},
        'sync_js': {f:'html/js/sync.js', n: 'sync_js', j:1},
        'cmd': {f:'html/megacmd.html', n: 'cmd', j:0},
        'mobileapp': {f:'html/mobileapp.html', n: 'mobileapp', j:0},
        'megacmd_js': {f:'html/js/megacmd.js', n: 'megacmd_js', j:1},
        'cms_snapshot_js': {f:'js/cmsSnapshot.js', n: 'cms_snapshot_js', j:1},
        'support_js': {f:'html/js/support.js', n: 'support_js', j:1},
        'support': {f:'html/support.html', n: 'support', j:0},
        'contact': {f:'html/contact.html', n: 'contact', j:0},
        'pdfjs': {f:'js/vendor/pdf.js', n: 'pdfjs', j:1},
        'tiffjs': {f:'js/vendor/tiff.js', n: 'tiffjs', j:1},
        'webpjs': {f:'js/vendor/webp.js', n: 'webpjs', j:1},
        'videostream': {f:'js/vendor/videostream.js', n: 'videostream', j:1},
        'mediainfo': {f:'js/vendor/mediainfo.js', n: 'mediainfo', j:1},
        'privacycompany': {f:'html/privacycompany.html', n: 'privacycompany', j:0},
        'zxcvbn_js': {f:'js/vendor/zxcvbn.js', n: 'zxcvbn_js', j:1},
        'redeem': {f:'html/redeem.html', n: 'redeem', j:0},
        'redeem_js': {f:'html/js/redeem.js', n: 'redeem_js', j:1},
        'browsers': {f:'html/browsers.html', n: 'browsers', j:0},
        'browsers_js': {f:'html/js/browsers.js', n: 'browsers_js', j:1},
        'megabird': {f:'html/megabird.html', n: 'megabird', j:0},
        'uwp': {f:'html/uwp.html', n: 'uwp', j:0},
        'pdfviewer': {f:'html/pdfViewer.html', n: 'pdfviewer', j:0 },
        'pdfviewercss': {f:'css/pdfViewer.css', n: 'pdfviewercss', j:4 },
        'pdfjs2': {f:'js/vendor/pdf.js', n: 'pdfjs2', j:4 },
        'pdforiginalviewerjs': {f:'js/vendor/pdf.viewer.js', n: 'pdforiginalviewerjs', j:4 },
        'megadrop': {f:'html/megadrop.html', n: 'megadrop', j:0 },
        'nomegadrop': {f:'html/nomegadrop.html', n: 'nomegadrop', j:0 },
        'megadrop_js': {f:'js/megadrop.js', n: 'megadrop_js', j:1 },
        'businessAcc_js': {f:'js/fm/megadata/businessaccount.js', n: 'businessAcc_js', j:1 },
        'businessAccUI_js': {f:'js/fm/businessAccountUI.js', n: 'businessAccUI_js', j:1 },
        'charts_js': {f:'js/vendor/Chart.js', n: 'charts_js', j:1},
        'business_invoice': {f:'html/invoicePDF.html', n: 'business_invoice', j:0},
        'securitypractice': {f:'html/security-practice.html', n: 'securitypractice', j:0},
        'securitypractice_js': {f:'html/js/security-practice.js', n: 'securitypractice_js', j:1},
        'downloadapp_js': {f:'html/js/desktop-onboarding.js', n: 'downloadapp_js', j:1},
        'downloadapp': {f:'html/desktop-onboarding.html', n: 'downloadapp', j:0}
    };

    var jsl3 = {
        'chat': {
            /* chat related css */
            'chat_messages_css':{f:'css/chat-messages.css', n: 'chat_messages_css', j:2,'w':5,'c':1,'cache':1,'d':1},
            'chat_share_links_css':{f:'css/chat-share-links.css', n: 'chat_share_links_css', j:2,'w':5,'c':1,'cache':1,'d':1},
            'chat_textarea_css':{f:'css/chat-textarea.css', n: 'chat_textarea_css', j:2,'w':5,'c':1,'cache':1,'d':1},
            'chat_typing_css':{f:'css/chat-typing.css', n: 'chat_typing_css', j:2,'w':5,'c':1,'cache':1,'d':1},
            'chat_left_pane_css':{f:'css/chat-left-pane.css', n: 'chat_left_pane_css', j:2,'w':5,'c':1,'cache':1,'d':1},
            'chat_feedback_css':{f:'css/chat-feedback.css', n: 'chat_feedback_css', j:2,'w':5,'c':1,'cache':1,'d':1},
            'chat_calls_css':{f:'css/chat-calls.css', n: 'chat_calls_css', j:2,'w':5,'c':1,'cache':1,'d':1},
            'chat_common_css':{f:'css/chat-common.css', n: 'chat_common_css', j:2,'w':5,'c':1,'cache':1,'d':1},
            'chat_emoji_css':{f:'css/chat-emoji.css', n: 'chat_emoji_css', j:2,'w':2,'c':1,'cache':1,'d':1},

            /* chat related js */
            'react_js': {f:'js/vendor/react.js', n: 'react_js', j:1},
            'reactdom_js': {f:'js/vendor/react-dom.js', n: 'reactdom_js', j:1},
            'appactivityhandler_js': {f:'js/appActivityHandler.js', n: 'appactivityhandler_js', j:1},
            'keepalive_js': {f:'js/keepAlive.js', n: 'keepalive_js', j:1},
            'meganotifications_js': {f:'js/megaNotifications.js', n: 'meganotifications_js', j:1},
            'twemoji_js': {f:'js/vendor/twemoji.noutf.js', n: 'twemoji_js', j:1},
            'ionsound_js': {f:'js/vendor/ion.sound.js', n: 'ionsound_js', j:1},
            'favico_js': {f:'js/vendor/favico.js', n: 'favico_js', j:1},
            'autolinker_js': {f:'js/vendor/autolinker.js', n: 'autolinker_js', j:1},
            'strongvelope_js': {f:'js/chat/strongvelope.js', n: 'strongvelope_js', j:1},
            'adapter_js': {f:'js/vendor/chat/adapter.js', n: 'adapter_js', j:1},
            'megawebrtcadapt_js': {f:'js/chat/webrtcAdapter.js', n: 'megawebrtcadapt_js', j:1},
            'rtcstats_js': {f:'js/chat/rtcStats.js', n: 'rtcstats_js', j:1},
            'webrtcsdp_js': {f:'js/chat/webrtcSdp.js', n: 'webrtcsdp_js', j:1},
            'webrtc_js': {f:'js/chat/webrtc.js', n: 'webrtc_js', j:1},
            'webrtcimpl_js': {f:'js/chat/webrtcImpl.js', n: 'webrtcimpl_js', j:1},
            'chatdpersist_js': {f:'js/chat/chatdPersist.js', n: 'chatdpersist_js', j:1},
            'chatd_js': {f:'js/chat/chatd.js', n: 'chatd_js', j:1},
            'incomingcalldialog_js': {f:'js/chat/ui/incomingCallDialog.js', n: 'incomingcalldialog_js', j:1},
            'emojiUtils_js': {f:'js/utils/emoji.js', n: 'emojiUtils_js', j:1},
            'chatdInt_js': {f:'js/chat/plugins/chatdIntegration.js', n: 'chatdInt_js', j:1},
            'callManager_js': {f:'js/chat/plugins/callManager.js', n: 'callManager_js', j:1},
            'cne_js': {f:'js/chat/callNotificationsEngine.js', n: 'cne_js', j:1},
            'urlFilter_js': {f:'js/chat/plugins/urlFilter.js', n: 'urlFilter_js', j:1},
            'emoticonShortcutsFilter_js': {f:'js/chat/plugins/emoticonShortcutsFilter.js', n: 'emoticonShortcutsFilter_js', j:1},
            'emoticonsFilter_js': {f:'js/chat/plugins/emoticonsFilter.js', n: 'emoticonsFilter_js', j:1},
            'rtfFilter_js': {f:'js/chat/plugins/rtfFilter.js', n: 'rtfFilter_js', j:1},
            'btRtfFilter_js': {f:'js/chat/plugins/backtickRtfFilter.js', n: 'btRtfFilter_js', j:1},
            'chatnotifications_js': {f:'js/chat/plugins/chatNotifications.js', n: 'chatnotifications_js', j:1},
            'callfeedback_js': {f:'js/chat/plugins/callFeedback.js', n: 'callfeedback_js', j:1},
            'persistedTypeArea_js': {f:'js/chat/plugins/persistedTypeArea.js', n: 'persistedTypeArea_js', j:1, w:1},
            'presencedIntegration_js': {f:'js/chat/plugins/presencedIntegration.js', n: 'presInt_js', j:1, w:1},
            'richpreviewsFilt_js': {f:'js/chat/plugins/richpreviewsFilter.js', n: 'richpreviewsFilt_js', j:1, w:1},
            'chatStats_js': {f:'js/chat/plugins/chatStats.js', n: 'chatStats_js', j:1, w:1},
            'crm_js': {f:'js/connectionRetryManager.js', n: 'crm_js', j:1},
            'chat_messages_Js': {f:'js/chat/messages.js', n: 'chat_messages_Js', j:1},
            'presence2_js': {f:'js/chat/presence2.js', n: 'presence2_js', j:1},
            'chat_react_minified_js': {f:'js/chat/bundle.js', n: 'chat_react_minified_js', j:1}
        }
    };

    var subpages =
    {
        'about': ['about'],
        'sourcecode': ['sourcecode'],
        'terms': ['terms'],
        'credits': ['credits'],
        'backup': ['backup','backup_js','filesaver'],
        'recovery': ['recovery','recovery_js'],
        'reset': ['reset','reset_js'],
        'verify': ['change_email', 'change_email_js'],
        'cancel': ['cancel', 'cancel_js'],
        'blog': ['blog','blog_js','blogarticle','blogarticle_js'],
        'register': ['register','register_js', 'zxcvbn_js'],
        'newsignup': ['register','register_js', 'zxcvbn_js'],
        'resellers': ['resellers'],
        '!': ['download','download_js'],
        'dispute': ['dispute'],
        'disputenotice': ['disputenotice', 'copyright_js'],
        'copyright': ['copyright'],
        'copyrightnotice': ['copyrightnotice','copyright_js'],
        'privacy': ['privacy','privacycompany'],
        'gdpr': ['gdpr', 'gdpr_js'],
        'mega': ['mega'],
        'takedown': ['takedown'],
        'sync': ['sync', 'sync_js'],
        'cmd': ['cmd', 'megacmd_js'],
        'mobile': ['mobileapp'],
        'ios': ['mobileapp'],
        'android': ['mobileapp'],
        'support': ['support_js', 'support'],
        'contact': ['contact'],
        'dev': ['dev','dev_js','sdkterms'],
        'sdk': ['dev','dev_js','sdkterms'],
        'doc': ['dev','dev_js','sdkterms'],
        'downloadapp': ['downloadapp_js', 'downloadapp', 'sync_js'],
        'help': [
            'lunr_js', 'help_js'
        ],
        'recover': ['reset', 'reset_js'],
        'redeem': ['redeem', 'redeem_js'],
        'plugin': ['browsers', 'browsers_js'],
        'extensions': ['browsers', 'browsers_js'],
        'bird': ['megabird'],
        'wp': ['uwp'],
        'uwp': ['uwp'],
        'security': ['securitypractice', 'securitypractice_js', 'filesaver']
    };

    if (is_mobile) {
        // Page specific
        subpages['!'] = ['download_js'];
    }

    page = ({
        'megacmd': 'cmd',
        'computerbild2019': 'redeem'
    })[page] || page;

    if (page && !is_iframed)
    {
        for (var p in subpages)
        {
            if (page.substr(0,p.length) == p)
            {
                for (var i in subpages[p]) jsl.push(jsl2[subpages[p][i]]);
            }
        }
    }
    var lightweight=false;
    var waitingToBeLoaded = 0,jsl_done,jj_done = !jj;
    var fx_startup_cache = is_chrome_firefox && nocontentcheck;
    if (!fx_startup_cache && !nocontentcheck)
    {
        addScript([asmCryptoSha256Js]);
    }
    if ((typeof Worker !== 'undefined') && (typeof window.URL !== 'undefined') && !fx_startup_cache && !nocontentcheck)
    {
        var hashdata = ['self.postMessage = self.webkitPostMessage || self.postMessage;', asmCryptoSha256Js, 'self.onmessage = function(e) { try { var hashHex = asmCryptoSha256.SHA256.hex(e.data.text); e.data.hash = hashHex; self.postMessage(e.data); } catch(err) { e.data.error = err.message; self.postMessage(e.data);  } };'];
        var hash_url = mObjectURL(hashdata, "text/javascript");
        var hash_workers = [];
        var i =0;
        while (i < 2)
        {
            try
            {
                hash_workers[i] = new Worker(hash_url);
                hash_workers[i].postMessage = hash_workers[i].webkitPostMessage || hash_workers[i].postMessage;
                hash_workers[i].onmessage = function(e)
                {
                    if (e.data.error)
                    {
                        console.log('error',e.data.error);
                        console.log(e.data.text);
                        alert('error');
                    }
                    var file = Object(jsl[e.data.jsi]).f || 'unknown.js';

                    if (!nocontentcheck && !compareHashes(e.data.hash, file)) {
                        siteLoadError(load_error_types.file_corrupt, bootstaticpath + file);
                        contenterror = 1;
                    }
                    if (!contenterror)
                    {
                        jsl_current += jsl[e.data.jsi].w || 1;
                        jsl_progress();
                        if (++jslcomplete == jsl.length) initall();
                        else jsl_load(e.data.xhri);
                    }
                };
            }
            catch(e)
            {
                hash_workers = undefined;
                break;
            }
            i++;
        }
        hashdata = null;
    }
    asmCryptoSha256Js = null;

    if (jj)
    {
        var _queueWaitToBeLoaded = function(id, elem) {
            waitingToBeLoaded++;
            elem.onload = function() {
                // if (d) console.log('jj.progress...', waitingToBeLoaded);

                jsl_loaded[Object(jsl[id]).n] = 1;
                jsl_current += Object(jsl[id]).w || 1;
                jsl_progress();

                if (--waitingToBeLoaded == 0) {
                    jj_done = true;
                    boot_done();
                }
                elem.onload = null;
            };
        };

        var createScriptTag = function(id, src) {
            var elem = mCreateElement('script', {type: 'text/javascript'}, 'head');
            elem.async = false;
            _queueWaitToBeLoaded(id, elem);
            elem.src = src;
            return elem;
        };

        var createStyleTag = function(id, src) {
            var elem = mCreateElement('link', {type: 'text/css', rel: "stylesheet"}, 'head');
            _queueWaitToBeLoaded(id, elem);
            elem.href = src;
            return elem;
        };
    }

    var pages = [],xhr_progress,xhr_stack,jsl_fm_current,jsl_current,jsl_total,jsl_perc,jsli,jslcomplete;

    function jsl_start()
    {
        jslcomplete = 0;
        if (d && jj) {
            xhr_progress = [0, 0, 0, 0, 0];
        }
        else if (localStorage.testSingleThreadLoad) {
            xhr_progress = [0];
        }
        else {
            xhr_progress = [0, 0];
        }
        xhr_stack = Array(xhr_progress.length);
        jsl_fm_current = 0;
        jsl_current = 0;
        jsl_total = 0;
        jsl_perc = 0;
        jsli=0;
        var jjNoCache = '';
        if (localStorage.jjnocache) {
            jjNoCache = '?r=' + (new Date().toISOString().replace(/[^\w]/g, ''));
        }
        for (var i = 0; i < jsl.length; i++) {
            if (jsl[i] && !jsl[i].text) {
                jsl_total += jsl[i].w || 1;

                if (jj) {

                    if (jsl[i].j === 1) {
                        jj_done = false;
                        jsl[i].text = '/**/';
                        createScriptTag(i, bootstaticpath + jsl[i].f + jjNoCache);
                    }
                    else if (jsl[i].j === 2) {

                        jj_done = false;
                        jsl[i].text = '/**/';
                        createStyleTag(i, bootstaticpath + jsl[i].f + jjNoCache);
                    }
                }

                if (!jj || !jsl[i].j || jsl[i].j > 2) {
                    jsl_done = false;
                }
            }
        }
        if (d) {
            console.log('jj.total...', waitingToBeLoaded);
        }

        if (fx_startup_cache)
        {
            var step = function(jsi)
            {
                jsl_current += jsl[jsi].w || 1;
                jsl_progress();
                if (++jslcomplete == jsl.length) {
                    jsl_done = true;
                    initall();
                }
                else
                {
                    // mozRunAsync(next.bind(this, jsli++));
                    next(jsli++);
                }
            };
            var next = function(jsi)
            {
                var file = bootstaticpath + jsl[jsi].f;

                if (jsl[jsi].j == 1)
                {
                    try
                    {
                        loadSubScript(file);
                    }
                    catch(e)
                    {
                        Cu.reportError(e);

                        if (String(e) !== "Error: AsmJS modules are not yet supported in XDR serialization."
                                && file.indexOf('dcraw') === -1) {

                            return siteLoadError(e, file);
                        }
                    }
                    step(jsi);
                }
                else
                {
                    mozNetUtilFetch(file, jsl[jsi].j === 3, function(data) {
                        if (data === null) {
                            siteLoadError(load_error_types.file_load_error, file);
                        }
                        else {
                            jsl[jsi].text = String(data);

                            if (jsl[jsi].j === 3) {
                                l = JSON.parse(jsl[jsi].text);
                            }
                            step(jsi);
                        }
                    });
                }
            };
            next(jsli++);
        }
        else
        {
            for (var i = xhr_progress.length; i--; ) jsl_load(i);
        }
    }

    // Set no timeout, let the lower layers handle it
    var xhr_timeout = 0;
    var urlErrors = {};

    /**
     * Handles the XHR loading error. It tries reloading the file multiple times and switches the static path to the
     * default static server if necessary. NB: there may be 2 or more concurrent XHR threads running which can arrive
     * into this function (order of arrival not guaranteed). Using a regular static server counts errors overall,
     * whereas using the default static counts errors per file.
     */
    var xhr_error = function() {

        'use strict';

        var url = this.url;
        var jsi = this.jsi;
        var xhri = this.xhri;

        // If on original staticpath (NA, SG, NZ)
        if (staticpath !== defaultStaticPath) {

            // Increment count
            staticServerLoading.loadFailuresOriginal++;

            // If the number of regular static load failures (any file from any thread) are less than the max allowed
            if (staticServerLoading.loadFailuresOriginal < staticServerLoading.maxRetryAttemptsOriginal) {

                // Set short timeout to go to new thread
                setTimeout(function() {

                    // Try loading the file again from the same static
                    xhr_progress[xhri] = 0;
                    xhr_load(url, jsi, xhri);

                }, 50);
            }
            else {
                // Log that the original static server failed
                logStaticServerFailure(load_error_types.file_load_error, url, staticpath);

                // If not using an extension, set the bootstaticpath to EU static
                // NB: extensions load JS, CSS and lang files locally, only fonts, images come from the statics
                if (!is_extension) {
                    bootstaticpath = defaultStaticPath;
                }

                // Set the static path to EU static, then continue to default static path handling below...
                staticpath = defaultStaticPath;

                // Set flag to show the static server was flipped to the default EU server
                staticServerLoading.flippedToDefault = true;
            }
        }

        // If on default EU static server
        if (staticpath === defaultStaticPath) {

            // If the failure count for this file on the default static server is not initialised
            if (typeof staticServerLoading.loadFailuresDefault[url] === 'undefined') {

                // Initialise count to 1 if they were originally on EU static server as they have already had one error
                staticServerLoading.loadFailuresDefault[url] = (staticServerLoading.flippedToDefault) ? 0 : 1;
            }

            // If the failure count for this file on the default static server is less than the max allowed retries
            if (staticServerLoading.loadFailuresDefault[url] < staticServerLoading.maxRetryAttemptsDefault) {

                // Set to retry after 0~ ms, then 100ms, then 200ms
                setTimeout(function() {

                    // Try loading the file again from the default EU static
                    xhr_progress[xhri] = 0;
                    xhr_load(url, jsi, xhri);

                }, staticServerLoading.loadFailuresDefault[url] * 100);

                // Increment count of failures
                staticServerLoading.loadFailuresDefault[url]++;
            }
            else {
                // Show site load error and log that it failed
                siteLoadError(load_error_types.file_load_error, url, staticpath);
            }
        }
    };

    function xhr_load(url,jsi,xhri)
    {
        xhr_stack[xhri] = getxhr();
        xhr_stack[xhri].onload = function()
        {
            try {
                jsl[this.jsi].text = this.response || this.responseText;
            }
            catch (ex) {
                return siteLoadError(ex, bootstaticpath + Object(jsl[this.jsi]).f);
            }

            if (typeof hash_workers !== 'undefined' && !nocontentcheck)
            {
                hash_workers[this.xhri].postMessage({'text':jsl[this.jsi].text,'xhr':'test','jsi':this.jsi,'xhri':this.xhri});
            }
            else
            {
                if (!nocontentcheck) {

                    // Hash the file content and convert to hex
                    var hashHex = asmCryptoSha256.SHA256.hex(jsl[this.jsi].text);

                    // Compare the hash from the file and the correct hash determined at deployment time
                    if (!compareHashes(hashHex, jsl[this.jsi].f)) {
                        siteLoadError(load_error_types.file_corrupt, jsl[this.jsi].f);
                        contenterror = 1;
                    }
                }

                if (!contenterror)
                {
                    jsl_current += jsl[this.jsi].w || 1;
                    jsl_progress();
                    if (++jslcomplete == jsl.length) initall();
                    else jsl_load(this.xhri);
                }
            }
        };
        xhr_stack[xhri].onreadystatechange = function()
        {
            try
            {
                if (this.readyState == 1) this.timeout=0;
            }
            catch(e)
            {

            }
        };
        xhr_stack[xhri].onerror = xhr_error;
        xhr_stack[xhri].ontimeout = xhr_error;
        if (jsl[jsi].text)
        {
            if (++jslcomplete == jsl.length) initall();
            else jsl_load(xhri);
        }
        else
        {
            xhr_stack[xhri].url = url;
            xhr_stack[xhri].jsi = jsi;
            xhr_stack[xhri].xhri = xhri;
            if (localStorage.dd) url += '?t=' + Date.now();
            xhr_stack[xhri].open("GET", bootstaticpath + url, true);
            xhr_stack[xhri].timeout = xhr_timeout;
            if (is_chrome_firefox || is_firefox_web_ext) {
                xhr_stack[xhri].overrideMimeType('text/plain');
            }
            xhr_stack[xhri].send(null);
        }
    }

    window.onload = function() {
        'use strict';

        window.onload = null;
        if (is_karma) {
            return;
        }

        pageLoadTime = Date.now();
        mBroadcaster.once('startMega', function() {
            var now = Date.now();

            pageLoadTime = now - pageLoadTime;

            var ph = String(isPublicLink(page)).split('!')[1];
            if (ph) {
                localStorage.affid = ph;
                localStorage.affts = now;
            }

            Object.defineProperty(mega, 'affid', {
                get: function() {
                    return parseInt(localStorage.affts) + 864e5 > Date.now() && localStorage.affid || 0;
                }
            });

            // Get information about what API flags are enabled e.g. 2FA, New Registration etc
            if (!is_iframed) {
                M.req('gmf').done(function(result) {
                    if (typeof result === 'object') {
                        // Cache flags object
                        mega.apiMiscFlags = result;
                    }
                });
            }
            mega.ipcc = (String(document.cookie).match(/geoip\s*=\s*([A-Z]{2})/) || [])[1];
        });

        if (!maintenance && !androidsplash && !is_karma) {
            jsl_start();
        }
    };
    function jsl_load(xhri)
    {
        if (jsl[jsli]) xhr_load(jsl[jsli].f, jsli++,xhri);
    }
    function jsl_progress()
    {
        // if (d) console.log('done',(jsl_current+jsl_fm_current));
        // if (d) console.log('total',jsl_total);
        var p = Math.floor((jsl_current+jsl_fm_current)/jsl_total*100);
        var deg = 0;
        var leftProgressBlock = document.getElementById('loadinganimleft');
        var rightProgressBlock = document.getElementById('loadinganimright');

        // Fix exception thrown when going from mobile web /login page to mobile web /register page
        if (is_mobile && (rightProgressBlock === null)) {
            return false;
        }

        if ((p > jsl_perc) && (p <= 100))
        {
            jsl_perc = p;
            if (d) console.log('jsl.progress... ' + p + '%', (jsl_current+jsl_fm_current), jsl_total);
            if (is_extension) p=100;
            deg = 360 * p / 100;
            if (deg <= 180) {
                rightProgressBlock.style.webkitTransform = 'rotate(' + deg + 'deg)';
                rightProgressBlock.style.MozTransform = 'rotate(' + deg + 'deg)';
                rightProgressBlock.style.msTransform = 'rotate(' + deg + 'deg)';
                rightProgressBlock.style.OTransform = 'rotate(' + deg + 'deg)';
                rightProgressBlock.style.transform = 'rotate(' + deg + 'deg)';
            } else {
                rightProgressBlock.style.webkitTransform = 'rotate(180deg)';
                rightProgressBlock.style.MozTransform = 'rotate(180deg)';
                rightProgressBlock.style.msTransform = 'rotate(180deg)';
                rightProgressBlock.style.OTransform = 'rotate(180deg)';
                rightProgressBlock.style.transform = 'rotate(180deg)';
                leftProgressBlock.style.webkitTransform = 'rotate(' + (deg - 180) + 'deg)';
                leftProgressBlock.style.MozTransform = 'rotate(' + (deg - 180) + 'deg)';
                leftProgressBlock.style.msTransform = 'rotate(' + (deg - 180) + 'deg)';
                leftProgressBlock.style.OTransform = 'rotate(' + (deg - 180) + 'deg)';
                leftProgressBlock.style.transform = 'rotate(' + (deg - 180) + 'deg)';
            }
        }
    }
    var cssCache=false;
    var jsl_loaded={};
    function initall() {
        var jsar = [];
        var cssar = [];
        var nodedec = {};
        //for(var i in localStorage) if (i.substr(0,6) == 'cache!') delete localStorage[i];
        for (var i in jsl)
        {
            if (!jj || !jsl[i].j || jsl[i].j > 2) {
                jsl_loaded[jsl[i].n] = 1;
            }
            if ((jsl[i].j == 1) && (!jj))
            {
                if (!fx_startup_cache)
                {
                    jsar.push(jsl[i].text + '\n\n');
                }
            }
            else if ((jsl[i].j == 2) && (!jj))
            {
                if (document.getElementById('bootbottom')) document.getElementById('bootbottom').style.display='none';
                if (!is_chrome_firefox && window.URL)
                {
                    cssar.push(jsl[i].text.replace(/\.\.\//g,staticpath).replace(new RegExp( "\\/en\\/", "g"),'/' + lang + '/'));
                }
                else
                {
                    mCreateElement('style', {type: 'text/css', rel: 'stylesheet'}, 'head')
                        .textContent = jsl[i].text.replace(/\.\.\//g,staticpath).replace(new RegExp( "\\/en\\/", "g"),'/' + lang + '/');
                }
            }
            else if (jsl[i].j == 3) {
                try {
                    l = !jj && l || JSON.parse(jsl[i].text);
                } catch(ex) {
                    console.error(ex);
                    if (lang !== 'en') {
                        localStorage.lang = 'en';
                        setTimeout(function() {
                            document.location.reload();
                        }, 300);
                    }
                    throw new Error('Error parsing language file '+lang+'.json');
                }
            }
            else if (jsl[i].j === 4) { // new type to distinguish files to be used on iframes
                if (!window[jsl[i].n]) {
                    var scriptText = jsl[i].text;
                    var blobLink;
                    if ((jsl[i].n || '').indexOf('css') > -1) {
                        scriptText = scriptText.replace(/\.\.\//g, staticpath).replace(new RegExp("\\/en\\/", "g"), '/' + lang + '/');
                        blobLink = mObjectURL([scriptText], 'text/css');
                    }
                    else {
                        if (jsl[i].n === 'pdforiginalviewerjs') {
                            if (localStorage.d === '1' && localStorage.dd === '1' && localStorage.jj === '1') {
                                blobLink = staticpath + 'dont-deploy/pdf.viewer.debug.js';
                            }
                            else {
                                scriptText = modifyPdfViewerScript(scriptText);
                                blobLink = mObjectURL([scriptText], 'text/javascript');
                            }
                        }
                        else {
                            blobLink = mObjectURL([scriptText], 'text/javascript');
                        }
                    }
                    window[jsl[i].n] = blobLink;
                }
            }
            else if (jsl[i].j === 0 && jsl[i].f.match(/\.json$/)) {
                try {
                    var templates = JSON.parse(jsl[i].text);
                    for (var e in templates) {
                        pages[e] = templates[e];
                        jsl_loaded[e] = 1;
                    }
                } catch (ex) {
                    throw new Error("Error parsing template");
                }
            }
            else if (jsl[i].j == 0) pages[jsl[i].n] = jsl[i].text;

            if (jsl[i].n === 'sjcl_js' || jsl[i].n === 'nodedec_js' || jsl[i].n === 'asmcrypto_js') {
                nodedec[jsl[i].n] = jsl[i].text;
            }
        }
        if (window.URL)
        {
            nodedec = !jj && !is_extension && !("ActiveXObject" in window) && nodedec;

            if (nodedec && Object.keys(nodedec).length === 3) {
                var tmp = String(nodedec.nodedec_js).split(/importScripts\([^)]+\)/);

                nodedec = [tmp.shift(), nodedec.sjcl_js, nodedec.asmcrypto_js, tmp.join(';')];
                mega.nodedecBlobURI = mObjectURL(nodedec, 'text/javascript');
                nodedec = tmp = undefined;
            }
            if (localStorage.makeCache && !cssCache) cssCache=cssar;
            if (cssar.length)
            {
                mCreateElement('link', {type: 'text/css', rel: 'stylesheet'}, 'head', cssar);
            }
            if (!jsl_done || jsar.length) {
                jsar.push('jsl_done=true; boot_done();');
            } else {
                boot_done();
            }
            if (jsar.length) {
                if (is_chrome_firefox) {
                    console.error('jsar must be empty here...');
                }
                else {
                    addScript(jsar);
                }
            }
            jsar=undefined;
            cssar=undefined;
        }
        else
        {
            jsl_done=true;
            boot_done();
        }
    }

    var istaticpath = staticpath;
    if (is_chrome_web_ext || is_firefox_web_ext) {
        istaticpath = '../';
    }
    else if (is_chrome_firefox) {
        istaticpath = 'chrome://mega/content/';
    }

    mCreateElement('style', {type: 'text/css'}, 'body').textContent = '.div, span, input {outline: none;}.hidden {display: none;}.clear {clear: both;margin: 0px;padding: 0px;display: block;}.loading-main-block {width: 100%;height: 100%;position: fixed;z-index: 10000;font-family:Arial, Helvetica, sans-serif;}.loading-mid-white-block {height: 100%;width:100%;}.loading-cloud {width: 222px;position: fixed;height: 158px;background-image: url(' + istaticpath + 'images/mega/loading-sprite_v4.png);background-repeat: no-repeat;background-position: 0 0;left:50%;top:50%;margin:-79px 0 0 -111px;}.loading-m-block{width:60px;height:60px;position:absolute; left:81px;top:65px;background-color:white;background-image: url(' + istaticpath + 'images/mega/loading-sprite_v4.png);background-repeat: no-repeat;background-position: -81px -65px;border-radius: 100%;-webkit-border-radius: 100%;border-radius: 100%;z-index:10;}.loading-percentage { width: 80px;height: 80px; background-color: #e1e1e1;position: absolute;-moz-border-radius: 100%;-webkit-border-radius: 100%;border-radius: 100%;overflow: hidden;background-image: url(' + istaticpath + 'images/mega/loading-sprite_v4.png);background-repeat: no-repeat;background-position: -70px -185px;left:71px;top:55px;}.loading-percentage ul {list-style-type: none;-moz-border-radius: 100%;-webkit-border-radius: 100%;border-radius: 100%;overflow: hidden;}.loading-percentage li {position: absolute;top: 0px;}.loading-percentage p, .loading-percentage li, .loading-percentage ul{width: 80px;height: 80px;padding: 0;margin: 0;}.loading-percentage span {display: block;width: 40px;height: 80px;}.loading-percentage ul :nth-child(odd) {clip: rect(0px, 80px, 80px, 40px);}.loading-percentage ul :nth-child(even) {clip: rect(0px, 40px, 80px, 0px);}.loading-percentage .right-c span {-moz-border-radius-topleft: 40px;-moz-border-radius-bottomleft: 40px;-webkit-border-top-left-radius: 40px;-webkit-border-bottom-left-radius: 40px;border-top-left-radius: 40px;border-bottom-left-radius: 40px;background-color:#dc0000;}.loading-percentage .left-c span {margin-left: 40px;-moz-border-radius-topright: 40px;-moz-border-radius-bottomright: 40px;-webkit-border-top-right-radius: 40px;-webkit-border-bottom-right-radius: 40px;border-top-right-radius: 40px;border-bottom-right-radius: 40px;background-color:#dc0000;}.loading-main-bottom {max-width: 940px;width: 100%;position: absolute;bottom: 20px;left: 50%;margin: 0 0 0 -470px;text-align: center;}.loading-bottom-button {height: 29px;width: 29px;float: left;background-image: url(' + istaticpath + 'images/mega/loading-sprite_v4.png);background-repeat: no-repeat;cursor: pointer;}.st-social-block-load {position: fixed;bottom: 20px;left: 0;width: 100%;height: 43px;text-align: center;}.st-bottom-button {height: 24px;width: 24px;margin: 0 8px;display: inline-block;background-image: url(' + istaticpath + 'images/mega/loading-sprite_v4.png);background-repeat: no-repeat;background-position:11px -405px;cursor: pointer;-moz-border-radius: 100%;-webkit-border-radius: 100%;border-radius: 100%;-webkit-transition: all 200ms ease-in-out;-moz-transition: background-color 200ms ease-in-out;-o-transition: background-color 200ms ease-in-out;-ms-transition: background-color 200ms ease-in-out;transition: background-color 200ms ease-in-out;background-color:#999999;}.st-bottom-button.st-google-button {background-position: 11px -405px;}.st-bottom-button.st-google-button {background-position: -69px -405px;}.st-bottom-button.st-twitter-button{background-position: -29px -405px;}.st-bottom-button:hover {background-color:#334f8d;}.st-bottom-button.st-twitter-button:hover {background-color:#1a96f0;}.st-bottom-button.st-google-button:hover {background-color:#d0402a;}@media only screen and (-webkit-min-device-pixel-ratio: 1.5), only screen and (-o-min-device-pixel-ratio: 3/2), only screen and (min--moz-device-pixel-ratio: 1.5), only screen and (min-device-pixel-ratio: 1.5) {.maintance-block, .loading-percentage, .loading-m-block, .loading-cloud, .loading-bottom-button,.st-bottom-button, .st-bottom-scroll-button {background-image: url(' + istaticpath + 'images/mega/loading-sprite_v4@2x.png);    background-size: 222px auto;}}';

    mCreateElement('div', { "class": "loading-main-block", id: "loading"}, 'body')
        .innerHTML =
            '<div class="loading-mid-white-block">'+
            '    <div class="loading-cloud">'+
            '        <div class="loading-percentage">'+
            '            <ul>'+
            '                <li class="right-c"><p id="loadinganimright"><span></span></p></li>'+
            '                <li class="left-c"><p  id="loadinganimleft"><span></span></p></li>'+
            '            </ul>'+
            '        </div>'+
            '        <div class="loading-m-block"></div>'+
            '    </div>'+
            '    <div class="st-social-block-load" id="bootbottom">'+
            '        <a href="https://www.facebook.com/MEGAprivacy" target="_blank" rel="noopener noreferrer" class="st-bottom-button st-facebook-button"></a>'+
            '        <a href="https://www.twitter.com/MEGAprivacy" target="_blank" rel="noopener noreferrer" class="st-bottom-button st-twitter-button"></a>'+
            '    </div>'+
            '</div>';

    if (is_iframed) {
        try {
            document.body.textContent = '';
            document.body.style.background = is_drop ? '#fff' : '#000';
            jsl_progress = function() {};
        }
        catch (ex) {}
    }

    var u_storage, loginresponse, u_sid, dl_res, voucher;
    u_storage = init_storage(localStorage.sid ? localStorage : sessionStorage);

    (function _crossTabSession(u_storage) {
        'use strict';

        var xhr = function(params, data, callback) {
            var xhr = getxhr();
            xhr.onloadend = function() {
                var response = false;

                if (this.status === 200) {
                    try {
                        response = this.response || this.responseText || false;
                        if (response[0] === '[') {
                            response = JSON.parse(response);
                        }
                    }
                    catch (ex) {
                        console.warn(ex);
                        response = false;
                    }
                }

                callback(response);
                boot_done();
            };

            xhr.open("POST", apipath + 'cs?id=0' + mega.urlParams() + (params || ''), true);
            xhr.send(JSON.stringify([].concat(data)));
        };

        var ack = function() {
            if (!(u_sid = u_storage.sid)) {
                loginresponse = false;
            }

            if (loginresponse) {
                xhr('&sid=' + u_storage.sid, {'a': 'ug'}, function(response) {
                    loginresponse = false;

                    if (parseInt(response) === -15 /* ESID */) {
                        loginresponse = -15;
                    }
                    else if (typeof response[0] === 'object') {
                        loginresponse = response;
                    }
                });
            }

            if (dl_res) {
                var g = {a: 'g', p: page.split('!')[1], 'ad': showAd(), 'esid': u_sid || ''};

                xhr(false, g, function(response) {
                    dl_res = Array.isArray(response) && response[0];
                });
            }

            if (voucher) {
                var code = localStorage.voucher || page.substr(7);
                var request = [
                    {a: 'uavq', f: 1, v: code},
                    {a: 'uq', pro: 1, gc: 1},
                    {a: 'utqa', nf: 1}
                ];

                xhr(u_sid ? ('&sid=' + u_sid) : false, request, function(res) {
                    voucher = false;

                    if (Array.isArray(res) && typeof res[0] === 'object') {
                        var v = res[0];
                        v.balance = parseFloat((((res[1] || []).balance || [])[0] || [])[0]) || 0;
                        v.plans = Array.isArray(res[2]) && res[2].length && res[2];
                        v.value = parseFloat(v.value);
                        v.code = code;

                        if (v.plans && v.value) {
                            mega.voucher = v;
                        }
                    }
                });
            }

            boot_done();
            ack = xhr = undefined;
        };

        // No session handling needed for
        if (is_drop || is_karma) {
            return;
        }

        if (!(parseInt(localStorage.voucherExpiry) > Date.now())) {
            delete localStorage.voucher;
        }

        loginresponse = true;
        voucher = localStorage.voucher !== undefined || page.substr(0, 7) === 'voucher';
        dl_res = (page[0] === '!' || (page[0] === 'E' && page[1] === '!')) && page.length > 2;

        if (localStorage === u_storage) {
            ack();
        }
        else {
            var onStorageEvent = function(ev) {
                if (ev.key === 'sb!sid') {
                    var value = JSON.parse(ev.newValue || '""');

                    if (typeof value === 'number') {
                        // Requesting session storage

                        var data = {};

                        if (sessionStorage.sid) {
                            data.k = sessionStorage.k;
                            data.sid = sessionStorage.sid;
                        }

                        onIdle(function() {
                            localStorage.setItem('sb!sid', JSON.stringify(data));
                        });
                    }
                    else if (typeof value === 'object') {
                        // Received session storage

                        if (ack) {
                            if (value.sid) {
                                u_storage.k = value.k;
                                u_storage.sid = value.sid;
                            }
                            ack();
                        }
                    }

                    delete localStorage[ev.key];
                }
            };

            if (window.addEventListener) {
                window.addEventListener('storage', onStorageEvent, false);
            }
            else if (window.attachEvent) {
                window.attachEvent('onstorage', onStorageEvent);
            }
            onStorageEvent = undefined;

            if (u_storage.sid) {
                ack();
            }
            else {
                setTimeout(function() {
                    if (ack) {
                        ack();
                    }
                    delete localStorage['sb!sid'];
                }, 800);
                localStorage.setItem('sb!sid', JSON.stringify(Math.random()));
            }
        }
    })(u_storage);

    function boot_auth(u_ctx,r)
    {
        u_type = r;
        u_checked=true;
        startMega();
    }

    var boot_done_makecache=false;

    function boot_done()
    {
        if (boot_done_makecache)
        {
            boot_done_makecache=false;
            makeCache();
            return false;
        }

        if (d) console.log('boot_done', loginresponse === true, dl_res === true, !jsl_done, !jj_done);

        if (loginresponse === true || dl_res === true || voucher === true || !jsl_done || !jj_done) {
            return;
        }

        // turn the `ua` (userAgent) string into an object which holds the browser details
        try {
            ua = Object(ua);
            ua.details = Object.create(browserdetails(ua));
        }
        catch (e) {}

        mBroadcaster.sendMessage('boot_done');

        if (u_checked) {
            startMega();
        }
        else if (loginresponse === -15) {
            u_logout(true);
            boot_auth(null, false);
        }
        else if (loginresponse)
        {
            api_setsid(u_sid);
            u_checklogin3a(loginresponse[0],{checkloginresult:boot_auth});
            loginresponse = undefined;
        }
        else u_checklogin({checkloginresult:boot_auth},false);
    }
}

/**
 * Determines whether to show an ad or not
 * @returns {number} Returns a 0 for definitely no ads (e.g. I am using an extension). 1 will enable ads dependent on
 *                   country. 2 ignores country limitations (for developers to always see ads regardless). 3 means I
 *                   prefer not to see an ad because I am logged in, but it will send one if it is a trusted ad that we
 *                   have vetted (we fully control the ad and host it ourselves) and ads are turned on in the API.
 */
function showAd() {

    // We need to tell the API we would like ad urls, but only show generic ads from providers if we are not logged in
    var showAd = (typeof u_sid === 'undefined') ? 1 : 3;

    // If using a browser extension, do not show ads at all for our security conscious users
    showAd = (is_extension) ? 0 : showAd;

    // Override for testing
    showAd = (typeof localStorage.testAds === 'undefined') ? showAd : parseInt(localStorage.testAds);

    return showAd;
}

/**
 * Simple .toArray method to be used to convert `arguments` to a normal JavaScript Array
 *
 * Please note there is a huge performance degradation when using `arguments` outside their
 * owning function, to mitigate it use this function as follow: toArray.apply(null, arguments)
 *
 * @returns {Array}
 */
function toArray() {
    var len = arguments.length;
    var res = Array(len);
    while (len--) {
        res[len] = arguments[len];
    }
    return res;
}

function tryCatch(fn, onerror)
{
    fn.foo = function __tryCatchWrapper()
    {
        try {
            return fn.apply(this, arguments);
        } catch (e) {
            console.error(e);

            if (typeof onerror === 'function') {
                onIdle(onerror.bind(null, e));
            }
        }
    };
    fn.foo.bar = fn;
    return fn.foo;
}

// setImmediate polyfill for Dexie...
if (!window.setImmediate && window.requestIdleCallback) {
    window.setImmediate = function _setImmediate(callback) {
        'use strict';

        // XXX: nothing from the code depends on the args
        return window.requestIdleCallback(callback, {timeout: 20});
    };

    window.clearImmediate = function _clearImmediate(pid) {
        'use strict';

        window.cancelIdleCallback(pid);
    };
}

var onIdle = function(handler) {
        var startTime = Date.now();

        return setTimeout(function() {
            handler({
                didTimeout: false,
                timeRemaining: function() {
                    return Math.max(0, 50.0 - (Date.now() - startTime));
                }
            });
        }, 1);
    };

if (window.requestIdleCallback) {
    onIdle = function onIdle(callback) {
        'use strict';

        return window.requestIdleCallback(callback, {timeout: 20});
    };
}

/** Helper to replace process.nextTick in videostream.js */
function onIdleA(boundCallBack) {
    'use strict';

    onIdle(function() {
        boundCallBack();
    });
}

function makeUUID(a) {
    'use strict';

    return a
        ? (a ^ Math.random() * 16 >> a / 4).toString(16)
        : ([1e7] + -1e3 + -4e3 + -8e3 + -1e11).replace(/[018]/g, makeUUID);
}

function inherits(target, source) {
    'use strict';

    target.prototype = Object.create(source.prototype || source);
    Object.defineProperty(target.prototype, 'constructor', {
        value: target,
        enumerable: false
    });
}

mBroadcaster.once('startMega', function() {
    var data = sessionStorage.sitet;

    if (data) {
        delete sessionStorage.sitet;
        onIdle(function() {
            M.transferFromMegaCoNz(data);
        });
    }
});<|MERGE_RESOLUTION|>--- conflicted
+++ resolved
@@ -2148,12 +2148,8 @@
     jsl.push({f:'js/vendor/qrcode.js', n: 'qrcode', j:1,w:2, g: 'vendor'});
     jsl.push({f:'js/ui/publicServiceAnnouncement.js', n: 'psa_js', j:1,w:1});
     jsl.push({f:'html/registerb.html', n: 'registerb',j:0});
-<<<<<<< HEAD
-    jsl.push({f:'html/js/registerb.js', n: 'registerb_js', j:1});
     jsl.push({f:'html/repay.html', n: 'repay', j:0});
     jsl.push({f:'html/js/repay.js', n: 'repay_js', j:1});
-=======
->>>>>>> 0008db93
 
     if (!is_mobile) {
         jsl.push({f:'js/filedrag.js', n: 'filedrag_js', j:1});
