// Release version information is replaced by the build scripts
var buildVersion = { website: '', chrome: '', firefox: '', commit: '', timestamp: '', dateTime: '' };

var m;
var b_u = 0;
var apipath;
var pageLoadTime;
var maintenance = false;
var androidsplash = false;
var silent_loading = false;
var cookiesDisabled = false;
var storageQuotaError = false;
var lastactive = new Date().getTime();
var URL = window.URL || window.webkitURL;
var seqno = Math.ceil(Math.random()*1000000000);
var staticpath = 'https://eu.static.mega.co.nz/3/';
var ua = window.navigator.userAgent.toLowerCase();
var storage_version = '1'; // clear localStorage when version doesn't match
var l, d = false;

// Cache location.search parameters early as the URL may get rewritten later
var locationSearchParams = location.search;

var is_electron = false;
if (typeof process !== 'undefined') {
    var mll = process.moduleLoadList || [];

    if (mll.indexOf('NativeModule ELECTRON_ASAR') !== -1) {
        is_electron = module;
        module = undefined; // prevent factory loaders from using the module

        // localStorage.jj = 1;
    }
}
var is_selenium = !ua.indexOf('mozilla/5.0 (selenium; ');
var is_karma = /^localhost:987[6-9]/.test(window.top.location.host);
var is_chrome_firefox = document.location.protocol === 'chrome:'
    && document.location.host === 'mega' || document.location.protocol === 'mega:';
var is_extension = is_chrome_firefox || is_electron || document.location.href.substr(0,19) == 'chrome-extension://';
var is_mobile = m = isMobile();
var is_ios = is_mobile && (ua.indexOf('iphone') > -1 || ua.indexOf('ipad') > -1 || ua.indexOf('ipod') > -1);
var is_bot = !is_extension && /bot|crawl/i.test(ua);

/**
 * Check if the user is coming from a mobile device
 * @returns {Boolean}
 */
function isMobile() {

    // If extension, not applicable
    if (is_chrome_firefox) {
        return false;
    }

    // Useful for developing & testing the mobile site (this is below the is_chrome_firefox
    // check above because the Firefox extension has not loaded localStorage yet and it breaks
    if (localStorage.testMobileSite) {
        return true;
    }

    var mobileStrings = [
        'iphone', 'ipad', 'android', 'blackberry', 'nokia', 'opera mini',
        'windows mobile', 'windows phone', 'iemobile', 'mobile safari', 'bb10; touch'
    ];

    for (var i in mobileStrings) {
        if (ua.indexOf(mobileStrings[i]) > 0) {
            return true;
        }
    }

    return false;
}

function getSitePath() {
    var hash = location.hash.replace('#', '');

    if (hashLogic || isPublicLink(hash)) {
        return '/' + hash;
    }
    return document.location.pathname;
}

// remove dangling characters from the pathname/hash
function getCleanSitePath(path) {
    if (path === undefined) {
        path = getSitePath();
    }

    path = mURIDecode(path).replace(/^[/#]+|\/+$/g, '');

    return path;
}

// Check whether the provided `page` points to a public link
function isPublicLink(page) {
    page = mURIDecode(page).replace(/^[/#]+/, '');

    return (page[0] === '!' || page.substr(0, 2) === 'F!' || page.substr(0, 2) === 'P!') ? page : false;
}

// Safer wrapper around decodeURIComponent
function mURIDecode(path) {
    path = String(path);

    if (path.indexOf('%25') >= 0) {
        do {
            path = path.replace(/%25/g, '%');
        } while (path.indexOf('%25') >= 0);
    }
    if (path.indexOf('%21') >= 0) {
        path = path.replace(/%21/g, '!');
    }
    try {
        path = decodeURIComponent(path);
    }
    catch (e) {}

    return path;
}

function clickURLs() {
    $('a.clickurl').rebind('click', function() {
        var url = $(this).attr('href') || $(this).data('fxhref');
        if (url) {
            loadSubPage(url.substr(1));
            return false;
        }
    });
}

function geoStaticpath(eu)
{
    if (!eu) {
        try {
            if (!sessionStorage.skipcdn) {
                var cc_eu = 'FR DE NL ES PT DK CH IT UK GB NO SE FI PL CZ SK AT GR RO HU IE TR VA MC SM LI AD JE GG UA BG LT LV EE AX IS MA DZ LY TN EG RU BY HR SI AL ME RS KO EU FO CY IL LB SY SA JO IQ BA CV PS EH GI GL IM LU MK SJ BF BI BJ BW CF CG CM DJ ER ET GA GH GM GN GN GW KE KM LR LS MG ZA AE ML MR MT MU MV MW MZ NA NE QA RW SD SS SL SZ TD TG TZ UG YE ZA ZM ZR ZW';
                var cc_na = 'US CA MX AG BS BB BZ CR CO CU DO GD GT GY HT HN JM NI PA KN LC VC SR TT VE IS GL AI BL VG PR VI VE CO EC CL BR BO PY UY AR GY SR PE GF FK';
                var cc_nz = 'NZ AU FJ NC';
				var cc_sg = 'HK TH VN ID MY BD NP MM BT IN PH LK BN';
                var cm = String(document.cookie).match(/geoip\s*\=\s*([A-Z]{2})/);
				if (cm && cm[1] && cc_sg.indexOf(cm[1]) > -1)
                    return 'https://sg.static.mega.co.nz/3/';
                else if (cm && cm[1] && cc_na.indexOf(cm[1]) > -1)
                    return 'https://na.static.mega.co.nz/3/';
                else if (cm && cm[1] && cc_nz.indexOf(cm[1]) > -1)
                    return 'https://nz.static.mega.co.nz/3/';
                else if (cm && cm[1] && cc_eu.indexOf(cm[1]) == -1)
                    return 'https://g.cdn1.mega.co.nz/3/';
            }
        } catch(e) {
            setTimeout(function() { throw e; }, 2100);
        }
    }
    return 'https://eu.static.mega.co.nz/3/';
}

if (is_chrome_firefox) {
    var Cu = Components.utils;
    var Cc = Components.classes;
    var Ci = Components.interfaces;

    Cu['import']("resource://gre/modules/XPCOMUtils.jsm");
    Cu['import']("resource://gre/modules/Services.jsm");

    ['userAgent', 'appName', 'appVersion', 'platform', 'oscpu']
        .forEach(function(k) {
            var pref = 'general.' + k.toLowerCase() + '.override';

            if (Services.prefs.prefHasUserValue(pref)
                    && Services.prefs.getPrefType(pref) === 32) {

                try {
                    var value = Services.prefs.getCharPref(pref);
                    Services.prefs.clearUserPref(pref);

                    Object.defineProperty(navigator, k, {
                        enumerable: true,
                        value: Cc["@mozilla.org/network/protocol;1?name=http"]
                                    .getService(Ci.nsIHttpProtocolHandler)[k]
                    });
                    Services.prefs.setCharPref(pref, value);
                }
                catch (e) {}
            }
        });

    ua = navigator.userAgent.toLowerCase();
}
else if (ua.indexOf('chrome') !== -1 && ua.indexOf('mobile') === -1
        && parseInt(String(navigator.appVersion).split('Chrome/').pop()) < 22) {
    b_u = 1;
}
else if (ua.indexOf('firefox') > -1 && typeof DataView === 'undefined') {
    b_u = 1;
}
else if (ua.indexOf('opera') > -1 && typeof window.webkitRequestFileSystem === 'undefined') {
    b_u = 1;
}
var myURL = URL;
if (!myURL) {
    b_u = 1;
}

if (!String.prototype.trim) {
    String.prototype.trim = function() {
        return this.replace(/^[\s\uFEFF\xA0]+|[\s\uFEFF\xA0]+$/g, '');
    };
}
if (!String.prototype.localeCompare) {
    String.prototype.localeCompare = function(to) {
        var s1 = this.toLowerCase();
        var s2 = String(to).toLowerCase();
        return s1 > s2 ? 1 : (s1 < s2 ? -1 : 0);
    };
}
if (!String.trim) {
    String.trim = function(s) {
        return String(s).trim();
    };
}
if (!Date.now) {
    Date.now = function now() {
        return new Date().getTime();
    };
}

try {
    // Browser compatibility
    // Fx 4.0   Chrome 5   MSIE 9   Opera 11.60   Safari 5.1
    Object.defineProperty(this, 'megaChatIsDisabled', (function() {
        var status;
        return {
            set: function(val) {
                status = val;
                if (status) {
                    $(document.body).addClass("megaChatDisabled");
                }
                else {
                    $(document.body).removeClass("megaChatDisabled");
                }
            },
            get: function() {
                return status || localStorage.testChatDisabled
                    || (localStorage.chatDisabled !== undefined
                        && localStorage.chatDisabled !== "0");
            }
        };
    })());

    // Check whether Mega Chat is enabled *and* initialized
    Object.defineProperty(this, 'megaChatIsReady', {
        get: function() {
            return !megaChatIsDisabled
                && typeof megaChat !== 'undefined'
                && megaChat.is_initialized;
        }
    });
}
catch (ex) {
    console.error(ex);
    window.megaChatIsReady = false;
    window.megaChatIsDisabled = false;
    b_u = true;
}

if (!b_u) try
{
    if (is_chrome_firefox)
    {
        XPCOMUtils.defineLazyModuleGetter(this, "NetUtil", "resource://gre/modules/NetUtil.jsm");

        (function(global) {
            global.loadSubScript = function(file,scope) {
                var loader = Services.scriptloader;

                if (global.d && loader.loadSubScriptWithOptions) {
                    loader.loadSubScriptWithOptions(file, {
                        charset: "UTF-8",
                        ignoreCache: true,
                        target: scope || global
                    });
                } else {
                    loader.loadSubScript(file, scope || global);
                }
            };
        })(this);

        try {
            var mozBrowserID =
            [   Services.appinfo.name,
                Services.appinfo.platformVersion,
                Services.appinfo.platformBuildID,
                Services.appinfo.OS,
                Services.appinfo.XPCOMABI].join(" ");
        } catch(e) {
            var mozBrowserID = ua;
        }

        loadSubScript('chrome://mega/content/strg.js');

        if (!(localStorage instanceof Ci.nsIDOMStorage)) {
            throw new Error('Invalid DOM Storage instance.');
        }
    }
    try {
        if (typeof localStorage === 'undefined' || localStorage === null) {
            throw new Error('SecurityError: DOM Exception 18');
        }
        d = !!localStorage.d;
        jj = localStorage.jj;
        dd = localStorage.dd;
        // Write test
        localStorage['$!--foo'] = Array(100).join(",");
        delete localStorage['$!--foo'];
    }
    catch (ex) {
        storageQuotaError = (ex.code === 22);
        cookiesDisabled = ex.code && ex.code === DOMException.SECURITY_ERR
            || ex.message === 'SecurityError: DOM Exception 18'
            || storageQuotaError;

        if (!cookiesDisabled) {
            throw ex;
        }

        // Cookies are disabled, therefore we can't use localStorage.
        // We could either show the user a message about the issue and let him
        // enable cookies, or rather setup a tiny polyfill so that they can use
        // the site even in such case, even though this solution has side effects.
        tmp = Object.create({}, {
                length:     { get: function() { return Object.keys(this).length; }},
                key:        { value: function(pos) { return Object.keys(this)[pos]; }},
                removeItem: { value: function(key) { delete this[key]; }},
                setItem:    { value: function(key, value) { this[key] = String(value); }},
                getItem:    { value: function(key) {
                    if (this.hasOwnProperty(key)) {
                        return this[key];
                    }
                    return null;
                }},
                clear: {
                    value: function() {
                        var obj = this;
                        Object.keys(obj).forEach(function(memb) {
                            if (obj.hasOwnProperty(memb)) {
                                delete obj[memb];
                            }
                        });
                    }
                }
            });

        try {
            delete window.localStorage;
            Object.defineProperty(window, 'localStorage', { value: tmp });
            Object.defineProperty(window, 'sessionStorage', { value: tmp });
        }
        catch (e) {
            if (!is_mobile) {
                throw ex;
            }
        }
        tmp = undefined;

        if (location.host !== 'mega.nz' && !is_karma) {
            dd = d = 1;
            if (!is_mobile) {
                jj = 1;
            }
        }
        setTimeout(function() {
            console.warn('Apparently you have Cookies disabled, ' +
                'please note this session is temporal, ' +
                'it will die once you close/reload the browser/tab.');
        }, 4000);
    }

    var contenterror = 0;
    var nocontentcheck = false;

    if (!is_extension && (window.dd || location.host !== 'mega.nz')) {

        nocontentcheck = true;
        var devhost = window.location.host;
        // handle subdirs
        // Disable pathSuffixes, because they are no longer supported: the webclient will now only work from root
        var pathSuffix = '';
        pathSuffix = pathSuffix.split("/").slice(0, -1).join("/");
        // set the staticpath for debug mode
        staticpath = window.location.protocol + "//" + devhost + pathSuffix + "/";
        if (window.d) {
            console.debug('StaticPath set to "' + staticpath + '"');
        }
    }
    else {
        staticpath = localStorage.staticpath;
    }
    staticpath = staticpath || geoStaticpath();
    apipath = localStorage.apipath || 'https://g.api.mega.co.nz/';
}
catch(e) {
    if (!m || !cookiesDisabled) {
        var extraInfo = '';
        if (storageQuotaError) {
            extraInfo = "\n\nTip: We've detected this issue is likely caused by " +
                "browsing in private mode, please try turning it off.";
        }
        else if (cookiesDisabled) {
            extraInfo = "\n\nTip: We've detected this issue is likely related to " +
                "having Cookies disabled, please check your browser settings.";
        }
        alert(
            "Sorry, we were unable to initialize the browser's local storage, " +
            "either you're using an outdated/misconfigured browser or " +
            "it's something from our side.\n" +
            "\n"+
            "If you think it's our fault, please report the issue back to us.\n" +
            "\n" +
            "Reason: " + (e.message || e) +
            "\nBrowser: " + (typeof mozBrowserID !== 'undefined' ? mozBrowserID : ua)
            + extraInfo
        );
        b_u = 1;
    }
}

var mega = {
    ui: {},
    flags: 0,
    utils: {},
    updateURL: 'https://eu.static.mega.co.nz/3/current_ver.txt',
    browserBrand: [
        0, 'Torch', 'Epic'
    ],

    maxWorkers: Math.min(navigator.hardwareConcurrency || 4, 12),

    /** Get browser brancd internal ID */
    getBrowserBrandID: function() {
        if (Object(window.chrome).torch) {
            return 1;
        }
        else {
            var plugins = Object(navigator.plugins);
            var len = plugins.length | 0;

            while (len--) {
                var plugin = Object(plugins[len]);

                // XXX: This plugin might be shown in other browsers than Epic,
                //      hence we check for chrome.webstore since it won't appear
                //      in Google Chrome, although it might does in other forks?
                if (plugin.name === 'Epic Privacy Browser Installer') {
                    return Object(window.chrome).webstore ? 2 : 0;
                }
            }
        }

        return 0;
    },

    /** Load performance report */
    initLoadReport: function() {
        var r = {startTime: Date.now(), stepTimeStamp: Date.now(), EAGAINs: 0, e500s: 0, errs: 0, mode: 1};

        r.aliveTimer = setInterval(function() {
            var now = Date.now();
            if ((now - r.aliveTimeStamp) > 20000) {
                // Either the browser froze for too long or the computer
                // was resumed from sleep/hibernation... let's hope it's
                // the later and do not send this report.
                r.sent = true;
                clearInterval(r.aliveTimer);
            }
            r.aliveTimeStamp = now;
        }, 2000);

        this.loadReport = r;
        this.flags |= window.MEGAFLAG_LOADINGCLOUD;
    },

    /** Parameters to append to API requests */
    urlParams: function() {
        if (!this._urlParams) {
            var params = '&domain=meganz'; // domain origin

            // If using extension this is passed through to the API for the helpdesk tool
            if (is_extension) {
                params += '&ext=1';
            }

            // Append browser brand for easier troubleshoting
            var brand = this.getBrowserBrandID();
            if (brand) {
                params += '&bb=' + parseInt(brand);
            }

            var apiut = localStorage.apiut ? '&ut=' + localStorage.apiut : "";
            params += apiut;

            this._urlParams = params;
        }

        return this._urlParams;
    }
};

var hashLogic = false;
if (localStorage.hashLogic) hashLogic=true;
if (typeof history == 'undefined') hashLogic=true;

var bootstaticpath = staticpath;
var urlrootfile = '';

// Disable hash checking for search engines to speed the site load up
if (is_bot) {
    nocontentcheck = true;
}

if (!b_u && is_extension)
{
    hashLogic = true;
    nocontentcheck=true;

    if (is_chrome_firefox)
    {
        bootstaticpath = 'chrome://mega/content/';
        urlrootfile = 'secure.html';
        if (d > 1) {
            staticpath = bootstaticpath;
        }
        else {
            staticpath = 'https://eu.static.mega.co.nz/3/';
        }
        try {
            loadSubScript(bootstaticpath + 'fileapi.js');
        } catch(e) {
            b_u = 1;
            Cu.reportError(e);
            alert('Unable to initialize core functionality:\n\n' + e + '\n\n' + mozBrowserID);
        }
        if (location.protocol === 'mega:') {
            try {
                var url = mObjectURL([""]);
                myURL.revokeObjectURL(url);
            }
            catch (e) {
                console.error('mObjectURL failed, is this TOR?', e);
                document.location = bootstaticpath + urlrootfile + location.hash;
            }
        }
    }
    else if (is_electron) {
        urlrootfile = 'index.html';
        bootstaticpath = location.href.replace(urlrootfile, '');
    }
    else /* Google Chrome */
    {
        bootstaticpath = chrome.extension.getURL('mega/');
        urlrootfile = 'mega/secure.html';
    }

    Object.defineProperty(window, 'eval', {
        value : function eval(code) {
            throw new Error('Unsafe eval is not allowed, code: ' + String(code).replace(/\s+/g,' ').substr(0,60) + '...');
        }
    });
}


var page;
var locSearch = location.search;

if (hashLogic) {
    // legacy support:
    page = getCleanSitePath(document.location.hash);
}
else if ((page = isPublicLink(document.location.hash))) {
    // folder or file link: always keep the hash URL to ensure that keys remain client side
    // history.replaceState so that back button works in new URL paradigm
    history.replaceState({subpage: page}, "", '#' + page);
}
else {
    if (document.location.hash.length > 0) {
        // history.replaceState for legacy hash requests to new URL paradigm
        page = document.location.hash;
    }
    else {
        // new URL paradigm, look for desired page in the location.pathname:
        page = document.location.pathname;
    }
    page = getCleanSitePath(page);
    history.replaceState({subpage: page}, "", '/' + page);
}


if (b_u && !is_mobile) {
    document.location = 'update.html';
}

var ln = {};
var ln2 = {};

// Native language names
ln.en = 'English'; ln.cn = '简体中文';  ln.ct = '中文繁體'; ln.ru = 'Pусский'; ln.es = 'Español';
ln.fr = 'Français'; ln.de = 'Deutsch'; ln.it = 'Italiano'; ln.br = 'Português'; ln.vi = 'Tiếng Việt';
ln.nl = 'Nederlands'; ln.kr = '한국어';   ln.ar = 'العربية'; ln.jp = '日本語'; ln.he = 'עברית';
ln.pl = 'Polski'; ln.sk = 'Slovenský'; ln.cz = 'Čeština'; ln.ro = 'Română'; ln.fi = 'Suomi';
ln.se = 'Svenska'; ln.hu = 'Magyar'; ln.sr = 'српски'; ln.sl = 'Slovenščina'; ln.tr = 'Türkçe';
ln.id = 'Bahasa Indonesia'; ln.uk = 'Українська'; ln.sr = 'српски';
ln.th = 'ภาษาไทย'; ln.bg = 'български'; ln.fa = 'فارسی '; ln.tl = 'Tagalog';

// Language names in English
ln2.en = 'English'; ln2.cn = 'Chinese';  ln2.ct = 'Traditional Chinese'; ln2.ru = 'Russian'; ln2.es = 'Spanish';
ln2.fr = 'French'; ln2.de = 'German'; ln2.it = 'Italian'; ln2.br = 'Portuguese'; ln2.vi = 'Vietnamese';
ln2.nl = 'Dutch'; ln2.kr = 'Korean';   ln2.ar = 'Arabic'; ln2.jp = 'Japanese'; ln2.he = 'Hebrew';
ln2.pl = 'Polish'; ln2.sk = 'Slovak'; ln2.cz = 'Czech'; ln2.ro = 'Romanian'; ln2.fi = 'Finnish';
ln2.se = 'Swedish'; ln2.hu = 'Hungarian'; ln2.sr = 'Serbian'; ln2.sl = 'Slovenian'; ln2.tr = 'Turkish';
ln2.id = 'Indonesian'; ln2.uk = 'Ukrainian'; ln2.sr = 'Serbian'; ln2.th = 'Thai'; ln2.bg = 'Bulgarian';
ln2.fa = 'Farsi'; ln2.tl = 'Tagalog';

/**
 * Below is the asmCrypto SHA-256 library which was converted to a string so it can be run by the web worker which
 * hashes the files. This was created by:
 * 1) Running 'git clone https://github.com/vibornoff/asmcrypto.js.git'
 * 2) Running 'npm install' to install Grunt and other dependencies
 * 3) Running 'git checkout v0.0.9' to switch to the v0.0.9 stable release version
 * 4) Running 'grunt --with="sha256" devel' to build the library with just SHA-256
 * 5) Changing namespace to asmCryptoSha256 so it does not interfere with the main asmCrypto library that is loaded later
 * 5) Replacing single quotes with double quotes, removing comments and whitespace (variable and function names remain unobfuscated)
 */
var asmCryptoSha256Js = '!function(exports,global){function IllegalStateError(){var err=Error.apply(this,arguments);this.message=err.message,this.stack=err.stack}IllegalStateError.prototype=Object.create(Error.prototype,{name:{value:"IllegalStateError"}});function IllegalArgumentError(){var err=Error.apply(this,arguments);this.message=err.message,this.stack=err.stack}IllegalArgumentError.prototype=Object.create(Error.prototype,{name:{value:"IllegalArgumentError"}});function SecurityError(){var err=Error.apply(this,arguments);this.message=err.message,this.stack=err.stack}SecurityError.prototype=Object.create(Error.prototype,{name:{value:"SecurityError"}});var FloatArray=global.Float64Array||global.Float32Array;function string_to_bytes(str,utf8){utf8=!!utf8;var len=str.length,bytes=new Uint8Array(utf8?4*len:len);for(var i=0,j=0;i<len;i++){var c=str.charCodeAt(i);if(utf8&&0xd800<=c&&c<=0xdbff){if(++i>=len)throw new Error("Malformed string, low surrogate expected at position "+i);c=((c^0xd800)<<10)|0x10000|(str.charCodeAt(i)^0xdc00)}else if(!utf8&&c>>>8){throw new Error("Wide characters are not allowed.");}if(!utf8||c<=0x7f){bytes[j++]=c}else if(c<=0x7ff){bytes[j++]=0xc0|(c>>6);bytes[j++]=0x80|(c&0x3f)}else if(c<=0xffff){bytes[j++]=0xe0|(c>>12);bytes[j++]=0x80|(c>>6&0x3f);bytes[j++]=0x80|(c&0x3f)}else{bytes[j++]=0xf0|(c>>18);bytes[j++]=0x80|(c>>12&0x3f);bytes[j++]=0x80|(c>>6&0x3f);bytes[j++]=0x80|(c&0x3f)}}return bytes.subarray(0,j)}function hex_to_bytes(str){var len=str.length;if(len&1){str="0"+str;len++}var bytes=new Uint8Array(len>>1);for(var i=0;i<len;i+=2){bytes[i>>1]=parseInt(str.substr(i,2),16)}return bytes}function base64_to_bytes(str){return string_to_bytes(atob(str))}function bytes_to_string(bytes,utf8){utf8=!!utf8;var len=bytes.length,chars=new Array(len);for(var i=0,j=0;i<len;i++){var b=bytes[i];if(!utf8||b<128){chars[j++]=b}else if(b>=192&&b<224&&i+1<len){chars[j++]=((b&0x1f)<<6)|(bytes[++i]&0x3f)}else if(b>=224&&b<240&&i+2<len){chars[j++]=((b&0xf)<<12)|((bytes[++i]&0x3f)<<6)|(bytes[++i]&0x3f)}else if(b>=240&&b<248&&i+3<len){var c=((b&7)<<18)|((bytes[++i]&0x3f)<<12)|((bytes[++i]&0x3f)<<6)|(bytes[++i]&0x3f);if(c<=0xffff){chars[j++]=c}else{c^=0x10000;chars[j++]=0xd800|(c>>10);chars[j++]=0xdc00|(c&0x3ff)}}else{throw new Error("Malformed UTF8 character at byte offset "+i);}}var str="",bs=16384;for(var i=0;i<j;i+=bs){str+=String.fromCharCode.apply(String,chars.slice(i,i+bs<=j?i+bs:j))}return str}function bytes_to_hex(arr){var str="";for(var i=0;i<arr.length;i++){var h=(arr[i]&0xff).toString(16);if(h.length<2)str+="0";str+=h}return str}function bytes_to_base64(arr){return btoa(bytes_to_string(arr))}function pow2_ceil(a){a-=1;a|=a>>>1;a|=a>>>2;a|=a>>>4;a|=a>>>8;a|=a>>>16;a+=1;return a}function is_number(a){return(typeof a==="number")}function is_string(a){return(typeof a==="string")}function is_buffer(a){return(a instanceof ArrayBuffer)}function is_bytes(a){return(a instanceof Uint8Array)}function is_typed_array(a){return(a instanceof Int8Array)||(a instanceof Uint8Array)||(a instanceof Int16Array)||(a instanceof Uint16Array)||(a instanceof Int32Array)||(a instanceof Uint32Array)||(a instanceof Float32Array)||(a instanceof Float64Array)}function _heap_init(constructor,options){var heap=options.heap,size=heap?heap.byteLength:options.heapSize||65536;if(size&0xfff||size<=0)throw new Error("heap size must be a positive integer and a multiple of 4096");heap=heap||new constructor(new ArrayBuffer(size));return heap}function _heap_write(heap,hpos,data,dpos,dlen){var hlen=heap.length-hpos,wlen=(hlen<dlen)?hlen:dlen;heap.set(data.subarray(dpos,dpos+wlen),hpos);return wlen}function hash_reset(){this.result=null;this.pos=0;this.len=0;this.asm.reset();return this}function hash_process(data){if(this.result!==null)throw new IllegalStateError("state must be reset before processing new data");if(is_string(data))data=string_to_bytes(data);if(is_buffer(data))data=new Uint8Array(data);if(!is_bytes(data))throw new TypeError("data isnt of expected type");var asm=this.asm,heap=this.heap,hpos=this.pos,hlen=this.len,dpos=0,dlen=data.length,wlen=0;while(dlen>0){wlen=_heap_write(heap,hpos+hlen,data,dpos,dlen);hlen+=wlen;dpos+=wlen;dlen-=wlen;wlen=asm.process(hpos,hlen);hpos+=wlen;hlen-=wlen;if(!hlen)hpos=0}this.pos=hpos;this.len=hlen;return this}function hash_finish(){if(this.result!==null)throw new IllegalStateError("state must be reset before processing new data");this.asm.finish(this.pos,this.len,0);this.result=new Uint8Array(this.HASH_SIZE);this.result.set(this.heap.subarray(0,this.HASH_SIZE));this.pos=0;this.len=0;return this}function sha256_asm(stdlib,foreign,buffer){"use asm";var H0=0,H1=0,H2=0,H3=0,H4=0,H5=0,H6=0,H7=0,TOTAL0=0,TOTAL1=0;var I0=0,I1=0,I2=0,I3=0,I4=0,I5=0,I6=0,I7=0,O0=0,O1=0,O2=0,O3=0,O4=0,O5=0,O6=0,O7=0;var HEAP=new stdlib.Uint8Array(buffer);function _core(w0,w1,w2,w3,w4,w5,w6,w7,w8,w9,w10,w11,w12,w13,w14,w15){w0=w0|0;w1=w1|0;w2=w2|0;w3=w3|0;w4=w4|0;w5=w5|0;w6=w6|0;w7=w7|0;w8=w8|0;w9=w9|0;w10=w10|0;w11=w11|0;w12=w12|0;w13=w13|0;w14=w14|0;w15=w15|0;var a=0,b=0,c=0,d=0,e=0,f=0,g=0,h=0,t=0;a=H0;b=H1;c=H2;d=H3;e=H4;f=H5;g=H6;h=H7;t=(w0+h+(e>>>6^e>>>11^e>>>25^e<<26^e<<21^e<<7)+(g^e&(f^g))+0x428a2f98)|0;h=g;g=f;f=e;e=(d+t)|0;d=c;c=b;b=a;a=(t+((b&c)^(d&(b^c)))+(b>>>2^b>>>13^b>>>22^b<<30^b<<19^b<<10))|0;t=(w1+h+(e>>>6^e>>>11^e>>>25^e<<26^e<<21^e<<7)+(g^e&(f^g))+0x71374491)|0;h=g;g=f;f=e;e=(d+t)|0;d=c;c=b;b=a;a=(t+((b&c)^(d&(b^c)))+(b>>>2^b>>>13^b>>>22^b<<30^b<<19^b<<10))|0;t=(w2+h+(e>>>6^e>>>11^e>>>25^e<<26^e<<21^e<<7)+(g^e&(f^g))+0xb5c0fbcf)|0;h=g;g=f;f=e;e=(d+t)|0;d=c;c=b;b=a;a=(t+((b&c)^(d&(b^c)))+(b>>>2^b>>>13^b>>>22^b<<30^b<<19^b<<10))|0;t=(w3+h+(e>>>6^e>>>11^e>>>25^e<<26^e<<21^e<<7)+(g^e&(f^g))+0xe9b5dba5)|0;h=g;g=f;f=e;e=(d+t)|0;d=c;c=b;b=a;a=(t+((b&c)^(d&(b^c)))+(b>>>2^b>>>13^b>>>22^b<<30^b<<19^b<<10))|0;t=(w4+h+(e>>>6^e>>>11^e>>>25^e<<26^e<<21^e<<7)+(g^e&(f^g))+0x3956c25b)|0;h=g;g=f;f=e;e=(d+t)|0;d=c;c=b;b=a;a=(t+((b&c)^(d&(b^c)))+(b>>>2^b>>>13^b>>>22^b<<30^b<<19^b<<10))|0;t=(w5+h+(e>>>6^e>>>11^e>>>25^e<<26^e<<21^e<<7)+(g^e&(f^g))+0x59f111f1)|0;h=g;g=f;f=e;e=(d+t)|0;d=c;c=b;b=a;a=(t+((b&c)^(d&(b^c)))+(b>>>2^b>>>13^b>>>22^b<<30^b<<19^b<<10))|0;t=(w6+h+(e>>>6^e>>>11^e>>>25^e<<26^e<<21^e<<7)+(g^e&(f^g))+0x923f82a4)|0;h=g;g=f;f=e;e=(d+t)|0;d=c;c=b;b=a;a=(t+((b&c)^(d&(b^c)))+(b>>>2^b>>>13^b>>>22^b<<30^b<<19^b<<10))|0;t=(w7+h+(e>>>6^e>>>11^e>>>25^e<<26^e<<21^e<<7)+(g^e&(f^g))+0xab1c5ed5)|0;h=g;g=f;f=e;e=(d+t)|0;d=c;c=b;b=a;a=(t+((b&c)^(d&(b^c)))+(b>>>2^b>>>13^b>>>22^b<<30^b<<19^b<<10))|0;t=(w8+h+(e>>>6^e>>>11^e>>>25^e<<26^e<<21^e<<7)+(g^e&(f^g))+0xd807aa98)|0;h=g;g=f;f=e;e=(d+t)|0;d=c;c=b;b=a;a=(t+((b&c)^(d&(b^c)))+(b>>>2^b>>>13^b>>>22^b<<30^b<<19^b<<10))|0;t=(w9+h+(e>>>6^e>>>11^e>>>25^e<<26^e<<21^e<<7)+(g^e&(f^g))+0x12835b01)|0;h=g;g=f;f=e;e=(d+t)|0;d=c;c=b;b=a;a=(t+((b&c)^(d&(b^c)))+(b>>>2^b>>>13^b>>>22^b<<30^b<<19^b<<10))|0;t=(w10+h+(e>>>6^e>>>11^e>>>25^e<<26^e<<21^e<<7)+(g^e&(f^g))+0x243185be)|0;h=g;g=f;f=e;e=(d+t)|0;d=c;c=b;b=a;a=(t+((b&c)^(d&(b^c)))+(b>>>2^b>>>13^b>>>22^b<<30^b<<19^b<<10))|0;t=(w11+h+(e>>>6^e>>>11^e>>>25^e<<26^e<<21^e<<7)+(g^e&(f^g))+0x550c7dc3)|0;h=g;g=f;f=e;e=(d+t)|0;d=c;c=b;b=a;a=(t+((b&c)^(d&(b^c)))+(b>>>2^b>>>13^b>>>22^b<<30^b<<19^b<<10))|0;t=(w12+h+(e>>>6^e>>>11^e>>>25^e<<26^e<<21^e<<7)+(g^e&(f^g))+0x72be5d74)|0;h=g;g=f;f=e;e=(d+t)|0;d=c;c=b;b=a;a=(t+((b&c)^(d&(b^c)))+(b>>>2^b>>>13^b>>>22^b<<30^b<<19^b<<10))|0;t=(w13+h+(e>>>6^e>>>11^e>>>25^e<<26^e<<21^e<<7)+(g^e&(f^g))+0x80deb1fe)|0;h=g;g=f;f=e;e=(d+t)|0;d=c;c=b;b=a;a=(t+((b&c)^(d&(b^c)))+(b>>>2^b>>>13^b>>>22^b<<30^b<<19^b<<10))|0;t=(w14+h+(e>>>6^e>>>11^e>>>25^e<<26^e<<21^e<<7)+(g^e&(f^g))+0x9bdc06a7)|0;h=g;g=f;f=e;e=(d+t)|0;d=c;c=b;b=a;a=(t+((b&c)^(d&(b^c)))+(b>>>2^b>>>13^b>>>22^b<<30^b<<19^b<<10))|0;t=(w15+h+(e>>>6^e>>>11^e>>>25^e<<26^e<<21^e<<7)+(g^e&(f^g))+0xc19bf174)|0;h=g;g=f;f=e;e=(d+t)|0;d=c;c=b;b=a;a=(t+((b&c)^(d&(b^c)))+(b>>>2^b>>>13^b>>>22^b<<30^b<<19^b<<10))|0;w0=t=((w1>>>7^w1>>>18^w1>>>3^w1<<25^w1<<14)+(w14>>>17^w14>>>19^w14>>>10^w14<<15^w14<<13)+w0+w9)|0;t=(t+h+(e>>>6^e>>>11^e>>>25^e<<26^e<<21^e<<7)+(g^e&(f^g))+0xe49b69c1)|0;h=g;g=f;f=e;e=(d+t)|0;d=c;c=b;b=a;a=(t+((b&c)^(d&(b^c)))+(b>>>2^b>>>13^b>>>22^b<<30^b<<19^b<<10))|0;w1=t=((w2>>>7^w2>>>18^w2>>>3^w2<<25^w2<<14)+(w15>>>17^w15>>>19^w15>>>10^w15<<15^w15<<13)+w1+w10)|0;t=(t+h+(e>>>6^e>>>11^e>>>25^e<<26^e<<21^e<<7)+(g^e&(f^g))+0xefbe4786)|0;h=g;g=f;f=e;e=(d+t)|0;d=c;c=b;b=a;a=(t+((b&c)^(d&(b^c)))+(b>>>2^b>>>13^b>>>22^b<<30^b<<19^b<<10))|0;w2=t=((w3>>>7^w3>>>18^w3>>>3^w3<<25^w3<<14)+(w0>>>17^w0>>>19^w0>>>10^w0<<15^w0<<13)+w2+w11)|0;t=(t+h+(e>>>6^e>>>11^e>>>25^e<<26^e<<21^e<<7)+(g^e&(f^g))+0x0fc19dc6)|0;h=g;g=f;f=e;e=(d+t)|0;d=c;c=b;b=a;a=(t+((b&c)^(d&(b^c)))+(b>>>2^b>>>13^b>>>22^b<<30^b<<19^b<<10))|0;w3=t=((w4>>>7^w4>>>18^w4>>>3^w4<<25^w4<<14)+(w1>>>17^w1>>>19^w1>>>10^w1<<15^w1<<13)+w3+w12)|0;t=(t+h+(e>>>6^e>>>11^e>>>25^e<<26^e<<21^e<<7)+(g^e&(f^g))+0x240ca1cc)|0;h=g;g=f;f=e;e=(d+t)|0;d=c;c=b;b=a;a=(t+((b&c)^(d&(b^c)))+(b>>>2^b>>>13^b>>>22^b<<30^b<<19^b<<10))|0;w4=t=((w5>>>7^w5>>>18^w5>>>3^w5<<25^w5<<14)+(w2>>>17^w2>>>19^w2>>>10^w2<<15^w2<<13)+w4+w13)|0;t=(t+h+(e>>>6^e>>>11^e>>>25^e<<26^e<<21^e<<7)+(g^e&(f^g))+0x2de92c6f)|0;h=g;g=f;f=e;e=(d+t)|0;d=c;c=b;b=a;a=(t+((b&c)^(d&(b^c)))+(b>>>2^b>>>13^b>>>22^b<<30^b<<19^b<<10))|0;w5=t=((w6>>>7^w6>>>18^w6>>>3^w6<<25^w6<<14)+(w3>>>17^w3>>>19^w3>>>10^w3<<15^w3<<13)+w5+w14)|0;t=(t+h+(e>>>6^e>>>11^e>>>25^e<<26^e<<21^e<<7)+(g^e&(f^g))+0x4a7484aa)|0;h=g;g=f;f=e;e=(d+t)|0;d=c;c=b;b=a;a=(t+((b&c)^(d&(b^c)))+(b>>>2^b>>>13^b>>>22^b<<30^b<<19^b<<10))|0;w6=t=((w7>>>7^w7>>>18^w7>>>3^w7<<25^w7<<14)+(w4>>>17^w4>>>19^w4>>>10^w4<<15^w4<<13)+w6+w15)|0;t=(t+h+(e>>>6^e>>>11^e>>>25^e<<26^e<<21^e<<7)+(g^e&(f^g))+0x5cb0a9dc)|0;h=g;g=f;f=e;e=(d+t)|0;d=c;c=b;b=a;a=(t+((b&c)^(d&(b^c)))+(b>>>2^b>>>13^b>>>22^b<<30^b<<19^b<<10))|0;w7=t=((w8>>>7^w8>>>18^w8>>>3^w8<<25^w8<<14)+(w5>>>17^w5>>>19^w5>>>10^w5<<15^w5<<13)+w7+w0)|0;t=(t+h+(e>>>6^e>>>11^e>>>25^e<<26^e<<21^e<<7)+(g^e&(f^g))+0x76f988da)|0;h=g;g=f;f=e;e=(d+t)|0;d=c;c=b;b=a;a=(t+((b&c)^(d&(b^c)))+(b>>>2^b>>>13^b>>>22^b<<30^b<<19^b<<10))|0;w8=t=((w9>>>7^w9>>>18^w9>>>3^w9<<25^w9<<14)+(w6>>>17^w6>>>19^w6>>>10^w6<<15^w6<<13)+w8+w1)|0;t=(t+h+(e>>>6^e>>>11^e>>>25^e<<26^e<<21^e<<7)+(g^e&(f^g))+0x983e5152)|0;h=g;g=f;f=e;e=(d+t)|0;d=c;c=b;b=a;a=(t+((b&c)^(d&(b^c)))+(b>>>2^b>>>13^b>>>22^b<<30^b<<19^b<<10))|0;w9=t=((w10>>>7^w10>>>18^w10>>>3^w10<<25^w10<<14)+(w7>>>17^w7>>>19^w7>>>10^w7<<15^w7<<13)+w9+w2)|0;t=(t+h+(e>>>6^e>>>11^e>>>25^e<<26^e<<21^e<<7)+(g^e&(f^g))+0xa831c66d)|0;h=g;g=f;f=e;e=(d+t)|0;d=c;c=b;b=a;a=(t+((b&c)^(d&(b^c)))+(b>>>2^b>>>13^b>>>22^b<<30^b<<19^b<<10))|0;w10=t=((w11>>>7^w11>>>18^w11>>>3^w11<<25^w11<<14)+(w8>>>17^w8>>>19^w8>>>10^w8<<15^w8<<13)+w10+w3)|0;t=(t+h+(e>>>6^e>>>11^e>>>25^e<<26^e<<21^e<<7)+(g^e&(f^g))+0xb00327c8)|0;h=g;g=f;f=e;e=(d+t)|0;d=c;c=b;b=a;a=(t+((b&c)^(d&(b^c)))+(b>>>2^b>>>13^b>>>22^b<<30^b<<19^b<<10))|0;w11=t=((w12>>>7^w12>>>18^w12>>>3^w12<<25^w12<<14)+(w9>>>17^w9>>>19^w9>>>10^w9<<15^w9<<13)+w11+w4)|0;t=(t+h+(e>>>6^e>>>11^e>>>25^e<<26^e<<21^e<<7)+(g^e&(f^g))+0xbf597fc7)|0;h=g;g=f;f=e;e=(d+t)|0;d=c;c=b;b=a;a=(t+((b&c)^(d&(b^c)))+(b>>>2^b>>>13^b>>>22^b<<30^b<<19^b<<10))|0;w12=t=((w13>>>7^w13>>>18^w13>>>3^w13<<25^w13<<14)+(w10>>>17^w10>>>19^w10>>>10^w10<<15^w10<<13)+w12+w5)|0;t=(t+h+(e>>>6^e>>>11^e>>>25^e<<26^e<<21^e<<7)+(g^e&(f^g))+0xc6e00bf3)|0;h=g;g=f;f=e;e=(d+t)|0;d=c;c=b;b=a;a=(t+((b&c)^(d&(b^c)))+(b>>>2^b>>>13^b>>>22^b<<30^b<<19^b<<10))|0;w13=t=((w14>>>7^w14>>>18^w14>>>3^w14<<25^w14<<14)+(w11>>>17^w11>>>19^w11>>>10^w11<<15^w11<<13)+w13+w6)|0;t=(t+h+(e>>>6^e>>>11^e>>>25^e<<26^e<<21^e<<7)+(g^e&(f^g))+0xd5a79147)|0;h=g;g=f;f=e;e=(d+t)|0;d=c;c=b;b=a;a=(t+((b&c)^(d&(b^c)))+(b>>>2^b>>>13^b>>>22^b<<30^b<<19^b<<10))|0;w14=t=((w15>>>7^w15>>>18^w15>>>3^w15<<25^w15<<14)+(w12>>>17^w12>>>19^w12>>>10^w12<<15^w12<<13)+w14+w7)|0;t=(t+h+(e>>>6^e>>>11^e>>>25^e<<26^e<<21^e<<7)+(g^e&(f^g))+0x06ca6351)|0;h=g;g=f;f=e;e=(d+t)|0;d=c;c=b;b=a;a=(t+((b&c)^(d&(b^c)))+(b>>>2^b>>>13^b>>>22^b<<30^b<<19^b<<10))|0;w15=t=((w0>>>7^w0>>>18^w0>>>3^w0<<25^w0<<14)+(w13>>>17^w13>>>19^w13>>>10^w13<<15^w13<<13)+w15+w8)|0;t=(t+h+(e>>>6^e>>>11^e>>>25^e<<26^e<<21^e<<7)+(g^e&(f^g))+0x14292967)|0;h=g;g=f;f=e;e=(d+t)|0;d=c;c=b;b=a;a=(t+((b&c)^(d&(b^c)))+(b>>>2^b>>>13^b>>>22^b<<30^b<<19^b<<10))|0;w0=t=((w1>>>7^w1>>>18^w1>>>3^w1<<25^w1<<14)+(w14>>>17^w14>>>19^w14>>>10^w14<<15^w14<<13)+w0+w9)|0;t=(t+h+(e>>>6^e>>>11^e>>>25^e<<26^e<<21^e<<7)+(g^e&(f^g))+0x27b70a85)|0;h=g;g=f;f=e;e=(d+t)|0;d=c;c=b;b=a;a=(t+((b&c)^(d&(b^c)))+(b>>>2^b>>>13^b>>>22^b<<30^b<<19^b<<10))|0;w1=t=((w2>>>7^w2>>>18^w2>>>3^w2<<25^w2<<14)+(w15>>>17^w15>>>19^w15>>>10^w15<<15^w15<<13)+w1+w10)|0;t=(t+h+(e>>>6^e>>>11^e>>>25^e<<26^e<<21^e<<7)+(g^e&(f^g))+0x2e1b2138)|0;h=g;g=f;f=e;e=(d+t)|0;d=c;c=b;b=a;a=(t+((b&c)^(d&(b^c)))+(b>>>2^b>>>13^b>>>22^b<<30^b<<19^b<<10))|0;w2=t=((w3>>>7^w3>>>18^w3>>>3^w3<<25^w3<<14)+(w0>>>17^w0>>>19^w0>>>10^w0<<15^w0<<13)+w2+w11)|0;t=(t+h+(e>>>6^e>>>11^e>>>25^e<<26^e<<21^e<<7)+(g^e&(f^g))+0x4d2c6dfc)|0;h=g;g=f;f=e;e=(d+t)|0;d=c;c=b;b=a;a=(t+((b&c)^(d&(b^c)))+(b>>>2^b>>>13^b>>>22^b<<30^b<<19^b<<10))|0;w3=t=((w4>>>7^w4>>>18^w4>>>3^w4<<25^w4<<14)+(w1>>>17^w1>>>19^w1>>>10^w1<<15^w1<<13)+w3+w12)|0;t=(t+h+(e>>>6^e>>>11^e>>>25^e<<26^e<<21^e<<7)+(g^e&(f^g))+0x53380d13)|0;h=g;g=f;f=e;e=(d+t)|0;d=c;c=b;b=a;a=(t+((b&c)^(d&(b^c)))+(b>>>2^b>>>13^b>>>22^b<<30^b<<19^b<<10))|0;w4=t=((w5>>>7^w5>>>18^w5>>>3^w5<<25^w5<<14)+(w2>>>17^w2>>>19^w2>>>10^w2<<15^w2<<13)+w4+w13)|0;t=(t+h+(e>>>6^e>>>11^e>>>25^e<<26^e<<21^e<<7)+(g^e&(f^g))+0x650a7354)|0;h=g;g=f;f=e;e=(d+t)|0;d=c;c=b;b=a;a=(t+((b&c)^(d&(b^c)))+(b>>>2^b>>>13^b>>>22^b<<30^b<<19^b<<10))|0;w5=t=((w6>>>7^w6>>>18^w6>>>3^w6<<25^w6<<14)+(w3>>>17^w3>>>19^w3>>>10^w3<<15^w3<<13)+w5+w14)|0;t=(t+h+(e>>>6^e>>>11^e>>>25^e<<26^e<<21^e<<7)+(g^e&(f^g))+0x766a0abb)|0;h=g;g=f;f=e;e=(d+t)|0;d=c;c=b;b=a;a=(t+((b&c)^(d&(b^c)))+(b>>>2^b>>>13^b>>>22^b<<30^b<<19^b<<10))|0;w6=t=((w7>>>7^w7>>>18^w7>>>3^w7<<25^w7<<14)+(w4>>>17^w4>>>19^w4>>>10^w4<<15^w4<<13)+w6+w15)|0;t=(t+h+(e>>>6^e>>>11^e>>>25^e<<26^e<<21^e<<7)+(g^e&(f^g))+0x81c2c92e)|0;h=g;g=f;f=e;e=(d+t)|0;d=c;c=b;b=a;a=(t+((b&c)^(d&(b^c)))+(b>>>2^b>>>13^b>>>22^b<<30^b<<19^b<<10))|0;w7=t=((w8>>>7^w8>>>18^w8>>>3^w8<<25^w8<<14)+(w5>>>17^w5>>>19^w5>>>10^w5<<15^w5<<13)+w7+w0)|0;t=(t+h+(e>>>6^e>>>11^e>>>25^e<<26^e<<21^e<<7)+(g^e&(f^g))+0x92722c85)|0;h=g;g=f;f=e;e=(d+t)|0;d=c;c=b;b=a;a=(t+((b&c)^(d&(b^c)))+(b>>>2^b>>>13^b>>>22^b<<30^b<<19^b<<10))|0;w8=t=((w9>>>7^w9>>>18^w9>>>3^w9<<25^w9<<14)+(w6>>>17^w6>>>19^w6>>>10^w6<<15^w6<<13)+w8+w1)|0;t=(t+h+(e>>>6^e>>>11^e>>>25^e<<26^e<<21^e<<7)+(g^e&(f^g))+0xa2bfe8a1)|0;h=g;g=f;f=e;e=(d+t)|0;d=c;c=b;b=a;a=(t+((b&c)^(d&(b^c)))+(b>>>2^b>>>13^b>>>22^b<<30^b<<19^b<<10))|0;w9=t=((w10>>>7^w10>>>18^w10>>>3^w10<<25^w10<<14)+(w7>>>17^w7>>>19^w7>>>10^w7<<15^w7<<13)+w9+w2)|0;t=(t+h+(e>>>6^e>>>11^e>>>25^e<<26^e<<21^e<<7)+(g^e&(f^g))+0xa81a664b)|0;h=g;g=f;f=e;e=(d+t)|0;d=c;c=b;b=a;a=(t+((b&c)^(d&(b^c)))+(b>>>2^b>>>13^b>>>22^b<<30^b<<19^b<<10))|0;w10=t=((w11>>>7^w11>>>18^w11>>>3^w11<<25^w11<<14)+(w8>>>17^w8>>>19^w8>>>10^w8<<15^w8<<13)+w10+w3)|0;t=(t+h+(e>>>6^e>>>11^e>>>25^e<<26^e<<21^e<<7)+(g^e&(f^g))+0xc24b8b70)|0;h=g;g=f;f=e;e=(d+t)|0;d=c;c=b;b=a;a=(t+((b&c)^(d&(b^c)))+(b>>>2^b>>>13^b>>>22^b<<30^b<<19^b<<10))|0;w11=t=((w12>>>7^w12>>>18^w12>>>3^w12<<25^w12<<14)+(w9>>>17^w9>>>19^w9>>>10^w9<<15^w9<<13)+w11+w4)|0;t=(t+h+(e>>>6^e>>>11^e>>>25^e<<26^e<<21^e<<7)+(g^e&(f^g))+0xc76c51a3)|0;h=g;g=f;f=e;e=(d+t)|0;d=c;c=b;b=a;a=(t+((b&c)^(d&(b^c)))+(b>>>2^b>>>13^b>>>22^b<<30^b<<19^b<<10))|0;w12=t=((w13>>>7^w13>>>18^w13>>>3^w13<<25^w13<<14)+(w10>>>17^w10>>>19^w10>>>10^w10<<15^w10<<13)+w12+w5)|0;t=(t+h+(e>>>6^e>>>11^e>>>25^e<<26^e<<21^e<<7)+(g^e&(f^g))+0xd192e819)|0;h=g;g=f;f=e;e=(d+t)|0;d=c;c=b;b=a;a=(t+((b&c)^(d&(b^c)))+(b>>>2^b>>>13^b>>>22^b<<30^b<<19^b<<10))|0;w13=t=((w14>>>7^w14>>>18^w14>>>3^w14<<25^w14<<14)+(w11>>>17^w11>>>19^w11>>>10^w11<<15^w11<<13)+w13+w6)|0;t=(t+h+(e>>>6^e>>>11^e>>>25^e<<26^e<<21^e<<7)+(g^e&(f^g))+0xd6990624)|0;h=g;g=f;f=e;e=(d+t)|0;d=c;c=b;b=a;a=(t+((b&c)^(d&(b^c)))+(b>>>2^b>>>13^b>>>22^b<<30^b<<19^b<<10))|0;w14=t=((w15>>>7^w15>>>18^w15>>>3^w15<<25^w15<<14)+(w12>>>17^w12>>>19^w12>>>10^w12<<15^w12<<13)+w14+w7)|0;t=(t+h+(e>>>6^e>>>11^e>>>25^e<<26^e<<21^e<<7)+(g^e&(f^g))+0xf40e3585)|0;h=g;g=f;f=e;e=(d+t)|0;d=c;c=b;b=a;a=(t+((b&c)^(d&(b^c)))+(b>>>2^b>>>13^b>>>22^b<<30^b<<19^b<<10))|0;w15=t=((w0>>>7^w0>>>18^w0>>>3^w0<<25^w0<<14)+(w13>>>17^w13>>>19^w13>>>10^w13<<15^w13<<13)+w15+w8)|0;t=(t+h+(e>>>6^e>>>11^e>>>25^e<<26^e<<21^e<<7)+(g^e&(f^g))+0x106aa070)|0;h=g;g=f;f=e;e=(d+t)|0;d=c;c=b;b=a;a=(t+((b&c)^(d&(b^c)))+(b>>>2^b>>>13^b>>>22^b<<30^b<<19^b<<10))|0;w0=t=((w1>>>7^w1>>>18^w1>>>3^w1<<25^w1<<14)+(w14>>>17^w14>>>19^w14>>>10^w14<<15^w14<<13)+w0+w9)|0;t=(t+h+(e>>>6^e>>>11^e>>>25^e<<26^e<<21^e<<7)+(g^e&(f^g))+0x19a4c116)|0;h=g;g=f;f=e;e=(d+t)|0;d=c;c=b;b=a;a=(t+((b&c)^(d&(b^c)))+(b>>>2^b>>>13^b>>>22^b<<30^b<<19^b<<10))|0;w1=t=((w2>>>7^w2>>>18^w2>>>3^w2<<25^w2<<14)+(w15>>>17^w15>>>19^w15>>>10^w15<<15^w15<<13)+w1+w10)|0;t=(t+h+(e>>>6^e>>>11^e>>>25^e<<26^e<<21^e<<7)+(g^e&(f^g))+0x1e376c08)|0;h=g;g=f;f=e;e=(d+t)|0;d=c;c=b;b=a;a=(t+((b&c)^(d&(b^c)))+(b>>>2^b>>>13^b>>>22^b<<30^b<<19^b<<10))|0;w2=t=((w3>>>7^w3>>>18^w3>>>3^w3<<25^w3<<14)+(w0>>>17^w0>>>19^w0>>>10^w0<<15^w0<<13)+w2+w11)|0;t=(t+h+(e>>>6^e>>>11^e>>>25^e<<26^e<<21^e<<7)+(g^e&(f^g))+0x2748774c)|0;h=g;g=f;f=e;e=(d+t)|0;d=c;c=b;b=a;a=(t+((b&c)^(d&(b^c)))+(b>>>2^b>>>13^b>>>22^b<<30^b<<19^b<<10))|0;w3=t=((w4>>>7^w4>>>18^w4>>>3^w4<<25^w4<<14)+(w1>>>17^w1>>>19^w1>>>10^w1<<15^w1<<13)+w3+w12)|0;t=(t+h+(e>>>6^e>>>11^e>>>25^e<<26^e<<21^e<<7)+(g^e&(f^g))+0x34b0bcb5)|0;h=g;g=f;f=e;e=(d+t)|0;d=c;c=b;b=a;a=(t+((b&c)^(d&(b^c)))+(b>>>2^b>>>13^b>>>22^b<<30^b<<19^b<<10))|0;w4=t=((w5>>>7^w5>>>18^w5>>>3^w5<<25^w5<<14)+(w2>>>17^w2>>>19^w2>>>10^w2<<15^w2<<13)+w4+w13)|0;t=(t+h+(e>>>6^e>>>11^e>>>25^e<<26^e<<21^e<<7)+(g^e&(f^g))+0x391c0cb3)|0;h=g;g=f;f=e;e=(d+t)|0;d=c;c=b;b=a;a=(t+((b&c)^(d&(b^c)))+(b>>>2^b>>>13^b>>>22^b<<30^b<<19^b<<10))|0;w5=t=((w6>>>7^w6>>>18^w6>>>3^w6<<25^w6<<14)+(w3>>>17^w3>>>19^w3>>>10^w3<<15^w3<<13)+w5+w14)|0;t=(t+h+(e>>>6^e>>>11^e>>>25^e<<26^e<<21^e<<7)+(g^e&(f^g))+0x4ed8aa4a)|0;h=g;g=f;f=e;e=(d+t)|0;d=c;c=b;b=a;a=(t+((b&c)^(d&(b^c)))+(b>>>2^b>>>13^b>>>22^b<<30^b<<19^b<<10))|0;w6=t=((w7>>>7^w7>>>18^w7>>>3^w7<<25^w7<<14)+(w4>>>17^w4>>>19^w4>>>10^w4<<15^w4<<13)+w6+w15)|0;t=(t+h+(e>>>6^e>>>11^e>>>25^e<<26^e<<21^e<<7)+(g^e&(f^g))+0x5b9cca4f)|0;h=g;g=f;f=e;e=(d+t)|0;d=c;c=b;b=a;a=(t+((b&c)^(d&(b^c)))+(b>>>2^b>>>13^b>>>22^b<<30^b<<19^b<<10))|0;w7=t=((w8>>>7^w8>>>18^w8>>>3^w8<<25^w8<<14)+(w5>>>17^w5>>>19^w5>>>10^w5<<15^w5<<13)+w7+w0)|0;t=(t+h+(e>>>6^e>>>11^e>>>25^e<<26^e<<21^e<<7)+(g^e&(f^g))+0x682e6ff3)|0;h=g;g=f;f=e;e=(d+t)|0;d=c;c=b;b=a;a=(t+((b&c)^(d&(b^c)))+(b>>>2^b>>>13^b>>>22^b<<30^b<<19^b<<10))|0;w8=t=((w9>>>7^w9>>>18^w9>>>3^w9<<25^w9<<14)+(w6>>>17^w6>>>19^w6>>>10^w6<<15^w6<<13)+w8+w1)|0;t=(t+h+(e>>>6^e>>>11^e>>>25^e<<26^e<<21^e<<7)+(g^e&(f^g))+0x748f82ee)|0;h=g;g=f;f=e;e=(d+t)|0;d=c;c=b;b=a;a=(t+((b&c)^(d&(b^c)))+(b>>>2^b>>>13^b>>>22^b<<30^b<<19^b<<10))|0;w9=t=((w10>>>7^w10>>>18^w10>>>3^w10<<25^w10<<14)+(w7>>>17^w7>>>19^w7>>>10^w7<<15^w7<<13)+w9+w2)|0;t=(t+h+(e>>>6^e>>>11^e>>>25^e<<26^e<<21^e<<7)+(g^e&(f^g))+0x78a5636f)|0;h=g;g=f;f=e;e=(d+t)|0;d=c;c=b;b=a;a=(t+((b&c)^(d&(b^c)))+(b>>>2^b>>>13^b>>>22^b<<30^b<<19^b<<10))|0;w10=t=((w11>>>7^w11>>>18^w11>>>3^w11<<25^w11<<14)+(w8>>>17^w8>>>19^w8>>>10^w8<<15^w8<<13)+w10+w3)|0;t=(t+h+(e>>>6^e>>>11^e>>>25^e<<26^e<<21^e<<7)+(g^e&(f^g))+0x84c87814)|0;h=g;g=f;f=e;e=(d+t)|0;d=c;c=b;b=a;a=(t+((b&c)^(d&(b^c)))+(b>>>2^b>>>13^b>>>22^b<<30^b<<19^b<<10))|0;w11=t=((w12>>>7^w12>>>18^w12>>>3^w12<<25^w12<<14)+(w9>>>17^w9>>>19^w9>>>10^w9<<15^w9<<13)+w11+w4)|0;t=(t+h+(e>>>6^e>>>11^e>>>25^e<<26^e<<21^e<<7)+(g^e&(f^g))+0x8cc70208)|0;h=g;g=f;f=e;e=(d+t)|0;d=c;c=b;b=a;a=(t+((b&c)^(d&(b^c)))+(b>>>2^b>>>13^b>>>22^b<<30^b<<19^b<<10))|0;w12=t=((w13>>>7^w13>>>18^w13>>>3^w13<<25^w13<<14)+(w10>>>17^w10>>>19^w10>>>10^w10<<15^w10<<13)+w12+w5)|0;t=(t+h+(e>>>6^e>>>11^e>>>25^e<<26^e<<21^e<<7)+(g^e&(f^g))+0x90befffa)|0;h=g;g=f;f=e;e=(d+t)|0;d=c;c=b;b=a;a=(t+((b&c)^(d&(b^c)))+(b>>>2^b>>>13^b>>>22^b<<30^b<<19^b<<10))|0;w13=t=((w14>>>7^w14>>>18^w14>>>3^w14<<25^w14<<14)+(w11>>>17^w11>>>19^w11>>>10^w11<<15^w11<<13)+w13+w6)|0;t=(t+h+(e>>>6^e>>>11^e>>>25^e<<26^e<<21^e<<7)+(g^e&(f^g))+0xa4506ceb)|0;h=g;g=f;f=e;e=(d+t)|0;d=c;c=b;b=a;a=(t+((b&c)^(d&(b^c)))+(b>>>2^b>>>13^b>>>22^b<<30^b<<19^b<<10))|0;w14=t=((w15>>>7^w15>>>18^w15>>>3^w15<<25^w15<<14)+(w12>>>17^w12>>>19^w12>>>10^w12<<15^w12<<13)+w14+w7)|0;t=(t+h+(e>>>6^e>>>11^e>>>25^e<<26^e<<21^e<<7)+(g^e&(f^g))+0xbef9a3f7)|0;h=g;g=f;f=e;e=(d+t)|0;d=c;c=b;b=a;a=(t+((b&c)^(d&(b^c)))+(b>>>2^b>>>13^b>>>22^b<<30^b<<19^b<<10))|0;w15=t=((w0>>>7^w0>>>18^w0>>>3^w0<<25^w0<<14)+(w13>>>17^w13>>>19^w13>>>10^w13<<15^w13<<13)+w15+w8)|0;t=(t+h+(e>>>6^e>>>11^e>>>25^e<<26^e<<21^e<<7)+(g^e&(f^g))+0xc67178f2)|0;h=g;g=f;f=e;e=(d+t)|0;d=c;c=b;b=a;a=(t+((b&c)^(d&(b^c)))+(b>>>2^b>>>13^b>>>22^b<<30^b<<19^b<<10))|0;H0=(H0+a)|0;H1=(H1+b)|0;H2=(H2+c)|0;H3=(H3+d)|0;H4=(H4+e)|0;H5=(H5+f)|0;H6=(H6+g)|0;H7=(H7+h)|0}function _core_heap(offset){offset=offset|0;_core(HEAP[offset|0]<<24|HEAP[offset|1]<<16|HEAP[offset|2]<<8|HEAP[offset|3],HEAP[offset|4]<<24|HEAP[offset|5]<<16|HEAP[offset|6]<<8|HEAP[offset|7],HEAP[offset|8]<<24|HEAP[offset|9]<<16|HEAP[offset|10]<<8|HEAP[offset|11],HEAP[offset|12]<<24|HEAP[offset|13]<<16|HEAP[offset|14]<<8|HEAP[offset|15],HEAP[offset|16]<<24|HEAP[offset|17]<<16|HEAP[offset|18]<<8|HEAP[offset|19],HEAP[offset|20]<<24|HEAP[offset|21]<<16|HEAP[offset|22]<<8|HEAP[offset|23],HEAP[offset|24]<<24|HEAP[offset|25]<<16|HEAP[offset|26]<<8|HEAP[offset|27],HEAP[offset|28]<<24|HEAP[offset|29]<<16|HEAP[offset|30]<<8|HEAP[offset|31],HEAP[offset|32]<<24|HEAP[offset|33]<<16|HEAP[offset|34]<<8|HEAP[offset|35],HEAP[offset|36]<<24|HEAP[offset|37]<<16|HEAP[offset|38]<<8|HEAP[offset|39],HEAP[offset|40]<<24|HEAP[offset|41]<<16|HEAP[offset|42]<<8|HEAP[offset|43],HEAP[offset|44]<<24|HEAP[offset|45]<<16|HEAP[offset|46]<<8|HEAP[offset|47],HEAP[offset|48]<<24|HEAP[offset|49]<<16|HEAP[offset|50]<<8|HEAP[offset|51],HEAP[offset|52]<<24|HEAP[offset|53]<<16|HEAP[offset|54]<<8|HEAP[offset|55],HEAP[offset|56]<<24|HEAP[offset|57]<<16|HEAP[offset|58]<<8|HEAP[offset|59],HEAP[offset|60]<<24|HEAP[offset|61]<<16|HEAP[offset|62]<<8|HEAP[offset|63])}function _state_to_heap(output){output=output|0;HEAP[output|0]=H0>>>24;HEAP[output|1]=H0>>>16&255;HEAP[output|2]=H0>>>8&255;HEAP[output|3]=H0&255;HEAP[output|4]=H1>>>24;HEAP[output|5]=H1>>>16&255;HEAP[output|6]=H1>>>8&255;HEAP[output|7]=H1&255;HEAP[output|8]=H2>>>24;HEAP[output|9]=H2>>>16&255;HEAP[output|10]=H2>>>8&255;HEAP[output|11]=H2&255;HEAP[output|12]=H3>>>24;HEAP[output|13]=H3>>>16&255;HEAP[output|14]=H3>>>8&255;HEAP[output|15]=H3&255;HEAP[output|16]=H4>>>24;HEAP[output|17]=H4>>>16&255;HEAP[output|18]=H4>>>8&255;HEAP[output|19]=H4&255;HEAP[output|20]=H5>>>24;HEAP[output|21]=H5>>>16&255;HEAP[output|22]=H5>>>8&255;HEAP[output|23]=H5&255;HEAP[output|24]=H6>>>24;HEAP[output|25]=H6>>>16&255;HEAP[output|26]=H6>>>8&255;HEAP[output|27]=H6&255;HEAP[output|28]=H7>>>24;HEAP[output|29]=H7>>>16&255;HEAP[output|30]=H7>>>8&255;HEAP[output|31]=H7&255}function reset(){H0=0x6a09e667;H1=0xbb67ae85;H2=0x3c6ef372;H3=0xa54ff53a;H4=0x510e527f;H5=0x9b05688c;H6=0x1f83d9ab;H7=0x5be0cd19;TOTAL0=TOTAL1=0}function init(h0,h1,h2,h3,h4,h5,h6,h7,total0,total1){h0=h0|0;h1=h1|0;h2=h2|0;h3=h3|0;h4=h4|0;h5=h5|0;h6=h6|0;h7=h7|0;total0=total0|0;total1=total1|0;H0=h0;H1=h1;H2=h2;H3=h3;H4=h4;H5=h5;H6=h6;H7=h7;TOTAL0=total0;TOTAL1=total1}function process(offset,length){offset=offset|0;length=length|0;var hashed=0;if(offset&63)return-1;while((length|0)>=64){_core_heap(offset);offset=(offset+64)|0;length=(length-64)|0;hashed=(hashed+64)|0}TOTAL0=(TOTAL0+hashed)|0;if(TOTAL0>>>0<hashed>>>0)TOTAL1=(TOTAL1+1)|0;return hashed|0}function finish(offset,length,output){offset=offset|0;length=length|0;output=output|0;var hashed=0,i=0;if(offset&63)return-1;if(~output)if(output&31)return-1;if((length|0)>=64){hashed=process(offset,length)|0;if((hashed|0)==-1)return-1;offset=(offset+hashed)|0;length=(length-hashed)|0}hashed=(hashed+length)|0;TOTAL0=(TOTAL0+length)|0;if(TOTAL0>>>0<length>>>0)TOTAL1=(TOTAL1+1)|0;HEAP[offset|length]=0x80;if((length|0)>=56){for(i=(length+1)|0;(i|0)<64;i=(i+1)|0)HEAP[offset|i]=0x00;_core_heap(offset);length=0;HEAP[offset|0]=0}for(i=(length+1)|0;(i|0)<59;i=(i+1)|0)HEAP[offset|i]=0;HEAP[offset|56]=TOTAL1>>>21&255;HEAP[offset|57]=TOTAL1>>>13&255;HEAP[offset|58]=TOTAL1>>>5&255;HEAP[offset|59]=TOTAL1<<3&255|TOTAL0>>>29;HEAP[offset|60]=TOTAL0>>>21&255;HEAP[offset|61]=TOTAL0>>>13&255;HEAP[offset|62]=TOTAL0>>>5&255;HEAP[offset|63]=TOTAL0<<3&255;_core_heap(offset);if(~output)_state_to_heap(output);return hashed|0}function hmac_reset(){H0=I0;H1=I1;H2=I2;H3=I3;H4=I4;H5=I5;H6=I6;H7=I7;TOTAL0=64;TOTAL1=0}function _hmac_opad(){H0=O0;H1=O1;H2=O2;H3=O3;H4=O4;H5=O5;H6=O6;H7=O7;TOTAL0=64;TOTAL1=0}function hmac_init(p0,p1,p2,p3,p4,p5,p6,p7,p8,p9,p10,p11,p12,p13,p14,p15){p0=p0|0;p1=p1|0;p2=p2|0;p3=p3|0;p4=p4|0;p5=p5|0;p6=p6|0;p7=p7|0;p8=p8|0;p9=p9|0;p10=p10|0;p11=p11|0;p12=p12|0;p13=p13|0;p14=p14|0;p15=p15|0;reset();_core(p0^0x5c5c5c5c,p1^0x5c5c5c5c,p2^0x5c5c5c5c,p3^0x5c5c5c5c,p4^0x5c5c5c5c,p5^0x5c5c5c5c,p6^0x5c5c5c5c,p7^0x5c5c5c5c,p8^0x5c5c5c5c,p9^0x5c5c5c5c,p10^0x5c5c5c5c,p11^0x5c5c5c5c,p12^0x5c5c5c5c,p13^0x5c5c5c5c,p14^0x5c5c5c5c,p15^0x5c5c5c5c);O0=H0;O1=H1;O2=H2;O3=H3;O4=H4;O5=H5;O6=H6;O7=H7;reset();_core(p0^0x36363636,p1^0x36363636,p2^0x36363636,p3^0x36363636,p4^0x36363636,p5^0x36363636,p6^0x36363636,p7^0x36363636,p8^0x36363636,p9^0x36363636,p10^0x36363636,p11^0x36363636,p12^0x36363636,p13^0x36363636,p14^0x36363636,p15^0x36363636);I0=H0;I1=H1;I2=H2;I3=H3;I4=H4;I5=H5;I6=H6;I7=H7;TOTAL0=64;TOTAL1=0}function hmac_finish(offset,length,output){offset=offset|0;length=length|0;output=output|0;var t0=0,t1=0,t2=0,t3=0,t4=0,t5=0,t6=0,t7=0,hashed=0;if(offset&63)return-1;if(~output)if(output&31)return-1;hashed=finish(offset,length,-1)|0;t0=H0,t1=H1,t2=H2,t3=H3,t4=H4,t5=H5,t6=H6,t7=H7;_hmac_opad();_core(t0,t1,t2,t3,t4,t5,t6,t7,0x80000000,0,0,0,0,0,0,768);if(~output)_state_to_heap(output);return hashed|0}function pbkdf2_generate_block(offset,length,block,count,output){offset=offset|0;length=length|0;block=block|0;count=count|0;output=output|0;var h0=0,h1=0,h2=0,h3=0,h4=0,h5=0,h6=0,h7=0,t0=0,t1=0,t2=0,t3=0,t4=0,t5=0,t6=0,t7=0;if(offset&63)return-1;if(~output)if(output&31)return-1;HEAP[(offset+length)|0]=block>>>24;HEAP[(offset+length+1)|0]=block>>>16&255;HEAP[(offset+length+2)|0]=block>>>8&255;HEAP[(offset+length+3)|0]=block&255;hmac_finish(offset,(length+4)|0,-1)|0;h0=t0=H0,h1=t1=H1,h2=t2=H2,h3=t3=H3,h4=t4=H4,h5=t5=H5,h6=t6=H6,h7=t7=H7;count=(count-1)|0;while((count|0)>0){hmac_reset();_core(t0,t1,t2,t3,t4,t5,t6,t7,0x80000000,0,0,0,0,0,0,768);t0=H0,t1=H1,t2=H2,t3=H3,t4=H4,t5=H5,t6=H6,t7=H7;_hmac_opad();_core(t0,t1,t2,t3,t4,t5,t6,t7,0x80000000,0,0,0,0,0,0,768);t0=H0,t1=H1,t2=H2,t3=H3,t4=H4,t5=H5,t6=H6,t7=H7;h0=h0^H0;h1=h1^H1;h2=h2^H2;h3=h3^H3;h4=h4^H4;h5=h5^H5;h6=h6^H6;h7=h7^H7;count=(count-1)|0}H0=h0;H1=h1;H2=h2;H3=h3;H4=h4;H5=h5;H6=h6;H7=h7;if(~output)_state_to_heap(output);return 0}return{reset:reset,init:init,process:process,finish:finish,hmac_reset:hmac_reset,hmac_init:hmac_init,hmac_finish:hmac_finish,pbkdf2_generate_block:pbkdf2_generate_block}}var _sha256_block_size=64,_sha256_hash_size=32;function sha256_constructor(options){options=options||{};this.heap=_heap_init(Uint8Array,options);this.asm=options.asm||sha256_asm(global,null,this.heap.buffer);this.BLOCK_SIZE=_sha256_block_size;this.HASH_SIZE=_sha256_hash_size;this.reset()}sha256_constructor.BLOCK_SIZE=_sha256_block_size;sha256_constructor.HASH_SIZE=_sha256_hash_size;var sha256_prototype=sha256_constructor.prototype;sha256_prototype.reset=hash_reset;sha256_prototype.process=hash_process;sha256_prototype.finish=hash_finish;var sha256_instance=null;function get_sha256_instance(){if(sha256_instance===null)sha256_instance=new sha256_constructor({heapSize:0x100000});return sha256_instance}function sha256_bytes(data){if(data===undefined)throw new SyntaxError("data required");return get_sha256_instance().reset().process(data).finish().result}function sha256_hex(data){var result=sha256_bytes(data);return bytes_to_hex(result)}function sha256_base64(data){var result=sha256_bytes(data);return bytes_to_base64(result)}sha256_constructor.bytes=sha256_bytes;sha256_constructor.hex=sha256_hex;sha256_constructor.base64=sha256_base64;exports.SHA256=sha256_constructor;global.asmCryptoSha256=exports}({},function(){return this}());';

function evalscript(text)
{
    mCreateElement('script', {type: 'text/javascript'}, 'head').text = text;
}

function evalscript_url(jarray)
{
    var url = mObjectURL(jarray, 'text/javascript');
    mCreateElement('script', {type: 'text/javascript'}, 'head').src = url;
    return url;
}

function mCreateElement(aNode, aAttrs, aChildNodes, aTarget)
{
    aNode = document.createElement(aNode);
    if (!aNode) {
        return null;
    }

    if (aAttrs) {
        for (var attr in aAttrs) {
            aNode.setAttribute( attr, '' + aAttrs[attr]);
        }
    }

    if (!Array.isArray(aChildNodes)) {
        aTarget = aChildNodes;
        aChildNodes = null;
    }

    if (aChildNodes) {
        for (var cn in aChildNodes) {
            if (aChildNodes[cn]) {
                aNode.appendChild(aChildNodes[cn]);
            }
        }
    }

    if (aTarget) {
        if (typeof aTarget === 'string') {
            aTarget = document[aTarget] || document.getElementsByTagName(aTarget)[0];
        }
        if (aTarget) {
            aTarget.appendChild(aNode);
        }
        else if (d) {
            console.error('Invalid target', aNode, aAttrs, aTarget);
        }
    }

    return aNode;
}

function mObjectURL(data, type)
{
    var blob;
    try {
        blob = new Blob( data, { type: type });
    } catch(e) {
        if (d) console.error(e);
        if (!window.BlobBuilder) {
            window.BlobBuilder = window.WebKitBlobBuilder || window.MozBlobBuilder || window.MSBlobBuilder;
        }
        if (window.BlobBuilder) {
            var bb = new BlobBuilder();
            bb.append(data.join("\n"));
            blob = bb.getBlob(type);
        }
    }
    return blob && URL.createObjectURL(blob);
}

Object.defineProperty(this, 'mBroadcaster', {
    writable: false,
    value: {
    _topics : {},

    addListener: function mBroadcaster_addListener(topic, options) {
        if (typeof options === 'function') {
            options = {
                callback : options
            };
        }
        if (options.hasOwnProperty('handleEvent')) {
            options = {
                scope: options,
                callback: options.handleEvent
            };
        }
        if (typeof options.callback !== 'function') {
            return false;
        }

        if (!this._topics.hasOwnProperty(topic)) {
            this._topics[topic] = {};
        }

        var id = Math.random().toString(26);
        this._topics[topic][id] = options;

        //if (d) console.log('Adding broadcast listener', topic, id, options);

        return id;
    },

    removeListener: function mBroadcaster_removeListenr(token, listener) {
        if (d) console.log('Removing broadcast listener', token);

        if (listener) {
            // Remove an EventListener interface.
            var found;
            for (var id in this._topics[token]) {
                if (this._topics[token].hasOwnProperty(id)
                    && this._topics[token][id].scope === listener) {

                    found = id;
                    break;
                }
            }

            token = found;
        }

        for (var topic in this._topics) {
            if (this._topics[topic][token]) {
                delete this._topics[topic][token];
                if (!Object.keys(this._topics[topic]).length) {
                    delete this._topics[topic];
                }
                return true;
            }
        }
        return false;
    },

    sendMessage: function mBroadcaster_sendMessage(topic) {
        if (this._topics.hasOwnProperty(topic)) {
            var idr  = [];
            var args = toArray.apply(null, arguments);
            args.shift();

            if (!args.length) {
                args = [{type: topic}];
            }

            // if (d) console.log('Broadcasting ' + topic, args);

            for (var id in this._topics[topic]) {
                var ev = this._topics[topic][id], rc;
                try {
                    rc = ev.callback.apply(ev.scope, args);
                } catch (ex) {
                    if (d) console.error(ex);
                }
                if (ev.once || rc === 0xDEAD)
                    idr.push(id);
            }
            if (idr.length) {
                idr.forEach(function(id) {
                    this.removeListener(id);
                }.bind(this));
            }

            return true;
        }

        return false;
    },

    once: function mBroadcaster_once(topic, callback) {
        this.addListener(topic, {
            once : true,
            callback : callback
        });
    },

    crossTab: {
        eTag: '$CTE$!_',

        initialize: function crossTab_init(cb) {
            var setup = function(ev) {
                var msg = String(ev && ev.key).substr(this.eTag.length);
                if (d) console.log('crossTab setup-event', msg, ev);
                if (cb && (!ev || msg === 'pong')) {
                    this.unlisten(setup);
                    if (msg !== 'pong') {
                        this.setMaster();
                    } else {
                        delete localStorage[ev.key];
                    }
                    this.listen();
                    if (d) {
                        console.log('CROSSTAB COMMUNICATION INITIALIZED AS '
                            + (this.master ? 'MASTER':'SLAVE'));

                        console.debug(String(ua));
                        console.debug(browserdetails(ua).prod + u_handle);
                    }
                    cb(this.master);
                    cb = null;
                }
            }.bind(this);

            if (this.handle) {
                this.eTag = this.eTag.split(this.handle).shift();
            }
            this.slaves = [];
            this.handle = u_handle;
            this.eTag += u_handle + '!';

            this.ctID = ~~(Math.random() * Date.now());
            this.listen(setup);
            this.notify('ping');

            // if multiple tabs are reloaded/opened at the same time
            // they would both see .ctInstances as === 0, so we need to increase this
            // as earlier as possible, e.g. now.
            localStorage.ctInstances = (parseInt(localStorage.ctInstances) || 0) + 1;

            setTimeout(function() {
                setup();
            }, parseInt(localStorage.ctInstances) === 1 ? 0 : 2000);
        },

        listen: function crossTab_listen(aListener) {
            if (window.addEventListener) {
                window.addEventListener('storage', aListener || this, false);
            }
            else if (window.attachEvent) {
                if (!aListener) {
                    aListener = this.__msie_listener = this.handleEvent.bind(this);
                }
                window.attachEvent('onstorage', aListener);
            }
        },

        unlisten: function crossTab_unlisten(aListener) {
            if (window.addEventListener) {
                window.removeEventListener('storage', aListener || this, false);
            }
            else if (window.attachEvent) {
                if (!aListener) {
                    aListener = this.__msie_listener;
                    delete this.__msie_listener;
                }
                window.detachEvent('onstorage', aListener);
            }
        },

        leave: function crossTab_leave() {
            if (this.ctID) {
                var wasMaster = this.master;
                if (wasMaster) {
                    var current = parseInt(localStorage.ctInstances);
                    if (current > 1) {
                        // only decrease ctInstnaces if its > 1, so that we would never
                        // get into a case when ctInstances is < 0
                        localStorage.ctInstances--;
                    }
                    else {
                        localStorage.ctInstances = 0;
                    }
                    localStorage['mCrossTabRef_' + u_handle] = this.master;
                    delete this.master;
                } else if (d) {
                    console.log('crossTab leaving');
                }

                this.unlisten();
                this.notify('leaving', {
                    wasMaster: wasMaster || -1,
                    newMaster: this.slaves[0]
                });

                mBroadcaster.sendMessage('crossTab:leave', wasMaster);
                this.ctID = 0;
            }
        },

        notify: function crossTab_notify(msg, data) {
            data = { origin: this.ctID, data: data, sid: Math.random()};
            localStorage.setItem(this.eTag + msg, JSON.stringify(data));
            if (d) console.log('crossTab Notifying', this.eTag + msg, localStorage[this.eTag + msg]);
        },

        setMaster: function crossTab_setMaster() {
            this.master = (Math.random() * Date.now()).toString(36);

            localStorage.ctInstances = (this.slaves.length + 1);
            mBroadcaster.sendMessage('crossTab:master', this.master);

            // (function liveLoop(tag) {
            // if (tag === mBroadcaster.crossTab.master) {
            // localStorage['mCrossTabRef_' + u_handle] = Date.now();
            // setTimeout(liveLoop, 6e3, tag);
            // }
            // })(this.master);
        },

        clear: function crossTab_clear() {
            Object.keys(localStorage).forEach(function(key) {
                if (key.substr(0,this.eTag.length) === this.eTag) {
                    if (d) console.log('crossTab Removing ' + key);
                    delete localStorage[key];
                }
            }.bind(this));
        },

        handleEvent: function crossTab_handleEvent(ev) {
            if (d > 1) console.log('crossTab ' + ev.type + '-event', ev.key, ev.newValue, ev);

            if (String(ev.key).indexOf(this.eTag) !== 0) {
                return;
            }
            var msg = ev.key.substr(this.eTag.length),
                strg = JSON.parse(ev.newValue ||'""');

            if (!strg || strg.origin === this.ctID) {
                if (d) console.log('Ignoring crossTab event', msg, strg);
                return;
            }

            switch (msg) {
                case 'ping':
                    this.slaves.push(strg.origin);
                    if (this.master) {
                        localStorage.ctInstances = (this.slaves.length + 1);
                    }

                    this.notify('pong');
                    break;
                case 'leaving':
                    var idx = this.slaves.indexOf(strg.origin);
                    if (idx !== -1) {
                        this.slaves.splice(idx, 1);
                        if (this.master) {
                            localStorage.ctInstances = (this.slaves.length + 1);
                        }
                    }

                    if (localStorage['mCrossTabRef_' + u_handle] === strg.data.wasMaster) {
                        if (strg.data.newMaster === this.ctID) {
                            if (d) {
                                console.log('Taking crossTab-master ownership');
                            }
                            delete localStorage['mCrossTabRef_' + u_handle];
                            this.setMaster();
                            //if (u_handle && window.indexedDB) {
                            //    mDBstart(true);
                            //}
                            if (Object(window.fmdb).crashed === 'slave') {
                                fmdb.crashed = 0;
                            }
                        }
                    }
                default:
                    mBroadcaster.sendMessage('crossTab:' + msg, strg);

                    break;
            }

            delete localStorage[ev.key];
        }
    }
}});

if (!is_karma) {
    Object.freeze(mBroadcaster);
}


var sh = [];

/**
 * Check that the hexadecimal hash of the file from the worker thread matches the correct one created at deployment time
 * @param {String} hashFromWorker A hexadecimal string
 * @param {String} fileName The file name with the SHA-256 hash appended at the end
 * @returns {Boolean}
 */
function compareHashes(hashFromWorker, fileName) {

    // Retrieve the SHA-256 hash that was appended to the file name
    var startOfHash = fileName.lastIndexOf('_') + 1;
    var endOfHash = fileName.lastIndexOf('.');
    var hashFromDeployment = fileName.substring(startOfHash, endOfHash);

    if (hashFromWorker === hashFromDeployment) {
        //console.log('Hash match on file: ' + fileName + '. Hash from worker thread: ' + hashFromWorker + ' Hash from deployment script: ' + hashFromDeployment);
        return true;
    }
    else {
        console.error('Hash mismatch on file: ' + fileName + '. Hash from worker thread: ' + hashFromWorker + ' Hash from deployment script: ' + hashFromDeployment);
        return false;
    }
}

function init_storage ( storage ) {
    var v = storage.v || 0,
        d = storage.d,
        dd = storage.dd,
        sp = storage.staticpath;

    // Graceful storage version upgrade
    if ( v == 0 ) {
        // array of limbs -> mpi-encoded number
        function b2mpi (b) {
            var bs = 28, bm = (1 << bs) - 1, bn = 1, bc = 0, r = [0], rb = 1, rn = 0;
            var bits = b.length * bs;
            var n, rr='';

            for ( n = 0; n < bits; n++ ) {
                if ( b[bc] & bn ) r[rn] |= rb;
                if ( (rb <<= 1) > 255 ) rb = 1, r[++rn] = 0;
                if ( (bn <<= 1) > bm ) bn = 1, bc++;
            }

            while ( rn && r[rn] == 0 ) rn--;

            bn = 256;
            for ( bits = 8; bits > 0; bits-- ) if ( r[rn] & (bn >>= 1) ) break;
            bits += rn * 8;

            rr += String.fromCharCode(bits/256)+String.fromCharCode(bits%256);
            if ( bits ) for ( n = rn; n >= 0; n-- ) rr += String.fromCharCode(r[n]);
            return rr;
        }

        if ( storage.privk && storage.privk.substr(0, 1) == "[") { /* is json serialized array which need to be migrated */
            // Upgrade key format
            try {
                var privk = JSON.parse(storage.privk), str = '';
                for ( var i = 0; i < privk.length; i++ ) str += b2mpi( privk[i] );
                storage.privk = btoa(str).replace(/\+/g,'-').replace(/\//g,'_').replace(/=/g,'');
                v++;
            }
            catch ( e ) {
                console.error("Could not migrate storage - priv key could not be converted to the new format: ", e);
            }
        }
        else {
            v++;
        }

        storage.v = v;
    }
    // if ( v == 1 ) { ... }
    // if ( v == 2 ) { ... }
    // ... and so on

    // Or upgrade hard when graceful method isn't provided
    if ( v != storage_version ) {
        storage.clear();
        storage.v = storage_version;
        if ( d ) storage.d = d;
        if ( dd ) storage.dd = dd;
        if ( sp ) storage.staticpath = sp;
    }

    return storage;
}

if (typeof XDomainRequest !== 'undefined' && typeof ArrayBuffer === 'undefined') {
    window.getxhr = function _getxhr() {
        return new XDomainRequest();
    };
}
else {
    window.getxhr = function _getxhr() {
        return new XMLHttpRequest();
    };
}

function siteLoadError(error, filename) {
    var message = ['An error occurred while loading MEGA.'];

    if (location.host !== 'mega.nz') {
        message[0] += '..';
    }

    if (error === 1) {
        message.push('The file "' + filename + '" is corrupt.');
    }
    else if (error === 2) {
        message.push('The file "' + filename + '" could not be loaded.');
    }
    else {
        message.push('Filename: ' + filename + "\nException: " + error);
    }

    if (!is_extension) {
        message.push('Please try again later. We apologize for the inconvenience.');
    }
    message.push("If the problem persist, please try disabling all third-party browser "
                + "extensions and reload your browser. If that doesn't help, contact support@mega.nz");

    message.push('BrowserID: ' + (typeof mozBrowserID !== 'undefined' ? mozBrowserID : ua));

    if (d) {
        console.error(error, filename);
    }

    contenterror = 1;
    alert(message.join("\n\n"));
}


if (m || (typeof localStorage !== 'undefined' && localStorage.mobile))
{
    var tag=document.createElement('meta');
    tag.name = "viewport";
    tag.content = "width=device-width, initial-scale=1, maximum-scale=1, user-scalable=0";
    document.getElementsByTagName('head')[0].appendChild(tag);
    var tag=document.createElement('meta');
    tag.name = "apple-mobile-web-app-capable";
    tag.content = "yes";
    document.getElementsByTagName('head')[0].appendChild(tag);
    var tag=document.createElement('meta');
    tag.name = "apple-mobile-web-app-status-bar-style";
    tag.content = "black";
    document.getElementsByTagName('head')[0].appendChild(tag);
    var tag=document.createElement('link');
    tag.rel = "apple-touch-icon-precomposed";
    tag.sizes = "144x144";
    tag.href = staticpath + "images/mobile/App_ipad_144x144.png";
    document.getElementsByTagName('head')[0].appendChild(tag);
    var tag=document.createElement('link');
    tag.rel = "apple-touch-icon-precomposed";
    tag.sizes = "114x114";
    tag.href = staticpath + "images/mobile/App_iphone_114x114.png";
    document.getElementsByTagName('head')[0].appendChild(tag);
    var tag=document.createElement('link');
    tag.rel = "apple-touch-icon-precomposed";
    tag.sizes = "72x72";
    tag.href = staticpath + "images/mobile/App_ipad_72X72.png";
    document.getElementsByTagName('head')[0].appendChild(tag);
    var tag=document.createElement('link');
    tag.rel = "apple-touch-icon-precomposed";
    tag.href = staticpath + "images/mobile/App_iphone_57X57.png"
    document.getElementsByTagName('head')[0].appendChild(tag);
    var tag=document.createElement('link');
    tag.rel = "shortcut icon";
    tag.type = "image/vnd.microsoft.icon";
    tag.href = "https://mega.nz/favicon.ico";
    document.getElementsByTagName('head')[0].appendChild(tag);
    m=true;
}

if (is_ios) {
    tmp = document.querySelector('meta[name="apple-itunes-app"]');
    if (tmp) {
        tmp.setAttribute('content',
            'app-id=706857885, app-argument=mega://#' + page);
    }

    // http://whatsmyuseragent.com/Devices/iPhone-User-Agent-Strings
    // http://www.enterpriseios.com/wiki/Complete_List_of_iOS_User_Agent_Strings
    tmp = ua.match(/(?:iphone|cpu) os (\d+)[\._](\d+)/);
    if (tmp) {
        var rev = tmp.pop();
        tmp = tmp.pop();

        console.log('Found iOS ' + tmp + '.' + rev);

        is_ios = parseInt(tmp);
        if (!is_ios) {
            // Huh?
            is_ios = true;
        }
    }
    tmp = undefined;

    if (m) {
        // Prevent Safari's copy&paste bug..
        window.onhashchange = function() {
            location.reload();
        };
    }
}

/**
 * Some legacy secureboot mobile code that has been refactored to keep just the blog working and also redirect to the
 * app if any confirm, cancel, verify, fm/ipc, newsignup, recover, account or backup links are clicked in the app
 * because the new mobile site is not designed for those yet. Confirm links initiated from the mobile web will continue
 * to be processed by the mobile web.
 */
if (m && ((!localStorage.signUpStartedInMobileWeb && page.substr(0, 7) === 'confirm') ||
    page.substr(0, 6) === 'cancel' || page.substr(0, 6) === 'verify' || page.substr(0, 6) === 'fm/ipc' ||
    page.substr(0, 9) === 'newsignup' || page.substr(0, 7) === 'recover' || page.substr(0, 7) === 'account' ||
    page.substr(0, 4) === 'blog' || page.substr(0, 6) === 'backup')) {

    var app;
    var mobileblog;
    var android;
    var intent;
    var ios9;
    var link = document.createElement('link');

    link.setAttribute('rel', 'stylesheet');
    link.type = 'text/css';
    link.href = staticpath + 'css/mobile-app-old.css';
    document.head.appendChild(link);

    // AMO: Markup should not be passed to `innerHTML` dynamically. -- This isnt reached for the extension, anyway
    // jscs:disable
    document.body.innerHTML = '<div class="bottom-page scroll-block"><div class="main-content-block">'
                            + '<div class="free-green-tip"></div><div class="main-centered-bl">'
                            + '<div class="main-logo"></div><div class="main-head-txt" id="m_title"></div>'
                            + '<div class="main-head-txt" id="m_desc"></div><br /><br />'
                            + '<a href="" class="main-button" id="m_appbtn"></a><div class="main-social hidden">'
                            + '<a href="https://www.facebook.com/MEGAprivacy" class="main-social-icon facebook"></a>'
                            + '<a href="https://www.twitter.com/MEGAprivacy" class="main-social-icon twitter"></a>'
                            + '<div class="clear"></div></div></div> </div><div class="scrolling-content">'
                            + '<div class="mid-logo"></div><div class="mid-gray-block">MEGA provides free cloud '
                            + 'storage with convenient and powerful always-on privacy</div>'
                            + '<div class="scrolling-block-icon encription"></div><div class="scrolling-block-header">'
                            + 'End-to-end encryption</div><div class="scrolling-block-txt">Unlike other cloud storage '
                            + 'providers, your data is encrypted & decrypted during transfer by your client devices '
                            + 'only and never by us.</div><div class="scrolling-block-icon access"></div>'
                            + '<div class="scrolling-block-header">Secure Global Access</div>'
                            + '<div class="scrolling-block-txt">Your data is accessible any time, from any device, '
                            + 'anywhere. Only you control the keys to your files.</div>'
                            + '<div class="scrolling-block-icon colaboration"></div>'
                            + '<div class="scrolling-block-header">Secure Collaboration</div>'
                            + '<div class="scrolling-block-txt">Share folders with your contacts and see their '
                            + 'updates in real time. Online collaboration has never been more private and secure.'
                            + '</div><div class="bottom-menu full-version"><div class="copyright-txt">Mega Limited '
                            + new Date().getFullYear() + '</div><div class="language-block"></div><div class="clear">'
                            + '</div><iframe src="" width="1" height="1" frameborder="0" style="width:1px; '
                            + 'height:1px; border:none;" id="m_iframe"></iframe></div></div></div>';

    if (page.substr(0, 4) === 'blog') {
        mobileblog = 1;
    }
    if (ua.indexOf('windows phone') > -1) {
        app = 'zune://navigate/?phoneappID=1b70a4ef-8b9c-4058-adca-3b9ac8cc194a';
        document.body.className = 'wp full-mode supported';
    }
    else if (ua.indexOf('android') > -1) {
        app = 'https://play.google.com/store/apps/details?id=mega.privacy.android.app&referrer=meganzsb';
        document.body.className = 'android full-mode supported';
        android = 1;
        var ver = ua.match(/android (\d+)\.(\d+)/);
        if (ver) {
            var rev = ver.pop();
            ver = ver.pop();
            // Check for Android 2.3+
            if (ver > 2 || (ver === 2 && rev > 3)) {
                intent = 'intent://#' + page + '/#Intent;scheme=mega;package=mega.privacy.android.app;end';
            }
        }
        if (intent && !mobileblog) {
            document.location = intent;
        }
    }
    else if (ua.indexOf('bb10') > -1) {
        app = 'http://appworld.blackberry.com/webstore/content/46810890/';
        document.body.className = 'blackberry full-mode supported';
    }
    else if (is_ios) {
        app = 'https://itunes.apple.com/app/mega/id706857885';
        document.body.className = 'ios full-mode supported';
    }
    else {
        document.body.className = 'another-os full-mode unsupported';
    }
    document.getElementById('m_title').innerHTML = 'This link should be opened in the MEGA app.';

    if (app) {
        document.getElementById('m_appbtn').href = app;
        document.getElementById('m_desc').innerHTML = 'Otherwise, you can also open the link on a '
                                                    + 'desktop/laptop browser, or download the MEGA app.';
    }
    else {
        document.getElementById('m_desc').innerHTML = 'Otherwise you can also open the link on a '
                                                    + 'desktop/laptop browser.';
    }

    if (mobileblog) {
        document.body.innerHTML = '';
        mCreateElement('script', {type: 'text/javascript'}, 'head')
            .src = ((location.host === 'mega.nz') ? '/blog.js' : 'html/js/blog.js');
    }
    else {
        var prechar = '#';
        if (ua.indexOf('windows phone') > -1) {
            prechar = '';
        }
        if (ua.indexOf('chrome') > -1) {
            window.location = 'mega://' + prechar + page;
        }
        else if (is_ios > 8) {
            setTimeout(function() {
                var text = 'This link should be opened in the MEGA app. '
                         + 'Click OK if you already have the MEGA app installed';
                if (confirm(text)) {
                    document.location = 'mega://#' + page;
                }
            }, 1500);
        }
        else {
            document.getElementById('m_iframe').src = 'mega://' + prechar + page;
        }
        if (intent) {
            document.getElementById('m_title').innerHTML
                += '<br/><em>If you already have the app installed, <a href="' + intent + '">click here!</a></em>';
        }
    }
}
// jscs:enable
else if (page === 'android') {
    document.location = 'https://play.google.com/store/apps/details?id=mega.privacy.android.app'
                      + '&referrer=meganzmobileapps';
}
else if (!b_u) {
    d = window.d || 0;
    jj = window.jj || 0;
    var onBetaW = location.hostname === 'beta.mega.nz' || location.hostname.indexOf("developers.") === 0;
    var languages = {
        'en':['en','en-'], 'es':['es','es-'], 'fr':['fr','fr-'], 'de':['de','de-'], 'it':['it','it-'],
        'nl':['nl','nl-'], 'br':['pt-br','pt'], 'se':['sv'], 'fi':['fi'], 'pl':['pl'], 'cz':['cz','cs','cz-'],
        'sk':['sk','sk-'], 'sl':['sl','sl-'], 'hu':['hu','hu-'], 'jp':['ja'], 'cn':['zh','zh-cn'],
        'ct':['zh-hk','zh-sg','zh-tw'], 'kr':['ko'], 'ru':['ru','ru-mo'], 'ar':['ar','ar-'], 'he':['he'],
        'id':['id'], 'sg':[], 'tr':['tr','tr-'], 'ro':['ro','ro-'], 'uk':['||'], 'sr':['||'], 'th':['||'],
        'fa':['||'], 'bg':['bg'], 'tl':['en-ph'], 'vi':['vn', 'vi']
    };

    if (typeof console == "undefined") { this.console = { log: function() {}, error: function() {}}}
    if (d && !console.time) (function(c)
    {
        var timers = {};
        c.time = function(n) { timers[n] = new Date().getTime()};
        c.timeEnd = function(n) {
            if (timers[n]) {
                c.log(n + ': ' + (new Date().getTime() - timers[n]) + 'ms');
                delete timers[n];
            }
        };
    })(console);

    // Do not report exceptions if this build is older than 10 days
    var exTimeLeft = ((buildVersion.timestamp + (10 * 86400)) * 1000) > Date.now();

    if (!d && exTimeLeft && (location.host === 'mega.nz' || is_extension || onBetaW))
    {
        var __cdumps = [], __cd_t;
        window.onerror = function __MEGAExceptionHandler(msg, url, ln, cn, errobj)
        {
            function mTrim(s)
            {
                return String(s)
                    .replace(/resource:.+->\s/,'')
                    .replace(/blob:[^:\s]+/, '..')
                    .replace(/\.\.:\/\/[^:\s]+/, '..')
                    .replace('chrome://mega/content','..')
                    .replace(/file:.+extensions/,'..fx')
                    .replace(/(?: line \d+ > eval)+/g,' >.eval')
            }
            if (__cdumps.length > 3) return false;

            var dump = {
                l: ln,
                f: mTrim(url),
                m: mTrim(msg)
                    .replace(/'[a-z]+:\/+[^']+(?:'|$)/gi, function(url) {
                        url = url.substr(1);
                        if (url[url.length - 1] === "'") {
                            url = url.substr(0, url.length - 1);
                        }
                        var a = document.createElement('a');
                        a.href = url;
                        return "'" + (a.origin !== 'null' && a.origin
                            || (a.protocol + '//' + a.hostname)) + "...'";
                    })
                    .replace(/(Cannot read property )('[\w-]{8}')/, "$1'<h>?'")
                    .replace(/(Access to '\.\.).*(' from script denied)/, '$1$2')
                    .replace(/gfs\w+\.userstorage/, 'gfs...userstorage')
                    .replace(/^Uncaught\W*(?:exception\W*)?/i, ''),
            }, cc;
            var sbid = +(''+(document.querySelector('script[src*="secureboot"]')||{}).src).split('=').pop()|0;

            if (~dump.m.indexOf('[[:i]]')) {
                return false;
            }

            if ((mega.flags & window.MEGAFLAG_MDBOPEN)
                    && (dump.m === 'InvalidStateError'
                        || (dump.m === 'UnknownError'))) {
                // Prevent InvalidStateError exceptions from indexedDB.open
                // caused while using Private Browser Mode on Firefox.
                return false;
            }

            if (dump.m.indexOf('this.get(...).querySelectorAll') !== -1
                    || String(errobj && errobj.stack).indexOf('<anonymous>:1:18') !== -1
                    || dump.m.indexOf('TypeError: this.get is not a function') !== -1) {
                // ^ this seems a quirk on latest Chrome (~46+) or a bogus extension
                dump.l = 1;
                errobj = null;
                dump.m = 'TypeError: this.get(...).querySelectorAll is not a function';
            }

            if (~dump.m.indexOf("\n")) {
                var lns = dump.m.split(/\r?\n/).map(String.trim).filter(String);

                if (lns.length > 6) {
                    dump.m = [].concat(lns.slice(0,2), "[..!]", lns.slice(-2)).join(" ");
                }
            }
            dump.m = (is_mobile ? '[mobile] ' : '') + dump.m.replace(/\s+/g, ' ');

            if (!window.jsl_done && !window.u_checked) {
                // Alert the user if there was an uncaught exception while
                // loading the site, this should only happen on some fancy
                // browsers other than what we use during development, and
                // hopefully they'll report it back to us for troubleshoot
                if ((url || ln !== 1) && dump.m.indexOf('Error: Blocked') < 0) {
                    siteLoadError(dump.m, url + ':' + ln);
                }
                else {
                    console.error(dump.m, arguments);
                }
                return;
            }

            if (dump.m.indexOf('Permission denied to access property') > -1) {
                // Some Firefox extension is injecting some script(s)...
                console.warn('Your account is only as secure as your computer...');
                console.warn('Check your installed extensions and which one is injecting scripts on this page...');
                return false;
            }

            if (~dump.m.indexOf('took +10s'))
            {
                var lrc = +localStorage.ttfbReportCount || 0;
                if (lrc > 20)
                {
                    var eid = localStorage.ttfbReport;
                    localStorage.ttfbReport = sbid;
                    if (!eid || eid == sbid) return false;
                    lrc = 1;
                }
                localStorage.ttfbReportCount = lrc + 1;
            }

            if (errobj)
            {
                if (errobj.udata) dump.d = errobj.udata;
                if (errobj.stack)
                {
                    var omsg = String(msg).trim();
                    var re = RegExp(
                        omsg.substr(0, 70)
                        .replace(/^\w+:\s/, '')
                        .replace(/([^\w])/g, '\\$1')
                        + '[^\r\n]+'
                    );

                    dump.s = String(errobj.stack)
                        .replace(omsg, '').replace(re, '')
                        .split("\n").map(String.trim).filter(String)
                        .splice(0,15).map(mTrim).join("\n");

                    if (dump.s.indexOf('Unknown script code:') !== -1
                        || dump.s.indexOf('Function code:') !== -1
                        || dump.s.indexOf('(eval code:') !== -1
                        || dump.s.indexOf('(unknown source)') !== -1
                        || /<anonymous>:\d+:/.test(dump.s)) {

                        console.warn('Got uncaught exception from unknown resource,'
                            + ' your MEGA account might be compromised.');
                        console.error(msg, errobj, errobj && errobj.stack, url, ln);
                        return false;
                    }
                }
            }
            if (cn) dump.c = cn;

            if (/Access to '.*' from script denied/.test(dump.m)) {
                console.error(dump.m, dump);
                return false;
            }

            if (ln == 0 && !dump.s)
            {
                if (dump.m.toLowerCase().indexOf('out of memory') != -1) dump.m = '!Fatal! Out Of Memory.';
                else dump.m = dump.m.replace(/[^\s\w]/gi,'') || ('[!] ' + msg);
            }
            if (location.hostname === 'beta.mega.nz' || location.hostname.indexOf("developers.") > -1) dump.m = '[' + location.hostname + '] ' + dump.m;

            try
            {
                var crashes = JSON.parse(localStorage.crashes || '{}');
                var checksum = MurmurHash3(JSON.stringify(dump), 0x4ef5391a);

                if (crashes.v != sbid) crashes = { v : sbid };

                if (crashes[checksum])
                {
                    // Reported less than 10 days ago?
                    if (Date.now() - crashes[checksum] < 864000000) return false;
                }
                dump.x = checksum;
                crashes[checksum] = Date.now();
                localStorage.crashes = JSON.stringify(crashes);
                cc = Object.keys(crashes).length;
            }
            catch(e) {
                delete localStorage.crashes;
            }

            __cdumps.push(dump);
            if (__cd_t) clearTimeout(__cd_t);
            var report = tryCatch(function()
            {
                function ctx(id)
                {
                    return {
                        callback : function(res)
                        {
                            if (res === EOVERQUOTA)
                            {
                                __cdumps = new Array(4);
                                if (__cd_t) clearTimeout(__cd_t);

                                if (id)
                                {
                                    var crashes = JSON.parse(localStorage.crashes || '{}');
                                    delete crashes[id];
                                    localStorage.crashes = JSON.stringify(crashes);
                                }
                            }
                        }
                    };
                }
                var ids = [], uds = [], r = 1;
                for (var i in __cdumps)
                {
                    var dump = __cdumps[i];

                    if (dump.x) { ids.push(dump.x); delete dump.x; }
                    if (dump.d) { uds.push(dump.d); delete dump.d; }
                    if (dump.l < 0) r = 0;
                }

                var report = {};
                report.ua = navigator.userAgent;
                report.io = window.dlMethod && dlMethod.name;
                report.sb = sbid;
                report.tp = typeof $ !== 'undefined' && $.transferprogress;
                report.id = ids.join(",");
                report.ud = uds;
                report.cc = cc;

                if (is_chrome_firefox)
                {
                    report.mo = mozBrowserID + '::' + is_chrome_firefox + '::' + mozMEGAExtensionVersion;
                }
                report = JSON.stringify(r? report:{});

                var version = buildVersion.website;

                if (is_extension) {
                    if (is_chrome_firefox) {
                        version = buildVersion.firefox;
                    }
                    else if (window.chrome) {
                        version = buildVersion.chrome;
                    }
                }

                for (var i in __cdumps)
                {
                    api_req({
                        a: 'cd2',
                        c: JSON.stringify(__cdumps[i]),
                        v: report,
                        t: version,
                        s: window.location.host
                    }, ctx(ids[i]));
                }
                __cd_t = 0;
                __cdumps = [];
            });
            __cd_t = setTimeout(function() {
                report();
            }, 3000);

            return false;
        };
    }

    /**
     * Detects which language the user currently has set in their browser
     * @returns {String} Returns the two letter language code e.g. 'en', 'es' etc
     */
    var detectLang = function() {

        // Get the preferred language in their browser
        var userLang = null;
        var langCode = null;
        var langCodeVariant = null;

        // If a search bot, they may set the URL as e.g. mega.nz/pro?es so get the language from that
        if (is_bot && locationSearchParams !== '') {
            userLang = locationSearchParams.replace('?', '');
        }
        else {
            // Otherwise get the user's preferred language in their browser settings
            userLang = (navigator.languages) ? navigator.languages[0] : (navigator.language || navigator.userLanguage);
        }

        // If a language can't be detected, default to English
        if (!userLang) {
            return 'en';
        }

        // Lowercase it
        userLang = userLang.toLowerCase();

        // Match on language code variants e.g. 'pt-br' returns 'br'
        /* jshint -W089 */
        for (langCode in languages) {
            for (langCodeVariant in languages[langCode]) {
                if (languages[langCode][langCodeVariant] === userLang) {
                    return langCode;
                }
            }
        }

        // If no exact match supported, normalise to base language code e.g. en-gb, en-us, en-ca returns 'en'
        /* jshint -W089 */
        for (langCode in languages) {
            for (langCodeVariant in languages[langCode]) {
                if (languages[langCode][langCodeVariant].substring(0, 3) === userLang.substring(0, 3)) {
                    return langCode;
                }
            }
        }

        // Default to English
        return 'en';
    };

    /**
     * Gets the file path for a language file
     * @param {String} language
     * @returns {String}
     */
    var getLanguageFilePath = function(language) {

        // If the sh1 (filename with hashes) array has been created from deploy script
        if (typeof sh1 !== 'undefined') {

            // Search the array
            for (var i = 0, length = sh1.length; i < length; i++) {

                var filePath = sh1[i];

                // If the language e.g. 'en' matches part of the filename from the deploy script e.g.
                // 'lang/en_0a8e1591149050ef1884b0c4abfbbeb759bbe9eaf062fa54e5b856fdb78e1eb3.json'
                if (filePath.indexOf('lang/' + language) > -1) {
                    return filePath;
                }
            }
        }
        else {
            // Otherwise return the filename.json when in Development
            return 'lang/' + language + '.json';
        }
    };

    var lang = detectLang();
    var jsl = [];

    // If they've already selected a language, use that
    if ((typeof localStorage != 'undefined') && (localStorage.lang)) {
        if (languages[localStorage.lang]) {
            lang = localStorage.lang;
        }
    }

    // Get the language file path e.g. lang/en.json or 'lang/en_7a8e15911490...f1878e1eb3.json'
    var langFilepath = getLanguageFilePath(lang);

    jsl.push({f:langFilepath, n: 'lang', j:3});
    jsl.push({f:'sjcl.js', n: 'sjcl_js', j:1});
    jsl.push({f:'nodedec.js', n: 'nodedec_js', j:1});
    jsl.push({f:'js/vendor/jquery-2.2.1.js', n: 'jquery', j:1, w:10});
    jsl.push({f:'js/vendor/jquery-ui.js', n: 'jqueryui_js', j:1, w:10});
    jsl.push({f:'js/vendor/jquery.mousewheel.js', n: 'jquerymouse_js', j:1});
    jsl.push({f:'js/vendor/jquery.jscrollpane.js', n: 'jscrollpane_js', j:1});
    jsl.push({f:'js/jscrollpane.utils.js', n: 'jscrollpane_utils_js', j: 1});
    jsl.push({f:'js/jquery.misc.js', n: 'jquerymisc_js', j:1});
    jsl.push({f:'js/vendor/megaLogger.js', n: 'megaLogger_js', j:1});

    jsl.push({f:'js/utils/browser.js', n: 'js_utils_browser_js', j: 1});
    jsl.push({f:'js/utils/debug.js', n: 'js_utils_debug_js', j: 1});
    jsl.push({f:'js/utils/dom.js', n: 'js_utils_dom_js', j: 1});
    jsl.push({f:'js/utils/locale.js', n: 'js_utils_locale_js', j: 1});
    jsl.push({f:'js/utils/pictools.js', n: 'js_utils_pictools_js', j: 1});
    jsl.push({f:'js/utils/polyfills.js', n: 'js_utils_polyfills_js', j: 1});
    jsl.push({f:'js/utils/stringcrypt.js', n: 'js_utils_stringcrypt_js', j: 1});
    jsl.push({f:'js/utils/timers.js', n: 'js_utils_timers_js', j: 1});
    jsl.push({f:'js/utils/watchdog.js', n: 'js_utils_watchdog_js', j: 1});
    jsl.push({f:'js/utils/workers.js', n: 'js_utils_workers_js', j: 1});

    jsl.push({f:'js/functions.js', n: 'functions_js', j:1});
    jsl.push({f:'js/crypto.js', n: 'crypto_js', j:1,w:5});
    jsl.push({f:'js/account.js', n: 'user_js', j:1});
    jsl.push({f:'js/attr.js', n: 'mega_attr_js', j:1});
    jsl.push({f:'js/mega.js', n: 'mega_js', j:1,w:7});
    jsl.push({f:'js/megaPromise.js', n: 'megapromise_js', j:1,w:5});

    jsl.push({f:'js/mDB.js', n: 'mDB_js', j:1});
    jsl.push({f:'js/mouse.js', n: 'mouse_js', j:1});
    jsl.push({f:'js/datastructs.js', n: 'datastructs_js', j:1});
    jsl.push({f:'js/vendor/db.js', n: 'db_js', j:1,w:5});
    jsl.push({f:'js/idbkvstorage.js', n: 'idbkvstorage_js', j: 1, w: 5});
    jsl.push({f:'js/sharedlocalkvstorage.js', n: 'sharedlocalkvstorage_js', j: 1, w: 5});

    jsl.push({f:'js/tlvstore.js', n: 'tlvstore_js', j:1});
    jsl.push({f:'js/vendor/jsbn.js', n: 'jsbn_js', j:1, w:2});
    jsl.push({f:'js/vendor/jsbn2.js', n: 'jsbn2_js', j:1, w:2});
    jsl.push({f:'js/vendor/nacl-fast.js', n: 'nacl_js', j:1,w:7});
    jsl.push({f:'js/vendor/dexie.js', n: 'dexie_js', j:1,w:5});

    jsl.push({f:'js/authring.js', n: 'authring_js', j:1});
    jsl.push({f:'html/js/login.js', n: 'login_js', j:1});
    jsl.push({f:'js/ui/export.js', n: 'export_js', j:1,w:1});
    jsl.push({f:'html/js/key.js', n: 'key_js', j:1});

    jsl.push({f:'js/useravatar.js', n: 'contact_avatar_js', j:1,w:3});
    jsl.push({f:'css/avatars.css', n: 'avatars_css', j:2,w:5,c:1,d:1,cache:1});
    jsl.push({f:'js/cms.js', n: 'cms_js', j:1});

    // Common desktop and mobile, bottom pages
    jsl.push({f:'css/bottom-pages.css', n: 'bottom-pages_css', j:2,w:5,c:1,d:1,cache:1});
    jsl.push({f:'css/pro.css', n: 'pro_css', j:2,w:5,c:1,d:1,cache:1});
    jsl.push({f:'css/bottom-menu.css', n: 'bottom-menu_css', j:2,w:5,c:1,d:1,cache:1});
    jsl.push({f:'css/startpage.css', n: 'startpage_css', j:2,w:5,c:1,d:1,cache:1});
    jsl.push({f:'html/start.html', n: 'start', j:0});
    jsl.push({f:'html/js/start.js', n: 'start_js', j:1});
    jsl.push({f:'html/js/bottompage.js', n: 'bottompage_js', j:1});
    jsl.push({f:'html/pagesmenu.html', n: 'pagesmenu', j:0});
    jsl.push({f:'html/bottom2.html', n: 'bottom2',j:0});
    jsl.push({f:'html/megainfo.html', n: 'megainfo', j:0});

    if (!is_mobile) {
        jsl.push({f:'js/filedrag.js', n: 'filedrag_js', j:1});
        jsl.push({f:'js/vendor/jquery.fullscreen.js', n: 'jquery_fullscreen', j:1, w:10});
        jsl.push({f:'js/vendor/verge.js', n: 'verge', j:1, w:5});
        jsl.push({f:'js/jquery.tokeninput.js', n: 'jquerytokeninput_js', j:1});
        jsl.push({f:'js/jquery.checkboxes.js', n: 'checkboxes_js', j:1});
        jsl.push({f:'js/thumbnail.js', n: 'thumbnail_js', j:1});
        jsl.push({f:'js/vendor/exif.js', n: 'exif_js', j:1, w:3});
        jsl.push({f:'js/vendor/megapix.js', n: 'megapix_js', j:1});
        jsl.push({f:'js/vendor/smartcrop.js', n: 'smartcrop_js', j:1, w:7});
        jsl.push({f:'js/vendor/jquery.qrcode.js', n: 'jqueryqrcode', j:1});
        jsl.push({f:'js/vendor/qrcode.js', n: 'qrcode', j:1,w:2, g: 'vendor'});

        // This is not used anymore, unless we process and store credit card details for renewals again
        // jsl.push({f:'js/paycrypt.js', n: 'paycrypt_js', j:1 });

        // Desktop notifications
        jsl.push({f:'js/vendor/notification.js', n: 'notification_js', j:1,w:7});

        // Other
        jsl.push({f:'js/vendor/moment.js', n: 'moment_js', j:1,w:1});
        jsl.push({f:'js/vendor/perfect-scrollbar.js', n: 'ps_js', j:1,w:1});

        // Google Import Contacts
        jsl.push({f:'js/gContacts.js', n: 'gcontacts_js', j:1,w:3});

        // UI Elements
        jsl.push({f:'js/ui/megaRender.js', n: 'megarender_js', j:1,w:1});
        jsl.push({f:'js/ui/filepicker.js', n: 'filepickerui_js', j:1,w:1});
        jsl.push({f:'js/ui/dialog.js', n: 'dialogui_js', j:1,w:1});
        jsl.push({f:'js/ui/credentialsWarningDialog.js', n: 'creddialogui_js', j:1,w:1});
        jsl.push({f:'js/ui/loginRequiredDialog.js', n: 'loginrequireddialog_js', j:1,w:1});
        jsl.push({f:'js/ui/registerDialog.js', n: 'registerdialog_js', j:1,w:1});
        jsl.push({f:'js/ui/keySignatureWarningDialog.js', n: 'mega_js', j:1,w:7});
        jsl.push({f:'js/ui/feedbackDialog.js', n: 'feedbackdialogui_js', j:1,w:1});
        jsl.push({f:'js/ui/languageDialog.js', n: 'mega_js', j:1,w:7});
        jsl.push({f:'js/ui/publicServiceAnnouncement.js', n: 'psa_js', j:1,w:1});
        jsl.push({f:'js/ui/alarm.js', n: 'alarm_js', j:1,w:1});
        jsl.push({f:'js/ui/transfers-popup.js', n: 'transfers_popup_js', j:1,w:1});
    } // !is_mobile

    // Transfers
    jsl.push({f:'js/transfers/xhr2.js', n: 'xhr_js', j:1});
    jsl.push({f:'js/transfers/queue.js', n: 'queue', j:1,w:4});
    jsl.push({f:'js/transfers/utils.js', n: 'tutils', j:1,w:4});
    jsl.push({f:'js/transfers/meths/cache.js', n: 'dl_cache', j:1,w:3});
    jsl.push({f:'js/transfers/meths/flash.js', n: 'dl_flash', j:1,w:3});
    jsl.push({f:'js/transfers/meths/memory.js', n: 'dl_memory', j:1,w:3});
    jsl.push({f:'js/transfers/meths/filesystem.js', n: 'dl_chrome', j:1,w:3});
    jsl.push({f:'js/transfers/meths/mediasource.js', n: 'dl_mediasource', j:1,w:3});

    if (is_chrome_firefox && parseInt(Services.appinfo.version) > 27) {
        is_chrome_firefox |= 4;
        jsl.push({f:'js/transfers/meths/firefox-extension.js', n: 'dl_firefox', j:1,w:3});
    }

    jsl.push({f:'js/transfers/downloader.js', n: 'dl_downloader', j:1,w:3});
    jsl.push({f:'js/transfers/download2.js', n: 'dl_js', j:1,w:3});
    jsl.push({f:'js/transfers/upload2.js', n: 'upload_js', j:1,w:2});


    // Everything else...
    jsl.push({f:'index.js', n: 'index', j:1,w:4});
    jsl.push({f:'html/top.html', n: 'top', j:0});
    // TODO: include mobile top menu js stuff
    jsl.push({f:'html/top-mobile.html', n: 'top-mobile', j:0});
    jsl.push({f:'html/transferwidget.html', n: 'transferwidget', j:0});
    jsl.push({f:'js/filetypes.js', n: 'filetypes_js', j:1});
    jsl.push({f:'js/fm/removenode.js', n: 'fm_removenode_js', j: 1});
    jsl.push({f:'js/fm/ufssizecache.js', n: 'ufssizecache_js', j:1});

    if (!is_mobile) {
        jsl.push({f:'css/style.css', n: 'style_css', j:2,w:30,c:1,d:1,cache:1});
        jsl.push({f:'js/vendor/megalist.js', n: 'megalist_js', j:1,w:5});
        jsl.push({f:'js/fm/keyevents.js', n: 'fm_keyevents_js', j:1,w:1});
        jsl.push({f:'js/fm/quickfinder.js', n: 'fm_quickfinder_js', j:1,w:1});
        jsl.push({f:'js/fm/selectionmanager.js', n: 'fm_selectionmanager_js', j:1,w:1});
        jsl.push({f:'js/fm.js', n: 'fm_js', j:1,w:12});
        jsl.push({f:'js/fm/achievements.js', n: 'achievements_js', j: 1, w: 5});
        jsl.push({f:'js/fm/dashboard.js', n: 'fmdashboard_js', j:1,w:5});
        jsl.push({f:'js/fm/account.js', n: 'fm_account_js', j:1});
        jsl.push({f:'js/fm/fileconflict.js', n: 'fm_fileconflict_js', j:1});
        jsl.push({f:'js/ui/miniui.js', n: 'miniui_js', j:1});

        jsl.push({f:'html/key.html', n: 'key', j:0});
        jsl.push({f:'html/pro.html', n: 'pro', j:0});
        jsl.push({f:'html/js/pro.js', n: 'pro_js', j:1});
        jsl.push({f:'html/login.html', n: 'login', j:0});
        jsl.push({f:'html/fm.html', n: 'fm', j:0,w:3});
        jsl.push({f:'html/top-login.html', n: 'top-login', j:0});
        jsl.push({f:'js/notify.js', n: 'notify_js', j:1});
        jsl.push({f:'js/popunda.js', n: 'popunda_js', j:1});
        jsl.push({f:'css/user-card.css', n: 'user_card_css', j:2,w:5,c:1,d:1,cache:1});
<<<<<<< HEAD
        jsl.push({f:'css/fm-lists.css', n: 'fm_lists_css', j:2,w:5,c:1,d:1,cache:1});
        jsl.push({f:'css/avatars.css', n: 'avatars_css', j:2,w:5,c:1,d:1,cache:1});
=======
>>>>>>> 31fbe664
        jsl.push({f:'css/icons.css', n: 'icons_css', j:2,w:5,c:1,d:1,cache:1});
        jsl.push({f:'css/buttons.css', n: 'buttons_css', j:2,w:5,c:1,d:1,cache:1});
        jsl.push({f:'css/dropdowns.css', n: 'dropdowns_css', j:2,w:5,c:1,d:1,cache:1});
        jsl.push({f:'css/dialogs.css', n: 'dialogs_css', j:2,w:5,c:1,d:1,cache:1});
        jsl.push({f:'css/popups.css', n: 'popups_css', j:2,w:5,c:1,d:1,cache:1});
        jsl.push({f:'css/spinners.css', n: 'spinners_css', j:2,w:5,c:1,d:1,cache:1});
        jsl.push({f:'css/toast.css', n: 'toast_css', j:2,w:5,c:1,d:1,cache:1});
        jsl.push({f:'css/data-blocks-view.css', n: 'data_blocks_view_css', j:2,w:5,c:1,d:1,cache:1});
        jsl.push({f:'css/help2.css', n: 'help_css', j:2,w:5,c:1,d:1,cache:1});
        jsl.push({f:'css/retina-images.css', n: 'retina_images_css', j:2,w:5,c:1,d:1,cache:1});
        jsl.push({f:'css/vendor/perfect-scrollbar.css', n: 'vendor_ps_css', j:2,w:5,c:1,d:1,cache:1});
        jsl.push({f:'css/onboarding.css', n: 'onboarding_css', j:2,w:5,c:1,d:1,cache:1});
        jsl.push({f:'css/media-print.css', n: 'media_print_css', j:2,w:5,c:1,d:1,cache:1});

        jsl.push({f:'js/vendor/avatar.js', n: 'avatar_js', j:1, w:3});
        jsl.push({f:'js/states-countries.js', n: 'states_countries_js', j:1});
        jsl.push({f:'html/dialogs.html', n: 'dialogs', j:0,w:2});
        jsl.push({f:'js/vendor/int64.js', n: 'int64_js', j:1});
        jsl.push({f:'js/transfers/zip64.js', n: 'zip_js', j:1});

        jsl.push({f:'html/onboarding.html', n: 'onboarding', j:0,w:2});
        jsl.push({f:'js/ui/onboarding.js', n: 'onboarding_js', j:1,w:1});
    } // !is_mobile

    // do not change the order...
    jsl.push({f:'js/fm/filemanager.js', n: 'filemanager_js', j: 1, w: 5});
    jsl.push({f:'js/fm/utils.js', n: 'fm_utils_js', j: 1});
    jsl.push({f:'js/fm/megadata.js', n: 'fm_megadata_js', j: 1});
    jsl.push({f:'js/fm/megadata/account.js', n: 'fm_megadata_account_js', j: 1});
    jsl.push({f:'js/fm/megadata/avatars.js', n: 'fm_megadata_avatars_js', j: 1});
    jsl.push({f:'js/fm/megadata/contacts.js', n: 'fm_megadata_contacts_js', j: 1});
    jsl.push({f:'js/fm/megadata/filters.js', n: 'fm_megadata_filters_js', j: 1});
    jsl.push({f:'js/fm/megadata/inbox.js', n: 'fm_megadata_inbox_js', j: 1});
    jsl.push({f:'js/fm/megadata/menus.js', n: 'fm_megadata_menus_js', j: 1});
    jsl.push({f:'js/fm/megadata/nodes.js', n: 'fm_megadata_nodes_js', j: 1});
    jsl.push({f:'js/fm/megadata/openfolder.js', n: 'fm_megadata_openfolder_js', j: 1});
    jsl.push({f:'js/fm/megadata/render.js', n: 'fm_megadata_render_js', j: 1});
    jsl.push({f:'js/fm/megadata/reset.js', n: 'fm_megadata_reset_js', j: 1});
    jsl.push({f:'js/fm/megadata/sort.js', n: 'fm_megadata_sort_js', j: 1});
    jsl.push({f:'js/fm/megadata/transfers.js', n: 'fm_megadata_transfers_js', j: 1});
    jsl.push({f:'js/fm/megadata/tree.js', n: 'fm_megadata_tree_js', j: 1});

    if (localStorage.makeCache) {
        jsl.push({f:'makecache.js', n: 'makecache', j:1});
    }

    if (localStorage.enableDevtools) {
        jsl.push({f:'dont-deploy/transcripter/exporter.js', n: 'tse_js', j:1});
    }

    // Load files common to all mobile pages
    if (is_mobile) {
        jsl.push({f:'css/mobile.css', n: 'mobile_css', j: 2, w: 30, c: 1, d: 1, m: 1});
        jsl.push({f:'css/spinners.css', n: 'spinners_css', j: 2, w: 5, c: 1, d: 1, cache: 1});
        jsl.push({f:'css/toast.css', n: 'toast_css', j: 2, w: 5, c: 1, d: 1, cache: 1});
        jsl.push({f:'html/mobile.html', n: 'mobile', j: 0, w: 1});
        jsl.push({f:'js/ui/mobile.js', n: 'mobile_js', j: 1, w: 1});
        jsl.push({f:'js/vendor/jquery.mobile.js', n: 'jquery_mobile_js', j: 1, w: 5});
    }

    // We need to keep a consistent order in loaded resources, so that if users
    // send us logs we won't get different line numbers on stack-traces from
    // different browsers. Hence, do NOT add more jsl entries after this block,
    // unless they're optional (such as polyfills) or third-party resources.

    jsl.push({f:'js/jquery.protect.js', n: 'jqueryprotect_js', j: 1});
    jsl.push({f:'js/vendor/asmcrypto.js',n:'asmcrypto_js', j:1, w:5});

    if (is_extension) {
        jsl.push({f:'js/vendor/dcraw.js', n: 'dcraw_js', j:1, w:10});
    }
    if (!is_mobile
            && (
                typeof Number.isNaN !== 'function' ||
                typeof Set === 'undefined' ||
                !Object.assign
            )
    ) {

        jsl.push({f:'js/vendor/es6-shim.js', n: 'es6shim_js', j:1});
    }

    // only used on beta
    if (onBetaW) {
        jsl.push({f: 'js/betacrashes.js', n: 'betacrashes_js', j: 1});
    }

    var jsl2 =
    {
        'about': {f:'html/about.html', n: 'about', j:0},
        'sourcecode': {f:'html/sourcecode.html', n: 'sourcecode', j:0},
        'megasync_js': {f:'html/js/megasync.js', n: 'megasync_js', j:1},
        'blog': {f:'html/blog.html', n: 'blog', j:0},
        'blog_js': {f:'html/js/blog.js', n: 'blog_js', j:1},
        'blogarticle': {f:'html/blogarticle.html', n: 'blogarticle', j:0},
        'blogarticle_js': {f:'html/js/blogarticle.js', n: 'blogarticle_js', j:1},
        'register': {f:'html/register.html', n: 'register', j:0},
        'register_js': {f:'html/js/register.js', n: 'register_js', j:1},
        'resellers': {f:'html/resellers.html', n: 'resellers', j:0},
        'download': {f:'html/download.html', n: 'download', j:0},
        'download_js': {f:'html/js/download.js', n: 'download_js', j:1},
        'network_js': {f:'js/network-testing.js', n: 'network_js', j:1},
        'dispute': {f:'html/dispute.html', n: 'dispute', j:0},
        'disputenotice': {f:'html/disputenotice.html', n: 'disputenotice', j:0},
        'disputenotice_js': {f:'html/js/disputenotice.js', n: 'disputenotice_js', j:1},
        'copyright': {f:'html/copyright.html', n: 'copyright', j:0},
        'copyrightnotice': {f:'html/copyrightnotice.html', n: 'copyrightnotice', j:0},
        'copyrightnotice_js': {f:'html/js/copyrightnotice.js', n: 'copyrightnotice_js', j:1},
        'privacy': {f:'html/privacy.html', n: 'privacy', j:0},
        'mega': {f:'html/mega.html', n: 'mega', j:0},
        'terms': {f:'html/terms.html', n: 'terms', j:0},
        'general': {f:'html/general.html', n: 'general', j:0},
        'backup': {f:'html/backup.html', n: 'backup', j:0},
        'backup_js': {f:'html/js/backup.js', n: 'backup_js', j:1},
        'cancel': {f:'html/cancel.html', n: 'cancel', j:0},
        'cancel_js': {f:'html/js/cancel.js', n: 'cancel_js', j:1},
        'reset': {f:'html/reset.html', n: 'reset', j:0},
        'reset_js': {f:'html/js/reset.js', n: 'reset_js', j:1},
        'change_email_js': {f:'html/js/emailchange.js', n: 'change_email_js', j:1},
        'change_email': {f:'html/emailchange.html', n: 'change_email', j:0},
        'filesaver': {f:'js/vendor/filesaver.js', n: 'filesaver', j:1},
        'recovery': {f:'html/recovery.html', n: 'recovery', j:0},
        'recovery_js': {f:'html/js/recovery.js', n: 'recovery_js', j:1},
        'credits': {f:'html/credits.html', n: 'credits', j:0},
        'takedown': {f:'html/takedown.html', n: 'takedown', j:0},
        'dev': {f:'html/dev.html', n: 'dev', j:0},
        'dev_js': {f:'html/js/dev.js', n: 'dev_js', j:1},
        'sdkterms': {f:'html/sdkterms.html', n: 'sdkterms', j:0},
        'lunr_js': {f:'js/vendor/elasticlunr.js', n: 'lunr_js', j:1},
        'help_js': {f:'html/js/help2.js', n: 'help_js', j:1},
        'sync': {f:'html/sync.html', n: 'sync', j:0},
        'sync_js': {f:'html/js/sync.js', n: 'sync_js', j:1},
        'cmd': {f:'html/megacmd.html', n: 'cmd', j:0},
        'megacmd_js': {f:'html/js/megacmd.js', n: 'megacmd_js', j:1},
        'cms_snapshot_js': {f:'js/cmsSnapshot.js', n: 'cms_snapshot_js', j:1},
        'support_js': {f:'html/js/support.js', n: 'support_js', j:1},
        'support': {f:'html/support.html', n: 'support', j:0},
        'contact': {f:'html/contact.html', n: 'contact', j:0},
        'privacycompany': {f:'html/privacycompany.html', n: 'privacycompany', j:0},
        'zxcvbn_js': {f:'js/vendor/zxcvbn.js', n: 'zxcvbn_js', j:1},
        'redeem': {f:'html/redeem.html', n: 'redeem', j:0},
        'redeem_js': {f:'html/js/redeem.js', n: 'redeem_js', j:1},
        'browsers': {f:'html/browsers.html', n: 'browsers', j:0},
        'browsers_js': {f:'html/js/browsers.js', n: 'browsers_js', j:1},
        'megabird': {f:'html/megabird.html', n: 'megabird', j:0},
        'ios': {f:'html/ios.html', n: 'ios', j:0},
        'android': {f:'html/android.html', n: 'android', j:0},
        'wp': {f:'html/wp.html', n: 'wp', j:0}
    };

    var jsl3 = {
        'chat': {
            /* chat related css */
            'chat_messages_css':{f:'css/chat-messages.css', n: 'chat_messages_css', j:2,'w':5,'c':1,'cache':1,'d':1},
            'chat_share_links_css':{f:'css/chat-share-links.css', n: 'chat_share_links_css', j:2,'w':5,'c':1,'cache':1,'d':1},
            'chat_textarea_css':{f:'css/chat-textarea.css', n: 'chat_textarea_css', j:2,'w':5,'c':1,'cache':1,'d':1},
            'chat_typing_css':{f:'css/chat-typing.css', n: 'chat_typing_css', j:2,'w':5,'c':1,'cache':1,'d':1},
            'chat_left_pane_css':{f:'css/chat-left-pane.css', n: 'chat_left_pane_css', j:2,'w':5,'c':1,'cache':1,'d':1},
            'chat_feedback_css':{f:'css/chat-feedback.css', n: 'chat_feedback_css', j:2,'w':5,'c':1,'cache':1,'d':1},
            'chat_calls_css':{f:'css/chat-calls.css', n: 'chat_calls_css', j:2,'w':5,'c':1,'cache':1,'d':1},
            'chat_common_css':{f:'css/chat-common.css', n: 'chat_common_css', j:2,'w':5,'c':1,'cache':1,'d':1},
            'chat_emoji_css':{f:'css/chat-emoji.css', n: 'chat_emoji_css', j:2,'w':2,'c':1,'cache':1,'d':1},

            /* chat related js */
            'react_js': {f:'js/vendor/react.js', n: 'react_js', j:1},
            'reactdom_js': {f:'js/vendor/react-dom.js', n: 'reactdom_js', j:1},
            'meganotifications_js': {f:'js/megaNotifications.js', n: 'meganotifications_js', j:1},
            'twemoji_js': {f:'js/vendor/twemoji.noutf.js', n: 'twemoji_js', j:1},
            'ionsound_js': {f:'js/vendor/ion.sound.js', n: 'ionsound_js', j:1},
            'favico_js': {f:'js/vendor/favico.js', n: 'favico_js', j:1},
            'autolinker_js': {f:'js/vendor/autolinker.js', n: 'autolinker_js', j:1},
            'strongvelope_js': {f:'js/chat/strongvelope.js', n: 'strongvelope_js', j:1},
            'strophejingleadapt_js': {f:'js/vendor/chat/strophe.jingle.adapter.js', n: 'strophejingleadapt_js', j:1},
            'rtcstats_js': {f:'js/chat/rtcStats.js', n: 'rtcstats_js', j:1},
            'rtcsession_js': {f:'js/chat/rtcSession.js', n: 'rtcsession_js', j:1},
            'strophelight_js': {f:'js/vendor/chat/strophe.light.js', n: 'strophelight_js', j:1},
            'strophedisco_js': {f:'js/vendor/chat/strophe.disco.js', n: 'strophedisco_js', j:1},
            'strophejingle_js': {f:'js/vendor/chat/strophe.jingle.js', n: 'strophejingle_js', j:1},
            'strophejinglesess_js': {f:'js/vendor/chat/strophe.jingle.session.js', n: 'strophejinglesess_js', j:1},
            'strophejinglesdp_js': {f:'js/vendor/chat/strophe.jingle.sdp.js', n: 'strophejinglesdp_js', j:1},
            'strophemuc_js': {f:'js/vendor/chat/strophe.muc.js', n: 'strophemuc_js', j:1},
            'stropheroster_js': {f:'js/vendor/chat/strophe.roster.js', n: 'stropheroster_js', j:1},
            'wildemitter_js': {f:'js/vendor/chat/wildemitter.patched.js', n: 'wildemitter_js', j:1},
            'hark_js': {f:'js/vendor/chat/hark.patched.js', n: 'hark_js', j:1},
            'base32_js': {f:'js/vendor/chat/base32.js', n: 'base32_js', j:1},
            'chatd_js': {f:'js/chat/chatd.js', n: 'chatd_js', j:1},
            'incomingcalldialog_js': {f:'js/chat/ui/incomingCallDialog.js', n: 'incomingcalldialog_js', j:1},
            'chatdInt_js': {f:'js/chat/plugins/chatdIntegration.js', n: 'chatdInt_js', j:1},
            'karerePing_js': {f:'js/chat/plugins/karerePing.js', n: 'karerePing_js', j:1},
            'callManager_js': {f:'js/chat/plugins/callManager.js', n: 'callManager_js', j:1},
            'urlFilter_js': {f:'js/chat/plugins/urlFilter.js', n: 'urlFilter_js', j:1},
            'emoticonShortcutsFilter_js': {f:'js/chat/plugins/emoticonShortcutsFilter.js', n: 'emoticonShortcutsFilter_js', j:1},
            'emoticonsFilter_js': {f:'js/chat/plugins/emoticonsFilter.js', n: 'emoticonsFilter_js', j:1},
            'chatnotifications_js': {f:'js/chat/plugins/chatNotifications.js', n: 'chatnotifications_js', j:1},
            'callfeedback_js': {f:'js/chat/plugins/callFeedback.js', n: 'callfeedback_js', j:1},
            'persistedTypeArea_js': {f:'js/chat/plugins/persistedTypeArea.js', n: 'persistedTypeArea_js', j:1, w:1},
            'presencedIntegration_js': {f:'js/chat/plugins/presencedIntegration.js', n: 'presInt_js', j:1, w:1},
            'keo_js': {f:'js/chat/karereEventObjects.js', n: 'keo_js', j:1},
            'crm_js': {f:'js/connectionRetryManager.js', n: 'crm_js', j:1},
            'karere_js': {f:'js/chat/karere.js', n: 'karere_js', j:1},
            'chat_messages_Js': {f:'js/chat/messages.js', n: 'chat_messages_Js', j:1},
            'presence2_js': {f:'js/chat/presence2.js', n: 'presence2_js', j:1},
            'chat_react_minified_js': {f:'js/chat/bundle.js', n: 'chat_react_minified_js', j:1}
        }
    };

    var subpages =
    {
        'about': ['about'],
        'sourcecode': ['sourcecode'],
        'terms': ['terms'],
        'general': ['general'],
        'credits': ['credits'],
        'backup': ['backup','backup_js','filesaver'],
        'recovery': ['recovery','recovery_js'],
        'reset': ['reset','reset_js'],
        'verify': ['change_email', 'change_email_js'],
        'cancel': ['cancel', 'cancel_js'],
        'blog': ['blog','blog_js','blogarticle','blogarticle_js'],
        'register': ['register','register_js', 'zxcvbn_js'],
        'newsignup': ['register','register_js', 'zxcvbn_js'],
        'resellers': ['resellers'],
        '!': ['download','download_js', 'megasync_js'],
        'dispute': ['dispute'],
        'disputenotice': ['disputenotice', 'disputenotice_js'],
        'copyright': ['copyright'],
        'copyrightnotice': ['copyrightnotice','copyrightnotice_js'],
        'privacy': ['privacy','privacycompany'],
        'mega': ['mega'],
        'takedown': ['takedown'],
        'sync': ['sync', 'sync_js', 'megasync_js'],
        'cmd': ['cmd', 'megacmd_js'],
        'support': ['support_js', 'support'],
        'contact': ['contact'],
        'dev': ['dev','dev_js','sdkterms'],
        'sdk': ['dev','dev_js','sdkterms'],
        'doc': ['dev','dev_js','sdkterms'],
        'help': [
            'lunr_js', 'help_js'
        ],
        'recover': ['reset', 'reset_js'],
        'redeem': ['redeem', 'redeem_js'],
        'plugin': ['browsers', 'browsers_js'],
        'extensions': ['browsers', 'browsers_js'],
        'bird': ['megabird'],
        'ios': ['ios'],
        'android': ['android'],
        'wp': ['wp'],
        'android': ['android']
    };

    if (is_mobile) {
        // Page specific
        subpages['!'] = ['download_js'];
    }
	if (page == 'megacmd') page = 'cmd';

    if (page)
    {
        for (var p in subpages)
        {
            if (page.substr(0,p.length) == p)
            {
                for (var i in subpages[p]) jsl.push(jsl2[subpages[p][i]]);
            }
        }
    }
    var lightweight=false;
    var waitingToBeLoaded = 0,jsl_done,jj_done = !jj;
    var fx_startup_cache = is_chrome_firefox && nocontentcheck;
    if (!fx_startup_cache && !nocontentcheck)
    {
        if (window.URL) evalscript_url([asmCryptoSha256Js]);
        else evalscript(asmCryptoSha256Js);
    }
    if ((typeof Worker !== 'undefined') && (typeof window.URL !== 'undefined') && !fx_startup_cache && !nocontentcheck)
    {
        var hashdata = ['self.postMessage = self.webkitPostMessage || self.postMessage;', asmCryptoSha256Js, 'self.onmessage = function(e) { try { var hashHex = asmCryptoSha256.SHA256.hex(e.data.text); e.data.hash = hashHex; self.postMessage(e.data); } catch(err) { e.data.error = err.message; self.postMessage(e.data);  } };'];
        var hash_url = mObjectURL(hashdata, "text/javascript");
        var hash_workers = [];
        var i =0;
        while (i < 2)
        {
            try
            {
                hash_workers[i] = new Worker(hash_url);
                hash_workers[i].postMessage = hash_workers[i].webkitPostMessage || hash_workers[i].postMessage;
                hash_workers[i].onmessage = function(e)
                {
                    if (e.data.error)
                    {
                        console.log('error',e.data.error);
                        console.log(e.data.text);
                        alert('error');
                    }
                    var file = Object(jsl[e.data.jsi]).f || 'unknown.js';
                    if (!nocontentcheck && !compareHashes(e.data.hash, file))
                    {
                        if (bootstaticpath.indexOf('cdn') > -1)
                        {
                            sessionStorage.skipcdn = 1;
                            document.location.reload();
                        }
                        else {
                            siteLoadError(1, bootstaticpath + file);
                        }

                        contenterror = 1;
                    }
                    if (!contenterror)
                    {
                        jsl_current += jsl[e.data.jsi].w || 1;
                        jsl_progress();
                        if (++jslcomplete == jsl.length) initall();
                        else jsl_load(e.data.xhri);
                    }
                };
            }
            catch(e)
            {
                hash_workers = undefined;
                break;
            }
            i++;
        }
        hashdata = null;
    }
    asmCryptoSha256Js = null;

    if (jj)
    {
        var _queueWaitToBeLoaded = function(id, elem) {
            waitingToBeLoaded++;
            elem.onload = function() {
                // if (d) console.log('jj.progress...', waitingToBeLoaded);

                jsl_loaded[Object(jsl[id]).n] = 1;
                jsl_current += Object(jsl[id]).w || 1;
                jsl_progress();

                if (--waitingToBeLoaded == 0) {
                    jj_done = true;
                    boot_done();
                }
                elem.onload = null;
            };
        };

        var createScriptTag = function(id, src) {
            var elem = mCreateElement('script', {type: 'text/javascript'}, 'head');
            elem.async = false;
            _queueWaitToBeLoaded(id, elem);
            elem.src = src;
            return elem;
        };

        var createStyleTag = function(id, src) {
            var elem = mCreateElement('link', {type: 'text/css', rel: "stylesheet"}, 'head');
            _queueWaitToBeLoaded(id, elem);
            elem.href = src;
            return elem;
        };
    }

    var pages = [],xhr_progress,xhr_stack,jsl_fm_current,jsl_current,jsl_total,jsl_perc,jsli,jslcomplete;

    function jsl_start()
    {
        jslcomplete = 0;
        if (d && jj) {
            xhr_progress = [0, 0, 0, 0, 0];
        } else {
            xhr_progress = [0, 0];
        }
        xhr_stack = Array(xhr_progress.length);
        jsl_fm_current = 0;
        jsl_current = 0;
        jsl_total = 0;
        jsl_perc = 0;
        jsli=0;
        var jjNoCache = '';
        if (localStorage.jjnocache) {
            jjNoCache = '?r=' + (new Date().toISOString().replace(/[^\w]/g, ''));
        }
        for (var i = 0; i < jsl.length; i++) {
            if (jsl[i] && !jsl[i].text) {
                jsl_total += jsl[i].w || 1;

                if (jj) {

                    if (jsl[i].j === 1) {
                        jj_done = false;
                        jsl[i].text = '/**/';
                        createScriptTag(i, bootstaticpath + jsl[i].f + jjNoCache);
                    }
                    else if (jsl[i].j === 2) {

                        jj_done = false;
                        jsl[i].text = '/**/';
                        createStyleTag(i, bootstaticpath + jsl[i].f + jjNoCache);
                    }
                }

                if (!jj || !jsl[i].j || jsl[i].j > 2) {
                    jsl_done = false;
                }
            }
        }
        if (d) {
            console.log('jj.total...', waitingToBeLoaded);
        }

        if (fx_startup_cache)
        {
            var step = function(jsi)
            {
                jsl_current += jsl[jsi].w || 1;
                jsl_progress();
                if (++jslcomplete == jsl.length) {
                    jsl_done = true;
                    initall();
                }
                else
                {
                    // mozRunAsync(next.bind(this, jsli++));
                    next(jsli++);
                }
            };
            var next = function(jsi)
            {
                var file = bootstaticpath + jsl[jsi].f;

                if (jsl[jsi].j == 1)
                {
                    try
                    {
                        loadSubScript(file);
                    }
                    catch(e)
                    {
                        Cu.reportError(e);

                        if (String(e) !== "Error: AsmJS modules are not yet supported in XDR serialization."
                                && file.indexOf('dcraw') === -1) {

                            return siteLoadError(e, file);
                        }
                    }
                    step(jsi);
                }
                else
                {
                    mozNetUtilFetch(file, jsl[jsi].j === 3, function(data) {
                        if (data === null) {
                            siteLoadError(2, file);
                        }
                        else {
                            jsl[jsi].text = String(data);

                            if (jsl[jsi].j === 3) {
                                l = JSON.parse(jsl[jsi].text);
                            }
                            step(jsi);
                        }
                    });
                }
            };
            next(jsli++);
        }
        else
        {
            for (var i = xhr_progress.length; i--; ) jsl_load(i);
        }
    }

    var xhr_timeout=30000;
    var urlErrors = {};

    function xhr_error()
    {
        xhr_timeout+=10000;
        console.log(xhr_timeout);
        if (bootstaticpath.indexOf('cdn') > -1)
        {
            bootstaticpath = geoStaticpath(1);
            staticpath = geoStaticpath(1);
        }
        var url = this.url;
        var jsi = this.jsi;
        var xhri = this.xhri;
        urlErrors[url] = (urlErrors[url] | 0) + 1;
        if (urlErrors[url] < 20) {
            setTimeout(function() {
                xhr_progress[xhri] = 0;
                xhr_load(url, jsi, xhri);
            }, urlErrors[url] * 100);
        }
        else {
            siteLoadError(2, this.url);
        }
    }

    function xhr_load(url,jsi,xhri)
    {
        xhr_stack[xhri] = getxhr();
        xhr_stack[xhri].onload = function()
        {
            try {
                jsl[this.jsi].text = this.response || this.responseText;
            }
            catch (ex) {
                return siteLoadError(ex, bootstaticpath + Object(jsl[this.jsi]).f);
            }

            if (typeof hash_workers !== 'undefined' && !nocontentcheck)
            {
                hash_workers[this.xhri].postMessage({'text':jsl[this.jsi].text,'xhr':'test','jsi':this.jsi,'xhri':this.xhri});
            }
            else
            {
                if (!nocontentcheck) {

                    // Hash the file content and convert to hex
                    var hashHex = asmCryptoSha256.SHA256.hex(jsl[this.jsi].text);

                    // Compare the hash from the file and the correct hash determined at deployment time
                    if (!compareHashes(hashHex, jsl[this.jsi].f))
                    {
                        siteLoadError(1, jsl[this.jsi].f);
                        contenterror = 1;
                    }
                }

                if (!contenterror)
                {
                    jsl_current += jsl[this.jsi].w || 1;
                    jsl_progress();
                    if (++jslcomplete == jsl.length) initall();
                    else jsl_load(this.xhri);
                }
            }
        };
        xhr_stack[xhri].onreadystatechange = function()
        {
            try
            {
                if (this.readyState == 1) this.timeout=0;
            }
            catch(e)
            {

            }
        };
        xhr_stack[xhri].onerror = xhr_error;
        xhr_stack[xhri].ontimeout = xhr_error;
        if (jsl[jsi].text)
        {
            if (++jslcomplete == jsl.length) initall();
            else jsl_load(xhri);
        }
        else
        {
            xhr_stack[xhri].url = url;
            xhr_stack[xhri].jsi = jsi;
            xhr_stack[xhri].xhri = xhri;
            if (localStorage.dd) url += '?t=' + Date.now();
            xhr_stack[xhri].open("GET", bootstaticpath + url, true);
            xhr_stack[xhri].timeout = xhr_timeout;
            if (is_chrome_firefox) xhr_stack[xhri].overrideMimeType('text/plain');
            xhr_stack[xhri].send(null);
        }
    }
    window.onload = function ()
    {
        pageLoadTime = Date.now();
        mBroadcaster.once('startMega', function() {
            pageLoadTime = Date.now() - pageLoadTime;
        });

        if (!maintenance && !androidsplash && !is_karma) {
            jsl_start();
        }
    };
    function jsl_load(xhri)
    {
        if (jsl[jsli]) xhr_load(jsl[jsli].f, jsli++,xhri);
    }
    function jsl_progress()
    {
        // if (d) console.log('done',(jsl_current+jsl_fm_current));
        // if (d) console.log('total',jsl_total);
        var p = Math.floor((jsl_current+jsl_fm_current)/jsl_total*100);
        var deg = 0;
        var leftProgressBlock = document.getElementById('loadinganimleft');
        var rightProgressBlock = document.getElementById('loadinganimright');

        // Fix exception thrown when going from mobile web /login page to mobile web /register page
        if (is_mobile && (rightProgressBlock === null)) {
            return false;
        }

        if ((p > jsl_perc) && (p <= 100))
        {
            jsl_perc = p;
            if (d) console.log('jsl.progress... ' + p + '%', (jsl_current+jsl_fm_current), jsl_total);
            if (is_extension) p=100;
            deg = 360 * p / 100;
            if (deg <= 180) {
                rightProgressBlock.style.webkitTransform = 'rotate(' + deg + 'deg)';
                rightProgressBlock.style.MozTransform = 'rotate(' + deg + 'deg)';
                rightProgressBlock.style.msTransform = 'rotate(' + deg + 'deg)';
                rightProgressBlock.style.OTransform = 'rotate(' + deg + 'deg)';
                rightProgressBlock.style.transform = 'rotate(' + deg + 'deg)';
            } else {
                rightProgressBlock.style.webkitTransform = 'rotate(180deg)';
                rightProgressBlock.style.MozTransform = 'rotate(180deg)';
                rightProgressBlock.style.msTransform = 'rotate(180deg)';
                rightProgressBlock.style.OTransform = 'rotate(180deg)';
                rightProgressBlock.style.transform = 'rotate(180deg)';
                leftProgressBlock.style.webkitTransform = 'rotate(' + (deg - 180) + 'deg)';
                leftProgressBlock.style.MozTransform = 'rotate(' + (deg - 180) + 'deg)';
                leftProgressBlock.style.msTransform = 'rotate(' + (deg - 180) + 'deg)';
                leftProgressBlock.style.OTransform = 'rotate(' + (deg - 180) + 'deg)';
                leftProgressBlock.style.transform = 'rotate(' + (deg - 180) + 'deg)';
            }
        }
    }
    var cssCache=false;
    var jsl_loaded={};
    function initall() {
        var jsar = [];
        var cssar = [];
        var nodedec = {};
        //for(var i in localStorage) if (i.substr(0,6) == 'cache!') delete localStorage[i];
        for (var i in jsl)
        {
            if (!jj || !jsl[i].j || jsl[i].j > 2) {
                jsl_loaded[jsl[i].n] = 1;
            }
            if ((jsl[i].j == 1) && (!jj))
            {
                if (!fx_startup_cache)
                {
                    if (window.URL) jsar.push(jsl[i].text + '\n\n');
                    else evalscript(jsl[i].text);
                }
            }
            else if ((jsl[i].j == 2) && (!jj))
            {
                if (document.getElementById('bootbottom')) document.getElementById('bootbottom').style.display='none';
                if (!is_chrome_firefox && window.URL)
                {
                    cssar.push(jsl[i].text.replace(/\.\.\//g,staticpath).replace(new RegExp( "\\/en\\/", "g"),'/' + lang + '/'));
                }
                else
                {
                    mCreateElement('style', {type: 'text/css', rel: 'stylesheet'}, 'head')
                        .textContent = jsl[i].text.replace(/\.\.\//g,staticpath).replace(new RegExp( "\\/en\\/", "g"),'/' + lang + '/');
                }
            }
            else if (jsl[i].j == 3) {
                try {
                    l = !jj && l || JSON.parse(jsl[i].text);
                } catch(ex) {
                    console.error(ex);
                    if (lang !== 'en') {
                        localStorage.lang = 'en';
                        setTimeout(function() {
                            document.location.reload();
                        }, 300);
                    }
                    throw new Error('Error parsing language file '+lang+'.json');
                }
            }
            else if (jsl[i].j === 0 && jsl[i].f.match(/\.json$/)) {
                try {
                    var templates = JSON.parse(jsl[i].text);
                    for (var e in templates) {
                        pages[e] = templates[e];
                        jsl_loaded[e] = 1;
                    }
                } catch (ex) {
                    throw new Error("Error parsing template");
                }
            }
            else if (jsl[i].j == 0) pages[jsl[i].n] = jsl[i].text;

            if (jsl[i].n === 'sjcl_js' || jsl[i].n === 'nodedec_js' || jsl[i].n === 'asmcrypto_js') {
                nodedec[jsl[i].n] = jsl[i].text;
            }
        }
        if (window.URL)
        {
            nodedec = !jj && !is_extension && !("ActiveXObject" in window) && nodedec;

            if (nodedec && Object.keys(nodedec).length === 3) {
                var tmp = String(nodedec.nodedec_js).split(/importScripts\([^)]+\)/);

                nodedec = [tmp.shift(), nodedec.sjcl_js, nodedec.asmcrypto_js, tmp.join(';')];
                mega.nodedecBlobURI = mObjectURL(nodedec, 'text/javascript');
                nodedec = tmp = undefined;
            }
            if (localStorage.makeCache && !cssCache) cssCache=cssar;
            cssar = cssar.length && mObjectURL(cssar, "text/css");
            if (cssar)
            {
                mCreateElement('link', {type: 'text/css', rel: 'stylesheet'}, 'head').href = cssar;
            }
            if (!jsl_done || jsar.length) {
                jsar.push('jsl_done=true; boot_done();');
            } else {
                boot_done();
            }
            if (jsar.length) {
                if (is_chrome_firefox) {
                    console.error('jsar must be empty here...');
                }
                else {
                    evalscript_url(jsar);
                }
            }
            jsar=undefined;
            cssar=undefined;
        }
        else
        {
            jsl_done=true;
            boot_done();
        }
    }

    var istaticpath = staticpath;
    if (document.location.href.substr(0,19) == 'chrome-extension://')  istaticpath = '../';
    else if (is_chrome_firefox) istaticpath = 'chrome://mega/content/';

    mCreateElement('style', {type: 'text/css'}, 'body').textContent = '.div, span, input {outline: none;}.hidden {display: none;}.clear {clear: both;margin: 0px;padding: 0px;display: block;}.loading-main-block {width: 100%;height: 100%;overflow: auto;font-family:Arial, Helvetica, sans-serif;}.loading-mid-white-block {height: 100%;width:100%;}.loading-cloud {width: 222px;height: 158px;background-image: url(' + istaticpath + 'images/mega/loading-sprite_v4.png);background-repeat: no-repeat;background-position: 0 0;position:absolute;left:50%;top:50%;margin:-79px 0 0 -111px;}.loading-m-block{width:60px;height:60px;position:absolute; left:81px;top:65px;background-color:white;background-image: url(' + istaticpath + 'images/mega/loading-sprite_v4.png);background-repeat: no-repeat;background-position: -81px -65px;border-radius: 100%;-webkit-border-radius: 100%;border-radius: 100%;z-index:10;}.loading-percentage { width: 80px;height: 80px; background-color: #e1e1e1;position: absolute;-moz-border-radius: 100%;-webkit-border-radius: 100%;border-radius: 100%;overflow: hidden;background-image: url(' + istaticpath + 'images/mega/loading-sprite_v4.png);background-repeat: no-repeat;background-position: -70px -185px;left:71px;top:55px;}.loading-percentage ul {list-style-type: none;}.loading-percentage li {position: absolute;top: 0px;}.loading-percentage p, .loading-percentage li, .loading-percentage ul{width: 80px;height: 80px;padding: 0;margin: 0;}.loading-percentage span {display: block;width: 40px;height: 80px;}.loading-percentage ul :nth-child(odd) {clip: rect(0px, 80px, 80px, 40px);}.loading-percentage ul :nth-child(even) {clip: rect(0px, 40px, 80px, 0px);}.loading-percentage .right-c span {-moz-border-radius-topleft: 40px;-moz-border-radius-bottomleft: 40px;-webkit-border-top-left-radius: 40px;-webkit-border-bottom-left-radius: 40px;border-top-left-radius: 40px;border-bottom-left-radius: 40px;background-color:#dc0000;}.loading-percentage .left-c span {margin-left: 40px;-moz-border-radius-topright: 40px;-moz-border-radius-bottomright: 40px;-webkit-border-top-right-radius: 40px;-webkit-border-bottom-right-radius: 40px;border-top-right-radius: 40px;border-bottom-right-radius: 40px;background-color:#dc0000;}.loading-main-bottom {max-width: 940px;width: 100%;position: absolute;bottom: 20px;left: 50%;margin: 0 0 0 -470px;text-align: center;}.loading-bottom-button {height: 29px;width: 29px;float: left;background-image: url(' + istaticpath + 'images/mega/loading-sprite_v4.png);background-repeat: no-repeat;cursor: pointer;}.st-social-block-load {position: absolute;bottom: 20px;left: 0;width: 100%;height: 43px;text-align: center;}.st-bottom-button {height: 24px;width: 24px;margin: 0 8px;display: inline-block;background-image: url(' + istaticpath + 'images/mega/loading-sprite_v4.png);background-repeat: no-repeat;background-position:11px -405px;cursor: pointer;-moz-border-radius: 100%;-webkit-border-radius: 100%;border-radius: 100%;-webkit-transition: all 200ms ease-in-out;-moz-transition: background-color 200ms ease-in-out;-o-transition: background-color 200ms ease-in-out;-ms-transition: background-color 200ms ease-in-out;transition: background-color 200ms ease-in-out;background-color:#999999;}.st-bottom-button.st-google-button {background-position: 11px -405px;}.st-bottom-button.st-google-button {background-position: -69px -405px;}.st-bottom-button.st-twitter-button{background-position: -29px -405px;}.st-bottom-button:hover {background-color:#334f8d;}.st-bottom-button.st-twitter-button:hover {background-color:#1a96f0;}.st-bottom-button.st-google-button:hover {background-color:#d0402a;}@media only screen and (-webkit-min-device-pixel-ratio: 1.5), only screen and (-o-min-device-pixel-ratio: 3/2), only screen and (min--moz-device-pixel-ratio: 1.5), only screen and (min-device-pixel-ratio: 1.5) {.maintance-block, .loading-percentage, .loading-m-block, .loading-cloud, .loading-bottom-button,.st-bottom-button, .st-bottom-scroll-button {background-image: url(' + istaticpath + 'images/mega/loading-sprite_v4@2x.png);    background-size: 222px auto;}}';

    mCreateElement('div', { "class": "loading-main-block", id: "loading"}, 'body')
        .innerHTML =
            '<div class="loading-mid-white-block">'+
            '    <div class="loading-cloud">'+
            '        <div class="loading-percentage">'+
            '            <ul>'+
            '                <li class="right-c"><p id="loadinganimright"><span></span></p></li>'+
            '                <li class="left-c"><p  id="loadinganimleft"><span></span></p></li>'+
            '            </ul>'+
            '        </div>'+
            '        <div class="loading-m-block"></div>'+
            '    </div>'+
            '    <div class="st-social-block-load" id="bootbottom">'+
            '        <a href="https://www.facebook.com/MEGAprivacy" target="_blank" rel="noopener noreferrer" class="st-bottom-button st-facebook-button"></a>'+
            '        <a href="https://www.twitter.com/MEGAprivacy" target="_blank" rel="noopener noreferrer" class="st-bottom-button st-twitter-button"></a>'+
            '    </div>'+
            '</div>';

    var u_storage, loginresponse, u_sid, dl_res;
    u_storage = init_storage(localStorage.sid ? localStorage : sessionStorage);

    if ((u_sid = u_storage.sid))
    {
        loginresponse = true;
        var lxhr = getxhr();
        lxhr.onload = function()
        {
            loginresponse = false;
            if (this.status == 200)
            {
                try
                {
                    loginresponse = this.response || this.responseText;
                    if (loginresponse && loginresponse[0] == '[') loginresponse = JSON.parse(loginresponse);
                    else if (parseInt(loginresponse) === -15 /* ESID */) {
                        loginresponse = -15;
                    }
                    else loginresponse = false;
                }
                catch (e) {}
            }
            boot_done();
        };
        lxhr.onerror = function()
        {
            loginresponse= false;
            boot_done();
        };

        lxhr.open('POST', apipath + 'cs?id=0&sid=' + u_storage.sid + mega.urlParams(), true);
        lxhr.send(JSON.stringify([{'a':'ug'}]));
    }

    function boot_auth(u_ctx,r)
    {
        u_type = r;
        u_checked=true;
        startMega();
    }

    var boot_done_makecache=false;

    function boot_done()
    {
        if (boot_done_makecache)
        {
            boot_done_makecache=false;
            makeCache();
            return false;
        }

        lxhr = dlxhr = undefined;

        if (d) console.log('boot_done', loginresponse === true, dl_res === true, !jsl_done, !jj_done);

        if (loginresponse === true || dl_res === true || !jsl_done || !jj_done) return;

        // turn the `ua` (userAgent) string into an object which holds the browser details
        try {
            ua = Object(ua);
            ua.details = Object.create(browserdetails(ua));
        }
        catch (e) {}

        mBroadcaster.sendMessage('boot_done');

        if (u_checked) {
            startMega();
        }
        else if (loginresponse === -15) {
            u_logout(true);
            boot_auth(null, false);
        }
        else if (loginresponse)
        {
            api_setsid(u_sid);
            u_checklogin3a(loginresponse[0],{checkloginresult:boot_auth});
            loginresponse = undefined;
        }
        else u_checklogin({checkloginresult:boot_auth},false);
    }

    if (page.substr(0,1) == '!' && page.length > 1)
    {
        dl_res = true;
        var dlxhr = getxhr();
        dlxhr.onload = function()
        {
            dl_res = false;
            if (this.status == 200)
            {
                try
                {
                    dl_res = this.response || this.responseText;
                    if (dl_res[0] == '[') dl_res = JSON.parse(dl_res);
                    if (dl_res[0]) dl_res = dl_res[0];
                }
                catch (e) {}
            }
            boot_done();
        };
        dlxhr.onerror = function()
        {
            dl_res= false;
            boot_done();
        };
        var esid='';
        if (u_storage.sid) esid = u_storage.sid;
        dlxhr.open("POST", apipath + 'cs?id=0' + mega.urlParams(), true);
        dlxhr.send(JSON.stringify([{ 'a': 'g', p: page.substr(1,8), 'ad': showAd(),'esid':esid }]));
    }
}

/**
 * Determines whether to show an ad or not
 * @returns {number} Returns a 0 for definitely no ads (e.g. I am using an extension). 1 will enable ads dependent on
 *                   country. 2 ignores country limitations (for developers to always see ads regardless). 3 means I
 *                   prefer not to see an ad because I am logged in, but it will send one if it is a trusted ad that we
 *                   have vetted (we fully control the ad and host it ourselves) and ads are turned on in the API.
 */
function showAd() {

    // We need to tell the API we would like ad urls, but only show generic ads from providers if we are not logged in
    var showAd = (typeof u_sid === 'undefined') ? 1 : 3;

    // If using a browser extension, do not show ads at all for our security conscious users
    showAd = (is_extension) ? 0 : showAd;

    // Override for testing
    showAd = (typeof localStorage.testAds === 'undefined') ? showAd : parseInt(localStorage.testAds);

    return showAd;
}

/**
 * Simple .toArray method to be used to convert `arguments` to a normal JavaScript Array
 *
 * Please note there is a huge performance degradation when using `arguments` outside their
 * owning function, to mitigate it use this function as follow: toArray.apply(null, arguments)
 *
 * @returns {Array}
 */
function toArray() {
    var len = arguments.length;
    var res = Array(len);
    while (len--) {
        res[len] = arguments[len];
    }
    return res;
}

function tryCatch(fn, onerror)
{
    fn.foo = function __tryCatchWrapper()
    {
        try {
            return fn.apply(this, arguments);
        } catch (e) {
            console.error(e);

            if (typeof onerror === 'function') {
                onIdle(onerror.bind(null, e));
            }
        }
    };
    fn.foo.bar = fn;
    return fn.foo;
}

var onIdle = window.requestIdleCallback || function(handler) {
        var startTime = Date.now();

        return setTimeout(function() {
            handler({
                didTimeout: false,
                timeRemaining: function() {
                    return Math.max(0, 50.0 - (Date.now() - startTime));
                }
            });
        }, 1);
    };<|MERGE_RESOLUTION|>--- conflicted
+++ resolved
@@ -1872,11 +1872,7 @@
         jsl.push({f:'js/notify.js', n: 'notify_js', j:1});
         jsl.push({f:'js/popunda.js', n: 'popunda_js', j:1});
         jsl.push({f:'css/user-card.css', n: 'user_card_css', j:2,w:5,c:1,d:1,cache:1});
-<<<<<<< HEAD
         jsl.push({f:'css/fm-lists.css', n: 'fm_lists_css', j:2,w:5,c:1,d:1,cache:1});
-        jsl.push({f:'css/avatars.css', n: 'avatars_css', j:2,w:5,c:1,d:1,cache:1});
-=======
->>>>>>> 31fbe664
         jsl.push({f:'css/icons.css', n: 'icons_css', j:2,w:5,c:1,d:1,cache:1});
         jsl.push({f:'css/buttons.css', n: 'buttons_css', j:2,w:5,c:1,d:1,cache:1});
         jsl.push({f:'css/dropdowns.css', n: 'dropdowns_css', j:2,w:5,c:1,d:1,cache:1});
