﻿var b_u=0;
var maintenance=false;
var ua = window.navigator.userAgent.toLowerCase();
var is_chrome_firefox = document.location.protocol === 'chrome:' && document.location.host === 'mega' || document.location.protocol === 'mega:';
var is_extension = is_chrome_firefox || document.location.href.substr(0,19) == 'chrome-extension://';
var storage_version = '1'; // clear localStorage when version doesn't match
var page = document.location.hash;

function isMobile()
{
    if (is_chrome_firefox) return false;
    var mobile = ['iphone','ipad','android','blackberry','nokia','opera mini','windows mobile','windows phone','iemobile','mobile safari','bb10; touch'];
    for (var i in mobile) if (ua.indexOf(mobile[i]) > 0) return true;
    return false;
}

function geoStaticpath(eu)
{
	if (!eu) {
		try {
			if (!sessionStorage.skipcdn) {
				var cc = 'FR DE NL ES PT DK CH IT UK GB NO SE FI PL CZ SK AT GR RO HU IE TR VA MC SM LI AD JE GG UA BG LT LV EE AX IS MA DZ LY TN EG RU BY HR SI AL ME RS KO EU FO CY IL LB SY SA JO IQ BA CV PS EH GI GL IM LU MK SJ BF BI BJ BW CF CG CM DJ ER ET GA GH GM GN GN GW KE KM LR LS MG ZA AE ML MR MT MU MV MW MZ NA NE QA RW SD SS SL SZ TD TG TZ UG YE ZA ZM ZR ZW';
				var cm = String(document.cookie).match(/geoip\s*\=\s*([A-Z]{2})/);
				if (cm && cm[1] && cc.indexOf(cm[1]) == -1)
					return 'https://g.cdn1.mega.co.nz/';
			}
		} catch(e) {
			setTimeout(function() { throw e; }, 2100);
		}
	}
	return 'https://eu.static.mega.co.nz/';
}

if (ua.indexOf('chrome') > -1 && ua.indexOf('mobile') == -1 && parseInt(window.navigator.appVersion.match(/Chrome\/(\d+)\./)[1], 10) < 22) b_u = 1;
else if (ua.indexOf('firefox') > -1 && typeof DataView == 'undefined') b_u = 1;
else if (ua.indexOf('opera') > -1 && typeof window.webkitRequestFileSystem == 'undefined') b_u = 1;
var apipath, staticpath = 'https://eu.static.mega.co.nz/';
var myURL = window.URL || window.webkitURL;
if (!myURL) b_u=1;

if (!b_u) try
{
	if (is_chrome_firefox)
	{
		var Cc = Components.classes, Ci = Components.interfaces, Cu = Components.utils;

		Cu['import']("resource://gre/modules/XPCOMUtils.jsm");
		Cu['import']("resource://gre/modules/Services.jsm");
		XPCOMUtils.defineLazyModuleGetter(this, "NetUtil", "resource://gre/modules/NetUtil.jsm");

		(function(global) {
			global.loadSubScript = function(file,scope) {
				if (global.d) {
					Services.scriptloader.loadSubScriptWithOptions(file,{
						target : scope||global, charset: "UTF-8",
						ignoreCache : true
					});
				} else {
					Services.scriptloader.loadSubScript(file,scope||global);
				}
			};
		})(this);

		try {
			var mozBrowserID =
			[	Services.appinfo.name,
				Services.appinfo.platformVersion,
				Services.appinfo.platformBuildID,
				Services.appinfo.OS,
				Services.appinfo.XPCOMABI].join(" ");
		} catch(e) {
			var mozBrowserID = ua;
		}

		loadSubScript('chrome://mega/content/strg2.js');

		if(!(localStorage instanceof Ci.nsIDOMStorage)) {
			throw new Error('Invalid DOM Storage instance.');
		}
		var d = !!localStorage.d;
	}
	if (typeof localStorage == 'undefined') b_u = 1;
	else
	{
		var contenterror = 0;
		var nocontentcheck = !!localStorage.dd;
		if (localStorage.dd) {
 			var devhost = window.location.host;
			// handle subdirs
			var pathSuffix = window.location.pathname;
			pathSuffix = pathSuffix.split("/").slice(0,-1).join("/");
			// set the staticpath for debug mode
			localStorage.staticpath = window.location.protocol + "//" + devhost + pathSuffix + "/";
			// localStorage.staticpath = location.protocol + "//" + location.host + location.pathname.replace(/[^/]+$/,'');
		}
		staticpath = localStorage.staticpath || geoStaticpath();
		apipath = localStorage.apipath || 'https://eu.api.mega.co.nz/';
	}
}
catch(e)
{
	alert(
		"Sorry, we were unable to initialize the browser's local storage, "+
		"either you're using an outdated browser or it's something from our side.\n"+
		"\n"+
		"If you think it's our fault, please report the issue back to us.\n"+
		"\n"+
		"Reason: " + (e.message || e)+
		"\nBrowser: " + (typeof mozBrowserID !== 'undefined' ? mozBrowserID : ua)
	);
	b_u = 1;
}

var bootstaticpath = staticpath;
var urlrootfile = '';

if (!b_u && is_extension)
{
	if (is_chrome_firefox)
	{
		bootstaticpath = 'chrome://mega/content/';
		urlrootfile = 'secure.html';
		nocontentcheck=true;
		if (d) staticpath = bootstaticpath;
		  else staticpath = 'https://eu.static.mega.co.nz/';
		try {
			loadSubScript(bootstaticpath + 'fileapi.js');
		} catch(e) {
			b_u = 1;
			Cu.reportError(e);
			alert('Unable to initialize core functionality:\n\n' + e + '\n\n' + mozBrowserID);
		}
	}
	else /* Google Chrome */
	{
		bootstaticpath = chrome.extension.getURL("mega/");
		urlrootfile = 'mega/secure.html';
	}
}

if (b_u) document.location = 'update.html';

window.URL = window.URL || window.webkitURL;

var ln ={}; ln.en = 'English'; ln.cn = '简体中文';  ln.ct = '中文繁體'; ln.ru = 'Pусский'; ln.es = 'Español'; ln.fr = 'Français'; ln.de = 'Deutsch'; ln.it = 'Italiano'; ln.br = 'Português Brasil'; ln.mi = 'Māori'; ln.vn = 'Tiếng Việt'; ln.nl = 'Nederlands'; ln.kr = '한국어';   ln.ar = 'العربية'; ln.jp = '日本語'; ln.pt = 'Português'; ln.he = 'עברית'; ln.pl = 'Polski'; ln.ca = 'Català'; ln.eu = 'Euskara'; ln.sk = 'Slovenský'; ln.af = 'Afrikaans'; ln.cz = 'Čeština'; ln.ro = 'Română'; ln.fi = 'Suomi'; ln.no = 'Norsk'; ln.se = 'Svenska'; ln.bs = 'Bosanski'; ln.hu = 'Magyar'; ln.sr = 'српски'; ln.dk = 'Dansk'; ln.sl = 'Slovenščina'; ln.tr = 'Türkçe';  ln.id = 'Bahasa Indonesia';  ln.hr = 'Hrvatski';  ln.el = 'ελληνικά'; ln.uk = 'Українська'; ln.gl = 'Galego'; ln.sr = 'српски'; ln.lt = 'Lietuvos'; ln.th = 'ภาษาไทย'; ln.lv = 'Latviešu'; ln.bg = 'български';  ln.mk = 'македонски'; ln.hi = 'हिंदी'; ln.fa = 'فارسی '; ln.ee = 'Eesti'; ln.ms = 'Bahasa Malaysia'; ln.cy = 'Cymraeg'; ln.be = 'Breton'; ln.tl = 'Tagalog'; ln.ka = 'ქართული';

var ln2 ={}; ln2.en = 'English'; ln2.cn = 'Chinese';  ln2.ct = 'Traditional Chinese'; ln2.ru = 'Russian'; ln2.es = 'Spanish'; ln2.fr = 'French'; ln2.de = 'German'; ln2.it = 'Italian'; ln2.br = 'Brazilian Portuguese'; ln2.mi = 'Maori'; ln2.vn = 'Vietnamese'; ln2.nl = 'Dutch'; ln2.kr = 'Korean';   ln2.ar = 'Arabic'; ln2.jp = 'Japanese'; ln2.pt = 'Portuguese'; ln2.he = 'Hebrew'; ln2.pl = 'Polish'; ln2.ca = 'Catalan'; ln2.eu = 'Basque'; ln2.sk = 'Slovak'; ln2.af = 'Afrikaans'; ln2.cz = 'Czech'; ln2.ro = 'Romanian'; ln2.fi = 'Finnish'; ln2.no = 'Norwegian'; ln2.se = 'Swedish'; ln2.bs = 'Bosnian'; ln2.hu = 'Hungarian'; ln2.sr = 'Serbian'; ln2.dk = 'Danish'; ln2.sl = 'Slovenian'; ln2.tr = 'Turkish'; ln2.id = 'Indonesian'; ln2.hr = 'Croatian'; ln2.el = 'Greek'; ln2.uk = 'Ukrainian'; ln2.gl = 'Galician'; ln2.sr = 'Serbian'; ln2.lt = 'Lithuanian'; ln2.th = 'Thai'; ln2.lv = 'Latvian'; ln2.bg = 'Bulgarian'; ln2.mk = 'Macedonian'; ln2.hi = 'Hindi'; ln2.fa = 'Farsi'; ln2.ee = 'Estonian';  ln2.ms = 'Malaysian'; ln2.cy = 'Welsh'; ln2.be = 'Breton'; ln2.tl = 'Tagalog'; ln2.ka = 'Georgian';

var sjcl_sha_js = 'var sjcl_sha={cipher:{},hash:{},keyexchange:{},mode:{},misc:{},codec:{},exception:{corrupt:function(a){this.toString=function(){return"CORRUPT: "+this.message};this.message=a},invalid:function(a){this.toString=function(){return"INVALID: "+this.message};this.message=a},bug:function(a){this.toString=function(){return"BUG: "+this.message};this.message=a},notReady:function(a){this.toString=function(){return"NOT READY: "+this.message};this.message=a}}};if(typeof module!="undefined"&&module.exports)module.exports=sjcl_sha;sjcl_sha.bitArray={bitSlice:function(a,b,c){a=sjcl_sha.bitArray.g(a.slice(b/32),32-(b&31)).slice(1);return c===undefined?a:sjcl_sha.bitArray.clamp(a,c-b)},extract:function(a,b,c){var d=Math.floor(-b-c&31);return((b+c-1^b)&-32?a[b/32|0]<<32-d^a[b/32+1|0]>>>d:a[b/32|0]>>>d)&(1<<c)-1},concat:function(a,b){if(a.length===0||b.length===0)return a.concat(b);var c=a[a.length-1],d=sjcl_sha.bitArray.getPartial(c);return d===32?a.concat(b):sjcl_sha.bitArray.g(b,d,c|0,a.slice(0,a.length-1))},bitLength:function(a){var b=a.length;if(b===0)return 0;return(b-1)*32+sjcl_sha.bitArray.getPartial(a[b-1])},clamp:function(a,b){if(a.length*32<b)return a;a=a.slice(0,Math.ceil(b/32));var c=a.length;b&=31;if(c>0&&b)a[c-1]=sjcl_sha.bitArray.partial(b,a[c-1]&2147483648>>b-1,1);return a},partial:function(a,b,c){if(a===32)return b;return(c?b|0:b<<32-a)+a*0x10000000000},getPartial:function(a){return Math.round(a/0x10000000000)||32},equal:function(a,b){if(sjcl_sha.bitArray.bitLength(a)!==sjcl_sha.bitArray.bitLength(b))return false;var c=0,d;for(d=0;d<a.length;d++)c|=a[d]^b[d];return c===0},g:function(a,b,c,d){var e;e=0;if(d===undefined)d=[];for(;b>=32;b-=32){d.push(c);c=0}if(b===0)return d.concat(a);for(e=0;e<a.length;e++){d.push(c|a[e]>>>b);c=a[e]<<32-b}e=a.length?a[a.length-1]:0;a=sjcl_sha.bitArray.getPartial(e);d.push(sjcl_sha.bitArray.partial(b+a&31,b+a>32?c:d.pop(),1));return d},i:function(a,b){return[a[0]^b[0],a[1]^b[1],a[2]^b[2],a[3]^b[3]]}};sjcl_sha.codec.utf8String={fromBits:function(a){var b="",c=sjcl_sha.bitArray.bitLength(a),d,e;for(d=0;d<c/8;d++){if((d&3)===0)e=a[d/4];b+=String.fromCharCode(e>>>24);e<<=8}return decodeURIComponent(escape(b))},toBits:function(a){var b=[],c,d=0,e;for(c=0;c<a.length;c++){e=a.charCodeAt(c);if(e&-256)return false;d=d<<8|e;if((c&3)===3){b.push(d);d=0}}c&3&&b.push(sjcl_sha.bitArray.partial(8*(c&3),d));return b}};sjcl_sha.hash.sha256=function(a){this.d[0]||this.h();if(a){this.c=a.c.slice(0);this.b=a.b.slice(0);this.a=a.a}else this.reset()};sjcl_sha.hash.sha256.hash=function(a){return(new sjcl_sha.hash.sha256).update(a).finalize()};sjcl_sha.hash.sha256.prototype={blockSize:512,reset:function(){this.c=this.f.slice(0);this.b=[];this.a=0;return this},update:function(a){if(typeof a==="string"&&!(a=sjcl_sha.codec.utf8String.toBits(a)))return[];var b,c=this.b=sjcl_sha.bitArray.concat(this.b,a);b=this.a;a=this.a=b+sjcl_sha.bitArray.bitLength(a);for(b=512+b&-512;b<=a;b+=512)this.e(c.splice(0,16));return this},finalize:function(){var a,b=this.b,c=this.c;b=sjcl_sha.bitArray.concat(b,[sjcl_sha.bitArray.partial(1,1)]);for(a=b.length+2;a&15;a++)b.push(0);b.push(Math.floor(this.a/4294967296));for(b.push(this.a|0);b.length;)this.e(b.splice(0,16));this.reset();return c},f:[],d:[],h:function(){function a(e){return(e-Math.floor(e))*0x100000000|0}var b=0,c=2,d;a:for(;b<64;c++){for(d=2;d*d<=c;d++)if(c%d===0)continue a;if(b<8)this.f[b]=a(Math.pow(c,0.5));this.d[b]=a(Math.pow(c,1/3));b++}},e:function(a){var b,c,d=a.slice(0),e=this.c,n=this.d,l=e[0],f=e[1],h=e[2],j=e[3],g=e[4],k=e[5],i=e[6],m=e[7];for(a=0;a<64;a++){if(a<16)b=d[a];else{b=d[a+1&15];c=d[a+14&15];b=d[a&15]=(b>>>7^b>>>18^b>>>3^b<<25^b<<14)+(c>>>17^c>>>19^c>>>10^c<<15^c<<13)+d[a&15]+d[a+9&15]|0}b=b+m+(g>>>6^g>>>11^g>>>25^g<<26^g<<21^g<<7)+(i^g&(k^i))+n[a];m=i;i=k;k=g;g=j+b|0;j=h;h=f;f=l;l=b+(f&h^j&(f^h))+(f>>>2^f>>>13^f>>>22^f<<30^f<<19^f<<10)|0}e[0]=e[0]+l|0;e[1]=e[1]+f|0;e[2]=e[2]+h|0;e[3]=e[3]+j|0;e[4]=e[4]+g|0;e[5]=e[5]+k|0;e[6]=e[6]+i|0;e[7]=e[7]+m|0}}; function sha256(d) { h = new sjcl_sha.hash.sha256(); for (var i = 0; i < d.length; i += 131072) h = h.update(d.substr(i,131072)); return h.finalize(); }';

function evalscript(text)
{
    var script = document.createElement('script');
    script.type = "text/javascript";
    document.getElementsByTagName('head')[0].appendChild(script);
    script.text = text;
}

function evalscript_url(jarray)
{
    try
    {
        var blob = new Blob(jarray, { type: "text/javascript" });
    }
    catch(e)
    {
        window.BlobBuilder = window.BlobBuilder || window.WebKitBlobBuilder || window.MozBlobBuilder || window.MSBlobBuilder;
        var bb = new BlobBuilder();
        for (var i in jarray) bb.append(jarray[i]);
        var blob = bb.getBlob('text/javascript');
    }
    var script = document.createElement('script');
    script.type = "text/javascript";
    document.getElementsByTagName('head')[0].appendChild(script);
    var url = window.URL.createObjectURL(blob);
    script.src = url;
    return url;
}

if (!nocontentcheck)
{
    if (window.URL) evalscript_url([sjcl_sha_js]);
    else evalscript(sjcl_sha_js);
}

var sh = [];
function cmparrays(a,b)
{
    if (a.length != b.length) return false;
    for (var i = a.length; i--; ) if (a[i] != b[i]) return false;
    return true;
}

function init_storage ( storage ) {
    var v = storage.v || 0,
        d = storage.d,
        dd = storage.dd,
        sp = storage.staticpath;

    // Graceful storage version upgrade
    if ( v == 0 ) {
        // array of limbs -> mpi-encoded number
        function b2mpi (b) {
            var bs = 28, bm = (1 << bs) - 1, bn = 1, bc = 0, r = [0], rb = 1, rn = 0;
            var bits = b.length * bs;
            var n, rr='';

            for ( n = 0; n < bits; n++ ) {
                if ( b[bc] & bn ) r[rn] |= rb;
                if ( (rb <<= 1) > 255 ) rb = 1, r[++rn] = 0;
                if ( (bn <<= 1) > bm ) bn = 1, bc++;
            }

            while ( rn && r[rn] == 0 ) rn--;

            bn = 256;
            for ( bits = 8; bits > 0; bits-- ) if ( r[rn] & (bn >>= 1) ) break;
            bits += rn * 8;

            rr += String.fromCharCode(bits/256)+String.fromCharCode(bits%256);
            if ( bits ) for ( n = rn; n >= 0; n-- ) rr += String.fromCharCode(r[n]);
            return rr;
        }

        if ( storage.privk && storage.privk.substr(0, 1) == "[") { /* is json serialized array which need to be migrated */
            // Upgrade key format
            try {
                var privk = JSON.parse(storage.privk), str = '';
                for ( var i = 0; i < privk.length; i++ ) str += b2mpi( privk[i] );
                storage.privk = btoa(str).replace(/\+/g,'-').replace(/\//g,'_').replace(/=/g,'');
                v++;
            }
            catch ( e ) {
                console.error("Could not migrate storage - priv key could not be converted to the new format: ", e);
            }
        }
        else {
            v++;
        }

        storage.v = v;
    }
    // if ( v == 1 ) { ... }
    // if ( v == 2 ) { ... }
    // ... and so on

    // Or upgrade hard when graceful method isn't provided
    if ( v != storage_version ) {
        storage.clear();
        storage.v = storage_version;
        if ( d ) storage.d = d;
        if ( dd ) storage.dd = dd;
        if ( sp ) storage.staticpath = sp;
    }

    return storage;
}

var androidsplash = false;
var m = false;
var seqno = Math.ceil(Math.random()*1000000000);
if (isMobile() || (typeof localStorage !== 'undefined' && localStorage.mobile))
{
    var tag=document.createElement('meta');
    tag.name = "viewport";
    tag.content = "width=device-width, initial-scale=1, maximum-scale=1, user-scalable=0";
    document.getElementsByTagName('head')[0].appendChild(tag);
    var tag=document.createElement('meta');
    tag.name = "apple-mobile-web-app-capable";
    tag.content = "yes";
    document.getElementsByTagName('head')[0].appendChild(tag);
    var tag=document.createElement('meta');
    tag.name = "apple-mobile-web-app-status-bar-style";
    tag.content = "black";
    document.getElementsByTagName('head')[0].appendChild(tag);
    var tag=document.createElement('link');
    tag.rel = "apple-touch-icon-precomposed";
    tag.sizes = "144x144";
    tag.href = staticpath + "images/mobile/App_ipad_144x144.png";
    document.getElementsByTagName('head')[0].appendChild(tag);
    var tag=document.createElement('link');
    tag.rel = "apple-touch-icon-precomposed";
    tag.sizes = "114x114";
    tag.href = staticpath + "images/mobile/App_iphone_114x114.png";
    document.getElementsByTagName('head')[0].appendChild(tag);
    var tag=document.createElement('link');
    tag.rel = "apple-touch-icon-precomposed";
    tag.sizes = "72x72";
    tag.href = staticpath + "images/mobile/App_ipad_72X72.png";
    document.getElementsByTagName('head')[0].appendChild(tag);
    var tag=document.createElement('link');
    tag.rel = "apple-touch-icon-precomposed";
    tag.href = staticpath + "images/mobile/App_iphone_57X57.png"
    document.getElementsByTagName('head')[0].appendChild(tag);
    var tag=document.createElement('link');
    tag.rel = "shortcut icon";
    tag.type = "image/vnd.microsoft.icon";
    tag.href = "https://mega.co.nz/favicon.ico";
    document.getElementsByTagName('head')[0].appendChild(tag);
    m=true;
}
var silent_loading=false;

if (m)
{
<<<<<<< HEAD
    var app,mobileblog,android;
    var link = document.createElement('link');
    link.setAttribute('rel', 'stylesheet');
    link.type = 'text/css';
    link.href = staticpath + 'css/mobile-app.css';
    document.head.appendChild(link);
    document.body.innerHTML = '<div class="main-scroll-block"> <div class="main-content-block"> <div class="free-green-tip"></div><div class="main-centered-bl"><div class="main-logo"></div><div class="main-head-txt" id="m_title"></div><div class="main-txt" id="m_desc"></div><a href="" class="main-button" id="m_appbtn"></a><div class="main-social hidden"><a href="https://www.facebook.com/MEGAprivacy" class="main-social-icon facebook"></a><a href="https://www.twitter.com/MEGAprivacy" class="main-social-icon twitter"></a><div class="clear"></div></div></div> </div><div class="scrolling-content"><div class="mid-logo"></div> <div class="mid-gray-block">MEGA provides free cloud storage with convenient and powerful always-on privacy </div> <div class="scrolling-block-icon encription"></div> <div class="scrolling-block-header"> End-to-end encryption </div> <div class="scrolling-block-txt">Unlike other cloud storage providers, your data is encrypted & decrypted during transfer by your client devices only and never by us. </div> <div class="scrolling-block-icon access"></div> <div class="scrolling-block-header"> Secure Global Access </div> <div class="scrolling-block-txt">Your data is accessible any time, from any device, anywhere. Only you control the keys to your files.</div> <div class="scrolling-block-icon colaboration"></div> <div class="scrolling-block-header"> Secure Collaboration </div> <div class="scrolling-block-txt">Share folders with your contacts and see their updates in real time. Online collaboration has never been more private and secure.</div> <div class="bottom-menu full-version"><div class="copyright-txt">Mega Limited ' + new Date().getFullYear() + '</div><div class="language-block"></div><div class="clear"></div><iframe src="" width="1" height="1" frameborder="0" style="width:1px; height:1px; border:none;" id="m_iframe"></iframe></div></div></div>';
    if (window.location.hash.substr(1,4) == 'blog') mobileblog=1;
    if (ua.indexOf('android') > -1)
    {
        app='https://play.google.com/store/apps/details?id=com.flyingottersoftware.mega';
        document.body.className = 'android full-mode supported';
        android=1;
    }
    else if (ua.indexOf('bb10') > -1)
    {
        app='http://appworld.blackberry.com/webstore/content/46810890/';
        document.body.className = 'blackberry full-mode supported';
        document.getElementById('m_desc').innerHTML = 'Free 50 GB - End-to-end encryption';
    }
    else if (ua.indexOf('iphone') > -1 || ua.indexOf('ipad') > -1 || ua.indexOf('ipod') > -1)
    {
        app='https://itunes.apple.com/app/mega/id706857885';
        document.body.className = 'ios full-mode supported';
        document.getElementById('m_desc').innerHTML = 'Free 50 GB - End-to-end encryption';
    }
    else document.body.className = 'another-os full-mode unsupported';
=======
	var app,mobileblog,android;
	var link = document.createElement('link');
	link.setAttribute('rel', 'stylesheet');
	link.type = 'text/css';
	link.href = staticpath + 'css/mobile-app.css';
	document.head.appendChild(link);
	document.body.innerHTML = '<div class="main-scroll-block"> <div class="main-content-block"> <div class="free-green-tip"></div><div class="main-centered-bl"><div class="main-logo"></div><div class="main-head-txt" id="m_title"></div><div class="main-txt" id="m_desc"></div><a href="" class="main-button" id="m_appbtn"></a><div class="main-social hidden"><a href="https://www.facebook.com/MEGAprivacy" class="main-social-icon facebook"></a><a href="https://www.twitter.com/MEGAprivacy" class="main-social-icon twitter"></a><div class="clear"></div></div></div> </div><div class="scrolling-content"><div class="mid-logo"></div> <div class="mid-gray-block">MEGA provides free cloud storage with convenient and powerful always-on privacy </div> <div class="scrolling-block-icon encription"></div> <div class="scrolling-block-header"> End-to-end encryption </div> <div class="scrolling-block-txt">Unlike other cloud storage providers, your data is encrypted & decrypted during transfer by your client devices only and never by us. </div> <div class="scrolling-block-icon access"></div> <div class="scrolling-block-header"> Secure Global Access </div> <div class="scrolling-block-txt">Your data is accessible any time, from any device, anywhere. Only you control the keys to your files.</div> <div class="scrolling-block-icon colaboration"></div> <div class="scrolling-block-header"> Secure Collaboration </div> <div class="scrolling-block-txt">Share folders with your contacts and see their updates in real time. Online collaboration has never been more private and secure.</div> <div class="bottom-menu full-version"><div class="copyright-txt">Mega Limited ' + new Date().getFullYear() + '</div><div class="language-block"></div><div class="clear"></div><iframe src="" width="1" height="1" frameborder="0" style="width:1px; height:1px; border:none;" id="m_iframe"></iframe></div></div></div>';
	if (window.location.hash.substr(1,4) == 'blog') mobileblog=1;
	if (ua.indexOf('android') > -1)
	{
		app='https://play.google.com/store/apps/details?id=com.flyingottersoftware.mega';
		document.body.className = 'android full-mode supported';
		android=1;
	}
	else if (ua.indexOf('bb10') > -1)
	{
		app='http://appworld.blackberry.com/webstore/content/46810890/';
		document.body.className = 'blackberry full-mode supported';
		document.getElementById('m_desc').innerHTML = 'Free 50 GB - End-to-end encryption';
	}
	else if (ua.indexOf('iphone') > -1 || ua.indexOf('ipad') > -1 || ua.indexOf('ipod') > -1)
	{
		app='https://itunes.apple.com/app/mega/id706857885';
		document.body.className = 'ios full-mode supported';
		document.getElementById('m_desc').innerHTML = 'Free 50 GB - End-to-end encryption';
	}
	else document.body.className = 'another-os full-mode unsupported';
>>>>>>> 99ef5313

    if (app)
    {
        document.getElementById('m_appbtn').href = app;
        document.getElementById('m_title').innerHTML = 'Install the free MEGA app';
    }
    else
    {
        document.getElementById('m_title').innerHTML = 'A dedicated app for your device will be available soon.';
        document.getElementById('m_desc').innerHTML = 'Follow us on Twitter or Facebook for updates.';
    }
    if (window.location.hash.substr(1,1) == '!' || window.location.hash.substr(1,2) == 'F!')
    {
        if (app) {
		document.getElementById('m_title').innerHTML = 'Install the free MEGA app to access this file from your mobile';
		document.getElementById('m_appbtn').href += '&referrer=link';
	}
        if (ua.indexOf('chrome') > -1)
        {
            setTimeout(function()
            {
                if (confirm('Do you already have the MEGA app installed?')) document.location = 'mega://' + window.location.hash;
            },2500);
        }
        else document.getElementById('m_iframe').src = 'mega://' + window.location.hash;
    }
    else if (window.location.hash.substr(1,7) == 'confirm' || window.location.hash.substr(1,7) == 'account')
    {
        var i=0;
        if (ua.indexOf('iphone') > -1 || ua.indexOf('ipad') > -1 || ua.indexOf('ipod') > -1) i=1;
        if (ua.indexOf('chrome') > -1) window.location ='mega://' + window.location.hash.substr(i);
        else document.getElementById('m_iframe').src = 'mega://' + window.location.hash.substr(i);
    }
    if (mobileblog)
    {
        document.body.innerHTML = '';
        var script = document.createElement('script');
        script.type = "text/javascript";
        document.head.appendChild(script);
        script.src = 'https://mega.co.nz/blog.js';
    }
}
else if (page == '#android')
{
    document.location = 'https://play.google.com/store/apps/details?id=com.flyingottersoftware.mega';
}
else
{
	if (!b_u)
	{
		var d = localStorage.d || 0,l;
		var jj = localStorage.jj || 0;
		var onBetaW = location.hostname === 'beta.mega.nz';
		var languages = {'en':['en','en-'],'es':['es','es-'],'fr':['fr','fr-'],'de':['de','de-'],'it':['it','it-'],'nl':['nl','nl-'],'pt':['pt'],'br':['pt-br'],'dk':['da'],'se':['sv'],'fi':['fi'],'no':['no'],'pl':['pl'],'cz':['cz','cz-'],'sk':['sk','sk-'],'sl':['sl','sl-'],'hu':['hu','hu-'],'jp':['ja'],'cn':['zh','zh-cn'],'ct':['zh-hk','zh-sg','zh-tw'],'kr':['ko'],'ru':['ru','ru-mo'],'ar':['ar','ar-'],'he':['he'],'id':['id'],'ca':['ca','ca-'],'eu':['eu','eu-'],'af':['af','af-'],'bs':['bs','bs-'],'sg':[],'tr':['tr','tr-'],'mk':[],'hi':[],'hr':['hr'],'ro':['ro','ro-'],'uk':['||'],'gl':['||'],'sr':['||'],'lt':['||'],'th':['||'],'lv':['||'],'fa':['||'],'ee':['et'],'ms':['ms'],'cy':['cy'],'bg':['bg'],'be':['br'],'tl':['en-ph'],'ka':['||']};
		if (typeof console == "undefined") { this.console = { log: function() {}, error: function() {}}}
		if (d && !console.time) (function(c)
		{
			var timers = {};
			c.time = function(n) { timers[n] = new Date().getTime()};
			c.timeEnd = function(n) {
				if(timers[n]) {
					c.log(n + ': ' + (new Date().getTime() - timers[n]) + 'ms');
					delete timers[n];
				}
			};
		})(console);

		Object.defineProperty(window, "__cd_v", { value : 8, writable : false });
		if (!d || onBetaW)
		{
			var __cdumps = [], __cd_t;
			window.onerror = function __MEGAExceptionHandler(msg, url, ln, cn, errobj)
			{
				function mTrim(s)
				{
					return s
						.replace(/resource:.+->\s/,'')
						.replace(/blob:[^:\s]+/, '..')
						.replace(/\.\.:\/\/[^:\s]+/, '..')
						.replace('chrome://mega/content','..')
						.replace(/file:.+extensions/,'..fx')
						.replace(/(?: line \d+ > eval)+/g,' >.eval')
				}
				if (__cdumps.length > 3) return false;

				var dump = {
					m : ('' + msg).replace(/'(\w+:\/\/+[^/]+)[^']+'/,"'$1...'").replace(/^Uncaught\s*/,''),
					f : mTrim('' + url), l : ln
				}, cc, sbid = +(''+$('script[src*="secureboot"]').attr('src')).split('=').pop();

				if (~dump.m.indexOf('took +10s'))
				{
					var lrc = +localStorage.ttfbReportCount || 0;
					if (lrc > 20)
					{
						var eid = localStorage.ttfbReport;
						localStorage.ttfbReport = sbid;
						if (!eid || eid == sbid) return false;
						lrc = 1;
					}
					localStorage.ttfbReportCount = lrc + 1;
				}

				if (errobj)
				{
					if (errobj.udata) dump.d = errobj.udata;
					if (errobj.stack)
					{
						dump.s = ('' + errobj.stack).split("\n").splice(0,9).map(mTrim).join("\n");
					}
				}
				if (cn) dump.c = cn;

				if (ln == 0 && !dump.s)
				{
					if (dump.m.toLowerCase().indexOf('out of memory') != -1) dump.m = '!Fatal! Out Of Memory.';
					else dump.m = dump.m.replace(/[^\s\w]/gi,'') || ('[!] ' + msg);
				}
				if (location.hostname === 'beta.mega.nz') dump.m = '[Beta] ' + dump.m;

				try
				{
					var crashes = JSON.parse(localStorage.crashes || '{}');
					var checksum = MurmurHash3(JSON.stringify(dump), 0x4ef5391a);

					if (crashes.v != sbid) crashes = { v : sbid };

					if (crashes[checksum])
					{
						// Reported less than 10 days ago?
						if (Date.now() - crashes[checksum] < 864000000) return false;
					}
					dump.x = checksum;
					crashes[checksum] = Date.now();
					localStorage.crashes = JSON.stringify(crashes);
					cc = $.len(crashes);
				}
				catch(e) {
					delete localStorage.crashes;
				}

				__cdumps.push(dump);
				if (__cd_t) clearTimeout(__cd_t);
				__cd_t = setTimeout(safeCall(function()
				{
					function ctx(id)
					{
						return {
							callback : function(res)
							{
								if (res === EOVERQUOTA)
								{
									__cdumps = new Array(4);
									if (__cd_t) clearTimeout(__cd_t);

									if (id)
									{
										var crashes = JSON.parse(localStorage.crashes || '{}');
										delete crashes[id];
										localStorage.crashes = JSON.stringify(crashes);
									}
								}
							}
						};
					}
					var ids = [], uds = [], r = 1;
					for (var i in __cdumps)
					{
						var dump = __cdumps[i];

						if (dump.x) { ids.push(dump.x); delete dump.x; }
						if (dump.d) { uds.push(dump.d); delete dump.d; }
						if (dump.l < 0) r = 0;
					}

					var report = {};
					report.ua = navigator.userAgent;
					report.io = window.dlMethod && dlMethod.name;
					report.sb = sbid;
					report.tp = $.transferprogress;
					report.id = ids.join(",");
					report.ud = uds;
					report.cc = cc;

					if (is_chrome_firefox)
					{
						report.mo = mozBrowserID + '::' + is_chrome_firefox + '::' + mozMEGAExtensionVersion;
					}
					report = JSON.stringify(r? report:{});

					for (var i in __cdumps)
					{
						api_req({ a : 'cd', c : JSON.stringify(__cdumps[i]), v : report, t : +__cd_v }, ctx(ids[i]));
					}
					__cd_t = 0;
					__cdumps = [];

				}), 3000);

				return false;
			};
		}
		function detectlang()
		{
			if (!navigator.language) return 'en';
			var bl = navigator.language.toLowerCase();
			var l2 = languages;
			for (var l in l2) for (b in l2[l]) if (l2[l][b] == bl) return l;
			for (var l in l2) for (b in l2[l]) if (l2[l][b].substring(0,3)==bl.substring(0,3)) return l;
			return 'en';
		}
		var init_f = [];
		var lang = detectlang();	
		if ((typeof localStorage != 'undefined') && (localStorage.lang)) if (languages[localStorage.lang]) lang = localStorage.lang;
		var langv = '';
		if (typeof lv != 'undefined') langv = '_' + lv[lang];
		var jsl = [];

		jsl.push({f:'lang/' + lang + langv + '.json', n: 'lang', j:3});
		jsl.push({f:'sjcl.js', n: 'sjcl_js', j:1}); // Will be replaced with asmCrypto soon
		jsl.push({f:'js/asmcrypto.js',n:'asmcrypto_js',j:1,w:1});
        jsl.push({f:'js/tlvstore.js', n: 'tlvstore_js', j:1});
		jsl.push({f:'js/crypto.js', n: 'crypto_js', j:1,w:5});
        jsl.push({f:'js/jsbn.js', n: 'jsbn_js', j:1,w:2});
		jsl.push({f:'js/jsbn2.js', n: 'jsbn2_js', j:1,w:2});
		jsl.push({f:'js/jodid25519.js', n: 'jodid25519_js', j:1,w:7});
<<<<<<< HEAD
        jsl.push({f:'js/stringcrypt.js', n: 'stringcrypt_js', j:1});		
        jsl.push({f:'js/user.js', n: 'user_js', j:1});
        jsl.push({f:'js/authring.js', n: 'authring_js', j:1});
        jsl.push({f:'js/hex.js', n: 'hex_js', j:1});
        jsl.push({f:'js/mouse.js', n: 'mouse_js', j:1});
        jsl.push({f:'js/jquery-2.1.1.js', n: 'jquery', j:1,w:10});
        jsl.push({f:'js/functions.js', n: 'functions_js', j:1});
        jsl.push({f:'js/megaLogger.js', n: 'megaLogger_js', j:1});
        jsl.push({f:'js/jquery-ui-1.11.2.js', n: 'jqueryui_js', j:1,w:10});
        jsl.push({f:'js/base64.js', n: 'base64_js', j:1});
        jsl.push({f:'js/filedrag.js', n: 'filedrag_js', j:1});
        jsl.push({f:'js/jquery.mousewheel.js', n: 'jquerymouse_js', j:1});
        jsl.push({f:'js/jquery.jscrollpane.js', n: 'jscrollpane_js', j:1});
        jsl.push({f:'js/jquery.tokeninput.js', n: 'jquerytokeninput_js', j:1});
        jsl.push({f:'js/jquery.misc.js', n: 'jquerymisc_js', j:1});
        jsl.push({f:'js/mDB.js', n: 'mDB_js', j:1});
        jsl.push({f:'js/thumbnail.js', n: 'thumbnail_js', j:1});
        jsl.push({f:'js/exif.js', n: 'exif_js', j:1,w:3});
        jsl.push({f:'js/megapix.js', n: 'megapix_js', j:1});
        jsl.push({f:'js/smartcrop.js', n: 'smartcrop_js', j:1,w:7});
        jsl.push({f:'js/mega.js', n: 'mega_js', j:1,w:7});
        jsl.push({f:'js/jquery.fullscreen.js', n: 'jquery_fullscreen', j:1,w:10});
        jsl.push({f:'js/vendor/jquery.window-active.js', n: 'jquery_windowactive', j:1,w:10});
        jsl.push({f:'js/megaPromise.js', n: 'megapromise_js', j:1,w:5});
        jsl.push({f:'js/vendor/db.js', n: 'db_js', j:1,w:5});
        jsl.push({f:'js/megaDbEncryptionPlugin.js', n: 'megadbenc_js', j:1,w:5});
        jsl.push({f:'js/megaDb.js', n: 'megadb_js', j:1,w:5});
        jsl.push({f:'js/megaKvStorage.js', n: 'megakvstorage_js', j:1,w:5});
        
        jsl.push({f:'js/chat/mpenc.js', n: 'mega_js', j:1,w:7});
        jsl.push({f:'js/chat/opQueue.js', n: 'mega_js', j:1,w:7});

        jsl.push({f:'js/vendor/chat/strophe.js', n: 'mega_js', j:1,w:7});
        jsl.push({f:'js/vendor/chat/strophe.disco.js', n: 'mega_js', j:1,w:7});
        jsl.push({f:'js/vendor/chat/strophe.jingle.js', n: 'mega_js', j:1,w:7});
        jsl.push({f:'js/vendor/chat/strophe.jingle.session.js', n: 'mega_js', j:1,w:7});
        jsl.push({f:'js/vendor/chat/strophe.jingle.sdp.js', n: 'mega_js', j:1,w:7});
        jsl.push({f:'js/vendor/chat/strophe.jingle.adapter.js', n: 'mega_js', j:1,w:7});
        jsl.push({f:'js/vendor/chat/strophe.muc.js', n: 'mega_js', j:1,w:7});
        jsl.push({f:'js/vendor/chat/strophe.roster.js', n: 'mega_js', j:1,w:7});
        jsl.push({f:'js/vendor/chat/wildemitter.patched.js', n: 'mega_js', j:1,w:7});
        jsl.push({f:'js/vendor/chat/hark.patched.js', n: 'mega_js', j:1,w:7});
        jsl.push({f:'js/vendor/chat/base32.js', n: 'mega_js', j:1,w:7});

        // direct transfer deps.
        jsl.push({f:'js/vendor/chat/hmac-sha1.js', n: 'mega_js', j:1,w:7});
        jsl.push({f:'js/vendor/chat/lib-typedarrays-min.js', n: 'mega_js', j:1,w:7});

        // Other
        jsl.push({f:'js/vendor/Autolinker.js', n: 'mega_js', j:1,w:7});

		// Google Import Contacts
        jsl.push({f:'js/gContacts.js', n: 'gcontacts_js', j:1,w:3});


        // MEGA CHAT
        jsl.push({f:'js/chat/rtcStats.js', n: 'mega_js', j:1,w:7});
        jsl.push({f:'js/chat/rtcSession.js', n: 'mega_js', j:1,w:7});
        jsl.push({f:'js/chat/fileTransfer.js', n: 'mega_js', j:1,w:7});

        jsl.push({f:'js/ui/filepicker.js', n: 'mega_js', j:1,w:7});
        jsl.push({f:'js/ui/dialog.js', n: 'mega_js', j:1,w:7});
        jsl.push({f:'js/chat/ui/incomingCallDialog.js', n: 'mega_js', j:1,w:7});

        // notifications
        jsl.push({f:'js/megaNotifications.js', n: 'meganotifications_js', j:1,w:7});
        jsl.push({f:'js/vendor/ion.sound.js', n: 'ionsound_js', j:1,w:7});
        jsl.push({f:'js/vendor/favico.js', n: 'favico_js', j:1,w:7});
        jsl.push({f:'js/vendor/notification.js', n: 'notification_js', j:1,w:7});

        jsl.push({f:'js/chat/plugins/urlFilter.js', n: 'mega_js', j:1,w:7});
        jsl.push({f:'js/chat/plugins/emoticonsFilter.js', n: 'mega_js', j:1,w:7});
        jsl.push({f:'js/chat/plugins/attachmentsFilter.js', n: 'mega_js', j:1,w:7});
        jsl.push({f:'js/chat/plugins/encryptionFilter.js', n: 'mega_js', j:1,w:7});
        jsl.push({f:'js/chat/plugins/chatStore.js', n: 'chatstore_js', j:1,w:7});
        jsl.push({f:'js/chat/plugins/chatNotifications.js', n: 'chatnotifications_js', j:1,w:7});


        jsl.push({f:'js/chat/karereEventObjects.js', n: 'keo_js', j:1,w:7});
        jsl.push({f:'js/chat/karere.js', n: 'karere_js', j:1,w:7});
        jsl.push({f:'js/chat/chat.js', n: 'chat_js', j:1,w:7});
        jsl.push({f:'js/chat/chatRoom.js', n: 'chat_js', j:1,w:7});

        // END OF MEGA CHAT
        
        jsl.push({f:'js/fm.js', n: 'fm_js', j:1,w:12});
        jsl.push({f:'js/filetypes.js', n: 'filetypes_js', j:1});
	jsl.push({f:'js/miniui.js', n: 'miniui_js', j:1});
        if (is_extension)
        {
                jsl.push({f:'js/dcraw.min.js', n: 'dcraw_js', j:1});
        }
        /* better download */
        jsl.push({f:'js/xhr.js', n: 'xhr_js', j:1});
        jsl.push({f:'js/events.js', n: 'events', j:1,w:4});
        jsl.push({f:'js/queue.js', n: 'queue', j:1,w:4});
        jsl.push({f:'js/downloadChrome.js', n: 'dl_chrome', j:1,w:3});
        if (is_chrome_firefox && parseInt(Services.appinfo.version) > 27)
        {
            is_chrome_firefox |= 4;
            jsl.push({f:'js/downloadFirefox.js', n: 'dl_firefox', j:1,w:3});
        }
        else
        {
            jsl.push({f:'js/downloadMemory.js', n: 'dl_memory', j:1,w:3});
            jsl.push({f:'js/downloadFlash.js', n: 'dl_flash', j:1,w:3});
        }
        jsl.push({f:'js/downloader.js', n: 'dl_downloader', j:1,w:3});
        jsl.push({f:'js/download2.js', n: 'dl_js', j:1,w:3});
        jsl.push({f:'js/upload2.js', n: 'upload_js', j:1,w:2});
        /* end better download */
        jsl.push({f:'index.js', n: 'index', j:1,w:4});
        jsl.push({f:'html/start.html', n: 'start', j:0});
        jsl.push({f:'html/megainfo.html', n: 'megainfo', j:0});
        jsl.push({f:'html/js/start.js', n: 'start_js', j:1});
        jsl.push({f:'html/bottom2.html', n: 'bottom2',j:0});
        jsl.push({f:'html/key.html', n: 'key', j:0});
        jsl.push({f:'html/js/key.js', n: 'key_js', j:1});
        jsl.push({f:'html/pro.html', n: 'pro', j:0});
        jsl.push({f:'html/js/pro.js', n: 'pro_js', j:1});
        jsl.push({f:'html/login.html', n: 'login', j:0});
        jsl.push({f:'html/js/login.js', n: 'login_js', j:1});
        jsl.push({f:'html/fm.html', n: 'fm', j:0,w:3});
        jsl.push({f:'html/top.html', n: 'top', j:0});
        jsl.push({f:'js/notifications.js', n: 'notifications_js', j:1});
        jsl.push({f:'css/style.css', n: 'style_css', j:2,w:30,c:1,d:1,cache:1});
        jsl.push({f:'js/avatar.js', n: 'avatar_js', j:1,w:3});
        jsl.push({f:'js/countries.js', n: 'countries_js', j:1});
        jsl.push({f:'html/dialogs.html', n: 'dialogs', j:0,w:2});
        jsl.push({f:'html/transferwidget.html', n: 'transferwidget', j:0});
        jsl.push({f:'js/checkboxes.js', n: 'checkboxes_js', j:1});
        jsl.push({f:'js/Int64.js', n: 'int64_js', j:1});
        jsl.push({f:'js/zip64.js', n: 'zip_js', j:1});
        jsl.push({f:'js/cms.js', n: 'cms_js', j:1});
	jsl.push({f:'js/analytics.js', n: 'analytics_js', j:1});

        // only used on beta
        jsl.push({f:'js/betacrashes.js', n: 'cms_js', j:1});


//        jsl.push({f:'html/register.html', n: 'register', j:0});
//        jsl.push({f:'html/js/register.js', n: 'register_js', j:1});

        var jsl2 =
        {
            'about': {f:'html/about.html', n: 'about', j:0},
            'blog': {f:'html/blog.html', n: 'blog', j:0},
            'blog_js': {f:'html/js/blog.js', n: 'blog_js', j:1},
            'blogarticle': {f:'html/blogarticle.html', n: 'blogarticle', j:0},
            'blogarticle_js': {f:'html/js/blogarticle.js', n: 'blogarticle_js', j:1},
            'register': {f:'html/register.html', n: 'register', j:0},
            'register_js': {f:'html/js/register.js', n: 'register_js', j:1},
            'resellers': {f:'html/resellers.html', n: 'resellers', j:0},
            'download': {f:'html/download.html', n: 'download', j:0},
            'download_js': {f:'html/js/download.js', n: 'download_js', j:1},
            'copyright': {f:'html/copyright.html', n: 'copyright', j:0},
            'copyrightnotice': {f:'html/copyrightnotice.html', n: 'copyrightnotice', j:0},
            'copyrightnotice_js': {f:'html/js/copyrightnotice.js', n: 'copyrightnotice_js', j:1},
            'privacy': {f:'html/privacy.html', n: 'privacy', j:0},
            'terms': {f:'html/terms.html', n: 'terms', j:0},
            'backup': {f:'html/backup.html', n: 'backup', j:0},
            'backup_js': {f:'html/js/backup.js', n: 'backup_js', j:1},
            'reset': {f:'html/reset.html', n: 'reset', j:0},
            'reset_js': {f:'html/js/reset.js', n: 'reset_js', j:1},
            'filesaver': {f:'js/filesaver.js', n: 'filesaver', j:1},
            'recovery': {f:'html/recovery.html', n: 'recovery', j:0},
            'recovery_js': {f:'html/js/recovery.js', n: 'recovery_js', j:1},
            'credits': {f:'html/credits.html', n: 'credits', j:0},
            'takedown': {f:'html/takedown.html', n: 'takedown', j:0},
            'dev': {f:'html/dev.html', n: 'dev', j:0},
            'arkanoid_js': {f:'js/arkanoid.js', n: 'arkanoid_js', j:1},
            'dev_js': {f:'html/js/dev.js', n: 'dev_js', j:1},
            'sdkterms': {f:'html/sdkterms.html', n: 'sdkterms', j:0},
            'help': {f:'html/help.html', n: 'help', j:0},
            'help_js': {f:'html/js/help.js', n: 'help_js', j:1},
            'firefox': {f:'html/firefox.html', n: 'firefox', j:0},
            'sync': {f:'html/sync.html', n: 'sync', j:0},
=======

		jsl.push({f:'js/user.js', n: 'user_js', j:1});
		jsl.push({f:'js/hex.js', n: 'hex_js', j:1});
		jsl.push({f:'js/functions.js', n: 'functions_js', j:1});
		jsl.push({f:'js/mouse.js', n: 'mouse_js', j:1});
		jsl.push({f:'js/jquery-min-1.8.1.js', n: 'jquery', j:1,w:9});
		jsl.push({f:'js/jquery-ui.js', n: 'jqueryui_js', j:1,w:12});
		jsl.push({f:'js/base64.js', n: 'base64_js', j:1});
		jsl.push({f:'js/filedrag.js', n: 'filedrag_js', j:1});
		jsl.push({f:'js/jquery.remove.js', n: 'jqueryremove_js', j:1});
		jsl.push({f:'js/jquery.mousewheel.js', n: 'jquerymouse_js', j:1});
		jsl.push({f:'js/jquery.jscrollpane.min.js', n: 'jscrollpane_js', j:1});
		jsl.push({f:'js/mDB.js', n: 'mDB_js', j:1});
		jsl.push({f:'js/thumbnail.js', n: 'thumbnail_js', j:1});
		jsl.push({f:'js/exif.js', n: 'exif_js', j:1,w:3});
		jsl.push({f:'js/megapix.js', n: 'megapix_js', j:1});
		jsl.push({f:'js/smartcrop.js', n: 'smartcrop_js', j:1});
		jsl.push({f:'js/mega.js', n: 'mega_js', j:1,w:7});
		jsl.push({f:'js/chat.js', n: 'chat_js', j:1,w:7});
		jsl.push({f:'js/fm.js', n: 'fm_js', j:1,w:12});
		jsl.push({f:'js/filetypes.js', n: 'filetypes_js', j:1});
		jsl.push({f:'js/miniui.js', n: 'miniui_js', j:1});
		if (is_extension)
		{
			jsl.push({f:'js/dcraw.min.js', n: 'dcraw_js', j:1});
		}
		// jsl.push({f:'js/dcraw.js', n: 'dcraw_js', j:1});
		/* better download */
		jsl.push({f:'js/xhr.js', n: 'xhr_js', j:1});
		jsl.push({f:'js/events.js', n: 'events', j:1,w:4});
		jsl.push({f:'js/queue.js', n: 'queue', j:1,w:4});
		jsl.push({f:'js/downloadChrome.js', n: 'dl_chrome', j:1,w:3});
		if (is_chrome_firefox && parseInt(Services.appinfo.version) > 27 && localStorage.fxio)
		{
			is_chrome_firefox |= 4;
			jsl.push({f:'js/downloadFirefox.js', n: 'dl_firefox', j:1,w:3});
		}
		else
		{
			jsl.push({f:'js/downloadMemory.js', n: 'dl_memory', j:1,w:3});
			jsl.push({f:'js/downloadFlash.js', n: 'dl_flash', j:1,w:3});
		}
		jsl.push({f:'js/downloader.js', n: 'dl_downloader', j:1,w:3});
		jsl.push({f:'js/download2.js', n: 'dl_js', j:1,w:3});
		jsl.push({f:'js/upload2.js', n: 'upload_js', j:1,w:2});
		/* end better download */
		jsl.push({f:'index.js', n: 'index', j:1,w:4});
		jsl.push({f:'html/start.html', n: 'start', j:0});
		jsl.push({f:'html/megainfo.html', n: 'megainfo', j:0});
		jsl.push({f:'html/js/start.js', n: 'start_js', j:1});
		jsl.push({f:'html/bottom2.html', n: 'bottom2',j:0});
		jsl.push({f:'html/key.html', n: 'key', j:0});
		jsl.push({f:'html/js/key.js', n: 'key_js', j:1});
		jsl.push({f:'html/pro.html', n: 'pro', j:0});
		jsl.push({f:'html/js/pro.js', n: 'pro_js', j:1});
		jsl.push({f:'html/login.html', n: 'login', j:0});
		jsl.push({f:'html/js/login.js', n: 'login_js', j:1});
		jsl.push({f:'html/fm.html', n: 'fm', j:0,w:3});
		jsl.push({f:'html/top.html', n: 'top', j:0});
		jsl.push({f:'js/notifications.js', n: 'notifications_js', j:1});
		jsl.push({f:'css/style.css', n: 'style_css', j:2,w:30,c:1,d:1,cache:1});
		jsl.push({f:'js/avatar.js', n: 'avatar_js', j:1,w:3});
		jsl.push({f:'js/countries.js', n: 'countries_js', j:1});
		jsl.push({f:'html/dialogs.html', n: 'dialogs', j:0,w:2});
		jsl.push({f:'html/transferwidget.html', n: 'transferwidget', j:0});
		jsl.push({f:'js/checkboxes.js', n: 'checkboxes_js', j:1});
		jsl.push({f:'js/Int64.js', n: 'int64_js', j:1});
		jsl.push({f:'js/zip64.js', n: 'zip_js', j:1});
		jsl.push({f:'js/analytics.js', n: 'analytics_js', j:1});

		var jsl2 =
		{
			'about': {f:'html/about.html', n: 'about', j:0},
			'blog': {f:'html/blog.html', n: 'blog', j:0},
			'blog_js': {f:'html/js/blog.js', n: 'blog_js', j:1},
			'blogarticle': {f:'html/blogarticle.html', n: 'blogarticle', j:0},
			'blogarticle_js': {f:'html/js/blogarticle.js', n: 'blogarticle_js', j:1},
			'register': {f:'html/register.html', n: 'register', j:0},
			'register_js': {f:'html/js/register.js', n: 'register_js', j:1},
			'resellers': {f:'html/resellers.html', n: 'resellers', j:0},
			'download': {f:'html/download.html', n: 'download', j:0},
			'download_js': {f:'html/js/download.js', n: 'download_js', j:1},
			'copyright': {f:'html/copyright.html', n: 'copyright', j:0},
			'copyrightnotice': {f:'html/copyrightnotice.html', n: 'copyrightnotice', j:0},
			'copyrightnotice_js': {f:'html/js/copyrightnotice.js', n: 'copyrightnotice_js', j:1},
			'privacy': {f:'html/privacy.html', n: 'privacy', j:0},
			'terms': {f:'html/terms.html', n: 'terms', j:0},
			'backup': {f:'html/backup.html', n: 'backup', j:0},
			'backup_js': {f:'html/js/backup.js', n: 'backup_js', j:1},
			'reset': {f:'html/reset.html', n: 'reset', j:0},
			'reset_js': {f:'html/js/reset.js', n: 'reset_js', j:1},
			'filesaver': {f:'js/filesaver.js', n: 'filesaver', j:1},
			'recovery': {f:'html/recovery.html', n: 'recovery', j:0},
			'recovery_js': {f:'html/js/recovery.js', n: 'recovery_js', j:1},
			'credits': {f:'html/credits.html', n: 'credits', j:0},
			'takedown': {f:'html/takedown.html', n: 'takedown', j:0},
			'dev': {f:'html/dev.html', n: 'dev', j:0},
			'arkanoid_js': {f:'js/arkanoid.js', n: 'arkanoid_js', j:1},
			'dev_js': {f:'html/js/dev.js', n: 'dev_js', j:1},
			'sdkterms': {f:'html/sdkterms.html', n: 'sdkterms', j:0},
			'help': {f:'html/help.html', n: 'help', j:0},
			'help_js': {f:'html/js/help.js', n: 'help_js', j:1},
			'firefox': {f:'html/firefox.html', n: 'firefox', j:0},
			'sync': {f:'html/sync.html', n: 'sync', j:0},
>>>>>>> 99ef5313
			'sync_js': {f:'html/js/sync.js', n: 'sync_js', j:1},
            'mobile': {f:'html/mobile.html', n: 'mobile', j:0},
            'affiliates': {f:'html/affiliates.html', n: 'affiliates', j:0},
            'affiliate_js': {f:'html/js/affiliate.js', n: 'affiliate_js', j:0},
            'affiliateterms': {f:'html/affiliateterms.html', n: 'affiliateterms', j:0},
            'affiliatesignup': {f:'html/affiliatesignup.html', n: 'affiliatesignup', j:0},
            'affiliatesignup_js': {f:'html/js/affiliatesignup.js', n: 'affiliatesignup_js', j:1},
            'affiliatemember': {f:'html/affiliatemember.html', n: 'affiliatemember', j:0},
            'affiliatemember_js': {f:'html/js/affiliatemember.js', n: 'affiliatemember_js', j:1},
            'contact': {f:'html/contact.html', n: 'contact', j:0},
            'privacycompany': {f:'html/privacycompany.html', n: 'privacycompany', j:0},
            'chrome': {f:'html/chrome.html', n: 'chrome', j:0},
            'zxcvbn_js': {f:'js/zxcvbn.js', n: 'zxcvbn_js', j:1},
            'mads_js': {f:'js/mads.js', n: 'mads_js', j:1}
        };
        var subpages =
        {
            'about': ['about'],
            'terms': ['terms'],
            'credits': ['credits'],
            'backup': ['backup','backup_js','filesaver'],
            'recovery': ['recovery','recovery_js'],
            'reset': ['reset','reset_js'],
            'blog': ['blog','blog_js','blogarticle','blogarticle_js'],
            'register': ['register','register_js'],
            'android': ['android'],
            'resellers': ['resellers'],
            '!': ['download','download_js'],
            'copyright': ['copyright'],
            'key':['arkanoid_js'],
            'copyrightnotice': ['copyrightnotice','copyrightnotice_js'],
            'privacy': ['privacy','privacycompany'],
            'takedown': ['takedown'],
            'firefox': ['firefox'],
            'mobile': ['mobile'],
            'sync': ['sync','sync_js'],
            'contact': ['contact'],
            'dev': ['dev','dev_js','sdkterms'],
            'sdk': ['dev','dev_js','sdkterms'],
            'doc': ['dev','dev_js','sdkterms'],
            'help': ['help','help_js'],
            'chrome': ['chrome'],
            'plugin': ['chrome','firefox'],
            'affiliate': ['affiliates','affiliateterms','affiliatesignup','affiliatesignup_js','affiliatemember','affiliatemember_js','affiliate_js'],
            'recover': ['reset','reset_js']
        };

        if (page)
	{
		if (page.indexOf('%25') !== -1)
		{
			do {
				page = page.replace('%25','%', 'g');
			} while (~page.indexOf('%25'));
		}
		if (page.indexOf('%21') !== -1)
		{
			page = page.replace('%21','!', 'g');
			document.location.hash = page;
		}

		page = page.replace('#','');
		for (var p in subpages)
		{
			if (page.substr(0,p.length) == p)
			{
				for (var i in subpages[p]) jsl.push(jsl2[subpages[p][i]]);
			}
		}
	}
        var downloading = false;
        var ul_uploading = false;
        var lightweight=false;
        var njsl = [];
        var fx_startup_cache = is_chrome_firefox && nocontentcheck;
        if ((typeof Worker != 'undefined') && (typeof window.URL != 'undefined') && !fx_startup_cache)
        {
            var hashdata = ['self.postMessage = self.webkitPostMessage || self.postMessage;',sjcl_sha_js,'self.onmessage = function(e) { try { e.data.hash = sha256(e.data.text);  self.postMessage(e.data); } catch(err) { e.data.error = err.message; self.postMessage(e.data);  } };'];
            try  { var blob = new Blob(hashdata, { type: "text/javascript" }); }
            catch(e)
            {
                window.BlobBuilder = window.BlobBuilder || window.WebKitBlobBuilder || window.MozBlobBuilder || window.MSBlobBuilder;
                var bb = new BlobBuilder();
                for (var i in hashdata) bb.append(hashdata[i]);
                var blob = bb.getBlob('text/javascript');
            }
            var hash_url = window.URL.createObjectURL(blob);
            var hash_workers = [];
            var i =0;
            while (i < 2)
            {
                try
                {
                    hash_workers[i] = new Worker(hash_url);
                    hash_workers[i].postMessage = hash_workers[i].webkitPostMessage || hash_workers[i].postMessage;
                    hash_workers[i].onmessage = function(e)
                    {
                        if (e.data.error)
                        {
                            console.log('error',e.data.error);
                            console.log(e.data.text);
                            alert('error');
                        }
                        if (!nocontentcheck && !cmparrays(e.data.hash,sh1[jsl[e.data.jsi].f]))
                        {
                            if (bootstaticpath.indexOf('cdn') > -1)
                            {
                                sessionStorage.skipcdn=1;
                                document.location.reload();
                            }
                            else alert('An error occurred while loading MEGA. The file ' + bootstaticpath+jsl[e.data.jsi].f + ' is corrupt. Please try again later. We apologize for the inconvenience.');

                            contenterror=1;
                        }
                        if (!contenterror)
                        {
                            jsl_current += jsl[e.data.jsi].w || 1;
                            jsl_progress();
                            if (++jslcomplete == jsl.length) initall();
                            else jsl_load(e.data.xhri);
                        }
                    };
                }
                catch(e)
                {
                    hash_workers = undefined;
                }
                i++;
            }
        }

        if (jj)
        {
            l=[];
            var i = 3000, r = new Date().toISOString().replace(/[^\w]/g,'');
	    while (i--) l[i]='l';
            for (var i in jsl)
            {
                if (jsl[i].j === 1) document.write('<' + 'script type="text/javascript" src="' + bootstaticpath + jsl[i].f + '?r=' + r + '"></sc' + 'ript>');
                else if (jsl[i].j === 2)
                {
                    if ((m && (jsl[i].m)) || ((!m) && (jsl[i].d)))
                        document.write('<link rel="stylesheet" type="text/css" href="' + bootstaticpath + jsl[i].f + '" />');
                }
            }

            if ( 0 ) for (var k in jsl2)
            {
                if (jsl2[k].j === 1) document.write('<' + 'script type="text/javascript" src="' + bootstaticpath + jsl2[k].f + '?r=' + Math.random() + '"></sc' + 'ript>');
                else if (jsl2[k].j === 2)
                {
                    if ((m && (jsl2[k].m)) || ((!m) && (jsl2[k].d)))
                        document.write('<link rel="stylesheet" type="text/css" href="' + bootstaticpath + jsl2[k].f + '" />');
                }
            }
        }

        var pages = [], scripts = {};
        function getxhr()
        {
            return (typeof XDomainRequest != 'undefined' && typeof ArrayBuffer == 'undefined') ? new XDomainRequest() : new XMLHttpRequest();
        }

        var xhr_progress,xhr_stack,jsl_fm_current,jsl_current,jsl_total,jsl_perc,jsli,jslcomplete;

        function jsl_start()
        {
            jslcomplete = 0;
            if(d && jj) {
                xhr_progress = [0, 0, 0, 0, 0];
            } else {
                xhr_progress = [0, 0];
            }
            xhr_stack = Array(xhr_progress.length);
            jsl_fm_current = 0;
            jsl_current = 0;
            jsl_total = 0;
            jsl_perc = 0;
            jsli=0;
            for (var i = jsl.length; i--;) if (!jsl[i].text) jsl_total += jsl[i].w || 1;
            if (fx_startup_cache)
            {
                var step = function(jsi)
                {
                    jsl_current += jsl[jsi].w || 1;
                    jsl_progress();
                    if (++jslcomplete == jsl.length) initall();
                    else
                    {
                        // mozRunAsync(next.bind(this, jsli++));
                        next(jsli++);
                    }
                };
                var next = function(jsi)
                {
                    var file = bootstaticpath + jsl[jsi].f;

                    if (jsl[jsi].j == 1)
                    {
                        try
                        {
                            loadSubScript(file);
                        }
                        catch(e)
                        {
                            Cu.reportError(e);

                            alert('An error occurred while loading MEGA.\n\nFilename: '
                                + file + "\n" + e + '\n\n' + mozBrowserID);
                        }
                        step(jsi);
                    }
                    else
                    {
                        var ch = NetUtil.newChannel(file);
                        ch.contentType = jsl[jsi].j == 3
                            ? "application/json":"text/plain";

                        NetUtil.asyncFetch(ch, function(is, s)
                        {
                            if (!Components.isSuccessCode(s))
                            {
                                alert('An error occurred while loading MEGA.' +
                                    ' The file ' + file + ' could not be loaded.');
                            }
                            else
                            {
                                jsl[jsi].text = NetUtil.readInputStreamToString(is, is.available());
                                if (jsl[jsi].j == 3) l = JSON.parse(jsl[jsi].text);
                                step(jsi);
                            }
                        });
                    }
                };
                next(jsli++);
            }
            else
            {
                for (var i = xhr_progress.length; i--; ) jsl_load(i);
            }
        }

        var xhr_timeout=30000;

        function xhr_error()
        {
            xhr_timeout+=10000;
            console.log(xhr_timeout);
            if (bootstaticpath.indexOf('cdn') > -1)
            {
                bootstaticpath = geoStaticpath(1);
                staticpath = geoStaticpath(1);
            }
            xhr_progress[this.xhri] = 0;
            xhr_load(this.url,this.jsi,this.xhri);
        }

        function xhr_load(url,jsi,xhri)
        {
            if(d && jj) {
                if(jsl[jsi].j == 1 || jsl[jsi].j == 2) {
                    // DON'T load via XHR any js or css files...since when jj == 1, secureboot will append them in the doc.

                    jsl_current += jsl[jsi].w || 1;
                    jsl_progress();
                    if (++jslcomplete == jsl.length) initall();
                    else jsl_load(xhri);

                    return;
                }
            }
            xhr_stack[xhri] = getxhr();
            xhr_stack[xhri].onload = function()
            {
                jsl[this.jsi].text = this.response || this.responseText;

                if (typeof hash_workers != 'undefined' && !nocontentcheck)
                {
                    hash_workers[this.xhri].postMessage({'text':jsl[this.jsi].text,'xhr':'test','jsi':this.jsi,'xhri':this.xhri});
                }
                else
                {
                    if (!nocontentcheck && !cmparrays(sha256(jsl[this.jsi].text),sh1[jsl[this.jsi].f]))
                    {
                        alert('An error occurred while loading MEGA. The file ' + bootstaticpath+jsl[this.jsi].f + ' is corrupt. Please try again later. We apologize for the inconvenience.');
                        contenterror=1;
                    }
                    if (!contenterror)
                    {
                        jsl_current += jsl[this.jsi].w || 1;
                        jsl_progress();
                        if (++jslcomplete == jsl.length) initall();
                        else jsl_load(this.xhri);
                    }
                }
            }
            xhr_stack[xhri].onreadystatechange = function()
            {
                try
                {
                    if (this.readyState == 1) this.timeout=0;
                }
                catch(e)
                {

                }
            }
            xhr_stack[xhri].onerror = xhr_error;
            xhr_stack[xhri].ontimeout = xhr_error;
            if (jsl[jsi].text)
            {
                if (++jslcomplete == jsl.length) initall();
                else jsl_load(xhri);
            }
            else
            {
                xhr_stack[xhri].url = url;
                xhr_stack[xhri].jsi = jsi;
                xhr_stack[xhri].xhri = xhri;
                if (localStorage.dd) url += '?t=' + Date.now();
				xhr_stack[xhri].open("GET", (!localStorage.dd && url.indexOf('mads_') > -1 ? 'https://eu.static.mega.co.nz/' : bootstaticpath) + url, true);
                xhr_stack[xhri].timeout = xhr_timeout;
                if (is_chrome_firefox) xhr_stack[xhri].overrideMimeType('text/plain');
                xhr_stack[xhri].send(null);
            }
        }
        window.onload = function ()
        {
            if (!maintenance && !androidsplash) jsl_start();
        }
        function jsl_load(xhri)
        {
            if (jsl[jsli]) xhr_load(jsl[jsli].f, jsli++,xhri);
        }
        function jsl_progress()
        {
            if (d) console.log('done',(jsl_current+jsl_fm_current));
            if (d) console.log('total',jsl_total);
            var p = Math.floor((jsl_current+jsl_fm_current)/jsl_total*100);
            if ((p > jsl_perc) && (p <= 100))
            {
                jsl_perc = p;
                if (is_extension) p=100;
                document.getElementById('loadinganim').className = 'loading-progress-bar percents-'+p;
            }
        }
        var jsl_loaded={};
        function initall()
        {
            var jsar = [];
            var cssar = [];
            //for(var i in localStorage) if (i.substr(0,6) == 'cache!') delete localStorage[i];
            for (var i in jsl)
            {
                jsl_loaded[jsl[i].n]=1;
                if ((jsl[i].j == 1) && (!jj))
                {
                    if (!fx_startup_cache)
                    {
                        if (window.URL) jsar.push(jsl[i].text + '\n\n');
                        else evalscript(jsl[i].text);
                    }
                }
                else if ((jsl[i].j == 2) && (!jj))
                {
                    if (document.getElementById('bootbottom')) document.getElementById('bootbottom').style.display='none';
                    if (!is_chrome_firefox && window.URL)
                    {
                        cssar.push(jsl[i].text.replace(/\.\.\//g,staticpath).replace(new RegExp( "\\/en\\/", "g"),'/' + lang + '/'));
                    }
                    else
                    {
                        var css = document.createElement('style');
                        css.type = "text/css";
                        css.rel = 'stylesheet';
                        document.getElementsByTagName('head')[0].appendChild(css);
                        css.textContent = jsl[i].text.replace(/\.\.\//g,staticpath).replace(new RegExp( "\\/en\\/", "g"),'/' + lang + '/');
                    }
                }
                else if (jsl[i].j == 3) l = !jj && l || JSON.parse(jsl[i].text);
                else if (jsl[i].j == 4) scripts[jsl[i].f] = jsl[i].text;
                else if (jsl[i].j == 0) pages[jsl[i].n] = jsl[i].text;
            }
            if (window.URL)
            {
                var blob;
                if (cssar.length) try
                {
                    blob = new Blob(cssar, { type: "text/css" });
                    for ( var f in scripts ) {
                        if (!scripts[f].match(/^blob:/)) {
                            scripts[f] = window.URL.createObjectURL( new Blob( [ scripts[f] ], { type: 'text/javascript' } ) );
                        }
                    }
                }
                catch(e)
                {
                    window.BlobBuilder = window.BlobBuilder || window.WebKitBlobBuilder || window.MozBlobBuilder || window.MSBlobBuilder;
                    var bb = new BlobBuilder();
                    for (var i in cssar) bb.append(cssar[i]);
                    blob = bb.getBlob('text/css');
                    for ( var f in scripts ) {
                        if (!scripts[f].match(/^blob:/)) {
                            bb = new BlobBuilder();
                            bb.append( scripts[f] );
                            scripts[f] = window.URL.createObjectURL( bb.getBlob('text/javascript') );
                        }
                    }
                }
                if (blob)
                {
                    var link = document.createElement('link');
                    link.setAttribute('rel', 'stylesheet');
                    link.type = 'text/css';
                    link.href = window.URL.createObjectURL(blob);
                    document.head.appendChild(link);
                }
                cssar=undefined;
                jsar.push('jsl_done=true; boot_done();');
                evalscript_url(jsar);
                jsar=undefined;
            }
            else
            {
                jsl_done=true;
                boot_done();
            }
	    jj = 0; //prevent further 'silent_loading' loads from failing..
        }
    }
    if (ua.indexOf('android') > 0 && !sessionStorage.androidsplash && document.location.hash.indexOf('#confirm') == -1)
    {
        if (document.location.hash == '#android')
        {
            document.location = 'https://play.google.com/store/apps/details?id=com.flyingottersoftware.mega';
        }
        else
        {
            document.write('<link rel="stylesheet" type="text/css" href="' + staticpath + 'resources/css/mobile-android.css" /><div class="overlay"></div><div class="new-folder-popup" id="message"><div class="new-folder-popup-bg"><div class="new-folder-header">MEGA for Android</div><div class="new-folder-main-bg"><div class="new-folder-descr">Do you want to install the latest<br/> version of the MEGA app for Android?</div><a class="new-folder-input left-button" id="trashbinYes"> <span class="new-folder-bg1"> <span class="new-folder-bg2" id="android_yes"> Yes </span> </span></a><a class="new-folder-input right-button" id="trashbinNo"> <span class="new-folder-bg1"> <span class="new-folder-bg2" id="android_no">No </span> </span></a><div class="clear"></div></div></div></div></div>');
            document.getElementById('android_yes').addEventListener("click", function ()
            {
                document.location = 'https://play.google.com/store/apps/details?id=com.flyingottersoftware.mega';
            }, false);
            document.getElementById('android_no').addEventListener("click", function ()
            {
                sessionStorage.androidsplash=1;
                document.location.reload();
            }, false);
            androidsplash=true;
        }
    }
    else
    {
        var istaticpath = staticpath;
        if (document.location.href.substr(0,19) == 'chrome-extension://')  istaticpath = '../';
        else if (is_chrome_firefox) istaticpath = 'chrome://mega/content/';

        document.write('<style type="text/css">.div, span, input {outline: none;}.hidden {display: none;}.clear {clear: both;margin: 0px;padding: 0px;display: block;}.loading-main-block {width: 100%;height: 100%;overflow: auto;font-family:Arial, Helvetica, sans-serif;}.loading-mid-white-block {height: 100%;width:100%;}.mid-centered-block {position: absolute;width: 494px;min-height: 158px;top: 50%;left: 50%;margin: -95px 0 0 -247px;}.loading-main-bottom {max-width: 940px;width: 100%;position: absolute;bottom: 20px;left: 50%;margin: 0 0 0 -470px;text-align: center;}.loading-bottom-button {height: 29px;width: 29px;float: left;background-image: url(' + istaticpath + 'images/mega/loading-sprite.png);background-repeat: no-repeat;cursor: pointer;}.st-social-block-load {position: absolute;bottom: 20px;left: 0;width: 100%;height: 43px;text-align: center;}.st-bottom-button {height: 29px;width: 29px;display: inline-block;background-image: url(' + istaticpath + 'images/mega/new-startpage-spite.png?v=1);background-repeat: no-repeat;cursor: pointer;}.st-bottom-button.st-google-button {background-position: -93px -1233px;position: relative;margin: 0 5px;}.st-bottom-button.st-google-button:hover {background-position: -93px -1173px;}.st-bottom-button.st-facebook-button {background-position: -49px -1233px;margin: 0 5px;}.st-bottom-button.st-facebook-button:hover {background-position: -49px -1173px;}.st-bottom-button.st-twitter-button {background-position: left -1233px;margin: 0 5px;}.st-bottom-button.st-twitter-button:hover {background-position: left -1173px;}.loading-cloud {width: 222px;height: 158px;background-image: url(' + istaticpath + 'images/mega/loading-sprite.png);background-repeat: no-repeat;background-position: 0 -2128px;margin: 0 auto;-webkit-box-sizing: border-box;-moz-box-sizing: border-box;-ms-box-sizing: border-box;box-sizing: border-box;padding-top: 55px;}.loading-progress-bar, .loading-progress-bar div {width: 80px;height: 80px;margin: 0 0 0 71px;background-image: url(' + istaticpath + 'images/mega/loading-sprite.png);background-repeat: no-repeat;background-position: 0 top;}.loading-progress-bar div {background-position: -71px -2183px;margin: 0;}.maintance-block {position: absolute;width: 484px;min-height: 94px;border: 2px solid #d9d9d9;-moz-border-radius: 7px;-webkit-border-radius: 7px;border-radius: 7px;padding: 10px;color: #333333;font-size: 13px;line-height: 30px;padding: 15px 15px 15px 102px;-webkit-box-sizing: border-box;-moz-box-sizing: border-box;-ms-box-sizing: border-box;box-sizing: border-box;background-image: url(' + istaticpath + 'images/mega/loading-sprite.png);background-repeat: no-repeat;background-position: -60px -2428px;margin-top: 45px;}.loading-progress-bar.percents-0 {background-position: 0 0;}.loading-progress-bar.percents-1, .loading-progress-bar.percents-2, .loading-progress-bar.percents-3 {background-position: -130px 0;}.loading-progress-bar.percents-4, .loading-progress-bar.percents-5, .loading-progress-bar.percents-6 {background-position: 0 -100px;}.loading-progress-bar.percents-7, .loading-progress-bar.percents-8, .loading-progress-bar.percents-9 {background-position: -130px -100px;}.loading-progress-bar.percents-10, .loading-progress-bar.percents-11, .loading-progress-bar.percents-12 {background-position: 0 -200px;}.loading-progress-bar.percents-13, .loading-progress-bar.percents-14, .loading-progress-bar.percents-15 {background-position: -130px -200px;}.loading-progress-bar.percents-16, .loading-progress-bar.percents-17, .loading-progress-bar.percents-18 {background-position: 0 -300px;}.loading-progress-bar.percents-19, .loading-progress-bar.percents-20, .loading-progress-bar.percents-21 {background-position: -130px -300px;}.loading-progress-bar.percents-22, .loading-progress-bar.percents-23, .loading-progress-bar.percents-24 {background-position: 0 -400px;}.loading-progress-bar.percents-25, .loading-progress-bar.percents-26, .loading-progress-bar.percents-27 {background-position: -130px -400px;}.loading-progress-bar.percents-28, .loading-progress-bar.percents-29, .loading-progress-bar.percents-30 {background-position: 0 -500px;}.loading-progress-bar.percents-31, .loading-progress-bar.percents-32, .loading-progress-bar.percents-33 {background-position: -130px -500px;}.loading-progress-bar.percents-34, .loading-progress-bar.percents-35 {background-position: 0 -600px;}.loading-progress-bar.percents-36, .loading-progress-bar.percents-37 {background-position: -130px -600px;}.loading-progress-bar.percents-38, .loading-progress-bar.percents-39 {background-position: 0 -700px;}.loading-progress-bar.percents-40, .loading-progress-bar.percents-41 {background-position: -130px -700px;}.loading-progress-bar.percents-42, .loading-progress-bar.percents-43 {background-position: 0 -800px;}.loading-progress-bar.percents-44, .loading-progress-bar.percents-45 {background-position: -130px -800px;}.loading-progress-bar.percents-46, .loading-progress-bar.percents-47 {background-position: 0 -900px;}.loading-progress-bar.percents-48, .loading-progress-bar.percents-49 {background-position: -130px -900px;}.loading-progress-bar.percents-50 {background-position: 0 -1000px;}.loading-progress-bar.percents-51, .loading-progress-bar.percents-52, .loading-progress-bar.percents-53 {background-position: -130px -1000px;}.loading-progress-bar.percents-54, .loading-progress-bar.percents-55, .loading-progress-bar.percents-56 {background-position: 0 -1100px;}.loading-progress-bar.percents-57, .loading-progress-bar.percents-58, .loading-progress-bar.percents-59 {background-position: -130px -1100px;}.loading-progress-bar.percents-60, .loading-progress-bar.percents-61, .loading-progress-bar.percents-62 {background-position: 0 -1200px;}.loading-progress-bar.percents-63, .loading-progress-bar.percents-64, .loading-progress-bar.percents-65 {background-position: -130px -1200px;}.loading-progress-bar.percents-66, .loading-progress-bar.percents-67, .loading-progress-bar.percents-68 {background-position: 0 -1300px;}.loading-progress-bar.percents-69, .loading-progress-bar.percents-70, .loading-progress-bar.percents-71 {background-position: -130px -1300px;}.loading-progress-bar.percents-72, .loading-progress-bar.percents-73, .loading-progress-bar.percents-74 {background-position: 0 -1400px;}.loading-progress-bar.percents-75, .loading-progress-bar.percents-76, .loading-progress-bar.percents-77 {background-position: -130px -1400px;}.loading-progress-bar.percents-78, .loading-progress-bar.percents-79, .loading-progress-bar.percents-80 {background-position: 0 -1500px;}.loading-progress-bar.percents-81, .loading-progress-bar.percents-82, .loading-progress-bar.percents-83 {background-position: -130px -1500px;}.loading-progress-bar.percents-84, .loading-progress-bar.percents-85, .loading-progress-bar.percents-86 {background-position: 0 -1600px;}.loading-progress-bar.percents-87, .loading-progress-bar.percents-88, .loading-progress-bar.percents-89 {background-position: -130px -1600px;}.loading-progress-bar.percents-90, .loading-progress-bar.percents-91, .loading-progress-bar.percents-92 {background-position: 0 -1800px;}.loading-progress-bar.percents-93, .loading-progress-bar.percents-94, .loading-progress-bar.percents-95 {background-position: -130px -1800px;}.loading-progress-bar.percents-96, .loading-progress-bar.percents-97 {background-position: 0 -1900px;}.loading-progress-bar.percents-98, .loading-progress-bar.percents-99 {background-position: -130px -1900px;}.loading-progress-bar.percents-100 {background-position: 0 -2000px;}.follow-txt {text-decoration:none; line-height: 28px; float:right; color:#666666; font-size:12px;}@media only screen and (-webkit-min-device-pixel-ratio: 1.5), only screen and (-o-min-device-pixel-ratio: 3/2), only screen and (min--moz-device-pixel-ratio: 1.5), only screen and (min-device-pixel-ratio: 1.5) {.maintance-block, .loading-progress-bar, .loading-progress-bar div, .loading-cloud, .loading-bottom-button {background-image: url(' + istaticpath + 'images/mega/loading-sprite@2x.png);	background-size: 222px auto;}.st-bottom-button, .st-bottom-scroll-button {background-image: url(' + istaticpath + 'images/mega/new-startpage-spite@2x.png?v=1);background-size: 356px auto;}}</style><div class="loading-main-block" id="loading"><div class="loading-mid-white-block"><div class="mid-centered-block"><div class="loading-cloud"><div class="loading-progress-bar percents-1" id="loadinganim"><div></div></div></div><div class="maintance-block hidden">Scheduled System Maintenance - Expect Disruptions<br/>Sunday 04:00 - 10:00 UTC </div></div><div class="st-social-block-load" id="bootbottom"><a href="https://www.facebook.com/MEGAprivacy" target="_blank" class="st-bottom-button st-facebook-button"></a><a href="https://www.twitter.com/MEGAprivacy" target="_blank" class="st-bottom-button st-twitter-button"></a><a href="https://plus.google.com/b/108055545377490138410/" target="_blank" class="st-bottom-button st-google-button"></a></div></div></div>');
    }
    var u_storage,loginresponse,u_sid,jsl_done,dlresponse,dl_res;
    u_storage = init_storage( localStorage.sid ? localStorage : sessionStorage );
    if ((u_sid = u_storage.sid))
    {
        loginresponse = true;
        var lxhr = getxhr();
        lxhr.onload = function()
        {
            if (this.status == 200)
            {
                try
                {
                    loginresponse = this.response || this.responseText;
                    if (loginresponse && loginresponse[0] == '[') loginresponse = JSON.parse(loginresponse);
                    else loginresponse = false;
                    boot_done();
                }
                catch (e)
                {
                    loginresponse= false;
                    boot_done();
                }
            }
            else
            {
                loginresponse= false;
                boot_done();
            }
        }
        lxhr.onerror = function()
        {
            loginresponse= false;
            boot_done();
        }
        lxhr.open("POST", apipath + 'cs?id=0&sid='+u_storage.sid, true);
        lxhr.send(JSON.stringify([{'a':'ug'}]));
    }
    function boot_auth(u_ctx,r)
    {
        u_type = r;
        u_checked=true;
        startMega();
    }
    function boot_done()
    {
        lxhr = dlxhr = undefined;
        if (loginresponse === true || dl_res === true || !jsl_done) return;
        else if (loginresponse)
        {
            api_setsid(u_sid);
            u_checklogin3a(loginresponse[0],{checkloginresult:boot_auth});
        }
        else u_checklogin({checkloginresult:boot_auth},false);
    }
    if (page.substr(0,1) == '!' && page.length > 1)
    {
        var dlxhr = getxhr(),dl_res = true;
        dlxhr.onload = function()
        {
            if (this.status == 200)
            {
                try
                {
                    dl_res = this.response || this.responseText;
                    if (dl_res[0] == '[') dl_res = JSON.parse(dl_res);
                    if (dl_res[0]) dl_res = dl_res[0];
                    boot_done();
                }
                catch (e)
                {
                    dl_res = false;
                    boot_done();
                }
            }
            else
            {
                dl_res = false;
                boot_done();
            }
        }
        dlxhr.onerror = function()
        {
            dl_res= false;
            boot_done();
        }
        dlxhr.open("POST", apipath + 'cs?id=0', true);
        dlxhr.send(JSON.stringify([{'a':'g',p:page.substr(1,8)}]));
    }
}<|MERGE_RESOLUTION|>--- conflicted
+++ resolved
@@ -303,7 +303,6 @@
 
 if (m)
 {
-<<<<<<< HEAD
     var app,mobileblog,android;
     var link = document.createElement('link');
     link.setAttribute('rel', 'stylesheet');
@@ -331,35 +330,6 @@
         document.getElementById('m_desc').innerHTML = 'Free 50 GB - End-to-end encryption';
     }
     else document.body.className = 'another-os full-mode unsupported';
-=======
-	var app,mobileblog,android;
-	var link = document.createElement('link');
-	link.setAttribute('rel', 'stylesheet');
-	link.type = 'text/css';
-	link.href = staticpath + 'css/mobile-app.css';
-	document.head.appendChild(link);
-	document.body.innerHTML = '<div class="main-scroll-block"> <div class="main-content-block"> <div class="free-green-tip"></div><div class="main-centered-bl"><div class="main-logo"></div><div class="main-head-txt" id="m_title"></div><div class="main-txt" id="m_desc"></div><a href="" class="main-button" id="m_appbtn"></a><div class="main-social hidden"><a href="https://www.facebook.com/MEGAprivacy" class="main-social-icon facebook"></a><a href="https://www.twitter.com/MEGAprivacy" class="main-social-icon twitter"></a><div class="clear"></div></div></div> </div><div class="scrolling-content"><div class="mid-logo"></div> <div class="mid-gray-block">MEGA provides free cloud storage with convenient and powerful always-on privacy </div> <div class="scrolling-block-icon encription"></div> <div class="scrolling-block-header"> End-to-end encryption </div> <div class="scrolling-block-txt">Unlike other cloud storage providers, your data is encrypted & decrypted during transfer by your client devices only and never by us. </div> <div class="scrolling-block-icon access"></div> <div class="scrolling-block-header"> Secure Global Access </div> <div class="scrolling-block-txt">Your data is accessible any time, from any device, anywhere. Only you control the keys to your files.</div> <div class="scrolling-block-icon colaboration"></div> <div class="scrolling-block-header"> Secure Collaboration </div> <div class="scrolling-block-txt">Share folders with your contacts and see their updates in real time. Online collaboration has never been more private and secure.</div> <div class="bottom-menu full-version"><div class="copyright-txt">Mega Limited ' + new Date().getFullYear() + '</div><div class="language-block"></div><div class="clear"></div><iframe src="" width="1" height="1" frameborder="0" style="width:1px; height:1px; border:none;" id="m_iframe"></iframe></div></div></div>';
-	if (window.location.hash.substr(1,4) == 'blog') mobileblog=1;
-	if (ua.indexOf('android') > -1)
-	{
-		app='https://play.google.com/store/apps/details?id=com.flyingottersoftware.mega';
-		document.body.className = 'android full-mode supported';
-		android=1;
-	}
-	else if (ua.indexOf('bb10') > -1)
-	{
-		app='http://appworld.blackberry.com/webstore/content/46810890/';
-		document.body.className = 'blackberry full-mode supported';
-		document.getElementById('m_desc').innerHTML = 'Free 50 GB - End-to-end encryption';
-	}
-	else if (ua.indexOf('iphone') > -1 || ua.indexOf('ipad') > -1 || ua.indexOf('ipod') > -1)
-	{
-		app='https://itunes.apple.com/app/mega/id706857885';
-		document.body.className = 'ios full-mode supported';
-		document.getElementById('m_desc').innerHTML = 'Free 50 GB - End-to-end encryption';
-	}
-	else document.body.className = 'another-os full-mode unsupported';
->>>>>>> 99ef5313
 
     if (app)
     {
@@ -572,7 +542,7 @@
 			return 'en';
 		}
 		var init_f = [];
-		var lang = detectlang();	
+		var lang = detectlang();
 		if ((typeof localStorage != 'undefined') && (localStorage.lang)) if (languages[localStorage.lang]) lang = localStorage.lang;
 		var langv = '';
 		if (typeof lv != 'undefined') langv = '_' + lv[lang];
@@ -586,7 +556,6 @@
         jsl.push({f:'js/jsbn.js', n: 'jsbn_js', j:1,w:2});
 		jsl.push({f:'js/jsbn2.js', n: 'jsbn2_js', j:1,w:2});
 		jsl.push({f:'js/jodid25519.js', n: 'jodid25519_js', j:1,w:7});
-<<<<<<< HEAD
         jsl.push({f:'js/stringcrypt.js', n: 'stringcrypt_js', j:1});		
         jsl.push({f:'js/user.js', n: 'user_js', j:1});
         jsl.push({f:'js/authring.js', n: 'authring_js', j:1});
@@ -674,10 +643,10 @@
         
         jsl.push({f:'js/fm.js', n: 'fm_js', j:1,w:12});
         jsl.push({f:'js/filetypes.js', n: 'filetypes_js', j:1});
-	jsl.push({f:'js/miniui.js', n: 'miniui_js', j:1});
+        jsl.push({f:'js/miniui.js', n: 'miniui_js', j:1});
         if (is_extension)
         {
-                jsl.push({f:'js/dcraw.min.js', n: 'dcraw_js', j:1});
+                jsl.push({f:'js/dcraw.js', n: 'dcraw_js', j:1});
         }
         /* better download */
         jsl.push({f:'js/xhr.js', n: 'xhr_js', j:1});
@@ -721,7 +690,7 @@
         jsl.push({f:'js/Int64.js', n: 'int64_js', j:1});
         jsl.push({f:'js/zip64.js', n: 'zip_js', j:1});
         jsl.push({f:'js/cms.js', n: 'cms_js', j:1});
-	jsl.push({f:'js/analytics.js', n: 'analytics_js', j:1});
+        jsl.push({f:'js/analytics.js', n: 'analytics_js', j:1});
 
         // only used on beta
         jsl.push({f:'js/betacrashes.js', n: 'cms_js', j:1});
@@ -764,112 +733,6 @@
             'help_js': {f:'html/js/help.js', n: 'help_js', j:1},
             'firefox': {f:'html/firefox.html', n: 'firefox', j:0},
             'sync': {f:'html/sync.html', n: 'sync', j:0},
-=======
-
-		jsl.push({f:'js/user.js', n: 'user_js', j:1});
-		jsl.push({f:'js/hex.js', n: 'hex_js', j:1});
-		jsl.push({f:'js/functions.js', n: 'functions_js', j:1});
-		jsl.push({f:'js/mouse.js', n: 'mouse_js', j:1});
-		jsl.push({f:'js/jquery-min-1.8.1.js', n: 'jquery', j:1,w:9});
-		jsl.push({f:'js/jquery-ui.js', n: 'jqueryui_js', j:1,w:12});
-		jsl.push({f:'js/base64.js', n: 'base64_js', j:1});
-		jsl.push({f:'js/filedrag.js', n: 'filedrag_js', j:1});
-		jsl.push({f:'js/jquery.remove.js', n: 'jqueryremove_js', j:1});
-		jsl.push({f:'js/jquery.mousewheel.js', n: 'jquerymouse_js', j:1});
-		jsl.push({f:'js/jquery.jscrollpane.min.js', n: 'jscrollpane_js', j:1});
-		jsl.push({f:'js/mDB.js', n: 'mDB_js', j:1});
-		jsl.push({f:'js/thumbnail.js', n: 'thumbnail_js', j:1});
-		jsl.push({f:'js/exif.js', n: 'exif_js', j:1,w:3});
-		jsl.push({f:'js/megapix.js', n: 'megapix_js', j:1});
-		jsl.push({f:'js/smartcrop.js', n: 'smartcrop_js', j:1});
-		jsl.push({f:'js/mega.js', n: 'mega_js', j:1,w:7});
-		jsl.push({f:'js/chat.js', n: 'chat_js', j:1,w:7});
-		jsl.push({f:'js/fm.js', n: 'fm_js', j:1,w:12});
-		jsl.push({f:'js/filetypes.js', n: 'filetypes_js', j:1});
-		jsl.push({f:'js/miniui.js', n: 'miniui_js', j:1});
-		if (is_extension)
-		{
-			jsl.push({f:'js/dcraw.min.js', n: 'dcraw_js', j:1});
-		}
-		// jsl.push({f:'js/dcraw.js', n: 'dcraw_js', j:1});
-		/* better download */
-		jsl.push({f:'js/xhr.js', n: 'xhr_js', j:1});
-		jsl.push({f:'js/events.js', n: 'events', j:1,w:4});
-		jsl.push({f:'js/queue.js', n: 'queue', j:1,w:4});
-		jsl.push({f:'js/downloadChrome.js', n: 'dl_chrome', j:1,w:3});
-		if (is_chrome_firefox && parseInt(Services.appinfo.version) > 27 && localStorage.fxio)
-		{
-			is_chrome_firefox |= 4;
-			jsl.push({f:'js/downloadFirefox.js', n: 'dl_firefox', j:1,w:3});
-		}
-		else
-		{
-			jsl.push({f:'js/downloadMemory.js', n: 'dl_memory', j:1,w:3});
-			jsl.push({f:'js/downloadFlash.js', n: 'dl_flash', j:1,w:3});
-		}
-		jsl.push({f:'js/downloader.js', n: 'dl_downloader', j:1,w:3});
-		jsl.push({f:'js/download2.js', n: 'dl_js', j:1,w:3});
-		jsl.push({f:'js/upload2.js', n: 'upload_js', j:1,w:2});
-		/* end better download */
-		jsl.push({f:'index.js', n: 'index', j:1,w:4});
-		jsl.push({f:'html/start.html', n: 'start', j:0});
-		jsl.push({f:'html/megainfo.html', n: 'megainfo', j:0});
-		jsl.push({f:'html/js/start.js', n: 'start_js', j:1});
-		jsl.push({f:'html/bottom2.html', n: 'bottom2',j:0});
-		jsl.push({f:'html/key.html', n: 'key', j:0});
-		jsl.push({f:'html/js/key.js', n: 'key_js', j:1});
-		jsl.push({f:'html/pro.html', n: 'pro', j:0});
-		jsl.push({f:'html/js/pro.js', n: 'pro_js', j:1});
-		jsl.push({f:'html/login.html', n: 'login', j:0});
-		jsl.push({f:'html/js/login.js', n: 'login_js', j:1});
-		jsl.push({f:'html/fm.html', n: 'fm', j:0,w:3});
-		jsl.push({f:'html/top.html', n: 'top', j:0});
-		jsl.push({f:'js/notifications.js', n: 'notifications_js', j:1});
-		jsl.push({f:'css/style.css', n: 'style_css', j:2,w:30,c:1,d:1,cache:1});
-		jsl.push({f:'js/avatar.js', n: 'avatar_js', j:1,w:3});
-		jsl.push({f:'js/countries.js', n: 'countries_js', j:1});
-		jsl.push({f:'html/dialogs.html', n: 'dialogs', j:0,w:2});
-		jsl.push({f:'html/transferwidget.html', n: 'transferwidget', j:0});
-		jsl.push({f:'js/checkboxes.js', n: 'checkboxes_js', j:1});
-		jsl.push({f:'js/Int64.js', n: 'int64_js', j:1});
-		jsl.push({f:'js/zip64.js', n: 'zip_js', j:1});
-		jsl.push({f:'js/analytics.js', n: 'analytics_js', j:1});
-
-		var jsl2 =
-		{
-			'about': {f:'html/about.html', n: 'about', j:0},
-			'blog': {f:'html/blog.html', n: 'blog', j:0},
-			'blog_js': {f:'html/js/blog.js', n: 'blog_js', j:1},
-			'blogarticle': {f:'html/blogarticle.html', n: 'blogarticle', j:0},
-			'blogarticle_js': {f:'html/js/blogarticle.js', n: 'blogarticle_js', j:1},
-			'register': {f:'html/register.html', n: 'register', j:0},
-			'register_js': {f:'html/js/register.js', n: 'register_js', j:1},
-			'resellers': {f:'html/resellers.html', n: 'resellers', j:0},
-			'download': {f:'html/download.html', n: 'download', j:0},
-			'download_js': {f:'html/js/download.js', n: 'download_js', j:1},
-			'copyright': {f:'html/copyright.html', n: 'copyright', j:0},
-			'copyrightnotice': {f:'html/copyrightnotice.html', n: 'copyrightnotice', j:0},
-			'copyrightnotice_js': {f:'html/js/copyrightnotice.js', n: 'copyrightnotice_js', j:1},
-			'privacy': {f:'html/privacy.html', n: 'privacy', j:0},
-			'terms': {f:'html/terms.html', n: 'terms', j:0},
-			'backup': {f:'html/backup.html', n: 'backup', j:0},
-			'backup_js': {f:'html/js/backup.js', n: 'backup_js', j:1},
-			'reset': {f:'html/reset.html', n: 'reset', j:0},
-			'reset_js': {f:'html/js/reset.js', n: 'reset_js', j:1},
-			'filesaver': {f:'js/filesaver.js', n: 'filesaver', j:1},
-			'recovery': {f:'html/recovery.html', n: 'recovery', j:0},
-			'recovery_js': {f:'html/js/recovery.js', n: 'recovery_js', j:1},
-			'credits': {f:'html/credits.html', n: 'credits', j:0},
-			'takedown': {f:'html/takedown.html', n: 'takedown', j:0},
-			'dev': {f:'html/dev.html', n: 'dev', j:0},
-			'arkanoid_js': {f:'js/arkanoid.js', n: 'arkanoid_js', j:1},
-			'dev_js': {f:'html/js/dev.js', n: 'dev_js', j:1},
-			'sdkterms': {f:'html/sdkterms.html', n: 'sdkterms', j:0},
-			'help': {f:'html/help.html', n: 'help', j:0},
-			'help_js': {f:'html/js/help.js', n: 'help_js', j:1},
-			'firefox': {f:'html/firefox.html', n: 'firefox', j:0},
-			'sync': {f:'html/sync.html', n: 'sync', j:0},
->>>>>>> 99ef5313
 			'sync_js': {f:'html/js/sync.js', n: 'sync_js', j:1},
             'mobile': {f:'html/mobile.html', n: 'mobile', j:0},
             'affiliates': {f:'html/affiliates.html', n: 'affiliates', j:0},
@@ -1005,7 +868,7 @@
         {
             l=[];
             var i = 3000, r = new Date().toISOString().replace(/[^\w]/g,'');
-	    while (i--) l[i]='l';
+            while (i--) l[i]='l';
             for (var i in jsl)
             {
                 if (jsl[i].j === 1) document.write('<' + 'script type="text/javascript" src="' + bootstaticpath + jsl[i].f + '?r=' + r + '"></sc' + 'ript>');
