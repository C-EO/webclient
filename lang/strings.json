--- conflicted
+++ resolved
@@ -10970,8 +10970,6 @@
     "7693": {
         "text": "Use the Verify button below to confirm the credentials for this contact.",
         "context": "Description for a section on the fingerprint warning dialog. This tells the user to click a button labelled 'Verify' to verify their contact's fingerprint credentials."
-<<<<<<< HEAD
-=======
     },
     "7694": {
         "text": "This file has been subject to a takedown notice.",
@@ -10984,6 +10982,5 @@
     "7696": {
         "text": "Copyright warning to all users",
         "context": "A title for the Copyright Warning dialog. Designed to make the user feel as though this is not targeting them, but is a warning for everybody who uses our service."
->>>>>>> 6d2c6a51
     }
 }