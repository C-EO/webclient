--- conflicted
+++ resolved
@@ -283,10 +283,6 @@
         "text": "or",
         "context": "This text will go in between two options. Like \"Black or White\". There is only space for up to 3 characters. If your language exceeds this length please put a forward slash \/ instead."
     },
-    "186": {
-        "text": "Sign out",
-        "context": "button to log out"
-    },
     "187": {
         "text": "My Account",
         "context": "Title of My Account section. There you can see your account details"
@@ -327,14 +323,6 @@
         "text": "Incorrect e-mail and\/or password. Please try again.",
         "context": ""
     },
-    "205": {
-        "text": "login",
-        "context": ""
-    },
-    "206": {
-        "text": "Your name",
-        "context": ""
-    },
     "208": {
         "text": "I agree with the MEGA [A]Terms of Service[\/A]",
         "context": ""
@@ -431,10 +419,6 @@
         "text": "Downloading",
         "context": "Title header on the download page while the file is downloading."
     },
-    "367": {
-        "text": "MEGA respects the copyrights of others and requires that users of the MEGA cloud service comply with the laws of copyright. You are strictly prohibited from using the MEGA cloud service to infringe copyrights. You may not upload, download, store, share, display, stream, distribute, e-mail, link to, transmit or otherwise make available any files, data, or content that infringes any copyright or other proprietary rights of any person or entity.",
-        "context": ""
-    },
     "368": {
         "text": "Caution:",
         "context": ""
@@ -635,10 +619,6 @@
         "text": "Last [X]",
         "context": "[X] will be replaced by a number. This string is used to populate a select box where the user can select how many entries of a data set he wants to see. For example: \"Last 10\" \/ \"Last 100\" \/ \"Last 1000\" etc."
     },
-    "468": {
-        "text": "Purchase History",
-        "context": ""
-    },
     "469": {
         "text": "Last [X] purchases",
         "context": ""
@@ -1179,24 +1159,12 @@
         "text": "Contact",
         "context": "referring to a contact in the contact list of the user"
     },
-    "770": {
-        "text": "Choose your password",
-        "context": ""
-    },
     "776": {
         "text": "Save",
         "context": "Button title to \"Save\" the selected option"
     },
-    "778": {
-        "text": "Don't have a MEGA account?",
-        "context": ""
-    },
     "779": {
         "text": "Register now",
-        "context": ""
-    },
-    "780": {
-        "text": "Already have a MEGA account?",
         "context": ""
     },
     "782": {
@@ -1215,10 +1183,6 @@
         "text": "Used Space",
         "context": ""
     },
-    "800": {
-        "text": "Free Space",
-        "context": ""
-    },
     "808": {
         "text": "Folder Link",
         "context": ""
@@ -1311,10 +1275,6 @@
         "text": "[B]Warning:[\/B] Storage quota exceeded. Please delete files or [A]upgrade your account[\/A].",
         "context": "Please make sure you apply the correct tags [B],[\/B], [A], & [\/A] - including backslash in the closing tag (\/)."
     },
-    "872": {
-        "text": "PRO",
-        "context": "Description of the premium service which gives you more storage space & bandwidth quota"
-    },
     "873": {
         "text": "[X] seconds ago",
         "context": ""
@@ -1531,10 +1491,6 @@
         "text": "Expires on",
         "context": "Label for the 'Expires on' text into the my account page, indicating the expiration date of a PRO account without a valid subscription - (String as short as possible)."
     },
-    "988": {
-        "text": "Connections:",
-        "context": "header for the social connections, showing the number of contacts the user has"
-    },
     "989": {
         "text": "[X] contacts",
         "context": "[X] will be replaced by a plural number, indicating the total number of contacts the user has"
@@ -1603,10 +1559,6 @@
         "text": "You cannot undo this action.",
         "context": "Warning message in a dialog that asks for confirmation before deleting something."
     },
-    "1008": {
-        "text": "PRO transfer quota exceeded.",
-        "context": "PRO refers to the paid membership, which is often \"PRO\" in the same language. "
-    },
     "1010": {
         "text": "Storage quota exceeded.",
         "context": "storage quota refers to the amount of data the user can store in his account "
@@ -1939,10 +1891,6 @@
         "text": "Today, 4000 years later, most major cloud storage providers still have not fully adopted cryptography.",
         "context": ""
     },
-    "1146": {
-        "text": "Complete your account",
-        "context": ""
-    },
     "1147": {
         "text": "Choose your account type",
         "context": ""
@@ -2055,10 +2003,6 @@
         "text": "Download",
         "context": "Button title which downloads a file\/folder to your device"
     },
-    "1190": {
-        "text": "to your Cloud Drive",
-        "context": ""
-    },
     "1191": {
         "text": "The file you are trying to download is temporary unavailable.",
         "context": ""
@@ -2195,10 +2139,6 @@
         "text": "You have previously clicked on an invitation link. Please create your account.",
         "context": ""
     },
-    "1295": {
-        "text": "Contact Support",
-        "context": "Label for any 'Contact support' button, link, text, title, etc. - (String as short as possible)."
-    },
     "1297": {
         "text": "E-mail address already in use.",
         "context": ""
@@ -2507,86 +2447,6 @@
         "text": "You are currently logged in. Would you like to log out and register a new account?",
         "context": "Confirmation message, that we show when the user clicks an invite link to register a new account while the user is logged in."
     },
-    "1825": {
-        "text": "What is MEGAsync?",
-        "context": ""
-    },
-    "1827": {
-        "text": "How do I install MEGAsync?",
-        "context": ""
-    },
-    "1829": {
-        "text": "Can I use MEGAsync on multiple computers?",
-        "context": ""
-    },
-    "1831": {
-        "text": "How can I monitor the sync status of my local files and folders?",
-        "context": ""
-    },
-    "1833": {
-        "text": "MEGAsync stores my login credentials to perform autologin. Isn't that a security concern?",
-        "context": ""
-    },
-    "1839": {
-        "text": "Does MEGAsync perform explicit file versioning?",
-        "context": "e.g. when a user updates a file (a partial write operation), the user would have the ability to go back in time and reverse the operation, which is currently not supported by MEGA"
-    },
-    "1840": {
-        "text": "No. However, you can access overwritten files in the respective debris folders until they are purged.",
-        "context": ""
-    },
-    "1841": {
-        "text": "Does MEGAsync support modifying existing files?",
-        "context": ""
-    },
-    "1845": {
-        "text": "Are there any restrictions with regards to filenames?",
-        "context": ""
-    },
-    "1849": {
-        "text": "How can I make sure that I always have the latest version of MEGAsync?",
-        "context": ""
-    },
-    "1851": {
-        "text": "Will MEGAsync use peer-to-peer transfers to achieve faster syncing between computers in the same local area network?",
-        "context": ""
-    },
-    "1852": {
-        "text": "No. The current incarnation of MEGAsync always syncs via MEGA\u2019s cloud infrastructure.",
-        "context": ""
-    },
-    "1853": {
-        "text": "What happens if conflicting concurrent actions are performed on clients synced to the same cloud location?",
-        "context": ""
-    },
-    "1854": {
-        "text": "The current version of MEGAsync does not resolve such clashes in a deterministic manner. Avoid them if possible.",
-        "context": ""
-    },
-    "1856": {
-        "text": "No. Do not expect these to be replicated to the cloud.",
-        "context": ""
-    },
-    "1857": {
-        "text": "Does MEGAsync support syncing the same local folder to different remote locations or the same remote folder to different local locations?",
-        "context": ""
-    },
-    "1858": {
-        "text": "No, unless you want to run multiple MEGAsync processes in parallel, which is not recommended. As a general rule, each filesystem item must only be visible to MEGAsync once, so avoid syncing subfolders of synced folders or placing multiple links to the same filesystem item in a local synced folder.",
-        "context": "Whether you can sync one local folder to multiple remote folders, which is not possible. Each local folder can only be synced to one remote folder"
-    },
-    "1859": {
-        "text": "Where can I find your iOS app?",
-        "context": ""
-    },
-    "1861": {
-        "text": "Where can I find your Android app?",
-        "context": ""
-    },
-    "1886": {
-        "text": "I am trying to rename a local folder in Explorer, but the name of the corresponding folder in my cloud drive stays the same, no matter what I do.",
-        "context": ""
-    },
     "1888": {
         "text": "Home",
         "context": "Link on the help page to go back to the startpage"
@@ -2643,10 +2503,6 @@
         "text": "The cloud in your pocket. Access and stream your files from your smartphone or tablet.",
         "context": "Advertising text for mobile apps"
     },
-    "1932": {
-        "text": "To download files larger than 1 GB, please install MEGAsync or our browser extension.",
-        "context": "When a user attempt to download a file larger than 1GB using Firefox, he will be prompted with a dialog asking him to install our browser extension with this text."
-    },
     "1933": {
         "text": "To download files larger than 1 GB, please install MEGAsync, Google Chrome or Opera.",
         "context": ""
@@ -2887,10 +2743,6 @@
         "text": "or [A]create an account[\/A]",
         "context": "New link on the login page, to make it easier for users without an account to find the registration page if they ever end up on the login page."
     },
-    "1995": {
-        "text": "I just remembered the password of my old account after performing a password reset. How do I get my data back?",
-        "context": "Help section question"
-    },
     "2001": {
         "text": "Do you want to upload your files to a new session?",
         "context": "when you are not logged in but you have logged in before and start an upload the user gets a confirmation dialog and is being asked if the user wants intends to upload to a new session (or perhaps prefers to log in to his existing account first)."
@@ -3159,14 +3011,6 @@
         "text": "Hello, join me on MEGA and get access to encrypted storage and communication. Get 50 GB free!",
         "context": "This string is shown inside the Add Contact dialog and sent to a user in an email."
     },
-    "5881": {
-        "text": "Press Releases",
-        "context": ""
-    },
-    "5882": {
-        "text": "Shareholder Reports",
-        "context": ""
-    },
     "5884": {
         "text": "End call \u2026",
         "context": "end a phonecall"
@@ -3487,18 +3331,6 @@
         "text": "Windows Phone App",
         "context": ""
     },
-    "6243": {
-        "text": "Where do my downloads go?",
-        "context": ""
-    },
-    "6260": {
-        "text": "Audio & Video setup",
-        "context": ""
-    },
-    "6277": {
-        "text": "How do I register for an account?",
-        "context": ""
-    },
     "6690": {
         "text": "Go to My Account",
         "context": ""
@@ -3627,14 +3459,6 @@
         "text": "We're sorry to see you go",
         "context": ""
     },
-    "6842": {
-        "text": "Your account has now been closed",
-        "context": ""
-    },
-    "6843": {
-        "text": "but before you leave we would love to know why you are leaving us",
-        "context": ""
-    },
     "6844": {
         "text": "Please select one",
         "context": ""
@@ -3939,10 +3763,6 @@
         "text": "Disabled",
         "context": "Label to indicate the user if the feature of exclusion based by size is enabled\/disabled."
     },
-    "7084": {
-        "text": "with MEGAsync",
-        "context": "\"Download\" with MEGAsync"
-    },
     "7086": {
         "text": "Please select your Linux Distro",
         "context": ""
@@ -4139,10 +3959,6 @@
         "text": "Your browser does not have the required audio\/video capabilities for making calls.",
         "context": "Shown when the user's browser does not have the capabilities for making audio\/video calls."
     },
-    "7212": {
-        "text": "Advertisement",
-        "context": "Shown on the download page to inform the user that the image below is an external ad."
-    },
     "7218": {
         "text": "Clear transfer",
         "context": "Context menu item"
@@ -4203,10 +4019,6 @@
         "text": "Payment Failed",
         "context": "A dialog box heading, when the user has tried to pay, but something has gone wrong."
     },
-    "7236": {
-        "text": "To download files larger than 1 GB or to upload folders, please install our MEGAsync client. This will allow easy, automated syncing between your computer and your MEGA cloud drive.",
-        "context": "Description in a popup dialog when they are trying to download a file larger than 1GB using the browser."
-    },
     "7237": {
         "text": "SUBMIT YOUR FEEDBACK",
         "context": "Feedback dialog submit button label, all capital letters (upper case)"
@@ -4599,18 +4411,6 @@
         "text": "Access to any folders shared with you by selected [X] will be lost.",
         "context": "This is shown on a confirmation message dialog when removing one or more contacts. The placeholder [X] will be replaced with \"contact\" or \"contacts\" depending on how many contacts are being removed."
     },
-    "7873": {
-        "text": "You can download the extension (v%1) below.",
-        "context": "This text is on the Chrome or Firefox extension pages and tells the user they can download a specific version of the extension further down the page. The placeholder %1 will be replaced with the version of the extension e.g. \"3.2.8\". So the text would read \"You can download the extension (v3.2.8) below.\""
-    },
-    "7874": {
-        "text": "It looks like your current extension (v%1) is out of date. You can download the latest (v%2) below.",
-        "context": "This text is on the Chrome or Firefox extension pages and tells the user that the current extension they have installed is not the latest version. The placeholder %1 will be replaced with the current version of the extension e.g. \"3.2.7\". The placeholder %2 will be replaced with the newest version available for download e.g. \"3.2.8\". So the text would read \"It looks like your current extension (v3.2.7) is out of date. You can download the latest (v3.2.8) below.\""
-    },
-    "7875": {
-        "text": "Your extension (v%1) is up to date.",
-        "context": "This text is on the Chrome or Firefox extension pages and tells the user that the current extension they have installed is the latest version. The placeholder %1 will be replaced with the current version of the extension e.g. \"3.2.8\". So the text would read \"Your extension (v3.2.8) is up to date.\""
-    },
     "7879": {
         "text": "Access to folders shared by [X] was removed.",
         "context": "This is shown in the Notification dialog when a user removes a contact from their contact list. The placeholder [X] will be replaced with the removed contact's email address."
@@ -4811,10 +4611,6 @@
         "text": "PRO LITE",
         "context": "Label to indicate that the current user has a PRO LITE account."
     },
-    "8425": {
-        "text": "through your browser",
-        "context": "Button label. Full text: Download through your browser. "
-    },
     "8426": {
         "text": "[S]MEGAsync:[\/S] Easy automated syncing between your computers and your MEGA cloud drive",
         "context": "MEGAsync application advantages. As short as possible please. Please leave [S] and [\/S] as it is."
@@ -5175,14 +4971,6 @@
         "text": "Invite",
         "context": "A button on a dialog which invites a contact to join MEGA."
     },
-    "8732": {
-        "text": "Update link",
-        "context": "A right click context menu item. This will let the user update a public link with additional information. For example the public link can now be updated with an expiry time."
-    },
-    "8733": {
-        "text": "Update links",
-        "context": "A right click context menu item. This will let the user update multiple public links with additional information. For example the public links can now be updated with an expiry time."
-    },
     "8734": {
         "text": "Get links",
         "context": "A right click context menu item. This will let the user create multiple public links for the selected folders and files."
@@ -5615,10 +5403,6 @@
         "text": "Message not sent. Click here if you want to cancel it.",
         "context": "A hint message displayed when the message failed to send. It reminds the user to click it to cancel."
     },
-    "8886": {
-        "text": "This message has been deleted.",
-        "context": "A log message in a chat to indicate that the message has been deleted by the user."
-    },
     "8887": {
         "text": "(edited)",
         "context": "A log message in a chat to indicate that the message has been edited by the user."
@@ -5635,18 +5419,10 @@
         "text": "Start Group Conversation",
         "context": "A button title. The button starts a group chat."
     },
-    "8891": {
-        "text": "Revoke Attachment",
-        "context": "A button title to revoke an attachment in a chat by revoking the access to the attachment so other participants in the chat can not access it. (It does not delete the attachment out of your cloud drive)"
-    },
     "8892": {
         "text": "Revoked access to attachment(s).",
         "context": "A summary message displaying in the chat list when the last message of the chat is somebody revoking an attachment (i.e. removing access to the attachment, it does not delete it from the owners cloud drive)"
     },
-    "8893": {
-        "text": "Could not revoke access to the attachment. Error code: %s.",
-        "context": "A warning message of not being able to revoke access to a shared attachment. Please keep %s as it will be replaced by the reason at runtime."
-    },
     "8894": {
         "text": "Attached: %s",
         "context": "A message appearing in the chat summary window when the most recent action performed by a user was attaching a file. Please keep %s as it will be replaced at runtime with the name of the attached file."
@@ -5923,38 +5699,6 @@
         "text": "You can add multiple people at once with e-mail addresses separated by commas",
         "context": "Invite dialog default info text, below input box and above Send button."
     },
-    "9094": {
-        "text": "Frequently Asked Questions",
-        "context": "A title for the commonly asked questions in the Help section of the site."
-    },
-    "9095": {
-        "text": "How can we help you today?",
-        "context": "A title for the main page of the Help section of the site. A casual question about how Mega can help the user"
-    },
-    "9096": {
-        "text": "Support Centre",
-        "context": "A button for going back to the Support Centre, the main page of the Help section of the site."
-    },
-    "9098": {
-        "text": "We can't find what you are after",
-        "context": "A message which is displayed when the search query does not return any results"
-    },
-    "9099": {
-        "text": "Please try your search again or contact our support team directly",
-        "context": "A message which is displayed when the search query does not return any results."
-    },
-    "9100": {
-        "text": "Email Support",
-        "context": "A button to contact MEGA support via email."
-    },
-    "9101": {
-        "text": "If you can't find what you are looking for, please contact our support team for direct assistance.",
-        "context": "A message for the Get Support section informing the user to contact MEGA support if they can't find the help they need."
-    },
-    "9102": {
-        "text": "Go Back",
-        "context": "A button in the Help section to take the user back to a previous screen on the website."
-    },
     "9103": {
         "text": "Copy the link below to share the article.",
         "context": "Body for dialog with a link to share an article of our help section"
@@ -5963,10 +5707,6 @@
         "text": "Share the Article",
         "context": "Title for dialog"
     },
-    "9105": {
-        "text": "Enter your search here\u2026",
-        "context": "The placeholder text in the search field of the help section."
-    },
     "9106": {
         "text": "Email %1 for assistance.",
         "context": "A mailto link button. The %1 placeholder will be replaced with an email address."
@@ -6587,10 +6327,6 @@
         "text": "Scriptable",
         "context": "A title on the MEGAcmd page explaining the advantage of the MEGAcmd app where users can use MEGA by typing on a command line terminal."
     },
-    "16268": {
-        "text": "Import contacts\u2026",
-        "context": "Button label, allows user to import contacts from other services"
-    },
     "16272": {
         "text": "Transfers tooltip:",
         "context": "A heading in the Account Settings - Transfers section. This section lets the user toggle an option to show the transfer tooltip when a transfer is active."
@@ -6607,10 +6343,6 @@
         "text": "Play Video",
         "context": "The title of a button which allows the user to open the video in a media \/ video player."
     },
-    "16276": {
-        "text": "Create your free MEGA account",
-        "context": ""
-    },
     "16277": {
         "text": "Create your free account and get %1 of complimentary storage space, valid for %2 days.",
         "context": "%1 would be replaced with the amount and %2 would be replaced with a numeric value"
@@ -6659,10 +6391,6 @@
         "text": "[S]%1[\/S] transfer quota",
         "context": "The %1 would be replaced by the transfer quota amount, for example: [S]50 GB[\/S] transfer quota"
     },
-    "16289": {
-        "text": "(Expires in [S]%1[\/S] %2)",
-        "context": "%1 will be replaced by a numeric value and %2 will be \"days\" or \"months\", for example (Expires in [S]10[\/S] days)"
-    },
     "16290": {
         "text": "days",
         "context": ""
@@ -6687,10 +6415,6 @@
         "text": "Install",
         "context": "Text placed in some button to tell the user to install something."
     },
-    "16296": {
-        "text": "Base Quota",
-        "context": "The user's achieved base quota"
-    },
     "16297": {
         "text": "Registration Bonus",
         "context": "achievement type"
@@ -6707,10 +6431,6 @@
         "text": "%1 base quota + %2",
         "context": "Initial and achieved storage quota, being %1 and %2 replaced with the value, Eg: 50GB base quota + 90GB"
     },
-    "16301": {
-        "text": "[S]%1[\/S] of %2",
-        "context": "base quota and total, Eg: [S]50GB[\/S] of 200GB"
-    },
     "16302": {
         "text": "Storage Full",
         "context": "Dialog header. Informs user that he\u2019ve reached the full capacity of Cloud Drive for Free accounts."
@@ -6719,18 +6439,10 @@
         "text": "[A]Upgrade now[\/A] and keep enjoying secure, end-to-end encrypted cloud storage. PRO accounts get [S]up to 4 TB (4096 GB) of storage[\/S] and 8 TB of transfer quota that they can share with users downloading their files.",
         "context": "A dialog message indicating what you can get with a PRO plan. Please leave the placeholders [A], [\/A], [S], [\/S] as they are."
     },
-    "16305": {
-        "text": "Choose a plan",
-        "context": "Button label. Allow user to check available PRO plans."
-    },
     "16306": {
         "text": "Delete old files and [A]clear your Rubbish Bin[\/A] to free up some space.",
         "context": "A dialog message that informs the user how to free up cloud drive space."
     },
-    "16307": {
-        "text": "Tip: Keep your Rubbish Bin empty to optimise storage usage.",
-        "context": "A dialog message to inform the user how to free up more cloud drive space."
-    },
     "16308": {
         "text": "You can unlock more free storage and transfer quota by using our products. Simple. Easy.",
         "context": "A dialog message informing the user that they can get more cloud drive space by completing achievements."
@@ -6783,10 +6495,6 @@
         "text": "Thanks! We have sent that user an invitation email.",
         "context": ""
     },
-    "16321": {
-        "text": "You can now:",
-        "context": "headline of various things the user can now do, such as pasting a URL to the invited user."
-    },
     "16322": {
         "text": "Direct URL to MEGAsync:",
         "context": "URL stands for Uniform Resource Locator, i.e. a web addresss"
@@ -6799,26 +6507,6 @@
         "text": "Get [S]%1[\/S] free storage and [S]%2[\/S] of transfer quota for each friend who installs a MEGA app",
         "context": "%1 and %2 are replaced by some amount, eg \"50GB\""
     },
-    "16326": {
-        "text": "Invite as many friends or coworkers as you want. For every signup under the invited email address, you will receive [S]%1[\/S] of complimentary storage plus [S]%2[\/S] of transfer quota, provided that the new user installs either MEGAsync or a mobile app and starts using MEGA (your free quota will be credited once we confirm the activity of the new account, which can take a few days).",
-        "context": "%1 and %2 would be replaced with amounts, for example \"50 GB\"."
-    },
-    "16327": {
-        "text": "Encourage your friend to register and install a MEGA app. As long as your friend uses the same email address as you've entered, you will receive your free [S]%1[\/S] of storage space and [S]%2[\/S] of transfer quota.",
-        "context": ""
-    },
-    "16328": {
-        "text": "Do you want to hide this dialog when transfers are ongoing?",
-        "context": "A message in a confirmation dialog which is shown when the user clicks Close on the ongoing transfers popup dialog."
-    },
-    "16329": {
-        "text": "Use Settings -> Advanced -> Transfers to enable it again.",
-        "context": "This message is shown in a confirmation dialog for ongoing transfers. It explains how to re-enable the ongoing transfers popup dialog."
-    },
-    "16330": {
-        "text": "Secure communication using user-controlled end-to-end encryption for text chat (mobile apps and in the browser) and voice \/ video (currently only in the browser; mobile coming soon), unified across all your devices.",
-        "context": "Describes chat features"
-    },
     "16331": {
         "text": "You will not receive credit for inviting someone who has used MEGA previously and you will not be notified about such a rejection.",
         "context": "A message which is shown once someone has invited a friend as part of the achievements program."
@@ -6859,10 +6547,6 @@
         "text": "Summary of the achievements completed and the transfer quota bonus already received",
         "context": "Information about completed achievements and earned bonuses."
     },
-    "16341": {
-        "text": "[B]Get 50 GBs free storage[\/B] when you create an account with us. For the full featured experience, download our app or use the site on a PC.",
-        "context": "An introductory sentence on the homepage of the mobile web site. It implies that the best experience comes from using the mobile apps, or the website when viewed on a PC\/desktop rather than a phone."
-    },
     "16342": {
         "text": "Link",
         "context": "A button on the mobile web site to create a public link."
@@ -6883,10 +6567,6 @@
         "text": "The folder you are trying to view is no longer available.",
         "context": "A message in an error dialog in the mobile web site. This error can occur when the folder link is removed or the link is subject to a takedown notice."
     },
-    "16347": {
-        "text": "File deleted",
-        "context": "A toast notification which is shown on the mobile web site to say that the file has been deleted successfully."
-    },
     "16348": {
         "text": "Failed to copy, try copying manually.",
         "context": "A toast message which is shown when the process to copy the public link failed. It asks the user to manually copy the link text."
@@ -7071,22 +6751,10 @@
         "text": "Edited by %1",
         "context": "A message which is displayed in the version history that shows that a certain file version was edited by a particular user. Please keep the %1 placeholder which will be replaced with the email address.\r\n"
     },
-    "16477": {
-        "text": "Renamed from %1 by %2",
-        "context": "A message which is displayed in the version history that shows that a certain file version is renamed from a previous filename by a particular user. Please keep the placeholders %1 which will be replaced by the filename and %2 which will be replaced by the email address."
-    },
-    "16478": {
-        "text": "current version",
-        "context": "A message to indicate which version is the current version."
-    },
     "16480": {
         "text": "Edited by me",
         "context": "A message which is displayed in the version history that shows that a certain file version was edited by the user themself."
     },
-    "16481": {
-        "text": "Renamed from %1 by me",
-        "context": "A message which is displayed in the version history that shows that a certain file version is renamed from a previous file name by the user itself. Please keep the placeholder %1 which will be replaced by the filename."
-    },
     "16485": {
         "text": "Duplicate items",
         "context": "Dialog header. Dialog is displayed if uploading file already exists in folder."
@@ -7103,10 +6771,6 @@
         "text": "Upload and replace",
         "context": "Header of clickable block in Dublicate items dialog. Allows user replace the file in the destination folder with the file he is uploading."
     },
-    "16489": {
-        "text": "Replace the file in the destination folder with the file you are uploading:",
-        "context": "Clickable block description in dublicate items dialog. Allows user replace existing file in folder by new one, which he is uploading."
-    },
     "16490": {
         "text": "Don't upload",
         "context": "Header of clickable block in dublicate items dialog. Allows user keep existing file in the destination folder and don't replace it by file he is uploading."
@@ -7307,10 +6971,6 @@
         "text": "Effortlessly stay connected with our secure cross-platform audio and video calls.",
         "context": "iOS MEGAchat feature description"
     },
-    "16568": {
-        "text": "Coming soon!",
-        "context": "Text to indicate that a feature is coming soon"
-    },
     "16569": {
         "text": "Seamless File Sharing",
         "context": "iOS MEGAchat feature headline"
@@ -7487,10 +7147,6 @@
         "text": "Requires the free [A]Mozilla Thunderbird[\/A] mail client.",
         "context": "MEGAbird text with link to the \"Mozilla Thunderbird\" product."
     },
-    "16615": {
-        "text": "FILE",
-        "context": "Label for a downloadable file, to indicate it is a XX sized file. View screenshot for context."
-    },
     "16616": {
         "text": "Unlike most other cloud storage providers, only you control who has access to your data. Not even MEGA can access it!",
         "context": "Feature description on the startpage"
@@ -7635,14 +7291,6 @@
         "text": "The new password must be different from the old one.",
         "context": "A message on an error dialog which is shown when a user tries to change their account password but the new password is the same as the old one."
     },
-    "16667": {
-        "text": "Back to PRO Plans",
-        "context": "A button on the second Pro page which lets the user return to the first Pro page to change their Pro plan."
-    },
-    "16668": {
-        "text": "Dashboard",
-        "context": "Button description. Opens section with account information."
-    },
     "16671": {
         "text": "Download using the MEGA desktop app for faster downloads.",
         "context": "A message about the MEGAsync application which allows the user to download files faster and more reliably."
@@ -7675,10 +7323,6 @@
         "text": "Unfortunately, %1 has an insufficient buffer to decrypt data in the browser, please install the [A]MEGA desktop app[\/A] to download large files %2",
         "context": "Warning message to be shown when a filesize is too large to be reliably handled in the browser. %1 is replaced with either \"your browser\" or the actual browser's brand. %2 *may* include a hint, just as \"(or use Chrome)\""
     },
-    "16867": {
-        "text": "your browser",
-        "context": "Sentence to be used on %1 under string \"Unfortunately, %1 has a limited buffer to decrypt data....\""
-    },
     "16868": {
         "text": "or use Chrome",
         "context": "Sentence to be used on %2 under string \"Unfortunately, %1 has a limited buffer to decrypt data....%2\""
@@ -7711,10 +7355,6 @@
         "text": "Your browser storage for MEGA is full. Your download will continue automatically after you free up some space.",
         "context": "An error shown to Chrome users when their download cannot continue because they are running out of disk space."
     },
-    "16891": {
-        "text": "Your available browser storage for MEGA cannot handle this download size, please free up some disk space.",
-        "context": "An error shown to Chrome users when their download cannot start because they are running out of disk space."
-    },
     "16892": {
         "text": "Sorry, we were unable to retrieve the Cloud Drive contents.",
         "context": "A message which is shown when there was a server-side error retrieving the cloud drive contents."
@@ -7827,10 +7467,6 @@
         "text": "The file will be updated with version history: [A]Learn more[\/A]",
         "context": "Clickable block description in duplicate items dialog. Allows user update existing file in folder by by generating a new version, which he is uploading.\r\n"
     },
-    "17126": {
-        "text": "The dashboard is for registered users only.",
-        "context": "A dialog message saying it is forbidden for an ephemeral user to access the dashboard."
-    },
     "17146": {
         "text": "This page is for registered users only.",
         "context": "A dialog message when user is trying to access the page from an ephemeral session which is allowed for registered users only."
@@ -7859,10 +7495,6 @@
         "text": "1 version",
         "context": "Version message when files only have 1 historical version."
     },
-    "17153": {
-        "text": "You are about to delete the version history of [X] files. Please note that the current files will not be deleted. Would you like to proceed?",
-        "context": "A warning message for deleting the whole version history of multiple files."
-    },
     "17154": {
         "text": "You are about to delete the version history of 1 file. Please note that the current file will not be deleted. Would you like to proceed?",
         "context": "A warning message for deleting the whole version history of one file."
@@ -8948,11 +8580,7 @@
         "context": "Step 4 in the instructions of using the Android app to reset your password after you choose that you are logged in to MEGA in the app."
     },
     "18290": {
-<<<<<<< HEAD
-        "text": "Type your new password, confirm it and tap [B]Change[\/B].",
-=======
         "text": "Type your new password, confirm it and tap [B]Change Password[\/B].",
->>>>>>> 7d0b62f7
         "context": "Step 5 in the instructions of using the Android app to reset your password after you choose that you are logged in to MEGA in the app."
     },
     "18291": {
@@ -9054,8 +8682,6 @@
     "18419": {
         "text": "Type your new password, confirm it and click [B]OK[\/B].",
         "context": "step nb 6 in megasync instruction to change the password."
-<<<<<<< HEAD
-=======
     },
     "18420": {
         "text": "Unfortunately opening a password protected link is not supported in your current browser. Please open the link using Google Chrome or Mozilla Firefox to access it.",
@@ -9396,6 +9022,5 @@
     "18508": {
         "text": "Please enter the email address of the account you wish to recover. If you cannot remember it, please leave the field blank.",
         "context": "The email step description in account recovery process."
->>>>>>> 7d0b62f7
     }
 }