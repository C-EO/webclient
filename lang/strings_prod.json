--- conflicted
+++ resolved
@@ -7835,11 +7835,6 @@
         "text": "Open this file in the mobile app",
         "context": "A button on the downloads page for the user to open the file-link in the mobile app."
     },
-<<<<<<< HEAD
-    "17743": {
-        "text": "This file has a video codec that is unsupported by your browser.",
-        "context": "An error message which is shown to the user when there is a problem streaming a video file as a result of an unsupported codec. https:\/\/en.wikipedia.org\/wiki\/Codec"
-=======
     "17738": {
         "text": "Hello, join me on MEGA and get access to encrypted storage and communication.",
         "context": "This string is shown inside the Add Contact dialog and is sent to a user in an email."
@@ -7967,6 +7962,5 @@
     "17813": {
         "text": "I do not have my Recovery Key",
         "context": "The heading of the page where the user can request to park their account because they do not have their Recovery Key."
->>>>>>> 043789d3
     }
 }