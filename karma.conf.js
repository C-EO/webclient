--- conflicted
+++ resolved
@@ -74,11 +74,8 @@
         'js/megaLogger.js',
         'js/tlvstore.js',
         'js/crypto.js',
-<<<<<<< HEAD
         'js/megaPromise.js',
-=======
         'js/paycrypt.js',
->>>>>>> 88c9de93
         'js/user.js',
         'js/authring.js',
         'js/fm.js',
