<!DOCTYPE html>
<html>
<head>
    <title></title>
    <script>
        /*
         * Devboot is a temp solution that is used for testing purposes
         * ... (no PHP there ;)). So if anyone wonders whats the
         * "dont-deploy" folder, it contains stuff which are used for
         * development/debugging/internal demo purposes and it should
         * not be deployed to production.
         * 
         * The devboot.html also setups the localStorage so that:
         * 
         * 0) Clear the localStorage
         * 
         * 1) Debug mode is enabled - e.g. a lot of stuff will be
         *    printed in the dev console, via console.* and the
         *    MegaLogger.
         * 
         * 2) Static path is dynamically set to ../../ (relative to
         *    dont-deploy/devboot.html). This means that the staticPath
         *    should be correctly set even if you have your project
         *    running in localhost/meganz-webclient/ or customVhost/ +
         *    it will work with http OR https.
         * 
         * 3) Will enable the megaChat (<-- major thing, may change a
         *    lot of stuff)
         * 
         * 4) Will force the secureboot to load the actual .js files
         *    instead of just pushing ALL javascript files into a single
         *    blog: (this was really helpful for debugging the JS code
         *    using the Chrome debugger).
         * 
         * 5) Will enable stopOnAssertFail, which in case of assertion
         *    fail (mainly in the chat.js code) will run a debugger;
         *    (something pretty handy during development)
         */

        var devhost = window.location.host;
        var pathSuffix = window.location.pathname;
        pathSuffix = pathSuffix.split("/").slice(0, -2).join("/");

        localStorage.clear();
        localStorage.staticpath = window.location.protocol + "//" + devhost + pathSuffix + "/";

        // Disable the cryptographic hash verification logic.
        localStorage.dd = '1';

        // localStorage.contextmenu = '1';

        localStorage.jj = '1';
        // localStorage.stopOnAssertFail = '1';

        // Turn on full debugging.
        localStorage.d = '1'; // Using console.*
        localStorage.minLogLevel = '0'; // Using MegaLogger, '0' = MegaLogger.LEVELS.DEBUG.
<<<<<<< HEAD
        localStorage.apipath = 'https://staging.api.mega.co.nz/';
=======
        //localStorage.hashLogic = 1;
>>>>>>> df00d119
        // Chat stuff.
        // localStorage.dxmpp = '1';
        // localStorage.chatDisabled = '1';

        if(window.location.host == "mega.dev") { // Lyubo's local env settings
            // localStorage.mpencDebug = '1';
            localStorage.dxmpp = '1';
            // localStorage.stopOnAssertFail = '1';
            localStorage.contextmenu = '1';

            // MegaLogger setup.
            // TODO: muteList -> loggerMuteList
            localStorage.muteList = JSON.stringify([
                "mdbEncryptionPlugin",
                "querySet\\[chatMessages\\]",
                "mDBEncryptionPlugin"
            ]);
        }

        window.location = '../index.html';

    </script>
</head>
<body>

</body>
</html><|MERGE_RESOLUTION|>--- conflicted
+++ resolved
@@ -9,29 +9,29 @@
          * "dont-deploy" folder, it contains stuff which are used for
          * development/debugging/internal demo purposes and it should
          * not be deployed to production.
-         * 
+         *
          * The devboot.html also setups the localStorage so that:
-         * 
+         *
          * 0) Clear the localStorage
-         * 
+         *
          * 1) Debug mode is enabled - e.g. a lot of stuff will be
          *    printed in the dev console, via console.* and the
          *    MegaLogger.
-         * 
+         *
          * 2) Static path is dynamically set to ../../ (relative to
          *    dont-deploy/devboot.html). This means that the staticPath
          *    should be correctly set even if you have your project
          *    running in localhost/meganz-webclient/ or customVhost/ +
          *    it will work with http OR https.
-         * 
+         *
          * 3) Will enable the megaChat (<-- major thing, may change a
          *    lot of stuff)
-         * 
+         *
          * 4) Will force the secureboot to load the actual .js files
          *    instead of just pushing ALL javascript files into a single
          *    blog: (this was really helpful for debugging the JS code
          *    using the Chrome debugger).
-         * 
+         *
          * 5) Will enable stopOnAssertFail, which in case of assertion
          *    fail (mainly in the chat.js code) will run a debugger;
          *    (something pretty handy during development)
@@ -55,11 +55,7 @@
         // Turn on full debugging.
         localStorage.d = '1'; // Using console.*
         localStorage.minLogLevel = '0'; // Using MegaLogger, '0' = MegaLogger.LEVELS.DEBUG.
-<<<<<<< HEAD
-        localStorage.apipath = 'https://staging.api.mega.co.nz/';
-=======
         //localStorage.hashLogic = 1;
->>>>>>> df00d119
         // Chat stuff.
         // localStorage.dxmpp = '1';
         // localStorage.chatDisabled = '1';
