--- conflicted
+++ resolved
@@ -24,11 +24,7 @@
     with cd(env.target_dir):
         run("touch current_ver")
         run("cat current_ver>>~/deployer/last_ver")
-<<<<<<< HEAD
-        run("git pull -u origin New-design")
-=======
         run("git pull -u origin develop")
->>>>>>> d3a49985
         run("git rev-parse HEAD>current_ver.txt")
         with cd("logger"):
             run("git pull -u")
