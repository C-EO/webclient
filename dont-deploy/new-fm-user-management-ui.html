﻿<!DOCTYPE html PUBLIC "-//W3C//DTD XHTML 1.0 Transitional//EN" "http://www.w3.org/TR/xhtml1/DTD/xhtml1-transitional.dtd">
<html xmlns="http://www.w3.org/1999/xhtml">
<head>
<meta http-equiv="Content-Type" content="text/html; charset=UTF-8" />
<style>
@import url('https://fonts.googleapis.com/css?family=Source+Sans+Pro:300,400,600');
</style> 
<title>MEGA 2.0</title>
<meta http-equiv="X-UA-Compatible" content="IE=Edge" />
<link rel="stylesheet" type="text/css" href="../css/style.css" />
<link rel="stylesheet" type="text/css" href="../css/retina-images.css" />
<script type="text/javascript" src="../js/jquery-1.8.1.js"></script>
<script type="text/javascript" src="../js/jquery.jscrollpane.js"></script>
<script type="text/javascript" src="../js/jquery.mousewheel.js"></script>
<script type="text/javascript" src="../js/jquery.mousewheel.js"></script>
<script type="text/javascript">
$(document).ready(function() {  
  function initTreePanelScroll()
  {
	  $('.fm-tree-panel').jScrollPane({enableKeyboardNavigation:false,showArrows:true, arrowSize:5,animateScroll: true});
  }
  function initTransferPanelScroll()
  {
	  $('.transfer-scrolling-table').jScrollPane({enableKeyboardNavigation:false,showArrows:true, arrowSize:5,animateScroll: true});
  }
  function initSharedGridScroll()
  {
	  $('.grid-scrolling-table').jScrollPane({enableKeyboardNavigation:false,showArrows:true, arrowSize:5,animateScroll: true});
  }
  function initSharedBlocksScroll()
  {
	  $('.shared-blocks-scrolling').jScrollPane({enableKeyboardNavigation:false,showArrows:true, arrowSize:5,animateScroll: true});
  }
  
  
  $.gridHeader = function()  
  {	
		$('.grid-table tbody tr:first-child td').each(function(i,e) {
		  var headerColumn = $('.grid-table-header th').get(i);
		  $(headerColumn).width($(e).width());
	    });
   }	
	
  initTreePanelScroll();
  initTransferPanelScroll();
  initSharedGridScroll();
  initSharedBlocksScroll();
  $.gridHeader();
  
  $(window).bind('resize', function () 
  {
	  initTreePanelScroll();
      initTransferPanelScroll();
      initSharedGridScroll();
	  initSharedBlocksScroll();
      $.gridHeader();
  });
  $('.nw-fm-tree-folder').bind('click', function() {
	  var fmTreeItem = $(this).parent('.nw-fm-tree-item');
	  if(fmTreeItem.attr('class').indexOf('selected') == -1) {
		  $('.nw-fm-tree-item.selected').removeClass('selected');
		  fmTreeItem.addClass('selected');
	  }
  });
  $('.contains-folders > .nw-fm-arrow-icon').bind('click', function() {
	  var fmTreeItem = $(this).parent('.nw-fm-tree-item');
	  if(fmTreeItem.attr('class').indexOf('expanded') == -1) {
		  fmTreeItem.addClass('expanded');
		  fmTreeItem.next('ul').addClass('opened');
		  initTreePanelScroll();
	  } else {
		  fmTreeItem.removeClass('expanded');
		  fmTreeItem.next('ul').removeClass('opened');
		  initTreePanelScroll();
	  }
  });
  $('.nw-fm-left-icon').bind('click', function() {
	  var currentPanelTitle = $(this).attr('class').split(' ')[1];
	  if($(this).attr('class').indexOf('active') == -1) {
		  $('.nw-fm-left-icon.active').removeClass('active');
		  $(this).addClass('active');
		  $('.content-panel.active').removeClass('active');
		  $('.content-panel.'+currentPanelTitle).addClass('active');
		  initTreePanelScroll();
		  $('.fm-left-menu').removeClass().addClass('fm-left-menu ' + currentPanelTitle);
	  }
  });
  $('.nw-contact-item').bind('click', function() {
	  if($(this).attr('class').indexOf('selected') == -1) {
		  $('.nw-contact-item.selected').removeClass('selected');
		  $(this).addClass('selected');
	  }
  });
  $('.nw-conversations-item').bind('click', function() {
	  if($(this).attr('class').indexOf('selected') == -1) {
		  $('.nw-conversations-item.selected').removeClass('selected');
		  $(this).addClass('selected');
	  }
  });
  var initial;
  $('.nw-fm-left-icon').bind('mouseover', function () {
	  var  tooltip = $(this).find('.nw-fm-left-tooltip');
	  clearTimeout( initial );
	  initial = window.setTimeout( 
      function() {
        $(tooltip).addClass('hovered');
      }, 1000);
  });
  $('.nw-fm-left-icon').bind('mouseout', function () {
	    $(this).find('.nw-fm-left-tooltip').removeClass('hovered');
		clearTimeout( initial );
  });
  
  $('.fm-files-view-icon').bind('click', function () {
	  if ($(this).attr('class').indexOf('active') == -1) {
		  if ($(this).attr('class').indexOf('block-view') > -1) {
			  $('.files-grid-view ').addClass('hidden');
			  $('.fm-blocks-view').removeClass('hidden'); 
              initSharedBlocksScroll();
		  } else {
			  $('.files-grid-view ').removeClass('hidden');
			  $('.fm-blocks-view').addClass('hidden');
			  initSharedGridScroll();
		  }
		  $('.fm-files-view-icon').removeClass('active');
		  $(this).addClass('active');
	  }
  }); 
});
</script>
</head>

<body id="bodyel" class="logged rk-saved fontsize2 en free font-user-management">

<div id="fmholder" class="fmholder">
<div class="whole-page-user-management">
		
	<!-- Dialog -->
	<div class="user-management-dialog hidden">
		<div class="invite-people-dialog dialog hidden">
			<div class="mega-54px-icon"></div>
			<div class="dialog-title">Invite People to Team</div>
			<div class="dialog-subtitle">User management help you to organise all the sub user accounts in one place. Get start with inviting people to the team.</div>
			<div class="dialog-input-container">
				<div class="input-user">
					<div class="indi-input">
						<input type="text" class="dialog-input focus" value="FirstName LastName" autofocus>	
					</div>
					<div class="indi-input">
						<input type="text" class="dialog-input placeholder" value="Email">
					</div>
					<div class="delete-img icon"></div>	
				</div>
				<div class="input-user">
					<div class="indi-input">
						<input type="text" class="dialog-input focus" value="FirstName LastName">	
					</div>
					<div class="indi-input">
						<input type="text" class="dialog-input placeholder" value="Email">
					</div>
					<div class="delete-img icon"></div>	
				</div>
				<div class="input-user">
					<div class="indi-input">
						<input type="text" class="dialog-input correct-input" value="Iwata Takanori">
						<div class="confirm-img icon"></div>
					</div>
					<div class="indi-input">
						<input type="text" class="dialog-input error" value="Email">
						<div class="error-message">Error message</div>	
					</div>
					<div class="delete-img icon"></div>	
				</div>
			</div>

			<div class="dialog-button-container">
				<div class="default-button-no-border">
					<div class="add-more-img icon"></div>
					Add More
				</div>
				<div class="default-button-no-border">
					<div class="import-contact-img icon"></div>
					Import Contacts
				</div>

			<!--Please make the hover function disabled as well when the button is in disabled mode -->	
				<div class="default-green-button-user-management disabled">
					Invite & Get Started
				</div>
			</div>
			<div class="licence-bar">
				<div class="notification-img icon"></div>
				5 sub account licences used.
				<div class="default-white-button-user-management">
				View Plans
				</div>
			</div>
		</div>

		<div class="add-user-dialog dialog hidden"> 
			<div class="dialog-title">Invite People to Team</div>
			<div class="delete-img icon"></div>
			<div class="dialog-input-container">
				<div class="input-user">
					<div class="indi-input">
						<input type="text" class="dialog-input focus" value="FirstName LastName" autofocus>	
					</div>
					<div class="indi-input">
						<input type="text" class="dialog-input placeholder" value="Email">
					</div>
					<div class="delete-img icon"></div>	
				</div>
			</div>

			<div class="dialog-button-container">
				<div class="default-button-no-border">
					<div class="add-more-img icon"></div>
					Add More
				</div>
				<div class="default-button-no-border">
					<div class="import-contact-img icon"></div>
					Import Contacts
				</div>
				<div class="default-green-button-user-management disabled">
					Add Users
				</div>
			</div>
			<div class="licence-bar">
				<div class="notification-img icon"></div>
				5 sub account licences used.
				<div class="default-white-button-user-management">
				View Plans
				</div>
			</div>
		</div>

		<div class="edit-profile-dialog dialog hidden">
	        <div class="user-management-subuser-avatars">
            	<div class="user-management-subuser-image"></div>
            </div>
			<div class="dialog-title">Edit Profile</div>
			<div class="delete-img icon"></div>

			<div class="dialog-input-container">
				<div class="dialog-input-title-ontop">
					Name<br>
					<input class="dialog-input correct-input" type="text" value="Iwata Takanori" autofocus>
				</div>
				<div class="dialog-input-title-ontop">
					Email<br>
					<input class="dialog-input correct-input" type="text" value="Jay_Pierce@janie.net">
				</div>
				<div class="dialog-input-title-ontop">
					Role<br>
					<div class="dialog-input correct-input">
                        <div class="list-arrow"></div>
                        <select size="1">
                            <option value=" ">Sub-administrator</option>
                            <option value=" ">Product manager</option>
                            <option value=" ">Developer</option>
                            <option value=" ">Designer</option>
                        </select>
					</div>
				</div>
				<div class="border"></div>
				<div class="dialog-input-title-ontop">
					Position<br>
					<input class="dialog-input placeholder" type="text" value="Position">
				</div>
				<div class="dialog-input-title-ontop">
					ID number<br>
					<input class="dialog-input placeholder" type="text" value="000">
				</div>
				<div class="dialog-input-title-ontop">
					Phone number<br>
					<input class="dialog-input placeholder" type="text" value="(123) 000 000">
				</div>
				<div class="dialog-input-title-ontop">
					Location<br>
					<input class="dialog-input placeholder" type="text" value="New Zealand">
				</div>
			</div>
			<div class="dialog-button-container">
				<div class="default-green-button-user-management">
					Save Changes
				</div>
				<div class="default-white-button-user-management">
					Cancel
				</div>
			</div>
		</div>

		<div class="re-enable-disable-user-dialog dialog hidden">
			<div class="re-enable-large-icon large-img"></div>
			<div class="dialog-text-container">
				<div class="dialog-text-one">Are you sure you want to re-enable the account of <b>Jay Pierce</b>?</div>
				<span class="dialog-text-two">Note: This action will take up user quota.</span>
			</div>
			<div class="dialog-button-container">
				<div class="default-green-button-user-management">
					Yes
				</div>
				<div class="default-white-button-user-management">
					Cancel
				</div>
			</div>				
		</div>

		<div class="re-enable-disable-user-dialog dialog">
			<div class="disable-large-icon large-img"></div>
			<div class="dialog-text-container">
				<div class="dialog-text-one">Are you sure you want to dise the account of <b>Jay Pierce</b>? </div>
				<span class="dialog-text-two">Note: You can re-enable it in the disable list. </span>
			</div>
			<div class="dialog-button-container">
				<div class="default-gray-button-user-management">
					Yes
				</div>
				<div class="default-white-button-user-management">
					Cancel
				</div>
			</div>				
		</div>
	</div>

	<!-- the blur class is main-blur-block-->
	<div class="fm-main-user-management">
		<div class="overlay hidden"></div>

		<!-- left icon pane -->
	 	<div class="nw-fm-left-icons-panel">
	 	 	<div class="nw-fm-left-icon dashboard ui-droppable">
                <div class="nw-fm-left-border"></div>
                <div class="dark-tooltip">Dashboard</div>
            </div>

			<div class="nw-fm-left-icon cloud-drive ui-droppable">
                <div class="nw-fm-left-border"></div>
                <div class="dark-tooltip">Cloud Drive</div>
            </div>
            
			<div class="nw-fm-left-icon inbox ui-droppable hidden">
                <div class="nw-fm-left-border"></div>
                <div class="dark-tooltip">Inbox</div>
            </div>


			<div class="nw-fm-left-icon shared-with-me ui-droppable">
                <div class="nw-fm-left-border"></div>
                <div class="dark-tooltip">Shared with me</div>
            </div>

			<div class="nw-fm-left-icon contacts ui-droppable">
                <div class="nw-fm-left-border"></div>
                <div class="dark-tooltip">Contacts</div>
            </div>

			<div class="nw-fm-left-icon conversations ui-droppable">
                <div class="nw-fm-left-border"></div>
                <div class="new-messages-indicator hidden">2</div>
                <div class="dark-tooltip">Conversations</div>
                <div class="beta-text"></div>
            </div>

	            <div class="nw-fm-left-icon user-management active">
	                <div class="nw-fm-left-border"></div>
	                <div class="dark-tooltip">User Management</div>
	                <div class="beta-text"></div>
	            </div> 

			<div class="nw-fm-left-icon rubbish-bin ui-droppable">
                <div class="nw-fm-left-border"></div>
                <div class="dark-tooltip">Rubbish Bin</div>
            </div>

			<div class="nw-fm-left-icon account ui-droppable">
                <div class="nw-fm-left-border"></div>
                <div class="dark-tooltip">Settings</div>
            </div>

			<div class="nw-fm-left-icon transfers ui-droppable">
                <div class="nw-fm-left-border file-transfer-icon"></div>
                <div class="dark-tooltip">File Transfers</div>
                <div class="nw-fm-percentage download">
                    <ul>
                      <li class="nw-fm-chart0 right-c"><p><span></span></p></li>
                      <li class="nw-fm-chart0 left-c"><p><span></span></p></li>
                    </ul>
                    <div class="transfer-bar-overlay"></div>
                </div>

                <div class="nw-fm-percentage upload">
                    <ul>
                      <li class="nw-fm-chart0 right-c"><p><span></span></p></li>
                      <li class="nw-fm-chart0 left-c"><p><span></span></p></li>
                    </ul>
                    <div class="transfer-bar-overlay"><div></div></div>
                </div>
            </div>
	 	</div>

	 	<!-- Left list pane -->
	 	<div class="fm-left-panel ui-resizable user-management-panel">
        	<div class="left-pane-drag-handle ui-resizable-handle ui-resizable-e"></div>
       
        	<div class="user-management-sorting-menu hidden"> 
                <div class="sorting-menu-arrow"></div>
                <p> SORT </p>

                <div class="sorting-menu-item-user-management">
                	<div class="user-management-sort-name sort-icon"></div>
                	<span>Name</span>
                	<div class="up-arrow-icon"></div>
                </div>
                <div class="sorting-menu-item-user-management">
                	<div class="user-management-sort-status sort-icon"></div>
                	<span>Status</span>
                </div>
        	</div>
        
        	<div class="fm-left-menu user-management">
                <div class="nw-fm-tree-header user-management">
                    <input value="" placeholder="User Management" type="text">
                    <div class="nw-fm-search-icon"></div>
                </div>
        	</div>

        	<div class="user-management-tree-panel-header enabled-accounts active">
        		<div class="img enabled-accounts"></div>
                Enabled Accounts
                <div class="user-management-tree-panel-arrows"></div>
        	</div>
    
            <div class="fm-tree-panel-user-management">    
            	<div class="jspContainer">
                	<div class="jspPane"> 
		            	<div class="content-panel user-management active">
		                    <div class="nw-user-management-item">
		                        <div class="user-management-status enabled"></div>
		                        <div class="nw-user-management-name">Jay Pierce Ollie Gibson Ollie Gibson Ollie Gibson</div>
		                    </div>
		                    <div class="nw-user-management-item">
		                        <div class="user-management-status pending"></div>
		                        <div class="nw-user-management-name">Ollie Gibson</div>
		                    </div>
		                    <div class="nw-user-management-item selected">
		                        <div class="user-management-status enabled"></div>
		                        <div class="nw-user-management-name">John Bailey</div>
		                    </div>
		                </div>
		            </div>
	            </div>
            </div>

         	<div class="user-management-tree-panel-header disabled-accounts">
         		<div class="img disabled-accounts"></div>
            	Disabled Accounts
            	<div class="user-management-tree-panel-arrows hidden"></div>
        	</div>

        	<div class="fm-tree-panel-user-management hidden" >    
            	<div class="jspContainer">
                	<div class="jspPane">

		            	<div class="content-panel user-management active">
		                    <div class="nw-user-management-item">
		                        <div class="user-management-status disabled"></div>
		                        <div class="nw-user-management-name">Jay Pierce</div>
		                    </div>
		                    <div class="nw-user-management-item">
		                        <div class="user-management-status disabled"></div>
		                        <div class="nw-user-management-name">Ollie Gibson</div>
		                    </div>
		                </div>
		            </div>
	            </div>
            </div>

	 		<div class="fm-right-files-block">
	 		</div>
	 	</div>

	 	<!-- Right field -->
	 	<div class="top-head user-management-border">
		</div>

		<div class="user-management-overview-bar">
			<div class="user-management-overview-bar-data">
				<div class="info-block">
					<div class="number-of-user-icon icon"></div>
					<span class="title">Number Of Uers: vfffff</span>
					<span class="number">11</span>
				</div>

				<div class="info-block">
					<div class="total-storage-usage-icon icon"></div>
					<span class="title">Total Storage Usage: vvvv</span>
					<span class="number">12.4</span>
					<span class="title2"> GB</span>
				</div>
				<div class="info-block">
					<div class="total-transfer-usage-icon icon"></div>
					<span class="title">Total Transfer Usage:</span>
					<span class="number">1.4</span>
					<span class="title2"> GB</span>
				</div>
				<div class="default-white-button-user-management">
					<div class="view-plan-icon icon"></div>View Plans
				</div>
			</div>
		</div>

		<div class="fm-right-files-block-user-management">
			<div class="fm-right-header-user-management">
				<div class="user-management-main-page-buttons">
					<a class="fm-files-view-icon-user-management block-view" title="Thumbnail view"></a>
					<a class="fm-files-view-icon-user-management listing-view active" title="List view"></a>
					<div class="default-white-button-user-management">
						<div class="overview-icon icon"></div>
						Overview
					</div>

					<div class="default-white-button-user-management">
						<div class="account-icon icon"></div>
						Account
					</div>

					<div class="default-green-button-user-management">
						<div class="add-users-icon icon"></div>
						Add Users
					</div>
                </div>

                <div class="user-management-breadcrumb subaccount hidden">
                    <div class="user-management-icon"></div>
                    <div class="user-management-next-arrow"></div>
                    <div class="user-management-subuser-avatars">
                    	<div class="user-management-subuser-image"></div>
                    </div>
                    <div class="user-management-subuser-name">Jay Pierce</div>
                </div>

                <div class="user-management-breadcrumb overview hidden">
                    <div class="user-management-icon"></div>
                    <div class="user-management-next-arrow"></div>
					<div class="user-management-breadcrumbs-img overview-icon"></div>
					<div class="user-management-subuser-name">Overview</div>
                </div>

                <div class="user-management-breadcrumb hidden">
                    <div class="user-management-icon"></div>
                    <div class="user-management-next-arrow"></div>
					<div class="user-management-breadcrumbs-img account-icon"></div>
					<div class="user-management-subuser-name">Account</div>
                </div>

                <div class="user-management-overview-buttons hidden">
					<div class="default-white-button-user-management">
						<div class="export-pdf-icon icon"></div>
						Export to PDF
		 			</div>
					<div class="default-white-button-user-management">
						<div class="view-plan-icon icon"></div>
						View Plans
					</div>
                </div>
			</div>

			<div class="files-grid-view user-management-view">
				<div class="user-management-landing-page hidden">
					<div class="user-management-dialog">
						<div class="invite-people-dialog dialog">
						<div class="mega-54px-icon"></div>
						<div class="dialog-title">Invite People to Team</div>
						<div class="dialog-subtitle">User management help you to organise all the sub user accounts in one place. Get start with inviting people to the team.</div>
						<div class="dialog-input-container">
							<div class="input-user">
								<div class="indi-input">
									<input type="text" class="dialog-input focus" value="FirstName LastName" autofocus>	
								</div>
								<div class="indi-input">
									<input type="text" class="dialog-input placeholder" value="Email">
								</div>
								<div class="delete-img icon"></div>	
							</div>
							<div class="input-user hidden">
								<div class="indi-input">
									<input type="text" class="dialog-input focus" value="FirstName LastName">	
								</div>
								<div class="indi-input">
									<input type="text" class="dialog-input placeholder" value="Email">
								</div>
								<div class="delete-img icon"></div>	
							</div>
							<div class="input-user hidden">
								<div class="indi-input">
									<input type="text" class="dialog-input correct-input" value="Iwata Takanori">
									<div class="confirm-img icon"></div>
								</div>
								<div class="indi-input">
									<input type="text" class="dialog-input error" value="Email">
									<div class="error-message">Error message</div>	
								</div>
								<div class="delete-img icon"></div>	
							</div>
						</div>

						<div class="dialog-button-container">
							<div class="default-button-no-border">
								<div class="add-more-img icon"></div>
								Add More
							</div>
							<div class="default-button-no-border">
								<div class="import-contact-img icon"></div>
								Import Contacts
							</div>

						<!--Please make the hover function disabled as well when the button is in disabled mode -->	
							<div class="default-green-button-user-management disabled">
								Invite & Get Started
							</div>
						</div>
						<div class="licence-bar">
							<div class="notification-img icon"></div>
							5 sub account licences used.
							<div class="default-white-button-user-management">
							View Plans
							</div>
						</div>
						</div>
					</div>
				</div>

                <table class="user-management-list-table hidden">
                  	<tr class="grid-table-header-user-management">
	                    <th>  
                    		<div class="checkdiv left checkboxOff-user-management small-user-management">
                        	</div>
	                    </th>
	                    <th> <div class="arrow name desc">Name</div> </th>
	                    <th><div class="arrow desc">Status</div></th>
	                    <th><div class="arrow asc">Storage usage</div></th>
	                    <th><div class="arrow desc">Transfer usage</div></th>
	                    <th>
	                    	<div class="disabled-icon icon">
	                    		<div class="tooltip">Disable User</div>
	                    	</div>
	                    	<div class="resend-email-icon icon">
	                    		<div class="tooltip">Re-send Verification Email</div>
	                    	</div>  
	                    </th>
                    </tr>

                    <tr>
	                    <td>  
                    		<div class="checkdiv left checkboxOff-user-management small-user-management">
                        	</div>
	                    </td>
	                    <td>			                    	
                            <div class="fm-user-management-user">
                            	<div class="admin-icon">
                            		<div class="tooltip">Sub – administrators</div>
                            	</div>	                                		
                               <div class="user-management-name">Jay Pierce</div>
                            </div>
                            <div class="user-management-email">alvah_powlowski@yahoo.com</div> 
	                    </td>
	                    <td>
	                    	<div class="user-management-status enabled"></div>
	                    	<span>Active</span>
	                	</td>
	                    <td><span>0.8 GB</span></td>
	                    <td><span>13.2 GB</span></td>
	                    <td>
	                    	<div class="disabled-icon icon">
	                    		<div class="tooltip">Disable Account</div>
	                    	</div>
	                    	<div class="edit-icon icon">
	                    		<div class="tooltip">Edit Profile</div>
	                    	</div>
	                    	<div class="view-icon icon">
	                    		<div class="tooltip">View Account</div>
	                    	</div>  	
	                    </td>
               		</tr>

                    <tr>
	                    <td>  
                    		<div class="checkdiv left checkboxOn-user-management small-user-management">
                        	</div>
	                    </td>
	                    <td>			                    	
                            <div class="fm-user-management-user">
                            	<div class="admin-icon"></div>	
                                <div class="user-management-name">Jay Pierce</div>
                            </div>
                            <div class="user-management-email">alvah_powlowski@yahoo.com</div> 
	                    </td>
	                    <td>
	                    	<div class="user-management-status pending"></div>
	                    	<span>Pending</span>
	                	</td>
	                    <td><span>0.8 GB</span></td>
	                    <td><span>0.8 GB</span></td>
	                    <td>
	                    	<div class="disabled-icon icon">
	                    		<div class="tooltip">Disable Account</div>
	                    	</div>
	                    	<div class="edit-icon icon">
	                    		<div class="tooltip">Edit profile</div>
	                    	</div>
	                    	<div class="resend-email-icon icon">
	                    		<div class="tooltip">Re-send Verification Email</div>
	                    	</div>  	
	                    </td>
               		</tr>

               		<tr>
	                    <td>  
                    		<div class="checkdiv left checkboxOff-user-management small-user-management">
                        	</div>
	                    </td>
	                    <td>			                    	
                            <div class="fm-user-management-user">
                            	<div class="admin-icon"></div>	
                                <div class="user-management-name">I shouldn't be here sss sss sss sss ssss s</div>
                            </div>
                            <div class="user-management-email">only to show the disabled status ssss sss ss ss s<div> 
	                    </td>
	                    <td>
	                    	<div class="user-management-status disabled"></div>
	                    	<span>Disabled ccc ccc ccc</span>
	                	</td>
	                    <td><span>500.8 GB</span></td>
	                    <td><span>1000.8 GB</span></td>
	                    <td>
	                    	<div class="enable-icon icon">
	                    		<div class="tooltip">Re-enable Account</div>
	                    	</div>
<<<<<<< HEAD
=======
	                
>>>>>>> c851215c
	                    	<div class="view-icon icon"> 
	                    		<div class="tooltip">View Account</div>
	                    	</div>
	                    	<div class="migrate-icon icon">
	                    		<div class="tooltip">Migrate Data</div>
	                    	</div>
	                    </td>
               		</tr>
                </table>

                <div class="user-management-subaccount-view-container">
                	<div class="user-management-subuser-profile-container hidden">
                    	<div class="subaccount-img-big"></div>
                    	<div class="user-management-subuser-profile">                 		
                    		<span>Jay Pierce</span>
                    		<span>hermiston_alessandra@janie.net</span>

                    		<div class="view-status-row">
                    			<div class="user-management-view-status pending"></div>
                    			<span class="user-management-view-status text">Pending</span>
                    			<div class="initial-pw-bar">
		                    		<span><b>Initial password: </b> &#8226; &#8226; &#8226; &#8226; &#8226; &#8226; &#8226; &#8226; &#8226; &#8226;</span>
		                    		<div class="icon-button">
		                    			<div class="show-pw-white-icon icon"></div>
		                    		</div>			                 		
	                    		</div>
                    		</div>

	                    	<div class="admin-icon">
	                    		<div class="admin-text">Developer</div>
	                    	</div>
                    		<div class="default-white-button-user-management">Re-send Verification Email</div>
                    		<div class="default-white-button-user-management">Edit Profile</div>
                    		<div class="default-gray-button-user-management">Disable Account</div>
                    	</div>
                	</div>

                	<div class="user-management-subuser-profile-container hidden">
                    	<div class="subaccount-img-big"></div>
                    	<div class="user-management-subuser-profile">                 		
                    		<span>Jay Pierce</span>
                    		<span>hermiston_alessandra@janie.net</span>

                    		<div class="view-status-row">
                    			<div class="user-management-view-status enabled"></div>
                    			<span class="user-management-view-status text">Active</span>
                    			<div class="initial-pw-bar disappear">
		                    		<div class="pw-white-icon icon"></div>
		                    		<span><b>Initial password: </b> h0oo-M4ZPse3l586mV0MNg</span>
	                    		</div>
                    		</div>

	                    	<div class="admin-icon">
	                    		<div class="admin-text">Sub-adminstrator</div>
	                    	</div>
                    		<div class="default-white-button-user-management">View Account</div>
                    		<div class="default-white-button-user-management">Edit Profile</div>
                    		<div class="default-gray-button-user-management">Disable Account</div>
                    	</div>
                	</div>

                	<div class="user-management-subuser-profile-container">
                    	<div class="subaccount-img-big"></div>
                    	<div class="user-management-subuser-profile">                 		
                    		<span>Jay Pierce</span>
                    		<span>hermiston_alessandra@janie.net</span>

                    		<div class="view-status-row">
                    			<div class="user-management-view-status disabled"></div>
                    			<span class="user-management-view-status text">Disabled</span>
                    			<div class="initial-pw-bar disappear">
		                    		<div class="pw-white-icon icon"></div>
		                    		<span><b>Initial password: </b> h0oo-M4ZPse3l586mV0MNg</span>
	                    		</div>
                    		</div>

	                    	<div class="admin-icon">
	                    		<div class="admin-text">Sub-adminstrator</div>
	                    	</div>
                    		<div class="default-white-button-user-management">View Account</div>
                    		<div class="default-white-button-user-management">Migrate Data</div>
                    		<div class="default-green-button-user-management">Re-enable Account</div>
                    	</div>
                	</div>

                	<div class="user-management-view-data">
                    	<div class="user-management-view-overall-usage">
                    		<div class="view-title">Overall Usage</div>
                    		<div class="user-management-storage">
                    			<div class="storage-img img"></div>
                    			<div class="view-info">
	                    			<div class="storage-transfer-text">STORAGE</div>
                    				<div class="storage-transfer-data">30.3 GB</div>
                    			</div>
                    		</div>

                    		<div class="user-management-transfer">
                    			<div class="transfer-img img"></div>
                    			<div class="view-info">
	                    			<div class="storage-transfer-text">TRANSFER</div>
                    				<div class="storage-transfer-data">16.7 GB</div>
                    			</div>
                    		</div>
                    	</div>

                    	<div class="subaccount-view-used-storage-transfer">
                    		<div class="view-title">Used Storage</div>
                    		<div class="used-storage-info">
                                <i class="folder-small-icon cloud"></i>
                                <div class="folder-name">
                                    Cloud Drive ddd lll vvv ldeel ddfs fdgavsd adfasdv
                                </div>
                                <div class="folder-occupy">758.6 MB</div>
                                <div class="clear"></div>
                            </div>
                            <div class="used-storage-info">
                                <i class="folder-small-icon inbox"></i>
                                <div class="folder-name">
                                    Inbox
                                </div>
                                <div class="folder-occupy">758.6 MB</div>
                                <div class="clear"></div>
                            </div>
                            <div class="used-storage-info">
                                <i class="folder-small-icon income"></i>
                                <div class="folder-name">
                                    Incoming Shares
                                </div>
                                <div class="folder-occupy">758.6 MB</div>
                                <div class="clear"></div>
                            </div>
                            <div class="used-storage-info">
                                <i class="folder-small-icon rubbish"></i>
                                <div class="folder-name">
                                    Rubbish bin
                                </div>
                                <div class="folder-occupy">758.6 MB</div>
                                <div class="clear"></div>
                            </div>
                    	</div>

                    	<div class="subaccount-view-used-storage-transfer">
                    		<div class="view-title">Data</div>
                    		<div class="used-storage-info transfer">
                                <i class="folder-small-icon files"></i>
                                <div class="folder-name">Files</div>
                                <div class="folder-number">322 files</div>
                                <div class="folder-occupy">758.6 MB</div>
                                <div class="clear"></div>
                            </div>
                    		<div class="used-storage-info  transfer">
                                <i class="folder-small-icon cloud"></i>
                                <div class="folder-name">Cloud Drive Cloud Drive Cloud Drive Cloud Drive</div>
                                <div class="folder-number">322 files</div>
                                <div class="folder-occupy">18.6 MB</div>
                                <div class="clear"></div>
                            </div>
                            <div class="used-storage-info  transfer">
                                <i class="folder-small-icon inbox"></i>
                                <div class="folder-name">Inbox</div>
                                <div class="folder-number">2 files</div>
                                <div class="folder-occupy">758.6 MB</div>
                                <div class="clear"></div>
                            </div>
                            <div class="used-storage-info  transfer">
                                <i class="folder-small-icon income"></i>
                                <div class="folder-name">Incoming Shares</div>
                                <div class="folder-number"> files</div>
                                <div class="folder-occupy">78.6 MB</div>
                                <div class="clear"></div>
                            </div>
                            <div class="used-storage-info  transfer">
                                <i class="folder-small-icon rubbish"></i>
                                <div class="folder-name">Rubbish bin</div>
                                <div class="folder-number">322 files</div>
                                <div class="folder-occupy">758.6 MB</div>
                                <div class="clear"></div>
                            </div>
                    	</div>
                	</div>
                </div>

                <div class="user-management-overview-container hidden">
                    <div class="user-analysis-container">
                		<div class="view-title">User Analytics</div>
                		<div class="user-segments-container">
                			<div class="user-segment-title">Users in Total:</div>
                			<div class="user-segment-number">24</div>
                			<div class="user-segment-trend">
                				<b>&#8679; (4%) </b> over the last 30 days over the last 30 days 
                			</div>
                		</div>
						<div class="user-segments-container">
                			<div class="user-segment-title">Active Users:</div>
                			<div class="user-segment-number">18</div>
                			<div class="user-segment-trend">
            					<b class="bond-color">&#8679; 2  </b> over the last 30 days
            				</div>
						</div>
						<div class="user-segments-container">
							<div class="user-segment-title">Pending Users:</div>
                			<div class="user-segment-number">3</div>
						</div>
						<div class="user-segments-container">
							<div class="user-segment-title">Disabled Users:</div>
                			<div class="user-segment-number">3</div>
						</div>
                	</div>

                	<div class="data-analysis-container">
                		<div class="storage-analysis-container">
                			<div class="view-title">Storage Analytics</div>
                			<div class="storage-big-chart">
                				<div class="pie" data-start="0" data-value="10"></div>
								<div class="pie highlight" data-start="10" data-value="30"></div>
								<div class="pie" data-start="40" data-value="30"></div>
								<div class="pie big" data-start="70" data-value="290"></div>
                				<div class="storage-small-circle">
                					<span class="total-storage-title">Total Storage</span>
                					<span class="total-storage-number">102.7 GB</span>
                				</div>
                			</div>

                			<div class="storage-division-container">
                				<div class="storage-division-per cloud-drive-color">72%</div>
                				<div class="storage-division-name">Cloud Drive</div>
                				<div class="storage-division-num">356 GB</div>
                			</div>

                			<div class="storage-division-container">
                				<div class="storage-division-per inbox-color">0.2%</div>
                				<div class="storage-division-name">Inbox</div>
                				<div class="storage-division-num">356 GB</div>
                			</div>

                			<div class="storage-division-container">
                				<div class="storage-division-per incoming-color">11%</div>
                				<div class="storage-division-name">Incoming Shares</div>
                				<div class="storage-division-num">356 GB</div>
                			</div>

                			<div class="storage-division-container">
                				<div class="storage-division-per rubbish-color">11%</div>
                				<div class="storage-division-name">Rubbish bin</div>
                				<div class="storage-division-num">356 GB</div>
                			</div>
                		</div>

                		<div class="transfer-analysis-container">
                			<div class="view-title">Transfer Analytics</div>
                			<div class="transfer-analysis-summary">
                    			<div class="total-transfer-title">Total Transfer:</div>
                    			<div class="total-transfer-number">310.3 GB</div>
                    			<div class="total-transfer-trend">
                    				<b class="bond-color">&#8679; 2.3 GB </b>
                    				(+1.2%) over the last 30 days over the last 30 days
                    			</div>
                			</div>
                			<div class="daily-transfer-container">
                				<div class="daily-transfer-title">Daily Transfer:</div>
                				<div class="default-white-drop-box">
                					<div class="list-arrow"></div>
                    				<select>
									  <option value="dec2017">December 2017</option>
									  <option value="nov2017">November 2017</option>
									  <option value="oct2017">October 2017</option>
									  <option value="sep2017">September 2017</option>
									</select>
                				</div>



                				<div class="daily-transfer-flow-container">
                					<div class="daily-transfer-flow">
                						<span>500</span>
                						<span>0</span>
                					</div>
                					<div class="daily-transfer-measure">
                						<div class="daily-transfer-flow-background"></div>
                						<div class="daily-transfer-flow-background"></div>
                						<div class="daily-transfer-flow-background"></div>
                						<div class="daily-transfer-flow-background"></div>
                						<div class="daily-transfer-flow-background"></div>
                					</div>
                					<div class="daily-transfer-data">
                						<div class="daily-transfer-flow-bar bar1">
                							<div class="tooltip">
                							<span>1.12.2017</span>
                							<div class="border"></div>
                							<span>184.5 GB</span>
                							</div>
                						</div>


                						<div class="daily-transfer-flow-bar bar2"></div>
                						<div class="daily-transfer-flow-bar bar3"></div>
                						<div class="daily-transfer-flow-bar bar1"></div>
                						<div class="daily-transfer-flow-bar bar2"></div>
                						<div class="daily-transfer-flow-bar bar3"></div>
                						<div class="daily-transfer-flow-bar bar1"></div>
                						<div class="daily-transfer-flow-bar bar2"></div>
                						<div class="daily-transfer-flow-bar bar3"></div>
                						<div class="daily-transfer-flow-bar bar1"></div>
                						<div class="daily-transfer-flow-bar bar2"></div>
                						<div class="daily-transfer-flow-bar bar3"></div>
                						<div class="daily-transfer-flow-bar bar1"></div>
                						<div class="daily-transfer-flow-bar bar2"></div>
                						<div class="daily-transfer-flow-bar bar3"></div>
                						<div class="daily-transfer-flow-bar bar1"></div>
                						<div class="daily-transfer-flow-bar bar2"></div>
                						<div class="daily-transfer-flow-bar bar3"></div>
                						<div class="daily-transfer-flow-bar bar1"></div>
                						<div class="daily-transfer-flow-bar bar2"></div>
                						<div class="daily-transfer-flow-bar bar3"></div>
                						<div class="daily-transfer-flow-bar bar1"></div>
                						<div class="daily-transfer-flow-bar bar2"></div>
                						<div class="daily-transfer-flow-bar bar3"></div>
                						<div class="daily-transfer-flow-bar bar3"></div>
                						<div class="daily-transfer-flow-bar bar1"></div>
                						<div class="daily-transfer-flow-bar bar2"></div>
                						<div class="daily-transfer-flow-bar bar3"></div>
                						<div class="daily-transfer-flow-bar bar1"></div>
                						<div class="daily-transfer-flow-bar bar2"></div>
                						<div class="daily-transfer-flow-bar bar3"></div>
                					</div>           		
                					<div class="daily-transfer-date">
                						<div class="date date1">01 Dec</div>
                						<div class="date date2">15 Dec</div>
                						<div class="date date3">30 Dec</div>
                					</div>
                				</div>

                				<span>Use your mouse to see statistics from particular day</span>
                				<span>Unit: GB</span>
                			</div>

                		</div>
                	</div>
                </div>

                <div class="user-management-grid-table hidden">
					<a class="">
                		<div class="subaccount-img-big">
                			<div class="subaccount-selection-button select-on"></div>
                			<div class="subaccount-button">
                				<div class="subaccount-button-dot"></div>
                    			<div class="subaccount-button-dot"></div>
                    			<div class="subaccount-button-dot"></div>
                			</div>
                			<div class="subaccount-grid-menu enabled-user hidden">
                				<div class="subaccount-grid-menu-option">
									<div class="edit-icon icon"></div>
									Edit Profile
                				</div>
                				<div class="subaccount-grid-menu-option">
									<div class="view-icon icon"></div>
									View Profile
                				</div>
                				<div class="subaccount-grid-menu-option">
									<div class="disabled-red-icon icon"></div>
									Disable User
                				</div>
                			</div>
                		</div>
                		<div class="subaccount-name">Eric Griffith</div>
                		<div class="user-management-status enabled"></div>
                		<div class="subaccount-email">cummerata_leif@verner.biz</div>
					</a>

                	<a class="">
                		<div class="subaccount-img-big">
                			<div class="subaccount-selection-button select-on disappear"></div>
                			<div class="subaccount-button disappear">
                				<div class="subaccount-button-dot"></div>
                    			<div class="subaccount-button-dot"></div>
                    			<div class="subaccount-button-dot"></div>
                			</div>
                		</div>
                		<div class="subaccount-name">Eric Griffith ric Griffith ric Griffith</div>
                		<div class="user-management-status pending"></div>
                		<div class="subaccount-email">cummerata_leif@verner.biz cummerata_leif@verner.biz</div>
					</a>

					<a class="">
                		<div class="subaccount-img-big">
                			<div class="subaccount-selection-button select-off"></div>
                			<div class="subaccount-button">
                				<div class="subaccount-button-dot"></div>
                    			<div class="subaccount-button-dot"></div>
                    			<div class="subaccount-button-dot"></div>
                			</div>
                			<div class="subaccount-grid-menu disabled-user">
                				<div class="subaccount-grid-menu-option">
									<div class="view-icon icon"></div>
									View Profile
                				</div>
                				<div class="subaccount-grid-menu-option">
									<div class="migrate-icon icon"></div>
									Migrate Data
                				</div>
                				<div class="subaccount-grid-menu-option">
									<div class="enabled-green-icon icon"></div>
									Re-enable User
                				</div>
                			</div>
                		</div>
                		<div class="subaccount-name">Eric Griffith</div>
                		<div class="user-management-status disabled"></div>
                		<div class="subaccount-email">cummerata_leif@verner.biz</div>
					</a>

					<a class="">
                		<div class="subaccount-img-big">
                			<div class="subaccount-selection-button select-off disappear"></div>
                			<div class="subaccount-button disappear">
                				<div class="subaccount-button-dot"></div>
                    			<div class="subaccount-button-dot"></div>
                    			<div class="subaccount-button-dot"></div>
                			</div>
                		</div>
                		<div class="subaccount-name">Eric Griffith</div>
                		<div class="user-management-status disabled"></div>
                		<div class="subaccount-email">cummerata_leif@verner.biz</div>
					</a>

					<a class="">
                		<div class="subaccount-img-big">
                			<div class="subaccount-selection-button select-on"></div>
                			<div class="subaccount-button">
                				<div class="subaccount-button-dot"></div>
                    			<div class="subaccount-button-dot"></div>
                    			<div class="subaccount-button-dot"></div>
                			</div>
                			<div class="subaccount-grid-menu enabled-user">
                				<div class="subaccount-grid-menu-option">
									<div class="resend-email-icon icon"></div>
									Re-send Verification Email Re -send V erification Email
                				</div>
                				<div class="subaccount-grid-menu-option">
									<div class="view-icon icon"></div>
									View Profile
                				</div>
                				<div class="subaccount-grid-menu-option">
									<div class="disabled-red-icon icon"></div>
									Disable User
                				</div>
                			</div>
                		</div>
                		<div class="subaccount-name">Eric Griffith</div>
                		<div class="user-management-status pending"></div>
                		<div class="subaccount-email">cummerata_leif@verner.biz</div>
					</a>
                </div>

                <div class="user-management-account-settings scroll-auto hidden">
                	<div class="auto-save">
                		<div class="confirm-white-img icon"></div>
                		Setting saved
                	</div>


                	<div class="settings-menu-bar">
                		<div class="settings-menu-item selected">Settings</div>
                		<div class="settings-menu-item">Notifications</div>
                	</div>
                	<div class="border"></div>
                	<div class="setting-block">
                		<div class="title">
                			<div class="contact-icon48 icon48"></div>
                			Contact              			
                		</div>

                    	<div class="option-containers">
	                		<div class="heading">Contact can be added from:</div>
            				<div class="default-white-button-user-management">
								<div class="close-icon icon"></div>
								Close
            				</div>

                			<div class="option-group">
								<form>
									<div class="checked"><input type="radio"> <span>Any source</span></div>
									<div><input type="radio"> <span>External users cannot be added</span></div>
									<div><input type="radio"> <span>Require administrator approval to add external contacts Require administrator approval to add external contacts</span></div>


									<div class="sub-option">
										<div class="checkboxOn-user-management small-user-management"></div>
									 	<div class="sub-heading">Automatically allow the contacts with emails or domains in the whitelist to be added or sent. Automatically allow the contacts with emails or domains in the whitelist to be added or sent. </div>	
									</div>
										<div class="default-white-button-user-management">
									 	<div class="fold-icon icon"></div>
										Hide the list
									</div>
								 	<div class="dialog">
								 		<div class="list-heading">
							 				<div class="list-title">Email</div>
			 								<div class="default-button-no-border">
												<div class="close-icon icon"></div>
												Close
											</div>
			 								<div class="default-button-no-border">
												<div class="add-more-img icon"></div>
												Add More
											</div>
								 		</div>
								 		<div class="list scroll-auto">
									 		<div class="list-row">
								 				<div class="list-email">berniece_gerhold@yahoo.com berniece_gerhold@yahoo.com berniece_gerhold@yahoo.com</div>
								 				<div class="delete-img icon"></div>
								 				<div class="quick-edit-icon icon"></div>
									 		</div>
									 		<div class="list-row">
								 				<div class="list-email">berniece_gerhold@yahoo.com</div>
								 				<div class="delete-img icon"></div>
								 				<div class="quick-edit-icon icon"></div>
									 		</div>
									 		<div class="list-row">
								 				<div class="list-email">berniece_gerhold@yahoo.com</div>
								 				<div class="delete-img icon"></div>
								 				<div class="quick-edit-icon icon"></div>
									 		</div>								 						
									 		<div class="list-row">
								 				<div class="list-email">berniece_gerhold@yahoo.com</div>
								 				<div class="delete-img icon"></div>
								 				<div class="quick-edit-icon icon"></div>
									 		</div>								 						
									 		<div class="list-row">
								 				<div class="list-email">berniece_gerhold@yahoo.com</div>
								 				<div class="delete-img icon"></div>
								 				<div class="quick-edit-icon icon"></div>
									 		</div>
									 		<div class="list-row">
								 				<div class="list-email">berniece_gerhold@yahoo.com</div>
								 				<div class="delete-img icon"></div>
								 				<div class="quick-edit-icon icon"></div>
									 		</div>
								 		</div>


								 		<div class="list-heading">
							 				<div class="list-title">Domains</div>
			 								<div class="default-button-no-border">
												<div class="close-icon icon"></div>
												Close
											</div>
			 								<div class="default-button-no-border">
												<div class="add-more-img icon"></div>
												Add More
											</div>
								 		</div>
								 		<div class="list scroll-auto">
									 		<div class="list-row">
								 				<div class="list-email">berniece_gerhold@yahoo.com</div>
								 				<div class="delete-img icon"></div>
								 				<div class="quick-edit-icon icon"></div>
									 		</div>
									 		<div class="list-row">
								 				<div class="list-email">berniece_gerhold@yahoo.com</div>
								 				<div class="delete-img icon"></div>
								 				<div class="quick-edit-icon icon"></div>
									 		</div>								 			
								 		</div>

								 	</div>
								</form>
                    		</div> 
						</div>

                    	<div class="option-containers black-list">
	                		<div class="heading">Black list</div>

	                		<div class="dialog-feature-toggle toggle-on">
	                			<div class="dialog-feature-switch"></div>
	                		</div>

                			<div class="option-group">
								<form>
									<div class="sub-option">
									 	<div class="sub-heading">Note: After you block individual emails or domains, they will be automatically removed as contacts from all accounts. </div>	
									</div>
										<div class="default-white-button-user-management">
									 	<div class="fold-icon icon"></div>
										Hide the list
									</div>
								 	<div class="dialog">
								 		<div class="list-heading">
			 								<div class="default-button-no-border">
												<div class="add-more-img icon"></div>
												Add More
											</div>
								 		</div>
								 		<div class="list-row">
							 				<div class="list-email">berniece_gerhold@yahoo.com</div>
							 				<div class="delete-img icon"></div>
							 				<div class="quick-edit-icon icon"></div>
								 		</div>
								 		<div class="list-row">
							 				<div class="list-email">berniece_gerhold@yahoo.com</div>
							 				<div class="delete-img icon"></div>
							 				<div class="quick-edit-icon icon"></div>
								 		</div>
								 	</div>
								</form>
                    		</div> 
						</div>
                	</div>

                	<div class="setting-block">
                		<div class="title">
                			<div class="share-icon48 icon48"></div>
                			Share              			
                      	</div>

                    	<div class="option-containers file-share">
	                		<div class="heading">Files/folders can be shared to:</div>
                				<div class="default-white-button-user-management">
									<div class="close-icon icon"></div>
									Close
                				</div>	
                			<div class="option-group">
								<form>
									<div class="checked"><input type="radio"> <span>Files/folders can be shared to internal and external users</span></div>
									<div><input type="radio"> <span>Files/folders can be shared to internal users only</span></div>
									<div><input type="radio"> <span>Files/folders require administrator approval to allow an external user access</span></div>
									<div class="sub-option">
									 	<div class="checkboxOn-user-management small-user-management"></div>
									 	<div class="sub-heading">Automatically allow the files/folders in the following list to be shared.</div>	
									</div>
										<div class="default-white-button-user-management">
									 	<div class="fold-icon icon"></div>
										Hide the list
									</div>
								</form>

								<table class="share-table scroll-auto">
                                    <tr>
                                        <th>Sharing users</th>
                                        <th>Shared folders/files</th>
                                        <th>List of people shared with</th>
                                        <th>
                                            <div class="default-button-no-border">
                                            <div class="add-more-img icon"></div>
                                            Add More
                                            </div>
                                        </th>
                                    </tr>
                                    <tr>
                                        <td>Jay Pierce</td>
                                        <td>
                                        	<div class="file-icon icon"></div>
                                        	<span>File name</span>
                                        </td>
                                        <td>
                                            <div class="default-white-button-user-management">
	                                            <div class="fold-icon icon"></div>
                                            	Hide the list
                                            </div>
                                        </td>
                                        <td>
							 				<div class="delete-img icon"></div>
							 				<div class="quick-edit-icon icon"></div>
                                        </td>

                                    </tr>
                                    <tr class=" ">
                                        <td> </td>
                                        <td> </td>
                                        <td colspan="3">
                                            <div class="dialog share-people-list">
	                                            <div class="share-people-list-heading">
	                                            	<div class="default-green-button-user-management">
	                                            		<div class="add-white-icon icon"></div>
	                                            		Add People
	                                            	</div>
	                                            </div>
	                                            <div class="list scroll-auto">
	                                            	<div class="share-people-list-item">Pauline Ward
	                                            		<div class="delete-img icon"></div>
	                                            	</div>
	                                            	 <div class="share-people-list-item">Pauline Ward
	                                            		<div class="delete-img icon"></div>
	                                            	</div>	                                            	
	                                            </div>
                                            </div>
                                        </td>
                                    </tr>
								</table>	
                    		</div> 
						</div>

                    	<div class="option-containers">
	                		<div class="heading">Shares can be received from:</div>
                				<div class="default-white-button-user-management">
									<div class="close-icon icon"></div>
									Close
                				</div>
                			<div class="option-group">
								<form>
									<div class="checked"><input type="radio"> <span>Shares can be received from internal and external users</span></div>
									<div><input type="radio"> <span>Shares can be received from internal users only</span></div>
									<div><input type="radio"> <span>Shares required administrator approval to receive from an external user access</span></div>
								</form>		
                    		</div> 
						</div>

                    	<div class="option-containers">
	                		<div class="heading">Creation of file and folder links:</div>
                				<div class="default-white-button-user-management">
									<div class="close-icon icon"></div>
									Close
                				</div>	
                			<div class="option-group">
								<form>
									<div class="checked"><input type="radio"> <span>File and folder links can be created</span></div>
									<div><input type="radio"> <span>Shares can be received from internal users only</span></div>
									<div><input type="radio"> <span>Shares required administrator approval to receive from an external user access</span></div>
								</form>	                		
                    		</div> 
						</div>

                    	<div class="option-containers">
	                		<div class="heading">The approval to create MEGAdrop folders:</div>
            				<div class="default-white-button-user-management">
								<div class="close-icon icon"></div>
								Close
            				</div>		                		
                			<div class="option-group">
								<form>
									<div class="checked"><input type="radio"> <span>MEGAdrop folders can be created</span></div>
									<div><input type="radio"> <span>SMEGAdrop folders can’t be created</span></div>
									<div><input type="radio"> <span>MEGAdrop folders require administrator approval to be created</span></div>
								</form>	                		
                    		</div> 
						</div>
                	</div>

                	<div class="setting-block admin">
                		<div class="title">
                			<div class="admin-icon48 icon48"></div>
                			Admin              			
                      	</div>

                    	<div class="option-containers full-admin">
	                		<div class="heading">Full – administrators:</div>
            				<div class="default-white-button-user-management">
								<div class="close-icon icon"></div>
								Close
            				</div>		                		
                			<div class="option-group">									
								<div class="sub-heading">Control the delegation of master level administrators.</div>	

								<div class="dialog share-people-list">
                                    <div class="share-people-list-heading">
                                    	<div class="default-green-button-user-management">
                                    		<div class="add-white-icon icon"></div>
                                    		Add Full – administrators
                                    	</div>
                                    </div>
                                    <div class="list scroll-auto">
                                    	<div class="share-people-list-item">
	                                		<span>Pauline Ward</span>
	                                		<div class="disabled-icon icon"></div>
	                                		<div class="view-icon icon"></div>
	                                	</div>
	                                	 <div class="share-people-list-item">
	                                	 	<span>Pauline Ward</span>
	                                		<div class="disabled-icon icon"></div>
	                                		<div class="view-icon icon"></div>
	                                	</div>                                	
                                    </div>

                                </div>
                    		</div> 
						</div>

                    	<div class="option-containers sub-admin">
	                		<div class="heading">Sub – administrators:</div>
            				<div class="default-white-button-user-management">
								<div class="close-icon icon"></div>
								Close
            				</div>		                		
                			<div class="option-group">									
								<div class="sub-heading">Control the approval functionality for the sub-administrators.</div>	

								<div class="default-green-button-user-management">
									<div class="add-white-icon icon"></div>
									Add Sub – administrators
								</div>

								<table class="sub-admin-table scroll-auto">
									<tr>
									    <th>Sub – administrators</th>
									    <th>Sub - users</th>
									    <th>Contact</th>
									    <th>Share</th>
									    <th>Other</th>
									    <th> </th>
									</tr>

									<tr>
									    <td>Jay Pierce</td>
									    <td>
									        <div class="default-white-button-user-management">
									            <div class="fold-icon icon"></div>
									            Hide the list
									        </div>
									    </td>
									    <td><div class="checkdiv checkboxOff-user-management small-user-management">
									    </div></td>
									    <td><div class="checkdiv checkboxOff-user-management small-user-management">
									    </div></td>
									    <td><div class="checkdiv checkboxOff-user-management small-user-management">
									    </div></td>
									    <td>
									        <div class="delete-img icon"></div>
									        <div class="quick-edit-icon icon"></div>
									    </td>                                      
									</tr>

									<tr class=" ">
									    <td> </td>
									    <td colspan="6">
									        <div class="dialog share-people-list">
									            <div class="share-people-list-heading">
									                <div class="default-green-button-user-management">
									                    <div class="add-white-icon icon"></div>
									                    Add People
									                </div>
													<div class="default-button-no-border">
														<div class="checkdiv checkboxOff-user-management small-user-management right-alignment"></div>
														<span>Add all users</span>	
									    			</div>
									            </div>
									            <div class="list scroll-auto">
										            <div class="share-people-list-item">Pauline Ward
										                <div class="delete-img icon"></div>
										            </div>
										             <div class="share-people-list-item">Pauline Ward
										                <div class="delete-img icon"></div>
										            </div>								            	
									            </div>
									        </div>
									    </td>
									</tr>

									<tr>
									    <td>Jay Pierce</td>
									    <td>
									        <div class="default-white-button-user-management">
									            <div class="unfold-icon icon"></div>
									            Show/Edit users
									        </div>
									    </td>
									    <td><div class="checkdiv checkboxOff-user-management small-user-management">
									    </div></td>
									    <td><div class="checkdiv checkboxOff-user-management small-user-management">
									    </div></td>
									    <td><div class="checkdiv checkboxOff-user-management small-user-management">
									    </div></td>
									    <td>
									        <div class="delete-img icon"></div>
									        <div class="quick-edit-icon icon"></div>
									    </td>                                      
									</tr>

									<tr class=" ">
									    <td> </td>
									    <td colspan="6">
									        <div class="dialog share-people-list">
									            <div class="share-people-list-heading">
									                <div class="default-green-button-user-management">
									                    <div class="add-white-icon icon"></div>
									                    Add People
									                </div>
													<div class="default-button-no-border">
														<div class="checkdiv checkboxOff-user-management small-user-management right-alignment"></div>
														<span>Add all users</span>	
									    			</div>
									            </div>
									            <div class="list scroll-auto">
										            <div class="share-people-list-item">Pauline Ward
										                <div class="delete-img icon"></div>
										            </div>
										             <div class="share-people-list-item">Pauline Ward
										                <div class="delete-img icon"></div>
										            </div>								            	
									            </div>
									        </div>
									    </td>
									</tr>
								</table>
                    		</div> 
						</div>
                	</div>

                	<div class="setting-block">
                		<div class="title">
                			<div class="other-icon48 icon48"></div>
                			Other              			
                      	</div>
         
                    	<div class="option-containers recycle-bin">
	                		<div class="heading">Recycle bin:</div>
            				<div class="default-white-button-user-management">
								<div class="close-icon icon"></div>
								Close
            				</div>		                		
                			<div class="option-group">
								<form>
									<div class="checked"><input type="radio"> <span>Users are allowed to empty their recycle bins</span></div>
									<div><input type="radio"> <span>Users cannot empty their recycle bins</span></div>
<<<<<<< HEAD
									<div><input type="radio"> <div>Users cannot empty their recycle bins, files are permanently deleted after <div class="recycle-days">30</div>days</div></div>
=======
									<div><input type="radio"> 
										<div>Users cannot empty their recycle bins, files are permanently deleted after
											<div class="recycle-days">30</div>
										days</div>
									</div>
>>>>>>> c851215c
								</form>	                		
                    		</div> 
						</div>
                	</div>
				</div>
            </div>
   		</div>
	</div>
<<<<<<< HEAD

=======
>>>>>>> c851215c
</div>

</body>
</html><|MERGE_RESOLUTION|>--- conflicted
+++ resolved
@@ -737,10 +737,7 @@
 	                    	<div class="enable-icon icon">
 	                    		<div class="tooltip">Re-enable Account</div>
 	                    	</div>
-<<<<<<< HEAD
-=======
 	                
->>>>>>> c851215c
 	                    	<div class="view-icon icon"> 
 	                    		<div class="tooltip">View Account</div>
 	                    	</div>
@@ -1653,15 +1650,11 @@
 								<form>
 									<div class="checked"><input type="radio"> <span>Users are allowed to empty their recycle bins</span></div>
 									<div><input type="radio"> <span>Users cannot empty their recycle bins</span></div>
-<<<<<<< HEAD
-									<div><input type="radio"> <div>Users cannot empty their recycle bins, files are permanently deleted after <div class="recycle-days">30</div>days</div></div>
-=======
 									<div><input type="radio"> 
 										<div>Users cannot empty their recycle bins, files are permanently deleted after
 											<div class="recycle-days">30</div>
 										days</div>
 									</div>
->>>>>>> c851215c
 								</form>	                		
                     		</div> 
 						</div>
@@ -1670,10 +1663,6 @@
             </div>
    		</div>
 	</div>
-<<<<<<< HEAD
-
-=======
->>>>>>> c851215c
 </div>
 
 </body>
