﻿<!DOCTYPE html PUBLIC "-//W3C//DTD XHTML 1.0 Transitional//EN" "http://www.w3.org/TR/xhtml1/DTD/xhtml1-transitional.dtd">
<html xmlns="http://www.w3.org/1999/xhtml">
<head>
<meta http-equiv="Content-Type" content="text/html; charset=UTF-8" />
<style>
@import url('https://fonts.googleapis.com/css?family=Source+Sans+Pro:300,400,600');
</style> 
<title>MEGA 2.0</title>
<meta http-equiv="X-UA-Compatible" content="IE=Edge" />
<link rel="stylesheet" type="text/css" href="../css/style.css" />
<link rel="stylesheet" type="text/css" href="../css/retina-images.css" />
<script type="text/javascript" src="../js/jquery-1.8.1.js"></script>
<script type="text/javascript" src="../js/jquery.jscrollpane.js"></script>
<script type="text/javascript" src="../js/jquery.mousewheel.js"></script>
<script type="text/javascript" src="../js/jquery.mousewheel.js"></script>
<script type="text/javascript">
$(document).ready(function() {  
  function initTreePanelScroll()
  {
	  $('.fm-tree-panel').jScrollPane({enableKeyboardNavigation:false,showArrows:true, arrowSize:5,animateScroll: true});
  }
  function initTransferPanelScroll()
  {
	  $('.transfer-scrolling-table').jScrollPane({enableKeyboardNavigation:false,showArrows:true, arrowSize:5,animateScroll: true});
  }
  function initSharedGridScroll()
  {
	  $('.grid-scrolling-table').jScrollPane({enableKeyboardNavigation:false,showArrows:true, arrowSize:5,animateScroll: true});
  }
  function initSharedBlocksScroll()
  {
	  $('.shared-blocks-scrolling').jScrollPane({enableKeyboardNavigation:false,showArrows:true, arrowSize:5,animateScroll: true});
  }
  
  
  $.gridHeader = function()  
  {	
		$('.grid-table tbody tr:first-child td').each(function(i,e) {
		  var headerColumn = $('.grid-table-header th').get(i);
		  $(headerColumn).width($(e).width());
	    });
   }	
	
  initTreePanelScroll();
  initTransferPanelScroll();
  initSharedGridScroll();
  initSharedBlocksScroll();
  $.gridHeader();
  
  $(window).bind('resize', function () 
  {
	  initTreePanelScroll();
      initTransferPanelScroll();
      initSharedGridScroll();
	  initSharedBlocksScroll();
      $.gridHeader();
  });
  $('.nw-fm-tree-folder').bind('click', function() {
	  var fmTreeItem = $(this).parent('.nw-fm-tree-item');
	  if(fmTreeItem.attr('class').indexOf('selected') == -1) {
		  $('.nw-fm-tree-item.selected').removeClass('selected');
		  fmTreeItem.addClass('selected');
	  }
  });
  $('.contains-folders > .nw-fm-arrow-icon').bind('click', function() {
	  var fmTreeItem = $(this).parent('.nw-fm-tree-item');
	  if(fmTreeItem.attr('class').indexOf('expanded') == -1) {
		  fmTreeItem.addClass('expanded');
		  fmTreeItem.next('ul').addClass('opened');
		  initTreePanelScroll();
	  } else {
		  fmTreeItem.removeClass('expanded');
		  fmTreeItem.next('ul').removeClass('opened');
		  initTreePanelScroll();
	  }
  });
  $('.nw-fm-left-icon').bind('click', function() {
	  var currentPanelTitle = $(this).attr('class').split(' ')[1];
	  if($(this).attr('class').indexOf('active') == -1) {
		  $('.nw-fm-left-icon.active').removeClass('active');
		  $(this).addClass('active');
		  $('.content-panel.active').removeClass('active');
		  $('.content-panel.'+currentPanelTitle).addClass('active');
		  initTreePanelScroll();
		  $('.fm-left-menu').removeClass().addClass('fm-left-menu ' + currentPanelTitle);
	  }
  });
  $('.nw-contact-item').bind('click', function() {
	  if($(this).attr('class').indexOf('selected') == -1) {
		  $('.nw-contact-item.selected').removeClass('selected');
		  $(this).addClass('selected');
	  }
  });
  $('.nw-conversations-item').bind('click', function() {
	  if($(this).attr('class').indexOf('selected') == -1) {
		  $('.nw-conversations-item.selected').removeClass('selected');
		  $(this).addClass('selected');
	  }
  });
  var initial;
  $('.nw-fm-left-icon').bind('mouseover', function () {
	  var  tooltip = $(this).find('.nw-fm-left-tooltip');
	  clearTimeout( initial );
	  initial = window.setTimeout( 
      function() {
        $(tooltip).addClass('hovered');
      }, 1000);
  });
  $('.nw-fm-left-icon').bind('mouseout', function () {
	    $(this).find('.nw-fm-left-tooltip').removeClass('hovered');
		clearTimeout( initial );
  });
  
  $('.fm-files-view-icon').bind('click', function () {
	  if ($(this).attr('class').indexOf('active') == -1) {
		  if ($(this).attr('class').indexOf('block-view') > -1) {
			  $('.files-grid-view ').addClass('hidden');
			  $('.fm-blocks-view').removeClass('hidden'); 
              initSharedBlocksScroll();
		  } else {
			  $('.files-grid-view ').removeClass('hidden');
			  $('.fm-blocks-view').addClass('hidden');
			  initSharedGridScroll();
		  }
		  $('.fm-files-view-icon').removeClass('active');
		  $(this).addClass('active');
	  }
  }); 
});
</script>
</head>

<body id="bodyel" class="logged rk-saved fontsize2 en free font-user-management">

<div id="fmholder" class="fmholder">
<div class="whole-page-user-management">
		
	<!-- Dialog -->
	<div class="user-management-dialog hidden">
		<div class="invite-people-dialog dialog">
			<div class="mega-54px-icon"></div>
			<div class="dialog-title">Invite People to Team</div>
			<div class="dialog-subtitle">User management help you to organise all the sub user accounts in one place. Get start with inviting people to the team.</div>
			<div class="dialog-input-container">
				<div class="input-user">
					<div class="indi-input">
						<input type="text" class="dialog-input focus" value="FirstName LastName" autofocus>	
					</div>
					<div class="indi-input">
						<input type="text" class="dialog-input placeholder" value="Email">
					</div>
					<div class="delete-img icon"></div>	
				</div>
				<div class="input-user">
					<div class="indi-input">
						<input type="text" class="dialog-input focus" value="FirstName LastName">	
					</div>
					<div class="indi-input">
						<input type="text" class="dialog-input placeholder" value="Email">
					</div>
					<div class="delete-img icon"></div>	
				</div>
				<div class="input-user">
					<div class="indi-input">
						<input type="text" class="dialog-input correct-input" value="Iwata Takanori">
						<div class="confirm-img icon"></div>
					</div>
					<div class="indi-input">
						<input type="text" class="dialog-input error" value="Email">
						<div class="error-message">Error message</div>	
					</div>
					<div class="delete-img icon"></div>	
				</div>
			</div>

			<div class="dialog-button-container">
				<div class="default-button-no-border">
					<div class="add-more-img icon"></div>
					Add More
				</div>
				<div class="default-button-no-border">
					<div class="import-contact-img icon"></div>
					Import Contacts
				</div>

			<!--Please make the hover function disabled as well when the button is in disabled mode -->	
				<div class="default-green-button-user-management disabled">
					Invite & Get Started
				</div>
			</div>
			<div class="licence-bar">
				<div class="notification-img icon"></div>
				5 sub account licences used.
				<div class="default-white-button-user-management">
				View Plans
				</div>
			</div>
		</div>

		<div class="add-user-dialog dialog hidden"> 
			<div class="dialog-title">Invite People to Team</div>
			<div class="delete-img icon"></div>
			<div class="dialog-input-container">
				<div class="input-user">
					<div class="indi-input">
						<input type="text" class="dialog-input focus" value="FirstName LastName" autofocus>	
					</div>
					<div class="indi-input">
						<input type="text" class="dialog-input placeholder" value="Email">
					</div>
					<div class="delete-img icon"></div>	
				</div>
			</div>

			<div class="dialog-button-container">
				<div class="default-button-no-border">
					<div class="add-more-img icon"></div>
					Add More
				</div>
				<div class="default-button-no-border">
					<div class="import-contact-img icon"></div>
					Import Contacts
				</div>
				<div class="default-green-button-user-management disabled">
					Add Users
				</div>
			</div>
			<div class="licence-bar">
				<div class="notification-img icon"></div>
				5 sub account licences used.
				<div class="default-white-button-user-management">
				View Plans
				</div>
			</div>
		</div>

<<<<<<< HEAD
	            <div class="nw-fm-left-icon user-management active">
	                <div class="nw-fm-left-border"></div>
	                <div class="dark-tooltip">User Management</div>
	                <div class="beta-text"></div>
	            </div> 
=======
		<div class="edit-profile-dialog dialog hidden">
	        <div class="user-management-subuser-avatars">
            	<div class="user-management-subuser-image"></div>
            </div>
			<div class="dialog-title">Edit Profile</div>
			<div class="delete-img icon"></div>
>>>>>>> 4ce21aa8

			<div class="dialog-input-container">
				<div class="dialog-input-title-ontop">
					Name<br>
					<input class="dialog-input correctinput" type="text" value="Iwata Takanori" autofocus>
				</div>
				<div class="dialog-input-title-ontop">
					Email<br>
					<input class="dialog-input correctinput" type="text" value="Jay_Pierce@janie.net">
				</div>
				<div class="dialog-input-title-ontop">
					Role<br>
					<div class="dialog-input correctinput">
                        <div class="list-arrow"></div>
                        <select size="1">
                            <option value=" ">Sub-administrator</option>
                            <option value=" ">Product manager</option>
                            <option value=" ">Developer</option>
                            <option value=" ">Designer</option>
                        </select>
					</div>
				</div>
				<div class="border"></div>
				<div class="dialog-input-title-ontop">
					Position<br>
					<input class="dialog-input placeholder" type="text" value="Position">
				</div>
				<div class="dialog-input-title-ontop">
					ID number<br>
					<input class="dialog-input placeholder" type="text" value="000">
				</div>
				<div class="dialog-input-title-ontop">
					Phone number<br>
					<input class="dialog-input placeholder" type="text" value="(123) 000 000">
				</div>
				<div class="dialog-input-title-ontop">
					Location<br>
					<input class="dialog-input placeholder" type="text" value="New Zealand">
				</div>
			</div>
			<div class="dialog-button-container">
				<div class="default-green-button-user-management">
					Save Changes
				</div>
				<div class="default-white-button-user-management">
					Cancel
				</div>
			</div>
		</div>

		<div class="re-enable-disable-user-dialog dialog hidden">
			<div class="delete-img icon"></div>
			<div class="re-enable-large-icon large-img"></div>
			<div class="dialog-text-container">
				<div class="dialog-text-one">Are you sure you want to re-enable the account of <b>Jay Pierce</b>?</div>
				<span class="dialog-text-two">Note: This action will take up user quota.</span>
			</div>
			<div class="dialog-button-container">
				<div class="default-green-button-user-management">
					Yes
				</div>
				<div class="default-white-button-user-management">
					Cancel
				</div>
			</div>				
		</div>

		<div class="re-enable-disable-user-dialog dialog hidden">
			<div class="delete-img icon"></div>
			<div class="disable-large-icon large-img"></div>
			<div class="dialog-text-container">
				<div class="dialog-text-one">Are you sure you want to dise the account of <b>Jay Pierce</b>?</div>
				<span class="dialog-text-two">Note: You can re-enable it in the disable list.</span>
			</div>
			<div class="dialog-button-container">
				<div class="default-gray-button-user-management">
					Yes
				</div>
				<div class="default-white-button-user-management">
					Cancel
				</div>
			</div>				
		</div>
	</div>

	<!-- the blur class is main-blur-block-->
	<div class="fm-main-user-management">
		<div class="overlay hidden"></div>

		<!-- left icon pane -->
	 	<div class="nw-fm-left-icons-panel">
	 	 	<div class="nw-fm-left-icon dashboard ui-droppable">
                <div class="nw-fm-left-border"></div>
                <div class="dark-tooltip">Dashboard</div>
            </div>

			<div class="nw-fm-left-icon cloud-drive ui-droppable">
                <div class="nw-fm-left-border"></div>
                <div class="dark-tooltip">Cloud Drive</div>
            </div>
            
			<div class="nw-fm-left-icon inbox ui-droppable hidden">
                <div class="nw-fm-left-border"></div>
                <div class="dark-tooltip">Inbox</div>
            </div>


			<div class="nw-fm-left-icon shared-with-me ui-droppable">
                <div class="nw-fm-left-border"></div>
                <div class="dark-tooltip">Shared with me</div>
            </div>

			<div class="nw-fm-left-icon contacts ui-droppable">
                <div class="nw-fm-left-border"></div>
                <div class="dark-tooltip">Contacts</div>
            </div>

			<div class="nw-fm-left-icon conversations ui-droppable">
                <div class="nw-fm-left-border"></div>
                <div class="new-messages-indicator hidden">2</div>
                <div class="dark-tooltip">Conversations</div>
                <div class="beta-text"></div>
            </div>

            <div class="nw-fm-left-icon user-management ui-droppable active">
                <div class="nw-fm-left-border"></div>
                <div class="dark-tooltip">User Management</div>
                <div class="beta-text"></div>
            </div> 

			<div class="nw-fm-left-icon rubbish-bin ui-droppable">
                <div class="nw-fm-left-border"></div>
                <div class="dark-tooltip">Rubbish Bin</div>
            </div>

			<div class="nw-fm-left-icon account ui-droppable">
                <div class="nw-fm-left-border"></div>
                <div class="dark-tooltip">Settings</div>
            </div>

			<div class="nw-fm-left-icon transfers ui-droppable">
                <div class="nw-fm-left-border file-transfer-icon"></div>
                <div class="dark-tooltip">File Transfers</div>
                <div class="nw-fm-percentage download">
                    <ul>
                      <li class="nw-fm-chart0 right-c"><p><span></span></p></li>
                      <li class="nw-fm-chart0 left-c"><p><span></span></p></li>
                    </ul>
                    <div class="transfer-bar-overlay"></div>
                </div>

                <div class="nw-fm-percentage upload">
                    <ul>
                      <li class="nw-fm-chart0 right-c"><p><span></span></p></li>
                      <li class="nw-fm-chart0 left-c"><p><span></span></p></li>
                    </ul>
                    <div class="transfer-bar-overlay"><div></div></div>
                </div>
            </div>
	 	</div>

	 	<!-- Left list pane -->
	 	<div class="fm-left-panel ui-resizable user-management-panel">
        	<div class="left-pane-drag-handle ui-resizable-handle ui-resizable-e"></div>
       
        	<div class="user-management-sorting-menu hidden"> 
                <div class="sorting-menu-arrow"></div>
                <p> SORT </p>

                <div class="sorting-menu-item-user-management">
                	<div class="user-management-sort-name sort-icon"></div>
                	<span>Name</span>
                	<div class="up-arrow-icon"></div>
                </div>
                <div class="sorting-menu-item-user-management">
                	<div class="user-management-sort-status sort-icon"></div>
                	<span>Status</span>
                </div>
        	</div>
        
        	<div class="fm-left-menu user-management">
                <div class="nw-fm-tree-header user-management">
                    <input value="" placeholder="User Management" type="text">
                    <div class="nw-fm-search-icon"></div>
                </div>
        	</div>

        	<div class="user-management-tree-panel-header enabled-accounts active">
        		<div class="img enabled-accounts"></div>
                Enabled Accounts
                <div class="user-management-tree-panel-arrows"></div>
        	</div>
    
            <div class="fm-tree-panel-user-management">    
            	<div class="jspContainer">
                	<div class="jspPane"> 
		            	<div class="content-panel user-management active">
		                    <div class="nw-user-management-item">
		                        <div class="user-management-status enabled"></div>
		                        <div class="nw-user-management-name">Jay Pierce Ollie Gibson Ollie Gibson Ollie Gibson</div>
		                    </div>
		                    <div class="nw-user-management-item">
		                        <div class="user-management-status pending"></div>
		                        <div class="nw-user-management-name">Ollie Gibson</div>
		                    </div>
		                    <div class="nw-user-management-item selected">
		                        <div class="user-management-status enabled"></div>
		                        <div class="nw-user-management-name">John Bailey</div>
		                    </div>
		                </div>
		            </div>
	            </div>
            </div>

         	<div class="user-management-tree-panel-header disabled-accounts">
         		<div class="img disabled-accounts"></div>
            	Disabled Accounts
            	<div class="user-management-tree-panel-arrows"></div>
        	</div>

        	<div class="fm-tree-panel-user-management hidden" >    
            	<div class="jspContainer">
                	<div class="jspPane">

		            	<div class="content-panel user-management active">
		                    <div class="nw-user-management-item">
		                        <div class="user-management-status disabled"></div>
		                        <div class="nw-user-management-name">Jay Pierce</div>
		                    </div>
		                    <div class="nw-user-management-item">
		                        <div class="user-management-status disabled"></div>
		                        <div class="nw-user-management-name">Ollie Gibson</div>
		                    </div>
		                </div>
		            </div>
	            </div>
            </div>

	 		<div class="fm-right-files-block">
	 		</div>
	 	</div>

	 	<!-- Right field -->
	 	<div class="top-head user-management-border">
		</div>

		<div class="user-management-overview-bar">
			<div class="user-management-overview-bar-data">
				<div class="info-block">
					<div class="number-of-user-icon icon"></div>
					<span class="title">Number Of Uers: vfffff</span>
					<span class="number">11</span>
				</div>

				<div class="info-block">
					<div class="total-storage-usage-icon icon"></div>
					<span class="title">Total Storage Usage: vvvv</span>
					<span class="number">12.4</span>
					<span class="title2"> GB</span>
				</div>
				<div class="info-block">
					<div class="total-transfer-usage-icon icon"></div>
					<span class="title">Total Transfer Usage:</span>
					<span class="number">1.4</span>
					<span class="title2"> GB</span>
				</div>
				<div class="default-white-button-user-management">
					<div class="view-plan-icon icon"></div>View Plans
				</div>
			</div>
		</div>

		<div class="fm-right-files-block-user-management">
			<div class="fm-right-header-user-management">
				<div class="user-management-main-page-buttons">
					<a class="fm-files-view-icon-user-management block-view" title="Thumbnail view"></a>
					<a class="fm-files-view-icon-user-management listing-view active" title="List view"></a>
					<div class="default-white-button-user-management">
						<div class="overview-icon icon"></div>
						Overview
					</div>

					<div class="default-white-button-user-management">
						<div class="account-icon icon"></div>
						Account
					</div>

					<div class="default-green-button-user-management">
						<div class="add-users-icon icon"></div>
						Add Users
					</div>
                </div>

                <div class="user-management-breadcrumb subaccount hidden">
                    <div class="user-management-icon"></div>
                    <div class="user-management-next-arrow"></div>
                    <div class="user-management-subuser-avatars">
                    	<div class="user-management-subuser-image"></div>
                    </div>
                    <div class="user-management-subuser-name">Jay Pierce</div>
                </div>

                <div class="user-management-breadcrumb overview hidden">
                    <div class="user-management-icon"></div>
                    <div class="user-management-next-arrow"></div>
					<div class="user-management-breadcrumbs-img overview-icon"></div>
					<div class="user-management-subuser-name">Overview</div>
                </div>

                <div class="user-management-breadcrumb hidden">
                    <div class="user-management-icon"></div>
                    <div class="user-management-next-arrow"></div>
					<div class="user-management-breadcrumbs-img account-icon"></div>
					<div class="user-management-subuser-name">Account</div>
                </div>

                <div class="user-management-overview-buttons hidden">
					<div class="default-white-button-user-management">
						<div class="export-pdf-icon icon"></div>
						Export to PDF
		 			</div>
					<div class="default-white-button-user-management">
						<div class="view-plan-icon icon"></div>
						View Plans
					</div>
                </div>
			</div>

			<div class="files-grid-view user-management-vision">  
                <table class="user-management-list-table hidden">
                  	<tr class="grid-table-header-user-management">
	                    <th>  
                    		<div class="checkdiv left checkboxOff-user-management small-user-management">
                        	</div>
	                    </th>
	                    <th> <div class="arrow name desc">Name</div> </th>
	                    <th><div class="arrow desc">Status</div></th>
	                    <th><div class="arrow asc">Storage usage</div></th>
	                    <th><div class="arrow desc">Transfer usage</div></th>
	                    <th>
	                    	<div class="disabled-icon icon">
	                    		<div class="tooltip">Disable User</div>
	                    	</div>
	                    	<div class="resend-email-icon icon">
	                    		<div class="tooltip">Re-send Verification Email</div>
	                    	</div>  
	                    </th>
                    </tr>

                    <tr>
	                    <td>  
                    		<div class="checkdiv left checkboxOff-user-management small-user-management">
                        	</div>
	                    </td>
	                    <td>			                    	
                            <div class="fm-user-management-user">
                            	<div class="admin-icon">
                            		<div class="tooltip">Sub – administrators</div>
                            	</div>	                                		
                               <div class="user-management-name">Jay Pierce</div>
                            </div>
                            <div class="user-management-email">alvah_powlowski@yahoo.com</div> 
	                    </td>
	                    <td>
	                    	<div class="user-management-status enabled"></div>
	                    	<span>Active</span>
	                	</td>
	                    <td><span>0.8 GB</span></td>
	                    <td><span>13.2 GB</span></td>
	                    <td>
	                    	<div class="disabled-icon icon">
	                    		<div class="tooltip">Disable Account</div>
	                    	</div>
	                    	<div class="edit-icon icon">
	                    		<div class="tooltip">Edit Profile</div>
	                    	</div>
	                    	<div class="view-icon icon">
	                    		<div class="tooltip">View Account</div>
	                    	</div>  	
	                    </td>
               		</tr>

                    <tr>
	                    <td>  
                    		<div class="checkdiv left checkboxOn-user-management small-user-management">
                        	</div>
	                    </td>
	                    <td>			                    	
                            <div class="fm-user-management-user">
                            	<div class="admin-icon"></div>	
                                <div class="user-management-name">Jay Pierce</div>
                            </div>
                            </div>
                            <div class="user-management-email">alvah_powlowski@yahoo.com</div> 
	                    </td>
	                    <td>
	                    	<div class="user-management-status pending"></div>
	                    	<span>Pending</span>
	                	</td>
	                    <td><span>0.8 GB</span></td>
	                    <td><span>0.8 GB</span></td>
	                    <td>
	                    	<div class="disabled-icon icon">
	                    		<div class="tooltip">Disable Account</div>
	                    	</div>
	                    	<div class="edit-icon icon">
	                    		<div class="tooltip">Edit profile</div>
	                    	</div>
	                    	<div class="resend-email-icon icon">
	                    		<div class="tooltip">Re-send Verification Email</div>
	                    	</div>  	
	                    </td>
               		</tr>

               		<tr>
	                    <td>  
                    		<div class="checkdiv left checkboxOff-user-management small-user-management">
                        	</div>
	                    </td>
	                    <td>			                    	
                            <div class="fm-user-management-user">
                            	<div class="admin-icon"></div>	
                                <div class="user-management-name">I shouldn't be here sss sss sss sss ssss s</div>
                            </div>
                            <div class="user-management-email">only to show the disabled status ssss sss ss ss s<div> 
	                    </td>
	                    <td>
	                    	<div class="user-management-status disabled"></div>
	                    	<span>Disabled ccc ccc ccc</span>
	                	</td>
	                    <td><span>500.8 GB</span></td>
	                    <td><span>1000.8 GB</span></td>
	                    <td>
	                    	<div class="enable-icon icon">
	                    		<div class="tooltip">Re-enable Account</div>
	                    	</div>
	                    	</div>
	                    	<div class="view-icon icon"> 
	                    		<div class="tooltip">View Account</div>
	                    	</div>
	                    	<div class="migrate-icon icon">
	                    		<div class="tooltip">Migrate Data</div>
	                    	</div>
	                    </td>
               		</tr>
                </table>

                <div class="user-management-subaccount-view-container hidden">
                	<div class="user-management-subuser-profile-container hidden">
                    	<div class="subaccount-img-big"></div>
                    	<div class="user-management-subuser-profile">                 		
                    		<span>Jay Pierce</span>
                    		<span>hermiston_alessandra@janie.net</span>

                    		<div class="view-status-row">
                    			<div class="user-management-view-status pending"></div>
                    			<span class="user-management-view-status text">Pending</span>
                    			<div class="initial-pw-bar">
		                    		<span><b>Initial password: </b> &#8226; &#8226; &#8226; &#8226; &#8226; &#8226; &#8226; &#8226; &#8226; &#8226;</span>
		                    		<div class="icon-button">
		                    			<div class="show-pw-white-icon icon"></div>
		                    		</div>			                 		
	                    		</div>
                    		</div>

	                    	<div class="admin-icon">
	                    		<div class="admin-text">Developer</div>
	                    	</div>
                    		<div class="default-white-button-user-management">Re-send Verification Email</div>
                    		<div class="default-white-button-user-management">Edit Profile</div>
                    		<div class="default-gray-button-user-management">Disable Account</div>
                    	</div>
                	</div>

                	<div class="user-management-subuser-profile-container hidden">
                    	<div class="subaccount-img-big"></div>
                    	<div class="user-management-subuser-profile">                 		
                    		<span>Jay Pierce</span>
                    		<span>hermiston_alessandra@janie.net</span>

                    		<div class="view-status-row">
                    			<div class="user-management-view-status enabled"></div>
                    			<span class="user-management-view-status text">Active</span>
                    			<div class="initial-pw-bar disappear">
		                    		<div class="pw-white-icon icon"></div>
		                    		<span><b>Initial password: </b> h0oo-M4ZPse3l586mV0MNg</span>
	                    		</div>
                    		</div>

	                    	<div class="admin-icon">
	                    		<div class="admin-text">Sub-adminstrator</div>
	                    	</div>
                    		<div class="default-white-button-user-management">View Account</div>
                    		<div class="default-white-button-user-management">Edit Profile</div>
                    		<div class="default-gray-button-user-management">Disable Account</div>
                    	</div>
                	</div>

                	<div class="user-management-subuser-profile-container">
                    	<div class="subaccount-img-big"></div>
                    	<div class="user-management-subuser-profile">                 		
                    		<span>Jay Pierce</span>
                    		<span>hermiston_alessandra@janie.net</span>

                    		<div class="view-status-row">
                    			<div class="user-management-view-status disabled"></div>
                    			<span class="user-management-view-status text">Disabled</span>
                    			<div class="initial-pw-bar disappear">
		                    		<div class="pw-white-icon icon"></div>
		                    		<span><b>Initial password: </b> h0oo-M4ZPse3l586mV0MNg</span>
	                    		</div>
                    		</div>

	                    	<div class="admin-icon">
	                    		<div class="admin-text">Sub-adminstrator</div>
	                    	</div>
                    		<div class="default-white-button-user-management">View Account</div>
                    		<div class="default-white-button-user-management">Migrate Data</div>
                    		<div class="default-green-button-user-management">Re-enable Account</div>
                    	</div>
                	</div>

                	<div class="user-management-view-data">
                    	<div class="user-management-view-overall-usage">
                    		<div class="view-title">Overall Usage</div>
                    		<div class="user-management-storage">
                    			<div class="storage-img img"></div>
                    			<div class="view-info">
	                    			<div class="storage-transfer-text">STORAGE</div>
                    				<div class="storage-transfer-data">30.3 GB</div>
                    			</div>
                    		</div>

                    		<div class="user-management-transfer">
                    			<div class="transfer-img img"></div>
                    			<div class="view-info">
	                    			<div class="storage-transfer-text">TRANSFER</div>
                    				<div class="storage-transfer-data">16.7 GB</div>
                    			</div>
                    		</div>
                    	</div>

                    	<div class="subaccount-view-used-storage-transfer">
                    		<div class="view-title">Used Storage</div>
                    		<div class="used-storage-info">
                                <i class="folder-small-icon cloud"></i>
                                <div class="folder-name">
                                    Cloud Drive ddd lll vvv ldeel ddfs fdgavsd adfasdv
                                </div>
                                <div class="folder-occupy">758.6 MB</div>
                                <div class="clear"></div>
                            </div>
                            <div class="used-storage-info">
                                <i class="folder-small-icon inbox"></i>
                                <div class="folder-name">
                                    Inbox
                                </div>
                                <div class="folder-occupy">758.6 MB</div>
                                <div class="clear"></div>
                            </div>
                            <div class="used-storage-info">
                                <i class="folder-small-icon income"></i>
                                <div class="folder-name">
                                    Incoming Shares
                                </div>
                                <div class="folder-occupy">758.6 MB</div>
                                <div class="clear"></div>
                            </div>
                            <div class="used-storage-info">
                                <i class="folder-small-icon rubbish"></i>
                                <div class="folder-name">
                                    Rubbish bin
                                </div>
                                <div class="folder-occupy">758.6 MB</div>
                                <div class="clear"></div>
                            </div>
                    	</div>

                    	<div class="subaccount-view-used-storage-transfer">
                    		<div class="view-title">Data</div>
                    		<div class="used-storage-info transfer">
                                <i class="folder-small-icon files"></i>
                                <div class="folder-name">Files</div>
                                <div class="folder-number">322 files</div>
                                <div class="folder-occupy">758.6 MB</div>
                                <div class="clear"></div>
                            </div>
                    		<div class="used-storage-info  transfer">
                                <i class="folder-small-icon cloud"></i>
                                <div class="folder-name">Cloud Drive Cloud Drive Cloud Drive Cloud Drive</div>
                                <div class="folder-number">322 files</div>
                                <div class="folder-occupy">18.6 MB</div>
                                <div class="clear"></div>
                            </div>
                            <div class="used-storage-info  transfer">
                                <i class="folder-small-icon inbox"></i>
                                <div class="folder-name">Inbox</div>
                                <div class="folder-number">2 files</div>
                                <div class="folder-occupy">758.6 MB</div>
                                <div class="clear"></div>
                            </div>
                            <div class="used-storage-info  transfer">
                                <i class="folder-small-icon income"></i>
                                <div class="folder-name">Incoming Shares</div>
                                <div class="folder-number"> files</div>
                                <div class="folder-occupy">78.6 MB</div>
                                <div class="clear"></div>
                            </div>
                            <div class="used-storage-info  transfer">
                                <i class="folder-small-icon rubbish"></i>
                                <div class="folder-name">Rubbish bin</div>
                                <div class="folder-number">322 files</div>
                                <div class="folder-occupy">758.6 MB</div>
                                <div class="clear"></div>
                            </div>
                    	</div>
                	</div>
                </div>

                <div class="user-management-overview-container hidden">
                    <div class="user-analysis-container">
                		<div class="view-title">User Analytics</div>
                		<div class="user-segments-container">
                			<div class="user-segment-title">Users in Total:</div>
                			<div class="user-segment-number">24</div>
                			<div class="user-segment-trend">
                				<b>&#8679; (4%) </b> over the last 30 days over the last 30 days 
                			</div>
                		</div>
						<div class="user-segments-container">
                			<div class="user-segment-title">Active Users:</div>
                			<div class="user-segment-number">18</div>
                			<div class="user-segment-trend">
            					<b class="bond-color">&#8679; 2  </b> over the last 30 days
            				</div>
						</div>
						<div class="user-segments-container">
							<div class="user-segment-title">Pending Users:</div>
                			<div class="user-segment-number">3</div>
						</div>
						<div class="user-segments-container">
							<div class="user-segment-title">Disabled Users:</div>
                			<div class="user-segment-number">3</div>
						</div>
                	</div>

                	<div class="data-analysis-container">
                		<div class="storage-analysis-container">
                			<div class="view-title">Storage Analytics</div>
                			<div class="storage-big-chart">
                				<div class="pie" data-start="0" data-value="10"></div>
								<div class="pie highlight" data-start="10" data-value="30"></div>
								<div class="pie" data-start="40" data-value="30"></div>
								<div class="pie big" data-start="70" data-value="290"></div>
                				<div class="storage-small-circle">
                					<span class="total-storage-title">Total Storage</span>
                					<span class="total-storage-number">102.7 GB</span>
                				</div>
                			</div>

                			<div class="storage-division-container">
                				<div class="storage-division-per cloud-drive-color">72%</div>
                				<div class="storage-division-name">Cloud Drive</div>
                				<div class="storage-division-num">356 GB</div>
                			</div>

                			<div class="storage-division-container">
                				<div class="storage-division-per inbox-color">0.2%</div>
                				<div class="storage-division-name">Inbox</div>
                				<div class="storage-division-num">356 GB</div>
                			</div>

                			<div class="storage-division-container">
                				<div class="storage-division-per incoming-color">11%</div>
                				<div class="storage-division-name">Incoming Shares</div>
                				<div class="storage-division-num">356 GB</div>
                			</div>

                			<div class="storage-division-container">
                				<div class="storage-division-per rubbish-color">11%</div>
                				<div class="storage-division-name">Rubbish bin</div>
                				<div class="storage-division-num">356 GB</div>
                			</div>
                		</div>

                		<div class="transfer-analysis-container">
                			<div class="view-title">Transfer Analytics</div>
                			<div class="transfer-analysis-summary">
                    			<div class="total-transfer-title">Total Transfer:</div>
                    			<div class="total-transfer-number">310.3 GB</div>
                    			<div class="total-transfer-trend">
                    				<b class="bond-color">&#8679; 2.3 GB </b>
                    				(+1.2%) over the last 30 days over the last 30 days
                    			</div>
                			</div>
                			<div class="daily-transfer-container">
                				<div class="daily-transfer-title">Daily Transfer:</div>
                				<div class="default-white-drop-box">
                					<div class="list-arrow"></div>
                    				<select>
									  <option value="dec2017">December 2017</option>
									  <option value="nov2017">November 2017</option>
									  <option value="oct2017">October 2017</option>
									  <option value="sep2017">September 2017</option>
									</select>
                				</div>



                				<div class="daily-transfer-flow-container">
                					<div class="daily-transfer-flow">
                						<span>500</span>
                						<span>0</span>
                					</div>
                					<div class="daily-transfer-measure">
                						<div class="daily-transfer-flow-background"></div>
                						<div class="daily-transfer-flow-background"></div>
                						<div class="daily-transfer-flow-background"></div>
                						<div class="daily-transfer-flow-background"></div>
                						<div class="daily-transfer-flow-background"></div>
                					</div>
                					<div class="daily-transfer-data">
                						<div class="daily-transfer-flow-bar bar1">
                							<div class="tooltip">
                							<span>1.12.2017</span>
                							<div class="border"></div>
                							<span>184.5 GB</span>
                							</div>
                						</div>


                						<div class="daily-transfer-flow-bar bar2"></div>
                						<div class="daily-transfer-flow-bar bar3"></div>
                						<div class="daily-transfer-flow-bar bar1"></div>
                						<div class="daily-transfer-flow-bar bar2"></div>
                						<div class="daily-transfer-flow-bar bar3"></div>
                						<div class="daily-transfer-flow-bar bar1"></div>
                						<div class="daily-transfer-flow-bar bar2"></div>
                						<div class="daily-transfer-flow-bar bar3"></div>
                						<div class="daily-transfer-flow-bar bar1"></div>
                						<div class="daily-transfer-flow-bar bar2"></div>
                						<div class="daily-transfer-flow-bar bar3"></div>
                						<div class="daily-transfer-flow-bar bar1"></div>
                						<div class="daily-transfer-flow-bar bar2"></div>
                						<div class="daily-transfer-flow-bar bar3"></div>
                						<div class="daily-transfer-flow-bar bar1"></div>
                						<div class="daily-transfer-flow-bar bar2"></div>
                						<div class="daily-transfer-flow-bar bar3"></div>
                						<div class="daily-transfer-flow-bar bar1"></div>
                						<div class="daily-transfer-flow-bar bar2"></div>
                						<div class="daily-transfer-flow-bar bar3"></div>
                						<div class="daily-transfer-flow-bar bar1"></div>
                						<div class="daily-transfer-flow-bar bar2"></div>
                						<div class="daily-transfer-flow-bar bar3"></div>
                						<div class="daily-transfer-flow-bar bar3"></div>
                						<div class="daily-transfer-flow-bar bar1"></div>
                						<div class="daily-transfer-flow-bar bar2"></div>
                						<div class="daily-transfer-flow-bar bar3"></div>
                						<div class="daily-transfer-flow-bar bar1"></div>
                						<div class="daily-transfer-flow-bar bar2"></div>
                						<div class="daily-transfer-flow-bar bar3"></div>
                					</div>           		
                					<div class="daily-transfer-date">
                						<div class="date date1">01 Dec</div>
                						<div class="date date2">15 Dec</div>
                						<div class="date date3">30 Dec</div>
                					</div>
                				</div>

                				<span>Use your mouse to see statistics from particular day</span>
                				<span>Unit: GB</span>
                			</div>

                		</div>
                	</div>
                </div>

                <div class="user-management-grid-table hidden">
					<a class="">
                		<div class="subaccount-img-big">
                			<div class="subaccount-selection-button select-on"></div>
                			<div class="subaccount-button">
                				<div class="subaccount-button-dot"></div>
                    			<div class="subaccount-button-dot"></div>
                    			<div class="subaccount-button-dot"></div>
                			</div>
                			<div class="subaccount-grid-menu enabled-user hidden">
                				<div class="subaccount-grid-menu-option">
									<div class="edit-icon icon"></div>
									Edit Profile
                				</div>
                				<div class="subaccount-grid-menu-option">
									<div class="view-icon icon"></div>
									View Profile
                				</div>
                				<div class="subaccount-grid-menu-option">
									<div class="disabled-red-icon icon"></div>
									Disable User
                				</div>
                			</div>
                		</div>
                		<div class="subaccount-name">Eric Griffith</div>
                		<div class="user-management-status enabled"></div>
                		<div class="subaccount-email">cummerata_leif@verner.biz</div>
					</a>

                	<a class="">
                		<div class="subaccount-img-big">
                			<div class="subaccount-selection-button select-on disappear"></div>
                			<div class="subaccount-button disappear">
                				<div class="subaccount-button-dot"></div>
                    			<div class="subaccount-button-dot"></div>
                    			<div class="subaccount-button-dot"></div>
                			</div>
                		</div>
                		<div class="subaccount-name">Eric Griffith ric Griffith ric Griffith</div>
                		<div class="user-management-status pending"></div>
                		<div class="subaccount-email">cummerata_leif@verner.biz cummerata_leif@verner.biz</div>
					</a>

					<a class="">
                		<div class="subaccount-img-big">
                			<div class="subaccount-selection-button select-off"></div>
                			<div class="subaccount-button">
                				<div class="subaccount-button-dot"></div>
                    			<div class="subaccount-button-dot"></div>
                    			<div class="subaccount-button-dot"></div>
                			</div>
                			<div class="subaccount-grid-menu disabled-user">
                				<div class="subaccount-grid-menu-option">
									<div class="view-icon icon"></div>
									View Profile
                				</div>
                				<div class="subaccount-grid-menu-option">
									<div class="migrate-icon icon"></div>
									Migrate Data
                				</div>
                				<div class="subaccount-grid-menu-option">
									<div class="enabled-green-icon icon"></div>
									Re-enable User
                				</div>
                			</div>
                		</div>
                		<div class="subaccount-name">Eric Griffith</div>
                		<div class="user-management-status disabled"></div>
                		<div class="subaccount-email">cummerata_leif@verner.biz</div>
					</a>

					<a class="">
                		<div class="subaccount-img-big">
                			<div class="subaccount-selection-button select-off disappear"></div>
                			<div class="subaccount-button disappear">
                				<div class="subaccount-button-dot"></div>
                    			<div class="subaccount-button-dot"></div>
                    			<div class="subaccount-button-dot"></div>
                			</div>
                		</div>
                		<div class="subaccount-name">Eric Griffith</div>
                		<div class="user-management-status disabled"></div>
                		<div class="subaccount-email">cummerata_leif@verner.biz</div>
					</a>

					<a class="">
                		<div class="subaccount-img-big">
                			<div class="subaccount-selection-button select-on"></div>
                			<div class="subaccount-button">
                				<div class="subaccount-button-dot"></div>
                    			<div class="subaccount-button-dot"></div>
                    			<div class="subaccount-button-dot"></div>
                			</div>
                			<div class="subaccount-grid-menu enabled-user">
                				<div class="subaccount-grid-menu-option">
									<div class="resend-email-icon icon"></div>
									Re-send Verification Email Re -send V erification Email
                				</div>
                				<div class="subaccount-grid-menu-option">
									<div class="view-icon icon"></div>
									View Profile
                				</div>
                				<div class="subaccount-grid-menu-option">
									<div class="disabled-red-icon icon"></div>
									Disable User
                				</div>
                			</div>
                		</div>
                		<div class="subaccount-name">Eric Griffith</div>
                		<div class="user-management-status pending"></div>
                		<div class="subaccount-email">cummerata_leif@verner.biz</div>
					</a>
                </div>

                <div class="user-management-account-settings scroll-auto">
                	<div class="auto-save">
                		<div class="confirm-white-img icon"></div>
                		Setting saved
                	</div>


                	<div class="settings-menu-bar">
                		<div class="settings-menu-item selected">Settings</div>
                		<div class="settings-menu-item">Notifications</div>
                	</div>
                	<div class="border"></div>
                	<div class="setting-block">
                		<div class="title">
                			<div class="contact-icon48 icon48"></div>
                			Contact              			
                		</div>

                    	<div class="option-containers">
	                		<div class="heading">Contact can be added from:</div>
            				<div class="default-white-button-user-management">
								<div class="close-icon icon"></div>
								Close
            				</div>

                			<div class="option-group">
								<form>
									<div class="checked"><input type="radio"> <span>Any source</span></div>
									<div><input type="radio"> <span>External users cannot be added</span></div>
									<div><input type="radio"> <span>Require administrator approval to add external contacts Require administrator approval to add external contacts</span></div>


									<div class="sub-option">
										<div class="checkboxOn-user-management small-user-management"></div>
									 	<div class="sub-heading">Automatically allow the contacts with emails or domains in the whitelist to be added or sent. Automatically allow the contacts with emails or domains in the whitelist to be added or sent. </div>	
									</div>
										<div class="default-white-button-user-management">
									 	<div class="fold-icon icon"></div>
										Hide the list
									</div>
								 	<div class="dialog">
								 		<div class="list-heading">
							 				<div class="list-title">Email</div>
			 								<div class="default-button-no-border">
												<div class="close-icon icon"></div>
												Close
											</div>
			 								<div class="default-button-no-border">
												<div class="add-more-img icon"></div>
												Add More
											</div>
								 		</div>
								 		<div class="list scroll-auto">
									 		<div class="list-row">
								 				<div class="list-email">berniece_gerhold@yahoo.com berniece_gerhold@yahoo.com berniece_gerhold@yahoo.com</div>
								 				<div class="delete-img icon"></div>
								 				<div class="quick-edit-icon icon"></div>
									 		</div>
									 		<div class="list-row">
								 				<div class="list-email">berniece_gerhold@yahoo.com</div>
								 				<div class="delete-img icon"></div>
								 				<div class="quick-edit-icon icon"></div>
									 		</div>
									 		<div class="list-row">
								 				<div class="list-email">berniece_gerhold@yahoo.com</div>
								 				<div class="delete-img icon"></div>
								 				<div class="quick-edit-icon icon"></div>
									 		</div>								 						
									 		<div class="list-row">
								 				<div class="list-email">berniece_gerhold@yahoo.com</div>
								 				<div class="delete-img icon"></div>
								 				<div class="quick-edit-icon icon"></div>
									 		</div>								 						
									 		<div class="list-row">
								 				<div class="list-email">berniece_gerhold@yahoo.com</div>
								 				<div class="delete-img icon"></div>
								 				<div class="quick-edit-icon icon"></div>
									 		</div>
									 		<div class="list-row">
								 				<div class="list-email">berniece_gerhold@yahoo.com</div>
								 				<div class="delete-img icon"></div>
								 				<div class="quick-edit-icon icon"></div>
									 		</div>
								 		</div>


								 		<div class="list-heading">
							 				<div class="list-title">Domains</div>
			 								<div class="default-button-no-border">
												<div class="close-icon icon"></div>
												Close
											</div>
			 								<div class="default-button-no-border">
												<div class="add-more-img icon"></div>
												Add More
											</div>
								 		</div>
								 		<div class="list scroll-auto">
									 		<div class="list-row">
								 				<div class="list-email">berniece_gerhold@yahoo.com</div>
								 				<div class="delete-img icon"></div>
								 				<div class="quick-edit-icon icon"></div>
									 		</div>
									 		<div class="list-row">
								 				<div class="list-email">berniece_gerhold@yahoo.com</div>
								 				<div class="delete-img icon"></div>
								 				<div class="quick-edit-icon icon"></div>
									 		</div>								 			
								 		</div>

								 	</div>
								</form>
                    		</div> 
						</div>

                    	<div class="option-containers black-list">
	                		<div class="heading">Black list</div>

	                		<div class="dialog-feature-toggle toggle-on">
	                			<div class="dialog-feature-switch"></div>
	                		</div>

                			<div class="option-group">
								<form>
									<div class="sub-option">
									 	<div class="sub-heading">Note: After you block individual emails or domains, they will be automatically removed as contacts from all accounts. </div>	
									</div>
										<div class="default-white-button-user-management">
									 	<div class="fold-icon icon"></div>
										Hide the list
									</div>
								 	<div class="dialog">
								 		<div class="list-heading">
			 								<div class="default-button-no-border">
												<div class="add-more-img icon"></div>
												Add More
											</div>
								 		</div>
								 		<div class="list-row">
							 				<div class="list-email">berniece_gerhold@yahoo.com</div>
							 				<div class="delete-img icon"></div>
							 				<div class="quick-edit-icon icon"></div>
								 		</div>
								 		<div class="list-row">
							 				<div class="list-email">berniece_gerhold@yahoo.com</div>
							 				<div class="delete-img icon"></div>
							 				<div class="quick-edit-icon icon"></div>
								 		</div>
								 	</div>
								</form>
                    		</div> 
						</div>
                	</div>

                	<div class="setting-block">
                		<div class="title">
                			<div class="share-icon48 icon48"></div>
                			Share              			
                      	</div>

                    	<div class="option-containers file-share">
	                		<div class="heading">Files/folders can be shared to:</div>
                				<div class="default-white-button-user-management">
									<div class="close-icon icon"></div>
									Close
                				</div>	
                			<div class="option-group">
								<form>
									<div class="checked"><input type="radio"> <span>Files/folders can be shared to internal and external users</span></div>
									<div><input type="radio"> <span>Files/folders can be shared to internal users only</span></div>
									<div><input type="radio"> <span>Files/folders require administrator approval to allow an external user access</span></div>
									<div class="sub-option">
									 	<div class="checkboxOn-user-management small-user-management"></div>
									 	<div class="sub-heading">Automatically allow the files/folders in the following list to be shared.</div>	
									</div>
										<div class="default-white-button-user-management">
									 	<div class="fold-icon icon"></div>
										Hide the list
									</div>
								</form>

								<table class="share-table scroll-auto">
                                    <tr>
                                        <th>Sharing users</th>
                                        <th>Shared folders/files</th>
                                        <th>List of people shared with</th>
                                        <th>
                                            <div class="default-button-no-border">
                                            <div class="add-more-img icon"></div>
                                            Add More
                                            </div>
                                        </th>
                                    </tr>
                                    <tr>
                                        <td>Jay Pierce</td>
                                        <td>
                                        	<div class="file-icon icon"></div>
                                        	<span>File name</span>
                                        </td>
                                        <td>
                                            <div class="default-white-button-user-management">
	                                            <div class="fold-icon icon"></div>
                                            	Hide the list
                                            </div>
                                        </td>
                                        <td>
							 				<div class="delete-img icon"></div>
							 				<div class="quick-edit-icon icon"></div>
                                        </td>

                                    </tr>
                                    <tr class=" ">
                                        <td> </td>
                                        <td> </td>
                                        <td colspan="3">
                                            <div class="dialog share-people-list">
	                                            <div class="share-people-list-heading">
	                                            	<div class="default-green-button-user-management">
	                                            		<div class="add-white-icon icon"></div>
	                                            		Add People
	                                            	</div>
	                                            </div>
	                                            <div class="list scroll-auto">
	                                            	<div class="share-people-list-item">Pauline Ward
	                                            		<div class="delete-img icon"></div>
	                                            	</div>
	                                            	 <div class="share-people-list-item">Pauline Ward
	                                            		<div class="delete-img icon"></div>
	                                            	</div>	                                            	
	                                            </div>
                                            </div>
                                        </td>
                                    </tr>
								</table>	
                    		</div> 
						</div>

                    	<div class="option-containers">
	                		<div class="heading">Shares can be received from:</div>
                				<div class="default-white-button-user-management">
									<div class="close-icon icon"></div>
									Close
                				</div>
                			<div class="option-group">
								<form>
									<div class="checked"><input type="radio"> <span>Shares can be received from internal and external users</span></div>
									<div><input type="radio"> <span>Shares can be received from internal users only</span></div>
									<div><input type="radio"> <span>Shares required administrator approval to receive from an external user access</span></div>
								</form>		
                    		</div> 
						</div>

                    	<div class="option-containers">
	                		<div class="heading">Creation of file and folder links:</div>
                				<div class="default-white-button-user-management">
									<div class="close-icon icon"></div>
									Close
                				</div>	
                			<div class="option-group">
								<form>
									<div class="checked"><input type="radio"> <span>File and folder links can be created</span></div>
									<div><input type="radio"> <span>Shares can be received from internal users only</span></div>
									<div><input type="radio"> <span>Shares required administrator approval to receive from an external user access</span></div>
								</form>	                		
                    		</div> 
						</div>

                    	<div class="option-containers">
	                		<div class="heading">The approval to create MEGAdrop folders:</div>
            				<div class="default-white-button-user-management">
								<div class="close-icon icon"></div>
								Close
            				</div>		                		
                			<div class="option-group">
								<form>
									<div class="checked"><input type="radio"> <span>MEGAdrop folders can be created</span></div>
									<div><input type="radio"> <span>SMEGAdrop folders can’t be created</span></div>
									<div><input type="radio"> <span>MEGAdrop folders require administrator approval to be created</span></div>
								</form>	                		
                    		</div> 
						</div>
                	</div>

                	<div class="setting-block admin">
                		<div class="title">
                			<div class="admin-icon48 icon48"></div>
                			Admin              			
                      	</div>

                    	<div class="option-containers full-admin">
	                		<div class="heading">Full – administrators:</div>
            				<div class="default-white-button-user-management">
								<div class="close-icon icon"></div>
								Close
            				</div>		                		
                			<div class="option-group">									
								<div class="sub-heading">Control the delegation of master level administrators.</div>	

								<div class="dialog share-people-list">
                                    <div class="share-people-list-heading">
                                    	<div class="default-green-button-user-management">
                                    		<div class="add-white-icon icon"></div>
                                    		Add Full – administrators
                                    	</div>
                                    </div>
                                    <div class="list scroll-auto">
                                    	<div class="share-people-list-item">
	                                		<span>Pauline Ward</span>
	                                		<div class="disabled-icon icon"></div>
	                                		<div class="view-icon icon"></div>
	                                	</div>
	                                	 <div class="share-people-list-item">
	                                	 	<span>Pauline Ward</span>
	                                		<div class="disabled-icon icon"></div>
	                                		<div class="view-icon icon"></div>
	                                	</div>                                	
                                    </div>

                                </div>
                    		</div> 
						</div>

                    	<div class="option-containers sub-admin">
	                		<div class="heading">Sub – administrators:</div>
            				<div class="default-white-button-user-management">
								<div class="close-icon icon"></div>
								Close
            				</div>		                		
                			<div class="option-group">									
								<div class="sub-heading">Control the approval functionality for the sub-administrators.</div>	

								<div class="default-green-button-user-management">
									<div class="add-white-icon icon"></div>
									Add Sub – administrators
								</div>

								<table class="sub-admin-table scroll-auto">
									<tr>
									    <th>Sub – administrators</th>
									    <th>Sub - users</th>
									    <th>Contact</th>
									    <th>Share</th>
									    <th>Other</th>
									    <th> </th>
									</tr>

									<tr>
									    <td>Jay Pierce</td>
									    <td>
									        <div class="default-white-button-user-management">
									            <div class="fold-icon icon"></div>
									            Hide the list
									        </div>
									    </td>
									    <td><div class="checkdiv checkboxOff-user-management small-user-management">
									    </div></td>
									    <td><div class="checkdiv checkboxOff-user-management small-user-management">
									    </div></td>
									    <td><div class="checkdiv checkboxOff-user-management small-user-management">
									    </div></td>
									    <td>
									        <div class="delete-img icon"></div>
									        <div class="quick-edit-icon icon"></div>
									    </td>                                      
									</tr>

									<tr class=" ">
									    <td> </td>
									    <td colspan="6">
									        <div class="dialog share-people-list">
									            <div class="share-people-list-heading">
									                <div class="default-green-button-user-management">
									                    <div class="add-white-icon icon"></div>
									                    Add People
									                </div>
													<div class="default-button-no-border">
														<div class="checkdiv checkboxOff-user-management small-user-management right-alignment"></div>
														<span>Add all users</span>	
									    			</div>
									            </div>
									            <div class="list scroll-auto">
										            <div class="share-people-list-item">Pauline Ward
										                <div class="delete-img icon"></div>
										            </div>
										             <div class="share-people-list-item">Pauline Ward
										                <div class="delete-img icon"></div>
										            </div>								            	
									            </div>
									        </div>
									    </td>
									</tr>

									<tr>
									    <td>Jay Pierce</td>
									    <td>
									        <div class="default-white-button-user-management">
									            <div class="unfold-icon icon"></div>
									            Show/Edit users
									        </div>
									    </td>
									    <td><div class="checkdiv checkboxOff-user-management small-user-management">
									    </div></td>
									    <td><div class="checkdiv checkboxOff-user-management small-user-management">
									    </div></td>
									    <td><div class="checkdiv checkboxOff-user-management small-user-management">
									    </div></td>
									    <td>
									        <div class="delete-img icon"></div>
									        <div class="quick-edit-icon icon"></div>
									    </td>                                      
									</tr>

									<tr class=" ">
									    <td> </td>
									    <td colspan="6">
									        <div class="dialog share-people-list">
									            <div class="share-people-list-heading">
									                <div class="default-green-button-user-management">
									                    <div class="add-white-icon icon"></div>
									                    Add People
									                </div>
													<div class="default-button-no-border">
														<div class="checkdiv checkboxOff-user-management small-user-management right-alignment"></div>
														<span>Add all users</span>	
									    			</div>
									            </div>
									            <div class="list scroll-auto">
										            <div class="share-people-list-item">Pauline Ward
										                <div class="delete-img icon"></div>
										            </div>
										             <div class="share-people-list-item">Pauline Ward
										                <div class="delete-img icon"></div>
										            </div>								            	
									            </div>
									        </div>
									    </td>
									</tr>
								</table>
                    		</div> 
						</div>
                	</div>

                	<div class="setting-block">
                		<div class="title">
                			<div class="other-icon48 icon48"></div>
                			Other              			
                      	</div>
         
                    	<div class="option-containers recycle-bin">
	                		<div class="heading">Recycle bin:</div>
            				<div class="default-white-button-user-management">
								<div class="close-icon icon"></div>
								Close
            				</div>		                		
                			<div class="option-group">
								<form>
									<div class="checked"><input type="radio"> <span>Users are allowed to empty their recycle bins</span></div>
									<div><input type="radio"> <span>Users cannot empty their recycle bins</span></div>
									<div><input type="radio"> <span>Users cannot empty their recycle bins, files are permanently deleted after<div class="recycle-days">30</div>days</span></div>
								</form>	                		
                    		</div> 
						</div>
                	</div>
				</div>



			<!--the following div is for user-management-vision-->
            </div>
   		</div>
	</div>

</div>
</div>

</body>
</html><|MERGE_RESOLUTION|>--- conflicted
+++ resolved
@@ -234,20 +234,12 @@
 			</div>
 		</div>
 
-<<<<<<< HEAD
-	            <div class="nw-fm-left-icon user-management active">
-	                <div class="nw-fm-left-border"></div>
-	                <div class="dark-tooltip">User Management</div>
-	                <div class="beta-text"></div>
-	            </div> 
-=======
 		<div class="edit-profile-dialog dialog hidden">
 	        <div class="user-management-subuser-avatars">
             	<div class="user-management-subuser-image"></div>
             </div>
 			<div class="dialog-title">Edit Profile</div>
 			<div class="delete-img icon"></div>
->>>>>>> 4ce21aa8
 
 			<div class="dialog-input-container">
 				<div class="dialog-input-title-ontop">
@@ -372,11 +364,11 @@
                 <div class="beta-text"></div>
             </div>
 
-            <div class="nw-fm-left-icon user-management ui-droppable active">
-                <div class="nw-fm-left-border"></div>
-                <div class="dark-tooltip">User Management</div>
-                <div class="beta-text"></div>
-            </div> 
+	            <div class="nw-fm-left-icon user-management active">
+	                <div class="nw-fm-left-border"></div>
+	                <div class="dark-tooltip">User Management</div>
+	                <div class="beta-text"></div>
+	            </div> 
 
 			<div class="nw-fm-left-icon rubbish-bin ui-droppable">
                 <div class="nw-fm-left-border"></div>
