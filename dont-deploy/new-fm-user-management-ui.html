--- conflicted
+++ resolved
@@ -247,17 +247,10 @@
 	<div class="dialog-button-container">
 		<div class="default-green-button-user-management">
 			Yes
-<<<<<<< HEAD
 		</div>
 		<div class="default-white-button-user-management">
 			Cancel
 		</div>
-=======
-		</div>
-		<div class="default-white-button-user-management">
-			Cancel
-		</div>
->>>>>>> ced95ec3
 	</div>				
 </div>
 
@@ -288,8 +281,6 @@
             <div class="nw-fm-left-border"></div>
             <div class="dark-tooltip">Dashboard</div>
         </div>
-<<<<<<< HEAD
-=======
 
 		<div class="nw-fm-left-icon cloud-drive ui-droppable">
             <div class="nw-fm-left-border"></div>
@@ -300,19 +291,7 @@
             <div class="nw-fm-left-border"></div>
             <div class="dark-tooltip">Inbox</div>
         </div>
->>>>>>> ced95ec3
-
-		<div class="nw-fm-left-icon cloud-drive ui-droppable">
-            <div class="nw-fm-left-border"></div>
-            <div class="dark-tooltip">Cloud Drive</div>
-        </div>
-        
-		<div class="nw-fm-left-icon inbox ui-droppable hidden">
-            <div class="nw-fm-left-border"></div>
-            <div class="dark-tooltip">Inbox</div>
-        </div>
-
-<<<<<<< HEAD
+
 
 		<div class="nw-fm-left-icon shared-with-me ui-droppable">
             <div class="nw-fm-left-border"></div>
@@ -324,18 +303,6 @@
             <div class="dark-tooltip">Contacts</div>
         </div>
 
-=======
-		<div class="nw-fm-left-icon shared-with-me ui-droppable">
-            <div class="nw-fm-left-border"></div>
-            <div class="dark-tooltip">Shared with me</div>
-        </div>
-
-		<div class="nw-fm-left-icon contacts ui-droppable">
-            <div class="nw-fm-left-border"></div>
-            <div class="dark-tooltip">Contacts</div>
-        </div>
-
->>>>>>> ced95ec3
 		<div class="nw-fm-left-icon conversations ui-droppable">
             <div class="nw-fm-left-border"></div>
             <div class="new-messages-indicator hidden">2</div>
@@ -348,7 +315,6 @@
                 <div class="dark-tooltip">User Management</div>
                 <div class="beta-text"></div>
             </div> 
-<<<<<<< HEAD
 
 		<div class="nw-fm-left-icon rubbish-bin ui-droppable">
             <div class="nw-fm-left-border"></div>
@@ -360,19 +326,6 @@
             <div class="dark-tooltip">Settings</div>
         </div>
 
-=======
-
-		<div class="nw-fm-left-icon rubbish-bin ui-droppable">
-            <div class="nw-fm-left-border"></div>
-            <div class="dark-tooltip">Rubbish Bin</div>
-        </div>
-
-		<div class="nw-fm-left-icon account ui-droppable">
-            <div class="nw-fm-left-border"></div>
-            <div class="dark-tooltip">Settings</div>
-        </div>
-
->>>>>>> ced95ec3
 		<div class="nw-fm-left-icon transfers ui-droppable">
             <div class="nw-fm-left-border file-transfer-icon"></div>
             <div class="dark-tooltip">File Transfers</div>
@@ -637,21 +590,12 @@
 
 	                	<div class="admin-icon role hidden">
 	                		<div class="admin-text">Sub-adminstrator</div>
-<<<<<<< HEAD
 	                	</div>
 	                    <div class="profile-button-container">
 	            		<div class="default-white-button-user-management">Re-send Verification Email</div>
 	            		<div class="default-white-button-user-management">Edit Profile</div>
 	            		<div class="default-gray-button-user-management">Disable Account</div>
 	                	</div>
-=======
-	                	</div>
-	                    <div class="profile-button-container">
-	            		<div class="default-white-button-user-management">Re-send Verification Email</div>
-	            		<div class="default-white-button-user-management">Edit Profile</div>
-	            		<div class="default-gray-button-user-management">Disable Account</div>
-	                	</div>
->>>>>>> ced95ec3
 	            	</div>
 	        	</div>
 
@@ -721,11 +665,7 @@
 	        	</div>
 	        </div>
 
-<<<<<<< HEAD
-	        <div class="user-management-overview-container">
-=======
 	        <div class="user-management-overview-container hidden">
->>>>>>> ced95ec3
 	            <div class="user-analysis-container">
 	        		<div class="view-title">User Analytics</div>
 	        		<div class="user-segments-container">
@@ -996,11 +936,7 @@
 				</a>
 	        </div>
 
-<<<<<<< HEAD
-	        <div class="user-management-account-settings hidden">
-=======
 	        <div class="user-management-account-settings">
->>>>>>> ced95ec3
 	        	<div class="auto-save">
 	        		<div class="confirm-white-img icon"></div>
 	        		Setting saved
@@ -1008,13 +944,6 @@
 
 
 	        	<div class="settings-menu-bar">
-<<<<<<< HEAD
-	        		<div class="settings-menu-item selected">Settings</div>
-	        		<div class="settings-menu-item">Notifications</div>
-	        	</div>
-	        	<div class="border"></div>
-	        	<div class="setting-block">
-=======
 	        		<div class="settings-menu-item selected">Invoice</div>
 	        		<div class="settings-menu-item">Settings</div>
 	        	</div>
@@ -1022,7 +951,6 @@
 
 	        <div class="settings hidden">
 	        	<div class="setting-block hidden">
->>>>>>> ced95ec3
 	        		<div class="title">
 	        			<div class="contact-icon48 icon48"></div>
 	        			Contact              			
@@ -1475,10 +1403,6 @@
 								</div>
 							</form>	                		
 	            		</div> 
-<<<<<<< HEAD
-					</div>
-	        	</div>
-=======
 					</div>
 	        	</div>
 	        </div>
@@ -1591,7 +1515,6 @@
 	        	</div>
 	        </div>
 
->>>>>>> ced95ec3
 			</div>
 	    </div>
 	</div>
