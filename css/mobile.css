@charset "UTF-8";

html, body {
    font-size: 100%;
    -webkit-text-size-adjust: 100%;
    -ms-text-size-adjust: 100%;
    margin: 0px;
    padding: 0px;
    width: 100%;
    height: 100%;
    font-family: 'LatoWeb';
    position: relative;
}
.bottom-page .mobile.fm-header {
    display: block;
    position: absolute;
    width: 100%;
    top: 0;
    z-index: 10;
    border: 0;
    background-color: transparent;
}
.old .bottom-page .mobile.fm-header {
    background-color: #fff;
}
html.overlayed {
    overflow: hidden;
}
.overlayed body.mobile.bottom-pages {
    overflow: hidden;
    position: fixed;
}

/* Prevent selection and highlighting */
body * {
    -webkit-touch-callout: none;
    -webkit-user-select: none;
    -khtml-user-select: none;
    -moz-user-select: none;
    -ms-user-select: none;
    user-select: none;
    -webkit-tap-highlight-color: rgba(0,0,0,0);
}
body .selectable, body .selectable * {
    -webkit-user-select: text;
    -khtml-user-select: text;
    -moz-user-select: text;
    -ms-user-select: text;
    user-select: text;
}
body.pro:after {
    display: none;
    content: url(../images/mega/payment-animation.gif);
}

/* Re-enable selection and highlighting for specific things */
input, textarea {
    -webkit-touch-callout: text !important;
    -webkit-user-select: text !important;
    -khtml-user-select: text !important;
    -moz-user-select: text !important;
    -ms-user-select: text !important;
    user-select: text !important;
}
a, a:link, a:visited, a:hover, a:active {
    outline: none;
    text-decoration: none;
}
input, div, textarea {
    outline: none;
    -moz-appearance: none;
}
a, a:link, a:visited, a:hover, a:active, a:focus img, a:focus img, .div, span, input {
    outline: none;
}
ul, li {
    list-style: none;
    margin: 0;
    padding: 0;
}
.clear {
    clear: both;
    margin: 0px;
    padding: 0px;
    display: block;
}
.right {
    float: right;
}
.left {
    float: left;
}
.left-textalign {
    text-align: left !important;
}
.right-textalign {
    text-align: right !important;
}
.centered-textalign {
    text-align: center;
}
/* text for mobile*/
.txt-bold {
     font-weight: 700;
     font-family: 'LatoWebBold', 'source_sans_proregular', Arial;
}
.txt-green {
    color: #00BFA5;
}
.mobile .headline-txt {
    font-size: 18px;
    line-height: 28px;
    color: #333;
    font-family: 'LatoWebBold';
    padding: 24px 0px 16px;
    margin: 0 auto;
    box-sizing: border-box;
}
.mobile .content-txt {
    font-family: 'LatoWeb', 'source_sans_proregular', Arial;
    font-size: 14px;
    line-height: 22px;
    color: #666;
    padding:0;
    position: relative;
    display: inline-block;
}
.mobile .content-txt.txt-bold {
     font-weight: 700;
     font-family: 'LatoWebBold', 'source_sans_proregular', Arial;
}
.mobile .content-txt.txt-dark {
    color: #333;
}
.mobile .content-txt.semi-larger-txt {
    font-size: 15px;
    line-height: 22px;
}
/*end of text for mobile*/
.mobile.stop-inertia {
    overflow: hidden;
}
.mobile.main-block {
    width: 100%;
    height: 100%;
    display: table;
    table-layout: fixed;
    position: relative;
    background-color: #fafafa;
    font-family: 'LatoWeb', 'source_sans_proregular', Arial;
    font-size: 16px;
    color: #666666;
    line-height: 28px;
    letter-spacing: 0;
}
.mobile.main-block.overlay {
    position: absolute;
    z-index: 102;
    background-color: rgba(255, 255, 255, 1);
    left: 0;
    top: 0;
}
.mobile.main-block.overlay.arranged-to-top {
    z-index: 1010;
}
.mobile.main-block.error-overlay {
    position: absolute;
    top: 0;
    z-index: 2300;
}
#mobile-key-decryption,
#mobile-decryption-password {
    z-index: 100;
}
.mobile.main-block.error-overlay.download {
    position: absolute;
    top: 0;
    left: 0;
    right: 0;
    bottom: 0;
}
.mobile.content-row {
    display: table-row;
}
.mobile.content-cell {
    display: table-cell;
    vertical-align: middle;
    text-align: center;
}
#mobile-ui-error .mobile.content-cell {
    background-color: #fff;
}
.mobile.logo {
    width: 38px;
    height: 38px;
    display: block;
    background-image: url(../images/mobile/mobile-sprite.png);
    background-repeat: no-repeat;
    background-position: -94px -1073px;
    position: absolute;
    left: 20px;
    top: 22px;
}
.overlay .mobile.logo {
    display: none;
}
.homepage-main-block {
    display: table;
    width: 100%;
    height: 100%;
}
.homepage-main-cell {
    display: table-cell;
    height: 100%;
    vertical-align: middle;
}
.mobile.homepage .mobile.fm-header {
    border-bottom: 1px solid #f8f9fa;
}
.mobile.homepage .fm-scrolling {
    background-color: #f8f9fa;
}
.mobile.homepage .company-slogan {
    color: #333333;
    font-family: 'source_sans_prolight', sans-serif;
    font-size: 44px;
    margin: 0 32px 18px 32px;
    text-align: center;
}
.mobile.homepage .first-message {
    font-size: 20px;
    line-height: 1.63;
    color: #778187;
    text-align: center;
    margin: 0 auto 12px auto;
    padding: 0 32px 0 32px;
    max-width: 500px;
}
.mobile.homepage .download-app {
    margin: 40px auto 0 auto;
}
.mobile.homepage .company-logo {
    height: 120px;
    background-image: url(../images/mobile/mobile-sprite.png);
    background-position: center -1955px;
    background-repeat: no-repeat;
    margin: 0;
}
.mobile.homepage .second-message {
    font-size: 20px;
    font-style: italic;
    line-height: 1.63;
    text-align: center;
    color: #667;
    margin: 0 auto 12px auto;
    padding: 16px 32px 52px 32px;
    max-width: 500px;
}
.mobile.homepage .feature-icon {
    background-image: url(../images/mobile/mobile-sprite.png);
    background-position: -2px top;
    background-repeat: no-repeat;
    margin: 0 auto 32px auto;
    height: 80px;
    text-align: center;
    width: 100px;
}
.mobile.homepage .feature-icon.end-to-end-encryption {
    background-position: -106px -1665px;
    height: 64px;
    width: 57px;
}
.mobile.homepage .feature-icon.secure-global-access {
    background-position: -103px -1768px;
    height: 64px;
    width: 64px;
}
.mobile.homepage .feature-icon.secure-collaboration {
    background-position: -92px -1866px;
    height: 64px;
    width: 85px;
}
.mobile.homepage .feature-title {
    color: #778187;
    font-size: 24px;
    margin-bottom: 8px;
    text-align: center;
}
.mobile.homepage .feature-message {
    font-size: 16px;
    line-height: 1.5;
    text-align: center;
    color: #939da3;
    margin: 0 auto 52px auto;
    padding: 0 32px 0 32px;
    max-width: 500px;
}
.mobile.homepage .bottom-links {
    display: table-cell;
    height: 40px;
    font-size: 0;
    white-space: nowrap;
    background: #fff;
    vertical-align: middle;
    border-top: 1px solid rgba(204, 204, 204, 0.5);
    box-sizing: border-box;
}
.mobile.homepage .bottom-link {
    cursor: pointer;
    display: inline-block;
    background: url(../images/mobile/mobile-sprite.png);
    background-repeat: no-repeat;
    background-position: left -1190px;
    color: #aaa;
    font-size: 18px;
    line-height: 19px;
    text-align: center;
    margin: 10px 0;
    width: 50%;
}
.mobile.homepage .bottom-link:first-child {
    background-image: none;
}
.mobile.white-block {
    width: 100%;
    width: calc(100% - 32px);
    max-width: 420px;
    border-radius: 6px;
    display: inline-block;
    margin: 0 0 0 0;
    font-size: 0;
    box-sizing: border-box;
    white-space: nowrap;
}
.mobile.filetype-img {
    width: 60px;
    margin: 0 auto;
    position: relative;
    border-radius: 6px;
}
.create-new-folder-overlay .filetype-img {
    display: block;
}
.mobile.filename, .mobile.contactname, .mobile.dialog-heading-text {
    font-size: 15px;
    line-height: 1.6;
    color: #495057;
    margin-bottom: 6px;
    word-break: break-all;
    padding: 0 0;
    white-space: nowrap;
    overflow: hidden;
    text-overflow: ellipsis;
    font-family: 'LatoWebBold';
}
.upload-file-container,
.download-file-container {
    display: flex;
    flex-direction: column;
    align-items: center;
}
.upload-file-container > *:not(:last-child) {
    margin-bottom: 20px;
}
.mobile.overlay .download .mobile.filename {
    white-space: pre-wrap;
    word-break: break-word;
    overflow: hidden;
    text-overflow: ellipsis;
    display: -webkit-box;
    font-size: 17px;
    line-height: 21px; /* max-height / line-height should be equal to -webkit-line-clamp to limit lines */
    max-height: 64px;
    -webkit-line-clamp: 3;
    -webkit-box-orient: vertical;
}
.mobile.rb-empty-overlay-title {
    font-size: 15px;
    line-height: 1.5;
    color: #495057;
    margin-bottom: 6px;
    word-break: break-all;
    padding: 0 0;
    white-space: nowrap;
    overflow: hidden;
    text-overflow: ellipsis;
    font-weight: bold;
    font-style: normal;
}
.mobile.dialog-heading-text {
    white-space: normal;
    overflow: auto;
    text-overflow: none;
}
.mobile.public-link {
    font-size: 14px;
    line-height: 1.5;
}
.mobile.na-file-txt {
    font-size: 14px;
    line-height: 1.6;
    padding: 0 16px;
    max-width: 420px;
    margin: 12px 0 0 0;
    white-space: normal;
}
.mobile.filesize,
.mobile.download-speed,
.mobile.download-percents {
    font-size: 14px;
    line-height: 21px;
    letter-spacing: 0px;
    color: #AAAAAA;
    padding: 0 23px;
    margin: 4px 0;
    display: inline-block;
    box-sizing: border-box;
}
.mobile.contactemail {
    width: 100%;
    width: calc(100% - 32px);
    font-size: 14px;
    line-height: 21px;
    white-space: pre-wrap;
    letter-spacing: 0px;
    margin: 6px auto 18px;
}
.downloading .error-overlay {
    z-index: 2000;
    position: absolute;
    top: 0;
}
.mobile.error-messages {
    font-size: 15px;
    line-height: 24px;
    color: #555;
    margin: 24px 0 18px 0;
    display: inline-block;
    box-sizing: border-box;
    white-space: normal;
    width: 100%;
}
.mobile.error-messages .optional-second-message img {
    width: 20px;
    height: 20px;
    display: inline-block;
    margin: 1px 5px -1px;
    vertical-align: top;
}
.mobile.error-messages .optional-second-message a {
    color: #ff4444;
}
.mobile.download-speed {
    text-align: right;
    padding: 0 28px 0 0;
    background: url(../images/mobile/mobile-sprite.png) no-repeat -172px -246px;
}
.mobile.download-percents {
    text-align: left;
    padding: 0 0 0 28px;
    background: url(../images/mobile/mobile-sprite.png) no-repeat -247px -246px;
}
.mobile.public-link, .mobile.recovery-key-string, .mobile.two-factor-qr-seed {
    background-color: rgba(250,250,250,0.75);
    border: 1px solid #ddd;
    box-sizing: border-box;
    color: #444;
    display: block;
    font-family: 'LatoWeb';
    margin: 8px auto;
    padding: 12px 12px;
    resize: none;
    border-radius: 4px;
    vertical-align: middle;
    width: 100%;
    font-size: 15px;
}
.mobile.two-factor-qr-seed {
    text-align: center;
}
.mobile.recovery-key-string {
    margin: 8px 0;
}
.mobile.text-button {
    color: #939DA3;
    margin: 20px auto 0;
    display: block;
    z-index: 9999;
    font-size: 14px;
    text-align: center;
    height: 44px;
    line-height: 43px;
    text-decoration: underline;
}
.mobile.inline-buttons {
    width: 100%;
    overflow: hidden;
    font-family: 'latoWeb';
    display: flex;
    flex-direction: row;
    justify-content: center;
}
.mobile.mega-dialog.park-account-dialog .mobile.inline-buttons {
    overflow: initial;
}
.mobile.inline-buttons .mobile.red-button {
    width: 50%;
    margin-top: 0;
}
.mobile.inline-buttons .mobile.green-button, .mobile .unsub .btn {
    width: calc(50% - 4px);
    display: inline-block;
    height: 44px;
    margin-top: 0px;
    line-height: 42px;
}
.mobile.fm-dialog-container .mobile.inline-buttons .mobile.red-button  {
    height: 44px;
    line-height: 43px;
    overflow: hidden;
}
.mobile.inline-buttons .mobile.red-button.first, .mobile.inline-buttons .mobile.green-button.first   {
    order: 1;
}
.mobile.inline-buttons .mobile.red-button.second {
    margin-right: 8px;
}
.mobile.inline-buttons .mobile.second, .mobile .unsub .default-white-button {
    float: left;
    background: #FFFFFF;
    background-image: linear-gradient(-180deg, rgba(255,255,255,0.50) 0%, rgba(238,238,238,0.75) 100%);
    border: 1px solid #DFDFDF;
    box-shadow: 0 1px 2px 0 rgba(0,0,0,0.05);
    border-radius: 4px;
    color: #555;
}
.mobile.inline-buttons .mobile.second.ios {
    width: 100%;
    background: #FFFFFF;
    background-image: linear-gradient(-180deg, rgba(255,255,255,0.50) 0%, rgba(238,238,238,0.50) 100%);
    border: 1px solid #DFDFDF;
    box-shadow: 0 1px 1px 0 rgba(0,0,0,0.03);
    color:  #555;
}
.mobile.red-button,
.mobile.download-progress .bar,
.membership-bott-button,
.mobile.green-button,
.mobile.default-button,
.mobile.default-green-button,
.mobile.default-white-button {
    color: white;
    font-size: 13px;
    display: block;
    height: 44px;
    line-height: 43px;
    background: #ff4444;
    background-image: linear-gradient(-179deg, #FF3333 0%, #FF4444 100%);
    background-color: linear-gradient(-179deg, #FF3333 0%, #FF4444 100%);
    border: 1px solid #D82928;
    box-shadow: 0 1px 1px 0 rgba(0,0,0,0.11), inset 0 -7px 8px 0 rgba(241,6,6,0.40);
    margin-top: 8px;
    position: relative;
    border-radius: 4px;
    overflow: hidden;
    box-sizing:border-box;
    text-align: center;
}
.fm-dialog.mobile.payment-stripe-dialog {
    height: initial;
    margin: 0;
    right: 0;
    bottom: 0;
    top: 0;
    left: 0;
    position: fixed;
    border: none;
    width: initial;
    border-radius: unset;
    z-index: 1200;
    display: flex;
    flex-direction: column;
}
.fm-dialog.mobile.payment-stripe-failure-dialog .iframe-container {
    flex-grow: 1;
}
.fm-dialog.mobile.payment-stripe-success-dialog,
.fm-dialog.mobile.payment-stripe-failure-dialog {
    height: initial;
    max-width: 640px;
    max-height: 640px;
    margin: auto;
    right: 8px;
    bottom: 8px;
    top: 8px;
    left: 8px;
    position: fixed;
    border: none;
    width: initial;
}
.mobile.payment-stripe-success-dialog .success-logo,
.mobile.payment-stripe-failure-dialog .fail-logo {
    display: block;
    width: 130px;
    height: 130px;
    margin: 0 auto;
    margin-bottom: 47px;
    margin-top: 30%;
}
.mobile.payment-stripe-success-dialog .success-head,
.mobile.payment-stripe-failure-dialog .fail-head {
    margin-top: 10px;
    font-family: 'LatoWeb', sans-serif;
    text-align: center;
    font-size: 20px;
}
.mobile.payment-stripe-success-dialog .success-desc,
.mobile.payment-stripe-failure-dialog .fail-desc {
    font-family: 'LatoWeb', sans-serif;
    font-size: 15px;
    margin: 20px 40px 80px;
    text-align: center;
    line-height: 20px;
}
.mobile.payment-stripe-success-dialog .btn-close-dialog,
.mobile.payment-stripe-failure-dialog .btn-close-dialog {
    cursor: pointer;
    height: 30px;
    width: 30px;
    background-position: -53px -4825px;
    background-repeat: no-repeat;
    position: absolute;
    right: 10px;
    top: 11px;
    transition: opacity 200ms ease-in-out;
    opacity: 0.3;
    z-index: 10;
}
.mobile.green-button, .mobile.default-green-button {
    background-image: linear-gradient(-180deg, #07BEB1 0%, #00BFA5 100%);
    border: 1px solid #00A58F;
    box-shadow: 0 1px 1px 0 rgba(0,0,0,0.11), inset 0 2px 1px 0 rgba(255,255,255,0.20);
    border-radius: 4px;
}
.mobile.green-button.disabled {
    opacity: 0.3;
}
.membership-bott-button {
    background: #00BFA5;
    border: 1px solid #00A58F;
    background-image: none;
    background-color: none;
    box-shadow: 0 1px 1px 0 rgba(0,0,0,0.11), inset 0 2px 1px 0 rgba(255,255,255,0.20);
    font-size: 15px;
}
.mobile.red-button {
    overflow: inherit;
}
.mobile.red-button,
.mobile.download-progress.complete {
    cursor: pointer;
}
.mobile .download-progress span.resume-bttn {
    color: rgb(119, 119, 119);
    background-color: #fff;
    padding: 0px 15px;
    box-shadow: 0 1px 2px 0 rgba(0,0,0,0.15);
    border: 1px solid rgba(0,0,0,0.15);
    border-radius: 3px;
    line-height: 30px;
}
.mobile .dl-app-link {
    margin-bottom: 96px;
    text-decoration: underline;
    color: #939DA3;
}
.mobile.red-button.disabled {
    background: #DDDDDD;
    background-image: linear-gradient(-180deg, rgba(255,255,255,0.50) 0%, rgba(238,238,238,0.50) 100%);
    border: 1px solid #DDDDDD;
    box-shadow: 0 1px 1px 0 rgba(0,0,0,0.03);
    border-radius: 4px;
    color: white;
}
.mobile.red-button.disabled i {
    display: none;
}
.mobile.red-button span,
.mobile.download-progress span {
    position: relative;
    display: inline-block;
    line-height: 22px;
    white-space: normal;
}
.mobile.dialog-button {
    color: white;
    font-size: 13px;
    display: block;
    height: 44px;
    line-height: 43px;
    background: #ff4444;
    background-image: linear-gradient(-179deg, #FF3333 0%, #FF4444 100%);
    background-color: linear-gradient(-179deg, #FF3333 0%, #FF4444 100%);
    border: 1px solid #D82928;
    box-shadow: 0 1px 1px 0 rgba(0,0,0,0.11), inset 0 -7px 8px 0 rgba(241,6,6,0.40);
    margin-top: 8px;
    position: relative;
    border-radius: 4px;
    overflow: hidden;
    box-sizing: border-box;
}
.mobile.content-row.second {
    display: none;
}
.wrong-file .mobile.content-row:not(.download),
.downloading .mobile.content-row:not(.download),
.uploading .mobile.content-row {
    display: table;
    width: 100%;
    height: 100%;
    float: left;
    vertical-align: middle;
    text-align: center;
}
.wrong-file .mobile.content-row.second,
.downloading .mobile.content-row.second,
.uploading .mobile.content-row.second {
    background: white;
    background: url(data:image/svg+xml;base64,PD94bWwgdmVyc2lvbj0iMS4wIiA/Pgo8c3ZnIHhtbG5zPSJodHRwOi8vd3d3LnczLm9yZy8yMDAwL3N2ZyIgd2lkdGg9IjEwMCUiIGhlaWdodD0iMTAwJSIgdmlld0JveD0iMCAwIDEgMSIgcHJlc2VydmVBc3BlY3RSYXRpbz0ibm9uZSI+CiAgPGxpbmVhckdyYWRpZW50IGlkPSJncmFkLXVjZ2ctZ2VuZXJhdGVkIiBncmFkaWVudFVuaXRzPSJ1c2VyU3BhY2VPblVzZSIgeDE9IjAlIiB5MT0iMCUiIHgyPSIwJSIgeTI9IjEwMCUiPgogICAgPHN0b3Agb2Zmc2V0PSIwJSIgc3RvcC1jb2xvcj0iI2ZmZmZmZiIgc3RvcC1vcGFjaXR5PSIxIi8+CiAgICA8c3RvcCBvZmZzZXQ9IjEwMCUiIHN0b3AtY29sb3I9IiNmZmZmZmYiIHN0b3Atb3BhY2l0eT0iMCIvPgogIDwvbGluZWFyR3JhZGllbnQ+CiAgPHJlY3QgeD0iMCIgeT0iMCIgd2lkdGg9IjEiIGhlaWdodD0iMSIgZmlsbD0idXJsKCNncmFkLXVjZ2ctZ2VuZXJhdGVkKSIgLz4KPC9zdmc+);
    background: linear-gradient(to bottom, rgba(255,255,255,1) 0%, rgba(255,255,255,0) 100%);
}
.wrong-file .mobile.main-block:not(.download),
.downloading .mobile.main-block:not(.download),
.uploading .mobile.main-block {
    display: block;
}
.mobile.app-info-block {
    display: table;
    width: 100%;
    height: 100%;
    table-layout: fixed;
}
.mobile.app-info {
    display: table-row;
}
.mobile.app-info-cell {
    display: table-cell;
    text-align: center;
    vertical-align: middle;
}
.mobile.wrong-file-block, .mobile.application-txt {
    display: none;
}
.wrong-file .mobile.wrong-file-block, .downloading .mobile.application-txt, .uploading .mobile.application-txt {
    display: block;
    margin: 8px auto;
    background: rgba(235,68,68,0.05);
    border: 1px solid rgba(235,68,68,0.40);
    border-radius: 2px;
    padding: 8px 8px;
    width: 100%;
    width: calc(100% - 32px);
    box-sizing: border-box;
    color: #555555;
    font-size: 13px;
    line-height: 20px;
    max-width: 420px;
}
.mobile.warning-icon {
    width: 60px;
    height: 62px;
    background: url(../images/mobile/mobile-sprite.png);
    background-repeat: no-repeat;
    background-position: -3px -100px;
    display: inline-block;
}
.mobile.error-txt span, .mobile.application-txt span {
    color: #FF4C52;
}
.mobile.error-txt span.asterisk-msg {
    color: #999999;
    font-size: 10px;
}
.mobile.download-app {
    display: block;
    width: 178px;
    height: 54px;
    margin: 0 auto;
    background: none;
    background-image: none;
    background-repeat: no-repeat;
    background-position: 0 -345px;
    margin-top: 16px;
}
.android.app-info-block .mobile.download-app {
    background-position: 0 -275px;
}
.app-info-block .mobile.download-app {
    display: none;
}
.wp.app-info-block .mobile.download-app {
    background-position: 0 -415px;
    height: 52px;
    width: 177px;
}
.mobile.download-app.android {
    background-position: 0 -275px;
}
.mobile.download-app.wp {
    background-position: 0 -415px;
}
.mobile.tablet-img-wrapper {
    margin: 0 50px;
}
.mobile.tablet-img {
    max-width: 800px;
    height: 378px;
    margin: 30px auto 0 auto;
    background: url(../images/mobile/ipad-big.png);
    background-size: 100% auto;
    background-position: center bottom;
    background-repeat: no-repeat;
}
.android .mobile.tablet-img {
    background-image: url(../images/mobile/android.png);
    max-width: 393px;
    height: 295px;
}
.wp .mobile.tablet-img {
    display: none;
}
.mobile.app-info-cell.bottom-align {
    vertical-align: bottom;
}
.mobile.application-txt {
    font-size: 13px;
    line-height: 30px;
    color: #555555;
    padding: 12px 12px 30px;
    max-width: 360px;
    box-sizing: border-box;
}
.mobile.download-progress,
.downloading .inline-buttons .mobile.red-button,
.downloading .mobile.red-button,
.uploading .mobile.red-button {
    display: none;
}
.downloading .error-overlay .mobile.red-button, .uploading .error-overlay .mobile.red-button {
    display: block;
}
.mobile.download-progress {
    box-shadow: inset 0px 0px 0px 1px rgba(238,238,238,1);
    background-color: #FAFAFA;
    height: 44px;
    box-sizing: border-box;
    border-radius: 4px;
    color: rgba(255,255,255,0.3);
    font-size: 14px;
    line-height: 43px;
    position: relative;
    overflow: hidden;
}
.mobile.red-button,
.mobile.download-progress {
    height: 45px;
    line-height: 43px;
}
.mobile.download-progress.complete {
    color: #fff;
}
.downloading .mobile.download-progress {
    display: block;
    text-align: center;
}
.mobile.download-progress .bar {
    width: 0;
    position: absolute;
    border-radius: 0;
    margin: 0;
}
.download-complete .mobile.download-progress {
    color: white;
}
.download-complete .mobile.filesize {
    color: #FF3333;
}
.download-complete .mobile.download-progress .bar {
    width: 100%;
}
.mobile.fm-block,
.mobile.signin-register-block,
.mobile.registration-confirm-email,
.mobile.bus-pw-confirm-block {
    width: 100%;
    height: 100%;
    background-color: white;
}
.mobile.signin-register-block .mobile.fm-block,
.mobile.bus-pw-confirm-block .mobile.fm-block {
    background-color: #F8F9FA;
}
.mobile.registration-confirm-email{
    background-color: #F8F9FA;
}
.mobile.registration-confirm-email .mobile.fm-block {
    padding-bottom: 24px;
    border-bottom: 1px solid #eee;
}
.mobile.full-page-scrollable {
    overflow: scroll;
    -webkit-overflow-scrolling: touch;
    display: block;
}
.full-page-scrollable .mobile.fm-block, .full-page-scrollable .mobile.fm-row, .full-page-scrollable .mobile.fm-content, .full-page-scrollable .mobile.sign-header, .full-page-scrollable .mobile.fm-content {
    display: block;
}
.full-page-scrollable .mobile.fm-scrolling, .full-page-scrollable .mobile.fm-block {
    height: auto;
    position: relative;
    overflow: visible;
    -webkit-overflow-scrolling: auto;
}
.mobile.fm-header, .mobile.sign-header {
    height: 66px;
    box-sizing: border-box;
    border-bottom: 1px solid #FFFFFF;
    position: relative;
    overflow: hidden;
    background-color: #fff;
}
.mobile.full-page-scrollable.voucher-redeem-dialog .mobile.fm-header, .mobile.full-page-scrollable.voucher-redeem-dialog .mobile.fm-header {
    position: fixed;
    width: 100%;
}
.mobile.full-page-scrollable:not(.registration-confirm-email):not(.registration-generating-keys) .mobile.fm-header .mobile.fm-header-txt {
    margin: 0 20px 0;
}
.mobile.fm-header.pfid-style .open-title-menu {
    display: none;
}
.mobile.fm-header.fm-hr, .mobile.sign-header.fm-hr {
    box-shadow: 0px 2px 18px 0px rgba(0,0,0,0.07);
    z-index: 101;
}
.mobile.fm-header.folder-link {
    height: 126px;
    padding-bottom: 8px;
    text-align: center;
}
.mobile.fm-content {
    height: 100%;
    position: relative;
    width: 100%;
}
.fm-scrolling {
    width: 100%;
    height: 100%;
    overflow-y: scroll;
    overflow-x: hidden;
    position: relative;
    -webkit-overflow-scrolling: touch;
    display: flex;
    flex-direction: column;
    z-index: 90;
}
.fm-scrolling.scroller-space > *:not(.full-width) {
    margin-inline-end: 12px;
    -webkit-margin-end: 12px;
}
.terms-of-service .fm-scrolling {
    overflow: visible;
}
.bottom-pages .fm-scrolling {
    max-height: none;
}
.mobile.main-block.js-country-selector .fm-scrolling {
    max-height: calc(100vh - 144px);
}
.mobile.fm-block.disable-scroll .fm-scrolling {
    overflow: hidden;
}
.mobile.fm-floating-header {
    position: relative;
    display: flex;
    align-items: center;
    background-color: #f5f6f7;
}
.mobile.folders-files-text {
    box-sizing: border-box;
    background-color: #f5f6f7;
    text-align: left;
    color: #939da3;
    font-size: 14px;
    height: 42px;
    line-height: 18px;
    padding: 12px 0 12px 20px;
}
.mobile.fm-floating-header .mobile.sort-grid-item-main {
    position: absolute;
    right: 10px;
    cursor: pointer;
}
.mobile.sort-grid-item-main i {
    --icon-size: 24px;
    opacity: 0.5;
}
.mobile.sort .context-menu-item {
    display: flex;
    align-items: center;
}
.mobile.sort .context-menu-item .fm-icon {
    background-image: url("../images/mobile/sorting.png") !important;
    background-repeat: no-repeat;
    width: 24px;
    height: 24px;
    background-size: 477px 172px;
}
.mobile.sort .context-menu-item.nameasc .fm-icon {
    background-position: -52px -16px;
}
.mobile.sort .context-menu-item.namedesc .fm-icon {
    background-position: -82px -16px;
}
.mobile.sort .context-menu-item.sizeasc .fm-icon {
    background-position: -122px -16px;
}
.mobile.sort .context-menu-item.sizedesc .fm-icon {
    background-position: -152px -16px;
}
.mobile.sort .context-menu-item.firstadd .fm-icon {
    background-position: -182px -16px;
}
.mobile.sort .context-menu-item.lastadd .fm-icon {
    background-position: -212px -16px;
}
.mobile.bottom-action-bar {
    box-sizing: border-box;
    border-top: 1px solid rgba(0,0,0,0.1);
    height: 60px;
    background-color: white;
    display: table-cell;
    text-align: center;
    font-size: 12px;
    line-height: 23px;
    color: #999;
    padding: 10px;
    box-shadow: 0px -2px 18px 0px rgba(0,0,0,0.07);
}
.mobile.bottom-action-bar .fm-icon {
    padding: 0 10px;
}
.mobile.bottom-action-bar .fm-icon.scroll-to-top {
    background-position: -238px -1708px;
    margin-left: -10px;
}
.mobile.bottom-action-bar-container.fm-row {
    display: flex;
    flex-direction: column;
}
.mobile .commercial-close-button {
    display: flex;
    align-items: center;
    justify-content: center;
    background-color: var(--surface-mid-grey);
    height: max-content;
    color: var(--icon-rest);
}
.mobile .commercial-wrapper {
    align-self: center;
    padding-top: 10px;
    margin-bottom: 10px;
    display: flex;
    justify-content: center;
}
.mobile.commercial-wrapper#commercial-wrapper-mwebcdb {
    border: none;
}
.mobile .commercial-wrapper iframe {
    margin-left: 16px;
    border: none;
}
.fmholder .mobile.main-block .mobile.content-row.first {
    height: 100%;
}
.mobile .commercial-footer-cd {
    display: flex;
    background-color: var(--mobile-page-background);
    z-index: 101;
    position: fixed;
    width: 100%;
    height: 100%;
    padding-top: 10px;
}
.mobile .commercial-footer-cd .commercial-wrapper {
    height: 100%;
    margin: 10px 0;
}
#fmholder.selection-mode .mobile .commercial-footer-cd {
    display: none;
}
.commercial-wrapper {
    display: flex;
}
.commercial-wrapper#commercial-wrapper-mwebcdb {
    height: 100%;
    width: 100%;
    background-color: var(--mobile-page-background);
    padding: 20px 0;
    margin: 0;
    display: flex;
    justify-content: center;
}
.commercial-wrapper#commercial-wrapper-mwebtlinkb {
    height: 94px;
}
.mobile.fm-row {
    height: auto;
}
.mobile.session-history-page .mobile.fm-item {
    height: auto;
    cursor: default;
    background-color: #f5f6f7;
    position: relative;
}
.mobile.session-history-page .mobile.fm-item:nth-child(even) {
    background-color: #fff;
}
.mobile.fm-item.expanded {
    height: 96px;
}

.mobile.fm-icon {
    width: 42px;
    height: 40px;
    background: url(../images/mobile/mobile-sprite.png);
    background-repeat: no-repeat;
    cursor: pointer;
    -webkit-tap-highlight-color: rgba(0,0,0,0);
    -webkit-tap-highlight-color: transparent;
}
.mobile-sprite {
    background-image: url(../images/mobile/mobile-sprite.png);
    background-repeat: no-repeat;
}
.mobile.fm-icon.small {
    width: 16px;
    height: 16px;
}
.mobile.fm-icon.folder {
    background-position: -8px -1572px;
    width: 44px;
    height: 34px;
    margin: 59px auto 0 auto !important;
}
.mobile.fm-icon.mega {
    background-position: -93px -1076px;
}
.mobile.fm-header .fm-icon.mega {
    width: 32px;
    height: 32px;
    margin: 18px auto 0 auto;
}
.mobile.fm-header .fm-icon.mega.left {
    margin-left: 10px;
}
.mobile.fm-icon.mobile-create-new-folder {
    background-position: -250px -1790px;
}
.mobile.fm-icon.upload-file {
    background-position: 0px -1749px;
}
.mobile.fm-icon.cloud {
    background-position: -148px -1994px;
    opacity: .9;
}
.mobile.fm-icon.cloud-dark {
    background-position: -52px -2009px;
}
.mobile.fm-header .fm-icon.cloud {
    cursor: default;
    background-position: -200px -1137px;
}
.mobile.fm-header .fm-icon.rubbish-bin {
    cursor: default;
}
.mobile.fm-icon.menu {
    background-position: -1px -1137px;
}
.mobile.fm-header .fm-icon {
    margin: 13px 6px 0 7px;
}
.mobile.fm-header .fm-icon.left {
    margin-left: 10px;
}
.mobile.fm-icon.plus {
    background-position: -126px -1239px;
}
.mobile.fm-icon.back {
    background-position: -35px -1138px;
}
.mobile.fm-icon.up {
    background-position: -211px -2101px;
}
.mobile.fm-icon.close {
    background-position: -76px -1138px;
}
.mobile.fm-icon.link {
    background-position: -205px -1072px;
}
.mobile.fm-icon.taken-down {
    background-position: -205px -1072px;
}
.mobile.fm-icon.versions {
    background-position: -156px -3087px;
    opacity: 0.6;
}
.mobile.fm-item .fm-icon.link,
.mobile.fm-item .fm-icon.taken-down,
.mobile.fm-item .fm-icon.versions {
    margin-top: 8px;
    width: 24px;
}
.grid-view .mobile.fm-item .fm-icon.link,
.grid-view .mobile.fm-item .fm-icon.taken-down,
.grid-view .mobile.fm-item .fm-icon.versions {
    margin-top: 0;
}
.mobile.fm-icon.open-context-menu {
    background-position: -197px -1660px;
    height: 100%;
    margin: 0;
    width: 40px;
}
.mobile.fm-icon.playvideo {
    background-position: -247px -1625px;
}
.mobile.fm-icon.playaudio {
    background-position: -198px -1625px;
}
.mobile.fm-icon.open-folder {
    background-position: -200px -1750px;
}
.mobile.fm-icon.delete {
    background-position: -203px -1827px;
}
.mobile.fm-icon.account {
    background-position: -250px -1894px;
    opacity: 0.6;
}
.mobile.fm-icon.credit-card {
    background-position: -148px -2136px;
}
.mobile.fm-icon.card {
    background-position: 0 -2008px;
}
.mobile.fm-icon.rocket {
    background-position: -148px -2101px;
}
.mobile.fm-icon.currency-sign-filled {
    background-position: -222px -2144px;
    width: 22px;
    height: 22px;
}
.mobile.fm-icon.transfer-quota-icon {
    background-position: -222px -2178px;
    width: 22px;
    height: 22px;
}
.mobile.fm-icon.storage-icon {
    background-position: -222px -2002px;
    width: 22px;
    height: 22px;
}
.mobile.fm-icon.cancel-subscription {
    background-position: -148px -1959px;
}
.mobile.fm-icon.recovery-key {
    background-position: -147px -2028px;
}
.mobile.fm-icon.invite {
    background-position: 2px -2161px;
}
.mobile.fm-icon.right-arrow {
    background-position: -98px -1961px;
}
.mobile.fm-icon.right-arrow.big {
    background-position: -108px -3582px;
}
.mobile.fm-icon.down-arrow {
    background-position: -222px -3581px;
}
.mobile.fm-icon.info {
    background-position: -150px -1625px;
}
.mobile.fm-icon.info-white-nofill {
    background-position: -190px -196px;
}
.mobile.fm-icon.red-warning {
    background-position: 13px -2113px;
}
.mobile.fm-icon.scroll-to-top {
    background-position: -247px -1708px;
}
.mobile.fm-icon.broken-heart {
    background-position: -50px -1667px;
}
.mobile.fm-icon.notification {
    background-position: 5px -3123px;
}
.mobile.fm-icon.grid-icon {
    background-position: -150px -1788px
}
.mobile.fm-icon.list-icon {
    background-position: -100px -1788px;
}
.mobile.fm-icon.download-zip {
    background-position: 8px -2859px;
}
.mobile.fm-icon.dollar {
    background-position: 9px -3534px;
    opacity: 0.6;
}
.mobile.fm-icon.white {
    filter: brightness(0) invert(1);
}
.mobile.fm-icon.lock {
    background-position: -148px -2170px;
    opacity: .9;
}
.mobile.fm-icon.device {
    background-position: -148px -2208px;
}
.mobile.fm-icon.phone {
    background-position: -84px -2027px;
}
.mobile.fm-icon.tfa-lock {
    background-position: -0px -2239px;
    width: 64px;
    height: 64px;
    margin: 24px auto 30px;
}
.mobile.fm-icon.device-history {
    background-position: -143px -2241px;
    width: 130px;
    height: 130px;
    margin: 0 auto 24px;
}
.mobile.fm-icon.check-mark {
    background-position: -25px -1081px;
    width: 18px;
    height: 19px;
    background-size: 140px auto;
}
.mobile.fm-icon.password {
    background-position: -157px -2072px;
    width: 22px;
    height: 22px;
}
.mobile.fm-icon.voucher {
    background-position: -162px -941px;
    width: 118px;
    height: 95px;
}
.mobile.fm-icon.dropdown-handle {
    background-position: -212px -2062px;
    transform: rotate(0deg);
    transition:transform 100ms linear;
}
.mobile.fm-icon.dropdown-handle.open {
    transform: rotate(180deg);
}
.mobile.fm-icon.rubbish-bin-highlight {
    background-position: -193px -1827px;
}
.mobile.fm-icon.rubbish-bin {
    background-position: -143px -3534px;
    opacity: 0.6;
}
.mobile.fm-icon.small-gray-arrow {
    background-position: -260px -2114px;
    width: 16px;
    height: 16px;
}
.mobile.fm-icon.small-skip-icon {
    width: 20px;
    height: 20px;
    background-position: -2px -3626px;
}
.mobile.voucher-dialog .fm-icon.small-gray-arrow {
    top: 4px;
    left: 0;
}
.mobile.slideshow-buttons .fm-icon.rubbish-bin-highlight {
    background-position: -193px -1818px;
}
.mobile.fm-icon.restore {
    background-position: -211px -2027px;
}
.mobile.green-check, .mobile.red-check {
    background-color: white;
    width: 18px;
    height: 19px;
    top: -4px;
    left: 4px;
    position: relative;
    border-radius: 18px;
}
.mobile.disabled-page .mobile.red-check {
    background-color: #eb4444;
}
.mobile.red-check .mobile.fm-icon.check-mark {
    background: none;
    font-size: 22px;
    line-height: 18px;
    color: #fff;
    transform: rotate(45deg);
}
.mobile.fm-icon.stairs {
    background-position: -31px -3534px;
    opacity: 0.6;
}
.mobile.fm-icon.dollar-file {
    background-position: -69px -3534px;
    opacity: 0.6;
}
.mobile.fm-icon.box {
    background-position: -108px -3534px;
    opacity: 0.6;
}
.mobile.fm-icon.map-pointer {
    background-position: -215px -3017px;
    width: 36px;
    opacity: 0.6;
}
.mobile .button-block .fm-icon.map-pointer {
    left: 13px;
}
.mobile.fm-icon.small.top-green-arrow {
    background-position: -200px -3595px;
}
.mobile.fm-icon.shining-chain {
    background-position: -1px -3417px;
}
.mobile.fm-icon.big-linked-folder {
    background-position: -59px -3417px;
}
.mobile.fm-icon.big-linked-chat {
    background-position: -116px -3416px;
}
.mobile.fm-icon.big-new-user {
    background-position: -175px -3417px;
}
.mobile.fm-icon.green-tick {
    background-position: 8px -3583px;
}
.mobile.fm-icon.small.grey-down-arrow {
    background-position: -43px -3594px;
}
.mobile.fm-icon.big-shining-chain {
    width: 65px;
    height: 48px;
    background-position: -66px -3476px;
}
.mobile.fm-icon.pro-plan {
    background-position: -57px -757px;
    background-size: 200px;
}
.mobile.fm-icon.red-bank {
    background-position: 9px -3661px;
}
.mobile.fm-icon.bitcoin {
    background-position: -29px -3661px;
}
.mobile.fm-icon.light {
    opacity: 0.53;
}
.mobile.download a.mobile.logo,
.mobile.error-overlay a.mobile.logo {
    left: 10px;
    top: 18px;
}
.mobile.content-cell .mobile.menu.dl-page,
.mobile.error-overlay .menu  {
    position: absolute;
    top: 13px;
    right: 6px;
    opacity: .5;
}
.mobile.logo {
    background-position: -94px -1073px;
}
.mobile.overlay .mobile.content-cell .mobile.menu.dl-page {
    display: none;
}
.mobile.fm-dialog-close {
    background: url(../images/mobile/mobile-sprite.png);
    background-position: -76px -1138px;
    background-repeat: no-repeat;
    cursor: pointer;
    height: 40px;
    margin: 13px 6px 0 7px;
    -webkit-tap-highlight-color: rgba(0,0,0,0);
    -webkit-tap-highlight-color: transparent;
    position: absolute;
    left: 0;
    top: 0;
    width: 42px;
    z-index: 10;
}
.mobile.fm-wiret-close {
    background: url(../images/mobile/mobile-sprite.png);
    background-position: -76px -1138px;
    background-repeat: no-repeat;
    cursor: pointer;
    height: 40px;
    margin: 13px 6px 0 7px;
    -webkit-tap-highlight-color: rgba(0, 0, 0, 0);
    -webkit-tap-highlight-color: transparent;
    position: absolute;
    left: 0;
    top: 0;
    width: 42px;
    z-index: 10;
}
.mobile.fm-header-txt {
    font-size: 20px;
    line-height: 24px;
    padding: 0 30px;
    color: #495057;
    padding: 20px 0 0 0;
    text-overflow: ellipsis;
    overflow: hidden;
    text-align: left;
    white-space: nowrap;
    margin: 0 60px 0;
}
.mobile.fm-folder-size {
    font-size: 14px;
    line-height: 19px;
    color: #999999;
}
.mobile.fm-header-txt span, .mobile.fm-subheader-txt span {
    display: block;
    overflow: hidden;
    text-overflow: ellipsis;
    overflow: hidden;
    white-space: nowrap;
}
.folder-link .mobile.fm-header-txt {
    padding: 14px 20px 0 20px;
    overflow: initial;
}
.folder-link .mobile.fm-header-txt span {
    font-size: 18px;
    line-height: 24px;
    text-align: center;
}
.mobile.fm-item-img.folder {
    margin: 7px 0 0 10px;
}
.mobile.fm-item-img.thumb {
    margin: 9px 0 0 8px;
}
.mobile.fm-item-img.folder img {
    width: 36px;
}
.mobile.fm-item-img.thumb img {
    width: 40px;
    height: 40px;
    border-radius: 4px;
}
.mobile.session-history-page .mobile.fm-item-info {
    padding: 8px 108px 8px 20px;
}
.mobile.session-history-page .current.session-history .sh-round-button {
    display: none;
}
.mobile.session-history-page .current.session-history .session-status.info-badge {
    display: block;
}
.mobile.session-history-page .current.session-history .session-status.inactive-badge {
    display: none;
}
.mobile.session-history-page .active.session-history .sh-round-button {
    cursor: pointer;
    display: table;
}
.mobile.session-history-page .active.session-history .session-status.info-badge {
    display: none;
}
.mobile.session-history-page .active.session-history .session-status.inactive-badge {
    display: none;
}
.mobile.session-history-page .expired.session-history .sh-round-button {
    display: none;
}
.mobile.session-history-page .expired.session-history .session-status.info-badge {
    display: none;
}
.mobile.session-history-page .expired.session-history .session-status.inactive-badge {
    display: block;
}
.mobile.session-history-page .expired.session-history .sh-item-location {
    color: #818993;
}
.mobile.session-history-page .expired.session-history .sh-item-country::after {
    background-color: #818993;
}
.mobile.session-history-page .sh-round-button::before {
    background-image: url(../images/mobile/mobile-sprite.png);
    background-repeat: no-repeat;
    background-position: -264px -1832px;
    width: 16px;
    height: 16px;
    display: table-cell;
    vertical-align: middle;
    content: '';
    margin: 2px 0 0 3px;
}
.mobile.session-history-page .active .sh-round-button::before {
    background-position: -262px -1834px;
    margin: 2px 0 0 1px;
    display: table-cell;
}
.mobile.session-history-page .bottom-action-bar .sh-round-button::before {
    background-position: -263px -1963px;
}
.mobile.session-history-page .sh-item-date {
    opacity: 0.6;
    font-size: 12px;
    color: #262F3B;
    letter-spacing: 0;
    line-height: 18px;
}
.mobile.session-history-page .sh-item-device {
    font-family: 'LatoWebBold';
    font-size: 15px;
    color: #495057;
    letter-spacing: 0;
    line-height: 24px;
}
.mobile.session-history-page .sh-item-location {
    font-size: 14px;
    color: #467EBF;
    letter-spacing: 0;
    line-height: 20px;
    white-space: nowrap;
}
.mobile.session-history-page .sh-item-icon {
    display: inline-block;
    line-height: 0;
    margin-right: 4px;
    margin-top: 3px;
    vertical-align: top;
    position: relative;
}
.mobile.session-history-page .sh-item-icon::after {
    content: '';
    display: block;
    position: absolute;
    width: 100%;
    height: 100%;
    top: 0;
    border-radius: 3px;
    box-shadow: inset rgba(0, 0, 0, 0.1) 0px 0px 0px 1px;
}
.mobile.session-history-page .sh-item-icon img {
    width: 18px;
    border-radius: 2px;
}
.mobile.session-history-page .sh-item-ip {
    display: block;
}
.mobile.session-history-page .sh-round-button {
    background: #F0373A;
    border: 1px solid #D82928;
    box-shadow: 0 1px 2px 0 rgba(0,0,0,0.11), inset 0 1px 1px 0 rgba(255,255,255,0.20);
    border-radius: 6px;
    line-height: 27px;
    padding: 0 6px;
    height: 28px;
    display: block;
    color: #fff;
    margin: -1px 18px 0 12px;
    box-sizing: border-box;
    font-size: 14px;
    position: absolute;
    right: 0;
    top: 50%;
    transform: translateY(-50%);
}
.mobile.session-history-page .bottom-action-bar-container .sh-round-button {
    cursor: pointer;
    display: table;
    height: 32px;
    line-height: 31px;
    margin: 4px auto;
    padding: 0 16px;
    width: auto;
    display: table;
    border: 1px solid #E2E2E2;
    box-shadow: 0 1px 1px 0 rgba(0,0,0,0.11), inset 0 1px 2px 0 rgba(255,255,255,0.20);
    background:  linear-gradient(-180deg, #FFFFFF 0%, #F2F2F2 100%);
    color: #676D75;
    border-radius: 6px;
    position: relative;
}
.mobile.session-history-page .sh-round-button span {
    padding-left: 6px;
    display: table-cell;
    vertical-align: middle;
}
.mobile.session-history-page .active.session-history .sh-round-button.confirmation {
    display: block;
    width: auto;
    padding: 0 12px;
    position: absolute;
    right: 0;
    transition: all .35s ease-in-out;
}
.mobile.session-history-page .active.session-history .sh-round-button.confirmation span.confirm-button {
    display: block;
    opacity: 1;
    transition: all 1s ease-in-out;
}
.mobile.session-history-page .active.session-history .sh-round-button.confirmation span {
    display: none;
}
.mobile.session-history-page .folders-files-text .sh-device-header {
    display: none;
}
.mobile.session-history-page .folders-files-text .sh-location-header {
    display: none;
}
.mobile.session-history-page .folders-files-text .sh-date-header {
    display: inline-block;
}
.mobile.session-history-page .folders-files-text .sh-status-header {
    display: none;
}
.mobile.main-block .mobile.info-badge {
    color: #4A90E2;
    font-size: 14px;
    background: rgba(74,144,226,0.20);
    border-radius: 6px;
    line-height: 28px;
    padding: 0 12px;
}
.mobile.main-block .mobile.inactive-badge {
    color: #818993;
    font-size: 14px;
    background: rgba(187,187,187,0.20);
    border-radius: 6px;
    line-height: 28px;
    padding: 0 12px;
}
.mobile.main-block .mobile.session-status {
    margin: -1px 18px 0 8px;
    position: absolute;
    right: 0;
    top: 50%;
    transform: translateY(-50%);
}
.mobile.fm-item-details {
    color: #aaa;
    font-size: 13px;
    letter-spacing: .1px;
    line-height: 18px;
}
.mobile.fm-item-details span {
    padding: 0;
}
.mobile.fm-item-details .date {
    padding-left: 8px;
}
.mobile.fm-item-links {
    padding: 18px 0 0 0;
    max-width: 360px;
    margin: 0 auto;
    clear: both;
    transition: all 200ms ease-in-out;
    opacity: 0;
    visibility: hidden;
    text-align: center;
    font-size: 0;
}
.expanded .mobile.fm-item-links {
    cursor: default;
    opacity: 1;
    visibility: visible;
    z-index: 2;
}
.mobile.fm-item-link {
    cursor: pointer;
    width: 33.333333%;
    font-size: 13px;
    line-height: 17px;
    color: #FF5555;
    background: url(../images/mobile/mobile-sprite.png);
    background-repeat: no-repeat;
    background-position: left -1192px;
    text-align: center;
    display: inline-block;
}
.mobile.fm-item-link:first-child {
    background-image: none;
}
.light-overlay {
    background-color: var(--mobile-page-background);
    width: 100%;
    height: 100%;
    left: 0;
    top: 0;
    position: fixed;
    z-index: 1000;
    transition: all 200ms ease-in-out;
}
.dark-overlay {
    background-color: rgba(0, 0, 0, 0.2);
    width: 100%;
    height: 100%;
    left: 0;
    top: 0;
    position: fixed;
    z-index: 1000;
    transition: all 200ms ease-in-out;
}
.titlemenu-overlay {
    background-color: rgba(0, 0, 0, 0.2);
    width: 100%;
    height: 100%;
    left: 0;
    top: 66px;
    position: fixed;
    z-index: 97;
    transition: all 200ms ease-in-out;
}
.mobile.dark-overlay {
    background-color: rgba(0,0,0,0.8);
    z-index: 100;
    transition: all 200ms ease-in-out;
    opacity: 0;
    z-index: 200;
    display: none;
}
.mobile.dark-overlay.active {
    opacity: 1;
    display: block;
}
.mobile.main-menu {
    position: absolute;
    overflow: hidden;
    height: 100%;
    opacity: 0;
    background-color: white;
    z-index: 210;
    top: 0;
}
.mobile.main-menu.active {
    overflow: scroll;
    -webkit-overflow-scrolling: touch;
    opacity: 1;
}
.mobile.menu-buttons.logged-out {
    margin-top: 81px;
}
.mobile.menu-buttons .spacer {
    height: 40px;
}
.mobile.menu-button {
    color: #888;
    cursor: pointer;
    font-size: 16px;
    line-height: 20px;
    padding: 14px 0 13px 15px;
}
.mobile.menu-button.current {
    border-left: 3px solid #eb4444;
}
.mobile.menu-button.red {
    color: #ff4444;
}
.mobile.menu-button.pro-plans {
    color: #2aaf5f;
}
.mobile.template {
    display: none;
}
.mobile.empty-cloud .empty-cloud-block,
.mobile.empty-folder .empty-folder-block,
.mobile.empty-rubbishbin .rubbishbin-block {
    display: block;
}
.mobile.empty-cloud-block,
.mobile.empty-folder-block {
    position: absolute;
    width: 100%;
    height: 150px;
    left: 0;
    top: 50%;
    margin: -75px 0 0 0;
    text-align: center;
    font-size: 18px;
    line-height: 24px;
    color: #CCCCCC;
    font-family: 'source_sans_proregular', sans-serif;
}
.landscape .mobile.empty-folder-block {
    top: 20%;
    margin-top: 15px;
}
.mobile.empty-icon {
    width: 145px;
    height: 109px;
    margin: 0 auto 20px auto;
    background-image: url(../images/mobile/mobile-sprite.png);
    background-repeat: no-repeat;
}
.mobile.empty-icon img {
    display: none;
}
.mobile.empty-icon.item-type {
    background-image: none;
    height: auto;
    width: auto;
}
.mobile.empty-icon.item-type img {
    display: block;
}
.mobile.empty-icon.sprite-fm-illustration {
    background: url("../images/sprites/fm-illustration-sprite.svg") no-repeat;
    background-size: 2000%;
}
.mobile.empty-icon.sprite-fm-illustration.img-dialog-payment-card-exp {
    --width: 145px;
    --height: 109px;
    background-position: calc(300% / 19) calc(var(--scale) * -500);
}
.landscape .mobile.empty-icon {
    margin-bottom: 2px;
}
.mobile.empty-cloud .empty-icon {
    background-position: -3px -1442px;
}
.mobile.empty-folder .empty-icon {
    background-position: -3px -1300px;
}
.mobile.empty-icon.clear-rubbish-bin {
    background-position: -136px -1280px;
    background-color: #ff4444;
    border-radius: 73px;
    height: 146px;
    margin-bottom: 0;
    transform: scale(0.75);
}
.mobile.empty-icon.over-storage-quota {
    background-position: -167px -706px;
    height: 102px;
    width: 102px;
}
.mobile.empty-icon.big-green-tick {
    background-position: -178px -825px;
    height: 84px;
    width: 84px;
}
.mobile.empty-icon.warning-icon {
    background-position: -76px -3710px;
    height: 54px;
    width: 68px;
}
.mobile.empty-icon.invalid-voucher {
    background-position: -84px -3652px;
    height: 46px;
    width: 52px;
}
.mobile.empty-icon.voucher {
    background-position: -162px -941px;
    width: 118px;
    height: 95px;
}
.mobile.empty-icon.enter-number {
    background-position: -168px -2407px;
    height: 102px;
    width: 102px;
}
.mobile.empty-icon.vn-illustration {
    background-position: 6px -2401px;
    height: 156px;
    width: 168px;
    position: absolute;
    bottom: 0;
    margin: 0 0 0 -84px;
    left: 50%;
}
.mobile.empty-icon.add-number {
    background-position: -169px -2518px;
    height: 96px;
    width: 96px;
}
.mobile.empty-txt span {
    color: #777777;
}
.mobile.top-links {
    margin: 8px 0px;
    clear: both;
    text-align: center;
    font-size: 0;
    line-height: 0;
    border-bottom: 1px solid #eee;
    border-top: 1px solid #eee;
    background-color: #fff;
}
.mobile.top-link {
    cursor: pointer;
    width: 100%;
    font-size: 15px;
    letter-spacing: 0.2px;
    color: #939DA3;
    text-align: center;
    display: inline-block;
    line-height: 54px;
}
.mobile.top-link.full {
    width: 100%;
}
.mobile.top-link.active {
    color: #FF5555;
}
.mobile.signing-in {
    color: #FF5555;
    padding: 38px 0 0 0;
    font-size: 15px;
    line-height: 19px;
    text-align: center;
}
.mobile.top-link:first-child {
    background-image: none;
}
/* Default input */
.mobile.signin-input, .mobile.country-input, .mobile.phone-number-input, .mobile.default-input {
    background-color: #f8f8f8;
    border: 1px solid #eee;
    height: 48px;
    padding: 10px 16px 0 52px;
    box-sizing: border-box;
    position: relative;
    margin: 0 16px 4px 16px;
    border-radius: 3px;
}
.mobile.default-input {
    padding: 11px 12px 0 12px;
    margin: 0;
    text-align: left;
    white-space: nowrap;
}
.mobile.default-input.top-pad {
    margin: 12px 0 0 0;
}
.mobile.defaul-input.icon {
    padding: 10px 16px 0 52px;
}
.mobile-default.input.icon i {
    position: absolute;
}

/* Default grey select */
.mobile.default-select-label, .mobile.default-input-label {
    font-size: 13px;
    line-height: 20px;
    color: #666666;
    padding: 16px 0 5px 0;
    text-align: left;
}
.mobile.default-grey-select {
    background-color: #f8f8f8;
    border: 1px solid #eee;
    height: 48px;
    box-sizing: border-box;
    position: relative;
    border-radius: 3px;
    position: relative;
    background-image: url(../images/mobile/mobile-sprite.png);
    background-repeat: no-repeat;
    background-position: right -2350px;
}
.mobile.default-grey-select select {
    width: 100%;
    height: 100%;
    line-height: 100%;
    background-color: white;
    margin: 0;
    padding: 0;
    position: absolute;
    left: 0;
    top: 0;
    opacity: 0;
    z-index: 1;
}
.mobile.default-grey-select span {
    padding: 11px 25px 0 12px;
    white-space: nowrap;
    display: block;
    overflow: hidden;
    text-overflow: ellipsis;
    text-align: left;
    font-size: 14px;
    line-height: 24px;
    color: #333333;
}
.mobile.default-grey-select.error, .mobile.default-input.error {
    border-color: #e54c51;
}
.mobile.default-grey-select.error span, .mobile.default-input.error input {
    color: #e54c51;
}

/* Custom inputs */
.mobile.country-input, .mobile.phone-number-input {
    margin: 6px auto;
    padding-right: 46px;
}
.mobile.two-factor-seed-input {
    padding: 12px 16px 0 12px;
    height: 64px;
    margin: 0 auto 24px;
}
.mobile.verify-number .verify-number-code {
    border-radius: 4px;
    background-color: #f8f8ff;
    border: 0 solid rgba(0,0,0,0);
    height: 64px;
    margin: 0 auto 16px;
    padding: 0;
}
.mobile.signin-input span, .mobile.country-input span, .mobile.phone-number-input span {
    width: 20px;
    height: 20px;
    display: block;
    background-image: url(../images/mobile/mobile-sprite.png);
    background-repeat: no-repeat;
    background-position: -130px -1148px;
    position: absolute;
    left: 16px;
    top: 13px;
}
.mobile.country-input span {
    background-position: -93px -2071px;
    width: 24px;
    height: 24px;
    margin: -2px;
    opacity: .6;
}
.mobile.phone-number-input span {
    background-position: -93px -2035px;
    width: 24px;
    height: 24px;
    margin: -2px;
    opacity: .6;
}
.mobile.country-input span.show-country-icon {
    background-position: -46px -1146px;
    left: initial;
    right: 16px;
    opacity: 1;
    transform: scaleX(-1);
    filter: FlipH;
    -ms-filter: "FlipH";
}
.mobile.signin-input.incorrect span {
    background-position: -130px -1220px;
}
.mobile.signin-input.first-name span, .mobile.signin-input.last-name span {
    background-position: -253px -1147px;
}
.mobile.signin-input.first-name.incorrect span, .mobile.signin-input.last-name.incorrect span {
    background-position: -253px -1217px;
}
.mobile.signin-input.password span, .mobile.signin-input.password-confirm span {
    background-position: -164px -1148px;
}
.mobile.signin-input.password.incorrect span, .mobile.signin-input.password-confirm.incorrect span {
    background-position: -164px -1218px;
}
.mobile.signin-input input, .mobile.country-input input, .mobile.phone-number-input input, .mobile.default-input input {
    background-color: #F8F8F8;
    border: 0;
    padding: 0;
    margin: 0;
    font-size: 14px;
    line-height: 26px;
    color: #666;
    height: 26px;
    width: 100%;
    font-family: 'LatoWeb';
    display: block;
}
.mobile.signin-input,
.mobile.password-input {
    --icon-size: 24px;
}
.mobile.signin-input.password input,
.mobile.signin-input.password-confirm input,
.mobile.password-input input {
    width: calc(100% - 33px);
    display: inline-block;
    vertical-align: top;
}
.mobile.signin-input .warning-icon,
.mobile.password-input .warning-icon {
    display: inline-block;
}
.mobile.default-input input {
    color: #333;
}

.mobile.signin-input input::-webkit-input-placeholder, .mobile.country-input input::-webkit-input-placeholder, .mobile.phone-number-input input::-webkit-input-placeholder, .mobile.default-input input::-webkit-input-placeholder  {
    color: #999;
    font-size: 14px;
}
.mobile.signin-input input::-moz-placeholder, .mobile.country-input input::-moz-placeholder, .mobile.phone-number-input input::-moz-placeholder, .mobile.default-input input::-moz-placeholder {
    color: #999;
    font-size: 14px;
    opacity: 1;
}
.mobile.signin-input input:-moz-placeholder, .mobile.country-input input:-moz-placeholder, .mobile.phone-number-input input:-moz-placeholder, .mobile.default-input input:-moz-placeholder {
    color: #999;
    font-size: 14px;
    opacity: 1;
}
.mobile.signin-input input:-ms-input-placeholder, .mobile.country-input input:-ms-input-placeholder, .mobile.phone-number-input input:-ms-input-placeholder, .mobile.default-input input:-ms-input-placeholder {
    color: #999;
    font-size: 14px;
}
.two-factor-qr-block .mobile.signin-input.two-factor-seed-input input::placeholder {
    color: #bbb;
    font-size: 24px;
    letter-spacing: 0px;
    line-height: 38px;
}
.two-factor-qr-block .mobile.signin-input.two-factor-seed-input input::-webkit-input-placeholder {
    color: #bbb;
    font-size: 24px;
    letter-spacing: 0px;
    line-height: 38px;
}
.two-factor-qr-block .mobile.signin-input.two-factor-seed-input input::-moz-input-placeholder {
    color: #bbb;
    font-size: 24px;
    letter-spacing: 0px;
    line-height: 38px;
}
.two-factor-qr-block .mobile.signin-input.two-factor-seed-input input:-moz-input-placeholder {
    color: #bbb;
    font-size: 24px;
    letter-spacing: 0px;
    line-height: 38px;
}
.two-factor-qr-block .mobile.signin-input.two-factor-seed-input input:-ms-input-placeholder {
    color: #bbb;
    font-size: 24px;
    letter-spacing: 0px;
    line-height: 38px;
}
.verify-login-page .mobile.signin-input input, .mobile.verify-number .vn-input-wrapper .verify-number-code input, .mobile.signin-input.two-factor-seed-input input {
    font-size: 36px;
    height: initial;
    line-height: 62px;
    text-align: center;
    letter-spacing: 4px;
    color: #495057;
    background-color: rgba(0,0,0,0);
}
.verify-login-page .mobile.signin-input input::placeholder, .mobile.verify-number .vn-input-wrapper .verify-number-code input::placeholder {
    color: #bbb;
    font-size: 24px;
    letter-spacing: 0px;
    line-height: 62px;
}
.verify-login-page .mobile.signin-input input::-webkit-input-placeholder, .mobile.verify-number .vn-input-wrapper .verify-number-code input::-webkit-input-placeholder {
    color: #bbb;
    font-size: 24px;
    letter-spacing: 0px;
    line-height: 62px;
}
.verify-login-page .mobile.signin-input input::-moz-placeholder, .mobile.verify-number .vn-input-wrapper .verify-number-code input::-moz-placeholder {
    color: #bbb;
    font-size: 24px;
    letter-spacing: 0px;
    line-height: 62px;
}
.verify-login-page .mobile.signin-input input:-moz-placeholder, .mobile.verify-number .vn-input-wrapper .verify-number-code input:-moz-placeholder {
    color: #bbb;
    font-size: 24px;
    letter-spacing: 0px;
    line-height: 62px;
}
.verify-login-page .mobile.signin-input input:-ms-input-placeholder, .mobile.verify-page .vn-input-wrapper .verify-number-code input:-ms-input-placeholder {
    color: #bbb;
    font-size: 24px;
    letter-spacing: 0px;
    line-height: 62px;
}
body.es .mobile.verify-number .vn-input-wrapper .verify-number-code input::-webkit-input-placeholder,
body.de .mobile.verify-number .vn-input-wrapper .verify-number-code input::-webkit-input-placeholder {
    font-size: 14px;
}
body.es .mobile.verify-number .vn-input-wrapper .verify-number-code input:-moz-placeholder,
body.de .mobile.verify-number .vn-input-wrapper .verify-number-code input:-moz-placeholder {
    font-size: 14px;
}
body.es .mobile.verify-page .vn-input-wrapper .verify-number-code input:-ms-input-placeholder,
body.de .mobile.verify-page .vn-input-wrapper .verify-number-code input:-ms-input-placeholder {
    font-size: 14px;
}
body.es .mobile.verify-number .vn-input-wrapper .verify-number-code input::placeholder,
body.de .mobile.verify-number .vn-input-wrapper .verify-number-code input::placeholder {
    font-size: 14px;
}
.mobile.signin-input.incorrect input, .mobile.verify-page .vn-input-wrapper .verify-number-code.incorrect input, .mobile.phone-number-input.incorrect input  {
    color: #FF5555;
}
.mobile.signin-input.incorrect input::-webkit-input-placeholder, .mobile.verify-page .vn-input-wrapper .verify-number-code.incorrect input::-webkit-input-placeholder, .mobile.phone-number-input.incorrect input::-webkit-input-placeholder {
    color: #FF5555;
}
.mobile.signin-input.incorrect input:-moz-placeholder, .mobile.verify-page .vn-input-wrapper .verify-number-code.incorrect input:-moz-placeholder, .mobile.phone-number-input.incorrect input:-moz-placeholder {
    color: #FF5555;
}
.mobile.signin-input.incorrect input::-moz-placeholder, .mobile.verify-page .vn-input-wrapper .verify-number-code.incorrect input::-moz-placeholder, .mobile.phone-number-input.incorrect input::-moz-placeholder {
    color: #FF5555;
}
.mobile.signin-input.incorrect input:-ms-input-placeholder, .mobile.verify-page .vn-input-wrapper .verify-number-code.incorrect input:-ms-input-placeholder, .mobile.phone-number-input.incorrect input:-ms-input-placeholder {
    color: #FF5555;
}
.two-factor-qr-block .mobile.signin-input.two-factor-seed-input input {
    text-align: center;
    line-height: 38px;
}
.signin-register-block .custom-login-message-block {
    color: #495057;
    font-family: 'LatoWeb', 'source_sans_proregular', sans-serif;
    font-size: 15px;
    margin-left: 16px;
    margin-right: 16px;
    margin-bottom: 30px;
    text-align: center;
    line-height: 22px;
}
.signin-register-block .custom-login-message-block .user-number {
    font-family: 'LatoWebBold';
}
.signin-register-block .tab-block.register .signin-input.password {
    position: relative;
}
.signin-register-block .estimator-loading-icon,
.recover-account-page .estimator-loading-icon,
.bus-pw-confirm-block .estimator-loading-icon {
    background: rgba(0, 0, 0, 0) url("../images/mega/ajax-loader-gray.gif") no-repeat scroll 0 0 / 16px 16px;
    display: none;
    height: 16px;
    position: absolute;
    right: 17px;
    top: 21px;
    width: 16px;
    z-index: 1;
}
.signin-register-block .estimator-loading-icon.loading,
.recover-account-page .estimator-loading-icon.loading,
.bus-pw-confirm-block .estimator-loading-icon.loading {
    display: inline-block;
}
/* Prevent Chrome displaying the default checkbox */
input[type='checkbox'] {
    display: none;
}
.mobile.remember-me, .mobile.confirm-terms {
    overflow: hidden;
    padding-left: 18px;
    margin-right: 16px;
    margin-left: 16px;
    margin-bottom: 4px;
    background-color: #fff;
}
.mobile.remember-me div.checkboxOn, .mobile.remember-me div.checkboxOff {
    margin: 18px 0 0 0;
}
.mobile.confirm-terms div.checkboxOn, .mobile.confirm-terms div.checkboxOff {
    margin: 17px 0 0 0;
}
.checkboxOn.square, .checkboxOff.square {
    background-color: #fff;
    border: 1px solid #e3e3e3;
    border-radius: 3px;
    box-shadow: 0 1px 2px 0 rgba(0, 0, 0, 0.05);
    box-sizing: border-box;
    float: left;
    overflow: hidden;
    position: relative;
    width: 18px;
    height: 18px;
}
.checkboxOn.square i {
    position: absolute;
    display: block;
    width: 100%;
    height: 100%;
    background-image: url(../images/mobile/mobile-sprite.png);
    background-position: -49px -1179px;
}
.checkboxOn.square input,
.checkboxOff.square input {
    height: 18px;
    position: relative;
    width: 18px;
}
.checkboxOn.square input.remember-billing-info,
.checkboxOff.square input.remember-billing-info {
    display: block;
    z-index: 2;
    position: absolute;
}
.mobile.remember-me .text {
    color: #eb4444;
    cursor: pointer;
    display: block;
    font-family: 'LatoWeb';
    font-size: 14px;
    font-weight: normal;
    font-style: normal;
    font-stretch: normal;
    line-height: 54px;
    letter-spacing: normal;
    color: #666;
    float: none;
    padding: 0 0 0px 37px;
}
.mobile.sign-in .first-message, .mobile.register .first-message {
    font-size: 15px;
    line-height: 1.63;
    color: #778187;
    text-align: center;
    margin: 20px auto 0 auto;
    padding: 0 32px 0 32px;
    max-width: 500px;
}
.mobile.sign-in .download-app, .mobile.register .download-app {
    margin: 15px auto 0 auto;
}
.mobile.sign-in .forgot-password-button, .mobile.verify-login-page .lost-authenticator-button {
    color: #939DA3;
    cursor: pointer;
    display: inline-block;
    font-size: 15px;
    margin-top: 22px;
    text-align: center;
    width: 100%;
}
.mobile.verify-login-page .lost-authenticator-button {
    background-color: #fff;
    border-top: 1px solid #eee;
    border-bottom: 1px solid #eee;
    line-height: 56px;
    margin-top: 8px;
}
.mobile.confirm-terms {
    background-color: #fff;
    overflow: hidden;
    padding-left: 17px;
}
.mobile.confirm-terms .checkbox {
    border-radius: 2px;
    background-color: #ffffff;
    box-shadow: 0 1px 2px 0 rgba(0, 0, 0, 0.15);
    border: solid 1px #ebebeb;
}
.mobile.confirm-terms .text {
    color: #eb4444;
    cursor: pointer;
    display: block;
    font-family: 'source_sans_proregular', sans-serif;
    font-size: 14px;
    font-weight: normal;
    font-style: normal;
    font-stretch: normal;
    line-height: 21px;
    letter-spacing: normal;
    color: #666;
    padding: 16px 0 16px 36px;
}
.mobile.confirm-terms .text a {
    color: #eb4444;
}
.mobile.signin-button, .mobile.register-button, .mobile.resend-button, .mobile.create-account-botton {
    background-image: linear-gradient(-180deg, #07BEB1 0%, #00BFA5 100%);
    border: 1px solid #00A58F;
    box-shadow: 0 1px 1px 0 rgba(0,0,0,0.11), inset 0 2px 1px 0 rgba(255,255,255,0.20);
    border-radius: 3px;
    padding: 0;
    position: relative;
    font-size: 16px;
    text-align: center;
    line-height: 48px;
    color: #fff;
    height: 48px;
    margin-left: 16px;
    margin-right: 16px;
    transition: all 200ms ease-in-out;
    opacity: 0.3;
}
.mobile.register-cancel-button {
    background-image: linear-gradient(-179deg, #FF3333 0%, #FF4444 100%);
    border: 1px solid #D82928;
    border-radius: 3px;
    box-shadow: 0 1px 1px 0 rgba(0,0,0,0.11), inset 0 2px 1px 0 rgba(255,255,255,0.20);
    color: #fff;
    font-size: 16px;
    height: 48px;
    line-height: 48px;
    margin-left: 16px;
    margin-right: 16px;
    margin-top: 8px;
    padding: 0;
    position: relative;
    text-align: center;
    transition: all 200ms ease-in-out;
}
.mobile.signin-button.active, .mobile.register-button.active, .mobile.resend-button.active, .mobile.create-account-botton.active {
    background: #00bfa5;
    border: 1px solid #00A58F;
    box-shadow: 0 1px 1px 0 rgba(0,0,0,0.11), inset 0 2px 1px 0 rgba(255,255,255,0.20);
    color: #fff;
    cursor: pointer;
    opacity: 1;
}
.mobile.signin-button .loading-image,
.mobile.two-factor-verify-btn .loading-image,
.mobile.verify-number .loading-image {
    display: none;
}
.mobile.signin-button.loading .label,
.mobile.two-factor-verify-btn.loading .label {
    display: none;
}
.mobile.signin-button.loading .loading-image,
.mobile.two-factor-verify-btn.loading .loading-image,
.mobile.verify-number.loading .loading-image {
    display: inline-block;
    height: 28px;
    left: 50%;
    margin-left: -14px;
    margin-top: 10px;
    position: absolute;
    width: 28px;
    font-size: 0;
    line-height: 0;
}
.mobile.signin-button .loading-image img,
.mobile.two-factor-verify-btn .loading-image img {
    width: 28px;
    height: 28px;
}
.new-registration {
    padding-bottom: 2px;
    margin-bottom: 8px;
    margin-left: 16px;
    margin-right: 16px;
}
.register-pass-status-line1, .register-pass-status-line2, .register-pass-status-line3, .register-pass-status-line4, .register-pass-status-line5 {
    background-color: rgba(0, 0, 0, 0.1);
    border-radius: 2px;
    float: left;
    height: 2px;
    margin-right: 5px;
    width: 20%;
    width: calc(20% - 5px);
}
.good1 .register-pass-status-line1 {
    background-color: var(--mobile-support-error);
}
.good2 .register-pass-status-line1, .good2 .register-pass-status-line2 {
    background-color: var(--mobile-support-error);
}
.good3 .register-pass-status-line1, .good3 .register-pass-status-line2, .good3 .register-pass-status-line3 {
    background-color: var(--mobile-support-warning);
}
.good4 .register-pass-status-line1, .good4 .register-pass-status-line2, .good4 .register-pass-status-line3, .good4 .register-pass-status-line4 {
    background-color: var(--mobile-support-success);
}
.good5 .register-pass-status-line1, .good5 .register-pass-status-line2, .good5 .register-pass-status-line3, .good5 .register-pass-status-line4, .good5 .register-pass-status-line5 {
    background-color: var(--mobile-support-success);
}
/* Default checkbox */
div.checkboxOff,
div.checkboxOn {
	width: 16px;
	height: 16px;
	border: 1px solid #f55;
	box-sizing: border-box;
	border-radius: 100%;
	float: left;
	position: relative;
}
.bus-reg-agreement div.checkboxOff,
.bus-reg-agreement div.checkboxOn {
    border: none;
    border-radius: 3px;
}
.objectstorage .register-agreement-checkbox .checkboxOn,
.objectstorage .register-agreement-checkbox .checkboxOff,
.objectstorage-mobile .mobile.provider-list-item .checkboxOn,
.objectstorage-mobile .mobile.provider-list-item .checkboxOff {
    float: none;
    border: none;
    border-radius: 3px;
}
.checkboxOff span,
.checkboxOn span {
	display: block;
	position: absolute;
	width: 10px;
	height: 10px;
	left: 2px;
	top: 2px;
	border-radius: 100%;
	background-color: #f55;
	opacity: 0;
	transition: all 0.2s ease-in-out;
}
.checkboxOn span {
	opacity: 1;
}
.checkboxOff input,
.checkboxOn input {
	width: 16px;
	height: 16px;
	border: 0;
	margin: 0;
	padding: 0;
	position: absolute;
	left: -1px;
	top: -1px;
	opacity: 0;
	cursor: pointer;
}
.checkbox-label,
.checkbox-label.radio-txt {
    float: left;
    font-size: 14px;
    line-height: 20px;
    padding: 0 0 0 9px;
    color: #666;
    cursor: pointer;
}
.checkbox-label.small {
    font-size: 14px;
    line-height: 18px;
    color: #999;
    display: block;
    box-sizing: border-box;
    max-width: calc(100% - 31px);
}
.checkbox-block {
    padding: 27px 0 40px 23px;
}
.radio-txt {
    max-width: calc(100% - 32px);
}

.mobile.input-error {
    margin: 21px 0 30px 0;
    font-size: 15px;
    line-height: 24px;
    color: #F6A623;
    text-align: center;
}
.mobile.loader {
    position: absolute;
    width: 58px;
    height: 58px;
    left: 50%;
    top: 50%;
    margin: -29px 0 0 -29px;
    background-image: url(../images/mobile/mobile-sprite.png);
    background-repeat: no-repeat;
    background-position: -7px -1212px;
    animation: rotate-loading 0.8s infinite linear;
}
.mobile.tab-block.sign-in, .mobile.tab-block.register {
    padding-top: 24px;
    background-color: #fff;
    padding-bottom: 16px;
    border-bottom:1px solid #eee;
}
.mobile.registration-confirm-email .email-icon {
    width: 200px;
    height: 114px;
    background-image: url(../images/mega/register-big-sprite.png);
    background-position: center -1021px;
    background-repeat: no-repeat;
    margin: 46px auto 0 auto;
}
.mobile.registration-confirm-email .confirm-message {
    color: #666;
    font-size: 15px;
    text-align: center;
    margin-left: 16px;
    margin-right: 16px;
    margin-top: 26px;
}
.mobile.registration-confirm-email .change-email {
    background-color: #fafafa;
    margin-top: 30px;
    padding: 14px 0;
    text-align: center;
    margin: 24px 16px;
    border: 1px solid #eee;
}
.recover-account-email-block .account.input-wrapper {
    margin: 0 auto;
}
.recover-account-email-block .mega-input {
    border-bottom: 1px solid var(--stroke-mid-grey);
}
.recover-account-email-block .mega-input.active {
    border-color: var(--input-text-underline-hover);
}
.mobile.registration-confirm-email .change-email input {
    background-color: #f8f8f8;
    border: 0;
    color: #444;
    display: block;
    font-size: 14px;
    margin: 0;
    padding: 0 20px;
    text-align: center;
    width: 100%;
    box-sizing: border-box;
    font-family: 'source_sans_proregular', sans-serif;
}
.mobile.registration-confirm-email .instruction-message {
    opacity: 0.6;
    font-size: 13px;
    text-align: center;
    color: #667;
    margin: 16px 10px 20px 10px;
}
.mobile.registration-generating-keys .information-message {
    font-size: 15px;
    line-height: 1.63;
    text-align: center;
    color: #939da3;
    margin-left: 20px;
    margin-right: 20px;
}
.mobile.registration-generating-keys {
    height: 100%;
    position: relative;
    display: block;
}
.mobile.registration-generating-keys .fm-header-txt {
    margin: 0 32px 0 60px;
}
.mobile.registration-generating-keys .fm-content {
    margin-top: 50%;
}
.mobile.white-text-bl {
    padding: 61px 30px 65px 30px;
    box-sizing: border-box;
    max-width: 540px;
    margin: 0 auto;
    color: white;
}
.mobile.white-header {
    padding: 0 0 0 0;
    color: white;
    font-size: 16px;
    line-height: 24px;
}
.mobile.white-text-bl ul {
    margin: 22px 0 0 17px;
    padding: 0;
}
.mobile.white-text-bl li {
    font-size: 15px;
    line-height: 26px;
    margin: 0;
    padding: 0;
    list-style-type: initial;
    color: white;
}
.tab-block .mobile.download-app {
    width: 152px;
    height: 47px;
    margin-bottom: 40px;
    background-position: 0 -564px;
}
.tab-block .mobile.download-app.android {
    background-position: 0 -496px;
}
.tab-block .mobile.download-app.wp {
    background-position: 0 -632px;
    width: 128px;
}

/* Hide the dropdown on the MegaSync page */
.megaapp-linux-box-container, .megaapp-linux {
    display: none !important;
}

/* Terms of Service page */
.mobile.terms-of-service .content {
    padding: 20px;
}
/* General Terms, Privacy Policy and Takedown guidance pages */
.data-protection, .terms-general, .privacy-policy, .takedown-guidance, .contact-us {
    padding: 50px 20px 50px 20px;
}
.contact-us .contact-new-column {
    margin-bottom: 48px;
    margin-top: 48px;
}
.data-protection h1, .terms-of-service h1, .terms-general h1, .privacy-policy h1, .takedown-guidance h1, .contact-us h1, .resellers-page h1 {
    font-family: var(--text-font-family-second-semibold);
    font-size: 32px;
    color: #262F3B;
    line-height: 40px;
}
.data-protection h2, .terms-of-service h2, .terms-general h2, .privacy-policy h2, .takedown-guidance h2, .contact-us .contact-new-title {
    font-family: 'source_sans_prosemibold', sans-serif;
    font-size: 20px;
    font-weight: 300;
    color: #262F3B;
}
.contact-us h1 {
    background-image: none !important;
    background-repeat: no-repeat;
    line-height: 1.5;
    margin-left: 51px;
    margin-top: 40px;
}
.contact-us h1::before {
    content: '';
    background-image: url(../images/mega/contact-us-sprite@2x.png);;
    background-size: 40px auto;
    background-position: 0 0;
    height: 40px;
    width: 40px;
    position: absolute;
    display: inline-block;
    margin-left: -56px;
    margin-top: 7px;
}
.data-protection .number, .terms-of-service .number, .terms-general .number, .privacy-policy .number, .takedown-guidance .number {
    display: block;
    font-size: 16px;
    line-height: 1.19;
    color: #eb4444;
}
.data-protection .text,  .terms-of-service .text, .terms-general .text, .privacy-policy .text, .takedown-guidance .text, .takedown-guidance p, .contact-us .contact-new-txt, .contact-us p, .resellers-page .resellers-top-txt {
    font-size: 15px;
    line-height: 1.6;
    color: #667;
}
.data-protection .text b {
    font-family: 'source_sans_prosemibold', sans-serif;
    font-size: 15px;
    font-weight: normal;
}
.data-protection a {
    color: #d22400;
}
.data-protection ul {
    padding-left: 15px;
}
.data-protection ul li {
    color: #667;
    font-size: 15px;
    line-height: 1.73;
    list-style-type: disc;
    padding-left: 3px;
}
.data-protection .download-button {
    background: #d90007;
    border-radius: 5px;
    color: #fff;
    cursor: pointer;
    display: inline-block;
    height: 20px;
    padding: 10px 40px;
    position: relative;
    margin-top: 10px;
    width: 100px;
}
.data-protection .download-button {
    display: block;
    text-align: center;
}
.data-protection .download-button .label {
    line-height: 20px;
}
.data-protection .download-button .loading-image {
    display: none;
}
.data-protection .download-button.loading .label {
    display: none;
}
.data-protection .download-button.loading .loading-image {
    display: inline-block;
    height: 28px;
    left: 50%;
    margin-left: -14px;
    margin-top: -4px;
    position: absolute;
    width: 28px;
    font-size: 0;
    line-height: 0;
}
.data-protection .download-button .loading-image img {
    width: 28px;
    height: 28px;
}
.data-protection .error-message {
    color: #d90007;
    margin-top: 5px;
}
.terms-of-service .terms-agent-info {
    background-image: none;
}
.contact-us .contact-new-title, .contact-us .contact-new-button, .contact-us a.contact-new-button {
    background-repeat:no-repeat;
    background-image: none;
}
.contact-us .contact-new-title {
    line-height: 28px;
    margin-bottom: 16px;
    display: inline-block;
    margin-left: 40px;
}
.contact-us .contact-new-title::before {
    content: '';
    background-image: url(../images/mega/contact-us-sprite@2x.png);;
    background-size: 80px auto;
    width: 28px;
    height: 28px;
    display: inline-block;
    position: absolute;
    margin-left: -40px;
}
.contact-new-title.legal::before {
    background-position: -4px -312px;
}
.contact-new-title.copyright::before {
    background-position: -4px -119px;
}
.contact-new-title.improvements::before {
    background-position: -4px -280px;
}
.contact-new-title.report-a-bug::before {
    background-position: -4px -216px;
}
.contact-new-title.media::before {
    background-position: -4px -344px;
}
.contact-new-title.get-support::before {
    background-position: -4px -87px;
}
.contact-new-title.report-objectionable-material::before {
    background-position: -4px -151px;
}
.contact-new-title.privacy::before {
    background-position: -4px -184px;
}
.contact-new-title.security::before {
    background-position: -4px -248px;
}
.contact-new-title.suggest-improvements::before {
    background-position: -4px -280px;
}
.contact-new-title.other-ip-issues::before {
    background-position: -4px -376px;
}
.contact-new-title.corporate-office::before {
    background-position: -4px -409px;
}
.contact-new-title.corporate-mail::before {
    background-position: -4px -441px;
}
.contact-new-title.other-group-companies::before {
    background-position: -4px -473px;
}
.contact-new-title.eu-representative::before, .contact-new-title.gdpr::before {
    background-position: -4px -505px;
}
.terms-of-service a, .terms-general a, .privacy-policy a, .takedown-guidance a, .contact-us a {
    color: #eb4444;
}
.contact-us a.contact-new-button {
    background: #F30C14;
    border: 1px solid #D90007;
    padding: 0px 20px 0 20px;
    line-height: 32px;
    height: 32px;
    border-radius: 4px;
    font-size: 14px;
    font-family: 'source_sans_prosemibold';
    margin: 16px 0 0 0;
    color: #fff;
    display: inline-block;
}
.contact-new-txt b {
    font-family: 'source_sans_prosemibold';
}
.terms-of-service .list, .terms-general .list, .privacy-policy .list, .takedown-guidance .list {
    margin-left: 18px;
}
.terms-of-service .sub-list, .terms-general .sub-list, .privacy-policy .sub-list, .takedown-guidance .sub-list {
    margin-left: 36px;
}
.terms-of-service .terms-general, .terms-general .terms-agent-info, .privacy-policy .terms-agent-info, .takedown-guidance .terms-agent-info {
    color: #333;
    display: block;
    font-size: 16px;
    line-height: 1.75;
    margin-bottom: 24px;
}
/* MEGAdrop page currently unsupported */
.mobile.megadrop .content{
    padding: 20px;
}
.mobile.megadrop h1 {
    font-family: 'source_sans_prolight', sans-serif;
    font-size: 36px;
    font-weight: 300;
    color: #222;
}
.mobile.overlay-info {
    box-sizing: border-box;
}
.mobile.overlay-info p {
    padding: 3px 0 18px 0;
    margin: 0;
    font-size: 14px;
    line-height: 21px;
    color: #555;
    white-space: normal;
/*    text-align: left;*/
}
.mobile.overlay-info p.error-message,
.mobile.main-block.error-overlay .title.bold {
    color: #d90007;
}
.mobile.overlay-info p.bold {
    font-family: 'source_sans_prosemibold';
    font-weight: normal;
}
.mobile.overlay-info strong {
    font-family: 'source_sans_prosemibold';
    font-weight: normal;
}
.mobile.grey-textarea {
    box-sizing: border-box;
    background-color: #fafafa;
    padding: 10px;
    color: #333;
    font-size: 14px;
    line-height: 20px;
    width: 100%;
    height: 78px;
    margin: 0 0 12px 0;
    border-radius: 2px;
    border: 1px solid #eee;
    display: block;
    resize: none;
    font-family: 'source_sans_proregular';
}
.mobile.grey-textarea.decryption-password {
    height: auto;
}
.mobile.grey-textarea::-webkit-input-placeholder {
    color: #8b8a8b;
}
.mobile.grey-textarea:-moz-placeholder {
    color: #8b8a8b;
    opacity: 1;
}
.mobile.grey-textarea::-moz-placeholder {
    color: #8b8a8b;
    opacity: 1;
}
.mobile.grey-textarea::-ms-input-placeholder {
    color: #8b8a8b;
}
.mobile.decrypt-button .decrypting-spinner {
    display: none;
}
.mobile.decrypt-button.decrypting .decrypt-text {
    display: none;
}
.mobile.decrypt-button.decrypting .decrypting-spinner {
    display: inline-block;
    height: 28px;
    top: 50%;
    left: 50%;
    margin-left: -14px;
    margin-top: -14px;
    position: absolute;
    width: 28px;
    font-size: 0;
    line-height: 0;
}
.mobile.decrypt-button.decrypting .decrypting-spinner img {
    width: 28px;
    height: 28px;
}
.mobile.decrypt-button.decrypting.ios {
    background-color: #EB4444;
    cursor: default;
    opacity: 0.6;
}
.mobile.decrypt-button.decrypting.ios .decrypting-spinner {
    display: none;
}

/* Pro payment page step 2 */
.payment-address-dialog .main-title {
    margin:0 0 32px 0;
}
.mobile.membership-step2 .external-payment-options {
    color: #667;
    font-size: 14px;
    line-height: 22px;
    margin-top: 48px;
    text-align: center;
}
.mobile.membership-step2 .external-payment-options a {
    color: #F0373B;
}
.mobile.membership-step2 .payment-options-container {
    background-color: #fff;
    padding: 0 20px 72px 20px
}
.mobile.membership-step2 .payment-options {
    box-sizing: border-box;
    background-color: #fff;
    position: relative;
}
.payment-address-dialog .white-container-box::before, .astropay-dialog .mobile.fm-dialog-close::before, .payment-address-dialog .mobile.fm-dialog-close::before {
    position:absolute;
    left: 0;
    top:0;
    content: '';
    width: 100%;
    height: 100%;
    box-shadow: 0px 0px 0px 1px rgba(0,0,0,0.05);
    border-radius: inherit;
}
.mobile.payment-address-dialog .white-container-box::before {
    content: none;
}
.mobile.remember-billing-info-wrapper {
    margin: 24px 0;
    overflow: hidden;
    padding: 0 24px;
}

.mobile.remember-billing-info-wrapper .radio-txt {
    padding-top: 0px;
}

.payment-options .pro-gray-block, .payment-options .third-section {
    position: relative;
}

.mobile.payment-options .plan-icon {
    display: inline-block;
    height: 32px;
    margin: 20px 12px 0 0;
    vertical-align: top;
    width: 32px;
}
.mobile.payment-options .plan-name {
    color: #676D75;
    font-family: 'LatoWebBold', 'source_sans_proregular', sans-serif;
    font-size: 15px;
    margin: 0 0;
    text-align: center;
    display: inline-block;
    vertical-align: middle;
}
.mobile.payment-options .mobile.small-text {
    padding-top: 16px;
    opacity: 0.4;
    font-size: 14px;
}
.payment-address-dialog .main-title {
    font-size: 17px;
}
.wire-transfer-dialog .main-title {
    color: #222222;
    font-size: 17px;
    font-family: "LatoWebBold", serif;
    margin: 20px 0 0 0;
    text-align: center;
}
.mobile.membership-step2 .membership-st2-head {
    margin: 30px 0 20px 0;
    color: #495057;
    display: block;
    font-size: 15px;
    line-height: 24px;
    font-family: 'LatoWebBold', 'source_sans_proregular', sans-serif;
}
.mobile.membership-step2 .options-list {
    margin: 0 -8px;
    font-size: 0;
}
.payment-method.template, .payment-duration.template {
    display: none;
}
.payment-options-list .payment-method.disabled {
    cursor: auto;
    opacity: 0.5;
}
.pro-payment-block .half-sized {
    vertical-align: top;
    width: 50%;
    width: calc(50% - 16px);
    padding: 0;
    margin: 8px;
    position: relative;
    box-sizing: border-box;
}
.pro-payment-block .radio-wrap {
    position: relative;
}

.mobile.membership-step2 .membership-radio {
    position: absolute;
    background-color: transparent;
    border-radius: 4px;
    display: block;
    height: 100%;
    vertical-align: middle;
    width: 100%;
    left: 0;
    top: 0;
    transition: all 200ms ease-in-out;
    margin: 0;
    padding: 0;
}
.mobile.membership-step2 .provider-name {
    max-width: none;
    display: block;
}
.mobile.membership-step2 .provider-icon + .provider-name {
    margin-bottom: -6px;
}
.mobile.membership-step2 .membership-radio::before,
.mobile.membership-step2 .membership-radio::after {
    display: none;
}
.mobile.membership-step2 .membership-radio.checked {
    background-color: #F2FCFA;
    box-shadow: 0 0 0 1px #ABEAE1;
}

.mobile.membership-step2 .radio-label {
    color: #333333;
    display: block;
    font-family: 'LatoWeb', Arial;
    font-size: 14px;
    line-height: 26px;
    vertical-align: middle;
    margin: 20px 15px;
    text-align: center;
    position: relative;
}
.mobile.membership-step2 .radio-label strong {
    font-family: 'LatoWebBold', Arial;
    font-weight: normal;
    display: block;
}
.mobile.membership-step2 .radio-label.credit-card {
    background-position: -444px -524px;
}
.mobile.membership-step2 .duration-options-list .radio-label,
.mobile.membership-step2 .renewal-options-list .radio-label {
    background: rgba(0, 0, 0, 0) none repeat scroll 0 0;
    color: #495057;
    font-size: 15px;
}
.mobile.membership-payment-pad {
    overflow: auto;
    margin-bottom: 24px;
}
.mobile.membership-step2 .duration-options-list .save-money {
    color: #fff;
    font-size: 12px;
    display: inline-block;
    line-height: 20px;
    background: #00BFA5;
    padding: 4px 8px;
    border-radius: 4px;
    position: absolute;
    left: 50%;
    margin-left: -56px;
    max-width: 124px;
    min-width: 100px;
    margin-top: -12px;
    text-align: center;
}
.mobile.membership-step2 .provider-icon {
    margin: 6px auto 10px auto;
}
.mobile.membership-step2 .provider-icon.voucher,
.mobile.membership-step2 .provider-icon.ecpVI,
.mobile.membership-step2 .provider-icon.ecpMC
{
    margin: 0 auto 4px auto;
    background-image: url(../images/mobile/mobile-sprite.png);
    background-repeat: no-repeat;
    height: 32px;
    width: 32px;
}
.mobile.membership-step2 .provider-icon.voucher {
    background-position: -94px -1075px;
}
.mobile.membership-step2 .provider-icon.ecpVI {
    background-position: -199px -1516px;
}
.mobile.membership-step2 .provider-icon.ecpMC {
    background-position: -243px -1516px;
}
.mobile.membership-step2 .provider-icon.stripeMC,
.mobile.membership-step2 .provider-icon.stripeVI {
    width: 32px;
    height: 32px;
    margin: 0 0 4px;
    background-size: 32px;
}
.mobile.membership-step2 .provider-icon.stripeVI {
    background-position: 0 -5375px;
}
.mobile.membership-step2 .provider-icon.stripeMC {
    background-position: 0 -3264px;
}
.mobile.membership-step2 .provider-icon.stripeDD,
.mobile.membership-step2 .provider-icon.stripeUP,
.mobile.membership-step2 .provider-icon.stripeJC,
.mobile.membership-step2 .provider-icon.stripeAE {
    height: 32px;
    width: 32px;
    background-size: 32px;
    margin: 0 0 4px;
}
.mobile.membership-step2 .provider-icon.svgicon {
    height: 32px;
    width: 32px;
    margin: 0 0 4px;
}
.mobile.membership-step2 .provider-icon.svgicon i {
    --icon-size: 32px;
    position: static;
}
.mobile.membership-step2 .charge-information-container {
    margin-bottom: 6px;
}
.mobile.membership-step2 .charge-information {
    color: #00A58F;
    font-size: 14px;
    line-height: 19px;
    padding: 18px 0;
    letter-spacing: initial;
    text-align: center;
    border-radius: 8px;
}
.mobile.membership-step2 .membership-bott-button {
    cursor: pointer;
    font-size: 15px;
    margin: 0;
    text-align: center;
    text-transform: capitalize;
    float: none;
    display: block;
    box-sizing: initial;
    height: 44px;
    line-height: 43px;
    min-width: 0;
    transition: initial;
    font-family: 'latoWeb';
}
.mobile.membership-step2 .payment-info {
    font-family: 'LatoWeb', Arial;
    color: #666;
    font-size: 14px;
    color: #667;
    font-size: 14px;
    line-height: 22px;
    padding: 0 0 30px 0;
}
.mobile.membership-step2 .right-banner-block {
    display: inline-block;
}
.mobile.membership-step2 .third-section {
    text-align: center;
}
.mobile .payment-section .button.purchase {
    margin-top: 20px;
}
.mobile .payment-section .options-list .loading-placeholder-text {
    padding: 0 8px;
}
.big-green-button {
    display: inline-block;
    padding: 0 20px;
    min-width: 200px;
    border-radius: 4px;
    text-align: center;
    position: relative;
    box-sizing: border-box;
    white-space: nowrap;
    font-family: 'LatoWeb', Arial;
    overflow: visible;
    background: #F0373A;
    color: white;
    box-shadow: inset 0px 1px 1px 0px rgba(255,255,255,0.2);
    height: 48px;
    line-height: 48px;
    letter-spacing: 0;
    font-size: 18px;
    margin: 0;
    background-color: #00BFA5;
    border: 0;
}

.fm-dialog-overlay {
    width: 100%;
    height: 100%;
    position: fixed;
    z-index: 98;
    background: -moz-radial-gradient(center, ellipse cover, rgba(0,0,0,0.1) 0%, rgba(20,20,20,0.5) 100%);
    background: -webkit-gradient(radial, center center, 0px, center center, 100%, color-stop(0%, rgba(0,0,0,0.1)), color-stop(100%, rgba(20,20,20,0.5)));
    background: -webkit-radial-gradient(center, ellipse cover, rgba(0,0,0,0.1) 0%, rgba(20,20,20,0.5) 100%);
    background: -o-radial-gradient(center, ellipse cover, rgba(0,0,0,0.1) 0%, rgba(20,20,20,0.5) 100%);
    background: -ms-radial-gradient(center, ellipse cover, rgba(0,0,0,0.1) 0%, rgba(20,20,20,0.5) 100%);
    background: radial-gradient(ellipse at center, rgba(0,0,0,0.1) 0%, rgba(20,20,20,0.5) 100%);
    top: 0;
    left: 0;
}
.fm-dialog-overlay.payment-dialog-overlay {
    background: rgba(34,34,34,0.2);
}
/* Payment loading / processing animations and confirmation success/failure screens */
.payment-animation-pad {
    width: 100%;
    position: absolute;
    top: 50%;
    margin: -119px 0 0 0;
    text-align: center;
    z-index: 1100;
}
.payment-animation {
    width: 146px;
    height: 164px;
    display: inline-block;
}
.payment-animation-txt {
    padding: 45px 0 0 0;
    color: white;
    font-size: 20px;
    line-height: 24px;
    font-family: 'source_sans_proregular', Arial
}
.payment-result-pad, .feedback-result-pad {
    position: absolute;
    width: 100%;
    text-align: center;
    top: 50%;
    margin: -172px 0 0 0;
    z-index: 2200;
}
.feedback-result-pad {
    margin: -152px 0 0 0;
}
.feedback-result-pad .payment-result-header {
    padding-bottom: 45px;
}
.payment-result.pending .payment-result-txt {
    margin: 0 auto;
    max-width: 700px;
}
.payment-result.pending .payment-result-txt > a {
    color: #fff;
    text-decoration: underline;
}
.failed .payment-result-txt {
    padding-bottom: 39px;
}
.payment-result-icon {
    display: none;  /* Disable for now as not enough room */
    width: 130px;
    height: 130px;
    margin: 0 auto;
    background: url(../images/mega/bitcoin.png) -33px -1048px no-repeat;
    margin-bottom: 47px;
}
.failed .payment-result-icon {
    background-position: -24px -1222px;
    width: 150px;
    margin-bottom: 43px;
}
.payment-result-button, .feedback-result-button, .complete-upgrade-button, .choose-plan-button {
    display: inline-block;
    min-width: 240px;
    font-size: 16px;
    padding: 0 15px;
    height: 48px;
    border: 2px solid rgba(19,224,60,0.7);
    border-radius: 8px;
    color: rgba(19,224,60,1);
    line-height: 44px;
    box-sizing: border-box;
    transition: all 200ms ease-in-out;
    cursor: pointer;
    text-transform: uppercase;
}
.payment-result-button:hover, .feedback-result-button:hover, .complete-upgrade-button:hover, .choose-plan-button:hover {
    color: #2e2e2e;
    background-color: rgba(19,224,60,1);
    border-color: rgba(19,224,60,1);
}
.failed .payment-result-button {
    color: rgba(255,211,0,1);
    border: 2px solid rgba(255,211,0,0.7);
}
.failed .payment-result-button:hover {
    color: #2e2e2e;
    background-color: rgba(255,211,0,1);
    border-color: rgba(255,211,0,1);
}
.payment-close, .overlay-close {
    width: 50px;
    position: absolute;
    z-index: 2300;
    top: 14px;
    right: 0;
}
.payment-close-icon, .overlay-close-icon {
    background: url(../images/mega/bitcoin.png) -183px -791px no-repeat;
    width: 20px;
    height: 20px;
    margin: 0 auto;
    opacity: 0.7;
    transition: all 200ms ease-in-out;
    cursor: pointer;
    position: static;
}
.payment-close-icon:hover, .overlay-close-icon:hover {
    opacity: 1;
}
.payment-close span, .overlay-close span {
    display: block;
    text-align: center;
    font-size: 13px;
    color: rgba(255,255,255,0.3);
    padding-top: 2px;
}

/* Dialog Styling */
.mobile.generic-dialog-overlay {
    width: 100%;
    height: 100%;
    position: fixed;
    left: 0;
    top: 0;
    z-index: 1200;
    background-color: rgba(0,0,0,0);
    display: table;
}
.mobile.generic-dialog-overlay .overlay-info {
    margin: 0;
    padding: 0;
}
.mobile.generic-dialog-overlay .initial-message a {
    font-family: 'source_sans_prosemibold';
    color: #eb4444;
}
.mobile.check-email-dialog {
    position: relative;
    width: 100%;
    width: calc(100% - 32px);
    margin: 0 auto;
    max-width: 420px;
    height: auto;
    border-radius: 2px;
    padding: 16px;
}
.mobile.header-icon {
    width: 36px;
    height: 36px;
    display: block;
    margin: 0 auto;
    margin-top: 20px;
    background: url(../images/mobile/mobile-sprite@2x.png);
    background-repeat: no-repeat;
    cursor: pointer;
    display: block;
    -webkit-tap-highlight-color: rgba(0,0,0,0);
    -webkit-tap-highlight-color: transparent;
    background-size: 280px auto;
}
.mobile.header-icon.gray-mega {
    background-position: -126px -14px;
}
.mobile.header-icon.red-mega {
    background-position: -91px -1073px
}
.mobile.generic-dialog-overlay .overlay-info p {
    text-align: center;
}
.mobile.check-email-dialog .fm-header {
    display: block;
}
.mobile.check-email-dialog .first-message {
    font-family: 'source_sans_prosemibold';
    text-align: center;
    margin: 16px 0 8px;
    font-size: 17px;
    line-height: 22px;
    color: #444;
}
.mobile .red-email {
    font-family: 'source_sans_prosemibold';
    color: #eb4444;
}
.mobile.check-email-dialog .fm-icon.close {
    margin-top: 16px;
    margin-left: 10px;
}
.mobile.check-email-dialog .fm-row,
.mobile.check-email-dialog .fm-content {
    display: block;
}

/* Node name control */
.new-name-container {
    display: flex;
    flex-direction: column;
    align-items: center;
    overflow: hidden;
}

.mobile.center-block {
    vertical-align: middle;
    display: table-cell;
}

.two-factor-page .warning-text-field,
.mobile.verify-number .warning-text-field {
    opacity: 0.75;
    color: #131313;
    font-size: 12px;
    line-height: 15px;
    padding: 16px 0 16px 31px;
}
.mobile .two-factor-page .warning-text-field, .mobile.verify-number .warning-text-field {
    color: #eb4444;
    padding-left: 0;
    text-align: center;
}
.mobile .two-factor-page.verify-login-page .warning-text-field, .mobile.verify-number .warning-text-field {
    text-align: center;
}
<<<<<<< HEAD
.mobile.create-new-folder-dialog .fm-icon.close {
    margin-top: 16px;
    margin-left: 10px;
}
.mobile.create-new-folder-dialog .fm-row,
.mobile.create-new-folder-dialog .fm-content {
    display: block;
}
.mobile.create-new-folder-dialog .folder-input-container {
    margin: 24px 8px 4px 8px;
}
.mobile.mobile-rename-overlay .rename-overlay-input {
    background-color: #fafafa;
    border: 1px solid #eee;
    -moz-border-radius: 3px;
    -webkit-border-radius: 3px;
    border-radius: 3px;
    -moz-box-sizing: border-box;
    -webkit-box-sizing: border-box;
    box-sizing: border-box;
    color: #333;
    font-size: 14px;
    line-height: 48px;
    width: 100%;
}
.mobile.mobile-rename-overlay .rename-input {
    font-family: 'LatoWeb', serif;
    background-color: #fafafa;
    border: none;
    box-sizing: border-box;
    padding: 2px 8px;
    color: #333;
    font-size: 14px;
    text-align: center;
    width: 100%;
}
.mobile.create-new-folder-dialog .folder-name-input {
    font-family:'LatoWeb';
    background-color: #fafafa;
    border: 1px solid #eee;
    -moz-border-radius: 3px;
    -webkit-border-radius: 3px;
    border-radius: 3px;
    -moz-box-sizing: border-box;
    -webkit-box-sizing: border-box;
    box-sizing: border-box;
    color: #333;
    font-size: 14px;
    line-height: 48px;
    padding: 0px 12px 0px;
    width: 100%;
}
.mobile.create-new-folder-dialog .mobile.buttons {
    margin-top: 5px;
    text-align: center;
    margin: 0 8px 12px;
    overflow: auto;
}
.mobile.create-new-folder-dialog .red-button {
    width:100%
}
.mobile.create-new-folder-dialog .red-button.close-button {
    /* Rectangle 7 Copy: */
    background: #FFFFFF;
    background-image: linear-gradient(-180deg, rgba(255,255,255,0.50) 0%, rgba(238,238,238,0.50) 100%);
    border: 1px solid #DFDFDF;
    box-shadow: 0 1px 1px 0 rgba(0,0,0,0.03);
   -moz-border-radius: 4px;
    -webkit-border-radius: 4px;
    border-radius: 4px;
    color: #555;
    -moz-box-sizing: border-box;
    -webkit-box-sizing: border-box;
    box-sizing: border-box;
    float: left;
}
.mobile.create-new-folder-dialog .red-button.confirm-ok-button {
    -moz-border-radius: 4px;
    -webkit-border-radius: 4px;
    border-radius: 4px;
    -moz-box-sizing: border-box;
    -webkit-box-sizing: border-box;
    box-sizing: border-box;
    float: right;
}
.mobile.create-new-folder-dialog .folder-name-warning-block,
.mobile.mobile-rename-overlay .folder-name-warning-block,
.file-request-block .input-warning-block {
    position: relative;
}
.mobile.create-new-folder-dialog .folder-name-warning-block .fm-icon.red-warning,
.mobile.mobile-rename-overlay .folder-name-warning-block .fm-icon.red-warning,
.file-request-block .input-warning-block .fm-icon.red-warning {
    left: -4px;
    position: absolute;
    top: -3px;
    margin-top: 6px;
}
.rtl .mobile.create-new-folder-dialog .folder-name-warning-block .fm-icon.red-warning,
.rtl .mobile.mobile-rename-overlay .folder-name-warning-block .fm-icon.red-warning,
.rtl .file-request-block .input-warning-block .fm-icon.red-warning {
    left: initial;
    right: -4px;
}
.mobile.create-new-folder-dialog .folder-name-warning-block .warning-text,
.two-factor-page .warning-text-field,
.mobile.verify-number .warning-text-field,
.mobile.mobile-rename-overlay .folder-name-warning-block .warning-text,
.file-request-block .input-warning-block .warning-text {
    opacity: 0.75;
    color: #131313;
    font-size: 12px;
    line-height: 15px;
    padding: 16px 0;
    -webkit-padding-start: 31px;
    padding-inline-start: 31px;
}
.mobile.mobile-rename-overlay .folder-name-warning-block .warning-text {
    overflow-wrap: break-word;
    white-space: normal;
}
.mobile .two-factor-page .warning-text-field, .mobile.verify-number .warning-text-field {
    color: #eb4444;
    padding-left: 0;
    text-align: center;
}
.mobile .two-factor-page.verify-login-page .warning-text-field, .mobile.verify-number .warning-text-field {
    text-align: center;
}
=======
>>>>>>> 861217cb
/* AstroPay dialog */
.mobile.main-block.astropay-dialog {
    left: 0;
    position: absolute;
    top: 0;
    z-index: 1200;
}
.astropay-dialog .mobile.content-cell {
    text-align: initial;
    width: 40%;
}
.astropay-dialog-body {
    padding: 24px 36px;
}
.astropay-dialog .main-title {
    color: #333;
    font-family: "source_sans_prolight", sans-serif;
    font-size: 32px;
    line-height: 40px;
}
.astropay-information, .astropay-instructions {
    color: #667;
    font-size: 16px;
    line-height: 26px;
}
.astropay-dialog .astropay-information {
    margin-top: 24px;
}
.astropay-dialog .provider-name {
    font-family: "source_sans_prosemibold", sans-serif;
}
.astropay-dialog .provider-icon {
    margin: 0 2px;
}
.astropay-instructions {
    margin-top: 30px;
}
.astropay-dialog .grey-container-box {
    background-color: #f6f7f8;
    padding: 25px 23px;
}
.astropay-dialog .white-container-box {
    box-sizing: border-box;
    border: 1px solid rgba(0, 0, 0, 0.05);
    background-color: #fff;
    box-shadow: inset 0 -2px 0 0 rgba(0,0,0,0.1), 0 1px 2px 0 rgba(0,0,0,0.15);
    padding: 13px;
}
.astropay-dialog .container-box-title {
    padding-top: 0;
    color: #999;
    font-family: "source_sans_prolight", sans-serif;
    font-size: 24px;
    line-height: 31px;
    margin-bottom: 24px;
    margin-left: 12px;
    margin-top: 12px;
}
.astropay-dialog .mobile.signin-input {
    background-color: #F8F8F8;
    height: 60px;
    padding: 17px 55px 0 12px;
    box-sizing: border-box;
    position: relative;
    margin-bottom: 2px;
}
.astropay-dialog .powered-by-astropay {
    display: block;
    margin: 40px auto 13px auto;
}
.astropay-dialog .accept {
    color: #fff;
    padding: 0 15px 0 15px;
    font-size: 15px;
    line-height: 48px;
    border-radius: 2px;
    display: block;
    background-color: #ff4444;
    cursor: pointer;
    box-sizing: border-box;
    text-align: center;
    text-transform: lowercase;
    margin-top: 40px;
}
.astropay-dialog .accept:first-letter {
    text-transform: uppercase;
}
.astropay-dialog .disabled {
    background-color: #eb4444;
}
.astropay-dialog .mobile.fm-dialog-close, .payment-address-dialog .mobile.fm-dialog-close {
    border-radius: 50%;
    background-color: white;
    background-position: -78px -1140px;
    height: 38px;
    opacity: initial;
    position: fixed;
    width: 38px;
    box-shadow: 0px 1px 2px 0px rgba(0,0,0,0.15);
}
.payment-address-dialog .mobile.fm-dialog-close {
    opacity: 0;
}
/* Credit card billing address dialog */
.payment-address-dialog,
.wire-transfer-dialog {
    left: 0;
    position: absolute;
    top: 0;
    z-index: 1200;
}
.payment-address-dialog .mobile.content-cell,
.wire-transfer-dialog .mobile.content-cell {
    width: 50%;
    text-align: initial;
}
.payment-address-dialog-body {
    padding: 24px 20px;
}
.payment-address-dialog .container-box-title,
.wire-transfer-dialog .container-box-title {
    margin: 12px 20px 24px;
}
.payment-address-dialog .payment-note-first,
.wire-transfer-dialog .payment-note-first {
    color: #495057;
    font-size: 14px;
    line-height: 22px;
    white-space: normal;
}
.wire-transfer-dialog .wiretransfer-note-first {
    color: #676D75;
    font-size: 13px;
    line-height: 21px;
    text-align: center;
    white-space: normal;
}
.payment-address-dialog .payment-note-first a {
    color: #ff4444;
    text-decoration: underline;
}
.payment-address-dialog .payment-note-first b {
    color: #333;
    font-family: "source_sans_proregular", sans-serif;
    font-weight: normal;
}
.payment-address-dialog .grey-container-box .container-box-block {
    margin: 0 20px;
}
.payment-address-dialog .mobile.fm-icon.close {
    margin-top: 14px;
    margin-right: 8px;
    margin-left: 6px;
}
.payment-address-dialog .default-select {
    float: none;
    margin: 0 0 12px;
    min-width: 0;
    width: 100%;
}
.wire-transfer-dialog .grey-container-box {
    background-color: rgba(0, 191, 165, 0.02);
    border-color: rgba(0, 191, 165, 0.2);
    border-top-style: solid;
    border-top-width: 1px;
    border-bottom-style: solid;
    border-bottom-width: 1px;
}
.wire-transfer-dialog .grey-container-box.second {
    margin-top: 16px;
}
.mobile.wire-transfer-dialog .wire-transfer-details {
    font-family: LatoWeb, serif;
    font-size: 13px;
    color: #262F3B;
    margin: 14px 15px 16px 18px;
    line-height: 24px;
}
.mobile.wire-transfer-dialog .wire-transfer-details td {
    padding: 0;
}
.wire-transfer-bold {
    font-family: LatoWebBold, serif;
}
.mobile.wire-transfer-dialog .wire-transfer-options {
    font-family: LatoWeb, serif;
    font-size: 13px;
    color: #262F3B;
    margin: 12px 16px 40px 17px;
    line-height: 21px;
}
/* This is to undo all the styling caused by other classnames. I will go through and tidy up the classes after. */
.mobile.main-block.payment-address-dialog {
    top: 8px;
    left: 8px;
    right: 8px;
    bottom: 8px;
    width: initial;
    height: initial;
    position: fixed;
    border-radius: 16px;
    max-width: 540px;
    margin: auto;
}
/* Styling for jQueryUI selectmenu in use with address dialog */
.ui-selectmenu-button {
    margin: 12px 0 0 0;
}
#address-dialog-countries-button {
    display: block;
    float: none;
}
#address-dialog-states-button {
    display: block;
    float: none;
    margin-top: 5px;
}
.ui-selectmenu-button.ui-selectmenu-disabled {
    cursor: initial;
    opacity: 0.5;
}
.ui-selectmenu-button.error::before {
    box-shadow: 0 0 0 1px #ff4444;
}
.ui-front {
    z-index: 10000;     /* Display above the dialog */
}
.ui-selectmenu-menu {
    padding: 0;
    margin: 0;
    position: absolute;
    top: 0;
    left: 0;
    display: none;
    border-radius: 4px;
    box-shadow: 0px 0px 0px 4px rgba(217, 217, 217, 1);
    overflow: hidden;
}
.ui-selectmenu-open {
    background: #fff;
    display: block;
}
#address-dialog-states-menu, #address-dialog-countries-menu {
    background: #fff none repeat scroll 0 0;
    border-radius: 4px;
    color: #888787;
    display: block;
    font-family: "source_sans_proregular", Arial;
    font-size: 12px;
    list-style: outside none none;
    max-height: 200px;
    outline: 0 none;
    overflow-x: hidden;
    overflow-y: auto;
    padding: 5px 0;
}
#address-dialog-states-menu {
    min-width: 283px;
}
#address-dialog-states-menu .ui-menu-item, #address-dialog-countries-menu .ui-menu-item {
    background: rgba(0, 0, 0, 0) none repeat scroll 0 0;
    color: #666666;
    cursor: pointer;
    font-weight: normal;
    height: 32px;
    box-sizing: border-box;
    line-height: 31px;
    list-style-image: none;
    list-style-type: none;
    margin: 0;
    text-align: left;
    padding: 0;
    font-size: 14px;
}
#address-dialog-states-menu .ui-menu-item.ui-state-disabled, #address-dialog-countries-menu .ui-menu-item.ui-state-disabled {
    display: none;
}
#address-dialog-states-menu .ui-menu-item-wrapper, #address-dialog-countries-menu .ui-menu-item-wrapper {
    position: relative;
    padding: 0 30px 0 10px;
}
#address-dialog-states-menu .ui-state-active, #address-dialog-countries-menu .ui-state-active {
    background-color: #f2f2f2;
}
.default-select, .ui-selectmenu-button {
    appearance: none;
    -moz-appearance: none;
    -webkit-appearance: none;
    float: right;
    padding: 0 30px 0 10px;
    color: gray;
    cursor: pointer;
    margin: 0 16px 12px;
    height: 48px;
    font-size: 14px;
    line-height: 49px;
    min-width: 150px;
    background-color: rgba(255, 255, 255, 1);
    border-radius: 4px;
    border: 1px solid #eee;
    background-image: url(../images/mobile/mobile-sprite.png);
    background-repeat: no-repeat;
    background-position: right -2350px;
    box-sizing: border-box;
    position: relative;
    text-align: left;
}
.default-select.error {
    border-color: #e54c51;
}
.ui-selectmenu-button {
    background-position: right -2349px;
}
.ui-selectmenu-button::before {
    content: '';
    position: absolute;
    width: 100%;
    height: 48px;
    box-sizing: border-box;
    border-radius: 4px;
    box-shadow: 0 0 0 1px rgba(0,0,0,0.05);
    left: 0;
}
.default-select::before {
    content: '';
    display: block;
    position: absolute;
    width: 24px;
    height: 24px;
    right: 2px;
    top: 4px;
}
.default-select span, .ui-selectmenu-button span {
    display: block;
    white-space: nowrap;
    text-overflow: ellipsis;
    overflow: hidden;
    position: relative;
}
/* End custom jQueryUI selectmenu styling */

.payment-address-dialog .default-select.error {
    border: 1px solid #ff4444;
    box-shadow: none;
    box-sizing: border-box;
}
.payment-address-dialog .payment-short-bl {
    float: left;
    width: 50%;
    padding-right: 7px;
    box-sizing: border-box;
}
.payment-address-dialog .payment-short-bl.second {
    padding: 0 0 0 7px;
}
.payment-address-dialog .payment-short-bl.triplex {
    width: 33.333333%;
    padding-right: 7px;
}
.payment-address-dialog .payment-short-bl.triplex.second {
    padding: 0 7px;
}
.payment-address-dialog .payment-short-bl.triplex.third {
    padding: 0 0 0 7px;
}
.payment-address-dialog .payment-short-bl .default-select {
    width: 100%;
    float: none;
    margin: 19px 0 0 0;
}
.payment-address-dialog .account-select-txt:first-letter {
    text-transform: uppercase;
}
.payment-address-dialog .payment-buy-now {
    margin: 0 20px;
    width: calc(100% - 40px);
}
.payment-address-dialog .payment-buy-now:first-letter {
    text-transform: uppercase;
}
.payment-address-dialog .error-message {
    color: #ff4444;
    margin-top: 16px;
    text-align: center;
    font-size: 14px;
}
.payment-address-dialog .states.disabled {
    cursor: default;
    opacity: 0.5;
}
.payment-address-dialog .redirect-information-container {
    position: relative;
    margin: 12px 20px;
}
.payment-address-dialog .redirect-information {
    background-color: #f7f8fa;
    color: #939da3;
    font-size: 14px;
    line-height: 21px;
    padding: 12px 16px;
    text-align: center;
}
.fm-dialog {
    position: fixed;
    z-index: 1200;
    border: 2px solid rgba(0,0,0,0.15);
    background-color: white;
    border-radius: 8px;
    left: 50%;
    top: 50%;
    -webkit-background-clip: padding-box;
    background-clip: padding-box;
    box-sizing: border-box;
}
/* End of Credit card billing address dialog */

/* Copyright warning dialog */
.copyright-warning-message {
    display: flex;
    flex-direction: column;
}
.copyright-warning-message > *:not(:last-child) {
    margin-bottom: 16px;
}
/* End of Copyright warning dialog */

/* OBQ sheet dialog */
.obq-sheet-contents {
    display: flex;
    flex-direction: column;
    padding-bottom: 4px;
}
.obq-sheet-contents > *:not(:last-child) {
    padding-bottom: 16px;
}
.obq-sheet-contents .blurb-text {
    display: flex;
    flex-direction: column;
}
.obq-sheet-contents .blurb-text > *:not(.upgrade-option):not(.bullet-separator):not(:last-child) {
    padding-bottom: 8px;
}
.obq-sheet-contents .learn-more {
    padding-top: 8px;
}
.obq-sheet-contents .countdown {
    font-weight: var(--mobile-font-weight-bold);
}
.obq-sheet-contents a {
    color: var(--mobile-link-primary);
    text-decoration: underline;
}
/* End of OBQ sheet dialog */

/* Storage quota full/almost full dialog */
.storage-dialog-contents,
.storage-dialog-contents .title-and-percent-used {
    display: flex;
    flex-direction: column;
}
.storage-dialog-contents > *:not(:last-child),
.storage-dialog-contents .title-and-percent-used > *:not(:last-child) {
    padding-bottom: 16px;
}
.storage-dialog-contents .title-and-percent-used {
    font: var(--mobile-font-heading-h2);
}
.storage-dialog-contents .disclaimer-text {
    padding-top: 4px;
    font: var(--mobile-font-caption-small-regular);
}
.storage-dialog-contents span.gotorub {
    color: var(--mobile-link-primary);
    text-decoration: underline;
}
/* End of Storage quota full/almost full dialog */

.mobile.loginrequired-dialog {
    position: fixed;
    z-index: 100;
    background-color: rgba(250, 250, 250, 0.95);
    left: 0;
    top: 0;
    height: 100%;
    width: 100%;
}
.mobile.loginrequired-dialog .information {
    font-size: 16px;
    line-height: 20px;
    color: #667;
    white-space: normal;
    letter-spacing: 0.2px;
    padding: 0 0 0 0;
    margin: 20px 15px 30px 15px;
}
.mobile.top-menu-popup .top-icon.close {
    background: url(../images/mobile/mobile-sprite.png);
    background-position: -65px -1143px;
    background-repeat: no-repeat;
    cursor: pointer;
    height: 40px;
    margin: 13px 0 0 0;
    -webkit-tap-highlight-color: rgba(0,0,0,0);
    -webkit-tap-highlight-color: transparent;
    position: absolute;
    right: 14px;
    top: 0;
    width: 42px;
    z-index: 10;
}
.top-menu-popup .top-icon.close::before {
    background: none;
}

/* Hide menu items which are not ready for mobile yet */
.top-menu-content .not-mobile-ready {
    display: none;
}
/* Language menu */
.language-template {
    display: none;
}
.top-menu-item.submenu-item.languages::before {
    background: none;
}
.top-menu-item.current {
    color: #d90007;
}
.submenu-item.expanded + .top-submenu.language-items {
    max-height: 1200px;
}
.top-submenu.language-items .top-menu-item .lang-name {
    display: inline-block;
}
.top-submenu.language-items .top-menu-item .beta-text {
    border: 1px solid rgba(192, 199, 203, 0.3);
    border-radius: 7px;
    box-sizing: border-box;
    color: #c0c7cd;
    display: none;
    font-size: 10px;
    font-style: normal;
    line-height: 18px;
    margin-left: 5px;
    padding: 0 4px;
    text-align: center;
    text-transform: uppercase;
}
.top-submenu.language-items .top-menu-item.beta .beta-text {
    display: inline-block;
}
.bottom-menu .copyrights {
    position: static;
    margin: 20px 0 0 0;
}

/* Hide transfer widget on the ProPay page after getting an overquota error from the download page */
.widget-block.active {
    display: none !important;
}

/* Previews and slideshow */
.mobile.slideshow-image-previewer {
    left: 0;
    position: absolute;
    top: 0;
    z-index: 99;
    display: block;
    overflow-y: scroll;
}
.mobile.slideshow-image-previewer .content-row {
    display: table-row;
}
.mobile.slideshow-image-previewer .content-cell {
    background: rgba(0, 0, 0, 0.94);
    height: 100%;
    text-align: left;
    vertical-align: middle;
}
.mobile.slideshow-header {
    background-color: #fff;
    left: 0;
    position: fixed;
    text-align: left;
    top: 0;
    right: 0;
    font-size: 0;
    z-index: 1;
}
.mobile.slideshow-header .mobile.fm-dialog-close {
    position: static;
    display: inline-block;
    margin: 12px 7px 13px 10px;
    left: 0;
    top: 0;
    right: 0;
    vertical-align: middle;
}
.mobile.slideshow-text-right-block {
    display: inline-block;
    vertical-align: middle;
}
.mobile.slideshow-file-name {
    color: #222;
    display: inline-block;
    font-size: 20px;
    line-height: 25px;
    margin: 0;
    max-width: 233px;
    text-overflow: ellipsis;
    overflow: hidden;
    vertical-align: middle;
    white-space: nowrap;
}
.mobile.slideshow-file-number-and-total {
    line-height: 25px;
    color: #a7a7a7;
    font-size: 14px;
}
.mobile.slideshow-wrapper {
    height: 100%;
    position: relative;
    overflow: hidden;
}
.mobile.slides img {
    background: var(--image-background);
    max-height: 100%;
    max-width: 100%;
    position: absolute;
    left: 0;
    right: 0;
    top: 0;
    bottom: 0;
    margin: auto;
}
.mobile.slide-show-navigation {
    width: 100%;
    height: 100%;
}
.mobile.slideshow-back-arrow, .mobile.slideshow-forward-arrow {
    background-color: rgba(0, 0, 0, 0.6);
    height: 37px;
    left: 0;
    position: absolute;
    top: 50%;
    width: 36px;
    margin-top: -18px;
    background-image: url(../images/mobile/mobile-sprite.png);
    background-position: -148px -1897px;
    background-repeat: no-repeat;
    z-index: 10;
}
.mobile.slide-show-navigation .slideshow-forward-arrow {
    left: auto;
    right: 0;
    background-position: -205px -1897px;
}
.mobile.slideshow-image-previewer .content-row.third {
    background-color: #fff;
    display: table-row;
}
.mobile.slideshow-buttons {
    background-color: #fff;
    bottom: 0;
    left: 0;
    overflow: hidden;
    padding: 0 10px;
    position: fixed;
    right: 0;
    z-index: 1;
    border-top: 1px solid #eee;
}

/* Download Page Image Viewer */
.download-previewer .mobile.slideshow-header .slideshow-file-number-and-total,
.download-previewer .mobile.slideshow-buttons,
.download-previewer .mobile.slide-show-navigation .slideshow-back-arrow,
.download-previewer .mobile.slide-show-navigation .slideshow-forward-arrow,
.download-previewer .mobile.slide-show-navigation .slideshow-forward-arrow {
    display: none;
}
.downloading .download-previewer .mobile.content-row,
.downloading .download-previewer .mobile.content-cell,
.download-complete .download-previewer .mobile.content-row,
.download-complete .download-previewer .mobile.content-cell,
.download-complete .download-previewer .mobile.slideshow-wrapper {
    display: block;
}
.mobile.slideshow-image-previewer.fullscreen {
    position: fixed;
}
.mobile.slideshow-image-previewer.browserscreen .slideshow-header {
    display: none;
}

.mobile.left-buttons {
    display: inline-block;
    float: left;
}
.mobile.right-buttons {
    display: inline-block;
    float: right;
}
.mobile.slideshow-buttons .fm-icon {
    display: inline-block;
    vertical-align: middle;
    width: 60px;
    height: 60px;
}
.mobile.slideshow-buttons .fm-icon.delete-button {
    background-position: -195px -1818px;
}
.mobile.slideshow-buttons .fm-icon.download-button {
    background-position: -42px -1615px;
}
.mobile.slideshow-buttons .fm-icon.manage-link-button {
    background-position: 9px -1698px;
}
.mobile.slides {
    position: absolute;
    width: 100%;
    height: 100%;
    top: 0;
    transition: left 200ms ease-in-out;
    background: rgba(0, 0, 0, 1);
}
.mobile.slideshow-image-previewer.browserscreen .mobile.slides {
    background-color: white;
}
.pdf .mobile.slideshow-image-previewer.browserscreen .mobile.slides {
    background-color: #F7F7F7;
}
.mobile.slides.left {
    left: -100%;
}
.mobile.slides.mid {
    left: 0;
}
.mobile.slides.right {
    left: 100%;
}
/* Alert Banner */
.mobile.alert-banner {
    min-height: 60px;
    width: 100%;
    background-color: #2ba6de;
    display: flex;
    transition: margin-top .3s ease-in-out;
    margin-top: 0px;
    z-index: 98; /* 1 Less than titlebar as it needs to slide under when fixed.*/
}
.mobile.alert-banner.business {
    height:initial;
}
.mobile.fixed-alert-banner .mobile.alert-banner {
    position: fixed;
}
.mobile.fixed-alert-banner .mobile.folders-files-text {
    margin-top: 60px;
}
.mobile.alert-banner.closed {
    margin-top: -60px;
    display: none;
}
.mobile.alert-banner.warning {
    background-color: rgba(0252, 130, 23, 1);
}
.mobile.alert-banner.error {
    background: rgba(255, 69, 69, 1);
}
.mobile.alert-banner .alert-close {
    /*height: 60px;*/
    width: 40px;
    float: right;
}
.mobile.alert-banner.business .alert-close {
    display:none;
}
.mobile.alert-banner .alert-text-container {
    position: relative;
    left: 10px;
    text-align: left;
    /*height: 50px;*/
    float: left;
    font-size: small;
    color: white;
    display: flex;
    align-items: center;
    line-height: 50px;
    padding: 5px;
}
.mobile.alert-banner.business .alert-text-container {
    float: none;
    position: initial;
}
.mobile.alert-banner .alert-text-container .alert-text {
    line-height: 18px;
}
.mobile.alert-banner .alert-text-container .alert-text a {
    color: white;
    text-decoration: underline;
    font-family: var(--text-font-family-bold);
}
.mobile.alert-banner .alert-text-container .alert-text span {
    font-family: var(--text-font-family-bold);
}
.mobile.alert-banner .alert-icon.close {
    /*height: 30px;*/
    width: 30px;
    /*margin-top: 15px;*/
    margin-right: 5px;
    background-position: -82px -1143px;
    transform: scale(0.8, 0.8);
}
/* Title DropDown Menu */
.mobile.title-menu-container {
    background: #fff;
    top: 66px;
    left: 0;
    padding-bottom: 10px;
    position: fixed;
    right: 0;
    z-index: 98;
    box-shadow: 0px 0px 65px 3px rgba(0,0,0,0.1);
    transition: opacity 100ms ease-in-out, top 200ms ease-in-out;
    opacity: 1;
    padding-left: 10px;
    border-radius: 0px 0px 10px 10px;
}
.mobile.title-menu-container.closed {
    display: block;
    top: 66px;
    overflow: hidden;
    opacity: 0;
    height: 0px;
}
.mobile.title-menu-container .title-menu-item {
    color: #676D75;
    cursor: pointer;
    font-size: 0;
    margin-top: 10px;
}
.mobile.title-menu-container .title-menu-item .text {
    display: inline-block;
    vertical-align: top;
    font-size: 16px;
    line-height: 40px;
}
.mobile.title-menu-container .title-menu-item:first-of-type {
    margin-top: 20px;
}
.mobile.title-menu-container .fm-icon {
    display: inline-block;
    margin-right: 8px;
    vertical-align: top;
}
.mobile.title-menu-container .light-grey-bar {
    background-color: #eee;
    height: 1px;
    margin-left: 50px;
    margin-top: 10px;
}
/* Cloud drive context menu */
body.mobile {
    background-color: var(--mobile-page-background);
}
.main-layout.fm-overlay,
.mega-overlay.active.arrange-to-back,
.mega-dialog.arrange-to-back {
    filter: var(--mobile-background-blur-medium);
}

/* Special hidden */
.mobile.context-menu-container.o-hidden {
    overflow: hidden;
    transition: opacity 200ms ease-in-out, transform 200ms ease-in-out;
    transform: translateY(calc(100% + 8px));
}
.mobile.context-menu-container.small {
    padding-left: 0;
    padding-bottom: 8px;
}
.mobile.context-menu-container.affliate-history {
    background: #fff;
    bottom: 0;
    left: 0;
    padding-bottom: 10px;
    position: fixed;
    right: 0;
    z-index: 1010;
    box-shadow: 0px 0px 65px 3px rgba(0,0,0,0.1);
    transition: opacity 200ms ease-in-out, bottom 200ms ease-in-out;
    opacity: 1;
    padding-left: 8px;
    margin: 0 8px 8px 8px;
    border-radius: 16px;
}
.mobile.context-menu-container .context-menu-item {
    color: #676D75;
    cursor: pointer;
    font-size: 0;
    margin-top: 10px;
    vertical-align: top;
}
.mobile.context-menu-container .text {
    font-size: 15px;
    line-height: 40px;
    display: inline-block;
    vertical-align: top;
}
.mobile.context-menu-container .active .text {
    color: #333;
}
.mobile.context-menu-container .light-grey-bar {
    background-color: #eee;
    height: 1px;
    margin-left: 60px;
    margin-top: 10px;
}
.mobile.context-menu-container.small .light-grey-bar {
    margin-bottom: 8px;
    margin-top: 0;
}
.mobile.context-menu-header {
    padding: 18px 20px 14px 20px;
    font-size: 16px;
    line-height: 24px;
    color: #333;
    border-bottom: 1px solid #EEE;
    font-family: 'LatoWebBold', 'source_sans_probold', Arial;
}
.mobile.colored-label {
    width: 10px;
    height: 10px;
    border-radius: 100%;
    display: inline-block;
    margin: 15px 24px 0 24px;
    background-color: #999999;
    vertical-align: top;
}
.mobile.colored-label.green {
    background-color: #00BFA5;
}
.mobile.colored-label.orange {
    background-color: #FF6F00;
}
.mobile.colored-label.red {
    background-color: #D90007;
}
#mobile-ui-contact-card .avatar-wrapper {
    line-height: 92px;
    font-size: 48px;
    color: #fff;
    margin-left: 3px;
    margin-top: 1px;
}
#mobile-ui-contact-card .main-avatar {
    position: relative;
    display: block;
    width: 100px;
    height: 100px;
    overflow: auto;
    margin: 0 auto 20px;
}
#mobile-ui-contact-card .contact-verification {
    width: 36px;
    height: 36px;
    border: 2px solid #fff;
    background-color: #fff;
    position: absolute;
    right: 1px;
    bottom: 1px;
    border-radius: 20px;
    box-shadow: 0 1px 2px 0 rgba(0, 0, 0, 0.25);
}
#mobile-ui-contact-card .contact-verification i {
    width: 36px;
    height: 36px;

    background-image: url(../images/mobile/mobile-sprite.png);
    background-repeat: no-repeat;
    background-size: -280px -2232px;
    background-position: -50px -2162px;
    display: block;
    position: relative;
}
#mobile-ui-contact-card {
    top: 0;
    left: 0;
    z-index: 190;
    border: 0;
    position: fixed;
}
#mobile-ui-contact-card .mobile.logo {
    background-position: -94px -1073px;
}
#mobile-ui-contact-card .mobile.logo,
#mobile-ui-contact-card .mobile.fm-icon.top-icon.menu {
    display: block;
}

/* Help centre header */
.help-section.fm-header {
    background-color: #fff;
    box-shadow:  0 1px 4px 0 rgba(0,0,0,0.10);
}
.help-section .mobile.fm-header-txt {
    padding: 22px 0px 0 0px;
    margin: 0 60px;
    overflow: hidden;
    white-space: nowrap;
    text-overflow: ellipsis;
}

/* Get Support styling start */
.mobile.main-block.get-support {
    background-color: #fff;
}
/* Get Support styling end */

/* Only media queries after here */
@media only screen and (orientation:portrait) {
    .wrong-file .mobile.content-row, .downloading .mobile.content-row, .uploading .mobile.content-row {
        width: 100%;
        float: none;
    }
    .wrong-file .mobile.white-block, .downloading .mobile.white-block, .uploading .mobile.white-block {
        margin: 0;
        position: relative;
    }
    .mobile.fm-item-link:first-child {
        background-image: none;
    }
}

/* Generic page styling */
.mobile.main-block {
    background-color: #fff;
}
.mobile.main-block .normal-body-text {
    color: #818993;
    font-size: 15px;
    line-height: 24px;
    margin: 20px 24px;
}
.mobile .pad-sm {
    padding: 0 12px;
}
.mobile .mrgn-sm {
    margin: 0 12px;
}
.mobile .mrgn-md {
    margin: 0 24px;
}
.mobile .mrgn-b-sm {
    margin: 0 0 12px 0;
}
.mobile .mrgn-b-md {
    margin: 0 0 24px 0;
}
.mobile .pad-md {
    padding: 0 24px;
}
.mobile.main-block .red-heading{
    color: #eb4444;
    font-family: 'source_sans_prosemibold';
    font-size: 17px;
    line-height: 22px;
    margin: 0 24px 0 24px;
}
.mobile.main-block .sub-heading.gray{
    color: #666;
    font-family: 'source_sans_prosemibold';
    font-size: 15px;
    line-height: 22px;
    display: block;
    margin: 8px 0 12px 0;
}
select.mobile.dropdown-style {
    display: block;
    width: 100%;
    height: 40px;
    padding: 6px 12px;
    font-size: 14px;
    color: #666;
    background-color: #fafafa;
    border: 1px solid #eee;
    border-radius: 2px;
    -webkit-appearance: none;
    -moz-appearance: none;
    appearance: none;
}
.mobile.select-wrapper::after {
    content: '';
    height: 16px;
    width: 16px;
    display: block;
    position: absolute;
    top: 45px;
    right: 38px;
    background-position: -110px -1972px;
    background-image: url(../images/mobile/mobile-sprite.png);
    background-repeat: no-repeat;
    transform: rotate(90deg);
    pointer-events: none;
}
.mobile.cta-button.red {
    background-image: linear-gradient(-179deg, #FF3333 0%, #FF4444 100%);
    background-color: linear-gradient(-179deg, #FF3333 0%, #FF4444 100%);
    border: 1px solid #D82928;
    box-shadow: 0 1px 2px 0 rgba(0,0,0,0.11), inset 0 -7px 8px 0 rgba(241,6,6,0.40);
    color: #fff;
}
.mobile.cta-button.green {
    border: 1px solid #00A58F;
    background-image: linear-gradient(-180deg, #07BEB1 0%, #00BFA5 100%);
    border: 1px solid #00A58F;
    box-shadow: 0 1px 1px 0 rgba(0,0,0,0.11), inset 0 2px 1px 0 rgba(255,255,255,0.20);
}
.mobile.cta-button.secondary {
    background-image: linear-gradient(-180deg, #FFFFFF 0%, #F8F8F8 100%);
    box-shadow: 0 1px 1px 0 rgba(0,0,0,0.07), inset 0 1px 2px 0 rgba(255,255,255,0.20);
    border: 1px solid #E2E2E2;
    color: #676D75;
}
.mobile.cta-button.white {
    background-image: linear-gradient(-180deg, #FFFFFF 0%, #FDFDFD 100%);
    border: 1px solid #E2E2E2;
    box-shadow: 0 1px 1px 0 rgba(0,0,0,0.07), inset 0 1px 2px 0 rgba(255,255,255,0.20);
    color: #676D75;
}
.mobile.cta-button.active {
    opacity: 1;
}
.mobile.cta-button {
    padding: 0;
    position: relative;
    font-size: 15px;
    text-align: center;
    line-height: 43px;
    color: #fff;
    height: 44px;
    transition: all 200ms ease-in-out;
    opacity: 0.3;
    border-radius: 4px;
    cursor: pointer;
    letter-spacing: .1px;
    margin: 0 auto;
    font-family: 'LatoWeb', 'source_sans_proregular', sans-serif;
    padding: 0 15px;
}
.securitypractice .mobile.cta-button {
    margin: 0 auto;
    line-height: 1.5;
    padding-top: 10px;
    padding-bottom: 10px;
    height: auto;
}
.securitypractice .mobile.cta-button span{
    white-space: normal;
}
.mobile.support-text-field {
    height: 200px;
    padding: 12px 16px;
    background-color: #fafafa;
    border: 1px solid #eee;
    display: block;
    border-radius: 2px;
    width: 100%;
    width: calc(100% - 32px);
    font-size: 14px;
    color: #666;
    line-height: 18px;
    font-family: 'source_sans_proregular', sans-serif;
}
textarea.mobile.support-text-field {
    font-family: 'source_sans_proregular', sans-serif;
}
.mobile.main-block .radio-button-form {
    display: block;
    position: relative;
    margin: 16px 24px;
}
.mobile.main-block .mobile.generic-content-block {
    background-color: #fff;
    position: relative;
}
.mobile.main-block form.inline-labels div {
    display: block;
    position: relative;
}
.mobile.main-block form.inline-labels label {
    font-size: 15px;
    float: none;
    margin: 0 24px 0 32px;
    display: block;
    padding: 0;
    color: #3F3F3F;
    margin-bottom: 17px;
}
.mobile.main-block form.inline-labels label.active {
    font-family: 'source_sans_prosemibold', sans-serif;
}

.support-form {
    position:relative;
}

.mobile.get-support-block {
    height: 100%;
}

/* Change email page */
.mobile.my-account-change-email-page .body-text {
    color: #818993;
    font: var(--text-body1);
    line-height: 24px;
    margin: 26px 24px 24px;
}
.mobile.my-account-change-email-page .email-input {
    display: flex;
    align-items: center;
    height: 48px;
    background-color: #f8f8f8;
    border: 1px solid #eee;
    padding: 0 16px 0 18px;
    box-sizing: border-box;
    position: relative;
    margin: 0 24px 24px;
    border-radius: 3px;
}
.mobile.my-account-change-email-page .email-input.email-new.error {
    border: 1px solid var(--stroke-error);
    margin-bottom: 6px;
}
.mobile.my-account-change-email-page .email-input.email-new + .email-input-error {
    display: none;
}
.mobile.my-account-change-email-page .email-input.email-new.error + .email-input-error {
    display: block;
    margin: 0 24px 24px;
    font: var(--text-body2);
    color: var(--text-color-error);
}
.mobile.my-account-change-email-page .email-input input {
    background-color: #F8F8F8;
    border: 0;
    padding: 0;
    margin: 0;
    color: var(--text-color-medium);
    font: var(--text-body1);
    height: 26px;
    width: 100%;
    display: block;
}
.mobile.my-account-change-email-page .email-input .email-new-input:focus {
    color: var(--text-color-high);
}
.mobile.my-account-change-email-page .email-input span {
    padding-right: 10px;
    --icon-size: 24px;
    --mask-color: var(--icon-inactive);
}
.mobile.my-account-change-email-page .update-email-button {
    margin: 8px 24px;
}
.mobile.my-account-change-email-page .email-change-step2 .step2-block {
    display: flex;
    flex-direction: column;
    justify-content: center;
    height: 100%;
}
.mobile.my-account-change-email-page .email-change-step2 span {
    display: block;
    text-align: center;
    font: var(--text-body1);
    color: var(--text-color-high);
    margin: 0 24px 12px;
}
.mobile.my-account-change-email-page .step2-text .email-change-header {
    font: var(--text-h3-bold);
}
.mobile.my-account-change-email-page .email-change-step2 button {
    margin: 8px 24px;
}

/* End Change email page */

.two-factor-qr-block {
    background-color: #fff;
    padding: 32px 0 26px 0;
    position: relative;
}
.verify-login-page .two-factor-qr-block {
    border-bottom: 1px solid #eee;
}
.mobile.main-block.forgot-password-page,
.mobile.main-block.recover-account-page {
    background-color: #fff;
}
.mobile.forgot-password-page .mobile.forgot-password-heading,
.mobile.r-a-heading,
.mobile.two-factor-page .two-factor-heading,
.mobile.main-block.error-overlay .password-decryption-heading {
    color: #495057;
    font-family: 'LatoWebBold', 'source_sans_prosemibold';
    font-size: 17px;
    line-height: 1.5;
    margin: 0 24px 0 24px;
}
.mobile.forgot-password-page .mobile.forgot-password-body-text,
.mobile.recover-account-page .mobile.recover-account-body-text,
.two-factor-body-text,
.mobile.main-block.error-overlay .password-decryption-body-text {
    color: #676D75;
    font-size: 14px;
    line-height: 24px;
    margin: 20px 24px;
}
.mobile.main-block.error-overlay .password-decryption-body-text {
    white-space: normal;
}
.mobile.main-block.error-overlay .title {
    color: var(--text-color-black-high);
    font: var(--text-h3-bold);
    display: inline-block;
    margin-bottom: 16px;
}
.mobile.recover-account-body-text a {
    color: #eb4444;
}
.mobile .recover-account-body-text br {
    margin-bottom: 12px;
}
.mobile.park-account.confirm-data-loss .checkdiv {
    margin-right: 5px;
}
.mobile.two-factor-qr-code-wrapper,
.mobile.two-factor-verify-seed-wrapper {
    margin: 16px 24px 4px;
}
.mobile.recover-account-page .mobile.recover-account-block {
    margin-top: 24px;
}
.mobile.signin-input.recover-account, .mobile.signin-input.input-recovery-key {
    background-color: #FAFAFA;
    border:1px solid #EEEEEE;
    height: 48px;
    padding: 8px 16px 0 52px;
    box-sizing: border-box;
    position: relative;
    margin-bottom: 4px;
    margin-left: 24px;
    margin-right: 24px;
}
.mobile.signin-input.input-recovery-key {
    display: flex;
    align-items: center;
    padding-top: 0;
}
.mobile.signin-input.recover-account input, .mobile.signin-input.input-recovery-key input {
    background-color: #F8F8F8;
    border: 0;
    padding: 0;
    margin: 0;
    font-size: 14px;
    line-height: 20px;
    color: #666666;
    height: 20px;
    width: 100%;
}
.mobile.input-recovery-key span {
    width: 20px;
    height: 20px;
    display: block;
    background-image: url(../images/mobile/mobile-sprite.png);
    background-repeat: no-repeat;
    background-position: -164px -1149px;
    position: absolute;
    left: 16px;
    top: 13px;
}
.mobile.recover-account-page .mobile.recover-account-email-send-btn,
.mobile.verify-recovery-key-btn,
.mobile.upload-recovery-key {
    background: #ff4444;
    background-image: linear-gradient(-179deg, #FF3333 0%, #FF4444 100%);
    border: 1px solid #D82928;
    box-shadow: 0 1px 1px 0 rgba(0,0,0,0.11), inset 0 -7px 8px 0 rgba(241,6,6,0.44);
    border-radius: 4px;
    padding: 0;
    position: relative;
    font-size: 14px;
    text-align: center;
    line-height: 43px;
    color: #fff;
    height: 44px;
    margin-left: 24px;
    margin-right: 24px;
    transition: all 200ms ease-in-out;
    opacity: 0.3;
}
.mobile.upload-recovery-key {
    display: block;
}
.mobile.recover-account-page .recover-account-email-send-btn.active,
.mobile.verify-recovery-key-btn.active ,
.mobile.upload-recovery-key.active {
    opacity: 1;
}
.mobile.buttons {
    text-align: center;
}
.mobile.verify-recovery-key-btn ,
.mobile.upload-recovery-key{
    opacity: 1;
}
.mobile.recover-account-btn-block {
    display: block;
    margin: 8px 0 25px 0;
}
.mobile.forgot-password-btn-block {
    display: block;
    margin: 24px 24px;
    overflow: auto;
}
.mobile.forgot-password-btn {
    background-color: #f44;
    padding: 0;
    width: 48%;
    position: relative;
    font-size: 16px;
    text-align: center;
    line-height: 48px;
    color: #fff;
    height: 48px;
    transition: all 200ms ease-in-out;
    opacity: 1;
    border-radius: 2px;
    float: left;
}
.mobile.forgot-password-btn:last-of-type {
    float: right;
}
.mobile.recovery-key-body-text a {
    color: #eb4444;
    text-decoration: underline;
}
.mobile.update-password .signin-input.account-recovery, .mobile.park-account-block .park-account {
    margin: 0 24px 4px;
}
.mobile.update-password .new-registration, .mobile.park-account-block .new-registration {
    margin-left: 24px;
    margin-right: 24px;
}
.mobile.update-password .mobile.register-button.account-recovery, .mobile.park-account-block .park-account {
    margin: 8px 24px;
}

.mobile.park-account-block .park-account.update-password-button {
    margin-top: 160px;
}

.mobile.park-account-block .confirm-data-loss .radio-txt {
    padding-right: 0;
    padding-top: 0;
}

/* Achievements Referral Bonus page */
.mobile.main-block.achievements-referral-bonuses-page {
    background-color: #F8F9FA;
}
.mobile.achievements-referral-bonuses-page .total-referral-bonuses-block {
    background: #f8f9fa;
    border-top: 1px solid #ddd;
    border-bottom: 1px solid #ddd;
    padding: 26px 0;
}
.mobile.achievements-referral-bonuses-page .storage-quota-block,
.mobile.achievements-referral-bonuses-page .transfer-quota-block {
    display: inline-block;
    text-align: center;
    width: 100%;
}
.mobile.achievements-referral-bonuses-page .transfer-quota-block {
    border-left: 1px solid #d8d8d8;
}
.mobile.achievements-referral-bonuses-page .storage-quota-block .storage-amount,
.mobile.achievements-referral-bonuses-page .transfer-quota-block .transfer-amount {
    display: inline-block;
    font-size: 36px;
    line-height: 45px;
    text-align: center;
}
.mobile.achievements-referral-bonuses-page .storage-quota-block .storage-amount {
    color: #2ba6de;
}
.mobile.achievements-referral-bonuses-page .transfer-quota-block .transfer-amount {
    color: #32b500;
}

.mobile.achievements-referral-bonuses-page .storage-quota-block .storage-unit,
.mobile.achievements-referral-bonuses-page .transfer-quota-block .transfer-unit {
    display: inline-block;
    font-size: 16px;
    line-height: 25px;
}
.mobile.achievements-referral-bonuses-page .storage-quota-block .storage-unit {
    color: #2ba6de;
}
.mobile.achievements-referral-bonuses-page .transfer-quota-block .transfer-unit {
    color: #32b500;
}

.mobile.achievements-referral-bonuses-page .storage-quota-block .storage-text,
.mobile.achievements-referral-bonuses-page .transfer-quota-block .transfer-text {
    color: #8b9faa;
    font-size: 14px;
    line-height: 20px;
    margin: 5px 0 0 0;
    white-space: nowrap;
    overflow: hidden;
    text-overflow: ellipsis;
    padding-right: 16px;
    padding-left: 16px;
}
.mobile.achievements-referral-bonuses-page .referral-block {
    padding: 8px 0;
    position: relative;
    background-color: #fff;
    height: 48px;
}
.mobile.achievements-referral-bonuses-page .referral-block:last-of-type {
    border-bottom: 1px solid #ddd;
}
.mobile.achievements-referral-bonuses-page .referral-block .avatar-container {
    left: 16px;
    position: absolute;
    top: 13px;
}
.mobile.achievements-referral-bonuses-page .referral-block .small-rounded-avatar {
    color: #fff;
}
.mobile.achievements-referral-bonuses-page .referral-block .name {
    color: #000;
    font-size: 16px;
    line-height: 20px;
    margin-left: 70px;
}
.mobile.achievements-referral-bonuses-page .referral-block .email {
    color: #000;
    font-size: 16px;
    margin-left: 70px;
    line-height: 25px;
    overflow: hidden;
    white-space: nowrap;
    text-overflow: ellipsis;
    padding-right: 12px;
}
.mobile.achievements-referral-bonuses-page .referral-block .time-remaining {
    top: 22px;
    right: 20px;
    color: #818993;
    font-size: 14px;
    line-height: 20px;
    margin-left: 70px;
}
.mobile.achievements-referral-bonuses-page .referral-block .time-remaining.expiring-soon {
    color: #eb4444;
}
.mobile.achievements-referral-bonuses-page .referral-block .referral-row-border {
    border-bottom: 1px solid #ddd;
    position: absolute;
    bottom: 0;
    left: 70px;
    right: 0;
}
.mobile.achievements-referral-bonuses-page .referral-block:last-of-type .referral-row-border {
    border-bottom:none;
}

/* Cancel subscription information overlay */
.mobile.cancel-subscription-information-overlay {
    left: 0;
    position: absolute;
    top: 0;
    z-index: 100;
}
.mobile.cancel-subscription-information-overlay .first-message {
    font-family: 'source_sans_prosemibold';
}

/* Cancel subscription overlay */
.mobile.first-message {
    font-family: 'LatoWebBold';
    color: #495057;
    font-size: 17px;
    line-height: 28px;
    overflow: hidden;
    text-align: center;
    text-overflow: ellipsis;
}
.mobile.optional-second-message {
    color: #676D75;
    font-size: 14px;
    line-height: 22px;
    margin-top: 10px;
    text-align: center;
    word-break: break-word;
}

/* Video player Download page */
.mobile.video .download.main-pad {
    width: 656px;
    min-height: 590px;
    table-layout: fixed;
}
.mobile.video.resumable .download.main-pad {
    min-height: 640px;
}
.mobile.video .download.transfer-wrapper {
    background-color: white;
    min-height: 507px;
    box-shadow: 0px 0px 0px 1px #EEEEEE;
    border-radius: 3px;
    padding: 7px;
    box-sizing: border-box;
}
.mobile.video.download .video-block {
    display: none;
}
.mobile.video .download.video-block {
    display: block;
    position: relative;
    text-align: center;
    line-height: 0;
    background-color: #000;
}
.slideshow-image-previewer .mobile.video .download.video-block {
    position: fixed;
    top: 0;
    bottom: 0;
    margin: auto;
    height: 100%;
    width: 100%;
}
.mobile.video .download.video-block video {
    width: 100%;
    height: 100%;
    background-size: contain;
    background-repeat: no-repeat;
    background-position: center;
    border-radius: 3px;
    max-height: 100vh;
}
.mobile.video .download.video-block img {
    margin: 0 auto;
    height: 100%;
}
.mobile.video .download.checkbox-bl {
    padding: 8px 15px 0 15px;
}
.video .download.file-icon-wrap {
    height: 43px;
    width: 32px;
    background-position: 0 -2299px;
    margin: 15px 0 0 15px;
}
.mobile.video .download.file-icon-wrap div {
    display: none;
}
.mobile.video .download.file-info {
    margin-left: 66px;
    padding-top: 16px;
    margin-right: 15px;
    width: auto;
}
.mobile.video .download.info-txt.small-txt {
    line-height: 24px;
}
.mobile.video .download.info-block {
    padding: 0 0 13px 0;
}
.mobile.video .download.buttons-block {
    text-align: right;
    border-top: 1px solid #F6F6F6;
    padding: 16px 16px 9px 16px;
    margin: 0 -7px;
}
.mobile.video .download.big-button {
    font-size: 14px;
    line-height: 33px;
    letter-spacing: 0.5px;
    height: 34px;
    border-radius: 3px;
    padding: 0 7px 0 18px;
    min-width: 10px;
    margin-left: 10px;
}
.mobile.video .download.big-button.red {
    padding: 0 18px;
}
.mobile.video .download.big-button i {
    margin-top: 3px !important;
}
.mobile.video .big-button .medium-icon.icons-sprite.mega {
    background-position: -49px -1004px;
}
.mobile.video .big-button .medium-icon.icons-sprite.download {
    background-position: -158px -954px;
}
.mobile.video .download .checkdiv {
    margin: 8px 16px 0 0;
}
.mobile.video .download .small-red-link {
    margin: 2px 0 0 32px;
}
.mobile.video .resumable .bottom-page.top-bl {
    min-height: 732px;
}
.mobile.video .bottom-page.top-bl {
    min-height: 704px;
}
.mobile.video .download.transfer-buttons {
    display: none;
}
.mobile.video .download.in-progress {
    padding: 0 68px 10px 8px;
}
.mobile.video .download.progress-block {
    margin-top: 17px;
}
.video.resumable .download.progress-block.progress-resume {
    margin: 17px 8px 0 8px;
}
.video.video-theatre-mode.resumable .download.progress-block.progress-resume {
    margin: 13px auto 0 auto;
    max-width: 824px;
}
.video.resumable .download.state-text {
    margin: 0 8px 0 8px;
    font-size: 15px;
}
.video.resumable .download.buttons-block {
    border: 0;
}
.video.resumable.video-theatre-mode .download.state-text {
    padding: 5px 8px 15px 8px;
    max-width: 840px;
    box-sizing: border-box;
    margin: 0 auto;
}
.mobile.video .download.error-text, .mobile.video .download.state-text, .mobile.video .download.main-transfer-info {
    padding-top: 5px;
}
.mobile.video .download .pause-transfer.square {
    width: 40px;
    height: 32px;
    position: absolute;
    right: 15px;
    z-index: 10;
    margin-top: -1px;
    min-width: 0;
    text-align: center;
    padding: 0;
    display: none;
}
.download .pause-transfer.square i {
    margin: 7px auto 0 auto;
}
.mobile.video .download .pause-transfer.square {
    display: block;
}
.video.download-complete .pause-transfer.square {
    cursor: default;
    opacity: 0.5;
}
.video.download-complete .pause-transfer.square:hover {
    box-shadow: none;
}
.video.download-complete .pause-transfer.square i {
    background-position: -31px -913px;
}
.video.download-complete .semi-small-icon.icons-sprite.pause {
    margin: 7px auto 0 auto;
}
.video.mobile .viewer-bottom-bl {
    display: none;
}
.video.mobile.video-theatre-mode .viewer-bottom-bl {
    display: block;
}
.mobile.video-theatre-mode .viewer-bottom-bl {
    display: block;
}
.mobile.video .viewer-image-bl.default-state {
    background-color: black;
}
.mobile.video .img-controls {
    display: none;
}
.mobile.video .viewer-image-bl {
    width: 100%;
    height: 100%;
    margin: 0;
    padding: 0;
    vertical-align: middle;
    background-color: #000;
}
.mobile.video .viewer-image-bl video {
    background-color: black;
}
.mobile.video .viewer-image-bl video {
    width: 100%;
    height: 100%;
    min-width: 100%;
    min-height: 100%;
    object-fit: contain;
    border: 0;
}
.mobile.video.play-video-button {
    display: none;
}
/*
.video-theatre-mode .play-video-button {
    display: none;
}*/
.paused .play-video-button {
    display: block;
}
.paused .viewer-pending  {
    display: none;
}

/* Bounce animation */
.viewer-pending {
    margin: -8px 0 0 -48px;
    width: 96px;
    top: 50%;
    left: 50%;
    text-align: center;
    z-index: 10;
    position: absolute;
    font-size: 0;
    line-height: 0;
    white-space: nowrap;
}
.viewer-pending > div {
    width: 16px;
    height: 16px;
    margin: 0 8px;
    background-color: white;
    border-radius: 100%;
    display: inline-block;
    animation: sk-bouncedelay 1.4s infinite ease-in-out both;
}
.viewer-pending .bounce1 {
    animation-delay: -0.32s;
}
.viewer-pending .bounce2 {
    animation-delay: -0.16s;
}
.viewer-pending span {
    color: #d90007;
    margin-top: 16px;
    margin-left: -14px;
    font-weight: bold;
    font-size: initial;
    line-height: normal;
    text-shadow: 2px 0 2px #000;
    animation: blinker 1s linear infinite;
}

@keyframes blinker {
    50% {
        opacity: 0;
    }
}

@-webkit-keyframes blinker {
    50% {
        opacity: 0;
    }
}

@-webkit-keyframes sk-bouncedelay {
    0%,
    80%,
    100% {
    }
    40% {
    }
}

@keyframes sk-bouncedelay {
    0%,
    80%,
    100% {
        transform: scale(0);
    }
    40% {
        transform: scale(1);
    }
}

/* controls */
.video-theatre-mode .viewer-bottom-bl {
    background-image: linear-gradient(0deg, rgba(0,0,0,0.40) 0%, rgba(0,0,0,0) 100%);
}
.viewer-top-bl {
    display: none;
}
.viewer-top-bl, .viewer-bottom-bl {
    position: absolute;
    width: 100%;
    top: 0;
    left: 0;
    padding: 8px;
    box-sizing: border-box;
    z-index: 10;
    transition: opacity 200ms linear, visibility 200ms linear;
    visibility: hidden;
}
.mobile.video .video-controls {
    opacity: 1;
    visibility: visible;
}
.mobile.video .video-theatre-mode .video-controls {
    display: block;
}
.mobile.video .video-controls.invisible {
    transition: opacity 500ms ease-in-out, visibility 500ms ease-in-out;
    opacity: 0;
    visibility: hidden;
}
.mobile.video .video-progress-block {
     padding: 11px 98px 20px 94px;
}
.mobile.video .video-progress-bar {
    display: block;
    width: 100%;
    height: 2px;
    margin-top: 2px;
    border: none;
    position: relative;
    border-radius: 2px;
    background-color: rgba(255,255,255,0.2);
    color: rgba(255,255,255,0.2);
    transition: height 100ms ease-in-out, margin 100ms ease-in-out, border-radius 100ms ease-in-out;
    cursor: pointer;
    text-align: left;
}
.mobile.video .video-progress-block:hover .video-progress-bar {
    height: 6px;
    margin-top: 0px;
    border-radius: 3px;
}
.mobile.video .video-time-bar, .video-buffer-bar {
    width: 0%;
    height: 100%;
    position: absolute;
    left: 0;
    top: 0;
    background-color: #EB4444;
    border-radius: inherit;
}
.mobile.video .video-buffer-bar {
    background-color: rgba(255,255,255,0.3);
}
.mobile.video .video-time-bar::before {
    content: '';
    position: absolute;
    right: -6px;
    top: 0;
    bottom: 0;
    margin: auto;
    width: 12px;
    height: 12px;
    border-radius: 100%;
    background-color: white;
    box-shadow: 0px 1px 2px rgba(0, 0, 0, 0.1);
}
.mobile.video .video-timing {
    font-size: 13px;
    color: white;
    width: 60px;
    height: 48px;
    line-height: 47px;
    text-align: left;
}
.mobile.video .video-timing.current {
    text-align: right;
}
.mobile.video .volume-control {
    position: relative;
}
.mobile.video .volume-control:not(.no-audio):hover .video-vol-range {
    height: 80px;
    visibility: visible;
}
.mobile.video .video-controls progress::-moz-progress-bar {
    background-color:#EB4444;
}
.mobile.video .video-controls progress::-webkit-progress-value {
    background-color:#EB4444;
}
.mobile.video .video-vol-range {
    width: 20px;
    height: 0;
    border-radius: 5px;
    background-color: rgba(255,255,255,0.21);
    visibility: hidden;
    position: absolute;
    bottom: 43px;
    left: 15px;
    transition: all 100ms ease-in-out;
    overflow: hidden;
}
.mobile.video .video-vol-range .volume-bar {
    width: 4px;
    height: 64px;
    border-radius: 2px;
    margin: 8px;
    background-color: rgba(0,0,0,0.6);
    position: relative;
    cursor: pointer;

}
.mobile.video .video-vol-range .volume-bar span {
    position: absolute;
    width: 100%;
    height: 100%;
    left: 0;
    bottom: 0;
    border-radius: inherit;
    background-color: #EB4444;
}
.mobile.video .video-vol-range .volume-bar span::before {
    content: '';
    position: absolute;
    top: -2px;
    left: -2px;
    width: 8px;
    height: 8px;
    border-radius: 100%;
    background-color: white;
    box-shadow: 0px 1px 2px rgba(0, 0, 0, 0.1);
}
.mobile .mobile.red-button.dl-browser, .mobile .unsub .default-white-button {
    background: #FFFFFF;
    background-image: linear-gradient(-180deg, rgba(255,255,255,0.50) 0%, rgba(238,238,238,0.75) 100%);
    border: 1px solid #DFDFDF;
    box-shadow: 0 1px 1px 0 rgba(0,0,0,0.03);
    border-radius: 4px;
    color: #555;
}
.mobile .mobile.red-button.dl-browser.disabled {
    background: #eee;
    background-image: linear-gradient(-180deg, rgba(255,255,255,0.20) 0%, rgba(238,238,238,0.50) 100%);
    border: 1px solid #eee;
    box-shadow: 0 1px 1px 0 rgba(0,0,0,0.03);
    border-radius: 4px;
    color: white;
}
.mobile.file-download-info {
    margin: 0 auto 12px;
    line-height: initial;
}
.mobile.video.video-theatre-mode .viewer-bottom-bl {
    height: 46px;
    padding: 6px 8px;
    top: auto;
    bottom: 0;
}

/* Special hidden */
.mobile.video.slideshow-image-previewer.video-theatre-mode .slideshow-header.hidden + .content-row .viewer-bottom-bl {
    display: block;
}
.mobile.video.slideshow-image-previewer.video-theatre-mode .slideshow-header.hidden + .content-row .play-video-button {
    display: none;
}
.mobile.video.slideshow-image-previewer.video-theatre-mode .slideshow-header + .content-row .play-video-button {
    display: block;
}
.mobile.video.slideshow-image-previewer.video-theatre-mode .slideshow-header + .slides-bl .viewer-bottom-bl {
    bottom: 61px;
}
.mobile.video.slideshow-image-previewer.video-theatre-mode .slideshow-header.hidden + .slides-bl .viewer-bottom-bl {
    bottom: 0px;
}
.mobile.video.video-theatre-mode .video-timing {
    height: 28px;
    line-height: 27px;
    width: 52px;
    margin: 0;
}
.mobile.video.video-theatre-mode .viewer-button.fs {
    margin: 0;
}
.mobile.video .download.video-block[data-fullscreen="true"] {
    height: 100%;
}
.video-theatre-mode .video-block[data-fullscreen="true"] .video-timing {
    height: 37px;
    line-height: 37px;
}
.video-theatre-mode .video-block[data-fullscreen="true"] .viewer-bottom-bl
.video-theatre-mode .video-block[data-fullscreen="true"] .viewer-bottom-bl {
    height: 48px;
}
.video-theatre-mode .video-block[data-fullscreen="true"] .video-progress-block {
    padding: 15px 98px 20px 94px;
}
.video-theatre-mode .video-block[data-fullscreen="true"] .viewer-button.playpause {
    margin: 5px 0 0 0;
}
.video-theatre-mode .video-block[data-fullscreen="true"] .viewer-button.fs {
    margin: 5px 0 0 0;
}
.video-theatre-mode .video-block[data-fullscreen="true"] .viewer-top-bl {
    display: block;
    background-image: linear-gradient(0deg, rgba(0,0,0,0) 0%, rgba(0,0,0,0.40) 100%);
    padding: 12px 16px;
}
.video-block[data-fullscreen="true"] .viewer-top-bl .filename {
    margin: 0 0;
    text-align: left;
    color: white;
    font-family: 'source_sans_proregular';
}
.mobile.download .video-block {
    display: none;
}
.mobile.download.video .video-block {
    width: 100%;
    display: block;
}
/*  Video Ad */
.mobile  .viewer-vad-control {
    position: absolute;
    min-width: 120px;
    height: 38px;
    background-color: rgba(0,0,0,0.6);
    box-shadow: 0 0 0 2px rgba(255,255,255,0.5);
    border-radius: 3px;
    bottom: 58px;
    right: 12px;
    z-index: 11;
    color: rgba(255,255,255,0.8);
    font-size: 16px;
    line-height: 38px;
    white-space: nowrap;
    text-align: center;
    text-transform: capitalize;
    transition: all 200ms linear;
    cursor: default;
}
.mobile .slides-bl .viewer-vad-control {
    bottom: 119px;
}
.mobile .slides-bl .viewer-vad-control.bottom {
    bottom: 77px;
}
.mobile .slideshow-header.hidden + .slides-bl .viewer-vad-control {
    bottom: 58px;
}
.mobile .slideshow-header.hidden + .slides-bl .viewer-vad-control.bottom, .viewer-vad-control.bottom.bottom {
    bottom: 16px;
}

.mobile .viewer-vad-control.skip {
    cursor: pointer;
}
.mobile .viewer-vad-control .thumb {
    float: right;
    width: 76px;
    height: 38px;
    line-height: 0;
    display: none;
    overflow: hidden;
}
.mobile .viewer-vad-control .thumb.active {
    display: block;
}
.mobile .viewer-vad-control .thumb img, .mobile.video .download.video-block  .viewer-vad-control img {
    height: auto;
    display: block;
    min-width: 100%;
    min-height: 100%;
    max-width: 86px;
    transform: translate(-50%, -50%);
    position: relative;
    left: 50%;
    top: 50%;
}
.mobile .viewer-vad-control .counter {
    padding: 0 10px;
    display: inline-block;
}
.mobile .viewer-vad-control .label, .mobile .viewer-vad-control.skip .thumb.active, .mobile .viewer-vad-control.skip .counter {
    display: none;
}
.mobile .viewer-vad-control.skip .label {
    display: block;
    padding: 0 14px;
}
.mobile .viewer-vad-control .label i {
    margin: 9px -3px 0 11px;
    opacity: 0.8;
    display: inline-block;
    vertical-align: top;
}
.mobile .viewer-vad-control.skip:hover .label i {
     opacity: 1;
}
.mobile .video-progress-bar.vad {
    transition: opacity 200ms ease-in-out, visibility 200ms ease-in-out;
    opacity: 0;
    visibility: hidden;
    position: absolute;
    width: 100%;
    height: 4px;
    left: 0;
    bottom: 0;
    z-index: 11;
    border-radius: 0;
    background-color: rgba(0,0,0,0.6);
    border-radius: 0;
    margin: 0;
}
.mobile .slides-bl .video-progress-bar.vad {
    bottom: 61px;
}
.mobile .slideshow-header.hidden + .slides-bl .video-progress-bar.vad {
    bottom: 0;
}
.mobile.vad .viewer-vad-control.bottom + .video-progress-bar.vad {
    opacity: 1;
    visibility: visible;
}
.mobile.video.vad .video-time-bar,  .mobile.video.vad .video-buffer-bar {
    background-color: #FFA500;
}
.mobile .vad .video-time-bar::before {
    display: none;
}
/* Slide gallery video player */
.mobile.video.slideshow-video {
    display: table;
    width: 100%;
}
.mobile.video.slideshow-video .slide-video-aligner {
    display: table-cell;
    vertical-align: middle;
}
.mobile.video.slideshow-video .download.video-block {
    height: initial;
}
.mobile.app-commercial-block {
    position: fixed;
    background-color: #fafafa;
    width: 100%;
    padding: 6px 0;
    border-top: 1px solid #eee;
    bottom: 0;
    background-image: none;
    height: initial;
}
.mobile.app-commercial-aligner {
    width: 100%;
    width: calc(100% - 32px);
    margin: 0 auto;
    display: table;
    max-width: 540px;
}
.mobile.mega-app-icon {
    width: 38px;
    height: 38px;
    background: #eb4444;
    background-color: #eb4444;
    border: 1px solid #D82928;
    box-shadow: 0 1px 1px 0 rgba(0,0,0,0.11), inset 0 1px 1px 0 rgba(255,255,255,0.20);
    border-radius: 8px;
    display: table-cell;
    float: left;
    vertical-align: middle;
    box-sizing: border-box;
}
.mobile.white-mega-logo {
    width: 24px;
    height: 24px;
    background-image: url(../images/mobile/mobile-sprite.png);
    background-position: -236px -292px;
    background-repeat: no-repeat;
    background-size: 280px auto;
    position: absolute;
    margin-left: 6px;
    margin-top: 6px;
    display: block;
}
.mobile.app-commercial-text {
    width: 100%;
    width: calc(100% - 80px);
    display: table-cell;
    line-height: 16px;
    text-align: left;
    padding-left: 12px;
    vertical-align: middle;
    min-height: 48px;
    color: #333;
}
.mobile.app-commercial-text span {
    font-size: 0.8em;
    line-height: 1.5;
}

/* Recover account styles */
.mobile .improved-recovery-steps {
    background-color: #F5F7F9;
}
.mobile .fm-dialog-body.improved-recovery-steps {
    background-color: #fff;
}
.mobile .improved-recovery-steps .block-wrapper {
    width: 100%;
}
.mobile .improved-recovery-steps .main-recovery-block {
    width: 100%;
    padding: 0 0;
    height: 100%;
    display: block;
    margin: 0 auto;
}
.mobile .improved-recovery-steps .main-right-block {
    display: none;
}
.mobile .improved-recovery-steps h3.main-italic-header, .mobile .improved-recovery-steps h2 {
    font-family: var(--text-font-family-second-regular);
    font-size: 16px;
    color: #495057;
    padding: 0 0;
    -webkit-margin-before: 0em;
    -webkit-margin-after: 0em;
    margin: 0 0;
    text-align: center;
}
.mobile .improved-recovery-steps h3.main-italic-header.main-header {
    color: #999;
    font-family: 'LatoWeb', 'source_sans_proregular', Arial;
    font-weight: initial;
}
.mobile .improved-recovery-steps p, .mobile .improved-recovery-steps h3.main-italic-header {
    font-family: 'LatoWeb', 'source_sans_proregular', Arial;
    font-size: 14px;
    color: #495057;
    letter-spacing: 0;
    line-height: 22px;
    padding-bottom: 0;
    text-align: center;
    margin-bottom: 24px;
}
.mobile .improved-recovery-steps h3.main-italic-header {
    margin-bottom: 0;
}
.mobile .improved-recovery-steps .info-container h3.main-italic-header {
    text-align: left;
    font-family: 'LatoWebSemibold', 'source_sans_proregular', Arial;
    font-weight: initial;
    font-size: 14px;
}
.mobile .improved-recovery-steps .container-information {
    font-family: 'LatoWeb', 'source_sans_proregular', Arial;
    font-size: 14px;
    line-height: 21px;
}
.mobile .improved-recovery-steps .container-information ul {
    margin: 12px 8px 12px 24px;
    padding: 0;
    text-indent: 0;
    list-style-type: 0;
    display: block;
    list-style-type: disc;
    margin-block-start: 1em;
    margin-block-end: 0;
    -webkit-margin-start: 0;
    margin-inline-start: 0;
    -webkit-margin-end: 0;
    margin-inline-end: 0;
    -webkit-padding-start: 20px;
    padding-inline-start: 20px;
}
.mobile .improved-recovery-steps .container-information li {
    margin-bottom: 10px;
    display: list-item;
    list-style: disc;
    color: #676D75;
    font-size: 13px;
}
.mobile .improved-recovery-steps .container-information li:last-of-type {
    margin-bottom: 0;
}
.mobile .improved-recovery-steps .container-information .warning-text {
    color: #FD8116;
}
.mobile .improved-recovery-steps .checkbox-block h3.main-italic-header, .mobile .improved-recovery-steps .app-instruction-block h3.main-italic-header {
    padding: 0 0;
}
.mobile .improved-recovery-steps h2 {
    top: 0;
    display:block;
    color: #333;
    font-size: 16px;
}
.mobile .improved-recovery-steps .nav-back-subheading {
    display: none;
}
.mobile .improved-recovery-steps h1, .mobile.fm-dialog.park-account-dialog .fm-dialog-title  {
    font-size: 20px;
    color: #495057;
    line-height: 30px;
    -webkit-margin-before: 0.4em;
    -webkit-margin-after: 20px;
    -webkit-margin-start: 0px;
    -webkit-margin-end: 0px;
    text-align: center;
    font-family:'LatoWebSemibold', 'source_sans_prosemibold';
    font-weight: initial;
}
.mobile.fm-dialog.park-account-dialog .fm-dialog-title  {
    white-space: normal;
}
.mobile.fm-dialog.park-account-dialog .improved-recovery-steps h3.main-italic-header {
    font-size: 13px;
}
.mobile .improved-recovery-steps .content-wrapper {
    position: relative;
    margin: 40px 28px 40px 28px;
    padding: 0;
}
.mobile .improved-recovery-steps .main-right-block .content-wrapper {
    padding: 0 0;
}
.mobile .improved-recovery-steps .main-right-block .content-wrapper {
    padding: 0 0;
}
.mobile .improved-recovery-steps .content-wrapper p span {
    font-family: 'source_sans_probold';
    color: #F57223;
    padding-top: 8px;
    display: block;
}
.mobile .improved-recovery-steps .recover-state {
    font-family: 'source_sans_probold', 'LatoWeb', Arial;
    font-size: 14px;
    color: #00A58F;
    letter-spacing: 0;
    text-align: center;
}
.mobile .improved-recovery-steps .recover-state.warning {
    color: #FD8116;
}
.mobile .improved-recovery-steps p {
    font-size: 14px;
    color: #495057;
    letter-spacing: 0;
    line-height: 23px;
    padding-bottom: 0;
    margin-bottom: 24px;
    text-align: center;
}
.mobile .improved-recovery-steps .app-instruction-block p, .mobile .improved-recovery-steps .app-instruction-block .main-italic-header{
    text-align: left;
    margin-top: 6px;
}
.mobile .improved-recovery-steps .app-instruction-block .main-italic-header {
    font-size: 16px;
    line-height: 24px;
    margin-top: 40px;

}
.mobile .improve-recovery-steps .button-container {
    width: 100%;
    height: 100px;
}
.mobile .improved-recovery-steps .recover-button {
    font-size: 14px;
    letter-spacing: 0;
    line-height: 1.5;
    text-decoration: underline;
    height: auto;
    background-color: #fff;
    text-align: center;
    text-transform: none;
    float: none;
    margin: 0;
    display: block;
    padding: 10px 16px;
    border: 0px solid rgba(0,0,0,0);
    box-shadow: 0 0 0 0 #6BB219;
    border-radius: 2px;
    font-family: 'source_sans_proregular', Arial;
    width: 100%;
}
.mobile .improved-recovery-steps .recover-button.yes {
    margin-bottom: 12px;
}
.mobile .improved-recovery-steps .recover-button.yes:hover,.mobile  .recover-button.yes.active {
    background-color: rgba(42,175,95,0.0);
    box-shadow: 0 0 0 0 #6BB219;
}
.mobile .improved-recovery-steps .recover-button.no:hover, .mobile .improved-recovery-steps .recover-button.no.active {
    background-color: rgba(235,68,68,0.0);
    box-shadow: 0 0 0 0 #6BB219;
}
.mobile .improved-recovery-steps .button-container {
    position: relative;
    right: 0;
    margin: 24px 0 4px;
}
.mobile .improved-recovery-steps .button-aligner {
    float: right;
    width: 100%;
}
.mobile .improved-recovery-steps .backup-input-button.recover-button {
    background: #F0373A;
    border: 1px solid #D82928;
    box-shadow: 0 1px 1px 0 rgba(0,0,0,0.11), inset 0 1px 1px 0 rgba(255,255,255,0.20);
    text-align: center;
    text-decoration: none;
    color: #fff;
    border-radius: 3px;
}
.mobile .improved-recovery-steps .progress-meter {
    margin: 20px auto 40px;
    padding: 40px;
    box-sizing: border-box;
    max-width: 400px;
}
.mobile .improved-recovery-steps .progress-meter .track {
    position: relative;
    height: 4px;
    background: #ddd;
}
.mobile .improved-recovery-steps .progress-meter .progress-points {
    position: relative;
    margin: -14px 0 0;
    padding: 0;
    list-style: none;
}
.mobile .improved-recovery-steps .progress-meter .progress-point {
    transition: color 1s;
    position: relative;
    text-align: left;
    cursor: pointer;
    color: #999;
    margin-bottom: 72px;
}
.mobile .improved-recovery-steps .progress-meter .progress-point.inactive {
    cursor: default;
}
.mobile .improved-recovery-steps .progress-meter .progress-point:last-of-type {
    margin-bottom: 0px;
}
.mobile .improved-recovery-steps .progress-meter .progress-point.completed,.mobile  .improved-recovery-steps .progress-meter .progress-point.active {
    color: #777;
}
.mobile .improved-recovery-steps .progress-meter .progress-meter .progress-points .progress-point:nth-child(1) {
    left: 0%;
}
.mobile .improved-recovery-steps .progress-meter .progress-point:before {
    transition: all .2s;
    border-radius: 24px;
    content: "";
    display: inline-block;
    width: 10px;
    height: 10px;
    margin: 0 0;
    background-color: #818993;
    border: 1px solid  #7C7C7C;
}
.mobile .improved-recovery-steps .progress-meter .progress-point:not(.inactive):hover:before {
    border: 4px solid  #CBCFD1;
    margin: -4px -3px;
    transition: all .2s;
}
.mobile .improved-recovery-steps .progress-meter .progress-point.active:before {
    border-color: #777;
}
.mobile .improved-recovery-steps .progress-meter .progress-point:hover .progress-track {
    height: 87px;
    bottom: 11px;
    transition: all .2s;
}
.mobile .improved-recovery-steps .progress-meter .progress-point.inactive {
    opacity: .2;
}
.mobile .improved-recovery-steps .progress-meter .progress-point.inactive .progress-content {
    display: none;
}
.mobile .improved-recovery-steps .progress-meter .progress-point.success:before {
    background-color: #2AAF5F;
    border: 1px solid  #2AAF5F;
    transition: all .2s;
}
.mobile .improved-recovery-steps .progress-meter .progress-point.success .progress-track {
    background-color: #2AAF5F;
    transition: all .2s;
}
.mobile .improved-recovery-steps .progress-meter .progress-point.success:hover:before {
    border: 4px solid  #D4EFDF;
    margin: -4px -3px;
    transition: all .2s;
}
.mobile .improved-recovery-steps .progress-meter .progress-point.success .step-label {
    color:  #2AAF5F;
}
.mobile .improved-recovery-steps .progress-meter .progress-point.warning:before{
    background-color: #FF6406;
    border: 1px solid  #FF6406;
    transition: all .2s;
}
.mobile .improved-recovery-steps .progress-meter .progress-point.warning:hover:before {
    border: 4px solid  #FDE3D3;
    margin: -4px -3px;
    transition: all .2s;
}

.mobile .improved-recovery-steps .progress-meter .progress-point.warning .progress-track {
    background-color: #FF6406;
}
.mobile .improved-recovery-steps .progress-meter .progress-point.warning .step-label {
    color: #F57223;
}
.mobile .improved-recovery-steps .progress-meter .progress-point:hover .step-label {
    text-decoration: underline;
}
.mobile .improved-recovery-steps .progress-meter .progress-content {
    margin: -18px 12px 0 24px;
    position: absolute;
    text-align: left;
    float: left;
    width: 100%;
}
.mobile .improved-recovery-steps .progress-meter .progress-content .step-label {
    font-family: "source_sans_probold";
    font-size: 13px;
    color: #666;
    letter-spacing: 0;
    margin-bottom: 8px;
    text-decoration: underline;
}
.mobile .improved-recovery-steps .progress-meter .progress-content .step-answer {
    font-size: 13px;
}
.mobile .improved-recovery-steps .progress-meter .progress-track {
    width: 2px;
    height: 83px;
    display: block;
    background: #818993;
    position: absolute;
    bottom: 14px;
    left: 5px;
}
.mobile .improved-recovery-steps .login-register-input, .mobile .recover-account-email-block .account.input-wrapper  {
    box-sizing: border-box;
    border-radius: 2px;
    margin-bottom: 8px;
    background-image: url(../images/mega/top-login-sprite.png);
    background-position: 12px -65px;
    background-repeat: no-repeat;
    padding: 0 10px 0 43px;
    position: relative;
    background-color: #F8F9FA;
    border: 1px solid #eee;
    max-width: 420px;
    min-height: 46px;
}
.mobile .improved-recovery-steps .login-register-input:hover {
    border: 1px solid #eee;
}
.mobile .improved-recovery-steps .login-register-input input, .mobile .recover-account-email-block .account.input-wrapper input {
    color: #444;
    line-height: 28px;
    width: 100%;
    margin-top: 8px;
    font-size: 13px;
    background-color: rgba(0,0,0,0);
    border: none;
}
.mobile .improved-recovery-steps .login-register-input input::placeholder, .mobile .recover-account-email-block .account.input-wrapper input::placeholder {
    /* Chrome, Firefox, Opera, Safari 10.1+ */
    color: #aaa;
    opacity: 1; /* Firefox */
}
.mobile .improved-recovery-steps .login-register-input input:-ms-input-placeholder, .mobile .recover-account-email-block .account.input-wrapper input:-ms-input-placeholder {
    /* Internet Explorer 10-11 */
    color: #aaa;
}
.mobile .improved-recovery-steps .login-register-input input::-ms-input-placeholder, .mobile .recover-account-email-block .account.input-wrapper input::-ms-input-placeholder {
    /* Microsoft Edge */
    color:#aaa;
}
.mobile .improved-recovery-steps .app-button {
    border-radius: 3px;
    padding: 0 8px;
    display: inline-block;
    line-height: 28px;
    margin: 4px 4px 4px 0px;
    cursor: pointer;
    color: #555;
    font-size: 14px;
}
.mobile .improved-recovery-steps .recover-button.yes.red-button {
    background-color: #eb4444;
    background: #eb4444;
    background-image: linear-gradient(-180deg, rgba(255,255,255,0) 0%, rgba(242,242,242,0) 100%);
    border: 1px solid #d90007;
    color: white;
    line-height: 30px;
    text-decoration: none;
    left: 0;
    padding: 8px 28px;
    border-radius: 4px;
    text-align: center;
    width: 104px;
    margin: 0 auto;
    font-size: 15px;
}
.mobile .improved-recovery-steps .app-button {
    background-color: #FFFFFF;
    background-image: linear-gradient(-180deg, rgba(255,255,255,0.50) 0%, rgba(242,242,242,0.50) 100%);
    border: 1px solid #DFDFDF;
    box-shadow: 0 1px 1px 0 rgba(0,0,0,0.03);
    border-radius: 3px;
}
.mobile .improved-recovery-steps .app-button:first-of-type {
    margin-left: 0px;
}
.mobile .improved-recovery-steps .app-button:last-of-type {
    margin-right: 0px;
}
.mobile .improved-recovery-steps .app-button:hover {
    background-color: #f2f2f2;
    color: #111;
    background-image: linear-gradient(-180deg, rgba(255,255,255,0.50) 0%, rgba(242,242,242,0.80) 100%);
}
.mobile .improved-recovery-steps .app-button.active {
    background-color: #eb4444;
    background-image: linear-gradient(-180deg, rgba(255,255,255,0) 0%, rgba(242,242,242,0) 100%);
    border: 1px solid #d90007;
    box-shadow: 0 1px 1px 0 rgba(0,0,0,0.11), inset 0 1px 1px 0 rgba(255,255,255,0.20);
    border-radius: 3px;
    color: #fff;
}
.mobile .improved-recovery-steps .app-button.active:hover {
    color: #fff;
}
.mobile .improved-recovery-steps .app-instruction-block {
    margin: 0 0 8px 0;
}
.mobile .improved-recovery-steps .register-st2-txt-block {
    display: table;
    height: 100%;
    width: 100%;
}
.mobile .improved-recovery-steps .vert-container-aligner {
    vertical-align: middle;
    display: table-cell;
    text-align: center;
}
.mobile .improved-recovery-steps .card-container {
    max-width: 640px;
    margin: 80px 12px 12px 12px;
    display: inline-block;
    background-color: #fff;
    border-radius: 4px;
    border: 1px solid rgba(0, 40, 100, 0.12);
    height: auto;
    text-align: left;
}
.mobile .improved-recovery-steps ol.app-instructions-list {
    list-style-type: none;
    -webkit-margin-before: 1em;
    -webkit-margin-after: 0;
    -webkit-margin-start: 0;
    -webkit-margin-end: 0;
    -webkit-padding-start: 00;
    padding: 8px 0 0 8px;
}
.mobile .improved-recovery-steps li.list-point:before{
    width: 23px;
    text-indent: 8px;
    padding-left: 0px;
    height: 23px;
    line-height: 22px;
    vertical-align: top;
    border-radius: 24px;
    -moz-background-clip: padding;
    -webkit-background-clip: padding-box;
    background-clip: padding-box;
    color: #444;
    font-weight: 900;
    display: inline-block;
    content: counter(list);
    margin-right: 8px;
    font-size: 14px;
}
.mobile .improved-recovery-steps .list-point {
    margin-bottom: 12px;
    line-height: 22px;
    counter-increment: list;
    text-indent: -31px;
    margin-left: 24px;
    font-size: 14px;
    font-family: 'LatoWeb', 'source_sans_proregular', Arial;
    font-weight: initial;
    font-size: 13px;
    color: #676D75;
}
.mobile .improved-recovery-steps .list-point b {
    font-family: 'LatoWebSemibold', 'source_sans_prosemibold', Arial;
    font-weight: initial;
    color: #495057;
}
.mobile .improved-recovery-steps strong {
    font-family: 'LatoWebSemibold', 'source_sans_probold', Arial;
    color: #333;
    font-weight: initial;
}
.mobile .improved-recovery-steps  strong.warning-text {
    color: #eb4444;
    font-family: 'LatoWeb', 'source_sans_probold', Arial;
}
.mobile .improved-recovery-steps .instruction-block {
    margin-top: 32px;
    font-size: 14px;
}
.mobile .improved-recovery-steps .checkbox-block .checkboxOn {
    background: none;
}
.mobile .improved-recovery-steps .checkbox-block {
    padding: 0 0;
    margin-top: 26px;
}
.mobile .improved-recovery-steps .info-container, .mobile .improved-recovery-steps .app-instruction-block{
    background-color: rgba(250,250,250,0.5);
    padding: 24px 16px 16px;
    margin: 0 0;
    border: 1px solid #eee;
    border-radius: 4px;
}
.mobile .improved-recovery-steps .app-instruction-block {
    margin-top: 24px;
    margin-bottom: 16px;
}
.mobile .improved-recovery-steps .app-instruction-block select {
    background: transparent;
    border: none;
    font-size: 14px;
    height: 44px;
    padding: 5px 5px 5px 12px;
    width: 260px;
    font-family: 'LatoWeb', 'source_sans_proregular', Arial;
    -webkit-appearance: none;
    appearance: none;
    -moz-appearance:none;
    outline: none;
}
.mobile .improved-recovery-steps .app-instruction-block .app-button-block {
    margin: 0 auto;
    height: 44px;
    box-shadow: 0px 1px 2px 0px rgba(0,0,0,0.2);
    float: initial;
    width: 260px;
    max-width: 100%;
    background: none !important;
    display: flex;
    align-items: center;
}
.mobile .improved-recovery-steps .app-instruction-block .app-button-block .icon-dropdown {
    pointer-events: none;
    position: absolute;
    --icon-size: 24px;
    right: 12px;
}
.mobile .improved-recovery-steps .default-select::before, .mobile .improved-recovery-steps .ui-selectmenu-button::before {
    content: none !important;
}
.mobile .improved-recovery-steps .app-instruction-block select::-ms-expand {
    display: none;
}
.mobile .improved-recovery-steps .info-container .settings-row {
    margin-bottom: 4px;
}
.mobile .improved-recovery-steps .info-container .settings-row div.checkboxOff, .mobile .improved-recovery-steps .info-container .settings-row div.checkboxOn, .mobile .improved-recovery-steps .checkboxOn, .mobile .improved-recovery-steps .checkboxOff   {
    margin:  16px 14px 16px 0;
    width: 16px;
    height: 16px;
    box-sizing: border-box;
    box-shadow: 0px 1px 2px 0px rgba(0, 0, 0, 0.2);
    float: left;
    cursor: pointer;
    background-color: white;
    border-radius: 3px;
    position: relative;
    z-index: 1;
    border: 1px solid #ddd;
}
.mobile .improved-recovery-steps .check-sessions div.checkboxOn, .mobile .improved-recovery-steps .check-sessions div.checkboxOff   {
    margin: 16px auto 32px;
    float: initial;
    box-shadow: none;
    border: 0px solid rgba(0,0,0,0);
}
.mobile .improved-recovery-steps .check-sessions-text {
    font-family: 'LatoWebBold', 'source_sans_proregular', Arial;
    font-size: 14px;
    color: #495057;
}

.mobile .improved-recovery-steps .info-container .settings-row input.checkboxOn, .mobile .improved-recovery-steps .info-container .settings-row input.checkboxOff {
    margin: 0;
}
.mobile .improved-recovery-steps .checkboxOn::before, .mobile .improved-recovery-steps .checkboxOff::before, .mobile .improved-recovery-steps .checkboxOn::after, .mobile .improved-recovery-steps .checkboxOff::after {
    position: absolute;
    border-radius: 3px;
    width: 100%;
    height: 100%;
    box-shadow: 0 0 0 1px rgba(0,0,0,0.2);
    display: block;
    content: "";
}
.mobile .improved-recovery-steps .checkboxOn::after, .mobile .improved-recovery-steps .checkboxOff::after  {
    box-shadow: none;
    background-position: -35px -396px;
    background-image: url(../images/mega/top-login-sprite.png);
    background-repeat: no-repeat;
    width: 100%;
    height: 100%;
    position: absolute;
    top: 0;
}
.mobile .improved-recovery-steps .checkboxOn::after {
    background-position: -35px -446px;
}
.mobile .improved-recovery-steps .app-button-block {
    padding: 0 0;
    min-height: initial;
}
.mobile .improved-recovery-steps .info-container .settings-row label {
    line-height: 1.6;
    padding-top: 13px;
    color: #333;
    font-size: 14px;
    max-width: initial;
    padding-right: 12px;
    margin-top:0;
    float: inherit;
    display: block;
    margin-left: 32px;
}
.mobile .improved-recovery-steps .info-container .settings-row label:last-of-type {
    padding-bottom: 12px;
}
.mobile .improved-recovery-steps .info-container .settings-row label strong {
    font-family: 'LatoWebSemibold', 'source_sans_probold', Arial;
}
.mobile .improved-recovery-steps strong {
    font-family: 'LatoWebSemibold', 'source_sans_probold', Arial;
    color: #333;
}
.mobile .improved-recovery-steps  strong.warning-text {
    color: #eb4444;
}
.mobile .improved-recovery-steps .instruction-block {
    margin-top: 32px;
    font-size: 14px;
}
.mobile .improved-recovery-steps .content-highlight {
    background-color: rgba(42,175,95,0.03);
    border: 1px solid rgba(42,175,95,0.20);
    border-radius: 2px;
    color: #62C489;
    cursor: pointer;
    font-size: 13px;
    line-height: 1.5;
}
.mobile .improved-recovery-steps .highlight-wrapper {
    display: table;
    min-height: 40px;
}
.mobile .content-highlight-block {
    position: relative;
    width: 100%;
    bottom: 0px;
}
.mobile .improved-recovery-steps .content-highlight:hover {
    background-color: rgba(250,250,250,0.75);
    border: 1px solid #ddd;
}
.mobile .improved-recovery-steps .content-highlight.warning {
    background: rgba(235,68,68,0.03);
    border: 1px solid rgba(235,68,68,0.15);
    border-radius: 2px;
    color: #eb4444;
    padding: 12px;
    margin-bottom: 14px;
}
.mobile .improved-recovery-steps .content-text {
    padding: 8px 12px 8px 0;
    display: table-cell;
    vertical-align: middle;
}
.mobile .improved-recovery-steps .feedback-logo {
    display: block;
    float: left;
    position: relative;
    background-image: url(../images/mega/help2/welcome_icons.png);
    background-repeat: no-repeat;
    height: 32px;
    background-position: -100px -300px;
    width: 32px;
    background-size: 250px auto;
    margin: 8px 12px;
}
.mobile .improved-recovery-steps .warning-icon  {
    margin-top: 6px;
    background-image: url(../images/mega/download-dialog.png);
    background-size: 384px auto;
    background-position: -355px -46px;
    width: 30px;
    height: 25px;
    background-repeat: no-repeat;
    display: inline-block;
    float: left;
    position: relative;
    margin: -4px 15px 0 0px;
}
.mobile .improved-recovery-steps .warning-icon {
    margin: -4px 15px 0 0;
    display: none;
}
.mobile .improved-recovery-steps .warning-icon.warning  {
    display: block;
}
.mobile .improved-recovery-steps .list-point b.megasync-logo {
    background-position: -6px -773px;
    width: 24px;
    height: 24px;
    background-image: url(../images/mega/top-sprite.png);
    background-repeat: no-repeat;
    padding-left: 29px;
    margin: -16px 2px 2px 3px;
    padding-bottom: 8px;
    padding-top: 4px;
}
.mobile .improved-recovery-steps .recover-image-block {
    width: 172px;
    height: 120px;
    display: block;
    margin: 0 auto;
}
/* Language styles for the MEGAsync icon */
.mobile.es .improved-recovery-steps .list-point b.megasync-logo {
    padding-left: 28px;
    margin: 0 3px 0 3px;
}
.mobile.br .improved-recovery-steps .list-point b.megasync-logo {
    padding-left: 32px;
    margin: 0 3px 0 3px;
}
.mobile.de .improved-recovery-steps .list-point b.megasync-logo {
    padding-left: 27px;
    margin: 0 2px 0 4px;
}
.mobile.fr .improved-recovery-steps .list-point b.megasync-logo {
    padding-left: 29px;
    margin: 0 2px 0 4px;
}
.mobile.it .improved-recovery-steps .list-point b.megasync-logo {
    padding-left: 28px;
    margin: 0 2px 0 4px;
}
.mobile.tr .improved-recovery-steps .list-point b.megasync-logo {
    padding-left: 28px;
    margin: 0 2px 0 3px;
}
.mobile.mega-dialog.park-account-dialog {
    width: 100%;
    width: calc(100% - 24px);
    position: relative;
    border: none;
    left: initial;
    top: initial;
    border-radius: 6px;
    max-width: 460px;
    padding: 24px 20px;
    margin: 0 auto;
    max-height: 95%;
    overflow: scroll;
}
.mobile.fm-dialog.park-account-dialog .improved-recovery-steps {
    padding: 0;
    margin: 24px 0;
}
.mobile.fm-dialog.park-account-dialog .checkbox-block {
    margin-bottom: 12px;
}
.mobile.fm-dialog.park-account-dialog .content-highlight.warning {
    margin-top: 12px;
    display: none;
}
.mobile.fm-dialog.park-account-dialog .warning-icon {
    margin: 14px 16px 0 14px;
    display: block;
}
.mobile.fm-dialog.park-account-dialog .inline-buttons {
    overflow: auto;
    margin-bottom: 24px;
}
.mobile.fm-dialog-container {
    display: table;
    height: 100%;
    width: 100%;
    top: 0;
    position: fixed;
    z-index: 1200;
    overflow: scroll;
}
.mobile.fm-dialog-aligner {
    display: table-cell;
    vertical-align: middle;
}
.forgot-password-page .mobile.fm-subheader-txt {
    font-size: 13px;
    color: #777;
    text-overflow: ellipsis;
    overflow: hidden;
    text-align: left;
    white-space: nowrap;
    margin: 0 60px 0;
}
.forgot-password-page .mobile.fm-header-txt {
    font-size: 20px;
    color: #495057;
    padding: 21px 0 0 0;
}
.mobile .improved-recovery-steps .nav-back-icon {
    width: 18px;
    height: 16px;
    background-image: url(../images/mega/icons-sprite.png);
    background-repeat: no-repeat;
    background-position: -263px -3592px;
    margin: 4px 8px  0 -30px;
    display: none;
}
.mobile .improved-recovery-steps .nav-header-block {
    display: block;
    position: absolute;
    opacity: 1;
    margin-top: -80px;
    width: initial;
    padding: 0 40px
}
.mobile .improved-recovery-steps .right-header {
    display: none;
}
.mobile .improved-recovery-steps .nav-header-block:hover {
    opacity: .8;
    cursor: pointer;
}
.mobile .improved-recovery-steps .nav-header-block:hover h2 {
    text-decoration: underline;
}
.mobile .improved-recovery-steps .recover-account-email-block {
    margin: 32px auto 64px;
    position: relative;
}
.mobile .improved-recovery-steps .recover-account-email-block .error-message{
    margin-top: 12px;
    color: #eb4444;
    font-size: 13px;
    max-width: 400px;
    line-height: 21px;
}
.mobile .improved-recovery-steps .account.input-tooltip, .mobile .improved-recovery-steps .account.input-tooltip {
    text-align: center;
    background-color: #eb4444;
    margin-top: 6px;
    background: rgba(235,68,68,0.05);
    border: 1px solid rgba(235,68,68,0.20);
    font-size: 13px;
    line-height: 21px;
    padding: 4px 8px;
    color: #eb4444;
    max-width: 420px;
    margin: 0 auto;
    float: initial;
}
.mobile .improved-recovery-steps .recover-image, .improved-recovery-steps .session-image-block {
    background-image: url(../images/mega/recover-account-sprite.png);
    background-repeat: no-repeat;
    background-size: 344px auto;
    display: block;
    width: 100%;
    height: 100%;
}
.mobile .improved-recovery-steps .recover-image.email {
    background-position: -4px -360px;
}
.mobile .improved-recovery-steps .recover-image.key {
    background-position: 0 0;
}
.mobile .improved-recovery-steps .recover-image.lock {
    background-position: -172px 0;
}
.mobile .improved-recovery-steps .recover-image.gray-device {
    background-position: 0 -120px;
}
.mobile .improved-recovery-steps .recover-image.device-password {
    background-position: -172px -120px;
}
.mobile .improved-recovery-steps .recover-image.device-key {
    background-position: 0 -240px;
}
.mobile .improved-recovery-steps .recover-image.locked-key {
    background-position: -172px -240px;
}
.mobile .improved-recovery-steps .recover-image.unlocked-key {
    background-position: -172px -360px;
}
.mobile .improved-recovery-steps .recover-image.incoming-mail{
    background-position: 0 -480px;
}
.mobile .improved-recovery-steps .recover-image.park-account{
    background-position: -172px -480px;
}
.mobile .improved-recovery-steps .session-image-block {
    height: 94px;
    margin: 0 auto 12px;
    width: 120px;
}
.mobile .improved-recovery-steps .check-sessions {
    margin: 16px auto 40px;
    display: table;
}
.mobile .improved-recovery-steps .check-sessions-text {
    margin-bottom: 16px;
}
.mobile .improved-recovery-steps .check-sessions .col-3 {
    display: table-cell;
    border: 2px solid rgba(153, 153, 153, 0.25);
    border-radius: 4px;
    position: relative;
}
.mobile .improved-recovery-steps .check-sessions .col-3.active {
    border-color: #2AAF5F;
}
.mobile .improved-recovery-steps .col-3 {
    width: 32.5%;
    padding: 12px 12px 20px;
}
.mobile .improved-recovery-steps .check-sessions .checkboxOn, .mobile .improved-recovery-steps .check-sessions .checkboxOff {
    position: absolute;
    right: 10px;
    top: -6px;
    width: 20px;
    height: 20px;
    border-radius: 100%;
}
.mobile.improved-recovery-steps .check-sessions .checkdiv, .mobile .improved-recovery-steps .check-sessions .checkdiv::before {
    box-shadow: none;
}
.mobile .improved-recovery-steps .check-sessions .checkdiv::before {
   display: none;
}
.mobile .improved-recovery-steps .check-sessions .checkdiv::after {
    background-position: -25.5px -1850px;
    display: block;
    box-shadow: none;
    width: 23px;
}
.mobile .improved-recovery-steps .check-sessions .checkboxOff {
    background-color: rgba(153, 153, 153, 0.25);
}
.mobile .improved-recovery-steps .check-sessions .checkboxOn {
    background-color: #2AAF5F;
}
.mobile .improved-recovery-steps .session-image-block.desktop {
    background-position: 0 -611px;
}
.mobile .improved-recovery-steps .session-image-block.browser {
    background-position: -233px -611px;
}
.mobile .improved-recovery-steps .session-image-block.mobile {
    background-position: -123px -611px;
}
.mobile .improved-recovery-steps .check-sessions .session-text {
    text-align: center;
    font-size: 14px;
    font-family: 'LatoWeb', 'source_sans_proregular', Arial;
    line-height: 21px;
    color: #495057;
}
.mobile .improved-recovery-steps .check-sessions .checkdiv {
    margin: 12px auto 20px;
    float: initial;
}
.bottom-page .forgot-password-page .mobile.fm-header {
    background-color: #fff;
}
body.bottom-pages.mobile .fmholder.no-scroll, .mobile .fm-holder.no-scroll, .mobile .main-block.my-account-page.no-scroll {
    overflow: hidden;
}

/* Default dropdowns */
.dropdown.body {
    padding: 8px;
    position: absolute;
    z-index: 150;
    background-color: white;
    border-radius: 4px;
    box-shadow: 0px 0px 0px 1px rgba(0,0,0,0.1);
    min-width: 160px;
    min-height: 32px;
    box-sizing: border-box;
}
.dropdown.body:not(.white-context-menu):not(.fm-dialog):not(.dark)::before {
    box-shadow: 0px 1px 2px 0px rgba(0,0,0,0.2);
    content: '';
    display: block;
    position: absolute;
    width: 100%;
    height: 100%;
    left: 0;
    top: 0;
    border-radius: inherit;
}
/* end of Default dropdowns */

/* Default buttons */
.default-white-button, .default-grey-button, .default-red-button, .default-green-button {
    display: block;
    border-radius: 4px;
    line-height: 31px;
    font-size: 16px;
    line-height: 34px;
    height: 34px;
    color: #666666;
    background-color: #FAFAFA;
    padding: 0 25px;
    min-width: 102px;
    text-align: center;
    cursor: pointer;
    position: relative;
    box-sizing: border-box;
    white-space: nowrap;
}
.default-white-button.light.inline {
    margin-left: 0;
    margin-right: 0;
    display: inline-block;
}
.default-white-button.low-shadow {
    background-color: #FFFFFF;
    padding: 0 30px;
}
.default-white-button.light.white {
    background-color: #00BFA5;
    color: #FAFAFA;
}
.default-white-button.light.grey {
    background-color: #F5F5F5;
    color: #666666;
}
.default-grey-button::before, .default-grey-button::after, .default-white-button:not(.light)::before, .default-white-button::after, .default-red-button::before, .default-red-button::after, .default-green-button::before {
    box-shadow: 0px 1px 2px 0px rgba(0,0,0,0.15);
    content: '';
    display: block;
    position: absolute;
    width: 100%;
    height: 100%;
    left: 0;
    top: 0;
    border-radius: inherit;
}
.default-white-button.light::after {
    box-shadow: 0px 0px 0px 1px rgba(0,0,0,0.12);
}
.default-white-button.low-shadow::after {
    box-shadow: 0px 0px 0px 1px rgba(0,0,0,0.05);
}
.default-white-button.low-shadow::before {
    box-shadow: 0px 0.5px 1px 0px rgba(0,0,0,0.05);
}
.default-white-button.light.white::after {
    box-shadow: 0px 0px 0px 1px rgba(255,255,255,0.96);
}
.default-white-button.light.grey::after {
    box-shadow: 0px 0px 0px 1px #666666;
}
.default-green-button {
    background-color: #00BFA5;
    color: white;
    box-shadow: 0px 0.5px 1px 0px rgba(0,0,0,0.05);
}
.default-green-button.h-40, .default-white-button.h-40 {
    height: 40px;
    font-size: 14px;
    line-height: 40px;
}
.default-green-button.contrast {
    background-color: #00BFA5;
}
.default-green-button.gradient {
    background: #00bfa5;
    background: linear-gradient(to bottom, #00bfa5 0%,#00a690 100%);
}
.default-white-button.lato, .default-green-button.lato {
    font-size: 14px;
    font-family: 'LatoWeb', 'source_sans_proregular', Arial;
}
.default-green-button.height-48 {
    height: 48px;
    line-height: 48px;
    font-size: 15px;
    display: inline-block;
}
.reg-st3-bott-title.price .green-star-img {
    background-image: url('data:image/png;base64,iVBORw0KGgoAAAANSUhEUgAAABgAAAAYCAYAAADgdz34AAAAAXNSR0IArs4c6QAAAjdJREFUSA3VVUFrE0EUfm+yiUcFkXryFilaFApWRWq3jehBGpqDHgXFJld/gOjFP5Fa6l3BxhQPCtKVHpQqBQ96MILgpZYg6k1rdp7vxZ1hk8zq7NGBYd5+7/u+NzM7OwuQo80+XJqRnkMCQR5yDHAr4Vd8dcqXOPto+QwBzUmX2FfnXSCO9W1jmo4NljViViKNh+27p+KefpHGCoE6HVUXX6YxV+y1Ah2T2Xvr4cJsMhX8cwUz7aUTukebKY0NVYBTz6v1VxZwBLbAJbpf2Fn7fghiXQZUZdD6MCCWWTNJRGMOLadxh/EtIOqAUu+BdAcKqjM2v/fTA7zMhw4Aw8f3Duqfv9oEcByASi6j/Bju8szfqD3FqoouXv0MCm4A0o/8RhkK8WJP8bZbNL26PIWgn/B27MuQecG8bd8I1IWN2vX+e7MFRD291pzEHjwlgv1ebkMkRPhCAZzfmG9smdTAMZVEUak5fjVdQ/AfsSvatLloB1ZgzCqtlSO7uhfxSz9gsL+P2C2pIHy2cO3dMG9gBSaZELfNs8e47TIXnbNAuL4ut+y4h7GhjCca82xHZwH99QN/YHm+CSr90VhfGzgL8HGdsAzPIEvjLEAIR4d9+XxvBlg4J13i4bxLI5yMPxryCvjy6Dd8W0C6GdXqrQSQ4WS42lyICe8wL5mMaEabewVAEzzLjwrxSqW2eCyqNdLmfRfBJCcc4fKfzllgpCRfFXi21WzUXzeLI8kMQLiiEW0G5T+GfwMQdbz1JI11qwAAAABJRU5ErkJggg==');
    width: 12px;
    background-size: 12px 12px;
    height: 11px;
    margin-top: 10px;
    display: none;
    position: absolute;
    margin-left: 4px;
}
.mobile .reg-st3-txt-achprogram, .reg-st3-txt-localcurrencyprogram  {
    font-size: 13px;
    line-height: 20px;
    font-family: 'latoweb';
    margin-top: 16px;
    color: #666666;
    display: block;
    position: relative;
    margin: 12px auto 8px;
    padding: 0 20px;
}
.mobile .red-star-img {
    background-image: url(data:image/svg+xml;base64,PHN2ZyB4bWxucz0iaHR0cDovL3d3dy53My5vcmcvMjAwMC9zdmciIHdpZHRoPSIxMiIgaGVpZ2h0PSIxMSI+PGcgZmlsbD0ibm9uZSI+PGcgZmlsbD0iI0Q5MDAwNyI+PHBhdGggZD0iTTIuMjUgMTFMMy4zIDYuOTMgMCA0LjRsNC4zMy0uNTNMNiAwbDEuNjcgMy44N0wxMiA0LjQgOC43IDYuOTMgOS43NSAxMSA2IDguODJ6Ii8+PC9nPjwvZz48L3N2Zz4=);
    width: 12px;
    height: 11px;
    margin-left: 8px;
    margin-right: 4px;
    display: inline-block;
}
.reg-st3-txt-localcurrencyprogram .green-star-img {
    background-image: url('data:image/png;base64,iVBORw0KGgoAAAANSUhEUgAAABgAAAAYCAYAAADgdz34AAAAAXNSR0IArs4c6QAAAjdJREFUSA3VVUFrE0EUfm+yiUcFkXryFilaFApWRWq3jehBGpqDHgXFJld/gOjFP5Fa6l3BxhQPCtKVHpQqBQ96MILgpZYg6k1rdp7vxZ1hk8zq7NGBYd5+7/u+NzM7OwuQo80+XJqRnkMCQR5yDHAr4Vd8dcqXOPto+QwBzUmX2FfnXSCO9W1jmo4NljViViKNh+27p+KefpHGCoE6HVUXX6YxV+y1Ah2T2Xvr4cJsMhX8cwUz7aUTukebKY0NVYBTz6v1VxZwBLbAJbpf2Fn7fghiXQZUZdD6MCCWWTNJRGMOLadxh/EtIOqAUu+BdAcKqjM2v/fTA7zMhw4Aw8f3Duqfv9oEcByASi6j/Bju8szfqD3FqoouXv0MCm4A0o/8RhkK8WJP8bZbNL26PIWgn/B27MuQecG8bd8I1IWN2vX+e7MFRD291pzEHjwlgv1ebkMkRPhCAZzfmG9smdTAMZVEUak5fjVdQ/AfsSvatLloB1ZgzCqtlSO7uhfxSz9gsL+P2C2pIHy2cO3dMG9gBSaZELfNs8e47TIXnbNAuL4ut+y4h7GhjCca82xHZwH99QN/YHm+CSr90VhfGzgL8HGdsAzPIEvjLEAIR4d9+XxvBlg4J13i4bxLI5yMPxryCvjy6Dd8W0C6GdXqrQSQ4WS42lyICe8wL5mMaEabewVAEzzLjwrxSqW2eCyqNdLmfRfBJCcc4fKfzllgpCRfFXi21WzUXzeLI8kMQLiiEW0G5T+GfwMQdbz1JI11qwAAAABJRU5ErkJggg==');
    width: 12px;
    background-size: 12px 12px;
    height: 11px;
    display: inline-block;
    margin-top: 10px;
    margin-left: 4px;
}
.local-currency .reg-st3-bott-title.price .green-star-img {
    display: inline-block;
}
.reg-st3-bott-title.price .euro-price {
    font-size: 16px;
    background-color: #fff;
    line-height: 24px;
    border: 1px solid #eaeaea;
    border-radius: 6px;
    margin: 14px auto;
    width: -webkit-max-content;
    width: -moz-fit-content;
    color: #9aa0ac;
    padding: 0 12px;
    box-shadow: 0 1px 2px 0 rgba(0,0,0,0.06);
}

.mobile .horizontal-plans .local-currency .num .big {
    font-size: 21px;
}

.mobile .horizontal-plans local-currency .num .big.tooBig {
    font-size: 24px;
}

.mobile .horizontal-plans .local-currency .num .big.tooBig2 {
    font-size: 18px;
}

.mobile .horizontal-plans .local-currency .num .small {
    font-size: 16px;
}

.mobile .horizontal-plans .local-currency .num .small.toosmall {
    font-size: 18px;
}

.mobile .horizontal-plans .local-currency .num .small.toosmall2 {
    font-size: 14px;
}

.local-currency .reg-st3-storage {
    padding-top: 32px;
}

.local-currency .local-code-block {
    display: block;
    font-size: 16px;
    line-height: initial;
}

.local-currency .num {
    line-height: 40px;
}

.limited-bandwidth-dialog .local-currency .reg-st3-bott-title.price .local-currency-code {
    margin-top: 2px;
    margin-bottom: 0px;
}
.mobile .pages-nav.content-block .horizontal-centered-bl {
    max-width: none;
    border-top: 1px solid rgba(0,0,0,0.1);
}
.mobile .bird .img-description .bottom-page.big-header {
    padding: 0 0 27px 0;
}
.mobile .bottom-page.cmd-block {
    display: none !important;
}
.mobile.two-factor-page.intro-page .setup-two-factor-button,
.mobile.two-factor-page.enabled-page .ok-button {
    margin: 0 24px;
}
.mobile.two-factor-page.disabled-page .ok-button {
    margin: 20px 24px;
}
.mobile.two-factor-page.setup-page .no-auth-app-button {
    color: #eb4444;
    cursor: pointer;
    display: block;
    font-size: 14px;
    line-height: 18px;
    margin-top: 17px;
}
.mobile.two-factor-page .qr-code-img {
    width: 180px;
    height: 180px;
    position: relative;
    margin: 28px auto 36px;
    display: block;
}
.mobile.two-factor-indication-wrapper {
    text-align: left;
    margin-left: 60px;
    line-height: 18px;
    font-size: 0;
}
.mobile.two-factor-indicator {
    background-color: #eb4444;
    border-radius: 6px;
    display: inline-block;
    height: 8px;
    margin: 5px 8px 0 0;
    position: relative;
    width: 8px;
}
.mobile.account-twofactor-block.enabled .mobile.two-factor-indicator {
    background-color: #00bfa5;
}
.mobile.account-twofactor-block.enabled .two-factor-heading.enabled {
    display: block;
}
.mobile.account-twofactor-block.enabled .two-factor-text.enabled {
    display: inline;
}
.mobile.account-twofactor-block.enabled .two-factor-heading.disabled,
.mobile.account-twofactor-block.enabled .two-factor-text.disabled {
    display: none;
}
.mobile.dialog-heading-text {
    font-size: 17px;
    margin: 0 auto 12px;
    word-break: break-word;
    line-height: 26px;
}
.objectstorage-mobile .provider-selector-dialog .dialog-heading-text {
    margin: 12px;
}
.mobile.dialog-body-text, .mobile.payment-result .payment-result-txt {
    font-size: 14px;
    color: #676D75;
    letter-spacing: 0;
    text-align: center;
    line-height: 1.5;
    white-space: normal;
    margin: 12px auto 20px;
    font-family: 'LatoWeb', 'source_sans_proregular', sans-serif;
}
.mobile.auth-app-select-dialog {
    background-color: #fff;
    bottom: 0;
    border: 1px solid #eee;
    border-radius: 16px;
    left: 0;
    margin: 5px;
    position: absolute;
    right: 0;
    z-index: 2000;
}
.mobile.bottom-page.auth-app-select-dialog {
    background-color: #fff;
    border: 1px solid #fff;
    border-radius: 12px;
    box-shadow: 0 0 0 0 rgba(0,0,0,0);
    margin: 12px 0 0 0;
    position: relative;
    width: 100%;
}
.mobile.auth-app-select-dialog .explanation {
    color: #262f3b;
    font-size: 14px;
    line-height: 22px;
    margin: 24px 20px 20px 20px;
}
.mobile.auth-app-select-dialog .app-link {
    cursor: pointer;
    position: relative;
}
.mobile.auth-app-select-dialog .app-link-icon {
    background: url(../images/mega/2fa-auth-apps.png);
    background-repeat: no-repeat;
    display: inline-block;
    height: 32px;
    position: absolute;
    left: 14px;
    top: 12px;
    width: 32px;
}
.mobile.auth-app-select-dialog .authy .app-link-icon {
    background-position: -2px -2px;
}
.mobile.auth-app-select-dialog .duomobile .app-link-icon {
    background-position: -38px -2px;
}
.mobile.auth-app-select-dialog .googleauthenticator .app-link-icon {
    background-position: -2px -38px;
}
.mobile.auth-app-select-dialog .microsoftauthenticator .app-link-icon {
    background-position: -38px -38px;
}
.mobile.auth-app-select-dialog .app-link-text {
    color: #676d75;
    display: block;
    font-size: 15px;
    line-height: 51px;
    margin-left: 64px;
}
.mobile.auth-app-select-dialog .app-link-arrow {
    background-image: url(../images/mega/2fa-auth-apps.png);
    background-position: -14px -77px;
    background-repeat: no-repeat;
    -webkit-tap-highlight-color: rgba(0,0,0,0);
    -webkit-tap-highlight-color: transparent;
    height: 14px;
    right: 25px;
    position: absolute;
    top: 19px;
    width: 8px;
}
.mobile .bottom-page.auth-app-select-tooltip .app-link-text {
    color: #4C5251;
    display: block;
    font-size: 14px;
    line-height: 56px;
    margin-left: 64px;
    font-family: 'LatoWeb';
    font-weight: 500;
    letter-spacing: .2px;
}
.bottom-page.auth-app-select-tooltip .app-link-arrow {
    background-image: url(../images/mega/2fa-auth-apps.png);
    background-position: -14px -77px;
    background-repeat: no-repeat;
    -webkit-tap-highlight-color: rgba(0,0,0,0);
    -webkit-tap-highlight-color: transparent;
    height: 14px;
    right: 18px;
    position: absolute;
    top: 22px;
    width: 8px;
}
.mobile.auth-app-select-dialog .separator-line {
    background-color: #eee;
    height: 1px;
    margin-left: 64px;
}
.mobile.auth-app-select-dialog .cancel-button {
    cursor: pointer;
    position: relative;
}
.mobile.auth-app-select-dialog .cancel-button-icon {
    background-image: url(../images/mobile/mobile-sprite.png);
    background-position: -76px -1138px;
    background-repeat: no-repeat;
    -webkit-tap-highlight-color: rgba(0,0,0,0);
    -webkit-tap-highlight-color: transparent;
    height: 40px;
    left: 0;
    margin: 5px 0 0 7px;
    position: absolute;
    top: 0;
    width: 42px;
}
.mobile.auth-app-select-dialog .cancel-button-text {
    color: #676d75;
    display: block;
    font-size: 15px;
    line-height: 51px;
    margin-left: 64px;
}
.contact-directory {
    display: none;
}

/* Voucher direct redeem dialog */
.mobile.voucher-redeem-dialog {
    display: table;
    position: relative;
    z-index: 2200;
}
.mobile.voucher-redeem-dialog .reg-st3-membership-bl {
    background-color: #f6f6f6;
    display: block;
    margin-bottom: 12px;
    padding: 10px 10px 14px 10px;
    border-radius: 6px;
    border: 1px solid #eee;
    box-sizing: border-box;
}
.mobile.voucher-redeem-dialog .pricing-page.plan {
    margin-bottom: 16px;
}
.mobile.voucher-redeem-dialog .left {
    height: 100%;
    position: absolute;
    border-right: 1px solid #eee;
}
.mobile.voucher-redeem-dialog .pricing-page.plan-icon {
    margin: 47px auto 0 auto;
}
.mobile.voucher-redeem-dialog .plan-title {
    font-size: 16px;
    width: 88px;
}
.fr .mobile.voucher-redeem-dialog .plan-title {
    font-size: 13px;
}
.mobile.voucher-redeem-dialog .pricing-page.plan-content {
    text-align: left;
    margin: 14px 0 16px 115px;
    white-space: normal;
}
.mobile.voucher-redeem-dialog .pricing-page.plan-price {
    padding: 0;
}
.mobile.voucher-redeem-dialog .fm-icon.voucher {
    margin: 48px auto 20px auto;
}
.mobile.voucher-redeem-dialog .title-text, .mobile .payment-result-header, .mobile.loginrequired-dialog  .title-text{
    color: #495057;
    font-family: 'LatoWebBold', 'source_sans_prosemibold';
    font-size: 17px;
    line-height: 25px;
    margin-bottom: 20px;
    text-align: center;
    white-space: normal;
}
.mobile.voucher-redeem-dialog .title-text {
    font-family: var(--text-font-family-second-light);
    font-size: 20px;
    line-height: 30px;
}
.mobile.voucher-redeem-dialog .balance-text {
    color: #818993;
    font-size: 14px;
    line-height: 21px;
    margin-bottom: 24px;
    text-align: center;
    font-family: 'LatoWeb', 'source_sans_proregular', sans-serif;
}
.mobile.voucher-redeem-dialog .complete-upgrade-text {
    color: #818993;
    display: block;
    font-family: 'LatoWeb', 'source_sans_proregular', sans-serif;
    font-size: 13px;
    line-height: 21px;
    text-align: center;
    white-space: normal;
}
.mobile.payment-result .payment-result-button {
    all: initial;
    box-sizing: border-box;
    color: #fff;
    display: block;
    padding: 15px 6px;
    position: absolute;
    right: 0;
    text-align: center;
    top: 0;
    width: 100%;
    width: calc(50% - 3px);
    background: #00BFA5;
    border: 1px solid #00A58F;
    box-shadow: 0 1px 1px 0 rgba(0,0,0,0.11), inset 0 2px 1px 0 rgba(255,255,255,0.20);
    font-family: 'LatoWeb';
    font-size: 14px;
    text-align: center;
    line-height: 18px;
    border-radius: 4px;
}
.mobile.payment-result .payment-result-button {
    margin: 0 auto;
    position: relative;
}
.mobile.voucher-redeem-dialog .buttons {
    align-items: stretch;
    display: flex;
    flex-direction: row;
    flex-wrap: nowrap;
    justify-content: space-evenly;
    padding-bottom: 70px;
    position: relative;
}
.mobile.voucher-redeem-dialog .choose-plan-button {
    all: initial;
    align-items: center;
    background: #fdfdfd;
    border: 1px solid #e2e2e2;
    border-radius: 4px;
    box-sizing: border-box;
    color: #676D75;
    display: flex;
    font-family: 'LatoWeb', 'source_sans_proregular', sans-serif;
    font-size: 13px;
    justify-content: center;
    line-height: initial;
    margin-right: 2px;
    padding: 15px 6px;
    text-align: center;
    width: 100%;
}
.mobile.voucher-redeem-dialog .complete-upgrade-button {
    all: initial;
    align-items: center;
    background: #00BFA5;
    border: 1px solid #00A58F;
    border-radius: 4px;
    box-shadow: 0 1px 1px 0 rgba(0,0,0,0.11), inset 0 2px 1px 0 rgba(255,255,255,0.20);
    box-sizing: border-box;
    color: #fff;
    display: flex;
    font-family: 'LatoWeb', 'source_sans_proregular', sans-serif;
    font-size: 13px;
    justify-content: center;
    line-height: initial;
    margin-left: 2px;
    padding: 15px 6px;
    text-align: center;
    width: 100%;
}

/* Pro page step 2 voucher dialog */
.mobile.voucher-dialog {
    background-color: #fff;
    border-radius: 12px;
    bottom: 8px;
    box-shadow: 0 -2px 20px 0 rgba(0, 0, 0, 0.1);
    font-family: 'LatoWeb', 'source_sans_proregular', sans-serif;
    left: 8px;
    position: fixed;
    right: 8px;
    z-index: 1200;
    max-width: 540px;
    margin: 0 auto;
    transition: opacity 200ms ease-in-out, bottom 200ms ease-in-out;
    opacity: 1;
}
.mobile.voucher-dialog .pro-plan-details,
.mobile.payment-address-dialog .pro-plan-details {
    position: relative;
    margin: 22px 15px;
}
.mobile.voucher-dialog .plan-icon {
    float: left;
    margin: 6px 0 0 5px;
}
.mobile.payment-address-dialog .plan-icon.no-icon + .payment-plan-info {
    margin-left: 5px;
}
.mobile.payment-address-dialog .plan-icon i {
    display: none;
    float: left;
    height: 32px;
    margin: 6px 0 0 5px;
    width: 32px;
}
.mobile.payment-address-dialog .plan-icon.pro1 i.pro1,
.mobile.payment-address-dialog .plan-icon.pro2 i.pro2,
.mobile.payment-address-dialog .plan-icon.pro3 i.pro3,
.mobile.payment-address-dialog .plan-icon.pro4 i.pro4,
.mobile.payment-address-dialog .plan-icon.pro101 i.pro101,
.mobile.payment-address-dialog .plan-icon.business i.business,
.mobile.payment-address-dialog .plan-icon.feature i.feature {
    display: block;
}

.mobile.voucher-dialog .voucher-plan-info,
.mobile.payment-address-dialog .payment-plan-info {
    margin-left: 56px;
    margin-right: 42px;
    z-index: 1;
}
.mobile.voucher-dialog .voucher-plan-title,
.mobile.payment-address-dialog .payment-plan-title {
    color: #262f3b;
    font-family: 'LatoWebBold', 'source_sans_prosemibold', sans-serif;
    font-size: 14px;
    line-height: 24px;
}
.mobile.voucher-dialog .voucher-plan-txt,
.mobile.payment-address-dialog .payment-plan-txt {
    color: #818993;
    font-size: 13px;
    line-height: 16px;
}
.mobile.voucher-dialog .voucher-plan-price,
.mobile.payment-address-dialog .payment-plan-price {
    color: #242331;
    font-family: 'LatoWebBold', 'source_sans_prosemibold', sans-serif;
    font-size: 14px;
    line-height: 17px;
    position: absolute;
    right: 0;
    top: 0;
    z-index: 2;
}
.mobile.voucher-dialog .separator-line,
.mobile.payment-address-dialog .separator-line {
    background-color: #eee;
    height: 1px;
    margin-bottom: 11px;
}
.mobile.voucher-dialog .separator-line {
    margin-left: 78px;
}
.mobile.voucher-dialog .separator-line:last-of-type {
    display: none;
}
.mobile.voucher-dialog .voucher-account-balance {
    position: relative;
    margin: 0 15px 12px 8px;
}
.mobile.voucher-dialog .voucher-sub-title {
    color: #818993;
    display: block;
    font-size: 13px;
    line-height: 16px;
    margin-bottom: 4px;
}
.mobile.voucher-dialog .fm-icon {
    left: 17px;
    position: absolute;
    top: 8px;
    opacity: .6;
}
.mobile.voucher-dialog .right-block {
    margin-left: 64px;
}
.mobile.voucher-dialog .voucher-account-balance .balance-amount,
.mobile.voucher-dialog .voucher-account-balance .payment-eurosign,
.mobile.voucher-dialog .voucher-account-balance .storage-amount,
.mobile.voucher-dialog .voucher-account-balance .transfer-amount,
.mobile.voucher-dialog .voucher-account-balance .new-balance-amount,
.mobile.voucher-dialog .voucher-account-balance .new-storage-amount,
.mobile.voucher-dialog .voucher-account-balance .new-transfer-amount,
.mobile.voucher-dialog .voucher-account-balance .current-achievements-amount {
    color: #ed2942;
    display: inline-block;
    font-family: 'LatoWebBold', 'source_sans_prosemibold', sans-serif;
    font-size: 14px;
    line-height: 16px;
}
.mobile.voucher-dialog .voucher-account-balance.sufficient-funds .balance-amount, .mobile.voucher-dialog .voucher-account-balance .storage-amount, .mobile.voucher-dialog .voucher-account-balance .transfer-amount, .mobile.voucher-dialog .voucher-account-balance.sufficient-funds .payment-eurosign {
    color: #495057;
}
.mobile.voucher-dialog .voucher-account-balance.sufficient-funds .new-balance-amount,
.mobile.voucher-dialog .voucher-account-balance .new-storage-amount,
.mobile.voucher-dialog .voucher-account-balance .new-transfer-amount,
.mobile.voucher-dialog .voucher-account-balance.sufficient-funds .right-span .payment-eurosign,
.mobile.voucher-dialog .voucher-account-balance .current-achievements-amount {
    color: #00A58F;
}
.mobile.voucher-dialog .voucher-information-help {
    border-bottom: 1px solid #eee;
    border-top: 1px solid #eee;
    background-color: #fafafa;
    color: #646f79;
    font-size: 13px;
    line-height: 20px;
    padding: 20px 16px 20px 16px;
    text-align: center;
    margin-bottom: 20px;
}
.mobile.voucher-dialog .voucher-account-balance + .upgrade-items-block {
    display: none;
}
.mobile.voucher-dialog .voucher-account-balance.sufficient-funds + .upgrade-items-block {
    display: block;
}
.mobile.voucher-dialog .voucher-information-help .voucher-reseller-link {
    color: #ed2942
}
.mobile.voucher-dialog .voucher-dialog-buttons {
    margin: 16px 16px 20px 16px;
}
.mobile.voucher-dialog .voucher-dialog-buttons > div {
    box-sizing: border-box;
    width: 100%;
    width: calc(50% - 3px);
    display: inline-block;
}
.mobile.voucher-dialog .voucher-account-balance ~ div:not(.upgrade-item-block) .voucher-redeem-container {
    width: 100%;
}
/* This overrides the display property from JS*/
.mobile.voucher-dialog .voucher-account-balance ~ div:not(.upgrade-item-block) .purchase-now-container {
    display: none !important;
}
.mobile.voucher-dialog .voucher-account-balance.sufficient-funds ~ div:not(.upgrade-item-block) .purchase-now-container  {
    width: 100%;
    display: block !important;
}
.mobile.voucher-dialog .voucher-dialog-buttons .voucher-redeem {
    border: 1px solid #e2e2e2;
    background: linear-gradient(180deg, #FFFFFF 0%, #FDFDFD 100%);
    border-radius: 4px;
    box-shadow: inset 0 -1px 2px 0 rgba(255,255,255,0.2), inset 0 1px 2px 0 rgba(255,255,255,0.2), 0 1px 1px 0 rgba(0,0,0,0.07);
    color: #676d75;
    font-size: 14px;
    letter-spacing: 0.2px;
    line-height: 15px;
    padding: 15px 0;
    text-align: center;
}
.mobile.voucher-dialog .voucher-dialog-buttons .voucher-buy-now, .mobile.voucher-dialog .voucher-redeem-now {
    border: 1px solid #00bfa5;
    border-radius: 4px;
    background-image: linear-gradient(-180deg, #07BEB1 0%, #00BFA5 100%);
    box-shadow: 0 1px 1px 0 rgba(0,0,0,0.11), inset 0 2px 3px 0 rgba(255,255,255,0.20);
    color: #fff;
    font-size: 14px;
    letter-spacing: 0.2px;
    line-height: 15px;
    padding: 15px 0;
    text-align: center;
}
.mobile.voucher-dialog .voucher-redeem-now {
    margin: 0 auto;
}
.mobile.voucher-dialog .voucher-block {
    margin-top: 18px;
}
.mobile.voucher-dialog .btn-close-dialog {
    background: none;
    color: #818993;
    font-size: 12px;
    line-height: 15px;
    margin-bottom: 24px;
    text-align: center;
    text-decoration: underline;
}
.mobile.voucher-dialog .fm-account-input input {
    border: 1px solid rgba(87,108,105,0.2);
    border-radius: 4px;
    background-color: #fff;
    color: #262f3b;
    font-size: 13px;
    line-height: 16px;
    margin: 0 16px 18px 16px;
    padding: 14px 0;
    text-align: center;
    width: 100%;
    width: calc(100% - 32px);
    box-sizing: border-box;
    font-family: 'LatoWeb';
}
.mobile .voucher-account-balance .mobile.right-span {
    position: relative;
    float: right;
    width: 100%;
    width: calc((100% / 2) + 24px );
    text-align: right;
}
.mobile.payment-result,
.mobile.payment-processing {
    top: 0;
    left: 0;
    position: absolute;
    background: rgba(255,255,255,0.96);
    z-index: 1200;
    height: 100%;
    width: 100%;
    right: 0;
    bottom: 0;
}
.mobile.main-block.payment-processing {
    background: rgba(0,0,0,0.85);
}
.mobile.main-block.payment-result .payment-result-pad {
    position: relative;
    top: initial;
    margin: 0 0;
}
.mobile.main-block.payment-result.success .payment-result-pad {
    width: 100%;
    margin: 0 auto;
}
.mobile.payment-result.success .plan-icon i {
    display: none;
    height: 32px;
    margin: 0 auto;
    width: 32px;
}
.mobile.payment-result.success .plan-icon.pro1 i.pro1,
.mobile.payment-result.success .plan-icon.pro2 i.pro2,
.mobile.payment-result.success .plan-icon.pro3 i.pro3,
.mobile.payment-result.success .plan-icon.pro4 i.pro4,
.mobile.payment-result.success .plan-icon.pro101 i.pro101,
.mobile.payment-result.success .plan-icon.pro100 i.business {
    display: block;
}
.mobile.footer-block {
    position: fixed;
    width: 100%;
    width: calc(100% - 16px);
    bottom: 8px;
    height: 48px;
    display: block;
    background-image: linear-gradient(0deg, #FFFFFF 60%, rgba(255,255,255,0) 100%);
    max-width: 540px;
    border-radius: 14px;
}
.mobile.header-scroll-suggester {
    position: fixed;
    left: 0;
    right: 0;
    bottom: initial;
    top: 8px;
    height: 22px;
    z-index: 1200;
    margin: 0 auto;
    max-width: 540px;
    width: 100%;
    width: calc(100% - 16px);
    background-image: linear-gradient(#FFFFFF 25%, rgba(255,255,255,0) 100%);
    border-radius: 14px;
}
.mobile.payment-address-dialog .grey-container-box {
    margin-bottom: 64px;
}
/* Clear some text-button styling */
.mobile.footer-block .mobile.text-button {
    width: 100%;
    line-height: 48px;
    margin: 0 0;
}
/* Resellers page */
.mobile .resellers-page {
    padding: 40px 10px;
}
.mobile .resellers-page .resellers-link {
    display: block;
    text-align: center;
    margin: 19px 0;
    width: 100%;
    border: 2px solid #d9d9d9;
    padding: 5px;
    box-sizing: border-box;
}
.mobile .resellers-page .resellers-logo {
    width: 100%;
    width: calc(100% - 20px);
    box-sizing: border-box;
}
.mobile.empty-icon.custom-login-icon {
    background-position: -160px -2638px;
    width: 120px;
    height: 120px;
}
.mobile.voucher-dialog .fm-account-input input {
    margin: 20px auto;
    width: 100%;
}

.business-info-block.improved-recovery-steps .recover-paste-block {
    display: none;
}
.business-info-block.improved-recovery-steps {
    background-color: transparent;
}
.business-info-block.improved-recovery-steps .mobile.business-text.recovery-key-info {
    display: block;
}
.contact-directory {
    display: none;
}
/* for business account */
.security-page-video-block .download.video-block {
    margin: 0 auto;
    height: 360px;
    position: relative;
    display: block;
    border-radius: 4px;
    overflow: hidden;
}
.security-page-video-block {
    width: 100%;
    max-width: 640px;
    position: relative;
    display: block;
    margin: 48px auto 32px;
    background-color: #fff;
    box-shadow: 0 1px 2px 0 rgba(0,0,0,0.15);
    border-radius: 8px;
    padding: 0 0;
    height: 360px;
    border: 8px solid #fff;
}
.securitypractice .security-page-video-block {
    margin-top: 24px;
    position: relative;
    padding-top: 47.5%;
    border: 8px solid #fff;
    height: initial;
}
.bottom-page.scroll-block.securitypractice {
    min-width: initial;
}
/* Download app during onboarding styles goes here */
.mobile .onboarding-suggestions .bottom-page.bottom-bar {
    background-color: transparent;
    height: 72px;
    position: relative;
}
.mobile .onboarding-suggestions .bottom-page.bottom-bar.border {
    border-top: 0px solid transparent;
    position: relative;
    margin-top: 12px;
}
.mobile .onboarding-suggestions .bottom-page.vertical-centered-bl.top-bl {
    background-color: #fff;
    height: calc(100% - 12px);
}
.mobile .onboarding-suggestions .bottom-page.download-container.linux-only {
    display: block;
    padding: 0 0;
    background-color: #fff;
    border: 0 solid transparent;
    border-radius: 0;
    margin: 0 auto;
}
.mobile .onboarding-suggestions .onboard-image.mobile-apps {
    display: block;
}
.mobile .onboarding-suggestions .default-green-button.height-48.download-app, .mobile .onboarding-suggestions .default-green-button.height-48.redirect-clouddrive  {
    width: 100%;
    height: 48px;
    line-height: 47px;
    background: #00BFA5;
    border: 1px solid #00AC94;
    box-shadow: 0 1px 2px 0 rgba(0,0,0,0.15);
    color: #fff;
    margin: 0 auto;
}
.mobile .onboarding-suggestions .bottom-page.top-dark-info.medium {
    font-size: 28px;
    line-height: 42px;
}
.mobile .onboarding-suggestions .bottom-page.top-bl {
    max-width: 480px;
    margin: 0 auto;
    min-height: initial;
    height: auto;
    position: relative;
    padding: 72px 20px 0;
    display: block;
}
.mobile .onboarding-suggestions .promo-voucher-background {
    position: absolute;
    bottom: 0;
    height: 300px;
    background-color: #fff;
    width: 100%;
    z-index: 0;
    display: block;
}

.mobile .onboarding-suggestions .bottom-page.vertical-centered-bl.top-bl {
    min-height: initial;
}
.mobile .onboarding-suggestions .top-description.pre-download, .mobile .onboarding-suggestions .top-description.post-download, .mobile .onboarding-suggestions .top-dark-info.medium.pre-download, .mobile .onboarding-suggestions .top-dark-info.medium.post-download {
    display: none;
}
.mobile .onboarding-suggestions .top-description.mobile-download, .mobile .onboarding-suggestions .top-dark-info.medium.mobile-download {
    display: block;
}
.mobile .onboarding-suggestions.promo-vouchers .promo-voucher-card {
    max-width: initial;
}
.mobile .onboarding-suggestions .promo-voucher-block {
    margin-bottom: 24px;
}
/* This is to reset the half-page properties added for desktop */
.mobile .onboarding-suggestions.promo-vouchers .bottom-page.half-page {
    width: 100%;
    float: initial;
    display: table;
    height: initial;
}
.mobile .onboarding-suggestions.promo-vouchers .bottom-page.half-page.right-side {
    display: none;
}
.mobile .onboarding-suggestions.promo-vouchers .text-button.redirect-clouddrive-link {
    margin: 40px auto 48px;
}
.mobile .bottom-page.onboarding-suggestions {
    min-width: initial;
    min-height: initial;
}

.takedown-guidance p.first, .privacy-policy p.first {
    padding-top: 5px;
}
.privacy-policy h3 {
    margin-top: 25px;
}
.new-bottom-pages.privacy-policy span.text.list-item {
    display: list-item;
    list-style-type: disc;
    list-style-position: inside;
}
/* Terms page index table */
.new-bottom-pages.terms .index-table {
    margin:24px auto;
    width: 100%;
}

.new-bottom-pages.terms .index-table td {
    font-family: 'latoWeb', 'source_sans_proregular', sans-serif;
    padding: 8px 8px 8px 0;
}

.new-bottom-pages.terms .index-table td:not(:first-child) {
    text-align: right;
    white-space: nowrap;
}
.mobile.payment-result.pending.alternate,
.mobile.payment-result.failed {
    position: fixed;
    z-index: 99999;
    background-color: rgba(255, 255, 255, 1);
    left: 0;
    top: 0;
    height: 100%;
    width: 100%;
    display: block;
}
.mobile .payment-result-pad {
    width: 100%;
    width: calc(100% - 48px);
    margin: -127px auto;
    top: 50%;
    position: relative;
}
.mobile .payment-result.pending .payment-result-txt > a {
    color: #eb4444;
}

.mobile.key .bottom-page.plans-block.no-pad {
    padding: 0 0;
}


.mobile.pro-card-container {
    height: 72px;
    background-color: #f8f8f8;
    margin: 0 -20px;
    padding: 0 20px;
    overflow: hidden;
    transition: all 500ms ease-in-out;
}
.mobile.pro-card-container.banner {
    height: 180px;
    transition: all 500ms ease-in-out;
}
.mobile.payment-options .mobile.small-text.show-plans {
    display: inline-block;
    float: right;
    right: 0;
    text-align: right;
    padding-top: 0;
    font-size: 13px;
    line-height: 24px;
    color: #495057;
    padding: 24px 0;
    opacity: .6;
    text-decoration: underline;
}

/* Fix the header */
.mobile.fm-header.fixed {
    position: fixed;
    width: 100%;
    background-color: #fff;
    z-index: 99;
    box-shadow: 0 2px 6px 0 rgba(0,0,0,0.07);
}
.mobile.top-hr-pad {
    max-height: calc(100% - 66px);
    vertical-align: top;
    overflow: scroll;
}
.mobile .horizontal-plans.nav-dots-container .nav-dot-style {
    display: block;
}
.mobile .horizontal-plans .nav-dot-style ul {
    position: relative;
    display: inline-block;
    margin: 0;
    padding: 0;
    list-style: none;
    cursor: default;
}
.mobile .nav-dots-container .nav-dot-style li {
    position: relative;
    display: block;
    float: left;
    margin: 0 8px;
    width: 8px;
    height: 8px;
    cursor: pointer;
}
.mobile .nav-dots-container .nav-dot-style li.current div{
    background-color: #ff4444;
    transition: background-color 0.3s;
}
.mobile .nav-dots-container .nav-dot-style li div {
    top: 0;
    left: 0;
    width: 100%;
    height: 100%;
    outline: none;
    border-radius: 50%;
    background-color: #000;
    background-color: rgba(0,0,0,1);
    text-indent: -999em;
    cursor: pointer; /* make the text accessible to screen readers */
    position: absolute;
}
.mobile .nav-dots-container .nav-dot-fillup li div {
    overflow: hidden;
    background-color:rgba(0,0,0,0.3);
    transition: background-color 0.3s;
}
.mobile .nav-dots-container .nav-dot-fillup li div::after {
    content: '';
    position: absolute;
    bottom: 0;
    height: 0;
    left: 0;
    width: 100%;
    background-color: rgba(0,0,0,1);
    box-shadow: 0 0 1px #fff;
    transition: height 0.3s;
}
.mobile .nav-dots-container .nav-dot-fillup li div:hover, .nav-dot-fillup li div:focus {
    background-color: rgba(0,0,0,0.5);
}

.mobile .nav-dots-container .dotstyle-fillup li.current div::after {
    height: 100%;
}
.mobile .horizontal-plans.nav-dots-container {
    position: relative;
    text-align: center;
    display: inline-block;
    width: 100%;
    padding: 12px 0;
}
.mobile .horizontal-plans {
    padding:  0 20px;
}
.mobile .nav-dots-container .mobile.nav-dot-style.nav-dot-fillup {
    display: inline-block;
}
.mobile.pro .nav-dots-container .nav-dot-fillup li:last-of-type {
    display: none;
}
.mobile.promo-voucher-block.onboarding-suggestions {
    margin: 20px auto;
    text-transform: uppercase;
}
.mobile .main-pad-block.redeem-promo-page {
    background-color: #fff;
}
.mobile .redeem-promo-page .bottom-page.horizontal-centered-bl {
    padding: 0 0;
}
.mobile .redeem-promo-page .bottom-page.top-dark-info.medium {
    font-size: 24px;
    line-height: 36px;
    padding: 0;
    color: #495057;
}
.mobile .redeem-promo-page .mobile.signin-input {
    margin: 0 0 40px 0;
    width: auto;
    padding: 12px 12px;
    background-color: #fff;
}
.mobile .redeem-promo-page .mobile.signin-input input::placeholder {
    opacity: 1;
}
.mobile .dialog-input-title-ontop.error .error-message {
    width: 100%;
    display: block;
    text-align: center;
    padding: 0;
}
.redeem-promo-page .onboard-image.voucher {
    background-position: -37px -653px;
    width: 140px;
    height: 110px;
    margin: 0 auto 20px;
}
.mobile .redeem-promo-page .dialog-input-title-ontop .dialog-input {
    border: none;
    width: 100%;
    height: initial;
    margin-top: initial;
    margin-right: 0;
    line-height: 24px;
    color: #333;
    font-family: 'LatoWeb';
    font-size: 14px;
    white-space: nowrap;
    text-overflow: ellipsis;
    background-color: #fff;
    cursor: text;
    text-align: center;
}
.mobile .redeem-promo-page .bottom-page.top-description {
    font-size: 14px;
    padding: 12px 0 16px 0;
}
.mobile .redeem-promo-page div.title {
    display: none;
}
.mobile .redeem-promo-page .white-block {
    border: 0 solid #eee;
    min-height: initial;
    box-shadow: 0 0 0 0;
    margin: 0 auto;
    padding: 0 0;
}
.mobile .redeem-promo-page .voucher-input-container {
    background-color: #FAFAFA;
    padding: 8px 8px;
    border-radius: 8px;
    border: 1px solid #eee;
    margin-bottom: 0;
}
.mobile .contact-us-revamp .main-mid-pad.new-bottom-pages {
    padding-bottom: 0;
    padding-top: 0;
}
.mobile .contact-us-revamp .contact-new-txt {
    margin-left: 40px;
}
.mobile .contact-us-revamp .contact-new-button, .mobile a.contact-new-button {
    margin-left: 40px;
}
.mobile .contact-us .contact-new-column {
    margin-bottom: 56px;
    margin-top: 56px;
}
.mobile.fm-header.pfid-style .mobile.fm-icon.folder {
    background-position: -6px -1565px;
    width: 48px;
    height: 46px;
}

/* Verify number*/
.mobile.verify-number .vn-block {
    background-color: #fff;
    padding: 24px 24px 26px 24px;
    position: relative;
    max-width: 560px;
    margin: 80px auto 0;
}
.mobile.verify-number .vn-block .centre-body-text  {
    text-align: center;
    color: #818993;
    margin-bottom: 24px;
    font-size: 14px;
    line-height: 22px;
}
.mobile.main-block.verify-number .fm-header {
    background: #fff;
    position: fixed;
    width: 100%;
}
.mobile.verify-number .vn-illustration-block {
    height: 180px;
    background-color: #34ABD4;
    width: 100%;
    position: relative;
    display: block;
    margin-bottom: 24px;
    border-radius: 6px;
}
.mobile.verify-number .user-number {
    font-family: 'LatoWebBold', 'source_sans_prosemibold', serif;
    margin: 8px auto;
}
.mobile.verify-number-success .user-number {
    font-family: 'LatoWebBold', 'source_sans_prosemibold', serif;
}
.mobile.verify-number .resend-verification {
    color: #00A58F;
}
.mobile.main-block.country-selector {
    background-color: transparent;
    z-index: 3000;
    position: absolute;
    top: 0;
    left: 0;
    right: 0;
    bottom: 0;
}
.mobile.country-selector-dialog,
.objectstorage-mobile .mobile.country-selector-dialog,
.objectstorage-mobile .mobile.provider-selector-dialog {
    position: absolute;
    top: 10px;
    bottom: 10px;
    left: 10px;
    right: 10px;
    background-color: #fff;
    border-radius: 16px;
    padding: 0 12px;
}
.mobile.dialog-header {
    height: 64px;
    text-align: center;
    display: table;
    position: relative;
    width: 100%;
}
.mobile.verify-number .dialog-heading-text, .mobile.country-selector .dialog-heading-text {
    display: table-cell;
    vertical-align: middle;
}
.mobile.dialog-footer {
    bottom: 0;
    position: absolute;
    height: 60px;
    left: 12px;
    right: 12px;
}
.mobile.country-selector-dialog .fm-block,
.mobile.provider-selector-dialog .fm-block {
    height: calc(100% - 136px);
}
.mobile.country-list-item {
    height: 44px;
}
.mobile.country-list-item .country-name {
    box-sizing: border-box;
    float: left;
    line-height: 44px;
    margin-left: 12px;
    overflow: hidden;
    text-overflow: ellipsis;
    white-space: nowrap;
    width: calc(100% - 124px);
}
.mobile.country-list-item .country-iso-code {
    box-sizing: border-box;
    float: left;
    line-height: 44px;
    margin-left: 12px;
    padding-left: 5px;
    text-align: left;
    width: 100px;
}

.mobile span.roman-number {
    font-family: 'Open Sans Semibold Italic', Arial;
    font-size: 16px;
    letter-spacing: -0.1px;
    color: #D32400;
    float: left;
    display: block;
}
.mobile .copyrights-gray {
    background-color: #fafafa;
}
.mobile .copyrights-gray .new-bottom-pages {
    padding: 48px 20px 73px 20px;
}
.mobile .copyrights-page .reg-st5-complete-button.active {
    min-width: 156px;
    margin: 40px 0 5px 0;
    text-align: center;
}
.mobile p.copyrights-red {
    color: #BF1900;
    padding-bottom: 6px;
}
.mobile .terms-agent-info {
    background-image: url(../images/mega/terms-icons.png);
    background-position: 0 6px;
    background-repeat: no-repeat;
    display: block;
    padding-left: 32px;
    padding: 0 0 0 32px;
    margin-bottom: 15px;
}
.mobile .terms-agent-info.name {
    margin: -5px 0 15px 0;
    background-position: 0 6px;
}
.mobile .terms-agent-info.adress {
    margin: 0 0 15px 0;
    background-position: 0 -101px;
}
.mobile .terms-agent-info.email {
    margin: 0;
    background-position: 0 -229px;
}
.mobile .copyrights-agent-section {
    width: 100%;
}

/*
Thank You dialog
 */
.thankyou-dialog {
    background-color: rgba(34, 34, 34, 1);
    display: block;
    height: 100%;
    position: fixed;
    top: 0;
    width: 100%;
    z-index: 2200;
}

.thankyou-dialog .thankyou-close {
    position: absolute;
    right: 0;
    top: 14px;
    width: 50px;
    z-index: 2300;
}

.thankyou-body {
    margin: -125px auto;
    position: relative;
    text-align: center;
    top: 50%;
    width: calc(100% - 48px);
    z-index: 2200;
}

.thankyou-dialog .thankyou-body .thankyou-header,
.thankyou-dialog .thankyou-body .thankyou-txt {
    color: white;
    font-size: 17px;
    line-height: 35px;
    padding-bottom: 17px;
}

.thankyou-dialog .thankyou-body .thankyou-txt {
    font-size: 14px;
    margin: 0 auto;
    max-width: 700px;
    padding-bottom: 35px;
}

.thankyou-dialog .thankyou-body .thankyou-button {
    border: 2px solid rgba(19, 224, 60, 0.7);
    border-radius: 8px;
    box-sizing: border-box;
    color: rgba(19, 224, 60, 1);
    cursor: pointer;
    display: inline-block;
    font-size: 16px;
    height: 48px;
    line-height: 44px;
    min-width: 240px;
    padding: 0 15px;
    transition: all 200ms ease-in-out;
}

.thankyou-dialog .thankyou-body .green-link {
    color: #0bbdaa;
}

.mobile.main-avatar .verified_icon {
    display: none;
}

/* Verify code page */
.mobile.verify-code-page .body-text {
    color: #818993;
    font: var(--text-body1);
    line-height: 24px;
    margin: 26px 24px 24px;
}
.mobile.verify-code-page .signin-input.password {
    margin: 0 24px;
}
.mobile.verify-code-page .signin-input.password.error {
    border: 1px solid var(--stroke-error);
    margin-bottom: 6px;
}
.mobile.verify-code-page .signin-input.password + .password-input-error {
    display: none;
}
.mobile.verify-code-page .signin-input.password.error + .password-input-error {
    display: block;
    margin: 0 24px 24px;
    font: var(--text-body2);
    color: var(--text-color-error);
}
.mobile.verify-code-page .verify-password-button {
    margin: 24px;
}
.mobile.verify-code-page .verify-step2 .step2-block {
    display: flex;
    flex-direction: column;
    justify-content: center;
    height: 100%;
}
.mobile.verify-code-page .verify-step2 .step2-text span {
    display: block;
    text-align: center;
    font: var(--text-body1);
    color: var(--text-color-high);
    margin: 0 24px 12px;
    overflow-wrap: break-word;
}
.mobile.verify-code-page .verify-step2 .step2-text span.verify-header {
    font: var(--text-h3-bold);
}
.mobile.verify-code-page .step2-icon {
    --icon-size: 56px;
    width: 100%;
    height: 56px;
    margin-bottom: 16px;
}
.mobile.verify-code-page .step2-icon span {
    margin: auto;
}
.mobile.verify-code-page .verify-step2 button {
    margin: 12px 24px;
}

/* End Verify code page */

/* Only media queries after here */
@media only screen and (max-width: 970px) {
    .securitypractice .security-page-video-block {
        max-width: 640px;
        width: calc(100% - 64px);
        min-width: 272px;
    }
    .security-page-video-block .download.video-block {
        height: auto;
    }
}


@media only screen and (orientation:portrait) {
    .wrong-file .mobile.content-row, .downloading .mobile.content-row, .uploading .mobile.content-row {
        width: 100%;
        float: none;
    }
    .wrong-file .mobile.white-block, .downloading .mobile.white-block, .uploading .mobile.white-block {
        margin: 0;
        position: relative;
    }
    .mobile.fm-item-link:first-child {
        background-image: none;
    }
}


@media only screen and (orientation:landscape) and (max-width: 1280px), only screen and (orientation:portrait) and (max-height: 1280px) {
    .mobile.tablet-img {
        max-width: 600px;
        height: 420px;
        background-image: url(../images/mobile/ipad-mid@2x.png);
    }
    .mobile.filesize,
    .mobile.download-speed,
    .mobile.download-percents {
        font-size: 14px;
        line-height: 1.5;
        margin: 0;
        padding: 0 18px;
    }
    .mobile.download-progress .bar {
        height: 44px;
    }
    .mobile.filetype-img {
        width: 64px;
    }
    .mobile.red-button.disabled i {
        background-position: -66px -209px;
        margin: 1px 2px 0 0;
        width: 18px;
        height: 18px;
    }
    .mobile.download-speed {
        padding: 0 23px 0 0;
        background-position: -172px -249px;
    }
    .mobile.download-percents {
        padding: 0 0 0 23px;
        background-position: -247px -249px;
    }
    .mobile.warning-icon {
        width: 34px;
        height: 34px;
        background-position: -78px -114px;
        display: inline-block;
    }
    .app-info-block .mobile.download-app {
        width: 138px;
        height: 42px;
        background-position: 0 -765px;
    }
    .android.app-info-block .mobile.download-app {
        background-position: 0 -705px;
    }
    .wp.app-info-block .mobile.download-app {
        background-position: 0 -825px;
        width: 136px;
    }
    .mobile.tablet-img {
        max-width: 480px;
        height: 330px;
    }
    .mobile.tablet-img-wrapper {
        margin: 0 15px;
    }
    .mobile.application-txt {
        font-size: 14px;
        line-height: 22px;
    }
    .download-page .previewer-block,
    .mobile.video .download.video-block,
    .download-page.image .image-block {
        height: 236px;
    }
    .security-page-video-block.mobile.video .download.video-block {
        height: auto;
    }
}


@media only screen and (orientation:portrait) and (max-height: 1280px) {
    .download-page .previewer-block,
    .mobile.video .download.video-block,
    .download-page.image .image-block {
        height: 236px;
    }
    .security-page-video-block.mobile.video .download.video-block {
        height: auto;
    }
}

@media only screen and (min-width: 990px) {
    .mobile.key .horizontal-plans.nav-dots-container {
        display: none;
    }
}

@media only screen and (min-width: 800px) {
    .mobile.pro .horizontal-plans.nav-dots-container {
        display: none;
    }
}

@media only screen and (orientation:landscape) and (min-width: 800px) {
    .mobile.pro .horizontal-plans.nav-dots-container {
        display: none;
    }
}

/* Ipad and larger sizes can go here and not effect most mobile devices */
@media only screen and (orientation:landscape) and (min-width: 768px) and (min-height: 768px), only screen and (orientation:portrait) and (min-height: 768px) and (min-width: 768px) {
    .mobile .improved-recovery-steps .backup-input-button.recover-button {
        max-width: 100px;
    }
    .mobile .improved-recovery-steps .main-right-block {
        width: 25%;
        display: block;
        background-color:#F6F7F8;
        margin: 36px 0 0 0;
        bottom: 0;
        top: 0;
        left: 0;
        float: left;
    }
    .mobile .improved-recovery-steps .register-st2-txt-block {
         min-height: 1024px;
    }
    .mobile .park-account-dialog .improved-recovery-steps {
        min-height: initial;
    }
    .mobile .improved-recovery-steps .button-container {
        bottom: 0;
        position: relative;
    }
    .mobile.fm-dialog.park-account-dialog {
        border-radius: 6px;
        max-width: 480px;
        padding: 32px 24px;
    }
    .mobile .improved-recovery-steps .login-register-input {
        margin-bottom: 0;
    }
    .mobile.session-history-page .active.session-history .sh-round-button, .mobile.main-block .mobile.session-status {
        transform: none;
        top: 10px;
    }
    .mobile.session-history-page .mobile.fm-item-info {
        padding-top: 10px;
    }
    .mobile.session-history-page .sh-item-date {
        display: inline-block;
        float: right;
        line-height: 26px;
        font-size: 14px;
        width: 180px;
        text-align: right;
        white-space: nowrap;
    }
    .mobile.session-history-page .sh-item-device {
        display: inline-block;
        float: left;
        vertical-align: middle;
        white-space: normal;
        max-width: calc(100% - 430px);
    }
    .mobile.session-history-page .mobile.fm-item-info:after {
        content: "";
        clear: both;
        display: block;
    }
    .mobile.session-history-page .mobile.fm-item-info {
        padding: 10px 150px 10px 20px;
    }
    .mobile.session-history-page .session-history:not(.ipv6) .sh-item-ip {
        display: inline-block;
    }
    .mobile.session-history-page .sh-item-location {
        display: inline-block;
        width: 236px;
        float: right;
        margin-right: 8px;
        line-height: 26px;
    }
    .mobile.session-history-page .folders-files-text .sh-device-header {
        display: inline-block;
    }
    .mobile.session-history-page .folders-files-text .sh-location-header {
        display: inline-block;
        float: right;
        width: 255px;
    }
    .mobile.session-history-page .folders-files-text .sh-date-header {
        display: inline-block;
        float: right;
        width: 180px;
        text-align: right;
    }
    .mobile.session-history-page .folders-files-text .sh-status-header {
        display: inline-block;
        float: right;
        text-align: right;
        margin-right: 22px;
        width: 117px;
    }
    .mobile.session-history-page .sh-round-button span {
        display: block;
        font-family: 'Lato-Regular', 'source_sans_proregular', sans-serif;
        font-size: 14px;
    }
    .mobile.voucher-dialog {
        top: 50%;
        transform: translateY(-50%);
        bottom: initial;
    }
    .securitypractice .bottom-page.top-title {
        padding-top: 32px;
        padding-bottom: 48px;
    }
    .mobile .horizontal-plans .bottom-page.plans-block.no-pad {
        padding: 0 20px;
        margin: 18px auto 0;
    }
    .two-factor-qr-block {
        margin: 26px 38px 0 38px;
    }
    .mobile.verify-login-page .two-factor-qr-block {
        margin: 0 auto;
        padding: 36px 38px;
    }
    .mobile.country-selector-dialog,
    .objectstorage-mobile .mobile.country-selector-dialog,
    .objectstorage-mobile .mobile.provider-selector-dialog {
        max-width: 420px;
        left: 50%;
        margin-left: -210px;
        max-height: 640px;
        top: 50%;
        margin-top: -320px;
    }
    .mobile.verify-number .vn-block {
        margin: 150px auto 0;
    }
}
@media only screen and (orientation:landscape) and (max-width: 800px), only screen and (orientation:portrait) and (max-height: 800px) {
    .mobile.homepage .company-slogan {
        font-size: 24px;
        font-size: 8.5vw;
    }
    .mobile.homepage .first-message, .mobile.homepage .second-message {
        font-size: 16px;
    }
    .mobile.homepage .feature-title {
        font-size: 20px;
    }
    .mobile.homepage .bottom-link {
        font-size: 15px;
    }
    .mobile.main-menu {
        position: absolute;
        width: 75%;
        height: 100%;
        left: 100%;
        transition: all 200ms ease-in-out;
    }
    .mobile.homepage .company-logo {
        margin: 80px 0 0 0;
    }
    .mobile.homepage .company-slogan, .mobile.homepage .first-message {
        text-align: left;
        max-width: none;
    }
    .mobile.homepage .download-app {
        margin: 30px 0 0 30px;
    }
    .mobile.app-info.bottom {
        display: none;
    }
    .mobile.filetype-img {
        width: 72px;
    }
    .mobile.filesize,
    .mobile.download-speed,
    .mobile.download-percents {
        margin: 3px 0 0 0;
        font-size: 14px;
    }
    .mobile.download-progress .bar {
        height: 44px;
    }
    .mobile.application-txt {
        font-size: 14px;
        line-height: 22px;
    }
    .mobile.red-button.disabled i {
        background-position: -200px -206px;
        width: 22px;
        height: 22px;
    }
    .mobile.warning-icon {
        width: 38px;
        height: 38px;
        background-position: -209px -112px;
    }
    .wrong-file .mobile.content-row.second {
        height: 60.5%;
    }
    .downloading .mobile.content-row.second, .uploading .mobile.content-row.second {
        height: 60%;
    }
    .app-info-block .mobile.download-app {
        width: 136px;
        height: 47px;
        background-position: 0 -564px;
    }
    .ios.app-info-block .mobile.download-app {
        width: 152px;
    }
    .android.app-info-block .mobile.download-app {
        background-position: 0 -496px;
    }
    .wp.app-info-block .mobile.download-app {
        background-position: 0 -632px;
        width: 128px;
    }
    .download-page .previewer-block,
    .mobile.video .download.video-block,
    .download-page.image .image-block {
        height: 194px;
    }
    .security-page-video-block.mobile.video .download.video-block {
        height: auto;
    }
}


@media only screen and (orientation:landscape) and (max-width: 800px) {
    .mobile.white-block {
        margin: 0;
    }
    .mobile.homepage .company-slogan {
        font-size: 44px;
    }
    .wrong-file .mobile.main-block, .downloading .mobile.main-block, .uploading .mobile.main-block {
        overflow-y: auto;
        -webkit-overflow-scrolling: touch;
    }
    .wrong-file .mobile.content-row, .downloading .mobile.content-row, .uploading .mobile.content-row {
        min-height: 235px;
        width: 100%;
        float: none;
    }
    .wrong-file .mobile.content-row.first .content-cell, .downloading .mobile.content-row.first .content-cell, .uploading .mobile.content-row.first .content-cell {
        vertical-align: middle;
    }
    .app-info-block .mobile.download-app {
        margin-bottom: 60px;
    }
    .wrong-file .mobile.white-block, .downloading .mobile.white-block, .uploading .mobile.white-block  {
        position: relative;
        margin: 0 0;
    }
}


@media only screen and (orientation:landscape) and (max-width: 670px), only screen and (orientation:portrait) and (max-height: 670px) {
    .mobile.white-block {
        width: calc(100% - 32px);
    }
    .mobile.grey-textarea {
        margin: 0 0 9px 0;
    }
    .mobile.overlay-info p {
        font-size: 15px;
    }
    .mobile.overlay-info {
        min-height: 0px;
    }
    .download-page .previewer-block,
    .mobile.video .download.video-block,
    .download-page.image .image-block {
        height: 176px;
    }
    .security-page-video-block.mobile.video .download.video-block {
        height: auto;
    }
    .mobile.filesize,
    .mobile.download-speed,
    .mobile.download-percents {
        margin: 0px 0 12px 0;
        font-size: 14px;
        line-height: 24px;
        padding: 0 10px;
        letter-spacing: 0px;
    }
    .mobile.download-progress .bar {
        height: 44px;
    }
    .mobile.red-button.disabled i {
        background-position: -66px -209px;
        width: 18px;
        height: 18px;
    }
    .mobile.filetype-img, .downloaidng .mobile.filetype-img, .wrong-file .mobile.filetype-img {
        width: 64px;
    }
    .wrong-file .mobile.content-row.first, .wrong-file .mobile.content-row.second {
        height: 100%;
    }
    .downloading .mobile.content-row.second, .uploading .mobile.content-row.second {
        height: 60%;
    }
    .mobile.warning-icon {
        width: 32px;
        height: 32px;
        background-position: -126px -116px;
    }
    .app-info-block .mobile.download-app {
        width: 137px;
        height: 42px;
        background-position: 0 -765px;
    }
    .android.app-info-block .mobile.download-app {
        background-position: 0 -705px;
    }
    .wp.app-info-block .mobile.download-app {
        background-position: 0 -825px;
        width: 136px;
    }
    .mobile.application-txt {
        font-size: 13px;
        line-height: 20px;
        letter-spacing: 0.2px;
        padding: 12px 12px 32px;
        background: rgba(235,68,68,0.05);
        border: 1px solid rgba(235,68,68,0.40);
        border-radius: 2px;
        padding: 8px 8px 30px;
        width: calc(100% - 32px);
        margin: 8px auto;
    }
    .wrong-file .mobile.wrong-file-block, .downloading .mobile.application-txt, .uploading .mobile.application-txt {
        width: calc(100% - 32px);
    }
    .mobile .improved-recovery-steps .content-wrapper {
        margin: 24px 16px 32px;
        min-height: initial;
    }
    .mobile .improved-recovery-steps h1, .mobile.fm-dialog.park-account-dialog .fm-dialog-title {
        font-size: 18px;
        line-height: 27px;
    }
}


@media only screen and (orientation:landscape) and (max-width: 670px) {
    .mobile.white-block {
        margin: 0;
    }
    .wrong-file .mobile.white-block, .downloading .mobile.white-block, .uploading .mobile.white-block {
        margin: 0 0 ;
    }
}


@media only screen and (orientation:landscape) and (max-width: 570px), only screen and (orientation:portrait) and (max-height: 570px) {
    .mobile.filetype-img, .downloaidng .mobile.filetype-img, .wrong-file .mobile.filetype-img {
        width: 54px;
    }
    .mobile.filename {
        font-size: 14px;
        line-height: 1.5;
        white-space: nowrap;
        overflow: hidden;
        text-overflow:ellipsis;
        letter-spacing: 0px;
    }
    .mobile.filesize,
    .mobile.download-speed,
    .mobile.download-percents {
        margin: 0;
        font-size: 13px;
        color: #818993;
        line-height: 24px;
        padding: 0 10px;
        letter-spacing: 0px;
    }
    .mobile.download-speed {
        padding: 0 13px 0 0;
        background-position: -172px -249px;
    }
    .mobile.download-percents {
        padding: 0 0 0 13px;
        background-position: -247px -249px;
    }
    .mobile.download-progress .bar {
        height: 44px;
    }
    .mobile.application-txt {
        font-size: 15px;
        line-height: 28px;
    }
    .app-info-block .mobile.download-app {
        width: 112px;
        height: 35px;
        background-position: 0 -945px;
    }
    .android.app-info-block .mobile.download-app {
        background-position: 0 -895px;
    }
    .wp.app-info-block .mobile.download-app {
        background-position: 0 -995px;
        width: 92px;
    }
    .mobile.warning-icon {
        width: 26px;
        height: 26px;
        background-position: -171px -119px;
    }
    .mobile.error-txt {
        font-size: 12px;
        line-height: 18px;
        letter-spacing: 0;
        padding: 4px;
    }
    .mobile.error-txt span.asterisk-msg {
        color: #999999;
        font-size: 10px;
    }
    .wrong-file .mobile.content-row.second {
        height: 54.5%;
    }
    .mobile.red-button.disabled i {
        background-position: -135px -210px;
        width: 16px;
        height: 16px;
    }
    .wrong-file .mobile.white-block {
        margin-top: 32px;
    }
    .mobile.fm-dialog.park-account-dialog .fm-dialog-title {
        font-size: 16px;
    }
    .mobile.fm-dialog.park-account-dialog .checkbox-container .settings-row label {
        font-size: 12px;
    }
    .mobile.fm-dialog.park-account-dialog .checkbox-block {
        margin-top: 16px;
    }
    .mobile.fm-dialog.park-account-dialog .checkbox-container {
        padding: 8px 0;
    }
    .mobile.fm-dialog.park-account-dialog .improved-recovery-steps {
        margin: 16px 0;
    }
    .mobile.fm-dialog.park-account-dialog .login-register-input input {
        font-size: 12px;
    }
    .mobile.fm-dialog.park-account-dialog .checkbox-container .settings-row label {
        padding: 6px 12px 6px 0;
    }
    .mobile.fm-dialog.park-account-dialog .checkbox-container .settings-row div.checkboxOff, .mobile.fm-dialog.park-account-dialog .checkbox-container .settings-row div.checkboxOn {
        margin: 8px 14px 16px 14px;
    }
    .video-info-block span.play-video-encouragement {
        text-align: left;
    }
    .mobile.fm-dialog-viewport {
        display: block;
        height: 100%;
        max-height: 550px;
        overflow-y: scroll;
    }
}


@media only screen and (orientation:landscape) and (max-width: 570px) {
    .mobile.white-block {
        margin: 0;
    }
    .wrong-file .mobile.white-block, .downloading .mobile.white-block, .uploading .mobile.white-block {
        margin: 0 0 0 0;
    }
    .app-info-block .mobile.download-app {
        margin-bottom: 50px;
    }
    .mobile.content-row {
        min-height: 0;
    }
}

@media only screen and (max-width: 570px) {
    .mobile .improved-recovery-steps .check-sessions .col-3, .mobile .improved-recovery-steps .col-3  {
        display: block;
        width: 100%;
        margin-top: 10px;
    }
}

@media only screen and (max-width: 414px) {
    .mobile .improved-recovery-steps .col-3 {
        width: 100%;
    }
    .mobile .improved-recovery-steps .check-sessions, .mobile .improved-recovery-steps .check-sessions .col-3 {
        display: block;
    }
    .mobile .improved-recovery-steps .check-sessions .col-3 {
        margin-bottom: 3px;
    }
    .mobile .improved-recovery-steps .check-sessions .checkboxOn, .mobile .improved-recovery-steps .check-sessions .checkboxOff {
        right: 24px;
        top: 3px;
    }
    .mobile .bottom-page .security-illustration {
        transform: scale(0.75);
    }
    .securitypractice .business-info-block {
        padding: 0 0;
    }
    .bottom-page.business-text {
        font-size: 15px;
        line-height: 26px;
        text-align: center;
    }
    .mobile .onboarding-suggestions .bottom-page.top-description {
        margin: 8px auto 20px;
    }
    .mobile .onboarding-suggestions .bottom-page.top-dark-info.medium {
        font-size: 24px;
        line-height: 36px;
    }
}


/* Adjust the layout of the My Account page for longer screens to push buttons into acceptable range */
@media only screen and (min-height: 668px) {
    .mobile.tab-block.sign-in, .mobile.tab-block.register {
        padding-top: 48px;
    }
    .two-factor-qr-block .mobile.signin-input {
        padding-top: 12px;
    }
    .mobile.signin-input {
        height: 54px;
        padding-top: 13px;
    }
    .mobile.signin-input.two-factor-seed-input {
        height: 64px;
    }
    .mobile.signin-input span {
        top: 16px;
    }
    .new-registration {
        margin-left: 24px;
        margin-right: 24px;
    }
    .mobile.signin-button, .mobile.register-button,
    .mobile.resend-button, .mobile.register-cancel-button, .mobile.create-account-button {
        height: 48px;
        line-height: 47px;
        margin-left: 24px;
        margin-right: 24px;
    }
    .mobile.remember-me,
    .mobile.confirm-terms,
    .mobile.signin-input {
        margin-left: 24px;
        margin-right: 24px;
    }
    .two-factor-verify-seed-wrapper .mobile.signin-input {
        margin-left: 0;
        margin-right: 0;
    }
    .mobile.registration-confirm-email .email-icon {
        margin-top: 72px;
    }
    .mobile.registration-confirm-email .change-email {
        padding: 17px 0;
        margin-left: 24px;
        margin-right: 24px;
    }
}


/* Specific styles for showing grid view on devices in landscape and portrait*/
@media only screen and (orientation:landscape) and (min-width: 813px) and (max-width: 1025px), only screen and (orientation:portrait) and (min-height: 781px) and (max-height: 800px) {
}


@media only screen and (orientation:landscape) and (max-width: 825px), only screen and (orientation:portrait) and (max-height: 420px) {
}


/* iPhone X Portrait styles go here */
@media only screen and (orientation:landscape) and (max-width: 376px), only screen and (orientation:portrait) and (min-height: 801px) and (max-height: 813px) {
    .mobile .improved-recovery-steps .main-right-block {
        display: none;
    }
    .mobile .improved-recovery-steps .content-wrapper {
        margin: 40px 16px;
    }
    .mobile .improved-recovery-steps .content-wrapper {
        min-height: initial;
    }
    .mobile.grid-view .file .fm-item-img {
        height: 164px;
    }
    .mobile .bottom-page .security-illustration {
        transform: scale(0.75);
    }
}


/* Devices larger than 400px wide in portrait */
@media only screen and (orientation:landscape)and (min-width: 412px) and (max-width: 415px), only screen and (orientation:portrait) and (min-height: 810px) and (max-height: 824px) {
}


/*iphone se portrait styles */
@media only screen and (orientation:landscape) and (max-width: 321px), only screen and (orientation:portrait) and (max-height: 569px) {
    .download-page .previewer-block,
    .mobile.video .download.video-block,
    .download-page.image .image-block {
        height: 150px;
    }
    .security-page-video-block .mobile.video .download.video-block {
        height: auto;
    }
    .mobile.grid-view .file .fm-item-img {
        height: 132px;
    }
    .mobile .bottom-page .security-illustration {
        transform: scale(0.75);
    }
    .securitypractice .business-info-block {
        padding: 0 0;
    }
    .bottom-page.horizontal-centered-bl.wide {
        padding: 0 32px;
    }
    .top-blue-bg .bottom-page.angle-bg {
        top: 10px;
    }
    .mobile .bottom-page.top-title {
        padding-top: 40px;
        padding-bottom: 20px;
        line-height: 1.5;
    }
    .securitypractice .bottom-page.large-subheader {
        margin-top: 12px;
    }
}


/*iphone se landscape styles */
@media only screen and (orientation:portrait) and (max-height: 321px), only screen and (orientation:landscape) and (max-width: 569px) {
}


/* Large tablets Landscape styles go here */
@media only screen and (orientation:landscape) and (min-width: 1280px) and (max-width: 1440px), only screen and (orientation:portrait) and (min-height: 1025px) and (max-height: 1025px) {
    .mobile.session-history-page .sh-item-location {
        width: 540px;
    }
    .mobile.session-history-page .sh-item-date {
        width: 200px;
    }
    .mobile.session-history-page .folders-files-text .sh-date-header {
        width: 200px;
    }
    .mobile.session-history-page .folders-files-text .sh-location-header {
        width: 560px;
    }
}


/* Large tablets Portrait styles go here */
@media only screen and (orientation:landscape) and (min-width:900px) and (max-width: 1025px), only screen and (orientation:portrait) and (min-height: 1281px) and (max-height: 1367px) {
    .securitypractice .security-page-video-block {
        padding-top: 0;
        height: 360px;
    }
    .mobile.verify-number .vn-block {
        padding: 32px 48px 26px 48px;
        margin-top: 120px;
    }
}
/* For screens with larger width than 400px e.g. iPhone 7S etc make the Pro page step 2 items show on the same line */
@media only screen and (min-width: 400px) and (max-width: 500px) {
    .mobile .improved-recovery-steps .vert-container-aligner {
        width: calc(100% - 24px);
        margin: 80px auto 24px;
    }
    .mobile .improved-recovery-steps .content-wrapper {
        margin: 40px 24px 40px 24px;
        min-height: initial;
    }
}
@media screen and (orientation:landscape) {
    .app-info-block .mobile.download-app {
        display: none;
    }
    .mobile.mega-app-icon {
        width: 36px;
        height: 36px;
    }
    .mobile.white-mega-logo {
        margin-left: 5px;
        margin-top: 5px;
    }
    .mobile .improved-recovery-steps .backup-input-button.recover-button {
        max-width: 100px;
    }
}
@media screen and (orientation:portrait) {
    .mobile .improved-recovery-steps .main-right-block {
        display: none;
    }
}
@keyframes rotate-loading {
    0% {
        transform: rotate(0deg);
    }
    100% {
        transform: rotate(360deg);
    }
}
@keyframes rotate-loading {
    0% {
        transform: rotate(0deg);
    }
    100% {
        transform: rotate(360deg);
    }
}

/**
 * Chatlink preview page styles
 */
.mobile.chat-links-preview {
    height: 100vh;
    display: flex;
    flex-direction: column;
    overflow: inherit;
}
.chatlink-mobile-header {
    display: flex;
    justify-content: center;
    padding-top: 32px;
    padding-bottom: 18px;

    position: relative;
}
.chatlink-mobile-header i {
    --icon-size: 50px;
}
.chatlink-mobile-body {
    flex-grow: 2;
    display: flex;
    flex-direction: column;
    justify-content: center;
    align-items: center;
    padding: 20px;
}
.chatlink-mobile-body i {
    --icon-size: 50px;
    margin-bottom: 30px;
}
.chatlink-mobile-body h2 {
    color: #121212;
    font: var(--text-h2-montserrat-bold);
    letter-spacing: 0;
    text-align: center;
    max-width: 350px;
    margin: 0;
}
.chatlink-mobile-body img {
    height: 124px;
}
.chatlink-mobile-body p,
.chatlink-mobile-body .members {
    font: var(--text-body1);
    color: var(--text-color-low);
    text-align: center;
    max-width: 250px;
    margin: 16px auto;
}
.chatlink-mobile-body .members {
    display: inline-block;
    margin: 20px auto;
}
.chatlink-mobile-body .link-block {
    display: flex;
    flex-direction: column;
    height: 140px;
    padding: 0 40px 30px;
    justify-content: space-around;
    align-items: center;
    text-align: center;
}
.chatlink-mobile-body .link-block button.mega-button {
    padding: 0 20px;
    min-width: 200px;
    display: block;
    max-width: 300px;
}
.chatlink-mobile-body .link-block a {
    font: var(--text-h3);
    text-decoration: underline;
    color: var(--text-color-high);
}

.chatlink-red-row {
    display: block;
    background: linear-gradient(180deg, #FF626C 0%, #FF333A 100%);
    color: white;
    text-align: center;
    height: 48px;
    line-height: 42px;
    position: relative;
}
.chatlink-red-row i {
    display: inline-block;
    float: right;
    margin-top: 12px;
    right: 12px;
    position: absolute;
}

.chatlink-contents {
    text-align: center;
}
.chatlink-contents span {
    display: block;
    color: rgba(102,102,102,1);
    font-size: 16px;
    margin-top: 32px;
    margin-bottom: 24px;
}
.chatlink-contents h3 {
    color: rgba(51,51,51,1);
    font-size: 20px;
    font-weight: 500;
    letter-spacing: -0.52px;
    line-height: 24px;
    text-align: center;
    margin-top: 24px;
    margin-bottom: 6px;
}
.chatlink-contents h5 {
    color: rgba(102,102,102,1);
    font-size: 16px;
    font-weight: normal;
    letter-spacing: -0.18px;
    line-height: 21px;
    text-align: center;
    margin: 0;
    margin-bottom: 32px;
}

.chatlink-contents a {
    background-color: rgba(0,191,165,1);
    border-radius: 4px;
    color: rgba(255,255,255,1);
    font-size: 17px;
    line-height: 40px;
    text-align: center;
    padding: 0 24px;
    width: 60%;
    display: block;
    margin: 0 auto;
}

.chatlink-contents p {
    width: 75%;
    margin: 32px auto 32px auto;
}
.chatlink-contents p, .chatlink-contents a {
    max-width: 250px;
}
/**
 * End of chatlink preview page styles
 */
/*subscription page*/
.mobile .underline-btn-txt {
    display: block;
    text-align: center;
}
.mobile .bottom-page.unsub .icon64 {
    background-image: url(../images/mega/big-icons.png);
    background-repeat: no-repeat;
    width:64px;
    height: 64px;
    position: relative;
    background-position: -117px -1261px;
}
.bottom-page.unsub .tip-wrapper .underline-btn-txt {
    margin-top: 8px;
}
.mobile .sent-email-logo {
    background-image: url(../images/mega/big-icons.png);
    background-repeat: no-repeat;
    width: 86px;
    height: 44px;
    position: relative;
    background-position: -17px -1091px;
}
.new-bottom-pages.dev-nw .new-left-menu-block {
    display: none;
}
.new-bottom-pages.dev-nw .new-right-content-block ul {
    list-style: unset;
}
.new-bottom-pages.dev-nw .new-right-content-block ul li {
    background-image: unset;
    background-size: unset;
    list-style: unset;
}
code, c {
    font-family: "Courier New", Courier, monospace;
}
.mobile .dev-new-button {
    margin-top: 10px;
}
.mobile .key-management {
    display: none;
}

/*For business over due payment page*/
.mobile .card-container.bus-repay {
    margin: 0;
    border: none;
    width: 100%;
    min-width: 0;
    padding: 3%;
    overflow: hidden;
}
.mobile .mobile.bus-repay {
    display: block;
}
.mobile .mobile.bus-repay .fm-header {
    position: absolute;
}
.mobile .bus-repay .dialog-title {
    display: none;
}
.mobile .main-pad-block {
    z-index: 1;
}
.mobile .mobile.bus-repay {
    z-index: 99;
}
.mobile .bus-repay .dialog-subtitle {
    font-size: 14px;
    color: #999;
    line-height: 21px;
    height: auto;
    text-align: center;
    position: relative;
}
.mobile .main-mid-pad.bus-repay .main-left-block, .mobile .main-mid-pad.bus-repay .main-right-block {
    padding: 32px 0 0;
}
.mobile .bus-reg-icon {
    background-image: url(../images/mobile/mobile-sprite.png);
    width: 24px;
    height: 24px;
    opacity: 0.6;
    float: none;
    display: inline-block
}
.mobile .bus-reg-icon.company-name {
    background-position: -91px -3025px;
}
.mobile .bus-reg-icon.email {
    background-position: -125px -3025px;
}
.mobile .bus-reg-icon.number-of-user {
    background-position: -158px -3025px;
}
.mobile .bus-reg-icon.phone {
    background-position: -217px -3058px;
}
.mobile .bus-reg-icon.pw {
    background-position: 0px -3367px;
}
.bus-reg-icon.pw1 {
    background-position: -32px -3367px;
}
.bus-reg-icon.pw2 {
    background-position: -66px -3367px;
}
.mobile .bus-reg-radio-option {
    margin-bottom: 12px;
    width: 100%;
}
.mobile .card-container .dialog-heading-img {
    background-image: url(../images/mobile/mobile-sprite.png);
}
.mobile .payment-reminder-logo {
    width: 96px;
    height: 96px;
    display: block;
    margin: 48px auto;
}
.mobile .main-mid-pad.bus-repay .bus-reg-plan.repay {
    width: 106%;
    left: -3%;
    box-shadow: none;
    border-radius: 0;
    border-left: none;
    border-right: none;
    padding: 8px;
}
.mobile .main-mid-pad.bus-repay .repay-btn.small-view-btn {
    display: block;
}
.mobile .main-mid-pad.bus-repay .revert-to-free-btn.small-view-btn {
    display: block;
}
.card-container.bus-repay .account-info-icon {
    --icon-size: 24px;
    --mask-color: var(--text-color-high);
    display: inline-block;
    vertical-align: middle;
}

@media only screen and (min-width: 801px) {
    .mobile .main-mid-pad.bus-repay .repay-btn.small-view-btn {
        display: none;
    }
    .mobile .main-mid-pad.bus-repay .revert-to-free-btn.small-view-btn {
        display: none;
    }
}

@media only screen and (min-width: 882px) {
    .mobile .card-container.bus-repay {
        width: 850px;
        height: auto;
        padding: 32px 16px 24px;
        margin: 0 auto 80px;
        box-sizing: border-box;
        background-color: #fff;
        border-radius: 8px;
        border: 1px solid rgba(0, 40, 100, 0.12);
    }
    .mobile .main-mid-pad.bus-repay .main-left-block, .mobile .main-mid-pad.bus-repay .main-right-block {
        padding: 20px;
    }
    .mobile .main-mid-pad.bus-repay .bus-reg-plan.repay {
        width: 364px;
        left: 0;
        padding: 16px;
        border-radius: 8px;
        border: 1px solid rgba(0,0,0,0.1);
    }
    .mobile .main-mid-pad.bus-repay .section-wrapper:last-child .default-56px-button {
        display: block;
        font-size: 18px;
        border-radius: 4px;
        line-height: 55px;
        color: white;
        padding: 0 15px;
        min-width: 203px;
        height: 56px;
        text-align: center;
        cursor: pointer;
        background-color: #00BFA5;
        position: relative;
        transition: all 200ms ease-in-out;
        box-sizing: border-box;
        white-space: nowrap;
    }
    .mobile .main-mid-pad.bus-repay .section-wrapper:last-child .disabled {
        opacity: 0.5;
    }
}

.voucher-info-redeem {
    display: table;
    width: 100%;
    height: 100%;
    text-align: center;
}
.voucher-info-redeem .voucher-block {
    display: table-cell;
    vertical-align: middle;
    text-align: center;
    padding: 0 40px;
}
.voucher-info-redeem .voucher-logo {
    width: 80%;
    height: 100px;
    margin-bottom: 26px;
    background-color: #EB4444;
    box-shadow: 0 1px 1px 0 rgba(0,0,0,0.05);
    border: 1px solid #d90007;
    border-radius: 4px 4px 4px 4px;
    text-align: initial;
    display: inline-block;
    font-size: 0;
    white-space: nowrap;
}
.voucher-info-redeem .voucher-logo.business-v,
.voucher-info-redeem .voucher-logo.pro-iv {
    background-color: #46B4E5;
    border: unset;
    box-shadow: 0 1px 1px 0 rgba(0,0,0,0.05);
}
.voucher-info-redeem .voucher-logo.pro-l {
    background-color: #FFAF00;
    border: 1px solid #FD8116;
    color: #fff;
}
.voucher-info-redeem .voucher-logo .voucher-head {
    border-radius: 4px 4px 0 0;
    background-color: rgba(0,0,0,0.1);
    text-align: center;
}
.voucher-info-redeem .dialog-title{
    text-align: center;
}
.voucher-info-redeem .voucher-logo .voucher-head .v-header-text{
    height: 24px;
    color: #FFFFFF;
    font-size: 18px;
    line-height: 24px;
    text-align: center;
    padding-top: 6px;
    padding-bottom: 6px;
}
.voucher-info-redeem .mobile.voucher-block .plan-info-container {
    display: flex;
    align-items: center;
}
.voucher-info-redeem .plan-icon {
    height: 32px;
    width: 32px;
    left: unset;
    top: unset;
    margin: 18px 14px 0 14px;
    position: relative;
    display: inline-block;
}
.voucher-info-redeem .plan-icon i {
    display: none;
    height: 32px;
    width: 32px;
}
.voucher-info-redeem .plan-icon.pro1 i.pro1,
.voucher-info-redeem .plan-icon.pro2 i.pro2,
.voucher-info-redeem .plan-icon.pro3 i.pro3,
.voucher-info-redeem .plan-icon.pro4 i.pro4,
.voucher-info-redeem .plan-icon.pro101 i.pro101,
.voucher-info-redeem .plan-icon.business i.business,
.voucher-info-redeem .plan-icon.feature i.feature {
    display: inline-block;
}
.voucher-logo .v-separator {
    height: 32px;
    width: 1px;
    opacity: 0.5;
    background-color: #F2F2F2;
    margin-top: 18px;
    display: inline-block;
}
.voucher-logo .plan-info {
    width: 32%;
    width: calc(50% - 31px);
    display: inline-block;
    text-align: center;
    color: #FFFFFF;
	font-size: 12px;
    line-height: 15px;
    text-transform: uppercase;
    white-space: nowrap;
    box-sizing: border-box;
    margin-top: 18px;
}
.voucher-logo .plan-info span {
	height: 21px;
	font-size: 17px;
	line-height: 21px;
    display: block;
}
.voucher-logo.business-v .plan-info span {
    font-size: 14px;
}
.ru .voucher-logo.business-v .plan-info, .ru .voucher-logo.business-v .plan-info span {
    font-size: 10px;
}
.br .voucher-logo .plan-info,
.fr .voucher-logo .plan-info,
.es .voucher-logo .plan-info {
    font-size: 9px;
}

/*.voucher-info-redeem .delete-img {
    margin-top: 16px;
    margin-right: 16px;
    background-position: 0px -12400px;
    opacity: 0.4;
    cursor: pointer;
}
*/
.voucher-info-redeem .inline-buttons {
    margin-top: 36px;
}
.voucher-info-redeem .inline-buttons .red-button.first {
    background-image: linear-gradient(-180deg, #07BEB1 0%, #00BFA5 100%);
    border: 1px solid #00A58F;
    box-shadow: 0 1px 1px 0 rgba(0,0,0,0.11), inset 0 2px 1px 0 rgba(255,255,255,0.20);
    border-radius: 4px;
    color: #fff;
}
@media only screen and (max-width: 420px) {
    .voucher-info-redeem .mobile.voucher-block {
        padding: 0 24px;
    }
    .voucher-info-redeem .voucher-logo {
        width: 100%;
    }
}
@media only screen and (max-width: 320px) {
    .br .voucher-logo .plan-info {
        font-size: 8px;
    }
}

/* Mega Input Mobile */
.mobile.mega-input.title-ontop input.strengthChecker {
    width: 100%;
}
.mobile.mega-input.title-ontop.with-icon input.strengthChecker {
    width: calc(100% - 40px);
}
.mobile.mega-input.title-ontop.with-icon .account-pass-lines {
    margin-top: 9px;
}

.button.disabled,
.default-white-button.disabled,
.default-grey-button.disabled,
.default-red-button.disabled,
.default-orange-button.disabled,
.default-green-button.disabled {
    cursor: default;
    opacity: 0.3;
}

.orange-notification .fvnotice {
    background-position: -233px -1666px;
    width: 24px;
    height: 24px;
    display: inline-block;
    margin-top: 4px;
}
.orange-notification.body {
    display: table;
    background-color: rgba(191,74,0,0.05);
    box-shadow: 0 0 0 1px rgba(191, 104, 0, 0.2);
    border-radius: 3px;
    padding: 0 16px 0 12px;
    margin-left: 1px;
    margin-top: 20px;
    box-sizing: border-box;
    max-width: calc(100% - 2px);
}
.orange-notification.cell {
    display: table-cell;
    vertical-align: middle;
    color: #FF6F00;
    font-size: 13px;
    line-height: 18px;
}
.argentina-only .orange-notification.cell {
    padding: 6px;
}
.orange-notification.cell.text {
    padding: 5px 0;
}
.orange-notification .fvnotice {
    background-position: -3px -1727px;
}
.membership-info-pad .orange-notification.body {
    margin-top: 130px;
}


/* Common classes, Default components */
.mobile.main-block.grey-bg {
    background-color: #F5F6F7;
}
.mobile .content-cell.top-align {
    vertical-align: top;
}
.mobile.button-block {
    background-color: #fff;
    margin-top: 6px;
    padding: 16px 0;
    position: relative;
    box-shadow: 0 0 0 1px #DADADA;
    transition: background-color 200ms ease-in-out, box-shadow 200ms ease-in-out;
}
.mobile.button-block:first-child {
    box-shadow: 0 1px 0 0 #DADADA;
    margin-top: 0;
}
.mobile.button-block .label {
    color: #333333;
    font-size: 16px;
    line-height: 24px;
    margin-left: 60px;
    margin-right: 40px;
    margin: 0 40px 0 60px;
    text-align: left;
    position: relative;
}
.mobile.button-block .label.no-icon, .mobile.button-block .label-info.no-icon {
    margin-left: 16px;
    margin-right: 16px;
}
.mobile.button-block .label.small {
    font-size: 14px;
}
.mobile.button-block .label.grey {
    color: #999;
}
.mobile.button-block .label.grey strong {
    display: block;
    font-weight: normal;
    font-family: 'LatoWeb', 'source_sans_proregular', Arial;
    font-size: 16px;
    line-height: 24px;
    color: #333;
    padding: 0 0 4px 0;
}
/* White/grey rows with data */
.mobile.button-block.data-list:first-child {
    margin: 0;
    box-shadow: none;
    background-color: white;
    padding: 10px 0;
}

.mobile.label-info {
    font-size: 14px;
    line-height: 20px;
    color: #666;
    margin: 2px 40px 0 60px;
}
.mobile.button-block .label + .mobile.label-info:not(.small) {
    margin-top: 4px;
}
.mobile.label-info.small {
    font-size: 12px;
    color: rgba(38,47,59,0.6);
    margin: 0px 40px 1px 60px;
}
.mobile.label-info .note {
    font-size: 11px;
    color: #777;
    line-height: 15px;
    margin-top: 4px;
}
.mobile.label-info strong, .mobile.label-info a, .mobile.label-info a:visited, .mobile.label a, .mobile.label a:visited {
    color: #00BFA5;
    font-family: 'LatoWebBold', 'source_sans_probold', Arial;
}
.mobile.label-info a, .mobile.label a {
    text-decoration: underline;
}
.mobile .button-block .fm-icon {
    position: absolute;
    left: 10px;
    top: 50%;
    margin-top: -20px;
}
.mobile.button-block.no-bg .fm-icon {
    top:  8px;
    margin-top: 0;
}
.mobile .button-block .fm-icon.right-arrow {
    left: auto;
    right: 4px;
}
.mobile .button-block.data-list .fm-icon {
    top: 4px;
    margin-top: 0;
}
.mobile .button-block .sprite-fm-mono {
    position: absolute;
    left: 22px;
    width: 20px;
    height: 20px;
    --icon-size: 20px;
    --mask-color: #818993;
}
.mobile.button-block .content {
    position: relative;
}
.mobile.button-number {
    width: 20px;
    height: 20px;
    border-radius: 100%;
    background-color: #3C434D;
    text-align: center;
    line-height: 20px;
    color: white;
    font-size: 13px;
    position: absolute;
    left: 21px;
    top: 50%;
    margin-top: -10px;
}
.mobile.button-block .full-info {
    max-height: 0;
    overflow: hidden;
    opacity: 0;
    visibility: hidden;
    transition: all 300ms ease-in-out;
    margin: 16px 0 -16px 0;
}
.mobile.button-block.expanded .full-info {
    max-height: unset;
    opacity: 1;
    visibility: visible;
}
.mobile.button-block.no-bg {
    margin-top: -8px;
}
.mobile.button-block.expaned, .mobile.button-block.no-bg {
    background-color: transparent;
    box-shadow: none;
}
.mobile.button-block.expandable .fm-icon.right-arrow {
    transition: transform 200ms ease-in-out;
}
.mobile.button-block.expanded .content .fm-icon.right-arrow {
    transform: rotate(90deg);
}
.mobile.fm-white-button, .mobile.fm-green-button {
    font-size: 16px;
    line-height: 40px;
    color: #333;
    text-align: center;
    height: 40px;
    background-color: white;
    border-radius: 3px;
    text-align: center;
    max-width: 280px;
    margin: 0 auto;
    box-shadow: 0 0 10px 0 rgba(0, 0, 0, 0.05);
}
.mobile.fm-green-button {
    background: #00BFA5;
    color: white;
}
.mobile.fm-green-button.gradient {
    background: linear-gradient(to bottom, #00b6aa 0%,#009883 100%);
}
.mobile.fm-white-button span, .mobile.fm-green-button span {
    display: block;
    border-radius: 3px;
    height: 100%;
    box-shadow: 0 0 0 1px rgba(0, 0, 0, 0.05);
}
.mobile.fm-white-button.disabled, .mobile.fm-green-button.disabled {
    opacity: 0.6;
}
/* end of Default components */

/* Affiliate program */

/* Affiliate redemption history */
.affiliate-history-page .mobile.top-hr-pad {
    margin-top: 106px;
    max-height: calc(100% - 106px);
}
.mobile.affiliate-history-dropdown {
    font-size: 0;
    line-height: 40px;
    color: #939DA3;
    padding: 0 18px;
    z-index: 10;
    background-color: #F5F6F7;
    width: 100%;
}
.mobile.affiliate-history-dropdown span {
    font-size: 13px;
    display: inline-block;
    vertical-align: top;
}
.mobile.affiliate-history-dropdown i {
    display: inline-block;
    vertical-align: top;
}
.mobile.affiliate-empty-data {
    text-align: center;
    font-size: 13px;
    line-height: 16px;
    color: #999;
    padding: 12px 0;
    background-color: white;
}
.mobile.affiliate-transfer .sum {
    font-size: 16px;
    padding-top: 1px;
    padding: 2px 8px 0 0;
    color: #262F3B;
    display: inline-block;
    float: right;
    font-family: 'LatoWebBold', 'source_sans_probold', Arial;
}
.mobile.affiliate-transfer .status {
    display: inline-block;
    font-size: 14px;
    font-family: 'LatoWebBold', 'source_sans_probold', Arial;
    padding-left: 10px;
    color: #00BFA5;
}
.mobile.affiliate-transfer .status.red {
    color: #D90007;
}
.mobile.affiliate-transfer .status.orange {
    color: #FF6F00;
}
.mobile.affiliate-redemption-item:nth-child(even) .mobile.button-block.data-list {
    background-color: #F5F6F7;
}


/* Affiliate redemption details */
.mobile.affiliate.redeem-details {
    padding: 0 25px 5px 25px;
    overflow: hidden;
}
.mobile.affiliate.redeem-data {
    border-top:1px solid rgba(0,0,0,0.08);
    font-size: 0;
    line-height: 0;
    padding: 10px 0px;
    text-align: left;
}
.mobile.affiliate.redeem-data:first-child {
    border: 0;
}
.mobile.affiliate.redeem-data span {
    display: inline-block;
    vertical-align: top;
    width: 59%;
    font-size: 13px;
    line-height: 20px;
    color: #333;
    padding: 6px 0;
    text-align: right;
}
.mobile.affiliate.redeem-data span.bitcoin-address {
    width: auto;
    display: block;
}
.mobile.affiliate.redeem-data span.full-size {
    display: block;
    width: auto;
    text-align: left;
}
.mobile.affiliate.redeem-data span.strong {
    font-size: 14px;
    font-family: 'LatoWebBold', 'source_sans_prosemibold', Arial;
    width: 40%;
    text-align: left;
}
.mobile.affiliate.redeem-data span.strong.full-size {
    width: auto;
}
.mobile.affiliate.redeem-data span.grey {
    color: #999;
    width: 40%;
    margin-right: 1%;
    text-align: left;
}
.mobile.affiliate.redeem-data span.grey.full-size {
    width: auto;
}
.mobile.affiliate.redeem-data span.grey a {
    color: #777;
    text-decoration: underline;
}
.mobile.affiliate.redeem-data span.status {
    font-size: 14px;
    color: #00BFA5;
    font-family: 'LatoWeb', 'source_sans_proregular', Arial;
}
.mobile.affiliate.redeem-data span.status.red {
    color: #D90007;
}
.mobile.affiliate.redeem-data span.status.orange {
    color: #FF6F00;
}
.mobile.affiliate.redeem-data span .euro {
    padding: 0 5px;
    color: #999;
    border-radius: 12px;
    line-height: 18px;
    border: 1px solid rgba(0,0,0,0.1);
    margin-left: 2px;
    background-color: #FAFAFA;
    width: auto;
}
.mobile.affiliate.redeem-data span .local {
    padding: 0 5px;
    line-height: 18px;
    width: auto;
    white-space: nowrap;
}

/* Affiliate redemption request */
.mobile.affiliate.redeem-progress {
    background-color: #3C434D;
    z-index: 10;
    text-align: center;
    padding: 0 24px;
    box-sizing: border-box;
    overflow: hidden;
}
.affiliate.redeem-progress .text, .affiliate.redeem-progress .timing-block {
    font-size: 13px;
    line-height: 20px;
    font-family: 'LatoWebBold', 'source_sans_prosemibold', Arial;
    color: rgba(255,255,255,0.6);
    padding: 4px 0 0 0;
}
.affiliate.redeem-progress .timing-block.orange {
    color: #FF6F00;
}
.affiliate.redeem-progress .timing-block span {
    display: inline-block;
}
.affiliate.redeem-progress .timing-block {
    font-family: 'LatoWeb', 'source_sans_proregular', Arial;
    vertical-align: middle;
    display: inline-block;
}
.affiliate.redeem-progress .bar {
    height: 3px;
    border-radius: 1.5px;
    background-color: rgba(0,0,0,0.2);
    margin-top: 17px;
    margin-bottom: 20px;
}
.affiliate.redeem-progress .progress {
    width: 0;
    height: 3px;
    border-radius: 1.5px;
    position: relative;
    background-color: #00BFA5;
    transition: width 200ms ease-in-out;
}
.affiliate.redeem-progress .progress span {
    position: absolute;
    display: block;
    top: -9px;
    right: -44px;
    width: 44px;
    height: 20px;
    font-size: 14px;
    line-height: 20px;
    color: #FFF;
    font-family: 'LatoWebBold', 'source_sans_prosemibold', Arial;
    border-radius: 10px;
    background-color: #00BFA5;
    text-align: center;
}
.mobile.affiliate.redeem-body {
    padding: 24px 24px  24px 24px;
    text-align: center;
}
.mobile.affiliate.redeem-body.no-pad {
    padding: 10px 0 24px 0;
}
.mobile.affiliate.redeem-wrap {
    display: inline-block;
    text-align: left;
}
.mobile.affiliate.redeem-wrap .hr {
    clear: both;
    padding: 10px 0 0 0;
}
.mobile.affiliate.redeem-header {
    font-size: 16px;
    line-height: 24px;
    color: #333;
    font-family: 'LatoWebBold', 'source_sans_prosemibold', Arial;
    padding: 0 0 12px 0;
}
.mobile.affiliate.redeem-header.no-pad {
    padding: 0;
}
.affiliate.redeem-body .redeem-button {
    margin: 24px 0 0 0;
}
.affiliate.redeem-body .redeem-all-button {
    margin: 24px 0 0 0;
    background-color: #fff;
    border: 1px solid #eee;
}
.affiliate.redeem-body .redeem-all-button:before {
    box-shadow: 0px 1px 10px -4px rgba(0,0,0,0.15);
}
.affiliate.redeem-body .redeem-all-button:after {
    box-shadow: 0px -1px 10px -4px rgba(0,0,0,0.15);
}
.mobile.affiliate.cancel-redeem {
    margin: 14px 0 0 0;
    padding: 10px;
    font-size: 14px;
    line-height: 20px;
    color: #999;
    display: inline-block;
    text-decoration: underline;
}
.default-input.affiliate-redeem-sum {
    padding-left: 50px;
    margin: 8px 0 0 0;
}
.default-input.affiliate-redeem-sum span {
    font-size: 14px;
    line-height: 26px;
    color: #999;
    display: block;
    text-transform: uppercase;
    position: absolute;
    left: 12px;
}
.mobile.affiliate.redeem-body.step1 .redemption-choice-info {
    font: var(--text-body2);
    color: var(--text-color-low);
    display: flex;
    flex-direction: column;
    gap: 20px;
    margin-top: 10px;
}
.mobile.affiliate.redeem-body.step1 .redemption-options-wrapper {
    display: flex;
    flex-direction: column;
    gap: 8px;
    padding-bottom: 2px;
}
.mobile.affiliate.redeem-body.step1 .commission-wrap .available-commission-local {
    font: var(--text-body2-bold);
    color: var(--text-color-success);
}
.mobile.affiliate.redeem-body.step1 .commission-wrap .available-commission-euro {
    font: var(--text-body2);
    color: var(--text-color-low);
}
.mobile.affiliate.redeem-body.step1 .commission-wrap .available-commission{
    color: var(--text-color-high);
}
.mobile.affiliate.redeem-body.step1 .affiliate-bitcoin-org {
    font: var(--text-body2);
    padding-left: 12px;
}
.mobile.affiliate.redeem-body.step2 .clean-megainputs .mega-input {
    padding: 0;
    height: auto;
}
.mobile.affiliate.redeem-body.step2 .clean-megainputs .mega-input::before {
    display: none;
}
.mobile.affiliate.comission {
    font-size: 14px;
    line-height: 20px;
    color: #666;
    padding: 8px 0 0 0;
}
.mobile.affiliate.redeem-header  + .mobile.default-select-label {
    padding-top: 8px;
}
.mobile.affiliate-bitcoin-tip, .mobile.affiliate-currency-tip, .mobile.affiliate-bitcoin-org {
    font-size: 13px;
    line-height: 20px;
    color: #999;
    padding: 12px 0 0 25px;
    position: relative;
    text-align: left;
}
.mobile.affiliate-bitcoin-org {
    padding: 0;
    margin-top: 20px;
}
.mobile.affiliate-bitcoin-org a {
    color: #999;
    text-decoration: underline;
}
.mobile.affiliate-bitcoin-tip i, .mobile.affiliate-currency-tip i {
    position: absolute;
    left: 0;
    top: 14px;
    background-color: rgba(0,0,0,0.4);
    width: 16px;
    height: 16px;
    border-radius: 100%;
    color: #FFF;
    text-align: center;
    font-size: 14px;
    line-height: 16px;
    font-style: normal;
}
.affiliate-redeem.auto-fill-checkbox {
    padding: 12px 0 2px 0;
    text-align: left;
}
.affiliate-redeem.save-data-checkbox,
.affiliate-redeem.save-bitcoin-checkbox,
.affiliate-redeem.bitcoin-fill-checkbox {
    padding: 15px 0 0 0;
    text-align: left;
}
.affiliate-redeem.auto-fill-checkbox .radio-txt, .affiliate-redeem.save-data-checkbox .radio-txt {
    padding: 0 0 0 9px;
}
.affiliate.redeem-sum-body {
    background-color: #FAFAFA;
    box-sizing: border-box;
    border-bottom: 1px solid #DADADA;
    text-align: left;
}
.affiliate.redeem-sum-header {
    font-size: 14px;
    line-height: 20px;
    color: #333333;
    font-family: 'LatoWebBold', 'source_sans_prosemibold', Arial;
}
.affiliate.redeem-sum-header i {
    display: block;
    float: right;
    margin-right: 8px;
}
.affiliate.redeem-sum-header span {
    display: block;
    padding: 10px 0;
    margin: 0 40px 0 24px;
}
.affiliate.redeem-summary {
    padding: 0 24px 0 24px;
}
.affiliate.redeem-summary .info {
    float: left;
    font-size: 14px;
    line-height: 20px;
    color: #666;
    padding: 10px 0  0 0;
}
.affiliate.redeem-summary .info.bold {
    font-family: 'LatoWebBold', 'source_sans_prosemibold', Arial;
    padding: 17px 0 17px 0;
    color: #333333;
}
.affiliate.redeem-summary .info.bold .euro {
    font-family: 'LatoWeb', 'source_sans_proregular', Arial;
    color: #666;
}
.affiliate.redeem-summary .price {
    float: none;
    color: #333;
    padding-bottom: 10px;
    text-align: right;
}
.affiliate.redeem-summary .euro:not(.hidden) {
    height: 20px;
    display: inline-block;
    vertical-align: top;
    background-color: #FAFAFA;
    border-radius: 10px;
    border: 1px solid rgba(0,0,0,0.1);
    box-sizing: border-box;
    font-size: 13px;
    line-height: 18px;
    padding: 0 10px;
    color: #999;
    white-space: nowrap;
}
.affiliate.redeem-summary .local {
    margin: 3px 0 0 8px;
    white-space: nowrap;
}
.affiliate.redeem-summary hr {
    border: 0;
    height: 1px;
    background-color: rgba(0,0,0,0.1);
    margin: 0;
    padding: 0;
    clear: both;
}
.affiliate-redeem.local-info {
    font-size: 13px;
    line-height: 20px;
    color: #AAA;
    padding: 12px 0 11px 0;
    border-top: 1px solid rgba(0,0,0,0.1);
}
.mobile.affiliate.redeem-pad {
    padding: 10px 24px 0 24px;
}
.mobile.affiliate.redeem-body.last {
    padding-top: 90px;
}
.mobile.affiliate.submit-header {
    font-size: 14px;
    line-height: 20px;
    color: #333333;
    font-family: 'LatoWebBold', 'source_sans_prosemibold', Arial;
    padding: 0 0 40px 0;
}
.affiliate-request.status {
    width: 32px;
    height: 32px;
    margin: 0 auto;
    border: 2px solid #FFF;
    box-sizing: border-box;
    box-shadow: 0 0 4px 0 rgba(0,0,0,0.2);
    position: relative;
    background: #eeeeee;
    background: linear-gradient(to bottom, #eeeeee 0%,#d8d8d8 100%);
    border-radius: 100%;
    overflow: hidden;
    display: inline-block;
    vertical-align: top;
}
.affiliate-request.status-txt {
    font-size: 14px;
    line-height: 20px;
    color: #999;
    padding: 6px 0 0 12px;
    display: inline-block;
    vertical-align: top;
}
.loading .affiliate-request.status-txt {
    color: #333;
}
.affiliate-request.progress {
    overflow: hidden;
    position: relative;
    height: 28px;
    width: 0;
    background: #00b6aa;
    background: linear-gradient(to bottom, #00b6aa 0%,#009883 100%);
}
.complete .affiliate-request.progress {
    min-width: 100%;
}
.complete .affiliate-request.progress span {
    display: block;
    width: 28px;
    height: 28px;
    background-position: -38px -3622px;
}
.loading .affiliate-request.progress {
    width: 50%;
}
.mobile.fm-icon.vertical-dots {
    width: 3px;
    height: 48px;
    margin: 2px 0 3px 15px;
    background-position: -274px -3640px;
}
.mobile.affiliate.redeem-wrap.last-step {
    padding-bottom: 32px;
}

/* end of Affiliate program */

/* Generate your unique MEGA referral URL */
.mobile.generate-url .mobile.content-cell {
    overflow-y: auto;
    -webkit-overflow-scrolling: touch;
}
.mobile.generate-url.white-block {
    white-space: normal;
    padding: 20px 0;
}
.mobile.generate-url.header {
    font-size: 16px;
    line-height: 24px;
    padding: 22px 0 0 0;
    color: #444;
    font-family: 'LatoWebSemibold', 'source_sans_prosemibold', Arial;
}
.mobile.generate-url.input-label {
    font-size: 14px;
    line-height: 20px;
    color: #666666;
    padding: 27px 0 6px 0;
    letter-spacing: -0.15px;
}
.mobile.generate-url.info {
    font-size: 14px;
    line-height: 18px;
    color: #666;
    padding: 24px 0 9px 0;
}
.mobile.generate-url.url-block {
    border-radius: 3px;
    position: relative;
    z-index: 1;
    box-shadow: 0 0 0 1px #dadbdd;
    background-color: #fafafa;
    font-size: 14px;
    line-height: 24px;
    color: #333;
    text-align: left;
    white-space: nowrap;
}
.mobile.generate-url.url-block.expanded {
    margin-bottom: -120px;
}
.mobile.generate-url.url-block .url {
    color: #676D75;
    display: block;
    margin: 0 15px;
    padding: 9px 0;
    text-overflow: ellipsis;
    white-space: nowrap;
    overflow: hidden;
}
.mobile.generate-url.url-block .url span {
    color: #00C0A6;
    -webkit-user-select: text;
    -moz-user-select: text;
    -ms-user-select: text;
    user-select: text;
}
.mobile.generate-url.url-block i {
    display: block;
    float: right;
    margin: 13px 6px 0 0;
}
.mobile.generate-url.button {
    box-shadow: 0 0 0 1px rgba(0,153,133,1);
    font-size: 14px;
    line-height: 42px;
    color: white;
    height: 42px;
    padding: 0 20px;
    border-radius: 4px;
    background: #00bfa5;
    margin: 10px 0 0 0;
}
.url-block .mobile.generate-url.button {
    box-shadow: none;
    border-radius: 0 0 4px 4px;
    margin: 0 -1px -1px -1px;
    text-align: center;
    font-family: 'LatoWebSemibold', 'source_sans_prosemibold', Arial;
    display: none;
}
.url-block.expanded .mobile.generate-url.button {
    display: block;
}
.mobile.generate-url.page-names {
    height: 143px;
    overflow-y: auto;
    margin: 5px 0 0 0;
    display: none;
}
.expanded .mobile.generate-url.page-names {
    display: block;
}
.mobile.generate-url.page-names span {
    display: block;
    font-size: 14px;
    line-height: 48px;
    text-align: center;
    color: #9DA5AB;
    margin: 0 12px;
    border-bottom: 1px solid #D8D8D8;
    box-sizing: border-box;
    height: 48px;
}
.mobile.generate-url.page-names span:last-child {
    border-color: transparent;
}
.mobile.generate-url.page-names span.active {
    color: #444444;
    font-size: 15px;
    font-family: 'LatoWebSemibold', 'source_sans_prosemibold', Arial;
}
.mobile.generate-url.bottom-lnk {
    display: inline-block;
    font-size: 12px;
    line-height: 24px;
    color: #818993;
    text-decoration: underline;
    margin: 30px 0 0 0;
}
.mobile .generate-icon {
    margin: 0 auto;
}
.mobile.commission-overlay.info {
    font-size: 14px;
    line-height: 20px;
    color: #666;
    padding: 24px 0 9px 0;
    white-space: pre-line;
    text-align: left;
}
.mobile.commission-overlay.info a, .mobile.commission-overlay.info a:visited {
    text-decoration: underline;
    color: #666;
    font-family: 'LatoWebBold', 'source_sans_probold', Arial;
}
.mobile.commission-overlay.info b {
    color: #333;
    font-weight: normal;
    font-family: 'LatoWebBold', 'source_sans_probold', Arial;
}
.mobile.commission-overlay.info .note {
    font-size: 11px;
}
/* ennd of Generate your unique MEGA referral URL */



.mobile-transfer-table-wrapper {
    top: 0;
    left: 0;
    position: fixed;
    height: calc(100vh);
    z-index: 101;
}
.mobile-transfer-table {
    width: 100%;
}
.mobile-transfer-table .fm-item-info {
    padding: 11px 0 0 63px;
}
.mobile-transfer-table tr:nth-child(odd) .fm-item {
    background-color: #fff;
}
.mobile-transfer-table .fm-icon.right {
    margin: 8px 16px;
    background-position: -76px -1138px;
    background-image: url(../images/mobile/mobile-sprite.png);
}
.mobile-transfer-table tr.transfer-completed .fm-icon.right {
    background-position: 0 -1708px;
}
.mobile-transfer-table td {
    max-width: calc(100vw);
}
.mobile-transfer-table .fm-item-info {
    text-align: left;
}
.mobile-transfer-scrolling-table.fm-scrolling {
    max-height: calc(100vh);
}

/* simpletip */
.dark-direct-tooltip {
    font-size: 14px;
    line-height: 20px;
    color: white;
    padding: 8px 12px;
    background-color: #333333;
    border-radius: 6px;
    white-space: nowrap;
    position: absolute;
    display: none;
}
.dark-direct-tooltip i {
    position: absolute;
    bottom: -9px;
    left: 50%;
    margin: 0 0 0 -11px;
    --icon-size: 24px;
}
.dark-direct-tooltip.simpletip-tooltip {
    background-color: var(--surface-grey-1-inverted);
    display: block;
    position: absolute;
    z-index: 1200;
    opacity: 0;
    transition: opacity 200ms ease-in-out 1s;
    transition-delay: 0ms;
    white-space: normal;
    --mask-color: var(--stroke-main-inverted);
}
.dark-direct-tooltip i.icon-tooltip-arrow {
    position: absolute;
    bottom: -6px;
    left: calc(50% - 12px);
    width: 24px;
    --icon-size: 24px;
    height: 14px;
}
.dark-direct-tooltip.simpletip-tooltip i {
    --mask-color: var(--surface-grey-1-inverted);
    --icon-size: 24px;
    height: 16px;
    margin: 0;
    overflow: hidden;
}
.rtl .dark-direct-tooltip.simpletip-tooltip {
    direction: rtl;
}
.dark-direct-tooltip.simpletip-tooltip.delay {
    transition-delay: 1ms;
}
.dark-direct-tooltip.simpletip-tooltip.visible {
    opacity: 1;
}
.dark-direct-tooltip.simpletip-tooltip.simpletip-v-b {
    margin-top: 5px;
}
.dark-direct-tooltip.simpletip-tooltip.simpletip-v-b i {
    top: -8px;
    transform: rotate(180deg) !important;
}

.cn .header .fm-header {
    display: block !important;
    width: 100%;
}

.dn .header .fm-header {
    display: block !important;
    width: 100%;
}

.copyrights-page .new-affiliate-label {
    color: #858585;
    float: left;
    font-size: 14px;
    line-height: 25px;
    padding: 20px 18px 4px 0;
    position: relative;
}

.copyrights-page .new-affiliate-star {
    background-image: url(../images/mega/new-affiliate-sprite.png);
    background-position: -1478px -1541px;
    background-repeat: no-repeat;
    height: 15px;
    position: absolute;
    right: 0;
    width: 14px;
}

.copyrights-page .affiliate-select-txt {
    color: #666;
    font-size: 14px;
    line-height: 26px;
    padding-right: 23px;
}

.copyrights-page .affiliate-input-block {
    background-color: white;
    background-image: none;
    background-position: 6px -73px;
    background-repeat: no-repeat;
    border: 1px solid #d9d9d9;
    border-radius: 5px;
    box-sizing: border-box;
    margin-bottom: 0;
    padding: 0 10px 0 10px;
    position: relative;
}
.copyrights-page .affiliate-input-block.select {
    background-image: url(../images/mega/new-affiliate-sprite.png);
    background-position: right -1310px;
    background-repeat: no-repeat;
    overflow: hidden;
    position: relative;
    min-height: 30px;
}

.copyrights-page .affiliate-input-block.select select {
    border: 0;
    height: 26px;
    margin: 0;
    opacity: 0;
    padding: 0;
    position: absolute;
    top: 0;
    width: 100%;
    z-index: 10;
}

.copyrights-page .affiliate-input-block textarea,
.copyrights-page .affiliate-input-block input {
    border: 0;
    color: #666;
    font-size: 13px;
    line-height: 22px;
    margin: 0;
    padding: 0;
    resize: none;
    width: 100%;
}

.copyrights-page .active.copyrights-form.step2btn {
    background-image: none;
    margin-top: 24px;
    width: 195px;
}

.copyrights-page .active:not(.backbtn) .register-st2-button-arrow {
    background-color: #f0373b;
}

.copyrights-page .register-st2-button-arrow {
    background-color: rgba(0, 0, 0, 0.05);
    background-image: url(../images/mega/top-login-sprite.png);
    background-position: right -662px;
    background-repeat: no-repeat;
    border-radius: 5px;
    color: white;
    font-size: 14px;
    height: 40px;
    line-height: 38px;
    padding: 0 30px 0 15px;
}

.copyrights-page .reg-st5-complete-button.active.copyrights-form,
.copyrights-page .copyrights-form.backbtn .register-st2-button-arrow {
    background-color: #4c4c4c;
    margin-top: 24px;
}

.copyrights-page .copyrights-form.backbtn .register-st2-button-arrow {
    background-position: -28px -1197px;
    padding: 0 15px 0 30px;
}

.copyrights-page .copyrights-form.backbtn {
    background-image: none;
    float: left;
}

.copyrights-page .copyrights-form.signbtn {
    float: right;
    margin-top: 24px;
}

.copyrights-gray .new-registration-checkbox {
    margin-bottom: 24px;
}
.copyrights-gray .new-registration-checkbox .radio-txt {
    padding: 0;
}
.copyrights-dispute-bottom {
    background-color: unset;
}

/*
 * End Mobile Account file-management
 */

/*
 * Mobile Confirmation dialog checkbox
 */
#mobile-ui-error .checkbox-block {
    bottom: 0;
    position: absolute;
}

/*
 * End Mobile Confirmation checkbox
 */

.mobile.main-block.payment-card-page {
    display: block;
    overflow-y: scroll;
}
.mobile.payment-card-page .card-info.payment-card {
    margin: 34px 0;
    display: flex;
    flex-direction: column;
    align-items: center;
}
.mobile.payment-card-page .card-info.payment-card .payment-card-top {
    width: 285.96px;
    height: 134px;
    background-color: #00BFA5;
    background-image: url("../images/mega/Surface-card-green.png");
    background-size: 285px;
}
.mobile.payment-card-page .card-info.payment-card.mc .payment-card-top {
    background-color: #F3A03F;
    background-image: url("../images/mega/Surface-card-orange.png");
    background-size: 285px;
}
.mobile.payment-card-page .card-info.payment-card.visa .payment-card-top {
    background-color: #4BB8F3;
    background-image: url("../images/mega/Surface-card-blue.png");
    background-size: 285px;
}
.mobile.payment-card-page .card-info.payment-card .payment-card-icon {
    --icon-size: 38px;
    margin-top: 14px;
    margin-left: 17px;
}
.mobile.payment-card-page .card-info.payment-card.visa .payment-card-icon i {
    background-image: url("../images/mega/icon-visa.svg");
    background-size: 100%;
    width: 38px;
    height: 38px;
    display: block;
}
.mobile.payment-card-page .card-info.payment-card:not(.mc):not(.visa) .payment-card-icon i {
    background-image: url("../images/mega/icon-payment-outline.svg");
    background-size: 100%;
    width: 38px;
    height: 38px;
    display: block;
}
.mobile.payment-card-page .card-info.payment-card .payment-card-bottom {
    width: 285.96px;
    height: 48px;
    background-color: #03A892;
}
.mobile.payment-card-page .card-info.payment-card.mc .payment-card-bottom {
    background-color: #E58D27;
}
.mobile.payment-card-page .card-info.payment-card.visa .payment-card-bottom {
    background-color: #23A1E5;
}
.mobile.payment-card-page .card-info.payment-card .payment-card-nb {
    display: flex;
    margin-top: 14px;
    margin-left: 17px;
}
.mobile.payment-card-page .card-info.payment-card .payment-card-dots {
    margin-right: 12px;
    color: var(--text-color-white-higher);
    font-size: 14px;
}
.mobile.payment-card-page .card-info.payment-card .payment-card-digits {
    font: var(--text-h3);
    color: var(--text-color-white-higher);
    font-family: var(--text-font-family-bold);
    margin-top: 2px;
}
.mobile.payment-card-page .card-info.payment-card .payment-card-expiry-lbl {
    display: inline-block;
}
.mobile.payment-card-page .card-info.payment-card .payment-card-expiry-val {
    display: inline-block;
}
.mobile.payment-card-page .card-info.payment-card .payment-card-expiry {
    margin-top: 6px;
    margin-left: 17px;
    color: var(--text-color-white-higher);
    font: var(--text-caption);
}
.mobile.payment-card-page .card-info.payment-card .payment-card-edit {
    display: inline-block;
    color: var(--text-color-white-higher);
    margin-top: 16px;
    margin-left: 17px;
    font: var(--text-caption);
    text-decoration: underline;
}

/*
<<<<<<< HEAD
 * Mobile file request create dialog
 */
.rtl .file-request-block {
    direction: rtl;
}

.file-request-block .dialog-heading-text {
    color: var(--text-color-black-high);
    font: var(--text-h2);
    line-height: 24px;
}

.file-request-block .dialog-body-text {
    color: var(--text-color-black-medium);
    font: var(--text-body1);
    margin-bottom: 16px;
}

.file-request-block .dialog-body-text.caption {
    color: var(--text-color-black-medium);
    font: var(--text-body2);
    text-align: left;
    margin-bottom: 24px;
}

.rtl .file-request-block .dialog-body-text.caption {
    text-align: right;
}

.file-request-block .input-container {
    padding: 16px 0 8px;
}

.file-request-block .input-text {
    font-family: LatoWeb, "source_sans_proregular", sans-serif, Arial;

    background: rgba(0, 0, 0, 0.02);
    border: 1px solid rgba(38, 47, 59, 0.15);
    border-radius: 3px;
    box-sizing: border-box;

    color: #676D75;
    font-size: 15px;
    line-height: 19px;
    padding: 11px 16px;
    width: 100%;
}

.file-request-block .input-text::placeholder {
    color: var(--text-color-black-low);
}

.file-request-block .input-warning-block {
    text-align: left;
}

.rtl .file-request-block .input-warning-block {
    text-align: right;
}

/*
 * End Mobile file request create dialog
 */

/*
=======
>>>>>>> 861217cb
 * Retina Sprite for mobile
 * Please leave it on the bottom to make sure it override on Retina.
 * New style should comes above on this.
 */
@media only screen and (-webkit-min-device-pixel-ratio: 1.5), only screen and (-o-min-device-pixel-ratio: 3/2), only screen and (min--moz-device-pixel-ratio: 1.5), only screen and (min-device-pixel-ratio: 1.5) {
    .mobile.tablet-img {
        background-image: url(../images/mobile/ipad-big@2x.png);
    }
    .android .mobile.tablet-img {
        background-image: url(../images/mobile/android@2x.png);
    }
    .mobile.logo,
    .mobile.white-mega-logo,
    .mobile.download-speed,
    .mobile.download-percents,
    .mobile.red-button.disabled i,
    .mobile.warning-icon,
    .mobile.fm-icon,
    .mobile.fm-item-link,
    .mobile.signin-input span,
    .mobile.loader,
    .mobile.homepage .feature-icon,
    .mobile.homepage .company-logo,
    .checkboxOn.square i,
    .mobile.fm-dialog-close,
    .mobile.top-menu-popup .top-icon.close,
    .mobile.slideshow-back-arrow,
    .mobile.slideshow-forward-arrow,
    .default-select,
    .ui-selectmenu-button.ui-button,
    .mobile.select-wrapper::after,
    #mobile-ui-contact-card .contact-verification i,
    .mobile.auth-app-select-dialog .cancel-button-icon,
    .mobile.country-input span,
    .mobile.phone-number-input span,
    .mobile.membership-step2 .provider-icon.voucher,
    .mobile.membership-step2 .provider-icon.ecpVI,
    .mobile.membership-step2 .provider-icon.ecpMC,
    .mobile .improved-recovery-steps .nav-back-icon,
    .mobile.default-grey-select,
    .mobile-sprite {
        background-image: url(../images/mobile/mobile-sprite@2x.png) !important;
        background-size: 280px auto;
    }
    .mobile.empty-icon {
        background-image: url("../images/mobile/mobile-sprite@2x.png");
        background-size: 280px auto;
    }
    .mobile.registration-confirm-email .email-icon {
        background-image: url(../images/mega/register-big-sprite@2x.png);
        background-size: 200px auto;
    }
    .mobile .improved-recovery-steps .login-register-input, .mobile .improved-recovery-steps .checkboxOn::after, .mobile .improved-recovery-steps .checkboxOff::after {
        background-image: url(../images/mega/top-login-sprite@2x.png);
        background-size: 48px auto;
    }
    .mobile .improved-recovery-steps .feedback-logo {
        background-image: url(../images/mega/help2/welcome_icons@2x.png);
        background-size: 250px auto;
    }
    .mobile .improved-recovery-steps .list-point b.megasync-logo {
        background-image: url(../images/mega/top-sprite@2x.png);
        background-size: 38px auto;
    }
    .mobile.session-history-page .sh-round-button::before  {
        background-image: url(../images/mobile/mobile-sprite@2x.png);
        background-size: 280px auto;
    }
    .mobile.auth-app-select-dialog .app-link-icon, .mobile.auth-app-select-dialog .app-link-arrow {
        background-image: url(../images/mega/2fa-auth-apps@2x.png);
        background-size: 72px auto;
    }
    .mobile .improved-recovery-steps .recover-image, .mobile .improved-recovery-steps .session-image-block, .mobile .improved-recovery-steps .recover-button.yes::after, .mobile .improved-recovery-steps .recover-button.no::after   {
        background-image: url(../images/mega/recover-account-sprite@2x.png);
        background-size: 344px auto;
    }
    .mobile .bus-reg-icon {
        background-image: url(../images/mobile/mobile-sprite@2x.png);
        background-size: 280px auto;
    }
    .mobile .card-container .dialog-heading-img {
        background-image: url(../images/mobile/mobile-sprite@2x.png);
        background-size: 280px auto;
    }
}
.mobile-scroll-button.scroll-to-top {
    width: 52px;
    height: 52px;
    right: 50px;
    margin: 0;
    position: fixed;
    bottom: 60px;
    z-index: 10;
    border-radius: 100%;
    background-color: #CECECE;
    background-image: url(../images/mega/startpage-sprite.png);
    background-position: -214px -688px;
    cursor: pointer;
    transition: background-color 200ms ease-in-out, opacity 200ms ease-in-out;
    opacity: 0;
}
.start-animation .mobile-scroll-button.scroll-to-top {
    opacity: 1;
}
.mobile-scroll-button.scroll-to-top.up {
    background-position: -214px -601px;
}
.mobile .mobile-scroll-button.scroll-to-top {
    bottom: 30px;
    right: 30px;
}
.mobile-scroll-button.scroll-to-top:hover {
    background-color: #A1A1A1;
}
.last-updated-date {
    margin-bottom: 40px;
}
/*
 * Retina Sprite for mobile Ends
 * Please no more new styling after this.
 */

 /* Download Page */
.mobile.main-block.download > .mobile.content-row.download .content-cell {
    vertical-align: top;
}
.download-page {
    height: calc(100% - 116px);
    margin-top: 66px;
    margin-bottom: 50px;
    overflow: auto;
    display: flex;
    flex-direction: column;
    box-shadow: inset 0 2px 3px 0 rgb(0 0 0 / 0.1);
}
.download-page .content-block {
    flex-direction: column;
    max-width: 420px;
    margin: 0 auto;
    width: 100%;
}
.download-page .previewer-block {
    display: flex;
    align-items: center;
    padding: 16px;
}
.download-page .video-block,
.download-page .image-block,
.download-page .pdf-block,
.download-page .text-block {
    display: none;
}
.download-page.video .video-block {
    display: block;
}
.download-page.image .image-block {
    display: block;
    display: flex;
    align-items: center;
    position: relative;
    width: 100%;
    justify-content: center;
}
.download-page.image .image-block.pdf {
    background-color: #F7F7F7;
}
.download-page.pdf .pdf-block {
    display: block;
}
.download-page.txtfile .text-block {
    display: block;
    width: 100%;
    height: 100%;
    background-color: #f7f7f7;
    position: relative;
}
.download-page.image .image-block.fullscreen {
    position: fixed;
    height: 100%;
    left: 0;
    right: 0;
    top: 0;
    bottom: 0;
    z-index: 99;
    display: flex;
    align-items: center;
    padding: 0;
    background-color: black;
}
.download-page .info-block {
    padding: 0 16px 32px;
    text-align: left;
}
.download-page.mobile .viewer-pending {
    position: absolute;
    z-index: 99;
    margin: auto;
    transform: translate(-50%, -50%);
}
.download-page.mobile .browserscreen .viewer-pending > div {
    background-color: #b2b2b3;
}
.download-page .info-block .filename {
    font: var(--text-h3-bold);
    max-width: 338px;
}
.download-page .info-block .file-download-info .filesize{
    padding: 0 16px 0 0;
}
.download-page .info-block .mobile.buttons {
    margin: 0 0 8px;
}
.downloading .mobile.green-button {
    display: none;
}
.mobile .mobile.default-button,
.mobile .mobile.green-button.dl-browser {
    background: #FFFFFF;
    background-image: linear-gradient(-180deg, rgba(255,255,255,0.5) 0%, rgba(238,238,238,0.75) 100%);
    border: 1px solid #DFDFDF;
    box-shadow: 0 1px 1px 0 rgba(0,0,0,0.03);
    border-radius: 4px;
    color: #555;
}
.mobile .mobile.green-button.dl-browser.disabled {
    background: #eee;
    background-image: linear-gradient(-180deg, rgba(255,255,255,0.2) 0%, rgba(238,238,238,0.5) 100%);
    border: 1px solid #eee;
    box-shadow: 0 1px 1px 0 rgba(0,0,0,0.03);
    border-radius: 4px;
    color: #676d7599;
}
.mobile.download-progress .bar.green {
    color: white;
    font-size: 13px;
    display: block;
    height: 44px;
    line-height: 43px;
    background: #07BEB1;
    background-image: linear-gradient(-180deg, #07BEB1 0%, #00BFA5 100%);
    background-color: linear-gradient(-180deg, #07BEB1 0%, #00BFA5 100%);
    border: 1px solid #00A58F;
    box-shadow: 0 1px 1px 0 rgb(0 0 0 / 0.1), inset 0 2px 1px 0 rgb(255 255 255 / 0.2);
    position: absolute;
    border-radius: 0;
    overflow: hidden;
    box-sizing:border-box;
}
.download-complete .mobile.filesize {
    color: var(--text-color-success);
}
.download-page .viewer-pending span{
    margin-left: 0;
}
.download.error-msg {
    display: flex;
    flex-direction: column;
    align-items: center;
    width: 100%;
}
.download.icon-error {
    float: left;
    vertical-align: top;
    --icon-size: 64px;
}
.download.error-content {
    margin-top: 24px;
}
.download.error-title {
    font: var(--text-h3-bold);
    margin: 0 0 30px;
    color: var(--surface-grey-1-inverted);
    text-align: center;
    white-space: normal;
}
.download.error-description {
    color: #676D75;
    font: var(--text-body1);
    margin: 15px 0 10px;
    text-align: left;
}
.download.error-list-item {
    font: var(--text-body2);
    color: #676D75;
    padding: 0 0 0 16px;
    position: relative;
    text-align: left;
    margin-bottom: 2px;
    white-space: normal;
}
.download.error-list-item::before {
    display: block;
    content: "";
    position: absolute;
    left: 0;
    top: 7px;
    height: 4px;
    width: 4px;
    background-color: var(--text-color-medium);
    border-radius: 100%;
}
.download .links-block {
    padding: 16px;
    margin: 0 auto;
    width: 80%;
}
.decrypt-page {
    height: calc(100% - 116px);
    margin-top: 66px;
    margin-bottom: 50px;
    overflow: auto;
    display: flex;
    flex-direction: column;
    box-shadow: inset 0 2px 3px 0 rgb(0 0 0 / 0.1);
    text-align: left;
}
.error-page {
    height: calc(100% - 146px);
    margin-top: 66px;
    margin-bottom: 80px;
    overflow: auto;
    display: flex;
    flex-direction: column;
    box-shadow: inset 0 2px 3px 0 rgb(0 0 0 / 0.1);
    text-align: left;
}
.error-page .content-block {
    flex-grow: 1;
    display: flex;
    align-items: center;
}
.decrypt-page .content-block,
.error-page .content-block {
    padding: 16px;
}
.decrypt-page p b,
.error-page p b {
    color: black;
    font-weight: bolder;
}
.decrypt-page .content-block .signin-input.password {
    margin: 0;
}

@media only screen and (orientation: landscape) and (max-width: 321px), only screen and (orientation: portrait) and (max-height: 569px) {

    .download-page,
    .decrypt-page,
    .error-page {
        height: calc(100% - 136px);
        margin-top: 66px;
        margin-bottom: 70px;
    }

    .download-page .previewer-block {
        height: 150px;
    }

    .download-page.image .image-block {
        height: 150px;
    }
}


/* New Mobile Revamp Styles */

.mobile h3 {
    font: var(--mobile-font-heading-h3);
    color: var(--mobile-text-primary);
}

.main-layout {
    display: grid;
    grid-template-columns: auto;
    grid-template-rows: auto auto auto 1fr;
    align-content: start;
    height: 100%;
    overflow-x: hidden;
}

.main-layout .fmholder,
.main-layout #fmholder {
    background-color: var(--mobile-page-background);
    height: auto;
    grid-row: 4/5;
}

.mega-header {
    grid-row: 3/4;
    grid-column: 1/2;
}

.file-manager-block {
    overflow: hidden;
    position: relative;
}

.main-layout.fm-overlay-view .fmholder,
.main-layout.fm-overlay-view #fmholder {
    grid-row: 3/5;
    grid-column: 1/2;
}

.main-layout.fm-overlay-link .fmholder {
    grid-row: 4/5;
}

.main-layout.fm-overlay-link .mega-overlay-view {
    height: 100%;
}

.main-layout.fm-overlay-link .media-viewer-menu .back {
    visibility: hidden;
}

.file-manager-block .fm-row {
    height: 100%;
}

/* Mobile Web Revamp RTL support */
body.rtl .main-layout,
body.rtl .overlay-wrap {
   direction: rtl;
}

.mobile h2 {
    color: var(--mobile-text-primary);
    font: var(--mobile-font-heading-h2);
    margin: 0;
}

.mobile .empty-states .title:has(h2:empty) {
    display: none;
}

/* Public set on mobile */
.mobile #mobile-key-decryption h2 {
    margin-bottom: 1rem;
}

.mobile .pcol-cover-container p.album-count-txt {
    color: var(--text-color-high);
}

.mobile .fm-list .pcol-cover-container > i {
    margin: 0 auto;
}

.no-tablet-layout #startholder {
    grid-row: -1/-2;
    overflow-y: scroll;
    position: static;
}

/* Mobile Web Revamp responsive styles */

@media only screen and (min-width: 360px) {
    #fmholder:not(.selection-mode) .fm-block.file-manager-block.fol-commercials,
    #fmholder:not(.selection-mode) .fm-block.file-manager-block.cd-commercials {
        height: calc(100% - 75px);
    }
}

@media only screen and (min-width: 769px) {
    .main-layout:not(.no-tablet-layout) {
        grid-template-columns: 1fr 2fr;
    }

    .main-layout:not(.no-tablet-layout) .psa-holder {
        grid-row: 1/2;
        grid-column: 1/3;
    }
    .main-layout:not(.no-tablet-layout) .banner-rack.top.system-wide {
        grid-row: 2/3;
        grid-column: 1/3;
    }

    .main-layout:not(.no-tablet-layout) .mega-top-menu {
        grid-row: 2/6;
        grid-column: 1/2;
    }

    .main-layout:not(.no-tablet-layout) .mega-top-menu.system-wide {
        grid-row: 3/5;
    }

    .main-layout:not(.no-tablet-layout) .mega-header {
        grid-row: 3/4;
        grid-column: 2/3;
    }

    .main-layout:not(.no-tablet-layout).fm-overlay-view .fmholder,
    .main-layout:not(.no-tablet-layout).fm-overlay-view #fmholder {
        grid-column: 2/3;
    }

    .obq-sheet-contents .bullet-points {
        display: block;
        margin: 0;
        margin-bottom: 24px;
    }

    .mobile .commercial-footer-cd {
        width: 67%;
    }
    #fmholder:not(.selection-mode) .fm-block.file-manager-block.fol-commercials {
        height: calc(100% - 125px);
    }
}

@media only screen and (min-width: 1024px) {
    .main-layout:not(.no-tablet-layout) {
        grid-template-columns: 1fr 3fr;
    }

    .fmholder .fm-list.grid-view .mega-node .fm-item-img i {
        --icon-size: 64px;
    }
    .mobile .commercial-footer-cd {
        width: 75%;
    }
    #fmholder:not(.selection-mode) .fm-block.file-manager-block.cd-commercials {
        height: calc(100% - 130px);
    }
}

@media only screen and (max-height: 600px), (max-width: 360px) {
    #fmholder.fmholder .fm-block.file-manager-block.fol-commercials,
    #fmholder.fmholder .fm-block.file-manager-block.cd-commercials {
        height: 100%;
    }
}<|MERGE_RESOLUTION|>--- conflicted
+++ resolved
@@ -3671,138 +3671,6 @@
 .mobile .two-factor-page.verify-login-page .warning-text-field, .mobile.verify-number .warning-text-field {
     text-align: center;
 }
-<<<<<<< HEAD
-.mobile.create-new-folder-dialog .fm-icon.close {
-    margin-top: 16px;
-    margin-left: 10px;
-}
-.mobile.create-new-folder-dialog .fm-row,
-.mobile.create-new-folder-dialog .fm-content {
-    display: block;
-}
-.mobile.create-new-folder-dialog .folder-input-container {
-    margin: 24px 8px 4px 8px;
-}
-.mobile.mobile-rename-overlay .rename-overlay-input {
-    background-color: #fafafa;
-    border: 1px solid #eee;
-    -moz-border-radius: 3px;
-    -webkit-border-radius: 3px;
-    border-radius: 3px;
-    -moz-box-sizing: border-box;
-    -webkit-box-sizing: border-box;
-    box-sizing: border-box;
-    color: #333;
-    font-size: 14px;
-    line-height: 48px;
-    width: 100%;
-}
-.mobile.mobile-rename-overlay .rename-input {
-    font-family: 'LatoWeb', serif;
-    background-color: #fafafa;
-    border: none;
-    box-sizing: border-box;
-    padding: 2px 8px;
-    color: #333;
-    font-size: 14px;
-    text-align: center;
-    width: 100%;
-}
-.mobile.create-new-folder-dialog .folder-name-input {
-    font-family:'LatoWeb';
-    background-color: #fafafa;
-    border: 1px solid #eee;
-    -moz-border-radius: 3px;
-    -webkit-border-radius: 3px;
-    border-radius: 3px;
-    -moz-box-sizing: border-box;
-    -webkit-box-sizing: border-box;
-    box-sizing: border-box;
-    color: #333;
-    font-size: 14px;
-    line-height: 48px;
-    padding: 0px 12px 0px;
-    width: 100%;
-}
-.mobile.create-new-folder-dialog .mobile.buttons {
-    margin-top: 5px;
-    text-align: center;
-    margin: 0 8px 12px;
-    overflow: auto;
-}
-.mobile.create-new-folder-dialog .red-button {
-    width:100%
-}
-.mobile.create-new-folder-dialog .red-button.close-button {
-    /* Rectangle 7 Copy: */
-    background: #FFFFFF;
-    background-image: linear-gradient(-180deg, rgba(255,255,255,0.50) 0%, rgba(238,238,238,0.50) 100%);
-    border: 1px solid #DFDFDF;
-    box-shadow: 0 1px 1px 0 rgba(0,0,0,0.03);
-   -moz-border-radius: 4px;
-    -webkit-border-radius: 4px;
-    border-radius: 4px;
-    color: #555;
-    -moz-box-sizing: border-box;
-    -webkit-box-sizing: border-box;
-    box-sizing: border-box;
-    float: left;
-}
-.mobile.create-new-folder-dialog .red-button.confirm-ok-button {
-    -moz-border-radius: 4px;
-    -webkit-border-radius: 4px;
-    border-radius: 4px;
-    -moz-box-sizing: border-box;
-    -webkit-box-sizing: border-box;
-    box-sizing: border-box;
-    float: right;
-}
-.mobile.create-new-folder-dialog .folder-name-warning-block,
-.mobile.mobile-rename-overlay .folder-name-warning-block,
-.file-request-block .input-warning-block {
-    position: relative;
-}
-.mobile.create-new-folder-dialog .folder-name-warning-block .fm-icon.red-warning,
-.mobile.mobile-rename-overlay .folder-name-warning-block .fm-icon.red-warning,
-.file-request-block .input-warning-block .fm-icon.red-warning {
-    left: -4px;
-    position: absolute;
-    top: -3px;
-    margin-top: 6px;
-}
-.rtl .mobile.create-new-folder-dialog .folder-name-warning-block .fm-icon.red-warning,
-.rtl .mobile.mobile-rename-overlay .folder-name-warning-block .fm-icon.red-warning,
-.rtl .file-request-block .input-warning-block .fm-icon.red-warning {
-    left: initial;
-    right: -4px;
-}
-.mobile.create-new-folder-dialog .folder-name-warning-block .warning-text,
-.two-factor-page .warning-text-field,
-.mobile.verify-number .warning-text-field,
-.mobile.mobile-rename-overlay .folder-name-warning-block .warning-text,
-.file-request-block .input-warning-block .warning-text {
-    opacity: 0.75;
-    color: #131313;
-    font-size: 12px;
-    line-height: 15px;
-    padding: 16px 0;
-    -webkit-padding-start: 31px;
-    padding-inline-start: 31px;
-}
-.mobile.mobile-rename-overlay .folder-name-warning-block .warning-text {
-    overflow-wrap: break-word;
-    white-space: normal;
-}
-.mobile .two-factor-page .warning-text-field, .mobile.verify-number .warning-text-field {
-    color: #eb4444;
-    padding-left: 0;
-    text-align: center;
-}
-.mobile .two-factor-page.verify-login-page .warning-text-field, .mobile.verify-number .warning-text-field {
-    text-align: center;
-}
-=======
->>>>>>> 861217cb
 /* AstroPay dialog */
 .mobile.main-block.astropay-dialog {
     left: 0;
@@ -11279,74 +11147,6 @@
 }
 
 /*
-<<<<<<< HEAD
- * Mobile file request create dialog
- */
-.rtl .file-request-block {
-    direction: rtl;
-}
-
-.file-request-block .dialog-heading-text {
-    color: var(--text-color-black-high);
-    font: var(--text-h2);
-    line-height: 24px;
-}
-
-.file-request-block .dialog-body-text {
-    color: var(--text-color-black-medium);
-    font: var(--text-body1);
-    margin-bottom: 16px;
-}
-
-.file-request-block .dialog-body-text.caption {
-    color: var(--text-color-black-medium);
-    font: var(--text-body2);
-    text-align: left;
-    margin-bottom: 24px;
-}
-
-.rtl .file-request-block .dialog-body-text.caption {
-    text-align: right;
-}
-
-.file-request-block .input-container {
-    padding: 16px 0 8px;
-}
-
-.file-request-block .input-text {
-    font-family: LatoWeb, "source_sans_proregular", sans-serif, Arial;
-
-    background: rgba(0, 0, 0, 0.02);
-    border: 1px solid rgba(38, 47, 59, 0.15);
-    border-radius: 3px;
-    box-sizing: border-box;
-
-    color: #676D75;
-    font-size: 15px;
-    line-height: 19px;
-    padding: 11px 16px;
-    width: 100%;
-}
-
-.file-request-block .input-text::placeholder {
-    color: var(--text-color-black-low);
-}
-
-.file-request-block .input-warning-block {
-    text-align: left;
-}
-
-.rtl .file-request-block .input-warning-block {
-    text-align: right;
-}
-
-/*
- * End Mobile file request create dialog
- */
-
-/*
-=======
->>>>>>> 861217cb
  * Retina Sprite for mobile
  * Please leave it on the bottom to make sure it override on Retina.
  * New style should comes above on this.
