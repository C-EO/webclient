﻿@charset "UTF-8";
@font-face {
    font-family: 'source_sans_prolight';
    src: url('../fonts/SourceSansPro-Light.eot');
    src: url('../fonts/SourceSansPro-Light.eot?#iefix') format('embedded-opentype'), url('../fonts/SourceSansPro-Light.woff2') format('woff2'), url('../fonts/SourceSansPro-Light.woff') format('woff'), url('../fonts/SourceSansPro-Light.ttf') format('truetype'), url('../fonts/SourceSansPro-Light.svg#source_sans_prolight') format('svg');
    font-weight: normal;
    font-style: normal;
}
@font-face {
    font-family: 'source_sans_proregular';
    src: url('../fonts/SourceSansPro-Regular.eot');
    src: url('../fonts/SourceSansPro-Regular.eot?#iefix') format('embedded-opentype'), url('../fonts/SourceSansPro-Regular.woff2') format('woff2'), url('../fonts/SourceSansPro-Regular.woff') format('woff'), url('../fonts/SourceSansPro-Regular.ttf') format('truetype'), url('../fonts/SourceSansPro-Regular.svg#source_sans_proregular') format('svg');
    font-weight: normal;
    font-style: normal;
}
@font-face {
    font-family: 'source_sans_prosemibold';
    src: url('../fonts/SourceSansPro-Semibold.eot');
    src: url('../fonts/SourceSansPro-Semibold.eot?#iefix') format('embedded-opentype'), url('../fonts/SourceSansPro-Semibold.woff2') format('woff2'), url('../fonts/SourceSansPro-Semibold.woff') format('woff'), url('../fonts/SourceSansPro-Semibold.ttf') format('truetype'), url('../fonts/SourceSansPro-Semibold.svg#source_sans_prosemibold') format('svg');
    font-weight: normal;
    font-style: normal;
}
@font-face {
    font-family: 'source_sans_probold';
    src: url('../fonts/SourceSansPro-Bold.eot');
    src: url('../fonts/SourceSansPro-Bold.eot?#iefix') format('embedded-opentype'), url('../fonts/SourceSansPro-Bold.woff2') format('woff2'), url('../fonts/SourceSansPro-Bold.woff') format('woff'), url('../fonts/SourceSansPro-Bold.ttf') format('truetype'), url('../fonts/SourceSansPro-Bold.svg#source_sans_probold') format('svg');
    font-weight: normal;
    font-style: normal;
}
html, body {
    font-size: 100%;
    -webkit-text-size-adjust: 100%;
    -ms-text-size-adjust: 100%;
    margin: 0px;
    padding: 0px;
    width: 100%;
    height: 100%;
    font-family: 'source_sans_proregular', sans-serif;
    position: relative;
}
.bottom-page .mobile.fm-header {
    display: block;
    position: absolute;
    width: 100%;
    top: 0;
    z-index: 10;
    border: 0;
    background-color: white;
}
html.overlayed {
    overflow: hidden;
}
.overlayed body.mobile.bottom-pages {
    overflow: hidden;
    position: fixed;
}
/* Prevent selection and highlighting */
body * {
    -webkit-touch-callout: none;
    -webkit-user-select: none;
    -khtml-user-select: none;
    -moz-user-select: none;
    -ms-user-select: none;
    user-select: none;
    -webkit-tap-highlight-color: rgba(0,0,0,0);
}
/* Re-enable selection and highlighting for specific things */
input, textarea {
    -webkit-touch-callout: text !important;
    -webkit-user-select: text !important;
    -khtml-user-select: text !important;
    -moz-user-select: text !important;
    -ms-user-select: text !important;
    user-select: text !important;
}
.hidden {
    display: none !important;
}
a, a:link, a:visited, a:hover, a:active {
    outline: none;
    text-decoration: none;
}
input, div, textarea {
    outline: none;
    -moz-appearance: none;
}
a, a:link, a:visited, a:hover, a:active, a:focus img, a:focus img, .div, span, input {
    outline: none;
}
ul, li {
    list-style: none;
    margin: 0;
    padding: 0;
}
.clear {
    clear: both;
    margin: 0px;
    padding: 0px;
    display: block;
}
.right {
    float: right;
}
.left {
    float: left;
}
.mobile.main-block {
    width: 100%;
    height: 100%;
    display: table;
    table-layout: fixed;
    position: relative;
    background-color: #fafafa;
    font-family: 'source_sans_proregular', sans-serif;
    font-size: 16px;
    color: #666666;
    line-height: 28px;
    letter-spacing: 0;
}
.mobile.main-block.overlay {
    position: absolute;
    z-index: 100;
    background-color: rgba(250, 250, 250, 0.95);
    left: 0;
    top: 0;
}
.mobile.main-block.overlay.arranged-to-top {
    z-index: 1010;
}
.mobile.main-block.error-overlay {
    left: 0;
    position: absolute;
    top: 0;
    z-index: 100;
}
.mobile.content-row {
    display: table-row;
}
.mobile.content-cell {
    display: table-cell;
    vertical-align: middle;
    text-align: center;
}
.mobile.logo {
    width: 38px;
    height: 38px;
    display: block;
    background-image: url(../images/mobile/mobile-sprite_v10.png);
    background-repeat: no-repeat;
    background-position: -94px -1073px;
    position: absolute;
    left: 20px;
    top: 22px;
}
.overlay .mobile.logo {
    display: none;
}
.homepage-main-block {
    display: table;
    width: 100%;
    height: 100%;
}
.homepage-main-cell {
    display: table-cell;
    height: 100%;
    vertical-align: middle;
}
.mobile.homepage .mobile.fm-header {
    border-bottom: 1px solid #f8f9fa;
}
.mobile.homepage .fm-scrolling {
    background-color: #f8f9fa;
}
.mobile.homepage .company-slogan {
    color: #333333;
    font-family: 'source_sans_prolight', sans-serif;
    font-size: 44px;
    margin: 0 32px 18px 32px;
    text-align: center;
}
.mobile.homepage .first-message {
    font-size: 20px;
    line-height: 1.63;
    color: #778187;
    text-align: center;
    margin: 0 auto 12px auto;
    padding: 0 32px 0 32px;
    max-width: 500px;
}
.mobile.homepage .download-app {
    margin: 40px auto 0 auto;
}
.mobile.homepage .company-logo {
    height: 120px;
    background-image: url(../images/mobile/mobile-sprite_v10.png);
    background-position: center -1955px;
    background-repeat: no-repeat;
    margin: 0 0 0 0;
}
.mobile.homepage .second-message {
    font-size: 20px;
    font-style: italic;
    line-height: 1.63;
    text-align: center;
    color: #667;
    margin: 0 auto 12px auto;
    padding: 16px 32px 52px 32px;
    max-width: 500px;
}
.mobile.homepage .feature-icon {
    background-image: url(../images/mobile/mobile-sprite_v10.png);
    background-position: -2px top;
    background-repeat: no-repeat;
    margin: 0 auto 32px auto;
    height: 80px;
    text-align: center;
    width: 100px;
}
.mobile.homepage .feature-icon.end-to-end-encryption {
    background-position: -106px -1665px;
    height: 64px;
    width: 57px;
}
.mobile.homepage .feature-icon.secure-global-access {
    background-position: -103px -1768px;
    height: 64px;
    width: 64px;
}
.mobile.homepage .feature-icon.secure-collaboration {
    background-position: -92px -1866px;
    height: 64px;
    width: 85px;
}
.mobile.homepage .feature-title {
    color: #778187;
    font-size: 24px;
    margin-bottom: 8px;
    text-align: center;
}
.mobile.homepage .feature-message {
    font-size: 16px;
    line-height: 1.5;
    text-align: center;
    color: #939da3;
    margin: 0 auto 52px auto;
    padding: 0 32px 0 32px;
    max-width: 500px;
}
.mobile.homepage .bottom-links {
    display: table-cell;
    height: 40px;
    font-size: 0;
    white-space: nowrap;
    background: #fff;
    vertical-align: middle;
    border-top: 1px solid rgba(204, 204, 204, 0.5);
    -moz-box-sizing: border-box;
    -webkit-box-sizing: border-box;
    box-sizing: border-box;
}
.mobile.homepage .bottom-link {
    cursor: pointer;
    display: inline-block;
    background: url(../images/mobile/mobile-sprite_v10.png);
    background-repeat: no-repeat;
    background-position: left -1190px;
    color: #aaa;
    font-size: 18px;
    line-height: 19px;
    text-align: center;
    margin: 10px 0;
    width: 50%;
}
.mobile.homepage .bottom-link:first-child {
    background-image: none;
}
.mobile.white-block {
    width: calc(100% - 40px);
    max-width: 420px;
    -moz-border-radius: 6px;
    -webkit-border-radius: 6px;
    border-radius: 6px;
    background-color: white;
    border: 1px solid #eee;
    -webkit-box-shadow: 0px 1px 20px 10px rgba(0,0,0,0.05);
    -moz-box-shadow: 0px 0px 20px 10px rgba(0,0,0,0.05);
    box-shadow: 0px 1px 20px 10px rgba(0,0,0,0.05);
    display: inline-block;
    margin: 0 0 0 0;
    padding: 8px;
    font-size: 0;
    -webkit-box-sizing: border-box;
    -moz-box-sizing: border-box;
    box-sizing: border-box;
    white-space: nowrap;
}
.mobile.filetype-img {
    width: 60px;
    margin: 0 auto;
    position: relative;
    top: -48px;
}
.mobile.filename {
    font-size: 15px;
    line-height: 20px;
    color: #444;
    word-break: break-all;
    padding: 0 0;
    margin: -32px 15px 0 15px;
    white-space: nowrap;
    overflow: hidden;
    text-overflow:ellipsis;
    font-family: 'source_sans_prosemibold';
}
.mobile.public-link {
    font-size: 15px;
    line-height: 22px;
}
.mobile.na-file-txt {
    font-size: 20px;
    line-height: 32px;
    color: #FF3333;
    padding: 0 24px 30px 24px;
    margin: -36px 0 0 0;
    white-space: normal;
}
.mobile.filesize, .mobile.download-speed, .mobile.upload-speed, .mobile.download-percents, .mobile.upload-percents {
    font-size: 14px;
    line-height: 21px;
    letter-spacing: 0px;
    color: #AAAAAA;
    padding: 0 23px;
    margin: 4px 0;
    display: inline-block;
    -webkit-box-sizing: border-box;
    -moz-box-sizing: border-box;
    box-sizing: border-box;
}
.downloading .error-overlay {
    z-index: 2000;
    position: absolute;
    top: 0;
}
.mobile.error-messages {
    font-size: 15px;
    line-height: 24px;
    color: #555;
    padding: 0 23px;
    margin: 24px 0 18px 0;
    display: inline-block;
    -webkit-box-sizing: border-box;
    -moz-box-sizing: border-box;
    box-sizing: border-box;
    white-space: normal;
}
.mobile.download-speed, .mobile.upload-speed {
    text-align: right;
    padding: 0 28px 0 0;
    background: url(../images/mobile/mobile-sprite_v10.png) no-repeat right -246px;
}
.mobile.download-percents, .mobile.upload-percents {
    text-align: left;
    padding: 0 0 0 28px;
    background: url(../images/mobile/mobile-sprite_v10.png) no-repeat -247px -246px;
}
.mobile.public-link, .mobile.recovery-key-string {
    background-color: #fafafa;
    border: 1px solid #eee;
    box-sizing: border-box;
    color: #666;
    display: block;
    font-family: 'source_sans_proregular', sans-serif;
    margin-bottom: 14px;
    padding: 12px 12px;
    resize: none;
    vertical-align: middle;
    width: 100%;
}

.mobile.text-button {
    color: #555;
    margin-top: 68px;
    display: block;
    z-index: 9999;
    font-size: 14px;
    text-align: center;
    width: 100%;
    height: 48px;
    line-height: 48px;
    text-decoration: underline;
}
.mobile.inline-buttons {
    width: 100%;
}
.mobile.inline-buttons .mobile.red-button {
    width: calc(50% - 4px);
    display: inline-block;
    height: 44px;
    margin-top: 0px;
}
.mobile.inline-buttons .mobile.first {
    float: right;
}
.mobile.inline-buttons .mobile.second {
    float: left;
    background: #FFFFFF;
    background-image: linear-gradient(-180deg, rgba(255,255,255,0.50) 0%, rgba(238,238,238,0.50) 100%);
    border: 1px solid #DFDFDF;
    box-shadow: 0 1px 1px 0 rgba(0,0,0,0.03);
    border-radius: 4px;
    color: #555;
}
.mobile.inline-buttons .mobile.second.ios {
    width: 100%;
    background: #F0373A;
    border: 1px solid #D82928;
    box-shadow: 0 1px 1px 0 rgba(0,0,0,0.11), inset 0 1px 1px 0 rgba(255,255,255,0.20);
    color: white;
}
.mobile.red-button, .mobile.download-progress .bar, .mobile.upload-progress .bar {
    color: white;
    font-size: 14px;
    display: block;
    height: 48px;
    line-height: 47px;
    /* Rectangle 7: */
    background: #F0373A;
    border: 1px solid #D82928;
    box-shadow: 0 1px 1px 0 rgba(0,0,0,0.11), inset 0 1px 1px 0 rgba(255,255,255,0.20);
    margin-top: 8px;
    position: relative;
    -moz-border-radius: 4px;
    -webkit-border-radius: 4px;
    border-radius: 4px;
    overflow: hidden;
    box-sizing:border-box;
}
.mobile.red-button {
    overflow: inherit;
}
.mobile.red-button, .mobile.download-progress.complete, .mobile.upload-progress.complete {
    cursor: pointer;
}
.mobile .download-progress span.resume-bttn {
    color: rgb(119, 119, 119);
    background-color: #fff;
    padding: 0px 15px;
    box-shadow: 0 1px 2px 0 rgba(0,0,0,0.15);
    border: 1px solid rgba(0,0,0,0.15);
    border-radius: 3px;
    line-height: 30px;
}
.mobile .dl-app-link {
    margin-bottom: 96px;
    text-decoration: underline;
    color: #939DA3;
}
.mobile.red-button.disabled {
    /* Rectangle 7 Copy: */
    background: #DDDDDD;
    background-image: linear-gradient(-180deg, rgba(255,255,255,0.50) 0%, rgba(238,238,238,0.50) 100%);
    border: 1px solid #DDDDDD;
    box-shadow: 0 1px 1px 0 rgba(0,0,0,0.03);
    border-radius: 4px;
    color: white;
}
.mobile.red-button.disabled i {
    position: absolute;
    display: inline-block;
    background: url(../images/mobile/mobile-sprite_v10.png);
    background-repeat: no-repeat;
    background-position: 0px -207px;
    margin: 0 4px 0 0;
    width: 22px;
    height: 22px;
    vertical-align: middle;
    position: static;
    filter: progid:DXImageTransform.Microsoft.Alpha(opacity=100);
    -moz-opacity: 1;
    -khtml-opacity: 1;
    opacity: 1;
    top: 0;
}
.mobile.red-button span, .mobile.download-progress span, .mobile.upload-progress span {
    vertical-align: middle;
    position: relative;
}
.mobile.content-row.second {
    display: none;
}
.wrong-file .mobile.content-row, .downloading .mobile.content-row, .uploading .mobile.content-row {
    display: table;
    width: 50%;
    height: 100%;
    float: left;
    vertical-align: middle;
    text-align: center;
}
.wrong-file .mobile.content-row.second, .downloading .mobile.content-row.second, .uploading .mobile.content-row.second {
    background: white;
    background: url(data:image/svg+xml;base64,PD94bWwgdmVyc2lvbj0iMS4wIiA/Pgo8c3ZnIHhtbG5zPSJodHRwOi8vd3d3LnczLm9yZy8yMDAwL3N2ZyIgd2lkdGg9IjEwMCUiIGhlaWdodD0iMTAwJSIgdmlld0JveD0iMCAwIDEgMSIgcHJlc2VydmVBc3BlY3RSYXRpbz0ibm9uZSI+CiAgPGxpbmVhckdyYWRpZW50IGlkPSJncmFkLXVjZ2ctZ2VuZXJhdGVkIiBncmFkaWVudFVuaXRzPSJ1c2VyU3BhY2VPblVzZSIgeDE9IjAlIiB5MT0iMCUiIHgyPSIwJSIgeTI9IjEwMCUiPgogICAgPHN0b3Agb2Zmc2V0PSIwJSIgc3RvcC1jb2xvcj0iI2ZmZmZmZiIgc3RvcC1vcGFjaXR5PSIxIi8+CiAgICA8c3RvcCBvZmZzZXQ9IjEwMCUiIHN0b3AtY29sb3I9IiNmZmZmZmYiIHN0b3Atb3BhY2l0eT0iMCIvPgogIDwvbGluZWFyR3JhZGllbnQ+CiAgPHJlY3QgeD0iMCIgeT0iMCIgd2lkdGg9IjEiIGhlaWdodD0iMSIgZmlsbD0idXJsKCNncmFkLXVjZ2ctZ2VuZXJhdGVkKSIgLz4KPC9zdmc+);
    background: -moz-linear-gradient(top, rgba(255,255,255,1) 0%, rgba(255,255,255,0) 100%);
    background: -webkit-linear-gradient(top, rgba(255,255,255,1) 0%, rgba(255,255,255,0) 100%);
    background: linear-gradient(to bottom, rgba(255,255,255,1) 0%, rgba(255,255,255,0) 100%);
}
.wrong-file .mobile.main-block, .downloading .mobile.main-block, .uploading .mobile.main-block {
    display: block;
}
.mobile.app-info-block {
    display: table;
    width: 100%;
    height: 100%;
    table-layout: fixed;
}
.mobile.app-info {
    display: table-row;
}
.mobile.app-info-cell {
    display: table-cell;
    text-align: center;
    vertical-align: middle;
}
.mobile.wrong-file-block, .mobile.application-txt {
    display: none;
}
.wrong-file .mobile.wrong-file-block, .downloading .mobile.application-txt, .uploading .mobile.application-txt {
    display: block;
    margin: 8px auto 0;
    background: rgba(235,68,68,0.05);
    border: 1px solid rgba(235,68,68,0.40);
    border-radius: 2px;
    padding: 8px 8px;
    width: calc(100% - 32px);
    box-sizing: border-box;
    color: #555555;
    font-size: 13px;
    line-height: 20px;
}
.mobile.warning-icon {
    width: 60px;
    height: 62px;
    background: url(../images/mobile/mobile-sprite_v10.png);
    background-repeat: no-repeat;
    background-position: -3px -100px;
    display: inline-block;
}
.mobile.error-txt span, .mobile.application-txt span {
    color: #FF4C52;
}
.mobile.download-app {
    display: block;
    width: 178px;
    height: 54px;
    margin: 0 auto;
    background: url(../images/mobile/mobile-sprite_v10.png);
    background-repeat: no-repeat;
    background-position: 0 -345px;
    margin-top: 16px;
}
.android.app-info-block .mobile.download-app {
    background-position: 0 -275px;
}
.wp.app-info-block .mobile.download-app {
    background-position: 0 -415px;
    height: 52px;
    width: 177px;
}
.mobile.download-app.android {
    background-position: 0 -275px;
}
.mobile.download-app.wp {
    background-position: 0 -415px;
}
.mobile.tablet-img-wrapper {
    margin: 0 50px;
}
.mobile.tablet-img {
    max-width: 800px;
    height: 378px;
    margin: 30px auto 0 auto;
    background: url(../images/mobile/ipad-big.png);
    background-size: 100% auto;
    background-position: center bottom;
    background-repeat: no-repeat;
}
.android .mobile.tablet-img {
    background-image: url(../images/mobile/android.png);
    max-width: 393px;
    height: 295px;
}
.wp .mobile.tablet-img {
    display: none;
}
.mobile.app-info-cell.bottom-align {
    vertical-align: bottom;
}
.mobile.application-txt {
    font-size: 13px;
    line-height: 30px;
    color: #555555;
    padding: 12px 12px 30px;
    max-width: 360px;
    -webkit-box-sizing: border-box;
    -moz-box-sizing: border-box;
    box-sizing: border-box;
}
.mobile.download-progress, .mobile.upload-progress, .downloading .mobile.red-button, .uploading .mobile.red-button {
    display: none;
}
.downloading .error-overlay .mobile.red-button, .uploading .error-overlay .mobile.red-button {
    display: block;
}
.mobile.download-progress, .mobile.upload-progress {
    -webkit-box-shadow: inset 0px 0px 0px 1px rgba(238,238,238,1);
    -moz-box-shadow: inset 0px 0px 0px 1px rgba(238,238,238,1);
    box-shadow: inset 0px 0px 0px 1px rgba(238,238,238,1);
    background-color: #FAFAFA;
    height: 64px;
    -webkit-box-sizing: border-box;
    -moz-box-sizing: border-box;
    box-sizing: border-box;
    -moz-border-radius: 4px;
    -webkit-border-radius: 4px;
    border-radius: 4px;
    color: rgba(255,255,255,0.3);
    font-size: 20px;
    line-height: 60px;
    margin-top: 20px;
    position: relative;
    overflow: hidden;
}
.mobile.download-progress.complete, .mobile.upload-progress.complete {
    color: #fff;
}
.mobile.upload-another-file {
    margin-top: 4px;
}
.mobile.upload-progress.complete {
    display: block;
}
.mobile.red-button.upload-another-file {
    text-transform: uppercase;
}
.downloading .mobile.download-progress, .uploading .mobile.upload-progress {
    display: block;
}
.mobile.download-progress .bar, .mobile.upload-progress .bar {
    width: 0;
    position: absolute;
    -moz-border-radius: 0;
    -webkit-border-radius: 0;
    border-radius: 0;
    margin: 0;
}
.mobile.upload-progress .text.starting-upload {
    color: #aaa;
}
.download-complete .mobile.download-progress, .upload-complete .mobile.upload-progress {
    color: white;
}
.download-complete .mobile.filesize {
    color: #FF3333;
}
.download-complete .mobile.download-progress .bar, .upload-complete .mobile.upload-progress .bar {
    width: 100%;
}
.mobile.fm-block, .mobile.signin-register-block, .mobile.registration-confirm-email {
    width: 100%;
    height: 100%;
    background-color: white;
    display: table;
    table-layout: fixed;
}
.mobile.signin-register-block .mobile.fm-block {
    background-color: #F8F9FA;
}
.mobile.registration-confirm-email{
    background-color: #F8F9FA;
}
.mobile.registration-confirm-email .mobile.fm-block {
    padding-bottom: 24px;
    border-bottom: 1px solid #eee;
}
.mobile.full-page-scrollable {
    overflow: scroll;
    -webkit-overflow-scrolling: touch;
    display: block;
}
.mobile.full-page-scrollable {
    overflow: scroll;
    -webkit-overflow-scrolling: touch;
    display: block;
}
.full-page-scrollable .mobile.fm-block, .full-page-scrollable .mobile.fm-row, .full-page-scrollable .mobile.fm-content, .full-page-scrollable .mobile.sign-header, .full-page-scrollable .mobile.fm-content {
    display: block;
}
.full-page-scrollable .mobile.fm-scrolling, .full-page-scrollable .mobile.fm-block {
    height: auto;
    position: relative;
    overflow: visible;
    -webkit-overflow-scrolling: auto;
}
.mobile.fm-header, .mobile.sign-header {
    height: 66px;
    -webkit-box-sizing: border-box;
    -moz-box-sizing: border-box;
    box-sizing: border-box;
    border-bottom: 1px solid #FFFFFF;
    display: table-cell;
    position: relative;
    overflow: hidden;
    background-color: #fff;
}
.mobile.fm-header.fm-hr, .mobile.sign-header.fm-hr {
    box-shadow: 0px 2px 3px 0px rgba(0,0,0,0.15);
    z-index: 1;
}
.mobile.fm-header.folder-link {
    height: 126px;
    text-align: center;
}
.mobile.fm-content {
    display: table-cell;
    width: 100%;
    position: relative;
}
.fm-scrolling {
    width: 100%;
    height: 100%;
    overflow-y: scroll;
    overflow-x: hidden;
    position: absolute;
    -webkit-overflow-scrolling: touch;
}
.mobile.fm-block.disable-scroll .fm-scrolling {
    overflow: hidden;
}
.mobile.folders-files-text {
    -webkit-box-sizing: border-box;
    -moz-box-sizing: border-box;
    box-sizing: border-box;
    background-color: #f5f6f7;
    text-align: left;
    color: #939da3;
    font-size: 14px;
    height: 42px;
    line-height: 18px;
    padding: 12px 0 12px 20px;
}
.mobile.bottom-action-bar {
    -webkit-box-sizing: border-box;
    -moz-box-sizing: border-box;
    box-sizing: border-box;
    border-top: 1px solid rgba(0,0,0,0.1);
    height: 60px;
    background-color: white;
    display: table-cell;
    text-align: center;
    font-size: 12px;
    line-height: 23px;
    color: #999;
    padding: 10px;
}
.mobile.bottom-action-bar .fm-icon {
    padding: 0 10px;
}
.mobile.bottom-action-bar .fm-icon.scroll-to-top {
    background-position: -240px -1709px;
    margin-left: -10px;
}
.mobile.bottom-action-bar .fm-icon.mobile-create-new-folder {
    background-position: -240px -1790px;
}
.mobile.bottom-action-bar .fm-icon.upload-file {
    background-position: 10px -1749px;
}
.mobile.fm-row {
    display: table-row;
}
.mobile.fm-item {
    height: 56px;
    cursor: pointer;
    overflow: hidden;
    background-color: #f5f6f7;
}
.mobile.fm-item.expanded {
    height: 96px;
}
.mobile.fm-item.undecrypted .fm-item-name {
    color: #ffa500;
}
.mobile.fm-item.undecrypted .fm-item-details {
    color: #ffa500;
}
.mobile.fm-item.folder:nth-child(odd) {
    background-color: #fff;
}
.mobile.fm-item.file:nth-child(even) {
    background-color: #fff;
}
.mobile.fm-icon {
    width: 42px;
    height: 40px;
    background: url(../images/mobile/mobile-sprite_v10.png);
    background-repeat: no-repeat;
    cursor: pointer;
    -webkit-tap-highlight-color: rgba(0,0,0,0);
    -webkit-tap-highlight-color: transparent;
}
.mobile.fm-icon.folder {
    background-position: -11px -1572px;
    width: 38px;
    height: 34px;
    margin: 15px auto 0 auto;
}
.mobile.fm-icon.mega {
    background-position: -93px -1076px;
}
.mobile.fm-header .fm-icon.mega {
    width: 32px;
    height: 32px;
    margin: 18px auto 0 auto;
}
.mobile.fm-header .fm-icon.mega.left {
    margin-left: 10px;
}
.mobile.fm-icon.mobile-create-new-folder {
    background-position: -250px -1790px;
}
.mobile.fm-icon.upload-file {
    background-position: 0px -1749px;
}
.mobile.fm-icon.cloud {
    background-position: -200px -1138px;
}
.mobile.fm-header .fm-icon.cloud {
    cursor: default;
    margin: 14px 6px 0 7px;
}
.mobile.fm-icon.menu {
    background-position: -1px -1138px;
}
.mobile.fm-header .fm-icon.menu {
    margin: 12px 6px 0 7px;
}
.mobile.fm-header .fm-icon.view-options.grid-icon {
    margin: 11px 6px 0 6px;
}
.mobile.fm-header .fm-icon.view-options.list-icon {
    margin: 11px 6px 0 6px;
}
.mobile.fm-icon.plus {
    background-position: -126px -1239px;
}
.mobile.fm-icon.back {
    background-position: -35px -1138px;
}
.mobile.fm-header .fm-icon.back {
    margin: 13px 6px 0 7px;
}
.mobile.fm-icon.close {
    background-position: -76px -1139px;
}
.mobile.fm-icon.link {
    background-position: -201px -1072px;
}
.mobile.fm-item .fm-icon.link {
    margin-top: 8px;
    width: 36px;
}
.mobile.fm-icon.manage-link {
    background-position: 0px -1708px;
}
.mobile.fm-icon.open-context-menu {
    background-position: -197px -1661px;
    height: 100%;
    margin: 0;
    width: 40px;
}
.mobile.fm-icon.preview {
    background-position: -202px -1789px;
}
.mobile.fm-icon.open-folder {
    background-position: -201px -1750px;
}
.mobile.fm-icon.download {
    background-position: -51px -1626px;
}
.mobile.fm-icon.delete {
    background-position: -151px -1828px;
}
.mobile.fm-icon.account {
    background-position: 0px -1958px;
}
.mobile.fm-icon.credit-card {
    background-position: -1px -2009px;
}
.mobile.fm-icon.rocket {
    background-position: -51px -1960px;
}
.mobile.fm-icon.cancel-subscription {
    background-position: -1px -1789px;
}
.mobile.fm-icon.cloud {
    background-position: -200px -1138px;
}
.mobile.fm-icon.recovery-key {
    background-position: -153px -1138px;
}
.mobile.fm-icon.invite {
    background-position: 2px -2161px;
}
.mobile.fm-icon.right-arrow {
    background-position: -98px -1962px;
}
.mobile.fm-icon.info {
    background-position: -151px -1626px;
}
.mobile.fm-icon.red-warning {
    background-position: 12px -2114px;
}
.mobile.fm-icon.scroll-to-top {
    background-position: -250px -1709px;
}
.mobile.fm-icon.broken-heart {
    background-position: -50px -1667px
}
.mobile.fm-icon.grid-icon {
    background-position: -150px -1787px
}
.mobile.fm-icon.list-icon {
    background-position: -100px -1787px;
}
.mobile.content-cell .mobile.menu.dl-page {
    position: absolute;
    top: 20px;
    right: 16px;
    opacity: .6;
}
.mobile.logo {
    background-position: -94px -1073px;
}
.mobile.overlay .mobile.content-cell .mobile.menu.dl-page {
    display: none;
}
.mobile.fm-dialog-close {
    background: url(../images/mobile/mobile-sprite_v10.png);
    background-position: -76px -1138px;
    background-repeat: no-repeat;
    cursor: pointer;
    height: 40px;
    margin: 13px 6px 0 7px;
    -webkit-tap-highlight-color: rgba(0,0,0,0);
    -webkit-tap-highlight-color: transparent;
    position: absolute;
    left: 0;
    top: 0;
    width: 42px;
    z-index: 10;
}
.mobile.fm-header-txt {
    font-size: 20px;
    line-height: 24px;
    padding: 0 30px;
    color: #333333;
    padding: 22px 00px 0 00px;
    text-overflow: ellipsis;
    overflow: hidden;
    text-align: left;
    white-space: nowrap;
    margin: 0 60px 0;
}
.mobile.fm-folder-size {
    font-size: 14px;
    line-height: 19px;
    color: #999999;
}
.mobile.fm-header-txt span, .mobile.fm-subheader-txt span {
    display: block;
    overflow: hidden;
    -o-text-overflow: ellipsis;
    text-overflow: ellipsis;
    overflow: hidden;
    white-space: nowrap;
}
.folder-link .mobile.fm-header-txt {
    padding: 14px 20px 0 20px;
    overflow: initial;
}
.folder-link .mobile.fm-header-txt span {
    font-size: 18px;
    line-height: 24px;
    text-align: center;
}
.mobile.fm-item-img {
    margin: 0 0 0 12px;
    text-align: left;
    position: relative;
    height: 56px;
    float: left;
}
.mobile.fm-item-img.folder {
    margin: 7px 0 0 10px;
}
.mobile.fm-item-img.thumb {
    margin: 9px 0 0 8px;
}
.mobile.fm-item-img img {
    width: 32px;
    -moz-border-radius: 2px;
    -webkit-border-radius: 2px;
    border-radius: 2px;
    position: absolute;
    top: 0;
    bottom: 0;
    margin: auto;
    position:absolute
}
.mobile.fm-item-img.folder img {
    width: 36px;
}
.mobile.fm-item-img.thumb img {
    width: 40px;
    height: 40px;
    -moz-border-radius: 4px;
    -webkit-border-radius: 4px;
    border-radius: 4px;
}
.mobile.fm-item-info {
    padding: 11px 40px 0 63px;
}
.mobile.fm-item-name {
    font-size: 15px;
    line-height: 18px;
    color: #333;
    -o-text-overflow: ellipsis;
    text-overflow: ellipsis;
    overflow: hidden;
    white-space: nowrap;
}
.mobile.fm-item-details {
    color: #aaa;
    font-size: 13px;
    letter-spacing: .1px;
    line-height: 18px;
}
.mobile.fm-item-details span {
    padding: 0;
}
.mobile.fm-item-details .date {
    padding-left: 8px;
}
.mobile.fm-item-links {
    padding: 18px 0 0 0;
    max-width: 360px;
    margin: 0 auto;
    clear: both;
    -webkit-transition: all 200ms ease-in-out;
    -moz-transition: all 200ms ease-in-out;
    -o-transition: all 200ms ease-in-out;
    -ms-transition: all 200ms ease-in-out;
    transition: all 200ms ease-in-out;
    filter: progid:DXImageTransform.Microsoft.Alpha(opacity=0);
    -moz-opacity: 0;
    -khtml-opacity: 0;
    opacity: 0;
    visibility: hidden;
    text-align: center;
    font-size: 0;
}
.expanded .mobile.fm-item-links {
    cursor: default;
    filter: progid:DXImageTransform.Microsoft.Alpha(opacity=100);
    -moz-opacity: 1;
    -khtml-opacity: 1;
    opacity: 1;
    visibility: visible;
    z-index: 2;
}
.mobile.fm-item-link {
    cursor: pointer;
    width: 33.333333%;
    font-size: 13px;
    line-height: 17px;
    color: #FF5555;
    background: url(../images/mobile/mobile-sprite_v10.png);
    background-repeat: no-repeat;
    background-position: left -1192px;
    text-align: center;
    display: inline-block;
}
.mobile.fm-item-link:first-child {
    background-image: none;
}
.light-overlay, .dark-overlay {
    background-color: rgba(255, 255, 255, 0.90);
    width: 100%;
    height: 100%;
    left: 0;
    top: 0;
    position: absolute;
    z-index: 1000;
}
.dark-overlay {
    background-color: rgba(250, 250, 250, 0.94);
}
.mobile.dark-overlay {
    background-color: rgba(0,0,0,0.8);
    z-index: 100;
    -webkit-transition: all 200ms ease-in-out;
    -moz-transition: all 200ms ease-in-out;
    -o-transition: all 200ms ease-in-out;
    -ms-transition: all 200ms ease-in-out;
    transition: all 200ms ease-in-out;
    filter: progid:DXImageTransform.Microsoft.Alpha(opacity=0);
    -moz-opacity: 0;
    -khtml-opacity: 0;
    opacity: 0;
    z-index: 200;
    display: none;
}
.mobile.dark-overlay.active {
    filter: progid:DXImageTransform.Microsoft.Alpha(opacity=100);
    -moz-opacity: 1;
    -khtml-opacity: 1;
    opacity: 1;
    display: block;
}
.mobile.main-menu {
    position: absolute;
    overflow: hidden;
    height: 100%;
    filter: progid:DXImageTransform.Microsoft.Alpha(opacity=0);
    -moz-opacity: 0;
    -khtml-opacity: 0;
    opacity: 0;
    background-color: white;
    z-index: 210;
    top: 0;
}
.mobile.main-menu.active {
    overflow: scroll;
    -webkit-overflow-scrolling: touch;
    filter: progid:DXImageTransform.Microsoft.Alpha(opacity=100);
    -moz-opacity: 1;
    -khtml-opacity: 1;
    opacity: 1;
}
.mobile.menu-buttons.logged-out {
    margin-top: 81px;
}
.mobile.menu-buttons .spacer {
    height: 40px;
}
.mobile.menu-button {
    color: #888;
    cursor: pointer;
    font-size: 16px;
    line-height: 20px;
    padding: 14px 0 13px 15px;
}
.mobile.menu-button.current {
    border-left: 3px solid #eb4444;
}
.mobile.menu-button.red {
    color: #ff4444;
}
.mobile.menu-button.pro-plans {
    color: #2aaf5f;
}
.mobile.template {
    display: none;
}
.mobile.empty-cloud .empty-cloud-block, .mobile.empty-folder .empty-folder-block {
    display: block;
}
.mobile.empty-cloud-block, .mobile.empty-folder-block {
    position: absolute;
    width: 100%;
    height: 150px;
    left: 0;
    top: 50%;
    margin: -75px 0 0 0;
    text-align: center;
    font-size: 18px;
    line-height: 24px;
    color: #CCCCCC;
    font-family: 'source_sans_proregular', sans-serif;
}
.mobile.empty-icon {
    width: 145px;
    height: 109px;
    margin: 0 auto 20px auto;
    background-image: url(../images/mobile/mobile-sprite_v10.png);
    background-repeat: no-repeat;
}
.mobile.empty-cloud .empty-icon {
    background-position: -3px -1442px;
}
.mobile.empty-folder .empty-icon {
    background-position: -3px -1300px;
}
.mobile.empty-txt span {
    color: #777777;
}
.mobile.top-links {
    margin: 8px 0px;
    clear: both;
    text-align: center;
    font-size: 0;
    line-height: 48px;
    border-bottom: 1px solid #eee;
    border-top: 1px solid #eee;
    background-color: #fff;
}
.mobile.top-link {
    cursor: pointer;
    width: 100%;
    font-size: 15px;
    letter-spacing: 0.2px;
    color: #888;
    text-decoration: underline;
    text-align: center;
    display: inline-block;
}
.mobile.top-link.full {
    width: 100%;
}
.mobile.top-link.active {
    color: #FF5555;
}
.mobile.signing-in {
    color: #FF5555;
    padding: 38px 0 0 0;
    font-size: 15px;
    line-height: 19px;
    text-align: center;
}
.mobile.top-link:first-child {
    background-image: none;
}
.mobile.signin-input {
    background-color: #FAFAFA;
    border:1px solid #EEEEEE;
    height: 48px;
    padding: 12px 16px 0 52px;
    -moz-box-sizing: border-box;
    -webkit-box-sizing: border-box;
    box-sizing: border-box;
    position: relative;
    margin-bottom: 4px;
    margin-left: 16px;
    margin-right: 16px;
}
.mobile.signin-input span {
    width: 20px;
    height: 20px;
    display: block;
    background-image: url(../images/mobile/mobile-sprite_v10.png);
    background-repeat: no-repeat;
    background-position: -130px -1149px;
    position: absolute;
    left: 16px;
    top: 13px;
}
.mobile.signin-input.incorrect span {
    background-position: -130px -1219px
}
.mobile.signin-input.first-name span, .mobile.signin-input.last-name span {
    background-position: -253px -1148px;
}
.mobile.signin-input.first-name.incorrect span, .mobile.signin-input.last-name.incorrect span {
    background-position: -253px -1218px;
}
.mobile.signin-input.password span, .mobile.signin-input.password-confirm span {
    background-position: -164px -1149px;
}
.mobile.signin-input.password.incorrect span, .mobile.signin-input.password-confirm.incorrect span {
    background-position: -164px -1219px;
}
.mobile.signin-input input {
    background-color: #F8F8F8;
    border: 0;
    padding: 0;
    margin: 0;
    font-size: 14px;
    line-height: 20px;
    color: #666666;
    height: 20px;
    width: 100%;
    font-family: 'source_sans_proregular';
}
.mobile.signin-input input::-webkit-input-placeholder {
    color: #aaa;
    font-size: 14px;
}
.mobile.signin-input input:-moz-placeholder {
    color: #aaa;
    font-size: 14px;
    opacity: 1;
}
.mobile.signin-input input::-moz-placeholder {
    color: #aaa;
    font-size: 14px;
    opacity: 1;
}
.mobile.signin-input input:-ms-input-placeholder {
    color: #aaa;
    font-size: 14px;
}
.mobile.signin-input.incorrect input {
    color: #FF5555;
}
.mobile.signin-input.incorrect input::-webkit-input-placeholder {
    color: #FF5555;
}
.mobile.signin-input.incorrect input:-moz-placeholder {
    color: #FF5555;
}
.mobile.signin-input.incorrect input::-moz-placeholder {
    color: #FF5555;
}
.mobile.signin-input.incorrect input:-ms-input-placeholder {
    color: #FF5555;
}
.signin-register-block .tab-block.register .signin-input.password {
    position: relative;
}
.signin-register-block .estimator-loading-icon, .recover-account-page .estimator-loading-icon {
    background: rgba(0, 0, 0, 0) url("../images/mega/ajax-loader-gray.gif") no-repeat scroll 0 0 / 16px 16px;
    display: none;
    height: 16px;
    position: absolute;
    right: 17px;
    top: 21px;
    width: 16px;
    z-index: 1;
}
.signin-register-block .estimator-loading-icon.loading, .recover-account-page .estimator-loading-icon.loading {
    display: block;
}
/* Prevent Chrome displaying the default checkbox */
input[type='checkbox'] {
    display: none;
}
.mobile.remember-me, .mobile.confirm-terms {
    overflow: hidden;
    padding-left: 18px;
    margin-right: 16px;
    margin-left: 16px;
    margin-bottom: 4px;
    background-color: #fff;
}
.mobile.remember-me div.checkboxOn, .mobile.remember-me div.checkboxOff {
    margin: 19px 0 0 0;
}
.mobile.confirm-terms div.checkboxOn, .mobile.confirm-terms div.checkboxOff {
    margin: 17px 0 0 0;
}
.checkboxOn.square, .checkboxOff.square {
    -webkit-box-shadow: 0px 1px 2px 0px rgba(0,0,0,0.05);
    -moz-box-shadow: 0px 1px 2px 0px rgba(0,0,0,0.05);
    box-shadow: 0px 1px 2px 0px rgba(0,0,0,0.05);
    border: 1px solid #e3e3e3;
    background-color: white;
    -moz-box-sizing: border-box;
    -webkit-box-sizing: border-box;
    box-sizing: border-box;
    -moz-border-radius: 3px;
    -webkit-border-radius: 3px;
    border-radius: 3px;
    float: left;
    position: relative;
    width: 18px;
    height: 18px;
}
.checkboxOn.square i {
    position: absolute;
    display: block;
    width: 100%;
    height: 100%;
    background-image: url(../images/mobile/mobile-sprite_v10.png);
    background-position: -49px -1179px;
}
.checkboxOn.square input, .checkboxOff.square input {
    width: 18px;
    height: 18px;
    position: relative;
}
.mobile.remember-me .text {
    color: #eb4444;
    cursor: pointer;
    display: block;
    font-family: 'source_sans_proregular', sans-serif;
    font-size: 14px;
    font-weight: normal;
    font-style: normal;
    font-stretch: normal;
    line-height: 54px;
    letter-spacing: normal;
    color: #666;
    float: none;
    padding: 0 0 0px 37px;
}
.mobile.sign-in .first-message, .mobile.register .first-message {
    font-size: 15px;
    line-height: 1.63;
    color: #778187;
    text-align: center;
    margin: 20px auto 0 auto;
    padding: 0 32px 0 32px;
    max-width: 500px;
}
.mobile.sign-in .download-app, .mobile.register .download-app {
    margin: 15px auto 0 auto;
}
.mobile.sign-in .forgot-password-button {
    color: #888;
    cursor: pointer;
    display: inline-block;
    font-size: 15px;
    letter-spacing: 0.2px;
    margin-top: 16px;
    text-decoration: underline;
    text-align: center;
    width: 100%;
}
.mobile.confirm-terms {
    background-color: #fff;
    overflow: hidden;
    padding-left: 17px;
}
.mobile.confirm-terms .checkbox {
    border-radius: 2px;
    background-color: #ffffff;
    box-shadow: 0 1px 2px 0 rgba(0, 0, 0, 0.15);
    border: solid 1px #ebebeb;
}
.mobile.confirm-terms .text {
    color: #eb4444;
    cursor: pointer;
    display: block;
    font-family: 'source_sans_proregular', sans-serif;
    font-size: 14px;
    font-weight: normal;
    font-style: normal;
    font-stretch: normal;
    line-height: 21px;
    letter-spacing: normal;
    color: #666;
    padding: 16px 0 16px 36px;
}
.mobile.confirm-terms .text a {
    color: #eb4444;
}
.mobile.signin-button, .mobile.register-button, .mobile.resend-button {
    background-color: #f44;
    padding: 0;
    position: relative;
    font-size: 16px;
    text-align: center;
    line-height: 48px;
    color: #fff;
    height: 48px;
    margin-left: 16px;
    margin-right: 16px;
    -webkit-transition: all 200ms ease-in-out;
    -moz-transition: all 200ms ease-in-out;
    -o-transition: all 200ms ease-in-out;
    -ms-transition: all 200ms ease-in-out;
    transition: all 200ms ease-in-out;
    opacity: 0.3;
    border-radius: 2px;
}
.mobile.signin-button.active, .mobile.register-button.active, .mobile.resend-button.active {
    background-color: #ff5555;
    color: #fff;
    cursor: pointer;
    opacity: 1;
}
.mobile.signin-button .loading-image {
    display: none;
}
.mobile.signin-button.loading .label {
    display: none;
}
.mobile.signin-button.loading .loading-image {
    display: inline-block;
    height: 28px;
    left: 50%;
    margin-left: -14px;
    margin-top: 10px;
    position: absolute;
    width: 28px;
    font-size: 0;
    line-height: 0;
}
.mobile.signin-button .loading-image img {
    width: 28px;
    height: 28px;
}
.new-registration {
    padding-bottom: 2px;
    margin-bottom: 8px;
    margin-left: 16px;
    margin-right: 11px;
}
.register-pass-status-line1, .register-pass-status-line2, .register-pass-status-line3, .register-pass-status-line4, .register-pass-status-line5 {
    background-color: rgba(0, 0, 0, 0.1);
    -moz-border-radius: 2px;
    -webkit-border-radius: 2px;
    border-radius: 2px;
    float: left;
    height: 2px;
    margin-right: 5px;
    width: calc(20% - 5px);
}
.good1 .register-pass-status-line1 {
    background-color: #ff2a0b;
}
.good2 .register-pass-status-line1, .good2 .register-pass-status-line2 {
    background-color: #ffc926;
}
.good3 .register-pass-status-line1, .good3 .register-pass-status-line2, .good3 .register-pass-status-line3 {
    background-color: #7ab148;
}
.good4 .register-pass-status-line1, .good4 .register-pass-status-line2, .good4 .register-pass-status-line3, .good4 .register-pass-status-line4 {
    background-color: #7dd016;
}
.good5 .register-pass-status-line1, .good5 .register-pass-status-line2, .good5 .register-pass-status-line3, .good5 .register-pass-status-line4, .good5 .register-pass-status-line5 {
    background-color: #1DA1E9;
}
div.checkboxOn, div.checkboxOff {
    width: 16px;
    height: 16px;
    border: 1px solid #FF5555;
    -moz-box-sizing: border-box;
    -webkit-box-sizing: border-box;
    box-sizing: border-box;
    -moz-border-radius: 100%;
    -webkit-border-radius: 100%;
    border-radius: 100%;
    float: left;
    position: relative;
}
.checkboxOn span, .checkboxOff span {
    display: block;
    position: absolute;
    width: 10px;
    height: 10px;
    left: 2px;
    top: 2px;
    -moz-border-radius: 100%;
    -webkit-border-radius: 100%;
    border-radius: 100%;
    background-color: #FF5555;
    filter: progid:DXImageTransform.Microsoft.Alpha(opacity=0);
    -moz-opacity: 0;
    -khtml-opacity: 0;
    opacity: 0;
    -webkit-transition: all 200ms ease-in-out;
    -moz-transition: all 200ms ease-in-out;
    -o-transition: all 200ms ease-in-out;
    -ms-transition: all 200ms ease-in-out;
    transition: all 200ms ease-in-out;
}
.checkboxOn span {
    filter: progid:DXImageTransform.Microsoft.Alpha(opacity=100);
    -moz-opacity: 1;
    -khtml-opacity: 1;
    opacity: 1;
}
.checkboxOn input, .checkboxOff input {
    width: 16px;
    height: 16px;
    border: 0;
    margin: 0;
    padding: 0;
    position: absolute;
    left: -1px;
    top: -1px;
    filter: progid:DXImageTransform.Microsoft.Alpha(opacity=0);
    -moz-opacity: 0;
    -khtml-opacity: 0;
    opacity: 0;
    cursor: pointer;
}
.checkbox-label {
    float: left;
    font-size: 15px;
    line-height: 16px;
    padding: 0 0 0 9px;
    color: #666666;
    cursor: pointer;
}
.checkbox-block {
    padding: 27px 0 40px 23px;
}
.mobile.input-error {
    margin: 21px 0 30px 0;
    font-size: 15px;
    line-height: 24px;
    color: #F6A623;
    text-align: center;
}
.mobile.loader {
    position: absolute;
    width: 58px;
    height: 58px;
    left: 50%;
    top: 50%;
    margin: -29px 0 0 -29px;
    background-image: url(../images/mobile/mobile-sprite_v10.png);
    background-repeat: no-repeat;
    background-position: -7px -1212px;
    -webkit-animation: rotate-loading 0.8s infinite linear;
    animation: rotate-loading 0.8s infinite linear;
}
.mobile.tab-block.sign-in, .mobile.tab-block.register {
    padding-top: 24px;
    background-color: #fff;
    padding-bottom: 16px;
    border-bottom:1px solid #eee;
}
.mobile.registration-confirm-email .email-icon {
    width: 200px;
    height: 114px;
    background-image: url(../images/mega/register-big-sprite-v15.png);
    background-position: center -1021px;
    background-repeat: no-repeat;
    margin: 46px auto 0 auto;
}
.mobile.registration-confirm-email .confirm-message {
    color: #666;
    font-size: 15px;
    text-align: center;
    margin-left: 16px;
    margin-right: 16px;
    margin-top: 26px;
}
.mobile.registration-confirm-email .change-email {
    background-color: #fafafa;
    margin-top: 30px;
    padding: 14px 0;
    text-align: center;
    margin: 24px 16px;
    border: 1px solid #eee;
}
.mobile.registration-confirm-email .change-email input {
    background-color: #f8f8f8;
    border: 0;
    color: #444;
    display: block;
    font-size: 15px;
    margin: 0;
    padding: 0 20px;
    text-align: center;
    width: 100%;
    -moz-box-sizing: border-box;
    -webkit-box-sizing: border-box;
    box-sizing: border-box;
}
.mobile.registration-confirm-email .instruction-message {
    opacity: 0.6;
    font-size: 13px;
    text-align: center;
    color: #667;
    margin: 16px 10px 20px 10px;
}
.mobile.registration-generating-keys .information-message {
    font-size: 15px;
    line-height: 1.63;
    text-align: center;
    color: #939da3;
    margin-left: 20px;
    margin-right: 20px;
}
.mobile.registration-generating-keys {
    height: 100%;
    position: relative;
    display: block;
}
.mobile.registration-generating-keys .fm-header-txt {
    margin: 0 32px 0 60px;
}
.mobile.registration-generating-keys .fm-content {
    margin-top: 50%;
}
.mobile.white-text-bl {
    padding: 61px 30px 65px 30px;
    -moz-box-sizing: border-box;
    -webkit-box-sizing: border-box;
    box-sizing: border-box;
    max-width: 540px;
    margin: 0 auto;
    color: white;
}
.mobile.white-header {
    padding: 0 0 0 0;
    color: white;
    font-size: 16px;
    line-height: 24px;
}
.mobile.white-text-bl ul {
    margin: 22px 0 0 17px;
    padding: 0;
}
.mobile.white-text-bl li {
    font-size: 15px;
    line-height: 26px;
    margin: 0;
    padding: 0;
    list-style-type: initial;
    color: white;
}
.tab-block .mobile.download-app {
    width: 152px;
    height: 47px;
    margin-bottom: 40px;
    background-position: 0 -564px;
}
.tab-block .mobile.download-app.android {
    background-position: 0 -496px;
}
.tab-block .mobile.download-app.wp {
    background-position: 0 -632px;
    width: 128px;
}

/* Hide the dropdown on the MegaSync page */
.megaapp-linux {
    display: none;
}

/* Terms of Service page */
.mobile.terms-of-service .content {
    padding: 20px;
}
/* General Terms, Privacy Policy and Takedown guidance pages */
.data-protection, .terms-general, .privacy-policy, .takedown-guidance, .contact-us {
    padding: 50px 25px 50px 25px;
}
.contact-us .contact-new-column {
    margin-bottom: 20px;
}
.data-protection h1, .terms-of-service h1, .terms-general h1, .privacy-policy h1, .takedown-guidance h1, .contact-us h1 {
    font-family: 'source_sans_prolight', sans-serif;
    font-size: 36px;
    font-weight: 300;
    color: #222;
}
.data-protection h2, .terms-of-service h2, .terms-general h2, .privacy-policy h2, .takedown-guidance h2, .contact-us .contact-new-title {
    font-family: 'source_sans_prolight', sans-serif;
    font-size: 24px;
    font-weight: 300;
    color: #999;
}
.data-protection .number, .terms-of-service .number, .terms-general .number, .privacy-policy .number, .takedown-guidance .number {
    display: block;
    font-size: 16px;
    line-height: 1.19;
    color: #eb4444;
}
.data-protection .text,  .terms-of-service .text, .terms-general .text, .privacy-policy .text, .takedown-guidance .text, .takedown-guidance p, .contact-us .contact-new-txt, .contact-us p {
    font-size: 15px;
    line-height: 1.73;
    color: #667;
}
.data-protection .text b {
    font-family: 'source_sans_prosemibold', sans-serif;
    font-size: 15px;
    font-weight: normal;
}
.data-protection a {
    color: #d22400;
}
.data-protection ul {
	padding-left: 15px;
}
.data-protection ul li {
    color: #667;
    font-size: 15px;
    line-height: 1.73;
    list-style-type: disc;
	padding-left: 3px;
}
.data-protection .download-button {
    background: #d90007;
    border-radius: 5px;
    color: #fff;
    cursor: pointer;
    display: inline-block;
    height: 20px;
    padding: 10px 40px;
    position: relative;
    margin-top: 10px;
    width: 100px;
}
.data-protection .download-button {
    display: block;
    text-align: center;
}
.data-protection .download-button .label {
    line-height: 20px;
}
.data-protection .download-button .loading-image {
    display: none;
}
.data-protection .download-button.loading .label {
    display: none;
}
.data-protection .download-button.loading .loading-image {
    display: inline-block;
    height: 28px;
    left: 50%;
    margin-left: -14px;
    margin-top: -4px;
    position: absolute;
    width: 28px;
    font-size: 0;
    line-height: 0;
}
.data-protection .download-button .loading-image img {
    width: 28px;
    height: 28px;
}
.data-protection .error-message {
    color: #d90007;
    margin-top: 5px;
}
.terms-of-service .terms-agent-info {
    background-image: none;
}
.contact-us .contact-new-title, .contact-us .contact-new-button, .contact-us a.contact-new-button {
    background-image: none;
}
/* ToDo: Remove grey styling when Help Center is working on mobile */
.contact-us .help-center-link {
    color: #667;
}
.terms-of-service a, .terms-general a, .privacy-policy a, .takedown-guidance a, .contact-us a {
    color: #eb4444;
}
.terms-of-service .list, .terms-general .list, .privacy-policy .list, .takedown-guidance .list {
    margin-left: 18px;
}
.terms-of-service .sub-list, .terms-general .sub-list, .privacy-policy .sub-list, .takedown-guidance .sub-list {
    margin-left: 36px;
}
.terms-of-service .terms-general, .terms-general .terms-agent-info, .privacy-policy .terms-agent-info, .takedown-guidance .terms-agent-info {
    color: #333;
    display: block;
    font-size: 16px;
    line-height: 1.75;
    margin-bottom: 24px;
}
/* MEGAdrop page currently unsupported */
.mobile.megadrop .content{
    padding: 20px;
}
.mobile.megadrop h1 {
    font-family: 'source_sans_prolight', sans-serif;
    font-size: 36px;
    font-weight: 300;
    color: #222;
}

.mobile.overlay-info {
    -moz-box-sizing: border-box;
    -webkit-box-sizing: border-box;
    box-sizing: border-box;
    padding: 6px 10px 0 10px;
}
.mobile.overlay-info p {
    padding: 3px 0 18px 0;
    margin: 0;
    font-size: 16px;
    line-height: 21px;
    color: #555;
    white-space: normal;
    text-align: left;
}
.mobile.overlay-info p.bold {
    font-family: 'source_sans_prosemibold';
    font-weight: normal;
}
.mobile.overlay-info strong {
    font-family: 'source_sans_prosemibold';
    font-weight: normal;
}
.mobile.grey-textarea {
    -moz-box-sizing: border-box;
    -webkit-box-sizing: border-box;
    box-sizing: border-box;
    background-color: #f0f0f0;
    padding: 10px;
    color: #8b8a8b;
    font-size: 15px;
    line-height: 20px;
    width: 100%;
    height: 78px;
    margin: 0 0 12px 0;
    -moz-border-radius: 2px;
    -webkit-border-radius: 2px;
    border-radius: 2px;
    border: 0;
    display: block;
    resize: none;
    font-family: 'source_sans_proregular';
}
.mobile.grey-textarea.decryption-password {
    height: auto;
}
.mobile.grey-textarea::-webkit-input-placeholder {
    color: #8b8a8b;
}
.mobile.grey-textarea:-moz-placeholder {
    color: #8b8a8b;
    opacity: 1;
}
.mobile.grey-textarea::-moz-placeholder {
    color: #8b8a8b;
    opacity: 1;
}
.mobile.grey-textarea::-ms-input-placeholder {
    color: #8b8a8b;
}
.mobile.decrypt-button .decrypting-spinner {
    display: none;
}
.mobile.decrypt-button.decrypting .decrypt-text {
    display: none;
}
.mobile.decrypt-button.decrypting .decrypting-spinner {
    display: inline-block;
    height: 28px;
    top: 50%;
    left: 50%;
    margin-left: -14px;
    margin-top: -14px;
    position: absolute;
    width: 28px;
    font-size: 0;
    line-height: 0;
}
.mobile.decrypt-button.decrypting .decrypting-spinner img {
    width: 28px;
    height: 28px;
}
.mobile.decrypt-button.decrypting.ios {
    background-color: #EB4444;
    cursor: default;
    opacity: 0.6;
}
.mobile.decrypt-button.decrypting.ios .decrypting-spinner {
    display: none;
}

/* Pro payment page step 2 */
.mobile.membership-step2 .page-title {
    color: #333;
    font-family: 'source_sans_prolight', sans-serif;
    font-size: 32px;
    line-height: 40px;
    margin: 36px 24px 55px 24px;
}
.mobile.membership-step2 .external-payment-options {
    color: #667;
    font-size: 16px;
    line-height: 26px;
    margin-top: 32px;
    text-align: center;
}
.mobile.membership-step2 .external-payment-options a {
    color: #D90007;
}
.mobile.membership-step2 .payment-options-container {
    background-color: #f6f7f8;
    padding: 46px 20px 72px 20px;
}
.mobile.membership-step2 .payment-options {
    box-sizing: border-box;
    background-color: #fff;
    -webkit-box-shadow: 0px 1px 2px 0px rgba(0,0,0,0.15);
    -moz-box-shadow: 0px 1px 2px 0px rgba(0,0,0,0.15);
    box-shadow: 0px 1px 2px 0px rgba(0,0,0,0.15);
    padding: 0 25px 25px 25px;
    margin-top: -75px;
    position: relative;
    -moz-border-radius: 3px;
    -webkit-border-radius: 3px;
    border-radius: 3px;
}
.mobile.membership-step2 .payment-options::before, .payment-address-dialog .white-container-box::before, .astropay-dialog .mobile.fm-dialog-close::before, .payment-address-dialog .mobile.fm-dialog-close::before {
    position:absolute;
    left: 0;
    top:0;
    content: '';
    width: 100%;
    height: 100%;
    -webkit-box-shadow: 0px 0px 0px 1px rgba(0,0,0,0.05);
    -moz-box-shadow: 0px 0px 0px 1px rgba(0,0,0,0.05);
    box-shadow: 0px 0px 0px 1px rgba(0,0,0,0.05);
    -moz-border-radius: inherit;
    -webkit-border-radius: inherit;
    border-radius: inherit;
}
.payment-options .pro-gray-block, .payment-options .third-section {
    position: relative;
}
.mobile.payment-options .membership-icon {
    margin: 0 auto;
    display: inline-block;
    vertical-align: middle;
}
.mobile.payment-options .plan-name {
    color: #667;
    font-family: 'source_sans_proregular', sans-serif;
    font-size: 20px;
    line-height: 70px;
    margin: 0 0 0 5px;
    text-align: center;
    display: inline-block;
    vertical-align: middle;
}
.mobile.payment-options .subtle-bottom-border {
    height: 1px;
    background-color: #F2F2F2;
    position: relative;
    margin-right: -25px;
    margin-left: -25px;
    top: 0;
}
/* Override of styles from desktop pro.css */
.mobile.membership-step2 .pro-gray-block {
    background: initial;
    margin-top: 0;
}
/* Override of styles from desktop pro.css */
.mobile.membership-step2 .register-st3-main-bl {
    overflow: auto;
    padding: 0;
    margin: 0;
    position: initial;
}
/* Override of styles from desktop pro.css */
.mobile.membership-step2 .membership-st2-info {
    float: none;
    padding: 0;
    width: auto;
    font-size: 14px;
}
/* Override of styles from desktop pro.css */
.mobile.membership-step2 .membership-info-pad {
    margin-left: 0;
    position: initial;
}
/* Override of styles from desktop pro.css */
.mobile.membership-step2 .membership-st2-head {
    padding: 0;
    position: initial;
    letter-spacing: initial;
    font-size: inherit;
    font-family: inherit;
    color: inherit;
    line-height: inherit;
    margin-top: 0;
}
/* Override of styles from desktop pro.css */
.mobile.membership-step2 .payment-period {
    margin-top: 0;
}
/* Override of styles from desktop pro.css */
.mobile.membership-step2 .duration-options-list {
    -moz-column-count: auto;
    -webkit-column-count: auto;
    column-count: auto;
    -moz-column-width: auto;
    -webkit-column-width: auto;
    column-width: auto;
    display: initial;
}
/* Override of styles from desktop pro.css */
.mobile.membership-step2 .renewal-options-list {
    -moz-column-count: auto;
    -webkit-column-count: auto;
    column-count: auto;
    -moz-column-width: auto;
    -webkit-column-width: auto;
    column-width: auto;
    display: initial;
    margin-top: 0;
}
.mobile.membership-step2 .main-mid-pad.third-section {
    padding: 0;
}
.mobile.membership-step2 .option-question {
    color: #999;
    display: block;
    font-family: 'source_sans_prolight', sans-serif;
    font-size: 24px;
    line-height: 31px;
}
.mobile.membership-step2 .option-question.provider {
    margin: 30px 0 32px 0;
}
.mobile.membership-step2 .option-question.duration {
    margin: 34px 0 32px 0;
}
.mobile.membership-step2 .option-question.renewal {
    margin-bottom: 30px;
}
.mobile.membership-icon {
    width: 32px;
    height: 32px;
    background-image: url(../images/mega/startpage-sprite_v6.png);
    background-repeat: no-repeat;
    position: initial;
    left: initial;
    top: initial;
}
.mobile.membership-icon.free {
    background-position: 0 -1570px;
}
.mobile.membership-icon.pro4 {
    background-position: 0 -1620px;
}
.mobile.membership-icon.pro1 {
    background-position: 0 -1670px;
}
.mobile.membership-icon.pro2 {
    background-position: 0 -1720px;
}
.mobile.membership-icon.pro3 {
    background-position: 0 -1770px;
}
.mobile.membership-step2 .duration-options-list .membership-radio-label.checked, .mobile.membership-step2 .renewal-options-list .membership-radio-label.checked {
    color: #333;
    font-family: inherit;
}
.payment-options-list {
    overflow: hidden;
}
.payment-options-list.secondary {
    margin-bottom: 45px;
    margin-top: 20px;
}
.mobile.membership-step2 .payment-options-list .payment-method {
    cursor: pointer;
    margin-bottom: 15px;
    width: 214px;
    float: none;
}
.payment-method.template, .payment-duration.template {
    display: none;
}
.payment-options-list .payment-method.disabled {
    cursor: auto;
    opacity: 0.5;
}
.payment-options-list .payment-method.disabled .membership-radio div {
    cursor: auto;
}
.mobile.membership-step2 .membership-radio {
    background-color: transparent;
    -moz-border-radius: 100%;
    -webkit-border-radius: 100%;
    border-radius: 100%;
    border: 1px solid #bbb;
    display: inline-block;
    height: 16px;
    line-height: 26px;
    margin: 0 7px 0 0;
    position: relative;
    vertical-align: middle;
    width: 16px;
}
.mobile.membership-step2 .membership-radio div {
    background-color: white;
    -moz-border-radius: 100%;
    -webkit-border-radius: 100%;
    border-radius: 100%;
    margin: 1px;
    height: 15px;
    width: 15px;
}
.mobile.membership-step2 .membership-radio.checked {
    background-color: #fff;
    border: 1px solid #ff4444;
    border-radius: 100%;
    display: inline-block;
    height: 16px;
    line-height: 26px;
    position: relative;
    vertical-align: middle;
    width: 16px;
}
.mobile.membership-step2 .membership-radio.checked div {
    -webkit-box-shadow: 0px 1px 1px 0px #ff4444;
    -moz-box-shadow: 0px 1px 1px 0px #ff4444;
    box-shadow: 0px 1px 1px 0px #ff4444;
    width: 6px;
    height: 6px;
    margin: 5px;
    background-color: #ff4444;
    border-radius: 100%;
    box-shadow: none;
    height: 12px;
    margin: 2px;
    width: 12px;
}
.mobile.membership-step2 .membership-radio-label {
    background-image: url("../images/mega/pro-new-sprite-v8.png");
    background-repeat: no-repeat;
    color: #333333;
    display: inline-block;
    font-family: 'source_sans_prosemibold', Arial;
    font-size: 14px;
    height: 26px;
    line-height: 26px;
    padding-left: 28px;
    vertical-align: middle;
}
.mobile.membership-step2 .membership-radio-label.credit-card {
    background-position: -444px -524px;
}
.mobile.membership-step2 .duration-options-list .membership-radio-label {
    background: rgba(0, 0, 0, 0) none repeat scroll 0 0;
    color: #aaa;
    cursor: pointer;
    font-family: "source_sans_proregular", sans-serif;
    font-size: 13px;
    padding-left: 0;
    position: relative;
}
.mobile.membership-step2 .duration-options-list .membership-radio-label strong {
    color: #667;
    display: block;
    font-family: "source_sans_prolight", sans-serif;
    font-size: 28px;
    margin-top: 4px;
}
.mobile.membership-step2 .duration-options-list .save-money {
    border-radius: 2px;
    background: #FFF;
    padding: 0;
    color: #2aaf5f;
    font-size: 16px;
    display: block;
    line-height: 20px;
    margin-top: 35px;
    margin-left: 28px;
}
.mobile.membership-step2 .renewal-options-list .membership-radio-label {
    background: none;
    color: #aaa;
    margin-left: 0px;
    padding-left: 5px;
    font-family: "source_sans_proregular";
    font-size: 16px;
}
.mobile.membership-step2 .renewal-options-list .renewal-option {
    margin-bottom: 20px;
}
.mobile.membership-step2 .membership-radio input {
    width: inherit;
    height: inherit;
    position: absolute;
    z-index: 10;
    filter: progid:DXImageTransform.Microsoft.Alpha(opacity=0);
    -moz-opacity: 0;
    -khtml-opacity: 0;
    opacity: 0;
    cursor: pointer;
    padding: 0;
    margin: 0;
}
.provider-icon {
    background-image: url("../images/mega/payment-provider-icons-v3.png");
    background-position: 0 0;
    background-repeat: no-repeat;
    display: inline-block;
    height: 20px;
    vertical-align: middle;
    width: 20px;
}
.provider-icon.astropay {
    background-position: 0 0;
}
.provider-icon.astropayAE {
    background-position: 0 -60px;
}
.provider-icon.astropayAK {
    background-position: 0 -120px;
}
.provider-icon.astropayAG {
    background-position: 0 -180px;
}
.provider-icon.astropayAU {
    background-position: 0 -240px;
}
.provider-icon.astropayB {
    background-position: 0 -300px;
}
.provider-icon.astropayBB {
    background-position: 0 -360px;
}
.provider-icon.astropayBG {
    background-position: 0 -420px;
}
.provider-icon.astropayBL {
    background-position: 0 -480px;
}
.provider-icon.astropayBM {
    background-position: 0 -540px;
}
.provider-icon.astropayBN {
    background-position: 0 -600px;
}
.provider-icon.astropayBV {
    background-position: 0 -660px;
}
.provider-icon.astropayBX {
    background-position: 0 -720px;
}
.provider-icon.astropayCA {
    background-position: 0 -780px;
}
.provider-icon.astropayCL {
    background-position: 0 -840px;
}
.provider-icon.astropayCM {
    background-position: 0 -900px;
}
.provider-icon.astropayCR {
    background-position: 0 -960px;
}
.provider-icon.astropayCS {
    background-position: 0 -1020px;
}
.provider-icon.astropayDA {
    background-position: 0 -1080px;
}
.provider-icon.astropayDC {
    background-position: 0 -1140px;
}
.provider-icon.astropayDD {
    background-position: 0 -1200px;
}
.provider-icon.astropayDM {
    background-position: 0 -1260px;
}
.provider-icon.astropayDS {
    background-position: 0 -1320px;
}
.provider-icon.astropayEL {
    background-position: 0 -1380px;
}
.provider-icon.astropayEQ {
    background-position: 0 -1440px;
}
.provider-icon.astropayEX {
    background-position: 0 -1500px;
}
.provider-icon.astropayEY {
    background-position: 0 -1560px;
}
.provider-icon.astropayGA {
    background-position: 0 -1620px;
}
.provider-icon.astropayH {
    background-position: 0 -1680px;
}
.provider-icon.astropayHI {
    background-position: 0 -1740px;
}
.provider-icon.astropayI {
    background-position: 0 -1800px;
}
.provider-icon.astropayIS {
    background-position: 0 -1860px;
}
.provider-icon.astropayJC {
    background-position: 0 -1920px;
}
.provider-icon.astropayMC {
    background-position: 0 -1980px;
}
.provider-icon.astropayMD {
    background-position: 0 -2040px;
}
.provider-icon.astropayMG {
    background-position: 0 -2100px;
}
.provider-icon.astropayML {
    background-position: 0 -2160px;
}
.provider-icon.astropayNJ {
    background-position: 0 -2220px;
}
.provider-icon.astropayNT {
    background-position: 0 -2280px;
}
.provider-icon.astropayOC {
    background-position: 0 -2340px;
}
.provider-icon.astropayOX {
    background-position: 0 -2400px;
}
.provider-icon.astropayPC {
    background-position: 0 -2460px;
}
.provider-icon.astropayPF {
    background-position: 0 -2520px;
}
.provider-icon.astropayPR {
    background-position: 0 -2580px;
}
.provider-icon.astropayRE {
    background-position: 0 -2640px;
}
.provider-icon.astropayRL {
    background-position: 0 -2700px;
}
.provider-icon.astropayRP {
    background-position: 0 -2760px;
}
.provider-icon.astropaySB {
    background-position: 0 -2820px;
}
.provider-icon.astropaySI {
    background-position: 0 -2880px;
}
.provider-icon.astropaySM {
    background-position: 0 -2940px;
}
.provider-icon.astropaySP {
    background-position: 0 -3000px;
}
.provider-icon.astropaySX {
    background-position: 0 -3060px;
}
.provider-icon.astropayTS {
    background-position: 0 -3120px;
}
.provider-icon.astropayTT {
    background-position: 0 -3180px;
}
.provider-icon.astropayVA {
    background-position: 0 -3240px;
}
.provider-icon.astropayVD {
    background-position: 0 -3300px;
}
.provider-icon.astropayVI {
    background-position: 0 -3360px;
}
.provider-icon.astropayWP {
    background-position: 0 -3420px;
}
.provider-icon.bitcoin {
    background-position: 0 -3480px;
}
.provider-icon.perfunctio {
    background-position: 0 -3540px;
}
.provider-icon.dynamicpay {
    background-position: 0 -3600px;
}
.provider-icon.fortumo {
    background-position: 0 -3660px;
}
.provider-icon.infobip {
    background-position: 0 -3720px;
}
.provider-icon.paysafecard {
    background-position: 0 -3780px;
}
.provider-icon.tpay {
    background-position: 0 -3840px;
}
.provider-icon.voucher {
    background-position: 0 -3900px;
}
.provider-icon.ecp {
    background-position: 0 -3540px;
}
.provider-icon.ecpVI {
    background-position: 0 -3360px;
}
.provider-icon.ecpMC {
    background-position: 0 -1980px;
}
.provider-icon.wiretransfer {
    background-position: 0 -3960px;
}
.provider-icon.directreseller {
    background-position: 0 -3540px;
}
.provider-icon.directresellerAlipay {
    background-position: 0 -4020px;
}
.provider-icon.sabadell {
    background-position: 0 -4080px;
}
.provider-icon.sabadellVI {
    background-position: 0 -3360px;
}
.provider-icon.sabadellMC {
    background-position: 0 -1980px;
}
.mobile.membership-step2 .provider-details {
    display: inline-block;
    font-family: "source_sans_pro", Helvetica, Arial, sans-serif;
    font-size: 16px;
    line-height: 20px;
    vertical-align: middle;
    color: #aaa;
}
.mobile.membership-step2 .provider-details.checked {
    color: #333;
}
.mobile.membership-step2 .provider-details .provider-name {
    display: inline-block;
    font-family: "source_sans_proregular", Helvetica, Arial, sans-serif;
    overflow: hidden;
    padding-bottom: 1px;
    text-overflow: ellipsis;
    vertical-align: middle;
    white-space: nowrap;
    width: 150px;
}
.mobile.membership-step2 .provider-details .provider-icon {
    margin-right: 4px;
}
.mobile.membership-step2 .payment-duration {
    margin-top: 28px;
    margin-bottom: 60px;
    position: relative;
}
.mobile.membership-step2 .payment-duration .duration {
    font-size: 16px;
    line-height: 20px;
}
.mobile.membership-step2 .payment-duration .price-block {
    display: block;
    color: #667;
    font-size: 28px;
    line-height: 36px;
}
.mobile.membership-step2 .charge-information-container {
    height: 55px;
    margin-top: 50px;
    margin-bottom: 24px;
}
.mobile.membership-step2 .charge-information {
    background-color: #f7f8fa;
    color: #939da3;
    font-size: 15px;
    line-height: 19px;
    padding: 18px 24px;
    position: absolute;
    left: 0;
    right: 0;
    margin: 0 -25px;
    letter-spacing: initial;
}
.mobile.membership-step2 .membership-bott-button {
    background-color: #ff4444;
    border-radius: 2px;
    color: #fff;
    cursor: pointer;
    font-size: 15px;
    padding: 15px 0;
    line-height: 19px;
    margin: 0;
    text-align: center;
    text-transform: capitalize;
    float: none;
    display: block;
    box-sizing: initial;
    height: auto;
    min-width: 0;
    transition: initial;
}
.mobile.membership-step2 .main-mid-pad.q-m {
    padding-top: 50px;
}
.membership-question-mark {
    margin: 0 auto 0 auto;
    width: 68px;
    height: 68px;
    -moz-border-radius: 100%;
    -webkit-border-radius: 100%;
    border-radius: 100%;
    background-color: rgba(0,0,0,0.05);
    padding: 4px;
    -moz-box-sizing: border-box;
    -webkit-box-sizing: border-box;
    box-sizing: border-box;
}
.membership-question-mark span {
    -moz-box-sizing: border-box;
    -webkit-box-sizing: border-box;
    box-sizing: border-box;
    width: 60px;
    height: 60px;
    -webkit-box-shadow: 0px 1px 2px 0px rgba(0,0,0,0.15);
    -moz-box-shadow: 0px 1px 2px 0px rgba(0,0,0,0.15);
    box-shadow: 0px 1px 2px 0px rgba(0,0,0,0.15);
    background-color: white;
    -moz-border-radius: 100%;
    -webkit-border-radius: 100%;
    border-radius: 100%;
    background-image: url(../images/mega/pro-new-sprite-v8.png);
    background-position: center -252px;
    background-repeat: no-repeat;
    display: block;
}
.pro-bottom-button:hover, .membership-bott-button:hover {
    background-color: rgba(255,51,58,1);
}
.pro-bottom-icon-block {
    margin: 0 0 0 0;
    padding: 25px 0 38px 0;
    text-align: center;
}
.pro-bottom-header {
    font-size: 19px;
    line-height: 24px;
    color: #333333;
}
.pro-bottom-header span {
    color: #FF4D4A;
}
.pro-bottom-txt {
    font-size: 14px;
    line-height: 23px;
    color: #424242;
    padding-top: 9px;
}
.pro-bottom-button {
    height: 56px;
    display: inline-block;
    color: #FFFFFF;
    padding: 0 15px 0 15px;
    font-size: 18px;
    line-height: 56px;
    -moz-border-radius: 3px;
    -webkit-border-radius: 3px;
    border-radius: 3px;
    display: inline-block;
    background-color: rgba(255,51,58,0.8);
    cursor: pointer;
    -moz-box-sizing: border-box;
    -webkit-box-sizing: border-box;
    box-sizing: border-box;
    text-align: center;
    margin-top: 25px;
    min-width: 208px;
}
.fm-dialog-overlay {
    width: 100%;
    height: 100%;
    position: fixed;
    z-index: 1100;
    background: -moz-radial-gradient(center, ellipse cover, rgba(0,0,0,0.1) 0%, rgba(20,20,20,0.5) 100%);
    background: -webkit-gradient(radial, center center, 0px, center center, 100%, color-stop(0%, rgba(0,0,0,0.1)), color-stop(100%, rgba(20,20,20,0.5)));
    background: -webkit-radial-gradient(center, ellipse cover, rgba(0,0,0,0.1) 0%, rgba(20,20,20,0.5) 100%);
    background: -o-radial-gradient(center, ellipse cover, rgba(0,0,0,0.1) 0%, rgba(20,20,20,0.5) 100%);
    background: -ms-radial-gradient(center, ellipse cover, rgba(0,0,0,0.1) 0%, rgba(20,20,20,0.5) 100%);
    background: radial-gradient(ellipse at center, rgba(0,0,0,0.1) 0%, rgba(20,20,20,0.5) 100%);
    top: 0;
    left: 0;
}
.fm-dialog-overlay.bitcoin-invoice-dialog-overlay, .fm-dialog-overlay.payment-dialog-overlay, .fm-dialog-overlay.voucher-dialog-overlay {
    background: rgba(34,34,34,0.95);
}

/* Payment loading / processing animations and confirmation success/failure screens */
.payment-animation-pad {
    width: 100%;
    position: absolute;
    top: 50%;
    margin: -119px 0 0 0;
    text-align: center;
    z-index: 1100;
}
.payment-animation {
    width: 146px;
    height: 164px;
    display: inline-block;
}
.payment-animation-txt {
    padding: 45px 0 0 0;
    color: white;
    font-size: 20px;
    line-height: 24px;
    font-family: 'source_sans_proregular', Arial
}
.payment-result-pad, .feedback-result-pad {
    position: absolute;
    width: 100%;
    text-align: center;
    top: 50%;
    margin: -172px 0 0 0;
    z-index: 2200;
}
.feedback-result-pad {
    margin: -152px 0 0 0;
}
.payment-result-header, .payment-result-txt {
    font-size: 32px;
    font-family: 'source_sans_prolight';
    line-height: 34px;
    color: white;
    padding-bottom: 17px;
}
.feedback-result-pad .payment-result-header {
    padding-bottom: 45px;
}
.payment-result-txt {
    font-size: 14px;
    padding-bottom: 35px;
    padding-left: 15px;
    padding-right: 15px;
}
.payment-result.pending .payment-result-txt {
    margin: 0 auto;
    max-width: 700px;
}
.payment-result.pending .payment-result-txt > a {
    color: #fff;
    text-decoration: underline;
}
.failed .payment-result-txt {
    padding-bottom: 39px;
}
.payment-result-icon {
    display: none;  /* Disable for now as not enough room */
    width: 130px;
    height: 130px;
    margin: 0 auto;
    background: url(../images/mega/bitcoin-v7.png) -33px -1048px no-repeat;
    margin-bottom: 47px;
}
.failed .payment-result-icon {
    background-position: -24px -1222px;
    width: 150px;
    margin-bottom: 43px;
}
.payment-result-button, .feedback-result-button, .complete-upgrade-button, .choose-plan-button {
    display: inline-block;
    min-width: 240px;
    font-size: 16px;
    padding: 0 15px;
    height: 48px;
    border: 2px solid rgba(19,224,60,0.7);
    -moz-border-radius: 8px;
    -webkit-border-radius: 8px;
    border-radius: 8px;
    color: rgba(19,224,60,1);
    line-height: 44px;
    -webkit-box-sizing: border-box;
    -moz-box-sizing: border-box;
    box-sizing: border-box;
    -webkit-transition: all 200ms ease-in-out;
    -moz-transition: all 200ms ease-in-out;
    -o-transition: all 200ms ease-in-out;
    -ms-transition: all 200ms ease-in-out;
    transition: all 200ms ease-in-out;
    cursor: pointer;
    text-transform: uppercase;
}
.payment-result-button:hover, .feedback-result-button:hover, .complete-upgrade-button:hover, .choose-plan-button:hover {
    color: #2e2e2e;
    background-color: rgba(19,224,60,1);
    border-color: rgba(19,224,60,1);
}
.failed .payment-result-button {
    color: rgba(255,211,0,1);
    border: 2px solid rgba(255,211,0,0.7);
}
.failed .payment-result-button:hover {
    color: #2e2e2e;
    background-color: rgba(255,211,0,1);
    border-color: rgba(255,211,0,1);
}
.payment-close, .overlay-close {
    width: 50px;
    position: absolute;
    z-index: 2300;
    top: 14px;
    right: 0;
}
.payment-close-icon, .overlay-close-icon {
    background: url(../images/mega/bitcoin-v7.png) -183px -791px no-repeat;
    width: 20px;
    height: 20px;
    margin: 0 auto;
    filter: progid:DXImageTransform.Microsoft.Alpha(opacity=70);
    -moz-opacity: 0.7;
    -khtml-opacity: 0.7;
    opacity: 0.7;
    -webkit-transition: all 200ms ease-in-out;
    -moz-transition: all 200ms ease-in-out;
    -o-transition: all 200ms ease-in-out;
    -ms-transition: all 200ms ease-in-out;
    transition: all 200ms ease-in-out;
    cursor: pointer;
    position: static;
}
.payment-close-icon:hover, .overlay-close-icon:hover {
    filter: progid:DXImageTransform.Microsoft.Alpha(opacity=100);
    -moz-opacity: 1;
    -khtml-opacity: 1;
    opacity: 1;
}
.payment-close span, .overlay-close span {
    display: block;
    text-align: center;
    font-size: 13px;
    color: rgba(255,255,255,0.3);
    padding-top: 2px;
}

/* Dialog Styling */
.mobile.generic-dialog-overlay,
.mobile.cancel-account-overlay {
    width: 100%;
    height: 100%;
    position: absolute;
    left: 0;
    top: 0;
    z-index: 1200;
    background-color: rgba(0,0,0,0);
    display: table;
}
.mobile.generic-dialog-overlay .overlay-info,
.mobile.cancel-account-dialog .overlay-info {
    margin: 0;
    padding: 0;
}
.mobile.generic-dialog-overlay .initial-message a {
    font-family: 'source_sans_prosemibold';
    color: #eb4444;
}
.mobile.check-email-dialog,
.mobile.cancel-account-dialog {
    position: relative;
    width: calc(100% - 72px);
    margin: 0 auto;
    max-width: 400px;
    height: auto;
    box-shadow: 0 0 30px 10px rgba(0,0,0,0.10);
    border-radius: 2px;
    padding: 16px;
}
.mobile.cancel-account .confirm-close-account-button {
    margin: 0 20px 20px 20px;
}
.mobile.header-icon {
    width: 36px;
    height: 36px;
    display: block;
    margin: 0 auto;
    margin-top: 20px;
    background: url(../images/mobile/mobile-sprite_v10@2x.png);
    background-repeat: no-repeat;
    cursor: pointer;
    display: block;
    -webkit-tap-highlight-color: rgba(0,0,0,0);
    -webkit-tap-highlight-color: transparent;
    background-size: 280px 2232px;
}
.mobile.header-icon.gray-mega {
    background-position: -126px -14px;
}
.mobile.header-icon.red-mega {
    background-position: -91px -1073px
}
.mobile.generic-dialog-overlay .overlay-info p {
    text-align: center;
}
.mobile.check-email-dialog .fm-header {
    display: block;
}
.mobile.check-email-dialog .first-message {
    font-family: 'source_sans_prosemibold';
    text-align: center;
    margin: 16px 0 8px;
    font-size: 17px;
    line-height: 22px;
    color: #444;
}
.mobile .red-email {
    font-family: 'source_sans_prosemibold';
    color: #eb4444;
}
.mobile.check-email-dialog .fm-icon.close {
    margin-top: 16px;
    margin-left: 10px;
}
.mobile.check-email-dialog .fm-row,
.mobile.check-email-dialog .fm-content {
    display: block;
}
/* Create new folder dialog */
.mobile.create-new-folder-overlay {
    width: 100%;
    height: 100%;
    position: absolute;
    left: 0;
    top: 0;
    z-index: 1200;
    background-color: rgba(0,0,0,0);
    display: table;
}
.mobile.center-block {
    vertical-align: middle;
    display: table-cell;
}
.mobile.create-new-folder-dialog {
    position: relative;
    width: calc(100% - 40px);
    margin: 0 auto;
    max-width: 400px;
    height: auto;
    box-shadow: 0 0 30px 10px rgba(0,0,0,0.10);
    border-radius: 2px;
}
.mobile.create-new-folder-dialog .fm-header {
    display: block;
}
.mobile.create-new-folder-dialog .first-message {
    font-family: 'source_sans_prosemibold';
    text-align: center;
    margin: 24px 0 24px;
    font-size: 17px;
    line-height: 22px;
    color: #444;
}
.mobile.create-new-folder-dialog .fm-icon.close {
    margin-top: 16px;
    margin-left: 10px;
}
.mobile.create-new-folder-dialog .fm-row,
.mobile.create-new-folder-dialog .fm-content {
    display: block;
}
.mobile.create-new-folder-dialog .folder-input-container {
    margin: 24px 8px 4px 8px;
}
.mobile.create-new-folder-dialog .folder-name-input {
    background-color: #fafafa;
    border: 1px solid #eee;
    border-radius: 3px;
    box-sizing: border-box;
    color: rgba(0, 0, 0, 0.3);
    font-size: 14px;
    line-height: 48px;
    padding: 0px 12px 0px;
    width: 100%;
}
.mobile.create-new-folder-dialog .mobile.buttons {
    margin-top: 5px;
    text-align: center;
    margin: 0 8px 12px;
    height: 44px
}
.mobile.create-new-folder-dialog .red-button {
    display: inline-block;
    width: calc(50% - 4px);
    /* Rectangle 7: */
    background: #F0373A;
    border: 1px solid #D82928;
    box-shadow: 0 1px 1px 0 rgba(0,0,0,0.11), inset 0 1px 1px 0 rgba(255,255,255,0.20);
    border-radius: 4px;
    height: 44px;
    line-height: 40px;
    font-size: 14px;
}
.mobile.create-new-folder-dialog .red-button.close-button {
    /* Rectangle 7 Copy: */
    background: #FFFFFF;
    background-image: linear-gradient(-180deg, rgba(255,255,255,0.50) 0%, rgba(238,238,238,0.50) 100%);
    border: 1px solid #DFDFDF;
    box-shadow: 0 1px 1px 0 rgba(0,0,0,0.03);
    border-radius: 4px;
    color: #555;
    box-sizing: border-box;
    float: left;
}
.mobile.create-new-folder-dialog .red-button.confirm-ok-button {
    border-radius: 4px;
    box-sizing: border-box;
    float: right;
}
.mobile.create-new-folder-dialog .folder-name-warning-block {
    position: relative;
}
.mobile.create-new-folder-dialog .folder-name-warning-block .fm-icon.red-warning {
    left: -4px;
    position: absolute;
    top: -3px;
}
.mobile.create-new-folder-dialog .folder-name-warning-block .warning-text {
    opacity: 0.6;
    color: #131313;
    font-size: 12px;
    line-height: 15px;
    padding: 9px 0 9px 31px;
}

/* AstroPay dialog */
.mobile.main-block.astropay-dialog {
    left: 0;
    position: absolute;
    top: 0;
    z-index: 1200;
}
.astropay-dialog .mobile.content-cell {
    text-align: initial;
    width: 40%;
}
.astropay-dialog-body {
    padding: 24px 36px;
}
.astropay-dialog .main-title {
    color: #333;
    font-family: "source_sans_prolight", sans-serif;
    font-size: 32px;
    line-height: 40px;
}
.astropay-information, .astropay-instructions {
    color: #667;
    font-size: 16px;
    line-height: 26px;
}
.astropay-dialog .astropay-information {
    margin-top: 24px;
}
.astropay-dialog .provider-name {
    font-family: "source_sans_prosemibold", sans-serif;
}
.astropay-dialog .provider-icon {
    margin: 0 2px;
}
.astropay-instructions {
    margin-top: 30px;
}
.astropay-dialog .grey-container-box {
    background-color: #f6f7f8;
    padding: 25px 23px;
}
.astropay-dialog .white-container-box {
    box-sizing: border-box;
    border: 1px solid rgba(0, 0, 0, 0.05);
    background-color: #fff;
    box-shadow: inset 0 -2px 0 0 rgba(0,0,0,0.1), 0 1px 2px 0 rgba(0,0,0,0.15);
    padding: 13px;
}
.astropay-dialog .container-box-title {
    padding-top: 0;
    color: #999;
    font-family: "source_sans_prolight", sans-serif;
    font-size: 24px;
    line-height: 31px;
    margin-bottom: 24px;
    margin-left: 12px;
    margin-top: 12px;
}
.astropay-dialog .mobile.signin-input {
    background-color: #F8F8F8;
    height: 60px;
    padding: 17px 55px 0 12px;
    -moz-box-sizing: border-box;
    -webkit-box-sizing: border-box;
    box-sizing: border-box;
    position: relative;
    margin-bottom: 2px;
}
.astropay-dialog .powered-by-astropay {
    display: block;
    background-image: url("../images/mega/pro-new-sprite-v8.png");
    background-position: 0 -638px;
    background-size: 755px auto;
    height: 25px;
    margin: 40px auto 13px auto;
    width: 100px;
}
.astropay-dialog .accept {
    color: #fff;
    padding: 0 15px 0 15px;
    font-size: 15px;
    line-height: 48px;
    -moz-border-radius: 2px;
    -webkit-border-radius: 2px;
    border-radius: 2px;
    display: block;
    background-color: #ff4444;
    cursor: pointer;
    -moz-box-sizing: border-box;
    -webkit-box-sizing: border-box;
    box-sizing: border-box;
    text-align: center;
    text-transform: lowercase;
    margin-top: 40px;
}
.astropay-dialog .accept:first-letter {
    text-transform: uppercase;
}
.astropay-dialog .disabled {
    background-color: #eb4444;
}
.astropay-dialog .mobile.fm-dialog-close, .payment-address-dialog .mobile.fm-dialog-close {
    border-radius: 50%;
    background-color: white;
    background-position: -78px -1140px;
    height: 38px;
    opacity: initial;
    position: fixed;
    width: 38px;
    -webkit-box-shadow: 0px 1px 2px 0px rgba(0,0,0,0.15);
    -moz-box-shadow: 0px 1px 2px 0px rgba(0,0,0,0.15);
    box-shadow: 0px 1px 2px 0px rgba(0,0,0,0.15);
}

/* Credit card billing address dialog */
.payment-address-dialog {
    left: 0;
    position: absolute;
    top: 0;
    z-index: 1200;
}
.payment-address-dialog .mobile.content-cell {
    width: 50%;
}
.payment-address-dialog .mobile.content-cell {
    text-align: initial;
}
.payment-address-dialog-body {
    padding: 24px 49px;
}
.payment-address-dialog .main-title {
    color: #333;
    font-family: "source_sans_prolight", sans-serif;
    font-size: 32px;
    line-height: 40px;
}
.payment-address-dialog .payment-note-first {
    color: #667;
    font-size: 16px;
    line-height: 26px;
}
.payment-address-dialog .grey-container-box {
    background-color: #f6f7f8;
    padding: 25px 23px;
}
.payment-address-dialog .white-container-box {
    box-sizing: border-box;
    background-color: #fff;
    -webkit-box-shadow: 0px 1px 2px 0px rgba(0,0,0,0.15);
    -moz-box-shadow: 0px 1px 2px 0px rgba(0,0,0,0.15);
    box-shadow: 0px 1px 2px 0px rgba(0,0,0,0.15);
    padding: 13px;
    position: relative;
    -moz-border-radius: 3px;
    -webkit-border-radius: 3px;
    border-radius: 3px;
}
.payment-address-dialog .container-box-title {
    padding-top: 0;
    color: #999;
    font-family: "source_sans_prolight", sans-serif;
    font-size: 24px;
    line-height: 31px;
    margin-bottom: 24px;
    margin-left: 12px;
    margin-top: 12px;
}
.payment-address-dialog .payment-note-first {
    color: #666;
    font-family: 'source_sans_proregular', sans-serif;
    font-size: 16px;
    line-height: 26px;
    margin-top: 20px;
}
.payment-address-dialog .payment-note-first a {
    color: #ff4444;
    text-decoration: underline;
}
.payment-address-dialog .payment-note-first b {
    color: #333;
    font-family: "source_sans_proregular", sans-serif;
    font-weight: normal;
}
.payment-address-dialog .mobile.signin-input {
    background-color: #F8F8F8;
    height: 60px;
    padding: 19px 55px 0 12px;
    -moz-box-sizing: border-box;
    -webkit-box-sizing: border-box;
    box-sizing: border-box;
    position: relative;
    margin-bottom: 2px;
}
/* Styling for jQueryUI selectmenu in use with address dialog */
.ui-selectmenu-button {
    margin: 12px 0 0 0;
}
#address-dialog-countries-button {
    display: block;
    margin-top: 4px;
    float: none;
}
#address-dialog-states-button {
    display: block;
    float: none;
    margin-top: 5px;
}
.ui-selectmenu-button.ui-selectmenu-disabled {
    cursor: initial;
    opacity: 0.5;
}
.ui-selectmenu-button.error::before {
    -webkit-box-shadow: 0 0 0 1px #ff4444;
    -moz-box-shadow: 0 0 0 1px #ff4444;
    box-shadow: 0 0 0 1px #ff4444;
}
.ui-front {
    z-index: 10000;     /* Display above the dialog */
}
.ui-selectmenu-menu {
    padding: 0;
    margin: 0;
    position: absolute;
    top: 0;
    left: 0;
    display: none;
    border-radius: 4px;
    -moz-border-radius: 4px;
    -webkit-border-radius: 4px;
    -webkit-box-shadow: 0px 0px 0px 4px rgba(217, 217, 217, 1);
    -moz-box-shadow: 0px 0px 0px 4px rgba(217, 217, 217, 1);
    box-shadow: 0px 0px 0px 4px rgba(217, 217, 217, 1);
    overflow: hidden;
}
.ui-selectmenu-open {
    background: #fff;
    display: block;
}
#address-dialog-states-menu, #address-dialog-countries-menu {
    background: #fff none repeat scroll 0 0;
    border-radius: 4px;
    -moz-border-radius: 4px;
    -webkit-border-radius: 4px;
    color: #888787;
    display: block;
    font-family: "source_sans_proregular", Arial;
    font-size: 12px;
    list-style: outside none none;
    max-height: 200px;
    outline: 0 none;
    overflow-x: hidden;
    overflow-y: auto;
    padding: 5px 0;
}
#address-dialog-states-menu {
    min-width: 283px;
}
#address-dialog-states-menu .ui-menu-item, #address-dialog-countries-menu .ui-menu-item {
    background: rgba(0, 0, 0, 0) none repeat scroll 0 0;
    color: #666666;
    cursor: pointer;
    font-weight: normal;
    height: 32px;
    -webkit-box-sizing: border-box;
    -moz-box-sizing: border-box;
    box-sizing: border-box;
    line-height: 31px;
    list-style-image: none;
    list-style-type: none;
    margin: 0;
    text-align: left;
    padding: 0;
    font-size: 14px;
}
#address-dialog-states-menu .ui-menu-item.ui-state-disabled, #address-dialog-countries-menu .ui-menu-item.ui-state-disabled {
    display: none;
}
#address-dialog-states-menu .ui-menu-item-wrapper, #address-dialog-countries-menu .ui-menu-item-wrapper {
    position: relative;
    padding: 0 30px 0 10px;
}
#address-dialog-states-menu .ui-state-active, #address-dialog-countries-menu .ui-state-active {
    background-color: #f2f2f2;
}
.default-select, .ui-selectmenu-button {
    float: right;
    padding: 0 30px 0 10px;
    color: gray;
    cursor: pointer;
    margin: -7px 0 0 0;
    border: 0;
    height: 60px;
    font-size: 14px;
    line-height: 59px;
    min-width: 150px;
    background-color: rgba(255,255,255,1);
    -webkit-box-shadow: 0px 1px 2px 0px rgba(0,0,0,0.10);
    -moz-box-shadow: 0px 1px 2px 0px rgba(0,0,0,0.10);
    box-shadow: 0px 1px 2px 0px rgba(0,0,0,0.10);
    border-radius: 4px;
    -moz-border-radius: 4px;
    -webkit-border-radius: 4px;
    background-image: url(../images/mobile/mobile-sprite_v10.png);
    background-repeat: no-repeat;
    background-position: right -2053px;
    -webkit-box-sizing: border-box;
    -moz-box-sizing: border-box;
    box-sizing: border-box;
    position: relative;
    text-align: left;
}
.default-select::before, .ui-selectmenu-button::before {
    content: '';
    position: absolute;
    width: 100%;
    height: 60px;
    -webkit-box-sizing: border-box;
    -moz-box-sizing: border-box;
    box-sizing: border-box;
    border-radius: 4px;
    -moz-border-radius: 4px;
    -webkit-border-radius: 4px;
    -webkit-box-shadow: 0 0 0 1px rgba(0,0,0,0.05);
    -moz-box-shadow: 0 0 0 1px rgba(0,0,0,0.05);
    box-shadow: 0 0 0 1px rgba(0,0,0,0.05);
    left: 0;
}
.default-select span, .ui-selectmenu-button span {
    display: block;
    white-space: nowrap;
    -o-text-overflow: ellipsis;
    text-overflow: ellipsis;
    overflow: hidden;
    position: relative;
}
/* End custom jQueryUI selectmenu styling */

.payment-address-dialog .default-select.error {
    border: 1px solid #ff4444;
    box-shadow: none;
    -moz-box-sizing: border-box;
    -webkit-box-sizing: border-box;
    box-sizing: border-box;
}
.payment-address-dialog .payment-short-bl {
    float: left;
    width: 50%;
    padding-right: 7px;
    -moz-box-sizing: border-box;
    -webkit-box-sizing: border-box;
    box-sizing: border-box;
}
.payment-address-dialog .payment-short-bl.second {
    padding: 0 0 0 7px;
}
.payment-address-dialog .payment-short-bl.triplex {
    width: 33.333333%;
    padding-right: 7px;
}
.payment-address-dialog .payment-short-bl.triplex.second {
    padding: 0 7px;
}
.payment-address-dialog .payment-short-bl.triplex.third {
    padding: 0 0 0 7px;
}
.payment-address-dialog .payment-short-bl .default-select {
    width: 100%;
    float: none;
    margin: 19px 0 0 0;
}
.payment-address-dialog .account-select-txt:first-letter {
    text-transform: uppercase;
}
.payment-address-dialog .payment-buy-now {
    color: #fff;
    padding: 0 15px 0 15px;
    font-size: 15px;
    line-height: 48px;
    -moz-border-radius: 2px;
    -webkit-border-radius: 2px;
    border-radius: 2px;
    display: block;
    background-color: #ff4444;
    cursor: pointer;
    -moz-box-sizing: border-box;
    -webkit-box-sizing: border-box;
    box-sizing: border-box;
    text-align: center;
    text-transform: lowercase;
    margin-bottom: 8px;
    position: relative;
}
.payment-address-dialog .payment-buy-now:first-letter {
    text-transform: uppercase;
}
.payment-address-dialog .error-message {
    color: #ff4444;
    margin-top: 5px;
    text-align: center;
}
.payment-address-dialog .error-message.hidden {
    display: block;
    visibility: hidden;
}
.payment-address-dialog .default-dropdown-item.template {
    display: none;
}
.payment-address-dialog .default-dropdown-item.hidden {
    display: none;
}
.payment-address-dialog .states.disabled {
    cursor: default;
    opacity: 0.5;
}
.payment-address-dialog .redirect-information-container {
    position: relative;
    height: 55px;
    margin-top: 40px;
    margin-bottom: 20px;
}
.payment-address-dialog .redirect-information {
    background-color: #f7f8fa;
    color: #939da3;
    font-size: 15px;
    line-height: 19px;
    padding: 18px 24px;
    position: absolute;
    left: -13px;
    right: -13px;
}
/* End of Credit card billing address dialog */

/* Limited available bandwidth dialog */
.fm-dialog {
    position: fixed;
    z-index: 1200;
    border: 2px solid rgba(0,0,0,0.15);
    background-color: white;
    -moz-border-radius: 8px;
    -webkit-border-radius: 8px;
    border-radius: 8px;
    left: 50%;
    top: 50%;
    -webkit-background-clip: padding-box;
    background-clip: padding-box;
    -webkit-box-sizing: border-box;
    -moz-box-sizing: border-box;
    box-sizing: border-box;
}
.fm-dialog.limited-bandwidth-dialog {
    background-color: rgba(255,255,255,0.94);
    position: fixed;
    z-index: 1200;
    left: 0;
    top: 0;
}
.limited-bandwidth-dialog .mobile.white-block {
    margin: 0;
}
.limited-bandwidth-dialog .mobile.white-block p {
    white-space: initial;
}
.limited-bandwidth-dialog .mobile.content-row {
    width: 100%;
}
.limited-bandwidth-dialog .registered, .limited-bandwidth-dialog.registered .not-registered, .limited-bandwidth-dialog .dialog.big-buttons-block .get-more-bonuses {
    display: none;
}
.limited-bandwidth-dialog.registered .registered {
    display: block;
}
.limited-bandwidth-dialog.achievements .dialog.big-buttons-block .get-more-bonuses {
    display: inline-block;
}
.limited-bandwidth-dialog .limited-bl {
    display: none;
}
.big-104px-icon.speedometer.full.dialog-top-icon, .big-104px-icon.speedometer.almost-full.dialog-top-icon {
    margin: 25px auto 0 auto;
}
.dialog.header-before-icon {
    font-size: 20px;
    line-height: 25px;
    color: #444;
    padding: 12px 0 8px 0;
    text-align: center;
    margin-top: 24px;
    margin-bottom: 12px;
    white-space: normal;
}
.dialog.p-after-icon {
    font-size: 15px;
    line-height: 22px;
    color: #999;
    text-align: center;
    margin: 0 20px;
}
.dialog.big-buttons-block {
    font-size: 0;
    padding: 24px 0 4px 0;
    white-space: nowrap;
}
.dialog.big-buttons-block .default-big-button {
    display: inline-block;
    margin: 0 6px;
}
.fm-dialog-body .centered-checkbox {
    padding: 2px 0 10px 0;
}
.dialog.bottom-tips {
    font-size: 12px;
    line-height: 15px;
    color: #999999;
    text-align: center;
    padding: 0 0 0 0;
}
.dialog.bottom-tips span {
    display: block;
    padding: 2px 0 5px 0;
}
.dialog.bottom-tips a {
    color: #FF333A;
    cursor: pointer;
    display: inline-block;
    margin-bottom: 12px;
}
/* End of Limited available bandwidth dialog */

/* Transfer quota exceeded dialog */
.fm-dialog.limited-bandwidth-dialog.exceeded:not(.achievements):not(.pro) {

}
.fm-dialog.limited-bandwidth-dialog.exceeded.pro.slider {
    margin-top: -282px;
}
.limited-bandwidth-dialog .plan-blocks, .exceeded:not(.achievements):not(.pro) .limited-bl, .big-104px-icon.full, .exceeded .big-104px-icon.almost-full, .dialog.header-before-icon.exceeded, .exceeded .dialog.header-before-icon.limited, .default-big-button.upgrade.pro, .exceeded.pro .default-big-button.upgrade, .exceeded.pro .default-big-button.continue, .exceeded.pro .dialog.p-after-icon, .dialog.pro-exceeded-bl, .dialog.ransfer-slider, .dialog.pro-exceeded-slider {
    display: none;
}
.exceeded:not(.achievements):not(.pro) .plan-blocks, .exceeded .dialog.header-before-icon.exceeded, .exceeded:not(.achievements):not(.pro) .fm-dialog-close, .pro.exceeded .dialog.pro-exceeded-bl, .slider .dialog.pro-exceeded-slider {
    display: block;
}
.exceeded:not(.pro) .big-104px-icon.full, .exceeded:not(.achievements):not(.pro) .dialog.bottom-tips span, .exceeded.pro .default-big-button.upgrade.pro {
    display: block;
}
.dialog.transfer-overquota-txt {
    font-size: 14px;
    line-height: 25px;
    color: #666666;
    padding: 17px 0 22px 0;
}
.dialog.transfer-overquota-txt span {
    font-size: 20px;
    color: #333333;
    border-bottom: 2px solid #FF333A;
    padding: 0 2px;
}
.dialog.transfer-overquota-txt span.countdown {
    margin: 0 5px;
}
.dialog.transfer-overquota-txt span span {
    color: #777777;
    border: 0;
}
.exceeded:not(.achievements):not(.pro) .dialog.p-after-icon {
    max-width: none;
}
.dialog.transfer-plans {
    padding: 16px 0 0 0;
}
.fm-dialog .reg-st3-bott-title {
    font-size: 16px;
    padding: 16px 10px;
}
.fm-dialog .reg-st3-bott-title.price {
    font-size: 40px;
    line-height: 40px;
    padding-top: 14px;
}
.fm-dialog .reg-st3-bott-title span.small {
    font-size: 32px;
}
.fm-dialog .reg-st3-bott-title span.period {
    margin-top: -1px;
}
.fm-dialog .reg-st3-storage, .fm-dialog .reg-st3-bandwidth {
    padding: 20px 24px 0 24px;
}
.fm-dialog .reg-st3-mid-txt {
    line-height: 17px;
}
.fm-dialog .reg-st3-bandwidth {
    padding-bottom: 17px;
}
.dialog.pro-exceeded-txt {
    font-size: 14px;
    line-height: 24px;
    color: #666666;
    padding: 0 0 6px 0;
}
.fm-dialog .dialog.pro-exceeded-txt {
    display: inline-block;
    max-width: 504px;
}
.limited-bandwidth-dialog .account.chart-block, .storage-dialog .account.chart-block {
    display: inline-block;
    margin: 11px 0 20px 0;
    padding: 18px 0 0 0;
    text-align: left;
    font-size: 16px;
}
.storage-dialog .account.chart-block {
    margin: 16px 0 33px 0;
}
.exceeded.pro .dialog.big-buttons-block {
    display: inline-block;
    margin: 2px 0 10px 0;
    padding: 16px 0 0 0;
    text-align: left;
}
.exceeded.pro.slider .dialog.big-buttons-block {
    margin: 2px 0 1px 0;
}
.exceeded.pro .dialog.bottom-tips a {
    margin-bottom: 8px;
}
.exceeded.pro .bandwidth .chart.data .perc-txt::before {
    display: none;
}
.exceeded.pro .chart.progressbars span {
    transform: rotate(180deg) !important;
}
.exceeded.pro .chart.progressbars span::before {
    background-color: #D90007;
}
.fm-dialog.limited-bandwidth-dialog.pro.exceeded {
    margin-top: -210px;
}
.dialog-slider-txt {
    text-align: center;
    font-size: 20px;
    line-height: 25px;
    margin: 22px auto 0 auto;
    max-width: 504px;
    position: relative;
}
.dialog-slider-txt::before {
    content: '';
    display: block;
    position: absolute;
    width: 100%;
    height: 1px;
    background-color: rgba(0,0,0,0.1);
    top: 13px;
    left: 0;
}
.dialog.pro-slider-description {
    font-size: 14px;
    line-height: 18px;
    color: #666666;
    padding: 13px 0 0 0;
    display: inline-block;
    max-width: 504px;
}
.fm-dialog .bandwith-settings .slider.numbers.val2 {
    margin-left: 359px;
}
.fm-dialog .bandwith-settings {
    width: 504px;
    margin: 0 auto 0 auto;
}
.fm-dialog .ui-slider.ui-widget-content {
    width: 504px;
    margin: 15px auto 0 auto;
}
.dialog-slider-txt span {
    padding: 0 15px;
    background-color: white;
    position: relative;
    font-size: 20px;
    line-height: 25px;
    color: #666666;
}
.fm-dialog.exceeded.pro.slider .radio-txt {
    padding-top: 8px;
}
.fm-dialog.exceeded.pro.slider .checkboxOff, .fm-dialog.exceeded.pro.slider .checkboxOn {
    margin-top: 10px;
}
.mobile.upgrade-to-pro {
    color: #fff;
    padding: 0 15px 0 15px;
    font-size: 15px;
    line-height: 48px;
    -moz-border-radius: 2px;
    -webkit-border-radius: 2px;
    border-radius: 2px;
    display: block;
    background-color: #ff4444;
    cursor: pointer;
    -moz-box-sizing: border-box;
    -webkit-box-sizing: border-box;
    box-sizing: border-box;
    text-align: center;
    margin: 40px 20px;
}
.mobile.upgrade-to-pro:first-letter {
    text-transform: uppercase;
}
.default-big-button {
    display: none;
}
/* End of Transfer quota exceeded dialog */

/* New mobile PRO */
.mobile.link-block {
    margin: 33px 24px -26px 24px;
    font-size: 14px;
    line-height: 24px;
    cursor: pointer;
    color: #e83b3c;
    position: relative;
}
.mobile.icon {
    background-image: url(../images/mega/startpage-sprite_v6.png);
    background-position: 0 -2109px;
    background-repeat: no-repeat;
    width: 20px;
    height: 20px;
    display: inline-block;
    vertical-align: top;
    margin: 0 0 0 0;
}
/* end of New mobile PRO */

.mobile.loginrequired-dialog {
    position: fixed;
    z-index: 100;
    background-color: rgba(250, 250, 250, 0.95);
    left: 0;
    top: 0;
    height: 100%;
    width: 100%;
}
.mobile.loginrequired-dialog .information {
    font-size: 16px;
    line-height: 20px;
    color: #667;
    white-space: normal;
    letter-spacing: 0.2px;
    padding: 0 0 0 0;
    margin: 20px 15px 30px 15px;
}
.mobile.top-menu-popup .top-icon.close {
    background: url(../images/mobile/mobile-sprite_v10.png);
    background-position: -65px -1143px;
    background-repeat: no-repeat;
    cursor: pointer;
    height: 40px;
    margin: 13px 0 0 0;
    -webkit-tap-highlight-color: rgba(0,0,0,0);
    -webkit-tap-highlight-color: transparent;
    position: absolute;
    right: 14px;
    top: 0;
    width: 42px;
    z-index: 10;
}
.top-menu-popup .top-icon.close::before {
    background: none;
}

/* Hide menu items which are not ready for mobile yet */
.top-menu-content .not-mobile-ready {
    display: none;
}
/* Prevent jspPane setting a style to put the margin out so the page indicator is no longer flush with the margin */
.top-menu-popup .top-menu-scroll .jspPane {
    margin-left: 0 !important;
}
/* Language menu */
.language-template {
    display: none;
}
.top-menu-item.submenu-item.languages::before {
    background: none;
}
.top-menu-item.current {
    color: #d90007;
}
.submenu-item.expanded + .top-submenu.language-items {
    max-height: 1200px;
}
.top-submenu.language-items .top-menu-item .lang-name {
    display: inline-block;
}
.top-submenu.language-items .top-menu-item .beta-text {
    border: 1px solid rgba(192, 199, 203, 0.3);
    border-radius: 7px;
    box-sizing: border-box;
    color: #c0c7cd;
    display: none;
    font-size: 10px;
    font-style: normal;
    line-height: 18px;
    margin-left: 5px;
    padding: 0 4px;
    text-align: center;
    text-transform: uppercase;
}
.top-submenu.language-items .top-menu-item.beta .beta-text {
    display: inline-block;
}
.mobile.top-menu-popup .top-menu-item {
    font-size: 15px;
    line-height: 26px;
}
.bottom-menu.copyrights {
    position: static;
    margin: 20px 0 0 0;
}

/* Hide transfer widget on the ProPay page after getting an overquota error from the download page */
.widget-block.active {
    display: none !important;
}

/* Previews and slideshow */
.mobile.slideshow-image-previewer {
    left: 0;
    position: absolute;
    top: 0;
    z-index: 10;
}
.mobile.slideshow-image-previewer .content-row {
    display: table-row;
}
.mobile.slideshow-image-previewer .content-cell {
    background: rgba(0, 0, 0, 0.94);
    height: 100%;
    text-align: left;
    vertical-align: middle;
}
.mobile.slideshow-header {
    background-color: #fff;
    left: 0;
    position: fixed;
    text-align: left;
    top: 0;
    right: 0;
    z-index: 1;
}
.mobile.slideshow-header .mobile.fm-dialog-close {
    position: static;
    display: inline-block;
    margin: 12px 5px 13px 12px;
    left: 0;
    top: 0;
    right: 0;
    vertical-align: middle;
}
.mobile.slideshow-text-right-block {
    display: inline-block;
    vertical-align: middle;
}
.mobile.slideshow-file-name {
    color: #222;
    display: inline-block;
    font-size: 20px;
    line-height: 25px;
    margin: 0;
    max-width: 233px;
    -o-text-overflow: ellipsis;
    text-overflow: ellipsis;
    overflow: hidden;
    vertical-align: middle;
    white-space: nowrap;
}
.mobile.slideshow-file-number-and-total {
    line-height: 25px;
    color: #a7a7a7;
    font-size: 14px;
}
.mobile.slideshow-wrapper {
    height: 100%;
    position: relative;
    overflow: hidden;
}
.mobile.slides img {
    max-height: 100%;
    max-width: 100%;
    position: absolute;
    left: 0;
    right: 0;
    top: 0;
    bottom: 0;
    margin: auto;
}
.mobile.slide-show-navigation {
    width: 100%;
    height: 100%;
}
.mobile.slideshow-back-arrow, .mobile.slideshow-forward-arrow {
    background-color: rgba(0, 0, 0, 0.6);
    height: 37px;
    left: 0;
    position: absolute;
    top: 50%;
    width: 36px;
    margin-top: -18px;
    background-image: url(../images/mobile/mobile-sprite_v10.png);
    background-position: -148px -1897px;
    background-repeat: no-repeat;
    z-index: 10;
}
.mobile.slide-show-navigation .slideshow-forward-arrow {
    left: auto;
    right: 0;
    background-position: -205px -1897px;
}
.mobile.slideshow-image-previewer .content-row.third {
    background-color: #fff;
    display: table-row;
}
.mobile.slideshow-buttons {
    background-color: #fff;
    bottom: 0;
    left: 0;
    overflow: hidden;
    padding: 0 10px;
    position: fixed;
    right: 0;
    z-index: 1;
    border-top: 1px solid #eee;
}
.mobile.left-buttons {
    display: inline-block;
    float: left;
}
.mobile.right-buttons {
    display: inline-block;
    float: right;
}
.mobile.slideshow-buttons .fm-icon {
    display: inline-block;
    vertical-align: middle;
    width: 60px;
    height: 60px;
}
.mobile.slideshow-buttons .fm-icon.delete-button {
    background-position: -143px -1820px;
}
.mobile.slideshow-buttons .fm-icon.download-button {
    background-position: -42px -1616px;
}
.mobile.slideshow-buttons .fm-icon.manage-link-button {
    background-position: 9px -1698px;
}
.mobile.slides {
    position: absolute;
    width: 100%;
    height: 100%;
    top: 0;
    -webkit-transition: left 200ms ease-in-out;
    -moz-transition: left 200ms ease-in-out;
    -o-transition: left 200ms ease-in-out;
    -ms-transition: left 200ms ease-in-out;
    transition: left 200ms ease-in-out;
    background: rgba(0, 0, 0, 1);
}
.mobile.slides.left {
    left: -100%;
}
.mobile.slides.mid {
    left: 0;
}
.mobile.slides.right {
    left: 100%;
}
/* Cloud drive context menu */
.fmholder {
    overflow: hidden;
}
.mobile.context-menu-container.hidden {
    display: block !important;
    bottom: -100%;
    overflow: hidden;
    filter: progid:DXImageTransform.Microsoft.Alpha(opacity=0);
    -moz-opacity: 0;
    -khtml-opacity: 0;
    opacity: 0;
}
.mobile.context-menu-container {
    background: #fff;
    bottom: 0;
    left: 0;
    padding-bottom: 10px;
    position: fixed;
    right: 0;
    z-index: 1010;
    -webkit-box-shadow: 0px 0px 14px 2px rgba(0,0,0,0.06);
    -moz-box-shadow: 0px 0px 14px 2px rgba(0,0,0,0.06);
    box-shadow: 0px 0px 14px 2px rgba(0,0,0,0.06);
    -webkit-transition: opacity 200ms ease-in-out, bottom 200ms ease-in-out;
    -moz-transition: opacity 200ms ease-in-out, bottom 200ms ease-in-out;
    -o-transition: opacity 200ms ease-in-out, bottom 200ms ease-in-out;
    -ms-transition: opacity 200ms ease-in-out, bottom 200ms ease-in-out;
    transition: opacity 200ms ease-in-out, bottom 200ms ease-in-out;
    filter: progid:DXImageTransform.Microsoft.Alpha(opacity=100);
    -moz-opacity: 1;
    -khtml-opacity: 1;
    opacity: 1;
}
.mobile.context-menu-container.folder {
    border-top: 1px solid #eee;
}
.mobile.context-menu-container .context-menu-item {
    color: #939DA3;
    cursor: pointer;
    font-size: 15px;
    line-height: 20px;
    margin-top: 10px;
    vertical-align: middle;
}
.mobile.context-menu-container .context-menu-item.delete-button {
    color: #ff0000;
    margin-bottom: 10px;
}
.mobile.context-menu-container .fm-icon {
    display: inline-block;
    margin-right: 26px;
    vertical-align: middle;
    margin: 0 8px 0 8px;
}
.mobile.context-menu-container .item-info {
    padding-bottom: 9px;
}
.mobile.context-menu-container .fm-item-info {
    padding-top: 11px;
}
.mobile.context-menu-container .light-grey-bar {
    background-color: #eee;
    height: 1px;
    margin-left: 62px;
}
/* My Account page */
.mobile.main-block.my-account-page {
    background-color: #f8f9fA;
}
.mobile.my-account-page .fm-header {
    background: #fff;
}
.mobile.my-account-page .fm-header .fm-icon.account {
    margin: 15px 0 0 11px;
}
.mobile.my-account-page .content-cell {
    vertical-align: top;
}
.mobile.my-account-page .avatar-name-block {
    opacity: 0.9;
    background-color: #fff;
    position: relative;
    padding: 16px 0;
    border-bottom: 1px solid #ddd;
    margin-top: 5px;
}
.mobile.my-account-page .main-avatar {
    text-align: center;
    position: absolute;
    top: 18px;
    left: 14px;
}
.mobile.my-account-page .main-avatar .avatar span {
    color: #fff;
}
.mobile.my-account-page .user-info {
    margin-left: 60px;
    text-align: left;
}
.mobile.my-account-page .user-name {
    font-size: 17px;
    line-height: 22px;
    height: 20px;
    color: #3e3e3e;
    font-family: 'source_sans_prosemibold';
    white-space: nowrap;
    overflow: hidden;
    -o-text-overflow: ellipsis;
    text-overflow: ellipsis;
}
.mobile.my-account-page .user-email {
    font-size: 15px;
    color: #000;
    opacity: 0.5;
    line-height: 19px;
}
.mobile.my-account-page .account-type-block {
    background-color: #fff;
    border-top: 1px solid #ddd;
    margin-top: 4px;
    padding: 17px 0 2px;
    position: relative;
}
.mobile.my-account-page .account-type-text {
    color: #000;
    font-size: 17px;
    line-height: 22px;
    margin-left: 60px;
    text-align: left;
}
.mobile.my-account-page .pro-plan-name {
    display: inline-block;
    line-height: 56px;
    position: absolute;
    right: 22px;
    top: 0;
}
.mobile.my-account-page .mobile.icon.pro-mini {
    position: absolute;
    left: 22px;
}
.mobile.icon.pro-mini.free {
    background-position: -2px -2000px;
}
.mobile.icon.pro-mini.pro4 {
    background-position: -2px -1840px;
}
.mobile.icon.pro-mini.pro1 {
    background-position: -2px -1880px;
}
.mobile.icon.pro-mini.pro2 {
    background-position: -2px -1920px;
}
.mobile.icon.pro-mini.pro3 {
    background-position: -2px -1960px;
}
.mobile.my-account-page .account-usage-block {
    background-color: #fff;
    border-bottom: 1px solid #ddd;
    padding: 21px 0;
    position: relative;
}
.mobile.my-account-page .fm-icon.cloud {
    left: 10px;
    position: absolute;
    top: 12px;
}
.mobile.my-account-page .account-usage-text {
    color: #000;
    font-size: 17px;
    line-height: 22px;
    margin-left: 60px;
    text-align: left;
}
.mobile.my-account-page .storage-usage {
    display: inline-block;
    line-height: 20px;
    position: absolute;
    right: 22px;
    top: 11px;
    text-align: right;
}
.mobile.my-account-page .account-usage-block.warning,
.mobile.my-account-page .account-usage-block.warning .account-usage-text {
    color: #ff971e;
}
.mobile.my-account-page .account-usage-block.over-quota,
.mobile.my-account-page .account-usage-block.over-quota .account-usage-text {
    color: #eb4444;
}
.mobile.my-account-page .account-usage-block .over-quota-message {
    color: #777e82;
    display: none;
    font-size: 14px;
    line-height: 20px;
    text-align: left;
    margin: 18px 20px 0 60px;
}
.mobile.my-account-page .account-usage-block.over-quota .over-quota-message {
    display: block;
}
.mobile.my-account-page .over-quota-message a {
    color: #777e82;
}
.mobile.my-account-page .storage-usage .used {
    font-family: 'source_sans_prosemibold';
}
.mobile.my-account-page .account-upgrade-block {
    background-color: #fff;
    border-bottom: 1px solid #ddd;
    border-top: 1px solid #ddd;
    margin-top: 4px;
    padding: 17px 0;
    position: relative;
}
.mobile.my-account-page .account-upgrade-block .fm-icon.credit-card {
    left: 10px;
    position: absolute;
    top: 9px;
}
.mobile.my-account-page .account-upgrade-text {
    color: #000;
    font-size: 17px;
    line-height: 22px;
    margin-left: 60px;
    text-align: left;
}
.mobile.my-account-page .account-upgrade-block .fm-icon.right-arrow {
    right: 4px;
    position: absolute;
    top: 9px;
}
.mobile.my-account-page .account-achievements-block {
    background-color: #fff;
    border-bottom: 1px solid #ddd;
    border-top: 1px solid #ddd;
    margin-top: 4px;
    padding: 17px 0;
    position: relative;
}
.mobile.my-account-page .account-achievements-block .fm-icon.rocket {
    left: 10px;
    position: absolute;
    top: 18px;
}
.mobile.my-account-page .account-achievements-block .achievements-heading {
    color: #000;
    font-size: 17px;
    line-height: 22px;
    margin-left: 60px;
    text-align: left;
}
.mobile.my-account-page .account-achievements-block .achievements-text {
    color: #777e82;
    font-size: 14px;
    line-height: 18px;
    margin-left: 60px;
    text-align: left;
}
.mobile.my-account-page .account-achievements-block .fm-icon.right-arrow {
    right: 4px;
    position: absolute;
    top: 18px;
}
.mobile.my-account-page .account-cancel-subscription-block,
.mobile.my-account-page .account-recovery-key-block,
.mobile.my-account-page .acount-cancellation-block {
    background-color: #fff;
    border-bottom: 1px solid #ddd;
    border-top: 1px solid #ddd;
    margin-top: 4px;
    padding: 17px 0;
    position: relative;
}
.mobile.my-account-page .account-cancel-subscription-block .fm-icon.cancel-subscription {
    left: 10px;
    position: absolute;
    top: 18px;
}
.mobile.my-account-page .account-cancel-subscription-block .subscription-heading, .mobile.my-account-page .account-recovery-key-block .recovery-key-heading  {
    color: #000;
    font-size: 17px;
    line-height: 22px;
    margin-left: 60px;
    text-align: left;
}
.mobile.my-account-page .account-cancel-subscription-block .subscription-text, .mobile.my-account-page .account-recovery-key-block .recovery-key-text {
    color: #777e82;
    font-size: 14px;
    line-height: 18px;
    margin-left: 60px;
    text-align: left;
}
.mobile.my-account-page .account-recovery-key-block .fm-icon.recovery-key {
    position: absolute;
    left: 9px;
    top: 16px;
}
.mobile.my-account-page .acount-cancellation-block .fm-icon.broken-heart {
    position: absolute;
    left: 9px;
    top: 7px;
}
.mobile.my-account-page .acount-cancellation-block .fm-icon.right-arrow {
    right: 4px;
    position: absolute;
    top: 9px;
}
.mobile.my-account-page .account-recovery-key-block .fm-icon.right-arrow {
    right: 4px;
    position: absolute;
    top: 18px;
}
.mobile.my-account-page .account-cancel-subscription-block .fm-icon.right-arrow {
    right: 4px;
    position: absolute;
    top: 9px;
}
/* Help centre header */
.help-section.fm-header {
    background-color: #fff;
    box-shadow:  0 1px 4px 0 rgba(0,0,0,0.10);
}
.help-section .mobile.fm-header-txt {
    padding: 22px 0px 0 0px;
    margin: 0 60px;
    overflow: hidden;
    white-space: nowrap;
    text-overflow: ellipsis;
}

/* Get Support styling start */
.mobile.main-block.get-support {
    background-color: #fff;
}
/* Get Support styling end */

/* Only media queries after here */
@media only screen and (orientation:portrait) {
    .wrong-file .mobile.content-row, .downloading .mobile.content-row, .uploading .mobile.content-row {
        width: 100%;
        float: none;
    }
    .wrong-file .mobile.white-block, .downloading .mobile.white-block, .uploading .mobile.white-block {
        margin: 0;
        position: relative;
    }
    .mobile.fm-item-link:first-child {
        background-image: none;
    }
}

/* Generic page styling */
.mobile.main-block {
    background-color: #fff;
}
.mobile.main-block .normal-body-text {
    color: #777E82;
    font-size: 15px;
    line-height: 24px;
    margin: 20px 24px;
}
.mobile .pad-sm {
    padding: 0 12px;
}
.mobile .mrgn-sm {
    margin: 0 12px;
}
.mobile .mrgn-md {
    margin: 0 24px;
}
.mobile .mrgn-b-sm {
    margin: 0 0 12px 0;
}
.mobile .mrgn-b-md {
    margin: 0 0 24px 0;
}
.mobile .pad-md {
    padding: 0 24px;
}
.mobile.main-block .red-heading{
    color: #eb4444;
    font-family: 'source_sans_prosemibold';
    font-size: 17px;
    line-height: 22px;
    margin: 0 24px 0 24px;
}
.mobile.main-block .sub-heading.gray{
    color: #666;
    font-family: 'source_sans_prosemibold';
    font-size: 15px;
    line-height: 22px;
    display: block;
    margin: 8px 0 12px 0;
}
select.mobile.dropdown-style {
    display: block;
    width: 100%;
    height: 40px;
    padding: 6px 12px;
    font-size: 14px;
    color: #666;
    background-color: #fafafa;
    border: 1px solid #eee;
    border-radius: 2px;
    -webkit-appearance: none;
    -moz-appearance: none;
    appearance: none;
}
.mobile.select-wrapper::after {
    content: '';
    height: 16px;
    width: 16px;
    display: block;
    position: absolute;
    top: 45px;
    right: 38px;
    background-position: -110px -1972px;
    background-image: url(../images/mobile/mobile-sprite_v10.png);
    background-repeat: no-repeat;
    transform: rotate(90deg);
    pointer-events: none;
}
.mobile.cta-button.red {
    background-color: #f44;
}
.mobile.cta-button.secondary {
    background-color: #fff;
    border: 1px solid #f44;
    color: #f44;
}
.mobile.cta-button.active {
    opacity: 1;
}
.mobile.cta-button {
    padding: 0;
    position: relative;
    font-size: 16px;
    text-align: center;
    line-height: 48px;
    color: #fff;
    height: 48px;
    -webkit-transition: all 200ms ease-in-out;
    -moz-transition: all 200ms ease-in-out;
    -o-transition: all 200ms ease-in-out;
    -ms-transition: all 200ms ease-in-out;
    transition: all 200ms ease-in-out;
    opacity: 0.3;
    border-radius: 2px;
}
.mobile.support-text-field {
    height: 200px;
    padding: 12px 16px;
    background-color: #fafafa;
    border: 1px solid #eee;
    display: block;
    border-radius: 2px;
    width: calc(100% - 32px);
    font-size: 14px;
    color: #666;
    line-height: 18px;
    font-family: 'source_sans_proregular';
}
textarea.mobile.support-text-field {
    font-family: 'source_sans_proregular';
}
.mobile.main-block .radio-button-form {
    display: block;
    position: relative;
    margin: 16px 24px;
}
.mobile.main-block .mobile.generic-content-block {
    background-color: #fff;
    position: relative;
}
.mobile.main-block form.inline-labels div {
    display: block;
    position: relative;
}
.mobile.main-block form.inline-labels label {
    font-size: 15px;
    float: none;
    margin: 0 24px 0 32px;
    display: block;
    padding: 0;
    color: #3F3F3F;
    margin-bottom: 17px;
}
.mobile.main-block form.inline-labels label.active {
    font-family: 'source_sans_prosemibold';
}

/* Grid view */
.mobile.fm-block.file-manager-block.grid-view {
    background-color: #f5f6f7;
}

.mobile.grid-view .mobile.fm-item.folder, .mobile.grid-view .mobile.fm-item.file {
    border: 1px solid #eee;
    box-sizing: border-box;
    height: 48px;
    cursor: pointer;
    overflow: hidden;
    background-color: #fff;
    float: left;
    margin-left: 12px;
    border-radius: 4px;
    margin-bottom: 12px;
}

.mobile.grid-view .mobile.fm-item.file {
    height: auto;
}
.mobile.grid-view .mobile.fm-item-details {
    display: none;
}

.mobile.grid-view .mobile.fm-item.file:nth-child(even) {
    background-color: white;
}

.mobile.grid-view .mobile.fm-item.file:nth-child(odd) {
    background-color: white;
}
.mobile.grid-view .mobile.fm-item-info {
    padding: 0 0;
}
.mobile.grid-view .folder .mobile.fm-item-info {
    padding: 0 0;
}
.mobile.grid-view .mobile.folder .mobile.fm-item-img {
    height: 48px;
    width: 36px;
    text-align: left;
    margin: 0 4px  0 12px;
    float: left;
}
.mobile.grid-view .file.thumb .fm-item-img {
    margin: 4px 11px 0 4px;
    overflow: hidden;
    width: calc(100% - 10px);
    border-radius: 2px;
    border:1px solid #eee;
    background-color: #fafafa;
}
.mobile.grid-view .file .fm-item-img {
    height: 177px;
    margin: 4px 11px 0 4px;
    overflow: hidden;
    width: calc(100% - 10px);
    border-radius: 2px;
    border: 1px solid #eee;
    background-color: #fafafa;
    position: relative;
}
.mobile.grid-view .file .fm-item-img img {
    width: 82px;
    display: block;
    position: absolute;
    top: 50%;
    left: 50%;
    transform: translate(-50%, -50%);
}
.mobile.fm-item-links {
    display: none;
}
.mobile.grid-view .mobile.fm-item.file .fm-icon.link {
    margin-top: -1px;
    width: 27px;
    height: 36px;
}
.mobile.grid-view .file.thumb .fm-item-img img {
    position: relative;
    margin: 0 0;
    width: 100%;
    height: 100%;
}
.mobile.grid-view .mobile.fm-icon.open-context-menu {
    background-position: -196px -1664px;
    height: 100%;
    margin: 0;
    width: 37px;
}
.mobile.grid-view .mobile.file .mobile.fm-item-info {
    padding: 0 0;
}
.mobile.grid-view .mobile.file .mobile.fm-icon.open-context-menu {
    background-position: -197px -1669px;
    height: 100%;
    margin: 0;
    width: 36px;
    height: 36px;
}
.mobile.grid-view .mobile.fm-item.file:last-of-type {
    margin-bottom: 32px;
}
.mobile.grid-view .mobile.fm-item .fm-icon.link {
    margin-top: 5px;
    width: 27px;
}
.mobile.grid-view .mobile.fm-item.line-break {
    height: 48px;
    cursor: pointer;
    overflow: hidden;
    width: calc((100% - 24px) / 2);
    background-color: inherit;
    float: left;
    margin-left: 8px;
    border-radius: 2px;
    margin-bottom: 8px;
}
.mobile.grid-view .mobile.fm-item-name {
    font-size: 14px;
    line-height: 36px;
    padding-left: 10px;
    padding-right: 5px;
}
.mobile.grid-view .folder .mobile.fm-item-name {
    line-height: 48px;
    padding-left: 6px;
}
/* Get support page */
.support-form {
    position:relative;
}

.mobile.get-support-block {
    height: 100%;
}
/* Radio button styling */

.mobile.main-block form.inline-labels div.radioOn, .mobile.main-block form.inline-labels div.radioOff {
    float: left;
    width: 18px;
    height: 18px;
    margin-top: 7px;
    cursor: pointer;
    background-color: white;
    box-sizing: border-box;
    -webkit-background-clip: padding-box;
    background-clip: padding-box;
    position: relative;
    border-width: 1px;
    border-style: solid;
    border-color: rgba(0, 0, 0, 0.1);
    border-image: initial;
    border-radius: 100%;
}
.mobile.main-block form.inline-labels div.radioOn {
    border-width: 1px;
    border-style: solid;
    border-color: rgba(255, 51, 58, 0.5);
    border-image: initial;
}

.mobile.main-block .radioOff input, .mobile.main-block .radioOn input {
    opacity: 0;
    width: 18px;
    height: 18px;
    position: relative;
    z-index: 1;
    cursor: pointer;
}

.mobile.main-block div.radioOn::before, .mobile.main-block div.radioOff::before {
    width: 16px;
    height: 16px;
    position: absolute;
    content: '';
    left: 0;
    top: 0;
    -moz-border-radius: 100%;
    -webkit-border-radius: 100%;
    border-radius: 100%;
    -webkit-box-shadow: 0px 1px 2px 0px rgba(0,0,0,0.15);
    -moz-box-shadow: 0px 1px 2px 0px rgba(0,0,0,0.15);
    box-shadow: 0px 1px 2px 0px rgba(0,0,0,0.15);
}

.mobile.main-block div.radioOn::after, .mobile.main-block div.radioOff::after {
    width: 12px;
    height: 12px;
    position: absolute;
    content: '';
    left: 2px;
    top: 2px;
    -moz-border-radius: 100%;
    -webkit-border-radius: 100%;
    border-radius: 100%;
    background-color: rgba(0,0,0,0.05);
}

.mobile.main-block div.radioOn::after{
    background: rgb(255,51,58);
    background: url(data:image/svg+xml;base64,PD94bWwgdmVyc2lvbj0iMS4wIiA/Pgo8c3ZnIHhtbG5zPSJodHRwOi8vd3d3LnczLm9yZy8yMDAwL3N2ZyIgd2lkdGg9IjEwMCUiIGhlaWdodD0iMTAwJSIgdmlld0JveD0iMCAwIDEgMSIgcHJlc2VydmVBc3BlY3RSYXRpbz0ibm9uZSI+CiAgPGxpbmVhckdyYWRpZW50IGlkPSJncmFkLXVjZ2ctZ2VuZXJhdGVkIiBncmFkaWVudFVuaXRzPSJ1c2VyU3BhY2VPblVzZSIgeDE9IjAlIiB5MT0iMCUiIHgyPSIwJSIgeTI9IjEwMCUiPgogICAgPHN0b3Agb2Zmc2V0PSIwJSIgc3RvcC1jb2xvcj0iI2ZhZmFmYSIgc3RvcC1vcGFjaXR5PSIxIi8+CiAgICA8c3RvcCBvZmZzZXQ9IjEwMCUiIHN0b3AtY29sb3I9IiNmZmZmZmYiIHN0b3Atb3BhY2l0eT0iMSIvPgogIDwvbGluZWFyR3JhZGllbnQ+CiAgPHJlY3QgeD0iMCIgeT0iMCIgd2lkdGg9IjEiIGhlaWdodD0iMSIgZmlsbD0idXJsKCNncmFkLXVjZ2ctZ2VuZXJhdGVkKSIgLz4KPC9zdmc+);
    background: -moz-linear-gradient(top, rgba(255,51,58,1) 0%, rgba(217,0,7,1) 100%);
    background: -webkit-linear-gradient(top, rgba(255,51,58,1) 0%, rgba(217,0,7,1) 100%);
    background: linear-gradient(to bottom, rgba(255,51,58,1) 0%, rgba(217,0,7,1) 100%);
    filter: progid:DXImageTransform.Microsoft.Alpha(opacity=80);
    -moz-opacity: 0.8;
    -khtml-opacity: 0.8;
    opacity: 0.8;
}


/* Recovery Key pages */

.mobile.recovery-key-page .mobile.recovery-key-block {
    background-color: #fff;
    padding: 32px 0 26px 0;
    position: relative;
}
.mobile.main-block.forgot-password-page, .mobile.main-block.recover-account-page, .mobile.main-block.enter-recovery-key-page {
    background-color: #fff;
}
.mobile.recovery-key-page .mobile.recovery-key-heading, .mobile.forgot-password-page .mobile.forgot-password-heading, .mobile.r-a-heading {
    color: #eb4444;
    font-family: 'source_sans_prosemibold';
    font-size: 17px;
    line-height: 22px;
    margin: 0 24px 0 24px;
}
.mobile.recovery-key-page .mobile.recovery-key-body-text, .mobile.forgot-password-page .mobile.forgot-password-body-text, .mobile.recover-account-page .mobile.recover-account-body-text {
    color: #777E82;
    font-size: 14px;
    line-height: 24px;
    margin: 20px 24px;
}
.mobile.recover-account-body-text a {
    color: #eb4444;
}
.mobile.recovery-key-page .mobile.recovery-key-string-block{
    margin: 16px 24px 4px;
}
.mobile.recover-account-page .mobile.recover-account-block {
    margin-top: 24px;
}
.mobile.recovery-key-page .mobile.recovery-key-body-text.form-info {
    font-size: 13px;
    color: #eb4444;
    margin: 4px 24px 8px;
}
.mobile.recovery-key-page .mobile.recovery-key-string {
    font-size: 15px;
}
.mobile.signin-input.recover-account, .mobile.signin-input.input-recovery-key {
    background-color: #FAFAFA;
    border:1px solid #EEEEEE;
    height: 48px;
    padding: 8px 16px 0 52px;
    -moz-box-sizing: border-box;
    -webkit-box-sizing: border-box;
    box-sizing: border-box;
    position: relative;
    margin-bottom: 4px;
    margin-left: 24px;
    margin-right: 24px;
}

.mobile.signin-input.recover-account input, .mobile.signin-input.input-recovery-key input {
    background-color: #F8F8F8;
    border: 0;
    padding: 0;
    margin: 0;
    font-size: 14px;
    line-height: 20px;
    color: #666666;
    height: 20px;
    width: 100%;
}
.mobile.input-recovery-key span {
    width: 20px;
    height: 20px;
    display: block;
    background-image: url(../images/mobile/mobile-sprite_v10.png);
    background-repeat: no-repeat;
    background-position: -164px -1149px;
    position: absolute;
    left: 16px;
    top: 13px;
}
.mobile.recovery-key-page .mobile.recovery-key-copy-btn,
.mobile.recovery-key-page .mobile.recovery-key-download-btn,
.mobile.recover-account-page .mobile.recover-account-email-send-btn,
.mobile.verify-recovery-key-btn,
.mobile.upload-recovery-key {
    /* Rectangle 7: */
    background: #F0373A;
    border: 1px solid #D82928;
    box-shadow: 0 1px 1px 0 rgba(0,0,0,0.11), inset 0 1px 1px 0 rgba(255,255,255,0.20);
    border-radius: 4px;
    padding: 0;
    position: relative;
    font-size: 14px;
    text-align: center;
    line-height: 48px;
    color: #fff;
    height: 48px;
    margin-left: 24px;
    margin-right: 24px;
    -webkit-transition: all 200ms ease-in-out;
    -moz-transition: all 200ms ease-in-out;
    -o-transition: all 200ms ease-in-out;
    -ms-transition: all 200ms ease-in-out;
    transition: all 200ms ease-in-out;
    opacity: 0.3;
}
.mobile.upload-recovery-key {
	display: block;
}
.mobile.recovery-key-page .mobile.recovery-key-download-btn {
    margin-top: 8px;
}
.mobile.recovery-key-page .recovery-key-copy-btn.active,
.mobile.recovery-key-page .recovery-key-download-btn.active,
.mobile.recover-account-page .recover-account-email-send-btn.active,
.mobile.verify-recovery-key-btn.active ,
.mobile.upload-recovery-key.active {
    opacity: 1;
}
.mobile.buttons {
    text-align: center;
}
.mobile.verify-recovery-key-btn ,
.mobile.upload-recovery-key{
    opacity: 1;
}
.mobile.recover-account-btn-block {
	display: block;
	margin: 8px 0 25px 0;
}
.mobile.forgot-password-btn-block {
    display: block;
    margin: 24px 24px;
    overflow: auto;
}
.mobile.forgot-password-btn {
    background-color: #f44;
    padding: 0;
    width: 48%;
    position: relative;
    font-size: 16px;
    text-align: center;
    line-height: 48px;
    color: #fff;
    height: 48px;
    -webkit-transition: all 200ms ease-in-out;
    -moz-transition: all 200ms ease-in-out;
    -o-transition: all 200ms ease-in-out;
    -ms-transition: all 200ms ease-in-out;
    transition: all 200ms ease-in-out;
    opacity: 1;
    border-radius: 2px;
    float: left;
}
.mobile.forgot-password-btn:last-of-type {
    float: right;
}
.mobile.recovery-key-body-text a {
    color: #eb4444;
    text-decoration: underline;
}
.mobile.update-password .signin-input.account-recovery, .mobile.park-account-block .park-account {
    margin: 0 24px 4px;
}
.mobile.update-password .new-registration, .mobile.park-account-block .new-registration {
    margin-left: 24px;
    margin-right: 20px;
}
.mobile.update-password .mobile.register-button.account-recovery, .mobile.park-account-block .park-account {
    margin: 8px 24px;
}

/* Achievements page */
.mobile.achievements-page .invite-friends-block {
    background: #fff;
    padding: 23px 0 26px 0;
    position: relative;
}
.mobile.achievements-page .invite-friends-block .fm-icon.invite {
    left: 9px;
    position: absolute;
    top: 14px;
}
.mobile.achievements-page .invite-friends-heading {
    color: #eb4444;
    font-family: 'source_sans_prosemibold';
    font-size: 17px;
    line-height: 22px;
    margin: 0 0 0 60px;
}
.mobile.achievements-page .invite-friends-text {
    color: #777e82;
    font-size: 14px;
    line-height: 18px;
    margin: 5px 57px 0 60px;
}
.mobile.achievements-page .invite-friends-block .right-arrow {
    margin-top: -20px;
    position: absolute;
    right: 8px;
    top: 50%;
}
.mobile.achievements-page .unlocked-rewards-block {
    background: #f8f9fa;
    border-top: 1px solid #ddd;
    padding-bottom: 26px;
}
.mobile.achievements-page .unlocked-rewards-header {
    color: #000;
    font-size: 17px;
    line-height: 22px;
    margin: 16px 0 15px 0;
    text-align: center;
}
.mobile.achievements-page .storage-quota-block,
.mobile.achievements-page .transfer-quota-block {
    display: inline-block;
    text-align: center;
    width: 49%;
}
.mobile.achievements-page .transfer-quota-block {
    border-left: 1px solid #d8d8d8;
}

.mobile.achievements-page .storage-quota-block .storage-amount,
.mobile.achievements-page .transfer-quota-block .transfer-amount {
    display: inline-block;
    font-size: 36px;
    line-height: 36px;
    text-align: center;
}
.mobile.achievements-page .storage-quota-block .storage-amount {
    color: #2ba6de;
}
.mobile.achievements-page .transfer-quota-block .transfer-amount {
    color: #32b500;
}

.mobile.achievements-page .storage-quota-block .storage-unit,
.mobile.achievements-page .transfer-quota-block .transfer-unit {
    display: inline-block;
    font-size: 15px;
    line-height: 19px;
}
.mobile.achievements-page .storage-quota-block .storage-unit {
    color: #2ba6de;
}
.mobile.achievements-page .transfer-quota-block .transfer-unit {
    color: #32b500;
}

.mobile.achievements-page .storage-quota-block .storage-text,
.mobile.achievements-page .transfer-quota-block .transfer-text {
    color: #8b9faa;
    font-size: 14px;
    line-height: 18px;
    margin: 5px 0 0 0;
    white-space: nowrap;
    overflow: hidden;
    text-overflow: ellipsis;
    padding-right: 16px;
    padding-left: 16px;
}

.mobile.achievements-page .bonus-information-block {
    background-color: #fff;
    border-bottom: 1px solid #ddd;
    border-top: 1px solid #ddd;
    margin-bottom: 4px;
    padding: 2px 11px 8px 11px;
    position: relative;
}
.mobile.achievements-page .bonus-information-block .left-block,
.mobile.achievements-page .bonus-information-block .right-block {
    display: inline-block;
}
.mobile.achievements-page .bonus-information-block .right-block {
    margin-left: 11px;
}
.mobile.achievements-page .bonus-information-block .storage-bonus,
.mobile.achievements-page .bonus-information-block .transfer-bonus {
    background-color: #2ba6de;
    border-radius: 2px;
    color: #fff;
    font-size: 12px;
    line-height: 17px;
    padding: 1px 6px;
    text-align: center;
}
.mobile.achievements-page .bonus-information-block .storage-bonus {
    background-color: #2ba6de;
}
.mobile.achievements-page .bonus-information-block.inactive .storage-bonus {
    background-color: #fff;
    border: 1px solid #2ba6de;
    color: #2ba6de;
}
.mobile.achievements-page .bonus-information-block .transfer-bonus {
    background-color: #32b500;
    margin-top: 2px;
}
.mobile.achievements-page .bonus-information-block.inactive .transfer-bonus {
    background-color: #fff;
    margin-top: 2px;
    color: #32b500;
    border: 1px solid #32b500;
}
.mobile.achievements-page .bonus-information-block .storage-bonus.greyed-out,
.mobile.achievements-page .bonus-information-block .transfer-bonus.greyed-out {
    background-color: #aaa;
    border: none;
    color: #fff;
}
.mobile.achievements-page .bonus-information-block .bonus-header {
    color: #000;
    font-size: 17px;
    line-height: 22px;
    position: relative;
    top: 8px;
}
.mobile.achievements-page .bonus-information-block .time-remaining {
    color: #777e82;
    font-size: 14px;
    line-height: 28px;
    margin-top: 3px
}
.mobile.achievements-page .bonus-information-block .time-remaining.expiring-soon {
    color: #eb4444;
}
.mobile.achievements-page .bonus-information-block.disabled .right-arrow {
    display: none;
}
.mobile.achievements-page .bonus-information-block .right-arrow {
    position: absolute;
    right: 8px;
    top: 12px;
}

/* Achievements Referral Bonus page */
.mobile.main-block.achievements-referral-bonuses-page {
    background-color: #F8F9FA;
}
.mobile.achievements-referral-bonuses-page .total-referral-bonuses-block {
    background: #f8f9fa;
    border-top: 1px solid #ddd;
    border-bottom: 1px solid #ddd;
    padding: 26px 0;
}
.mobile.achievements-referral-bonuses-page .storage-quota-block,
.mobile.achievements-referral-bonuses-page .transfer-quota-block {
    display: inline-block;
    text-align: center;
    width: 49%;
}
.mobile.achievements-referral-bonuses-page .transfer-quota-block {
    border-left: 1px solid #d8d8d8;
}
.mobile.achievements-referral-bonuses-page .storage-quota-block .storage-amount,
.mobile.achievements-referral-bonuses-page .transfer-quota-block .transfer-amount {
    display: inline-block;
    font-size: 36px;
    line-height: 45px;
    text-align: center;
}
.mobile.achievements-referral-bonuses-page .storage-quota-block .storage-amount {
    color: #2ba6de;
}
.mobile.achievements-referral-bonuses-page .transfer-quota-block .transfer-amount {
    color: #32b500;
}

.mobile.achievements-referral-bonuses-page .storage-quota-block .storage-unit,
.mobile.achievements-referral-bonuses-page .transfer-quota-block .transfer-unit {
    display: inline-block;
    font-size: 16px;
    line-height: 25px;
}
.mobile.achievements-referral-bonuses-page .storage-quota-block .storage-unit {
    color: #2ba6de;
}
.mobile.achievements-referral-bonuses-page .transfer-quota-block .transfer-unit {
    color: #32b500;
}

.mobile.achievements-referral-bonuses-page .storage-quota-block .storage-text,
.mobile.achievements-referral-bonuses-page .transfer-quota-block .transfer-text {
    color: #8b9faa;
    font-size: 14px;
    line-height: 20px;
    margin: 5px 0 0 0;
    white-space: nowrap;
    overflow: hidden;
    text-overflow: ellipsis;
    padding-right: 16px;
    padding-left: 16px;
}
.mobile.achievements-referral-bonuses-page .referral-block {
    padding: 8px 0;
    position: relative;
    background-color: #fff;
    height: 48px;
}
.mobile.achievements-referral-bonuses-page .referral-block:last-of-type {
    border-bottom: 1px solid #ddd;
}
.mobile.achievements-referral-bonuses-page .referral-block .avatar-container {
    left: 16px;
    position: absolute;
    top: 13px;
}
.mobile.achievements-referral-bonuses-page .referral-block .small-rounded-avatar {
    color: #fff;
}
.mobile.achievements-referral-bonuses-page .referral-block .name {
    color: #000;
    font-size: 16px;
    line-height: 20px;
    margin-left: 70px;
}
.mobile.achievements-referral-bonuses-page .referral-block .email {
    color: #000;
    font-size: 16px;
    margin-left: 70px;
    line-height: 25px;
    overflow: hidden;
    white-space: nowrap;
    text-overflow: ellipsis;
    padding-right: 12px;
}
.mobile.achievements-referral-bonuses-page .referral-block .time-remaining {
    top: 22px;
    right: 20px;
    color: #777E82;
    font-size: 14px;
    line-height: 20px;
    margin-left: 70px;
}
.mobile.achievements-referral-bonuses-page .referral-block .time-remaining.expiring-soon {
    color: #eb4444;
}
.mobile.achievements-referral-bonuses-page .referral-block .referral-row-border {
    border-bottom: 1px solid #ddd;
    position: absolute;
    bottom: 0;
    left: 70px;
    right: 0;
}
.mobile.achievements-referral-bonuses-page .referral-block:last-of-type .referral-row-border {
    border-bottom:none;
}

/* Achievements Invite Friends page */
.mobile.achievements-invite-friends-page .top-block {
    background: #fff;
    border-bottom: 1px solid #ddd;
}
.mobile.achievements-invite-friends-page .invite-friends-block {
    padding: 23px 0 26px 0;
    position: relative;
}
.mobile.achievements-invite-friends-page .invite-friends-block .fm-icon.invite {
    left: 9px;
    position: absolute;
    top: 14px;
}
.mobile.achievements-invite-friends-page .invite-friends-heading {
    color: #eb4444;
    font-family: 'source_sans_prosemibold';
    font-size: 17px;
    line-height: 22px;
    margin: 0 0 0 60px;
}
.mobile.achievements-invite-friends-page .invite-friends-text {
    color: #777e82;
    font-size: 14px;
    line-height: 18px;
    margin: 5px 57px 0 60px;
}
.mobile.achievements-invite-friends-page .email-input-container {
    padding: 0 26px;
}
.mobile.achievements-invite-friends-page .email-input {
    border-radius: 3px;
    background-color: rgba(0,0,0,0.05);
    border: 1px solid rgba(0,0,0,0.05);
    box-sizing: border-box;
    color: #000;
    font-size: 15px;
    line-height: 19px;
    opacity: 0.4;
    padding: 14px 10px;
    width: 100%;
}
.mobile.achievements-invite-friends-page .email-input:focus {
    border: 1px solid rgba(51,51,51,0.35);
    opacity: 1;
}
.mobile.achievements-invite-friends-page .email-warning-block {
    position: relative;
}
.mobile.achievements-invite-friends-page .email-warning-block .fm-icon.red-warning {
    left: -4px;
    position: absolute;
    top: -3px;
}
.mobile.achievements-invite-friends-page .email-warning-block .warning-text {
    opacity: 0.6;
    color: #131313;
    font-size: 12px;
    line-height: 15px;
    padding: 9px 0 9px 31px;
}
.mobile.achievements-invite-friends-page .success-message-block {
    color: #2aaf5f;
    font-size: 12px;
    line-height: 15px;
    padding: 9px 0;
}
.mobile.achievements-invite-friends-page .invite-button {
    /* Rectangle 7: */
    background: #F0373A;
    border: 1px solid #D82928;
    box-shadow: 0 1px 1px 0 rgba(0,0,0,0.11), inset 0 1px 1px 0 rgba(255,255,255,0.20);
    border-radius: 4px;
    color: #fff;
    font-size: 15px;
    line-height: 17px;
    margin: 4px 26px 28px 26px;
    opacity: 0.5;
    padding: 16px 0;
    text-align: center;
}
.mobile.achievements-invite-friends-page .invite-button .loading-image {
    display: none;
}
.mobile.achievements-invite-friends-page .invite-button.loading .label {
    visibility: hidden;
}
.mobile.achievements-invite-friends-page .invite-button.loading .loading-image {
    display: inline-block;
    height: 28px;
    left: 50%;
    margin-left: -14px;
    margin-top: -5px;
    position: absolute;
    width: 28px;
    font-size: 0;
    line-height: 0;
}
.mobile.achievements-invite-friends-page .invite-button .loading-image img {
    width: 28px;
    height: 28px;
}
.mobile.achievements-invite-friends-page .invite-button.active {
    opacity: 1;
}
.mobile.achievements-invite-friends-page .how-it-works-block {
    background-color: #fff;
    border-bottom: 1px solid #ddd;
    border-top: 1px solid #ddd;
    margin-top: 4px;
    padding: 17px 0;
    position: relative;
}
.mobile.achievements-invite-friends-page .how-it-works-block .fm-icon.info {
    left: 10px;
    position: absolute;
    top: 9px;
}
.mobile.achievements-invite-friends-page .how-it-works-text {
    color: #000;
    font-size: 17px;
    line-height: 22px;
    margin-left: 60px;
    text-align: left;
}
.mobile.achievements-invite-friends-page .how-it-works-block .fm-icon.right-arrow {
    right: 4px;
    position: absolute;
    top: 9px;
}

/* Achievements Invites How it Works page */
.mobile.achievements-how-it-works-page .top-block {
    background: #fff;
    border-bottom: 1px solid #ddd;
    padding: 40px 26px 28px 26px;
}
.mobile.achievements-how-it-works-page .fm-icon.invite {
    margin: 0 auto;
}
.mobile.achievements-how-it-works-page .heading {
    color: #eb4444;
    font-family: 'source_sans_prosemibold';
    font-size: 20px;
    line-height: 25px;
    text-align: center;
}
.mobile.achievements-how-it-works-page .heading.how-it-works {
    margin-top: 8px;
}
.mobile.achievements-how-it-works-page .heading.why-is-it-not-working {
    margin-top: 31px;
}
.mobile.achievements-how-it-works-page p {
    color: #778187;
    font-size: 16px;
    line-height: 26px;
    text-align: center;
    margin: 11px 0 0 0;
}

/* Cancel subscription information overlay */
.mobile.cancel-subscription-information-overlay {
    left: 0;
    position: absolute;
    top: 0;
    z-index: 100;
}
.mobile.cancel-subscription-information-overlay .first-message {
    font-family: 'source_sans_prosemibold';
}

/* Cancel subscription overlay */
.mobile.cancel-subscription-overlay {
    left: 0;
    position: absolute;
    top: 0;
    z-index: 100;
}
.mobile.cancel-subscription-overlay .white-block {
    width: 300px;
}
.mobile.cancel-subscription-overlay .membership-icon.free {
    margin: 10px auto;
}
.mobile.cancel-subscription-overlay .mobile.dialog-information {
    font-size: 15px;
    line-height: 24px;
    color: #555;
    display: inline-block;
    -webkit-box-sizing: border-box;
    -moz-box-sizing: border-box;
    box-sizing: border-box;
    white-space: normal;
}
.mobile.cancel-subscription-overlay .first-message {
    font-family: 'source_sans_prosemibold';
    color: #444;
    font-size: 17px;
    line-height: 22px;
    text-align: center;
}
.mobile.cancel-subscription-overlay .second-message {
    color: #777e82;
    font-size: 14px;
    line-height: 20px;
    margin-top: 10px;
    text-align: center;
}
.mobile.cancel-subscription-overlay .buttons {
    margin-top: 5px;
    text-align: center;
}
.mobile.cancel-subscription-overlay .red-button {
    display: inline-block;
    width: 47%;
    border: 1px solid #ff4246;
    height: 44px;
    line-height: 40px;
    font-size: 14px;
}
.mobile.cancel-subscription-overlay .red-button.close-button {
    background: #fff;
    border: 1px solid #ff4246;
    border-radius: 2px;
    color: #ff4246;
    margin-right: 2px;
}
.mobile.cancel-subscription-overlay .red-button.confirm-ok-button {
    border-radius: 2px;
    margin-left: 2px;
}
/* Video player Download page */
.mobile.video .mobile.filename {
    margin: 8px auto 0;
}
.mobile.video .download.main-pad {
    width: 656px;
    min-height: 590px;
    table-layout: fixed;
}
.mobile.video.resumable .download.main-pad {
    min-height: 640px;
}
.mobile.video .download.transfer-wrapper {
    background-color: white;
    min-height: 507px;
    -webkit-box-shadow: 0px 0px 0px 1px #EEEEEE;
    -moz-box-shadow: 0px 0px 0px 1px #EEEEEE;
    box-shadow: 0px 0px 0px 1px #EEEEEE;
    -moz-border-radius: 3px;
    -webkit-border-radius: 3px;
    border-radius: 3px;
    padding: 7px;
    -moz-box-sizing: border-box;
    -webkit-box-sizing: border-box;
    box-sizing: border-box;
}
.mobile.video.download .video-block {
    display: none;
}
.mobile.video .download.video-block {
    display: block;
    position: relative;
    text-align: center;
    line-height: 0;
    background-color: #000;
}
.mobile.video .download.video-block video {
    width: 100%;
    height: 100%;
    object-fit: cover;
}
.mobile.video.video-theatre-mode .download.video-block video {
    object-fit: contain;
}
.mobile.video .download.video-block img {
    margin: 0 auto;
    height: 100%;
}
.mobile.video .download.checkbox-bl {
    padding: 8px 15px 0 15px;
}
.video .download.file-icon-wrap {
    height: 43px;
    width: 32px;
    background-position: 0 -2299px;
    margin: 15px 0 0 15px;
}
.mobile.video .download.file-icon-wrap div {
    display: none;
}
.mobile.video .download.file-info {
    margin-left: 66px;
    padding-top: 16px;
    margin-right: 15px;
    width: auto;
}
.mobile.video .download.info-txt.small-txt {
    line-height: 24px;
}
.mobile.video .download.info-block {
    padding: 0 0 13px 0;
}
.mobile.video .download.buttons-block {
    text-align: right;
    border-top: 1px solid #F6F6F6;
    padding: 16px 16px 9px 16px;
    margin: 0 -7px;
}
.mobile.video .download.big-button {
    font-size: 14px;
    line-height: 33px;
    letter-spacing: 0.5px;
    height: 34px;
    -moz-border-radius: 3px;
    -webkit-border-radius: 3px;
    border-radius: 3px;
    padding: 0 7px 0 18px;
    min-width: 10px;
    margin-left: 10px;
}
.mobile.video .download.big-button.red {
    padding: 0 18px;
}
.mobile.video .download.big-button i {
    margin-top: 3px !important;
}
.mobile.video .big-button .medium-icon.icons-sprite.mega {
    background-position: -49px -1004px;
}
.mobile.video .big-button .medium-icon.icons-sprite.download {
    background-position: -158px -954px;
}
.mobile.video .download .checkdiv {
    margin: 8px 16px 0 0;
}
.mobile.video .download .small-red-link {
    margin: 2px 0 0 32px;
}
.mobile.video .resumable .bottom-page.top-bl {
    min-height: 732px;
}
.mobile.video .bottom-page.top-bl {
    min-height: 704px;
}
.mobile.video .download.transfer-buttons {
    display: none;
}
.mobile.video .download.in-progress {
    padding: 0 68px 10px 8px;
}
.mobile.video .download.progress-block {
    margin-top: 17px;
}
.video.resumable .download.progress-block.progress-resume {
    margin: 17px 8px 0 8px;
}
.video.video-theatre-mode.resumable .download.progress-block.progress-resume {
    margin: 13px auto 0 auto;
    max-width: 824px;
}
.video.resumable .download.state-text {
    margin: 0 8px 0 8px;
    font-size: 15px;
}
.video.resumable .download.buttons-block {
    border: 0;
}
.video.resumable.video-theatre-mode .download.state-text {
    padding: 5px 8px 15px 8px;
    max-width: 840px;
    -moz-box-sizing: border-box;
    -webkit-box-sizing: border-box;
    box-sizing: border-box;
    margin: 0 auto;
}
.mobile.video .download.error-text, .mobile.video .download.state-text, .mobile.video .download.main-transfer-info {
    padding-top: 5px;
}
.mobile.video .download .pause-transfer.square {
    width: 40px;
    height: 32px;
    position: absolute;
    right: 15px;
    z-index: 10;
    margin-top: -1px;
    min-width: 0;
    text-align: center;
    padding: 0;
    display: none;
}
.download .pause-transfer.square i {
    margin: 7px auto 0 auto;
}
.mobile.video .download .pause-transfer.square {
    display: block;
}
.video.download-complete .pause-transfer.square {
    cursor: default;
    opacity: 0.5;
}
.video.download-complete .pause-transfer.square:hover {
    -webkit-box-shadow: none;
    -moz-box-shadow: none;
    box-shadow: none;
}
.video.download-complete .pause-transfer.square i {
    background-position: -31px -913px;
}
.video.download-complete .semi-small-icon.icons-sprite.pause {
    margin: 7px auto 0 auto;
}
.video.mobile .viewer-bottom-bl {
    display: none;
}
.video.mobile.video-theatre-mode .viewer-bottom-bl {
    display: block;
}
.mobile.video .viewer-image-bl.default-state {
    background-color: black;
}
.mobile.video .img-controls {
    display: none;
}
.mobile.video .play-video-button {
    position: absolute;
    width: 36px;
    height: 36px;
    -moz-border-radius: 100%;
    -webkit-border-radius: 100%;
    border-radius: 100%;
    left: 50%;
    top: 50%;
    margin: -18px 0 0 -18px;
    z-index: 10;
    cursor: pointer;
    background-color: #F52929;
    background-image: url(../images/mega/download-sprite-v8.png);
    background-position: -31px -1141.5px;
    background-size: 128.5px auto;
}
.mobile.video .viewer-image-bl {
    width: 100%;
    height: 100%;
    margin: 0;
    padding: 0;
    vertical-align: middle;
    background-color: #000;
}
.mobile.video .viewer-image-bl video {
    background-color: black;
}
.mobile.video .viewer-image-bl video {
    width: 100%;
    height: 100%;
    min-width: 100%;
    min-height: 100%;
    object-fit: contain;
    border: 0;
}
.mobile.video.play-video-button {
    display: none;
}
.video-theatre-mode .play-video-button {
    display: none;
}
.paused .play-video-button {
    display: block;
}
.paused .viewer-pending  {
    display: none;
}
/* controls */
.video-theatre-mode .viewer-bottom-bl {
    background-image: linear-gradient(0deg, rgba(0,0,0,0.60) 0%, rgba(0,0,0,0) 97%);
}
.viewer-top-bl {
    display: none;
}
.viewer-top-bl, .viewer-bottom-bl {
    position: absolute;
    width: 100%;
    top: 0;
    left: 0;
    padding: 8px;
    -webkit-box-sizing: border-box;
    -moz-box-sizing: border-box;
    box-sizing: border-box;
    z-index: 10;
    -webkit-transition: opacity 200ms ease-in-out;
    -moz-transition: opacity 200ms ease-in-out;
    -o-transition: opacity 200ms ease-in-out;
    -ms-transition: opacity 200ms ease-in-out;
    transition: opacity 200ms ease-in-out;
}
.mobile.video .video-controls {
    display: block;
}
.mobile.video .video-theatre-mode .video-controls {
    display: block;
}
.mobile.video .video-progress-block {
    padding: 11px 98px 20px 94px;
}
.mobile.video .video-progress-bar {
    display: block;
    width: 100%;
    height: 2px;
    margin-top: 2px;
    border: none;
    position: relative;
    -moz-border-radius: 2px;
    -webkit-border-radius: 2px;
    border-radius: 2px;
    background-color: rgba(255,255,255,0.2);
    color: rgba(255,255,255,0.2);
    -webkit-transition: height 100ms ease-in-out, margin 100ms ease-in-out, border-radius 100ms ease-in-out;
    -moz-transition: height 100ms ease-in-out, margin 100ms ease-in-out, border-radius 100ms ease-in-out;
    -o-transition: height 100ms ease-in-out, margin 100ms ease-in-out, border-radius 100ms ease-in-out;
    -ms-transition: height 100ms ease-in-out, margin 100ms ease-in-out, border-radius 100ms ease-in-out;
    transition: height 100ms ease-in-out, margin 100ms ease-in-out, border-radius 100ms ease-in-out;
    cursor: pointer;
    text-align: left;
}
.mobile.video .video-progress-block:hover .video-progress-bar {
    height: 6px;
    margin-top: 0px;
    -moz-border-radius: 3px;
    -webkit-border-radius: 3px;
    border-radius: 3px;
}
.mobile.video .video-time-bar, .video-buffer-bar {
    width: 0%;
    height: 100%;
    position: absolute;
    left: 0;
    top: 0;
    background-color: #EB4444;
    border-radius: inherit;
}
.mobile.video .video-buffer-bar {
    background-color: rgba(255,255,255,0.3);
}
.mobile.video .video-time-bar::before {
    content: '';
    position: absolute;
    right: -6px;
    top: 0;
    bottom: 0;
    margin: auto;
    width: 12px;
    height: 12px;
    border-radius: 100%;
    background-color: white;
    -webkit-box-shadow: 0px 1px 2px rgba(0, 0, 0, 0.1);
    -moz-box-shadow: 0px 1px 2px rgba(0, 0, 0, 0.1);
    box-shadow: 0px 1px 2px rgba(0, 0, 0, 0.1);
}
.mobile.video .video-timing {
    font-size: 13px;
    color: white;
    width: 60px;
    height: 48px;
    line-height: 47px;
    text-align: left;
}
.mobile.video .video-timing.current {
    text-align: right;
}
.mobile.video .volume-control {
    position: relative;
}
.mobile.video .volume-control:not(.no-audio):hover .video-vol-range {
    height: 80px;
    visibility: visible;
}
.mobile.video .video-controls progress::-moz-progress-bar {
    background-color:#EB4444;
}
.mobile.video .video-controls progress::-webkit-progress-value {
    background-color:#EB4444;
}
.mobile.video .video-vol-range {
    width: 20px;
    height: 0;
    -moz-border-radius: 5px;
    -webkit-border-radius: 5px;
    border-radius: 5px;
    background-color: rgba(255,255,255,0.21);
    visibility: hidden;
    position: absolute;
    bottom: 43px;
    left: 15px;
    -webkit-transition: all 100ms ease-in-out;
    -moz-transition: all 100ms ease-in-out;
    -o-transition: all 100ms ease-in-out;
    -ms-transition: all 100ms ease-in-out;
    transition: all 100ms ease-in-out;
    overflow: hidden;
}
.mobile.video .video-vol-range .volume-bar {
    width: 4px;
    height: 64px;
    border-radius: 2px;
    margin: 8px;
    background-color: rgba(0,0,0,0.6);
    position: relative;
    cursor: pointer;

}
.mobile.video .video-vol-range .volume-bar span {
    position: absolute;
    width: 100%;
    height: 100%;
    left: 0;
    bottom: 0;
    border-radius: inherit;
    background-color: #EB4444;
}
.mobile.video .video-vol-range .volume-bar span::before {
    content: '';
    position: absolute;
    top: -2px;
    left: -2px;
    width: 8px;
    height: 8px;
    border-radius: 100%;
    background-color: white;
    -webkit-box-shadow: 0px 1px 2px rgba(0, 0, 0, 0.1);
    -moz-box-shadow: 0px 1px 2px rgba(0, 0, 0, 0.1);
    box-shadow: 0px 1px 2px rgba(0, 0, 0, 0.1);
}
.mobile .mobile.red-button.dl-browser {
    background: #FFFFFF;
    background-image: linear-gradient(-180deg, rgba(255,255,255,0.50) 0%, rgba(238,238,238,0.75) 100%);
    border: 1px solid #DFDFDF;
    box-shadow: 0 1px 1px 0 rgba(0,0,0,0.03);
    border-radius: 4px;
    color: #555;
}
.mobile .mobile.red-button.dl-browser.disabled {
    background: #DDDDDD;
    background-image: linear-gradient(-180deg, rgba(255,255,255,0.50) 0%, rgba(238,238,238,0.50) 100%);
    border: 1px solid #eee;
    box-shadow: 0 1px 1px 0 rgba(0,0,0,0.03);
    border-radius: 4px;
    color: white;
}
.mobile.file-download-info, .mobile.file-upload-info {
    margin: 0 auto;
    line-height: initial;
}
.mobile.video.video-theatre-mode .viewer-bottom-bl {
     height: 40px;
     padding: 6px 8px;
    top: auto;
    bottom: 0;
}
/*.fmholder .viewer-bottom-bl {
    display: none;
}*/
.mobile.video.video-theatre-mode .video-timing {
    height: 28px;
    line-height: 27px;
    width: 52px;
}
.mobile.video.video-theatre-mode .viewer-button.fs {
    margin: 0;
}
.mobile.video .download.video-block[data-fullscreen="true"] {
    height: 100%;
}
.video-theatre-mode .video-block[data-fullscreen="true"] .video-timing {
    height: 37px;
    line-height: 37px;
}
.video-theatre-mode .video-block[data-fullscreen="true"] .viewer-bottom-bl {
    height: 48px;
}
.video-theatre-mode .video-block[data-fullscreen="true"] .video-progress-block {
    padding: 15px 98px 20px 94px;
}
.video-theatre-mode .video-block[data-fullscreen="true"] .viewer-button.playpause {
    margin: 5px 0 0 0;
}
.video-theatre-mode .video-block[data-fullscreen="true"] .viewer-button.fs {
    margin: 5px 0 0 0;
}
.video-theatre-mode .video-block[data-fullscreen="true"] .viewer-top-bl {
    display: block;
    background-image: linear-gradient(0deg, rgba(0,0,0,0) 0%, rgba(0,0,0,0.60) 97%);
    padding: 12px 16px;
}
.video-block[data-fullscreen="true"] .viewer-top-bl .filename {
    margin: 0 0;
    text-align: left;
    color: white;
    font-family: 'source_sans_proregular';
}
.mobile.download .video-block {
    display: none;
}
.mobile.download.video .video-block {
    display: block;
}
/* Make sure Free plan is shown after registration */
body.key .reg-st3-membership-bl.free.hidden {
    display: inline-block !important;
}

<<<<<<< HEAD
/* Recover account styles */ 
.mobile .improved-recovery-steps {
    padding-top: 60px;
=======
/* Recover account styles */
.mobile .improved-recovery-steps {
    padding-top: 66px;
>>>>>>> 7d0b62f7
}
.mobile .improved-recovery-steps .block-wrapper {
    width: 100%;
}
.mobile .improved-recovery-steps .main-left-block {
    width: 100%;
    padding: 0 0;
    height: 100%;
    display: block;
    float: left;
}
.mobile .improved-recovery-steps .main-right-block {
    display: none;
}
.mobile .improved-recovery-steps h3.main-italic-header, .mobile .improved-recovery-steps h2 {
    font-family: 'source_sans_probold';
    font-size: 14px;
    color: #999;
<<<<<<< HEAD
    letter-spacing: 0;
    padding: 0 0; 
    -webkit-margin-before: 1.6em;
=======
    letter-spacing: 0.2px;
    padding: 0 0; 
    -webkit-margin-before: 1.2em;
>>>>>>> 7d0b62f7
    -webkit-margin-after: .6em;
    -webkit-margin-start: 0px;
    -webkit-margin-end: 0px;
}
.mobile .improved-recovery-steps .checkbox-block h3.main-italic-header, .mobile .improved-recovery-steps .app-instruction-block h3.main-italic-header {
    padding: 0 0;
}
.mobile .improved-recovery-steps h2 {
<<<<<<< HEAD
    position: absolute;
    top: 40px;
    color: #333;
    display: none;
}
.mobile .improved-recovery-steps h1, .mobile.fm-dialog.park-account-dialog .fm-dialog-title {
    font-family: 'source_sans_probold';
    font-size: 1.1em;
    color: #3C4045;
    letter-spacing: -0.2px;
    line-height: 1.5;
    -webkit-margin-before: 1em;
    -webkit-margin-after: 1em;
    -webkit-margin-start: 0px;
    -webkit-margin-end: 0px;
}
.mobile .improved-recovery-steps .register-st2-txt-block {
    display: table;
    min-height: 660px;
=======
    top: 0;
    display:block;
    color: #333;
    font-size: 16px;
}
.mobile .improved-recovery-steps .nav-back-subheading {
    display: none;
}
.mobile .improved-recovery-steps h1 {
    font-family: 'source_sans_probold';
    font-size: 1.6em;
    color: #3C4045;
    letter-spacing: -0.2px;
    line-height: 1.5;
    -webkit-margin-before: .4em;
    -webkit-margin-after: .4em;
    -webkit-margin-start: 0px;
    -webkit-margin-end: 0px;
}
.mobile.fm-dialog.park-account-dialog .fm-dialog-title {
    font-family: 'source_sans_prosemibold';
    font-size: 17px;
    color: #333;
    letter-spacing: 0px;
    line-height: 1.5;
}
.mobile .improved-recovery-steps .register-st2-txt-block {
    display: table;
    min-height: 660px;
    height: 660px;
>>>>>>> 7d0b62f7
    width: 100%;
    margin: 0 0 24px 0;
}
.mobile .improved-recovery-steps .vert-container-aligner {
    /*vertical-align: middle;
    display: table-cell;*/
}
.mobile .improved-recovery-steps .content-wrapper {
    max-width: 640px;
    margin: 0 auto;
    padding: 0 20px;
<<<<<<< HEAD
    min-height: 560px;
=======
>>>>>>> 7d0b62f7
    position: relative;
}
.mobile .improved-recovery-steps .main-right-block .content-wrapper {
    padding: 0 0;
}
.mobile .improved-recovery-steps .content-wrapper p span {
    font-family: 'source_sans_probold';
    color: #F57223;
}
.mobile .improved-recovery-steps p {
<<<<<<< HEAD
    font-size: 14px;
    color: #333333;
    letter-spacing: 0;
    line-height: 1.7;
=======
    font-size: 15px;
    color: #555;
    letter-spacing: 0;
    line-height: 1.8;
>>>>>>> 7d0b62f7
}
.mobile .improve-recovery-steps .button-container {
    width: 100%;
    height: 100px;
}
.mobile .improved-recovery-steps .recover-button {
<<<<<<< HEAD
    font-size: 14px;
=======
    font-size: 16px;
>>>>>>> 7d0b62f7
    letter-spacing: 0;
    text-align: right;
    line-height: 1.5;
    text-decoration: underline;
    width: auto;
<<<<<<< HEAD
    height: initial;
    background-color: initial;
=======
    height: auto;
    background-color: #fff;
>>>>>>> 7d0b62f7
    text-align: right;
    text-transform: none;
    float: none;
    margin: 0;
    display: block;
    border-radius: 0px;
    padding: 10px 16px;
    border: 0px solid rgba(0,0,0,0);
    -webkit-box-shadow: 0 0 0 0 #6BB219;
    -moz-box-shadow: 0 0 0 0 #6BB219;
    box-shadow: 0 0 0 0 #6BB219;
    border-radius: 2px;
    font-family: 'source_sans_proregular', Arial;
}
.mobile .improved-recovery-steps .recover-button.yes {
    color: #2AAF5F;
    margin-bottom: 12px;
}
.mobile .improved-recovery-steps .recover-button.yes:hover,.mobile  .recover-button.yes.active {
    background-color: rgba(42,175,95,0.0);
    -webkit-box-shadow: 0 0 0 0 #6BB219;
    -moz-box-shadow: 0 0 0 0 #6BB219;
    box-shadow: 0 0 0 0 #6BB219;
}
.mobile .improved-recovery-steps .recover-button.no {
    color: #eb4444;
}
.mobile .improved-recovery-steps .recover-button.no:hover, .mobile .improved-recovery-steps .recover-button.no.active {
    background-color: rgba(235,68,68,0.0);
    -webkit-box-shadow: 0 0 0 0 #6BB219;
    -moz-box-shadow: 0 0 0 0 #6BB219;
    box-shadow: 0 0 0 0 #6BB219;
}
.mobile .improved-recovery-steps .button-container {
<<<<<<< HEAD
    position: absolute;
    bottom: 0;
    right: 0;
=======
    position: relative;
    right: 0;
    margin-top: 24px;
>>>>>>> 7d0b62f7
}
.mobile .improved-recovery-steps .button-aligner {
    float: right;
}
.mobile .improved-recovery-steps .backup-input-button.recover-button {
    background: #F0373A;
    border: 1px solid #D82928;
    box-shadow: 0 1px 1px 0 rgba(0,0,0,0.11), inset 0 1px 1px 0 rgba(255,255,255,0.20);
    text-align: center;
<<<<<<< HEAD
    text-decoration: none;  
=======
    text-decoration: none;
>>>>>>> 7d0b62f7
    color: #fff;
    border-radius: 3px;
}
.mobile .improved-recovery-steps .progress-meter {
    margin: 20px auto 40px;
    padding: 40px;
    -moz-box-sizing: border-box;
    -webkit-box-sizing: border-box;
    box-sizing: border-box;
    max-width: 400px;
}
.mobile .improved-recovery-steps .progress-meter .track {
    position: relative;
    height: 4px;
    background: #ddd;
}
.mobile .improved-recovery-steps .progress-meter .progress-points {
    position: relative;
    margin: -14px 0 0;
    padding: 0;
    list-style: none;
}
.mobile .improved-recovery-steps .progress-meter .progress-point {
    -moz-transition: color 1s;
    -o-transition: color 1s;
    -webkit-transition: color 1s;
    transition: color 1s;
    position: relative;
    text-align: left;
    cursor: pointer;
    color: #999;
    margin-bottom: 72px;
}
.mobile .improved-recovery-steps .progress-meter .progress-point.inactive {
    cursor: default;
}
.mobile .improved-recovery-steps .progress-meter .progress-point:last-of-type {
    margin-bottom: 0px;
}
.mobile .improved-recovery-steps .progress-meter .progress-point.completed,.mobile  .improved-recovery-steps .progress-meter .progress-point.active {
    color: #777;
}
.mobile .improved-recovery-steps .progress-meter .progress-meter .progress-points .progress-point:nth-child(1) {
    left: 0%;
}
.mobile .improved-recovery-steps .progress-meter .progress-point:before {
    -moz-transition: all .2s;
    -o-transition: all .2s;
    -webkit-transition: all .2s;
    transition: all .2s;
    -moz-border-radius: 24px;
    -webkit-border-radius: 24px;
    border-radius: 24px;
    content: "";
    display: inline-block;
    width: 10px;
    height: 10px;
    margin: 0 0;
    background-color: #777E82;
<<<<<<< HEAD
    border: 1px solid  #777E82;
=======
    background-color: /* Oval 2 Copy 2: */;
    border: 1px solid  #7C7C7C;
>>>>>>> 7d0b62f7
}
.mobile .improved-recovery-steps .progress-meter .progress-point:not(.inactive):hover:before {
    border: 4px solid  #CBCFD1;
    margin: -4px -3px;
    -moz-transition: all .2s;
    -o-transition: all .2s;
    -webkit-transition: all .2s;
    transition: all .2s;
}
.mobile .improved-recovery-steps .progress-meter .progress-point.active:before {
    border-color: #777;
}
.mobile .improved-recovery-steps .progress-meter .progress-point:hover .progress-track {
    height: 87px;
    bottom: 11px;
    -moz-transition: all .2s;
    -o-transition: all .2s;
    -webkit-transition: all .2s;
    transition: all .2s;
}
.mobile .improved-recovery-steps .progress-meter .progress-point.inactive {
<<<<<<< HEAD
    opacity: .2; 
=======
    opacity: .2;
>>>>>>> 7d0b62f7
}
.mobile .improved-recovery-steps .progress-meter .progress-point.inactive .progress-content {
    display: none;
}
.mobile .improved-recovery-steps .progress-meter .progress-point.success:before {
    background-color: #2AAF5F;
    border: 1px solid  #2AAF5F;
    -moz-transition: all .2s;
    -o-transition: all .2s;
    -webkit-transition: all .2s;
    transition: all .2s;
}
.mobile .improved-recovery-steps .progress-meter .progress-point.success .progress-track {
    background-color: #2AAF5F;
        -moz-transition: all .2s;
    -o-transition: all .2s;
    -webkit-transition: all .2s;
    transition: all .2s;
}
.mobile .improved-recovery-steps .progress-meter .progress-point.success:hover:before {
    border: 4px solid  #D4EFDF;
    margin: -4px -3px;
        -moz-transition: all .2s;
    -o-transition: all .2s;
    -webkit-transition: all .2s;
    transition: all .2s;
}
.mobile .improved-recovery-steps .progress-meter .progress-point.success .step-label {
    color:  #2AAF5F;
}
.mobile .improved-recovery-steps .progress-meter .progress-point.warning:before{
    background-color: #FF6406;
    border: 1px solid  #FF6406;
        -moz-transition: all .2s;
    -o-transition: all .2s;
    -webkit-transition: all .2s;
    transition: all .2s;
}
.mobile .improved-recovery-steps .progress-meter .progress-point.warning:hover:before {
    border: 4px solid  #FDE3D3;
    margin: -4px -3px;
        -moz-transition: all .2s;
    -o-transition: all .2s;
    -webkit-transition: all .2s;
    transition: all .2s;
}

.mobile .improved-recovery-steps .progress-meter .progress-point.warning .progress-track {
    background-color: #FF6406;
}
.mobile .improved-recovery-steps .progress-meter .progress-point.warning .step-label {
    color: #F57223;
}
.mobile .improved-recovery-steps .progress-meter .progress-point:hover .step-label {
    text-decoration: underline;
}
.mobile .improved-recovery-steps .progress-meter .progress-content {
<<<<<<< HEAD
    display: inline-block;
    margin: -2px 0 0 16px;
    position: absolute;
=======
    margin: -18px 12px 0 24px;
    position: absolute;
    text-align: left;
    float: left;
    width: 100%;
>>>>>>> 7d0b62f7
}
.mobile .improved-recovery-steps .progress-meter .progress-content .step-label {
    font-family: "source_sans_probold";
    font-size: 13px;
<<<<<<< HEAD
    color: #777E82;
    letter-spacing: 0;
     margin-bottom: 8px;
=======
    color: #666;
    letter-spacing: 0;
     margin-bottom: 8px;
     text-decoration: underline;
>>>>>>> 7d0b62f7
}
.mobile .improved-recovery-steps .progress-meter .progress-content .step-answer {
    font-size: 13px;
}
.mobile .improved-recovery-steps .progress-meter .progress-track {
    width: 2px;
    height: 83px;
    display: block;
    background: #777E82;
    position: absolute;
<<<<<<< HEAD
    bottom: 15px;
=======
    bottom: 14px;
>>>>>>> 7d0b62f7
    left: 5px;
}
.mobile .improved-recovery-steps .login-register-input  {
    -webkit-box-sizing: border-box;
    -moz-box-sizing: border-box;
    box-sizing: border-box;
    -moz-border-radius: 2px;
    -webkit-border-radius: 2px;
    border-radius: 2px;
<<<<<<< HEAD
    margin-bottom: 16px;
=======
    margin-bottom: 8px;
>>>>>>> 7d0b62f7
    background-image: url(../images/mega/top-login-sprite_v9.png);
    background-position: 9px -65px;
    background-repeat: no-repeat;
    padding: 0 10px 0 35px;
    position: relative;
    background-color: rgba(250,250,250,0.50);
    border: 1px solid #eee;
    max-width: 420px;
    min-height: 48px;
}
.mobile .improved-recovery-steps .login-register-input:hover {
    border: 1px solid #ddd;
<<<<<<< HEAD
} 
=======
}
>>>>>>> 7d0b62f7
.mobile .improved-recovery-steps .login-register-input input {
    color: #444;
    line-height: 25px;
    width: 100%;
<<<<<<< HEAD
    margin-top: 7px;
    font-size: 13px;
=======
    margin-top: 8px;
    font-size: 13px;
    background-color: rgba(0,0,0,0);
    border: none;
>>>>>>> 7d0b62f7
}
.mobile .improved-recovery-steps .login-register-input input::placeholder {
    /* Chrome, Firefox, Opera, Safari 10.1+ */
    color: #aaa;
    opacity: 1; /* Firefox */
}
.mobile .improved-recovery-steps .login-register-input input:-ms-input-placeholder {
     /* Internet Explorer 10-11 */
    color: #aaa;
}
.mobile .improved-recovery-steps .login-register-input input::-ms-input-placeholder {
    /* Microsoft Edge */
    color:#aaa;
}
.mobile .improved-recovery-steps .app-button {
    border-radius: 3px;
    padding: 0 8px;
    display: inline-block;
<<<<<<< HEAD
    line-height: 24px;
    margin: 4px 2px 4px 0px;
=======
    line-height: 28px;
    margin: 4px 4px 4px 0px;
>>>>>>> 7d0b62f7
    cursor: pointer;
    color: #555;
    font-size: 14px;
}
<<<<<<< HEAD
.mobile .improved-recovery-steps .app-button {
    background-color: : #FFFFFF;
=======
.mobile .improved-recovery-steps .recover-button.yes.red-button {
    background-color: #eb4444;
    background: #eb4444;
    background-image: linear-gradient(-180deg, rgba(255,255,255,0) 0%, rgba(242,242,242,0) 100%);
    border: 1px solid #d90007;
    color: white;
    margin: 0 0;
    line-height: 20px;
    text-decoration: none;
    left: 0;
    padding: 8px 28px;
    border-radius: 4px;
}
.mobile .improved-recovery-steps .app-button {
    background-color: #FFFFFF;
>>>>>>> 7d0b62f7
    background-image: linear-gradient(-180deg, rgba(255,255,255,0.50) 0%, rgba(242,242,242,0.50) 100%);
    border: 1px solid #DFDFDF;
    box-shadow: 0 1px 1px 0 rgba(0,0,0,0.03);
    border-radius: 3px;
}
.mobile .improved-recovery-steps .app-button:first-of-type {
<<<<<<< HEAD
    margin-left: 0px; 
}
.mobile .improved-recovery-steps .app-button:last-of-type {
    margin-right: 0px; 
=======
    margin-left: 0px;
}
.mobile .improved-recovery-steps .app-button:last-of-type {
    margin-right: 0px;
>>>>>>> 7d0b62f7
}
.mobile .improved-recovery-steps .app-button:hover {
    background-color: #f2f2f2;
    color: #111;
    background-image: linear-gradient(-180deg, rgba(255,255,255,0.50) 0%, rgba(242,242,242,0.80) 100%);
}
.mobile .improved-recovery-steps .app-button.active {
    background-color: #eb4444;
    background-image: linear-gradient(-180deg, rgba(255,255,255,0) 0%, rgba(242,242,242,0) 100%);
    border: 1px solid #d90007;
    box-shadow: 0 1px 1px 0 rgba(0,0,0,0.11), inset 0 1px 1px 0 rgba(255,255,255,0.20);
    border-radius: 3px;
    color: #fff;
}
.improved-recovery-steps .app-button.active:hover {
    color: #fff;
}
.improved-recovery-steps .app-instruction-block {
    margin: 0 0 8px 0;
}

.mobile .improved-recovery-steps .hidden {
    display: none;
}
.mobile .improved-recovery-steps ol.app-instructions-list {
    list-style-type: none;
    -webkit-margin-before: 1em;
    -webkit-margin-after: 0;
    -webkit-margin-start: 0;
    -webkit-margin-end: 0;
    -webkit-padding-start: 00;
}
.mobile .improved-recovery-steps li.list-point:before{
<<<<<<< HEAD
    background-color: #eee;
=======
    background-color: #eb4444;
>>>>>>> 7d0b62f7
    width: 23px;
    text-indent: 8px;
    padding-left: 0px;
    height: 23px;
    line-height: 22px;
    vertical-align: top;
<<<<<<< HEAD
    -webkit-border-radius: 2px;
    -moz-border-radius: 2px;
    border-radius: 2px;
    -moz-background-clip: padding;
    -webkit-background-clip: padding-box;
    background-clip: padding-box;
    color: #666;
=======
    -webkit-border-radius: 24px;
    -moz-border-radius: 24px;
    border-radius: 24px;
    -moz-background-clip: padding;
    -webkit-background-clip: padding-box;
    background-clip: padding-box;
    color: #fff;
>>>>>>> 7d0b62f7
    font-weight: 900;
    display: inline-block;
    content: counter(list);
    margin-right: 15px;
    font-size: 14px;
}
.mobile .improved-recovery-steps .list-point {
    margin-bottom: 20px;
    line-height: 22px;
    counter-increment: list;
    text-indent: -40px;
    margin-left: 40px;
    font-size: 14px;
}
.mobile .improved-recovery-steps strong {
    font-family: 'source_sans_probold';
    color: #333;
}
.mobile .improved-recovery-steps  strong.warning-text {
    color: #eb4444;
}
.mobile .improved-recovery-steps .instruction-block {
    margin-top: 32px;
    font-size: 14px;
}
.mobile .improved-recovery-steps .checkbox-block {
    padding: 0 0;
<<<<<<< HEAD
    margin-top: 40px;
=======
    margin-top: 26px;
>>>>>>> 7d0b62f7
}
.mobile .improved-recovery-steps .checkbox-container/*, .improved-recovery-steps .app-button-block  .instruction-block */{
    background-color: rgba(250,250,250,0.5);
    padding:12px 0;
    margin: 0 0;
    border: 1px solid #eee;
<<<<<<< HEAD
=======
    border-radius: 4px;
>>>>>>> 7d0b62f7
}
.mobile .improved-recovery-steps .checkbox-container .settings-row {
    margin-bottom: 4px;
}
.mobile .improved-recovery-steps .checkbox-container .settings-row div.checkboxOff, .mobile .improved-recovery-steps .checkbox-container .settings-row div.checkboxOn{
    margin:  16px 14px;
    width: 16px;
    height: 16px;
    -webkit-box-sizing: border-box;
    -moz-box-sizing: border-box;
    box-sizing: border-box;
    -webkit-box-shadow: 0px 1px 2px 0px rgba(0, 0, 0, 0.2);
    -moz-box-shadow: 0px 1px 2px 0px rgba(0, 0, 0, 0.2);
    box-shadow: 0px 1px 2px 0px rgba(0, 0, 0, 0.2);
    float: left;
    cursor: pointer;
    background-color: white;
    -moz-border-radius: 3px;
    -webkit-border-radius: 3px;
    border-radius: 3px;
    position: relative;
    z-index: 1;
    border: 1px solid #ddd;
}
.mobile .improved-recovery-steps .checkbox-container .settings-row input.checkboxOn, .mobile .improved-recovery-steps .checkbox-container .settings-row input.checkboxOff {
    margin: 0;
}
.mobile .improved-recovery-steps .checkboxOn::before, .mobile .improved-recovery-steps .checkboxOff::before, .mobile .improved-recovery-steps .checkboxOn::after, .mobile .improved-recovery-steps .checkboxOff::after {
    position: absolute;
    -moz-border-radius: 3px;
    -webkit-border-radius: 3px;
    border-radius: 3px;
    width: 100%;
    height: 100%;
    -webkit-box-shadow: 0 0 0 1px rgba(0,0,0,0.2);
    -moz-box-shadow: 0 0 0 1px rgba(0,0,0,0.2);
    box-shadow: 0 0 0 1px rgba(0,0,0,0.2);
    display: block;
    content: "";
}
.mobile .improved-recovery-steps .checkboxOn::after, .mobile .improved-recovery-steps .checkboxOff::after  {
    -webkit-box-shadow: none;
    -moz-box-shadow: none;
    box-shadow: none;
    background-position: -35px -396px;
    background-image: url(../images/mega/top-login-sprite_v9.png);
    background-repeat: no-repeat;
    width: 100%;
    height: 100%;
    position: absolute;
    top: 0;
}
.mobile .improved-recovery-steps .checkboxOn::after {
    background-position: -35px -446px;
}
/*.improved-recovery-steps  .instruction-block {
    padding: 0 12px;
}*/
.mobile .improved-recovery-steps .app-button-block {
    padding: 0 0;
    min-height: initial;
}
.mobile .improved-recovery-steps .checkbox-container .settings-row label {
<<<<<<< HEAD
    line-height: 1.5;
    padding-top: 14px;
    color: #333;
    font-size: 13px;
=======
    line-height: 1.6;
    padding-top: 13px;
    color: #333;
    font-size: 14px;
>>>>>>> 7d0b62f7
    max-width: initial;
    padding-right: 12px;
    margin-top:0;
    float: inherit;
    display: block;
    margin-left: 44px;
}
.mobile .improved-recovery-steps .checkbox-container .settings-row label:last-of-type {
    padding-bottom: 12px;
}
.mobile .improved-recovery-steps .checkbox-container .settings-row label strong {
    font-family: 'source_sans_probold';
}
.mobile .improved-recovery-steps strong {
    font-family: 'source_sans_probold';
    color: #333;
}
.mobile .improved-recovery-steps  strong.warning-text {
    color: #eb4444;
}
.mobile .improved-recovery-steps .instruction-block {
    margin-top: 32px;
    font-size: 14px;
}
.mobile .improved-recovery-steps .content-highlight {
    background-color: rgba(42,175,95,0.03);
    border: 1px solid rgba(42,175,95,0.20);
    border-radius: 2px;
    color: #62C489;
<<<<<<< HEAD
    margin-top: 80px;
=======
    margin-top: 64px;
>>>>>>> 7d0b62f7
    cursor: pointer;
    font-size: 13px;
    line-height: 1.5;
}
.mobile .improved-recovery-steps .highlight-wrapper {
    display: table;
    min-height: 40px;
}
.mobile .improved-recovery-steps .content-highlight:hover {
    background-color: rgba(250,250,250,0.75);
    border: 1px solid #ddd;
}
.mobile .improved-recovery-steps .content-highlight.warning {
    background: rgba(235,68,68,0.03);
    border: 1px solid rgba(235,68,68,0.15);
    border-radius: 2px;
    color: #eb4444;
}
.mobile .improved-recovery-steps .content-text {
    padding: 8px 12px 8px 0;
    display: table-cell;
    vertical-align: middle;
}
.mobile .improved-recovery-steps .feedback-logo {
    display: block;
    float: left;
    position: relative;
    background-image: url(../images/mega/help2/welcome_icons_v2.png);
    background-repeat: no-repeat;
    height: 32px;
    background-position: -100px -300px;
    width: 32px;
<<<<<<< HEAD
    background-size: 250px auto; 
=======
    background-size: 250px auto;
>>>>>>> 7d0b62f7
    margin: 8px 12px;
}
.mobile .improved-recovery-steps .warning-icon  {
    margin-top: 6px;
    background-image: url(../images/mega/download-dialog_v1.png);
    background-size: 384px auto;
    background-position: -355px -46px;
    width: 30px;
    height: 25px;
    background-repeat: no-repeat;
    display: inline-block;
    float: left;
    position: relative;
    margin: -4px 15px 0 0px;
}
.mobile .improved-recovery-steps .warning-icon {
    margin: -4px 15px 0 0;
    display: none;
}
.mobile .improved-recovery-steps .warning-icon.warning  {
    display: block;
}
.mobile .improved-recovery-steps h3.warning {
    color: #F57223;
}
.mobile .improved-recovery-steps h3.success {
    color: #2AAF5F;
}
.mobile.fm-dialog.park-account-dialog {
    width: 100%;
    position: relative;
    border: none;
    left: initial;
    top: initial;
    border-radius: 0;
    max-width: 460px;
<<<<<<< HEAD
    padding: 12px 20px;
=======
    padding: 24px 20px;
>>>>>>> 7d0b62f7
    margin: 0 auto;
    border: 4px;
}
.mobile.fm-dialog.park-account-dialog .improved-recovery-steps {
    padding: 0;
    margin: 24px 0;
}
.mobile.fm-dialog.park-account-dialog .checkbox-block {
    margin-bottom: 12px;
}
.mobile.fm-dialog.park-account-dialog .content-highlight.warning {
    margin-top: 12px;
<<<<<<< HEAD
=======
    display: none;
>>>>>>> 7d0b62f7
}
.mobile.fm-dialog.park-account-dialog .warning-icon {
    margin: 14px 16px 0 14px;
    display: block;
}
.mobile.fm-dialog.park-account-dialog .inline-buttons {
    overflow: auto;
}
.mobile.fm-dialog-container {
    display: table;
    height: 100%;
    width: 100%;
    top: 0;
    position: absolute;
}
.mobile.fm-dialog-aligner {
    display: table-cell;
    vertical-align: middle;
}
.forgot-password-page .mobile.fm-subheader-txt {
    font-size: 13px;
    color: #777;
    text-overflow: ellipsis;
    overflow: hidden;
    text-align: left;
    white-space: nowrap;
    margin: 0 60px 0;
}
.forgot-password-page .mobile.fm-header-txt {
<<<<<<< HEAD
    font-size: 17px;
    color: #111;
    padding: 14px 00px 0 00px
}
=======
    font-size: 20px;
    color: #111;
    padding: 21px 0 0 0;
}
.mobile .improved-recovery-steps .nav-back-icon {
    width: 18px;
    height: 16px;
    display: inline-block;
    background-image: url(../images/mega/icons-sprite_v19.png);
    background-repeat: no-repeat;
    background-position: -204px -196px;
    background-size: 262px auto;
    -webkit-transform: scaleX(-1);
    transform: scaleX(-1);
    margin: 4px 8px  0 -30px;
    display: none;
}
.mobile .improved-recovery-steps .nav-header-block {
    display: block;
    position: absolute;
    opacity: 1;
    margin-top: -80px;
    width: initial;
    padding: 0 40px
}
.mobile .improved-recovery-steps .right-header {
    display: none;
}
.mobile .improved-recovery-steps .nav-header-block:hover {
    opacity: .8;
    cursor: pointer;
} 
.mobile .improved-recovery-steps .nav-header-block:hover h2 {
    text-decoration: underline;
}
.mobile .improved-recovery-steps .recover-account-email-block {
    margin-top: 36px;
}
.mobile .improved-recovery-steps .recover-account-email-block .error-message{
    margin-top: 8px;
    color: #eb4444;
    font-size: 13px;
    max-width: 400px;
}
.bottom-page .forgot-password-page .mobile.fm-header {
    position: fixed;
}

>>>>>>> 7d0b62f7
/* Only media queries after here */
@media only screen and (orientation:portrait) {
    .wrong-file .mobile.content-row, .downloading .mobile.content-row, .uploading .mobile.content-row {
        width: 100%;
        float: none;
    }
    .wrong-file .mobile.white-block, .downloading .mobile.white-block, .uploading .mobile.white-block {
        margin: 0;
        position: relative;
    }
    .mobile.fm-item-link:first-child {
        background-image: none;
    }
}

@media only screen and (orientation:landscape) and (max-width: 1280px), only screen and (orientation:portrait) and (max-height: 1280px) {
    .mobile.tablet-img {
        max-width: 600px;
        height: 420px;
        background-image: url(../images/mobile/ipad-mid@2x.png);
    }
    .mobile.file-download-info, .mobile.file-upload-info {
        margin: 0 auto;
    }
    .mobile.public-link {
        font-size: 15px;
        line-height: 20px;
    }
    .mobile.filesize, .mobile.download-speed, .mobile.upload-speed, .mobile.download-percents, .mobile.upload-percents {
        font-size: 14px;
        line-height: 19px;
        margin: 6px 0 0 0;
        padding: 0 18px;
        letter-spacing: 0px;
    }
    .mobile.inline-buttons .mobile.red-button {
        line-height: 40px;
    }
    .mobile.red-button, .mobile.download-progress, .mobile.upload-progress {
        height: 48px;
        line-height: 48px;
    }
    .mobile.download-progress .bar, .mobile.upload-progress .bar {
        height: 48px;
    }
    .mobile.filetype-img {
        width: 64px;
        top: -41px;
    }
    .mobile.filename {
        margin: -36px 15px 0 15px;
    }
    .mobile.red-button.disabled i {
        background-position: -66px -209px;
        margin: 1px 2px 0 0;
        width: 18px;
        height: 18px;
    }
    .mobile.download-speed, .mobile.upload-speed {
        padding: 0 23px 0 0;
        background-position: right -249px;
    }
    .mobile.download-percents, .mobile.upload-percents {
        padding: 0 0 0 23px;
        background-position: -247px -249px;
    }
    .mobile.warning-icon {
        width: 34px;
        height: 34px;
        background-position: -78px -114px;
        display: inline-block;
    }
    .app-info-block .mobile.download-app {
        width: 138px;
        height: 42px;
        background-position: 0 -765px;
    }
    .android.app-info-block .mobile.download-app {
        background-position: 0 -705px;
    }
    .wp.app-info-block .mobile.download-app {
        background-position: 0 -825px;
        width: 136px;
    }
    .mobile.tablet-img {
        max-width: 480px;
        height: 330px;
    }
    .mobile.tablet-img-wrapper {
        margin: 0 15px;
    }
    .mobile.application-txt {
        font-size: 14px;
        line-height: 22px;
    }
    .mobile.na-file-txt {
        font-size: 16px;
        line-height: 28px;
        padding: 0 20px 20px 20px;
    }
    /* Grid view */
    .mobile.grid-view .mobile.fm-item.folder, .mobile.grid-view .mobile.fm-item.file {
        width: calc((100% - 60px) / 4);
    }
    .mobile.white-block {
        width: 360px;
    }
}

@media only screen and (orientation:portrait) and (max-height: 1280px) {
    .wrong-file .mobile.white-block, .downloading .mobile.white-block, .uploading .mobile.white-block {
        margin: 32px auto 0;
    }
    .mobile.tablet-img {
        max-width: 570px;
        height: 390px;
    }
    .mobile.tablet-img {
        margin-top: 90px;
    }
    .mobile.video .download.video-block {
        height: 194px;
    }
}

@media only screen and (orientation:landscape) and (min-width: 768px) and (min-height: 768px), only screen and (orientation:portrait) and (min-height: 768px) and (min-width: 768px) {
    .mobile .improved-recovery-steps .backup-input-button.recover-button {
        max-width: 100px;
    }
    .mobile .improved-recovery-steps .vert-container-aligner {
        vertical-align: middle;
        display: table-cell;
    }
    .mobile .improved-recovery-steps .main-left-block {
<<<<<<< HEAD
        width: 70%;
    }
    .mobile .improved-recovery-steps .main-right-block {
        width: 30%;
        display: block;
        background-color:#F6F7F8;
        width: 30%;
        margin: 36px 0 0 0;
        bottom: 0;
        top: 0;
        right: 0;
        float: right;
    }
    .mobile .improved-recovery-steps {
        padding-top: 26px; 
=======
        width: 75%;
        float: right;
    }
    .mobile .improved-recovery-steps .main-right-block {
        width: 25%;
        display: block;
        background-color:#F6F7F8;
        margin: 36px 0 0 0;
        bottom: 0;
        top: 0;
        left: 0;
        display: ;
        float: left;
    }
    .mobile .improved-recovery-steps {
        padding-top: 26px;
>>>>>>> 7d0b62f7
    }
    .mobile .improved-recovery-steps .register-st2-txt-block {
        min-height: 100vh;
    }
<<<<<<< HEAD
=======
    .mobile .improved-recovery-steps .content-wrapper {
        min-height: 580px;
    }
    .mobile .improved-recovery-steps .button-container {
        bottom: 0;
        position: absolute;
    }
    .mobile.fm-dialog.park-account-dialog {
        border-radius: 6px;
        max-width: 480px;
        padding: 32px 24px;
    }
    .mobile .improved-recovery-steps .login-register-input {
        margin-bottom: 0;
    }

>>>>>>> 7d0b62f7
}
@media only screen and (orientation:landscape) and (max-width: 800px), only screen and (orientation:portrait) and (max-height: 800px) {
    .mobile.homepage .company-slogan {
        font-size: 24px;
        font-size: 8.5vw;
    }
    .mobile.homepage .first-message, .mobile.homepage .second-message {
        font-size: 16px;
    }
    .mobile.homepage .feature-title {
        font-size: 20px;
    }
    .mobile.homepage .bottom-link {
        font-size: 15px;
    }
    .mobile.main-menu {
        position: absolute;
        width: 75%;
        height: 100%;
        left: 100%;
        -webkit-transition: all 200ms ease-in-out;
        -moz-transition: all 200ms ease-in-out;
        -o-transition: all 200ms ease-in-out;
        -ms-transition: all 200ms ease-in-out;
        transition: all 200ms ease-in-out;
    }
    .mobile.homepage .company-logo {
        margin: 80px 0 0 0;
    }
    .mobile.homepage .company-slogan, .mobile.homepage .first-message {
        text-align: left;
        max-width: none;
    }
    .mobile.homepage .download-app {
        margin: 30px 0 0 30px;
    }
    .mobile.app-info.bottom {
        display: none;
    }
    .mobile.filetype-img {
        width: 56px;
        top: -38px;
    }
    .downloading .mobile.filetype-img, .uploading .mobile.filetype-img, .wrong-file .mobile.filetype-img {
        width: 48px;
        top: -35px;
    }
    .mobile.filename {
        margin: -32px 15px 0 15px;
    }
    .mobile.filesize, .mobile.download-speed, .mobile.upload-speed, .mobile.download-percents, .mobile.upload-percents {
        margin: 3px 0 0 0;
        font-size: 14px;
    }
    .mobile.inline-buttons .mobile.red-button {
        line-height: 40px;
    }
    .mobile.red-button, .mobile.download-progress, .mobile.upload-progress {
        height: 44px;
        line-height: 43px;
    }
    .mobile.download-progress .bar, .mobile.upload-progress .bar {
        height: 48px;
    }
    .mobile.application-txt {
        font-size: 14px;
        line-height: 22px;
    }
    .mobile.red-button.disabled i {
        background-position: -200px -206px;
        width: 22px;
        height: 22px;
    }
    .mobile.warning-icon {
        width: 38px;
        height: 38px;
        background-position: -209px -112px;
    }
    .wrong-file .mobile.content-row.second {
        height: 60.5%;
    }
    .downloading .mobile.content-row.second, .uploading .mobile.content-row.second {
        height: 60%;
    }
    .app-info-block .mobile.download-app {
        width: 136px;
        height: 47px;
        background-position: 0 -564px;
    }
    .ios.app-info-block .mobile.download-app {
        width: 152px;
    }
    .app-info-block .mobile.application-txt.hidden .mobile.download-app {
        margin-top:8px;
    }
    .android.app-info-block .mobile.download-app {
        background-position: 0 -496px;
    }
    .wp.app-info-block .mobile.download-app {
        background-position: 0 -632px;
        width: 128px;
    }
    .mobile.na-file-txt {
        font-size: 16px;
        line-height: 28px;
        padding: 0 18px 18px 18px;
        margin: -32px 0 0 0;
    }
    .mobile.grid-view .mobile.fm-item.folder, .mobile.grid-view .mobile.fm-item.file {
        width: calc((100% - 36px) / 2);
    }
    .mobile.video .download.video-block {
        height: 194px;
    }
}

@media only screen and (orientation:landscape) and (max-width: 800px) {
    .mobile.white-block {
        margin: 0;
    }
    .mobile.homepage .company-slogan {
        font-size: 44px;
    }
    .wrong-file .mobile.main-block, .downloading .mobile.main-block, .uploading .mobile.main-block {
        overflow-y: auto;
        -webkit-overflow-scrolling: touch;
    }
    .wrong-file .mobile.content-row, .downloading .mobile.content-row, .uploading .mobile.content-row {
        min-height: 235px;
        width: 100%;
        float: none;
    }
    .wrong-file .mobile.content-row.first .content-cell, .downloading .mobile.content-row.first .content-cell, .uploading .mobile.content-row.first .content-cell {
        vertical-align: bottom;
    }
    .app-info-block .mobile.download-app {
        margin-bottom: 60px;
    }
    .wrong-file .mobile.white-block, .downloading .mobile.white-block, .uploading .mobile.white-block  {
        position: relative;
        margin: 0 0;
    }
}

@media only screen and (orientation:landscape) and (max-width: 670px), only screen and (orientation:portrait) and (max-height: 670px) {
    .mobile.white-block {
        width: calc(100% - 32px);
    }
    .mobile.grey-textarea {
        margin: 0 0 9px 0;
    }
    .mobile.overlay-info p {
        font-size: 15px;
    }
    .mobile.overlay-info {
        min-height: 0px;
    }
    .mobile.video .download.video-block {
        height: 176px;
    }
    .mobile.filename {
        margin: -32px 15px -1px 15px;
    }
    .mobile.public-link {
        font-size: 15px;
        line-height: 20px;
    }
    .mobile.filesize, .mobile.download-speed, .mobile.upload-speed, .mobile.download-percents, .mobile.upload-percents {
        margin: 3px 0 0 0;
        font-size: 14px;
        line-height: 24px;
        padding: 0 10px;
        letter-spacing: 0px;
    }
    .mobile.red-button, .mobile.download-progress, .mobile.upload-progress {
        height: 44px;
        line-height: 44px;
        font-size: 13px;
        -moz-border-radius: 4px;
        -webkit-border-radius: 4px;
        border-radius: 4px;
    }
    .mobile.download-progress .bar, .mobile.upload-progress.bar {
        height: 44px;
    }
    .mobile.red-button.disabled i {
        background-position: -66px -209px;
        width: 18px;
        height: 18px;
    }
    .mobile.red-button span, .mobile.download-progress span, .mobile.upload-progress span {
        display: inline-block;
        padding-top: 1px;
    }
    .mobile.filetype-img, .downloaidng .mobile.filetype-img, .wrong-file .mobile.filetype-img {
        width: 48px;
        top: -32px;
    }
    .wrong-file .mobile.content-row.first, .wrong-file .mobile.content-row.second {
        height: 100%;
    }
    .downloading .mobile.content-row.second, .uploading .mobile.content-row.second {
        height: 60%;
    }
    .mobile.warning-icon {
        width: 32px;
        height: 32px;
        background-position: -126px -116px;
    }
    .app-info-block .mobile.download-app {
        width: 137px;
        height: 42px;
        background-position: 0 -765px;
    }
    .android.app-info-block .mobile.download-app {
        background-position: 0 -705px;
    }
    .wp.app-info-block .mobile.download-app {
        background-position: 0 -825px;
        width: 136px;
    }
    .mobile.application-txt {
        font-size: 13px;
        line-height: 20px;
        letter-spacing: 0.2px;
        padding: 12px 12px 32px;
        background: rgba(235,68,68,0.05);
        border: 1px solid rgba(235,68,68,0.40);
        border-radius: 2px;
        padding: 8px 8px 30px;
        width: calc(100% - 32px);
        margin: 8px auto;
    }
    .mobile.na-file-txt {
        font-size: 14px;
        line-height: 24px;
        letter-spacing: 0.2px;
        padding: 0 18px 14px 18px;
        margin: -28px 0 0 0;
    }
    .wrong-file .mobile.wrong-file-block, .downloading .mobile.application-txt, .uploading .mobile.application-txt {
        width:calc(100% - 32px);
    }
}

@media only screen and (orientation:landscape) and (max-width: 670px) {
    .mobile.white-block {
        margin: 0;
    }
    .wrong-file .mobile.white-block, .downloading .mobile.white-block, .uploading .mobile.white-block {
        margin: 0 0 ;
    }
}
@media only screen and (orientation:landscape) and (max-width: 570px), only screen and (orientation:portrait) and (max-height: 570px) {
    .mobile.filetype-img, .downloaidng .mobile.filetype-img, .wrong-file .mobile.filetype-img {
        width: 40px;
        top: -28px;
    }
    .mobile.filename {
        font-size: 14px;
        line-height: 20px;
        margin: -32px 15px -1px 15px;
        white-space: nowrap;
        overflow: hidden;
        text-overflow:ellipsis;
        letter-spacing: 0px;
    }
    .mobile.public-link {
        font-size: 14px;
        line-height: 16px;
    }
    .mobile.filesize, .mobile.download-speed, .mobile.upload-speed, .mobile.download-percents, .mobile.upload-percents {
        margin: 0;
        font-size: 13px;
        color: #777E82;
        line-height: 24px;
        padding: 0 10px;
        letter-spacing: 0px;
    }
    .mobile.download-speed, .mobile.upload-speed {
        padding: 0 13px 0 0;
        background-position: right -249px;
    }
    .mobile.download-percents, .mobile.upload-percents {
        padding: 0 0 0 13px;
        background-position: -247px -249px;
    }
    .mobile.red-button, .mobile.download-progress, .mobile.upload-progress {
        height: 40px;
        line-height: 40px;
        font-size: 13px;
    }
    .mobile.download-progress .bar, .mobile.upload-progress .bar {
        height: 40px;
    }
    .mobile.application-txt {
        font-size: 15px;
        line-height: 28px;
    }
    .app-info-block .mobile.download-app {
        width: 112px;
        height: 35px;
        background-position: 0 -945px;
    }
    .android.app-info-block .mobile.download-app {
        background-position: 0 -895px;
    }
    .wp.app-info-block .mobile.download-app {
        background-position: 0 -995px;
        width: 92px;
    }
    .mobile.warning-icon {
        width: 26px;
        height: 26px;
        background-position: -171px -119px;
    }
    .mobile.error-txt {
        font-size: 12px;
        line-height: 18px;
        letter-spacing: 0;
        padding: 4px;
    }
    .wrong-file .mobile.content-row.second {
        height: 54.5%;
    }
    .mobile.red-button.disabled i {
        background-position: -135px -210px;
        width: 16px;
        height: 16px;
    }
    .mobile.na-file-txt {
        font-size: 13px;
        line-height: 20px;
        letter-spacing: 0;
        padding: 0 12px 7px 12px;
        margin: -29px 0 0 0;
    }
    .wrong-file .mobile.white-block {
        margin-top: 32px;
    }
}

@media only screen and (orientation:landscape) and (max-width: 570px) {
    .mobile.white-block {
        margin: 0;
    }
    .wrong-file .mobile.white-block, .downloading .mobile.white-block, .uploading .mobile.white-block {
        margin: 0 0 28px 0;
    }
    .app-info-block .mobile.download-app {
        margin-bottom: 50px;
    }
    .mobile.content-row {
        min-height: 0;
    }
}
@media only screen and (max-width: 400px) {
    .mobile.my-account-page .pro-plan-name {
        display: block;
        line-height: 22px;
        text-align: left;
        margin-left: 60px;
        margin-top: 8px;
        position: static;
    }
    .mobile.my-account-page .storage-usage {
        display: block;
        line-height: 22px;
        position: static;
        right: 0;
        top: 0;
        text-align: left;
        margin-left: 60px;
        margin-top: 8px;
    }
}

/* Adjust the layout of the My Account page for longer screens to push buttons into acceptable range */
@media only screen and (min-height: 668px) {
    .mobile.my-account-page .avatar-name-block {
        padding: 40px 0 35px 0;
    }
    .mobile.my-account-page .main-avatar {
        text-align: center;
        position: static;
        top: initial;
        left: initial;
    }
    .mobile.my-account-page .small-rounded-avatar {
        float: none;
        margin: 0 auto;
    }
    .mobile.my-account-page .user-info {
        text-align: center;
        margin: 0;
    }
    .mobile.my-account-page .user-name {
        margin-top: 8px;
        margin-bottom: 4px;
    }
    .mobile.tab-block.sign-in, .mobile.tab-block.register {
        padding-top: 48px;
    }
    .mobile.signin-input {
        height: 54px;
        padding-top: 16px;
        margin-left: 24px;
        margin-right: 24px;
    }
    .mobile.signin-input span {
        top: 17px;
    }
    .new-registration {
        margin-left: 24px;
        margin-right: 19px;
    }
    .mobile.signin-button, .mobile.register-button, .mobile.resend-button {
        height: 54px;
        line-height: 54px;
        margin-left: 24px;
        margin-right: 24px;
    }
    .mobile.remember-me, .mobile.confirm-terms, .payment-address-dialog .ui-selectmenu-button {
        margin-left: 24px;
        margin-right: 24px;
    }
    .mobile.registration-confirm-email .email-icon {
        margin-top: 72px;
    }
    .mobile.registration-confirm-email .change-email {
        padding: 17px 0;
        margin-left: 24px;
        margin-right: 24px;
    }
}

/* Specific styles for showing grid view on devices in landscape and portrait*/
@media only screen and (orientation:landscape) and (min-width: 813px) and (max-width: 1025px), only screen and (orientation:portrait) and (min-height: 740px) and (max-height: 800px) {
    .mobile.grid-view .mobile.fm-item.folder, .mobile.grid-view .mobile.fm-item.file {
        width: calc((100% - 60px) / 5);
    }
    .mobile.grid-view .mobile.file .mobile.fm-item-info {
        padding: 0 0;
    }
}

@media only screen and (orientation:landscape) and (max-width: 800px), only screen and (orientation:portrait) and (max-height: 420px) {
    .mobile.grid-view .mobile.fm-item.folder, .mobile.grid-view .mobile.fm-item.file {
        width: calc((100% - 60px) / 4);
    }
}
/* iPhone X Portrait styles go here */
@media only screen and (orientation:landscape) and (max-width: 376px), only screen and (orientation:portrait) and (min-height: 801px) and (max-height: 813px) {
    .mobile.grid-view .mobile.fm-item.folder, .mobile.grid-view .mobile.fm-item.file {
        width: calc((100% - 36px) / 2);
    }
    .mobile .improved-recovery-steps .main-left-block {
        width: 100%;
    }
    .mobile .improved-recovery-steps .main-right-block {
        display: none;
    }
    .mobile .improved-recovery-steps {
        padding-top: 72px;
    }
}
/*iphone se portrait styles */
@media only screen and (orientation:landscape) and (max-width: 321px), only screen and (orientation:portrait) and (max-height: 569px) {
    .mobile.grid-view .mobile.fm-item.folder, .mobile.grid-view .mobile.fm-item.file {
        width: calc((100% - 36px) / 2);
    }
    .mobile.video .download.video-block {
        height: 150px;
    }
}
/*iphone se landscape styles */
@media only screen and (orientation:portrait) and (max-height: 321px), only screen and (orientation:landscape) and (max-width: 569px) {
    .mobile.grid-view .mobile.fm-item.folder, .mobile.grid-view .mobile.fm-item.file {
        width: calc((100% - 60px) / 3);
    }
}

/* Large tablets Landscape styles go here */
@media only screen and (orientation:landscape) and (min-width: 1280px) and (max-width: 1440px), only screen and (orientation:portrait) and (min-height: 1025px) and (max-height: 1025px) {
    .mobile.grid-view .mobile.fm-item.folder, .mobile.grid-view .mobile.fm-item.file {
        width: calc((100% - 96px) / 7)
    }
}

/* Large tablets Portrait styles go here */
@media only screen and (orientation:landscape) and (min-width:900px) and (max-width: 1025px), only screen and (orientation:portrait) and (min-height: 1281px) and (max-height: 1366px) {
    .mobile.grid-view .mobile.fm-item.folder, .mobile.grid-view .mobile.fm-item.file {
        width: calc((100% - 72px) / 5);
    }
}
/* For screens with larger width than 400px e.g. iPhone 7S etc make the Pro page step 2 items show on the same line */
@media only screen and (min-width: 400px) {
    body:not(.fr):not(.ru) .mobile.membership-step2 .payment-options-list .payment-method {
        float: left;
        width: 153px;
    }
    body:not(.fr):not(.ru) .mobile.membership-step2 .provider-details .provider-name {
        width: 96px;
    }
    body:not(.fr):not(.ru) .mobile.membership-step2 .payment-duration {
        display: inline-block;
        margin-bottom: 0;
        margin-top: 0;
        height: 80px;
        vertical-align: middle;
        width: 153px
    }
    body:not(.fr):not(.ru) .mobile.membership-step2 .payment-duration.template {
        display: none;
    }
    body:not(.fr):not(.ru) .mobile.membership-step2 .duration-options-list .payment-duration:last-child {
        margin-left: 0;
    }
    body:not(.fr):not(.ru) .mobile.membership-step2 .renewal-options-list .renewal-option {
        display: inline-block;
        width: 153px
    }
    body:not(.fr):not(.ru) .mobile.membership-step2 .renewal-options-list .renewal-option:last-child {
        margin-left: 0;
    }
    body:not(.fr):not(.ru) .mobile.membership-step2 .option-question.renewal {
        margin-top: 30px;
    }

}

@media only screen and (-webkit-min-device-pixel-ratio: 1.5), only screen and (-o-min-device-pixel-ratio: 3/2), only screen and (min--moz-device-pixel-ratio: 1.5), only screen and (min-device-pixel-ratio: 1.5) {
    .mobile.tablet-img {
        background-image: url(../images/mobile/ipad-big@2x.png);
    }
    .android .mobile.tablet-img {
        background-image: url(../images/mobile/android@2x.png);
    }
    .mobile.logo, .mobile.download-speed, .mobile.upload-speed, .mobile.download-percents, .mobile.red-button.disabled i, .mobile.warning-icon, .mobile.download-app, .mobile.fm-icon, .mobile.fm-item-link, .mobile.empty-icon, .mobile.signin-input span, .mobile.loader, .mobile.homepage .feature-icon, .mobile.homepage .company-logo, .checkboxOn.square i, .mobile.fm-dialog-close, .mobile.top-menu-popup .top-icon.close, .mobile.slideshow-back-arrow, .mobile.slideshow-forward-arrow, .default-select, .ui-selectmenu-button, .mobile.select-wrapper::after {
        background-image: url(../images/mobile/mobile-sprite_v10@2x.png);
        background-size: 280px auto;
    }
    .mobile.registration-confirm-email .email-icon {
        background-image: url(../images/mega/register-big-sprite-v15@2x.png);
        background-size: 200px auto;
    }
    .mobile .improved-recovery-steps .login-register-input, .mobile .improved-recovery-steps .checkboxOn::after, .mobile .improved-recovery-steps .checkboxOff::after {
        background-image: url(../images/mega/top-login-sprite_v9@2x.png);
        background-size: 48px auto;
    }
    .mobile .improved-recovery-steps .feedback-logo {
        background-image: url(../images/mega/help2/welcome_icons_v2@2x.png);
        background-size: 250px auto;
    }
}

 @media screen and (orientation:landscape) {
    .app-info-block .mobile.download-app {
        display: none;
    }
    .mobile .improved-recovery-steps .backup-input-button.recover-button {
        max-width: 100px;
    }
}
 @media screen and (orientation:portrait) {
    .mobile .improved-recovery-steps .main-right-block {
        display: none;
    }
    .mobile .improved-recovery-steps .main-left-block {
        width: 100%;
    }
 }

@keyframes rotate-loading {
    0% {
        transform: rotate(0deg);
        -ms-transform: rotate(0deg);
    }
    100% {
        transform: rotate(360deg);
        -ms-transform: rotate(360deg);
    }
}
@keyframes rotate-loading {
    0% {
        transform: rotate(0deg);
    }
    100% {
        transform: rotate(360deg);
    }
}
@-moz-keyframes rotate-loading {
    0% {
        -moz-transform: rotate(0deg);
    }
    100% {
        -moz-transform: rotate(360deg);
    }
}
@-webkit-keyframes rotate-loading {
    0% {
        -webkit-transform: rotate(0deg);
    }
    100% {
        -webkit-transform: rotate(360deg);
    }
}
@-o-keyframes rotate-loading {
    0% {
        -o-transform: rotate(0deg);
    }
    100% {
        -o-transform: rotate(360deg);
    }
}
<|MERGE_RESOLUTION|>--- conflicted
+++ resolved
@@ -5854,15 +5854,9 @@
     display: inline-block !important;
 }
 
-<<<<<<< HEAD
-/* Recover account styles */ 
-.mobile .improved-recovery-steps {
-    padding-top: 60px;
-=======
 /* Recover account styles */
 .mobile .improved-recovery-steps {
     padding-top: 66px;
->>>>>>> 7d0b62f7
 }
 .mobile .improved-recovery-steps .block-wrapper {
     width: 100%;
@@ -5881,15 +5875,9 @@
     font-family: 'source_sans_probold';
     font-size: 14px;
     color: #999;
-<<<<<<< HEAD
-    letter-spacing: 0;
-    padding: 0 0; 
-    -webkit-margin-before: 1.6em;
-=======
     letter-spacing: 0.2px;
     padding: 0 0; 
     -webkit-margin-before: 1.2em;
->>>>>>> 7d0b62f7
     -webkit-margin-after: .6em;
     -webkit-margin-start: 0px;
     -webkit-margin-end: 0px;
@@ -5898,27 +5886,6 @@
     padding: 0 0;
 }
 .mobile .improved-recovery-steps h2 {
-<<<<<<< HEAD
-    position: absolute;
-    top: 40px;
-    color: #333;
-    display: none;
-}
-.mobile .improved-recovery-steps h1, .mobile.fm-dialog.park-account-dialog .fm-dialog-title {
-    font-family: 'source_sans_probold';
-    font-size: 1.1em;
-    color: #3C4045;
-    letter-spacing: -0.2px;
-    line-height: 1.5;
-    -webkit-margin-before: 1em;
-    -webkit-margin-after: 1em;
-    -webkit-margin-start: 0px;
-    -webkit-margin-end: 0px;
-}
-.mobile .improved-recovery-steps .register-st2-txt-block {
-    display: table;
-    min-height: 660px;
-=======
     top: 0;
     display:block;
     color: #333;
@@ -5949,7 +5916,6 @@
     display: table;
     min-height: 660px;
     height: 660px;
->>>>>>> 7d0b62f7
     width: 100%;
     margin: 0 0 24px 0;
 }
@@ -5961,10 +5927,6 @@
     max-width: 640px;
     margin: 0 auto;
     padding: 0 20px;
-<<<<<<< HEAD
-    min-height: 560px;
-=======
->>>>>>> 7d0b62f7
     position: relative;
 }
 .mobile .improved-recovery-steps .main-right-block .content-wrapper {
@@ -5975,40 +5937,24 @@
     color: #F57223;
 }
 .mobile .improved-recovery-steps p {
-<<<<<<< HEAD
-    font-size: 14px;
-    color: #333333;
-    letter-spacing: 0;
-    line-height: 1.7;
-=======
     font-size: 15px;
     color: #555;
     letter-spacing: 0;
     line-height: 1.8;
->>>>>>> 7d0b62f7
 }
 .mobile .improve-recovery-steps .button-container {
     width: 100%;
     height: 100px;
 }
 .mobile .improved-recovery-steps .recover-button {
-<<<<<<< HEAD
-    font-size: 14px;
-=======
     font-size: 16px;
->>>>>>> 7d0b62f7
     letter-spacing: 0;
     text-align: right;
     line-height: 1.5;
     text-decoration: underline;
     width: auto;
-<<<<<<< HEAD
-    height: initial;
-    background-color: initial;
-=======
     height: auto;
     background-color: #fff;
->>>>>>> 7d0b62f7
     text-align: right;
     text-transform: none;
     float: none;
@@ -6043,15 +5989,9 @@
     box-shadow: 0 0 0 0 #6BB219;
 }
 .mobile .improved-recovery-steps .button-container {
-<<<<<<< HEAD
-    position: absolute;
-    bottom: 0;
-    right: 0;
-=======
     position: relative;
     right: 0;
     margin-top: 24px;
->>>>>>> 7d0b62f7
 }
 .mobile .improved-recovery-steps .button-aligner {
     float: right;
@@ -6061,11 +6001,7 @@
     border: 1px solid #D82928;
     box-shadow: 0 1px 1px 0 rgba(0,0,0,0.11), inset 0 1px 1px 0 rgba(255,255,255,0.20);
     text-align: center;
-<<<<<<< HEAD
-    text-decoration: none;  
-=======
     text-decoration: none;
->>>>>>> 7d0b62f7
     color: #fff;
     border-radius: 3px;
 }
@@ -6125,12 +6061,8 @@
     height: 10px;
     margin: 0 0;
     background-color: #777E82;
-<<<<<<< HEAD
-    border: 1px solid  #777E82;
-=======
     background-color: /* Oval 2 Copy 2: */;
     border: 1px solid  #7C7C7C;
->>>>>>> 7d0b62f7
 }
 .mobile .improved-recovery-steps .progress-meter .progress-point:not(.inactive):hover:before {
     border: 4px solid  #CBCFD1;
@@ -6152,11 +6084,7 @@
     transition: all .2s;
 }
 .mobile .improved-recovery-steps .progress-meter .progress-point.inactive {
-<<<<<<< HEAD
-    opacity: .2; 
-=======
     opacity: .2;
->>>>>>> 7d0b62f7
 }
 .mobile .improved-recovery-steps .progress-meter .progress-point.inactive .progress-content {
     display: none;
@@ -6214,31 +6142,19 @@
     text-decoration: underline;
 }
 .mobile .improved-recovery-steps .progress-meter .progress-content {
-<<<<<<< HEAD
-    display: inline-block;
-    margin: -2px 0 0 16px;
-    position: absolute;
-=======
     margin: -18px 12px 0 24px;
     position: absolute;
     text-align: left;
     float: left;
     width: 100%;
->>>>>>> 7d0b62f7
 }
 .mobile .improved-recovery-steps .progress-meter .progress-content .step-label {
     font-family: "source_sans_probold";
     font-size: 13px;
-<<<<<<< HEAD
-    color: #777E82;
-    letter-spacing: 0;
-     margin-bottom: 8px;
-=======
     color: #666;
     letter-spacing: 0;
      margin-bottom: 8px;
      text-decoration: underline;
->>>>>>> 7d0b62f7
 }
 .mobile .improved-recovery-steps .progress-meter .progress-content .step-answer {
     font-size: 13px;
@@ -6249,11 +6165,7 @@
     display: block;
     background: #777E82;
     position: absolute;
-<<<<<<< HEAD
-    bottom: 15px;
-=======
     bottom: 14px;
->>>>>>> 7d0b62f7
     left: 5px;
 }
 .mobile .improved-recovery-steps .login-register-input  {
@@ -6263,11 +6175,7 @@
     -moz-border-radius: 2px;
     -webkit-border-radius: 2px;
     border-radius: 2px;
-<<<<<<< HEAD
-    margin-bottom: 16px;
-=======
     margin-bottom: 8px;
->>>>>>> 7d0b62f7
     background-image: url(../images/mega/top-login-sprite_v9.png);
     background-position: 9px -65px;
     background-repeat: no-repeat;
@@ -6280,24 +6188,15 @@
 }
 .mobile .improved-recovery-steps .login-register-input:hover {
     border: 1px solid #ddd;
-<<<<<<< HEAD
-} 
-=======
-}
->>>>>>> 7d0b62f7
+}
 .mobile .improved-recovery-steps .login-register-input input {
     color: #444;
     line-height: 25px;
     width: 100%;
-<<<<<<< HEAD
-    margin-top: 7px;
-    font-size: 13px;
-=======
     margin-top: 8px;
     font-size: 13px;
     background-color: rgba(0,0,0,0);
     border: none;
->>>>>>> 7d0b62f7
 }
 .mobile .improved-recovery-steps .login-register-input input::placeholder {
     /* Chrome, Firefox, Opera, Safari 10.1+ */
@@ -6316,21 +6215,12 @@
     border-radius: 3px;
     padding: 0 8px;
     display: inline-block;
-<<<<<<< HEAD
-    line-height: 24px;
-    margin: 4px 2px 4px 0px;
-=======
     line-height: 28px;
     margin: 4px 4px 4px 0px;
->>>>>>> 7d0b62f7
     cursor: pointer;
     color: #555;
     font-size: 14px;
 }
-<<<<<<< HEAD
-.mobile .improved-recovery-steps .app-button {
-    background-color: : #FFFFFF;
-=======
 .mobile .improved-recovery-steps .recover-button.yes.red-button {
     background-color: #eb4444;
     background: #eb4444;
@@ -6346,24 +6236,16 @@
 }
 .mobile .improved-recovery-steps .app-button {
     background-color: #FFFFFF;
->>>>>>> 7d0b62f7
     background-image: linear-gradient(-180deg, rgba(255,255,255,0.50) 0%, rgba(242,242,242,0.50) 100%);
     border: 1px solid #DFDFDF;
     box-shadow: 0 1px 1px 0 rgba(0,0,0,0.03);
     border-radius: 3px;
 }
 .mobile .improved-recovery-steps .app-button:first-of-type {
-<<<<<<< HEAD
-    margin-left: 0px; 
-}
-.mobile .improved-recovery-steps .app-button:last-of-type {
-    margin-right: 0px; 
-=======
     margin-left: 0px;
 }
 .mobile .improved-recovery-steps .app-button:last-of-type {
     margin-right: 0px;
->>>>>>> 7d0b62f7
 }
 .mobile .improved-recovery-steps .app-button:hover {
     background-color: #f2f2f2;
@@ -6397,26 +6279,13 @@
     -webkit-padding-start: 00;
 }
 .mobile .improved-recovery-steps li.list-point:before{
-<<<<<<< HEAD
-    background-color: #eee;
-=======
     background-color: #eb4444;
->>>>>>> 7d0b62f7
     width: 23px;
     text-indent: 8px;
     padding-left: 0px;
     height: 23px;
     line-height: 22px;
     vertical-align: top;
-<<<<<<< HEAD
-    -webkit-border-radius: 2px;
-    -moz-border-radius: 2px;
-    border-radius: 2px;
-    -moz-background-clip: padding;
-    -webkit-background-clip: padding-box;
-    background-clip: padding-box;
-    color: #666;
-=======
     -webkit-border-radius: 24px;
     -moz-border-radius: 24px;
     border-radius: 24px;
@@ -6424,7 +6293,6 @@
     -webkit-background-clip: padding-box;
     background-clip: padding-box;
     color: #fff;
->>>>>>> 7d0b62f7
     font-weight: 900;
     display: inline-block;
     content: counter(list);
@@ -6452,21 +6320,14 @@
 }
 .mobile .improved-recovery-steps .checkbox-block {
     padding: 0 0;
-<<<<<<< HEAD
-    margin-top: 40px;
-=======
     margin-top: 26px;
->>>>>>> 7d0b62f7
 }
 .mobile .improved-recovery-steps .checkbox-container/*, .improved-recovery-steps .app-button-block  .instruction-block */{
     background-color: rgba(250,250,250,0.5);
     padding:12px 0;
     margin: 0 0;
     border: 1px solid #eee;
-<<<<<<< HEAD
-=======
     border-radius: 4px;
->>>>>>> 7d0b62f7
 }
 .mobile .improved-recovery-steps .checkbox-container .settings-row {
     margin-bottom: 4px;
@@ -6530,17 +6391,10 @@
     min-height: initial;
 }
 .mobile .improved-recovery-steps .checkbox-container .settings-row label {
-<<<<<<< HEAD
-    line-height: 1.5;
-    padding-top: 14px;
-    color: #333;
-    font-size: 13px;
-=======
     line-height: 1.6;
     padding-top: 13px;
     color: #333;
     font-size: 14px;
->>>>>>> 7d0b62f7
     max-width: initial;
     padding-right: 12px;
     margin-top:0;
@@ -6570,11 +6424,7 @@
     border: 1px solid rgba(42,175,95,0.20);
     border-radius: 2px;
     color: #62C489;
-<<<<<<< HEAD
-    margin-top: 80px;
-=======
     margin-top: 64px;
->>>>>>> 7d0b62f7
     cursor: pointer;
     font-size: 13px;
     line-height: 1.5;
@@ -6607,11 +6457,7 @@
     height: 32px;
     background-position: -100px -300px;
     width: 32px;
-<<<<<<< HEAD
-    background-size: 250px auto; 
-=======
     background-size: 250px auto;
->>>>>>> 7d0b62f7
     margin: 8px 12px;
 }
 .mobile .improved-recovery-steps .warning-icon  {
@@ -6648,11 +6494,7 @@
     top: initial;
     border-radius: 0;
     max-width: 460px;
-<<<<<<< HEAD
-    padding: 12px 20px;
-=======
     padding: 24px 20px;
->>>>>>> 7d0b62f7
     margin: 0 auto;
     border: 4px;
 }
@@ -6665,10 +6507,7 @@
 }
 .mobile.fm-dialog.park-account-dialog .content-highlight.warning {
     margin-top: 12px;
-<<<<<<< HEAD
-=======
     display: none;
->>>>>>> 7d0b62f7
 }
 .mobile.fm-dialog.park-account-dialog .warning-icon {
     margin: 14px 16px 0 14px;
@@ -6698,12 +6537,6 @@
     margin: 0 60px 0;
 }
 .forgot-password-page .mobile.fm-header-txt {
-<<<<<<< HEAD
-    font-size: 17px;
-    color: #111;
-    padding: 14px 00px 0 00px
-}
-=======
     font-size: 20px;
     color: #111;
     padding: 21px 0 0 0;
@@ -6752,7 +6585,6 @@
     position: fixed;
 }
 
->>>>>>> 7d0b62f7
 /* Only media queries after here */
 @media only screen and (orientation:portrait) {
     .wrong-file .mobile.content-row, .downloading .mobile.content-row, .uploading .mobile.content-row {
@@ -6887,23 +6719,6 @@
         display: table-cell;
     }
     .mobile .improved-recovery-steps .main-left-block {
-<<<<<<< HEAD
-        width: 70%;
-    }
-    .mobile .improved-recovery-steps .main-right-block {
-        width: 30%;
-        display: block;
-        background-color:#F6F7F8;
-        width: 30%;
-        margin: 36px 0 0 0;
-        bottom: 0;
-        top: 0;
-        right: 0;
-        float: right;
-    }
-    .mobile .improved-recovery-steps {
-        padding-top: 26px; 
-=======
         width: 75%;
         float: right;
     }
@@ -6920,13 +6735,10 @@
     }
     .mobile .improved-recovery-steps {
         padding-top: 26px;
->>>>>>> 7d0b62f7
     }
     .mobile .improved-recovery-steps .register-st2-txt-block {
         min-height: 100vh;
     }
-<<<<<<< HEAD
-=======
     .mobile .improved-recovery-steps .content-wrapper {
         min-height: 580px;
     }
@@ -6943,7 +6755,6 @@
         margin-bottom: 0;
     }
 
->>>>>>> 7d0b62f7
 }
 @media only screen and (orientation:landscape) and (max-width: 800px), only screen and (orientation:portrait) and (max-height: 800px) {
     .mobile.homepage .company-slogan {
