@charset "UTF-8";
@font-face {
    font-family: 'source_sans_prolight';
    src: url('../fonts/SourceSansPro-Light.eot');
    src: url('../fonts/SourceSansPro-Light.eot?#iefix') format('embedded-opentype'), url('../fonts/SourceSansPro-Light.woff2') format('woff2'), url('../fonts/SourceSansPro-Light.woff') format('woff'), url('../fonts/SourceSansPro-Light.ttf') format('truetype'), url('../fonts/SourceSansPro-Light.svg#source_sans_prolight') format('svg');
    font-weight: normal;
    font-style: normal;
}
@font-face {
    font-family: 'source_sans_proregular';
    src: url('../fonts/SourceSansPro-Regular.eot');
    src: url('../fonts/SourceSansPro-Regular.eot?#iefix') format('embedded-opentype'), url('../fonts/SourceSansPro-Regular.woff2') format('woff2'), url('../fonts/SourceSansPro-Regular.woff') format('woff'), url('../fonts/SourceSansPro-Regular.ttf') format('truetype'), url('../fonts/SourceSansPro-Regular.svg#source_sans_proregular') format('svg');
    font-weight: normal;
    font-style: normal;
}
@font-face {
    font-family: 'source_sans_prosemibold';
    src: url('../fonts/SourceSansPro-Semibold.eot');
    src: url('../fonts/SourceSansPro-Semibold.eot?#iefix') format('embedded-opentype'), url('../fonts/SourceSansPro-Semibold.woff2') format('woff2'), url('../fonts/SourceSansPro-Semibold.woff') format('woff'), url('../fonts/SourceSansPro-Semibold.ttf') format('truetype'), url('../fonts/SourceSansPro-Semibold.svg#source_sans_prosemibold') format('svg');
    font-weight: normal;
    font-style: normal;
}
@font-face {
    font-family: 'source_sans_probold';
    src: url('../fonts/SourceSansPro-Bold.eot');
    src: url('../fonts/SourceSansPro-Bold.eot?#iefix') format('embedded-opentype'), url('../fonts/SourceSansPro-Bold.woff2') format('woff2'), url('../fonts/SourceSansPro-Bold.woff') format('woff'), url('../fonts/SourceSansPro-Bold.ttf') format('truetype'), url('../fonts/SourceSansPro-Bold.svg#source_sans_probold') format('svg');
    font-weight: normal;
    font-style: normal;
}
@font-face {
    font-family: 'LatoWeb';
    src: url('../fonts/Lato-Regular.eot'); /* IE9 Compat Modes */
    src: url('../fonts/Lato-Regular.eot?#iefix') format('embedded-opentype'), /* IE6-IE8 */
         url('../fonts/Lato-Regular.woff2') format('woff2'), /* Modern Browsers */
         url('../fonts/Lato-Regular.woff') format('woff'), /* Modern Browsers */
         url('../fonts/Lato-Regular.ttf') format('truetype');
    font-style: normal;
    font-weight: normal;
    text-rendering: optimizeLegibility;
}
@font-face {
    font-family: 'LatoWebBlack';
    src: url('../fonts/Lato-Black.eot'); /* IE9 Compat Modes */
    src: url('../fonts/Lato-Black.eot?#iefix') format('embedded-opentype'), /* IE6-IE8 */
         url('../fonts/Lato-Black.woff2') format('woff2'), /* Modern Browsers */
         url('../fonts/Lato-Black.woff') format('woff'), /* Modern Browsers */
         url('../fonts/Lato-Black.ttf') format('truetype');
    font-style: normal;
    font-weight: normal;
    text-rendering: optimizeLegibility;
}
@font-face {
    font-family: 'LatoWebBold';
    src: url('../fonts/Lato-Bold.eot'); /* IE9 Compat Modes */
    src: url('../fonts/Lato-Bold.eot?#iefix') format('embedded-opentype'), /* IE6-IE8 */
         url('../fonts/Lato-Bold.woff2') format('woff2'), /* Modern Browsers */
         url('../fonts/Lato-Bold.woff') format('woff'), /* Modern Browsers */
         url('../fonts/Lato-Bold.ttf') format('truetype');
    font-style: normal;
    font-weight: normal;
    text-rendering: optimizeLegibility;
}
@font-face {
    font-family: 'montserrat';
    src: url('../fonts/montserrat-light-webfont.eot');
    src: url('../fonts/montserrat-light-webfont.eot?#iefix') format('embedded-opentype'), url('../fonts/montserrat-light-webfont.woff2') format('woff2'), url('../fonts/montserrat-light-webfont.woff') format('woff'), url('../fonts/montserrat-light-webfont.ttf') format('truetype'), url('../fonts/montserrat-light-webfont.svg#montserratlight') format('svg');
    font-weight: normal;
    font-style: normal;
}

@font-face {
    font-family: 'montserrat_semibold';
    src: url('../fonts/montserrat-semibold-webfont.eot');
    src: url('../fonts/montserrat-semibold-webfont.eot?#iefix') format('embedded-opentype'),  url('../fonts/montserrat-semibold-webfont.woff2') format('woff2'),  url('../fonts/montserrat-semibold-webfont.woff') format('woff'),  url('../fonts/montserrat-semibold-webfont.ttf') format('truetype'),  url('../fonts/montserrat-semibold-webfont.svg#montserratsemibold') format('svg');
    font-weight: normal;
    font-style: normal;
}

@font-face {
    font-family: 'montserrat_light';
    src: url('../fonts/montserrat-light-webfont.eot');
    src: url('../fonts/montserrat-light-webfont.eot?#iefix') format('embedded-opentype'),  url('../fonts/montserrat-light-webfont.woff2') format('woff2'),  url('../fonts/montserrat-light-webfont.woff') format('woff'),  url('../fonts/montserrat-light-webfont.ttf') format('truetype'),  url('../fonts/montserrat-light-webfont.svg#montserratsemibold') format('svg');
    font-weight: normal;
    font-style: normal;
}
html, body {
    font-size: 100%;
    -webkit-text-size-adjust: 100%;
    -ms-text-size-adjust: 100%;
    margin: 0px;
    padding: 0px;
    width: 100%;
    height: 100%;
    font-family: 'source_sans_proregular', sans-serif;
    position: relative;
}
.bottom-page .mobile.fm-header {
    display: block;
    position: absolute;
    width: 100%;
    top: 0;
    z-index: 10;
    border: 0;
    background-color: transparent;
}
.old .bottom-page .mobile.fm-header {
    background-color: #fff;
}
html.overlayed {
    overflow: hidden;
}
.overlayed body.mobile.bottom-pages {
    overflow: hidden;
    position: fixed;
}

/* Prevent selection and highlighting */
body * {
    -webkit-touch-callout: none;
    -webkit-user-select: none;
    -khtml-user-select: none;
    -moz-user-select: none;
    -ms-user-select: none;
    user-select: none;
    -webkit-tap-highlight-color: rgba(0,0,0,0);
}
/* Re-enable selection and highlighting for specific things */
input, textarea {
    -webkit-touch-callout: text !important;
    -webkit-user-select: text !important;
    -khtml-user-select: text !important;
    -moz-user-select: text !important;
    -ms-user-select: text !important;
    user-select: text !important;
}
.hidden {
    display: none !important;
}
a, a:link, a:visited, a:hover, a:active {
    outline: none;
    text-decoration: none;
}
input, div, textarea {
    outline: none;
    -moz-appearance: none;
}
a, a:link, a:visited, a:hover, a:active, a:focus img, a:focus img, .div, span, input {
    outline: none;
}
ul, li {
    list-style: none;
    margin: 0;
    padding: 0;
}
.clear {
    clear: both;
    margin: 0px;
    padding: 0px;
    display: block;
}
.right {
    float: right;
}
.left {
    float: left;
}
.mobile.main-block {
    width: 100%;
    height: 100%;
    display: table;
    table-layout: fixed;
    position: relative;
    background-color: #fafafa;
    font-family: 'source_sans_proregular', sans-serif;
    font-size: 16px;
    color: #666666;
    line-height: 28px;
    letter-spacing: 0;
}
.mobile.main-block.overlay {
    position: absolute;
    z-index: 100;
    background-color: rgba(255, 255, 255, 0.95);
    left: 0;
    top: 0;
}
.mobile.main-block.overlay.arranged-to-top {
    z-index: 1010;
}
.mobile.main-block.error-overlay {
    bottom: 0;
    left: 0;
    position: fixed;
    top: 0;
    z-index: 100;
}
.mobile.content-row {
    display: table-row;
}
.mobile.content-cell {
    display: table-cell;
    vertical-align: middle;
    text-align: center;
}
.mobile.logo {
    width: 38px;
    height: 38px;
    display: block;
    background-image: url(../images/mobile/mobile-sprite_v18.png);
    background-repeat: no-repeat;
    background-position: -94px -1073px;
    position: absolute;
    left: 20px;
    top: 22px;
}
.overlay .mobile.logo {
    display: none;
}
.homepage-main-block {
    display: table;
    width: 100%;
    height: 100%;
}
.homepage-main-cell {
    display: table-cell;
    height: 100%;
    vertical-align: middle;
}
.mobile.homepage .mobile.fm-header {
    border-bottom: 1px solid #f8f9fa;
}
.mobile.homepage .fm-scrolling {
    background-color: #f8f9fa;
}
.mobile.homepage .company-slogan {
    color: #333333;
    font-family: 'source_sans_prolight', sans-serif;
    font-size: 44px;
    margin: 0 32px 18px 32px;
    text-align: center;
}
.mobile.homepage .first-message {
    font-size: 20px;
    line-height: 1.63;
    color: #778187;
    text-align: center;
    margin: 0 auto 12px auto;
    padding: 0 32px 0 32px;
    max-width: 500px;
}
.mobile.homepage .download-app {
    margin: 40px auto 0 auto;
}
.mobile.homepage .company-logo {
    height: 120px;
    background-image: url(../images/mobile/mobile-sprite_v18.png);
    background-position: center -1955px;
    background-repeat: no-repeat;
    margin: 0 0 0 0;
}
.mobile.homepage .second-message {
    font-size: 20px;
    font-style: italic;
    line-height: 1.63;
    text-align: center;
    color: #667;
    margin: 0 auto 12px auto;
    padding: 16px 32px 52px 32px;
    max-width: 500px;
}
.mobile.homepage .feature-icon {
    background-image: url(../images/mobile/mobile-sprite_v18.png);
    background-position: -2px top;
    background-repeat: no-repeat;
    margin: 0 auto 32px auto;
    height: 80px;
    text-align: center;
    width: 100px;
}
.mobile.homepage .feature-icon.end-to-end-encryption {
    background-position: -106px -1665px;
    height: 64px;
    width: 57px;
}
.mobile.homepage .feature-icon.secure-global-access {
    background-position: -103px -1768px;
    height: 64px;
    width: 64px;
}
.mobile.homepage .feature-icon.secure-collaboration {
    background-position: -92px -1866px;
    height: 64px;
    width: 85px;
}
.mobile.homepage .feature-title {
    color: #778187;
    font-size: 24px;
    margin-bottom: 8px;
    text-align: center;
}
.mobile.homepage .feature-message {
    font-size: 16px;
    line-height: 1.5;
    text-align: center;
    color: #939da3;
    margin: 0 auto 52px auto;
    padding: 0 32px 0 32px;
    max-width: 500px;
}
.mobile.homepage .bottom-links {
    display: table-cell;
    height: 40px;
    font-size: 0;
    white-space: nowrap;
    background: #fff;
    vertical-align: middle;
    border-top: 1px solid rgba(204, 204, 204, 0.5);
    -moz-box-sizing: border-box;
    -webkit-box-sizing: border-box;
    box-sizing: border-box;
}
.mobile.homepage .bottom-link {
    cursor: pointer;
    display: inline-block;
    background: url(../images/mobile/mobile-sprite_v18.png);
    background-repeat: no-repeat;
    background-position: left -1190px;
    color: #aaa;
    font-size: 18px;
    line-height: 19px;
    text-align: center;
    margin: 10px 0;
    width: 50%;
}
.mobile.homepage .bottom-link:first-child {
    background-image: none;
}
.mobile.context-menu-container.rubbishbin .context-menu-item.delete-item .text {
    color: rgba(237, 23, 54, 1);
}
.mobile.white-block {
    width: calc(100% - 32px);
    max-width: 420px;
    -moz-border-radius: 6px;
    -webkit-border-radius: 6px;
    border-radius: 6px;
    display: inline-block;
    margin: 0 0 0 0;
    font-size: 0;
    -webkit-box-sizing: border-box;
    -moz-box-sizing: border-box;
    box-sizing: border-box;
    white-space: nowrap;
}
.mobile.filetype-img {
    width: 60px;
    margin: 0 auto;
    position: relative;
}
.create-new-folder-overlay .filetype-img {
    display: block;
}
.mobile.filename, .mobile.contactname, .mobile.dialog-heading-text {
    font-size: 15px;
    line-height: 1.5;
    color: #495057;
    margin-bottom: 6px;
    word-break: break-all;
    padding: 0 0;
    white-space: nowrap;
    overflow: hidden;
    text-overflow: ellipsis;
    font-family: 'source_sans_prosemibold';
}
.mobile.rb-empty-overlay-title {
    font-size: 15px;
    line-height: 1.5;
    color: #495057;
    margin-bottom: 6px;
    word-break: break-all;
    padding: 0 0;
    white-space: nowrap;
    overflow: hidden;
    text-overflow: ellipsis;
    font-weight: bold;
    font-style: normal;
}
.mobile.dialog-heading-text {
    white-space: normal;
    overflow: auto;
    text-overflow: none;
}
.mobile.public-link {
    font-size: 14px;
    line-height: 1.5;
}
.mobile.na-file-txt {
    font-size: 14px;
    line-height: 1.6;
    padding: 0 16px;
    max-width: 420px;
    margin: 12px 0 0 0;
    white-space: normal;
}
.mobile.filesize, .mobile.download-speed, .mobile.upload-speed, .mobile.download-percents, .mobile.upload-percents {
    font-size: 14px;
    line-height: 21px;
    letter-spacing: 0px;
    color: #AAAAAA;
    padding: 0 23px;
    margin: 4px 0;
    display: inline-block;
    -webkit-box-sizing: border-box;
    -moz-box-sizing: border-box;
    box-sizing: border-box;
}
.mobile.contactemail {
    width: calc(100% - 32px);
    font-size: 14px;
    line-height: 21px;
    white-space: pre-wrap;
    letter-spacing: 0px;
    margin: 6px auto 18px;
}
.downloading .error-overlay {
    z-index: 2000;
    position: absolute;
    top: 0;
}
.mobile.error-messages {
    font-size: 15px;
    line-height: 24px;
    color: #555;
    padding: 0 23px;
    margin: 24px 0 18px 0;
    display: inline-block;
    -webkit-box-sizing: border-box;
    -moz-box-sizing: border-box;
    box-sizing: border-box;
    white-space: normal;
}
.mobile.error-messages .optional-second-message a {
    color: #ff4444;
}
.mobile.download-speed, .mobile.upload-speed {
    text-align: right;
    padding: 0 28px 0 0;
    background: url(../images/mobile/mobile-sprite_v18.png) no-repeat -172px -246px;
}
.mobile.download-percents, .mobile.upload-percents {
    text-align: left;
    padding: 0 0 0 28px;
    background: url(../images/mobile/mobile-sprite_v18.png) no-repeat -247px -246px;
}
.mobile.public-link, .mobile.recovery-key-string, .mobile.two-factor-qr-seed {
    background-color: rgba(250,250,250,0.75);
    border: 1px solid #ddd;
    box-sizing: border-box;
    color: #444;
    display: block;
    font-family: 'source_sans_proregular', sans-serif;
    margin: 8px auto;
    padding: 12px 12px;
    resize: none;
    border-radius: 4px;
    vertical-align: middle;
    width: 100%;
    font-size: 15px;
    max-width: 420px;
}
.mobile.text-button, .upload-overlay .upload-another-file.hidden + .mobile.text-button  {
    color: #8B9FAA;
    margin: 20px auto 0;
    display: block;
    z-index: 9999;
    font-size: 14px;
    text-align: center;
    width: 25%;
    height: 44px;
    line-height: 43px;
    text-decoration: underline;
}
.upload-overlay .mobile.text-button {
    margin: 72px auto 0;
}
.mobile.inline-buttons {
    width: 100%;
    overflow: hidden;
}
.mobile.inline-buttons .mobile.red-button {
    width: calc(50% - 4px);
    display: inline-block;
    height: 44px;
    margin-top: 0px;
    line-height: 42px;
}
.mobile.fm-dialog-container .mobile.inline-buttons .mobile.red-button  {
    height: 44px;
    line-height: 43px;
}
.mobile.inline-buttons .mobile.red-button.first  {
    float: right;
}
.mobile.inline-buttons .mobile.second {
    float: left;
    background: #FFFFFF;
    background-image: linear-gradient(-180deg, rgba(255,255,255,0.50) 0%, rgba(238,238,238,0.75) 100%);
    border: 1px solid #DFDFDF;
    box-shadow: 0 1px 2px 0 rgba(0,0,0,0.05);
    border-radius: 4px;
    color: #555;
}
.mobile.inline-buttons .mobile.second.ios {
    width: 100%;
    background: #FFFFFF;
    background-image: linear-gradient(-180deg, rgba(255,255,255,0.50) 0%, rgba(238,238,238,0.50) 100%);
    border: 1px solid #DFDFDF;
    box-shadow: 0 1px 1px 0 rgba(0,0,0,0.03);
    color:  #555;
}
.mobile.red-button, .mobile.download-progress .bar, .mobile.upload-progress .bar, .membership-bott-button, .payment-address-dialog .payment-buy-now {
    color: white;
    font-size: 13px;
    display: block;
    height: 44px;
    line-height: 43px;
    background: #ff4444;
    background-image: linear-gradient(-179deg, #FF3333 0%, #FF4444 100%);
    background-color: linear-gradient(-179deg, #FF3333 0%, #FF4444 100%);
    border: 1px solid #D82928;
    box-shadow: 0 1px 1px 0 rgba(0,0,0,0.11), inset 0 -7px 8px 0 rgba(241,6,6,0.40);
    margin-top: 8px;
    border-radius: 4px;
    position: relative;
    -moz-border-radius: 4px;
    -webkit-border-radius: 4px;
    border-radius: 4px;
    overflow: hidden;
    box-sizing:border-box;
}
.mobile.red-button {
    overflow: inherit;
}
.mobile.red-button, .mobile.download-progress.complete, .mobile.upload-progress.complete {
    cursor: pointer;
}
.mobile .download-progress span.resume-bttn {
    color: rgb(119, 119, 119);
    background-color: #fff;
    padding: 0px 15px;
    box-shadow: 0 1px 2px 0 rgba(0,0,0,0.15);
    border: 1px solid rgba(0,0,0,0.15);
    border-radius: 3px;
    line-height: 30px;
}
.mobile .dl-app-link {
    margin-bottom: 96px;
    text-decoration: underline;
    color: #939DA3;
}
.mobile.red-button.disabled {
    background: #DDDDDD;
    background-image: linear-gradient(-180deg, rgba(255,255,255,0.50) 0%, rgba(238,238,238,0.50) 100%);
    border: 1px solid #DDDDDD;
    box-shadow: 0 1px 1px 0 rgba(0,0,0,0.03);
    border-radius: 4px;
    color: white;
}
.mobile.red-button.disabled i {
    display: none;
}
.mobile.red-button span, .mobile.download-progress span, .mobile.upload-progress span {
    position: relative;
    display: inline-block;
}
.mobile.dialog-button {
    color: white;
    font-size: 13px;
    display: block;
    height: 44px;
    line-height: 43px;
    background: #ff4444;
    background-image: linear-gradient(-179deg, #FF3333 0%, #FF4444 100%);
    background-color: linear-gradient(-179deg, #FF3333 0%, #FF4444 100%);
    border: 1px solid #D82928;
    box-shadow: 0 1px 1px 0 rgba(0,0,0,0.11), inset 0 -7px 8px 0 rgba(241,6,6,0.40);
    margin-top: 8px;
    border-radius: 4px;
    position: relative;
    -moz-border-radius: 4px;
    -webkit-border-radius: 4px;
    border-radius: 4px;
    overflow: hidden;
    box-sizing:border-box;
}
.mobile#mobile-ui-over-storage-quota-overlay .dialog-button {
    color: #676D75;
    display: inline-block;
    width: calc(50% - 10px);
    margin: 5px;
}
.mobile#mobile-ui-over-storage-quota-overlay .clickurl {
    color: #D90007;
    font-weight: bold;
}
.mobile#mobile-ui-over-storage-quota-overlay .dialog-button.action-invite-friends {
    background: #f2f2f2;
    border: 1px solid #e3e3e3;
    box-shadow: 0 1pt 1pt 0 rgba(0,0,0,0.11), inset -1px -1px 1px 0 rgba(0,0,0,0.2);
}
.mobile#mobile-ui-over-storage-quota-overlay .dialog-button.action-upgrade-account {
    background: #00bfa6;
    border: 1px solid #00a68e;
    box-shadow: 0 1pt 1pt 0 rgba(0,0,0,0.11), inset -1px -1px 1px 0 rgba(0,0,0,0.2);
    color: white;
}
.mobile.content-row.second {
    display: none;
}
.wrong-file .mobile.content-row, .downloading .mobile.content-row, .uploading .mobile.content-row {
    display: table;
    width: 100%;
    height: 100%;
    float: left;
    vertical-align: middle;
    text-align: center;
}
.wrong-file .mobile.content-row.second, .downloading .mobile.content-row.second, .uploading .mobile.content-row.second {
    background: white;
    background: url(data:image/svg+xml;base64,PD94bWwgdmVyc2lvbj0iMS4wIiA/Pgo8c3ZnIHhtbG5zPSJodHRwOi8vd3d3LnczLm9yZy8yMDAwL3N2ZyIgd2lkdGg9IjEwMCUiIGhlaWdodD0iMTAwJSIgdmlld0JveD0iMCAwIDEgMSIgcHJlc2VydmVBc3BlY3RSYXRpbz0ibm9uZSI+CiAgPGxpbmVhckdyYWRpZW50IGlkPSJncmFkLXVjZ2ctZ2VuZXJhdGVkIiBncmFkaWVudFVuaXRzPSJ1c2VyU3BhY2VPblVzZSIgeDE9IjAlIiB5MT0iMCUiIHgyPSIwJSIgeTI9IjEwMCUiPgogICAgPHN0b3Agb2Zmc2V0PSIwJSIgc3RvcC1jb2xvcj0iI2ZmZmZmZiIgc3RvcC1vcGFjaXR5PSIxIi8+CiAgICA8c3RvcCBvZmZzZXQ9IjEwMCUiIHN0b3AtY29sb3I9IiNmZmZmZmYiIHN0b3Atb3BhY2l0eT0iMCIvPgogIDwvbGluZWFyR3JhZGllbnQ+CiAgPHJlY3QgeD0iMCIgeT0iMCIgd2lkdGg9IjEiIGhlaWdodD0iMSIgZmlsbD0idXJsKCNncmFkLXVjZ2ctZ2VuZXJhdGVkKSIgLz4KPC9zdmc+);
    background: -moz-linear-gradient(top, rgba(255,255,255,1) 0%, rgba(255,255,255,0) 100%);
    background: -webkit-linear-gradient(top, rgba(255,255,255,1) 0%, rgba(255,255,255,0) 100%);
    background: linear-gradient(to bottom, rgba(255,255,255,1) 0%, rgba(255,255,255,0) 100%);
}
.wrong-file .mobile.main-block, .downloading .mobile.main-block, .uploading .mobile.main-block {
    display: block;
}
.mobile.app-info-block {
    display: table;
    width: 100%;
    height: 100%;
    table-layout: fixed;
}
.mobile.app-info {
    display: table-row;
}
.mobile.app-info-cell {
    display: table-cell;
    text-align: center;
    vertical-align: middle;
}
.mobile.wrong-file-block, .mobile.application-txt {
    display: none;
}
.wrong-file .mobile.wrong-file-block, .downloading .mobile.application-txt, .uploading .mobile.application-txt {
    display: block;
    margin: 8px auto 0;
    background: rgba(235,68,68,0.05);
    border: 1px solid rgba(235,68,68,0.40);
    border-radius: 2px;
    padding: 8px 8px;
    width: calc(100% - 32px);
    box-sizing: border-box;
    color: #555555;
    font-size: 13px;
    line-height: 20px;
    max-width: 420px;
}
.mobile.warning-icon {
    width: 60px;
    height: 62px;
    background: url(../images/mobile/mobile-sprite_v18.png);
    background-repeat: no-repeat;
    background-position: -3px -100px;
    display: inline-block;
}
.mobile.error-txt span, .mobile.application-txt span {
    color: #FF4C52;
}
.mobile.download-app {
    display: block;
    width: 178px;
    height: 54px;
    margin: 0 auto;
    background: url(../images/mobile/mobile-sprite_v18.png);
    background-repeat: no-repeat;
    background-position: 0 -345px;
    margin-top: 16px;
}
.android.app-info-block .mobile.download-app {
    background-position: 0 -275px;
}
.app-info-block .mobile.download-app {
    display: none;
}
.wp.app-info-block .mobile.download-app {
    background-position: 0 -415px;
    height: 52px;
    width: 177px;
}
.mobile.download-app.android {
    background-position: 0 -275px;
}
.mobile.download-app.wp {
    background-position: 0 -415px;
}
.mobile.tablet-img-wrapper {
    margin: 0 50px;
}
.mobile.tablet-img {
    max-width: 800px;
    height: 378px;
    margin: 30px auto 0 auto;
    background: url(../images/mobile/ipad-big.png);
    background-size: 100% auto;
    background-position: center bottom;
    background-repeat: no-repeat;
}
.android .mobile.tablet-img {
    background-image: url(../images/mobile/android.png);
    max-width: 393px;
    height: 295px;
}
.wp .mobile.tablet-img {
    display: none;
}
.mobile.app-info-cell.bottom-align {
    vertical-align: bottom;
}
.mobile.application-txt {
    font-size: 13px;
    line-height: 30px;
    color: #555555;
    padding: 12px 12px 30px;
    max-width: 360px;
    -webkit-box-sizing: border-box;
    -moz-box-sizing: border-box;
    box-sizing: border-box;
}
.mobile.download-progress, .mobile.upload-progress, .downloading .inline-buttons .mobile.red-button, .downloading .mobile.red-button, .uploading .mobile.red-button {
    display: none;
}
.downloading #mobile-ui-delete .mobile.red-button, .downloading #mobile-ui-copy-link .inline-buttons .mobile.red-button  {
    display: block;
}
.downloading .error-overlay .mobile.red-button, .uploading .error-overlay .mobile.red-button {
    display: block;
}
.mobile.download-progress, .mobile.upload-progress {
    -webkit-box-shadow: inset 0px 0px 0px 1px rgba(238,238,238,1);
    -moz-box-shadow: inset 0px 0px 0px 1px rgba(238,238,238,1);
    box-shadow: inset 0px 0px 0px 1px rgba(238,238,238,1);
    background-color: #FAFAFA;
    height: 44px;
    -webkit-box-sizing: border-box;
    -moz-box-sizing: border-box;
    box-sizing: border-box;
    -moz-border-radius: 4px;
    -webkit-border-radius: 4px;
    border-radius: 4px;
    color: rgba(255,255,255,0.3);
    font-size: 14px;
    line-height: 43px;
    position: relative;
    overflow: hidden;
}
.mobile.red-button, .mobile.download-progress, .mobile.upload-progress {
    height: 45px;
    line-height: 43px;
}
.mobile.download-progress.complete, .mobile.upload-progress.complete {
    color: #fff;
}
.mobile.upload-another-file {
    margin-top: 4px;
}
.mobile.upload-progress.complete {
    display: block;
}
.mobile.red-button.upload-another-file {
    text-transform: uppercase;
}
.downloading .mobile.download-progress, .uploading .mobile.upload-progress {
    display: block;
}
.mobile.download-progress .bar, .mobile.upload-progress .bar {
    width: 0;
    position: absolute;
    -moz-border-radius: 0;
    -webkit-border-radius: 0;
    border-radius: 0;
    margin: 0;
}
.mobile.upload-progress .text.starting-upload {
    color: #aaa;
}
.download-complete .mobile.download-progress, .upload-complete .mobile.upload-progress {
    color: white;
}
.download-complete .mobile.filesize {
    color: #FF3333;
}
.download-complete .mobile.download-progress .bar, .upload-complete .mobile.upload-progress .bar {
    width: 100%;
}
.mobile.fm-block, .mobile.signin-register-block, .mobile.registration-confirm-email {
    width: 100%;
    height: 100%;
    background-color: white;
    display: table;
    table-layout: fixed;
}
.mobile.fm-block.create-new-folder-dialog {
    background-color: rgba(0,0,0,0);
}
.mobile.signin-register-block .mobile.fm-block {
    background-color: #F8F9FA;
}
.mobile.registration-confirm-email{
    background-color: #F8F9FA;
}
.mobile.registration-confirm-email .mobile.fm-block {
    padding-bottom: 24px;
    border-bottom: 1px solid #eee;
}
.mobile.full-page-scrollable {
    overflow: scroll;
    -webkit-overflow-scrolling: touch;
    display: block;
}
.mobile.full-page-scrollable {
    overflow: scroll;
    -webkit-overflow-scrolling: touch;
    display: block;
}
.full-page-scrollable .mobile.fm-block, .full-page-scrollable .mobile.fm-row, .full-page-scrollable .mobile.fm-content, .full-page-scrollable .mobile.sign-header, .full-page-scrollable .mobile.fm-content {
    display: block;
}
.full-page-scrollable .mobile.fm-scrolling, .full-page-scrollable .mobile.fm-block {
    height: auto;
    position: relative;
    overflow: visible;
    -webkit-overflow-scrolling: auto;
}
.mobile.fm-header, .mobile.sign-header {
    height: 66px;
    -webkit-box-sizing: border-box;
    -moz-box-sizing: border-box;
    box-sizing: border-box;
    border-bottom: 1px solid #FFFFFF;
    display: table-cell;
    position: relative;
    overflow: hidden;
    background-color: #fff;
}
.mobile.fm-header.pfid-style .open-title-menu {
    display: none;
}
.mobile.fm-header.fm-hr, .mobile.sign-header.fm-hr {
    box-shadow: 0px 2px 18px 0px rgba(0,0,0,0.07);
    z-index: 99;
}
.mobile.fm-header.folder-link {
    height: 126px;
    text-align: center;
}
.mobile.fm-content {
    display: table-cell;
    width: 100%;
    position: relative;
}
.fm-scrolling {
    width: 100%;
    height: 100%;
    overflow-y: scroll;
    overflow-x: hidden;
    position: absolute;
    -webkit-overflow-scrolling: touch;
}
.mobile.fm-block.disable-scroll .fm-scrolling {
    overflow: hidden;
}
.mobile.folders-files-text {
    -webkit-box-sizing: border-box;
    -moz-box-sizing: border-box;
    box-sizing: border-box;
    background-color: #f5f6f7;
    text-align: left;
    color: #939da3;
    font-size: 14px;
    height: 42px;
    line-height: 18px;
    padding: 12px 0 12px 20px;
}
.mobile.bottom-action-bar {
    -webkit-box-sizing: border-box;
    -moz-box-sizing: border-box;
    box-sizing: border-box;
    border-top: 1px solid rgba(0,0,0,0.1);
    height: 60px;
    background-color: white;
    display: table-cell;
    text-align: center;
    font-size: 12px;
    line-height: 23px;
    color: #999;
    padding: 10px;
    box-shadow: 0px -2px 18px 0px rgba(0,0,0,0.07);
}
.mobile.bottom-action-bar .fm-icon {
    padding: 0 10px;
}
.mobile.bottom-action-bar .fm-icon.scroll-to-top {
    background-position: -240px -1709px;
    margin-left: -10px;
}
.mobile.bottom-action-bar .fm-icon.mobile-create-new-folder {
    background-position: -240px -1750px;
}
.mobile.bottom-action-bar .fm-icon.upload-file {
    background-position: 10px -1749px;
}
.mobile.fm-row {
    display: table-row;
}
.mobile.fm-item {
    height: 56px;
    cursor: pointer;
    overflow: hidden;
    background-color: #f5f6f7;
}
.mobile.session-history-page .mobile.fm-item {
    height: auto;
    cursor: default;
    background-color: #f5f6f7;
}
.mobile.session-history-page .mobile.fm-item:nth-child(even) {
    background-color: #fff;
}
.mobile.fm-item.expanded {
    height: 96px;
}
.mobile.fm-item.undecrypted .fm-item-name {
    color: #ffa500;
}
.mobile.fm-item.undecrypted .fm-item-details {
    color: #ffa500;
}
.mobile.fm-item.folder:nth-child(odd) {
    background-color: #fff;
}
.mobile.fm-item.file:nth-child(even) {
    background-color: #fff;
}
.mobile.fm-icon {
    width: 42px;
    height: 40px;
    background: url(../images/mobile/mobile-sprite_v18.png);
    background-repeat: no-repeat;
    cursor: pointer;
    -webkit-tap-highlight-color: rgba(0,0,0,0);
    -webkit-tap-highlight-color: transparent;
}
.mobile.fm-icon.folder {
    background-position: -11px -1572px;
    width: 38px;
    height: 34px;
    margin: 15px auto 0 auto;
}
.mobile.fm-icon.mega {
    background-position: -93px -1076px;
}
.mobile.fm-header .fm-icon.mega {
    width: 32px;
    height: 32px;
    margin: 18px auto 0 auto;
}
.mobile.fm-header .fm-icon.mega.left {
    margin-left: 10px;
}
.mobile.fm-icon.mobile-create-new-folder {
    background-position: -250px -1790px;
}
.mobile.fm-icon.upload-file {
    background-position: 0px -1749px;
}
.mobile.fm-icon.cloud {
    background-position: -148px -1994px;
    opacity: .9;
}
.mobile.fm-icon.cloud-dark {
    background-position: -52px -2010px;
}
.mobile.fm-header .fm-icon.cloud {
    cursor: default;
    margin: 14px 6px 0 7px;
    background-position: -199px -1138px;
}
.mobile.fm-header .fm-icon.rubbish-bin {
    cursor: default;
    margin: 14px 6px 0 7px;
}
.mobile.fm-icon.menu {
    background-position: -1px -1138px;
}
.mobile.fm-header .fm-icon.menu {
    margin: 12px 6px 0 7px;
}
.mobile.fm-header .fm-icon.view-options.grid-icon {
    margin: 11px 6px 0 6px;
}
.mobile.fm-header .fm-icon.view-options.list-icon {
    margin: 11px 6px 0 6px;
}
.mobile.fm-icon.plus {
    background-position: -126px -1239px;
}
.mobile.fm-icon.back {
    background-position: -35px -1138px;
}
.mobile.fm-header .fm-icon.back {
    margin: 13px 6px 0 7px;
}
.mobile.fm-icon.up {
    background-position: -211px -2101px;
}
.mobile.fm-header .fm-icon.up {
    margin: 13px 6px 0 7px;
}
.mobile.fm-icon.close {
    background-position: -76px -1139px;
}
.mobile.fm-icon.link {
    background-position: -201px -1072px;
}
.mobile.fm-item .fm-icon.link {
    margin-top: 8px;
    width: 36px;
}
.mobile.fm-icon.manage-link {
    background-position: 0px -1708px;
}
.mobile.fm-icon.open-context-menu {
    background-position: -197px -1661px;
    height: 100%;
    margin: 0;
    width: 40px;
}
.mobile.fm-icon.preview {
    background-position: -202px -1789px;
}
.mobile.fm-icon.playvideo {
    background-position: -247px -1626px;
}
.mobile.fm-icon.playaudio {
    background-position: -198px -1626px;
}
.mobile.fm-icon.open-folder {
    background-position: -201px -1750px;
}
.mobile.fm-icon.download {
    background-position: -51px -1626px;
}
.mobile.fm-icon.delete {
    background-position: -203px -1828px;
}
.mobile.fm-icon.account {
    background-position: -250px -1895px;
}
.mobile.fm-icon.credit-card {
    background-position: -148px -2138px;
}
.mobile.fm-icon.rocket {
    background-position: -149px -2102px;
}
.mobile.fm-icon.cancel-subscription {
    background-position: -150px -1962px;
}
.mobile.fm-icon.recovery-key {
    background-position: -147px -2028px;
}
.mobile.fm-icon.invite {
    background-position: 2px -2161px;
}
.mobile.fm-icon.right-arrow {
    background-position: -98px -1962px;
}
.mobile.fm-icon.info {
    background-position: -151px -1626px;
}
.mobile.fm-icon.info-white-nofill {
    background-position: -190px -196px;
}
.mobile.fm-icon.red-warning {
    background-position: 12px -2114px;
}
.mobile.fm-icon.scroll-to-top {
    background-position: -250px -1709px;
}
.mobile.fm-icon.broken-heart {
    background-position: -50px -1667px
}
.mobile.fm-icon.grid-icon {
    background-position: -150px -1787px
}
.mobile.fm-icon.list-icon {
    background-position: -100px -1787px;
}
.mobile.fm-icon.white {
    filter: brightness(0) invert(1);
}
.mobile.fm-icon.lock {
    background-position: -148px -2170px;
    opacity: .9;
}
.mobile.fm-icon.device {
    background-position: -148px -2209px;;
}
.mobile.fm-icon.tfa-lock {
    background-position: -0px -2239px;
    width: 64px;
    height: 64px;
    margin: 0 auto 24px;
}
.mobile.fm-icon.device-history {
    background-position: -143px -2241px;
    width: 130px;
    height: 130px;
    margin: 0 auto 24px;
}
.mobile.fm-icon.check-mark {
    background-position: -25px -1081px;
    width: 18px;
    height: 19px;
    background-size: 140px auto;
}
.mobile.fm-icon.dropdown-handle {
    background-position: -212px -2062px;
    margin: 11px 6px 0 6px;
    transform: rotate(0deg);
    transition: transform 100ms linear;
}
.mobile.fm-icon.dropdown-handle.open {
    background-position: -212px -2065px;
    transform: rotate(180deg);
    transition: transform 100ms linear;
}
.mobile.fm-icon.rubbish-bin {
    background-position: 0px -1828px;
}
.mobile.fm-icon.rubbish-bin-highlight {
    background-position: -193px -1827px;
}
.mobile.slideshow-buttons .fm-icon.rubbish-bin-highlight {
    background-position: -193px -1818px;
}
.mobile.context-menu-container .fm-icon.rubbish-bin-highlight {
    background-position: -203px -1827px;
}
.mobile.fm-icon.restore {
    background-position: -212px -2029px;
}
.mobile.green-check, .mobile.red-check {
    background-color: white;
    width: 18px;
    height: 19px;
    top: -4px;
    left: 4px;
    position: relative;
    border-radius: 18px;
}
.mobile.disabled-page .mobile.red-check {
    background-color: #eb4444;
}
.mobile.red-check .mobile.fm-icon.check-mark {
    background-image: none;
    font-size: 22px;
    line-height: 19px;
    color: #fff;
    transform: rotate(45deg);
}
.mobile.content-cell .mobile.menu.dl-page, .mobile#mobile-ui-notFound .menu, .mobile.error-overlay .menu  {
    position: absolute;
    top: 20px;
    right: 16px;
    opacity: .5;
}
.mobile#mobile-ui-notFound .menu {
    display: inline;
}
.mobile.logo {
    background-position: -94px -1073px;
}
.mobile.overlay .mobile.content-cell .mobile.menu.dl-page {
    display: none;
}
.mobile.fm-dialog-close {
    background: url(../images/mobile/mobile-sprite_v18.png);
    background-position: -76px -1138px;
    background-repeat: no-repeat;
    cursor: pointer;
    height: 40px;
    margin: 13px 6px 0 7px;
    -webkit-tap-highlight-color: rgba(0,0,0,0);
    -webkit-tap-highlight-color: transparent;
    position: absolute;
    left: 0;
    top: 0;
    width: 42px;
    z-index: 10;
}
.mobile.fm-header-txt {
    font-size: 20px;
    line-height: 24px;
    padding: 0 30px;
    color: #333333;
    padding: 22px 00px 0 00px;
    text-overflow: ellipsis;
    overflow: hidden;
    text-align: left;
    white-space: nowrap;
    margin: 0 60px 0;
}
.mobile.fm-folder-size {
    font-size: 14px;
    line-height: 19px;
    color: #999999;
}
.mobile.fm-header-txt span, .mobile.fm-subheader-txt span {
    display: block;
    overflow: hidden;
    -o-text-overflow: ellipsis;
    text-overflow: ellipsis;
    overflow: hidden;
    white-space: nowrap;
}
.folder-link .mobile.fm-header-txt {
    padding: 14px 20px 0 20px;
    overflow: initial;
}
.folder-link .mobile.fm-header-txt span {
    font-size: 18px;
    line-height: 24px;
    text-align: center;
}
.mobile.fm-item-img {
    margin: 0 0 0 12px;
    text-align: left;
    position: relative;
    height: 56px;
    float: left;
}
.mobile.fm-item-img.folder {
    margin: 7px 0 0 10px;
}
.mobile.fm-item-img.thumb {
    margin: 9px 0 0 8px;
}
.mobile.fm-item-img img {
    width: 32px;
    -moz-border-radius: 2px;
    -webkit-border-radius: 2px;
    border-radius: 2px;
    position: absolute;
    top: 0;
    bottom: 0;
    margin: auto;
    position:absolute
}
.mobile.fm-item-img.folder img {
    width: 36px;
}
.mobile.fm-item-img.thumb img {
    width: 40px;
    height: 40px;
    -moz-border-radius: 4px;
    -webkit-border-radius: 4px;
    border-radius: 4px;
}
.mobile.fm-item-info {
    padding: 11px 40px 0 63px;
}
.mobile.session-history-page .mobile.fm-item-info {
    padding: 8px 108px 8px 20px;
}
.mobile.session-history-page .current.session-history .sh-round-button {
    display: none;
}
.mobile.session-history-page .current.session-history .session-status.info-badge {
    display: block;
}
.mobile.session-history-page .current.session-history .session-status.inactive-badge {
    display: none;
}
.mobile.session-history-page .active.session-history .sh-round-button {
    cursor: pointer;
    display: table;
}
.mobile.session-history-page .active.session-history .session-status.info-badge {
    display: none;
}
.mobile.session-history-page .active.session-history .session-status.inactive-badge {
    display: none;
}
.mobile.session-history-page .expired.session-history .sh-round-button {
    display: none;
}
.mobile.session-history-page .expired.session-history .session-status.info-badge {
    display: none;
}
.mobile.session-history-page .expired.session-history .session-status.inactive-badge {
    display: block;
}
.mobile.session-history-page .expired.session-history .sh-item-location {
    color: #818993;
}
.mobile.session-history-page .expired.session-history .sh-item-country::after {
    background-color: #818993;
}
.mobile.session-history-page .sh-round-button::before {
    background-image: url(../images/mobile/mobile-sprite_v18.png);
    background-repeat: no-repeat;
    background-position: -264px -1832px;
    width: 16px;
    height: 16px;
    display: table-cell;
    vertical-align: middle;
    content: '';
    margin: 2px 0 0 3px;
}
.mobile.session-history-page .active .sh-round-button::before {
    background-position: -262px -1834px;
    margin: 2px 0 0 1px;
    display: table-cell;
}
.mobile.session-history-page .bottom-action-bar .sh-round-button::before {
    background-position: -263px -1964px;
}
.mobile.session-history-page .sh-item-date {
    opacity: 0.6;
    font-size: 12px;
    color: #262F3B;
    letter-spacing: 0;
    line-height: 18px;
}
.mobile.session-history-page .sh-item-device {
    font-family: 'source_sans_prosemibold';
    font-size: 15px;
    color: #262F3B;
    letter-spacing: 0;
    line-height: 24px;
}
.mobile.session-history-page .sh-item-location {
    font-size: 14px;
    color: #467EBF;
    letter-spacing: 0;
    line-height: 20px;
    text-overflow: ellipsis;
    overflow: hidden;
    white-space: nowrap;
}
.mobile.session-history-page .sh-item-icon {
    display: inline-block;
    margin-right: 4px;
}
.mobile.session-history-page .sh-item-country::after {
    content: '';
    background-color: #467EBF;
    width: 4px;
    height: 4px;
    display: inline-block;
    border-radius: 6px;
    margin: 3px 2px 3px 6px;
}
.mobile.session-history-page .sh-round-button {
    background: #F0373A;
    border: 1px solid #D82928;
    box-shadow: 0 1px 2px 0 rgba(0,0,0,0.11), inset 0 1px 1px 0 rgba(255,255,255,0.20);
    border-radius: 6px;
    line-height: 27px;
    padding: 0 6px;
    height: 28px;
    display: block;
    color: #fff;
    margin: 26px 20px 0 12px;
    -webkit-box-sizing: border-box;
    -moz-box-sizing: border-box;
    box-sizing: border-box;
    font-size: 14px;
}
.mobile.session-history-page .bottom-action-bar-container .sh-round-button {
    cursor: pointer;
    display: table;
    height: 32px;
    line-height: 31px;
    margin: 4px auto;
    padding: 0 16px;
    width: auto;
    display: table;
    border: 1px solid #E2E2E2;
    box-shadow: 0 1px 1px 0 rgba(0,0,0,0.11), inset 0 1px 2px 0 rgba(255,255,255,0.20);
    background: -moz-linear-gradient(top,  #FFFFFF 0%, #F2F2F2 100%);
    background: -webkit-linear-gradient(top,  #FFFFFF 0%, #F2F2F2 100%);
    background:  linear-gradient(-180deg, #FFFFFF 0%, #F2F2F2 100%);
    color: #676D75;
    border-radius: 6px;
}
.mobile.session-history-page .sh-round-button span {
    padding-left: 4px;
    display: table-cell;
    vertical-align: middle;
}
.mobile.session-history-page .active.session-history .sh-round-button.confirmation {
    display: block;
    width: auto;
    padding: 0 12px;
    position: absolute;
    right: 0;
    transition: all .35s ease-in-out;
}
.mobile.session-history-page .active.session-history .sh-round-button.confirmation span.confirm-button {
    display: block;
    opacity: 1;
    transition: all 1s ease-in-out;
}
.mobile.session-history-page .active.session-history .sh-round-button.confirmation span {
    display: none;
}
.mobile.session-history-page .folders-files-text .sh-device-header {
    display: none;
}
.mobile.session-history-page .folders-files-text .sh-location-header {
    display: none;
}
.mobile.session-history-page .folders-files-text .sh-date-header {
    display: inline-block;
}
.mobile.session-history-page .folders-files-text .sh-status-header {
    display: none;
}
.mobile.main-block .mobile.info-badge {
    color: #4A90E2;
    font-size: 14px;
    background: rgba(74,144,226,0.20);
    border-radius: 6px;
    line-height: 28px;
    padding: 0 12px;
}
.mobile.main-block .mobile.inactive-badge {
    color: #818993;
    font-size: 14px;
    background: rgba(187,187,187,0.20);
    border-radius: 6px;
    line-height: 28px;
    padding: 0 12px;
}
.mobile.main-block .mobile.session-status {
    margin: 26px 20px 0 8px;
}
.mobile.fm-item-name {
    font-size: 15px;
    line-height: 18px;
    color: #222;
    -o-text-overflow: ellipsis;
    text-overflow: ellipsis;
    overflow: hidden;
    white-space: nowrap;
}
.context-menu-container .mobile.fm-item-name {
    font-family: 'source_sans_prosemibold';
    margin-bottom: 4px;
    color: #333;
}
.mobile.fm-item-details {
    color: #aaa;
    font-size: 13px;
    letter-spacing: .1px;
    line-height: 18px;
}
.mobile.fm-item-details span {
    padding: 0;
}
.mobile.fm-item-details .date {
    padding-left: 8px;
}
.mobile.fm-item-links {
    padding: 18px 0 0 0;
    max-width: 360px;
    margin: 0 auto;
    clear: both;
    -webkit-transition: all 200ms ease-in-out;
    -moz-transition: all 200ms ease-in-out;
    -o-transition: all 200ms ease-in-out;
    -ms-transition: all 200ms ease-in-out;
    transition: all 200ms ease-in-out;
    filter: progid:DXImageTransform.Microsoft.Alpha(opacity=0);
    -moz-opacity: 0;
    -khtml-opacity: 0;
    opacity: 0;
    visibility: hidden;
    text-align: center;
    font-size: 0;
}
.expanded .mobile.fm-item-links {
    cursor: default;
    filter: progid:DXImageTransform.Microsoft.Alpha(opacity=100);
    -moz-opacity: 1;
    -khtml-opacity: 1;
    opacity: 1;
    visibility: visible;
    z-index: 2;
}
.mobile.fm-item-link {
    cursor: pointer;
    width: 33.333333%;
    font-size: 13px;
    line-height: 17px;
    color: #FF5555;
    background: url(../images/mobile/mobile-sprite_v18.png);
    background-repeat: no-repeat;
    background-position: left -1192px;
    text-align: center;
    display: inline-block;
}
.mobile.fm-item-link:first-child {
    background-image: none;
}
.light-overlay {
    background-color: rgba(255, 255, 255, 0.94);
    width: 100%;
    height: 100%;
    left: 0;
    top: 0;
    position: absolute;
    z-index: 1000;
    -webkit-transition: all 200ms ease-in-out;
    -moz-transition: all 200ms ease-in-out;
    -o-transition: all 200ms ease-in-out;
    -ms-transition: all 200ms ease-in-out;
    transition: all 200ms ease-in-out;
}
.dark-overlay {
    background-color: rgba(0, 0, 0, 0.2);
    width: 100%;
    height: 100%;
    left: 0;
    top: 0;
    position: absolute;
    z-index: 1000;
    -webkit-transition: all 200ms ease-in-out;
    -moz-transition: all 200ms ease-in-out;
    -o-transition: all 200ms ease-in-out;
    -ms-transition: all 200ms ease-in-out;
    transition: all 200ms ease-in-out;
}
.titlemenu-overlay {
    background-color: rgba(0, 0, 0, 0.2);
    width: 100%;
    height: 100%;
    left: 0;
    top: 66px;
    position: absolute;
    z-index: 97;
    -webkit-transition: all 200ms ease-in-out;
    -moz-transition: all 200ms ease-in-out;
    -o-transition: all 200ms ease-in-out;
    -ms-transition: all 200ms ease-in-out;
    transition: all 200ms ease-in-out;
}
.mobile.dark-overlay {
    background-color: rgba(0,0,0,0.8);
    z-index: 100;
    -webkit-transition: all 200ms ease-in-out;
    -moz-transition: all 200ms ease-in-out;
    -o-transition: all 200ms ease-in-out;
    -ms-transition: all 200ms ease-in-out;
    transition: all 200ms ease-in-out;
    filter: progid:DXImageTransform.Microsoft.Alpha(opacity=0);
    -moz-opacity: 0;
    -khtml-opacity: 0;
    opacity: 0;
    z-index: 200;
    display: none;
}
.mobile.dark-overlay.active {
    filter: progid:DXImageTransform.Microsoft.Alpha(opacity=100);
    -moz-opacity: 1;
    -khtml-opacity: 1;
    opacity: 1;
    display: block;
}
.mobile.main-menu {
    position: absolute;
    overflow: hidden;
    height: 100%;
    filter: progid:DXImageTransform.Microsoft.Alpha(opacity=0);
    -moz-opacity: 0;
    -khtml-opacity: 0;
    opacity: 0;
    background-color: white;
    z-index: 210;
    top: 0;
}
.mobile.main-menu.active {
    overflow: scroll;
    -webkit-overflow-scrolling: touch;
    filter: progid:DXImageTransform.Microsoft.Alpha(opacity=100);
    -moz-opacity: 1;
    -khtml-opacity: 1;
    opacity: 1;
}
.mobile.menu-buttons.logged-out {
    margin-top: 81px;
}
.mobile.menu-buttons .spacer {
    height: 40px;
}
.mobile.menu-button {
    color: #888;
    cursor: pointer;
    font-size: 16px;
    line-height: 20px;
    padding: 14px 0 13px 15px;
}
.mobile.menu-button.current {
    border-left: 3px solid #eb4444;
}
.mobile.menu-button.red {
    color: #ff4444;
}
.mobile.menu-button.pro-plans {
    color: #2aaf5f;
}
.mobile.template {
    display: none;
}
.mobile.empty-rubbishbin {
    background-color: #f5f6f7;
}
.mobile.empty-rubbishbin .folders-files-text {
    display: none;
}
.mobile.empty-cloud .empty-cloud-block, .mobile.empty-folder .empty-folder-block, .mobile.empty-rubbishbin .empty-rubbishbin-block  {
    display: block;
}
.mobile.empty-cloud-block, .mobile.empty-folder-block, .mobile.empty-rubbishbin-block {
    position: absolute;
    width: 100%;
    height: 150px;
    left: 0;
    top: 50%;
    margin: -75px 0 0 0;
    text-align: center;
    font-size: 18px;
    line-height: 24px;
    color: #CCCCCC;
    font-family: 'source_sans_proregular', sans-serif;
}
.mobile.empty-icon {
    width: 145px;
    height: 109px;
    margin: 0 auto 20px auto;
    background-image: url(../images/mobile/mobile-sprite_v18.png);
    background-repeat: no-repeat;
}
.mobile.empty-cloud .empty-icon {
    background-position: -3px -1442px;
}
.mobile.empty-folder .empty-icon {
    background-position: -3px -1300px;
}
.mobile.empty-rubbishbin .empty-icon {
    background-position: -136px -1300px;
}
.mobile.empty-icon.clear-rubbish-bin {
    background-position: -136px -1280px;
    background-color: #ff4444;
    border-radius: 73px;
    height: 146px;
    margin-bottom: 0;
    transform: scale(0.75);
}
.mobile.empty-icon.over-storage-quota {
    background-position: -167px -706px;
    height: 102px;
    width: 102px;
}
.mobile.empty-txt span {
    color: #777777;
}
.mobile.top-links {
    margin: 8px 0px;
    clear: both;
    text-align: center;
    font-size: 0;
    line-height: 48px;
    border-bottom: 1px solid #eee;
    border-top: 1px solid #eee;
    background-color: #fff;
}
.mobile.top-link {
    cursor: pointer;
    width: 100%;
    font-size: 15px;
    letter-spacing: 0.2px;
    color: #8B9FAA;
    text-align: center;
    display: inline-block;
}
.mobile.top-link.full {
    width: 100%;
}
.mobile.top-link.active {
    color: #FF5555;
}
.mobile.signing-in {
    color: #FF5555;
    padding: 38px 0 0 0;
    font-size: 15px;
    line-height: 19px;
    text-align: center;
}
.mobile.top-link:first-child {
    background-image: none;
}
.mobile.signin-input {
    background-color: #f8f8f8;
    border: 1px solid #eee;
    height: 48px;
    padding: 12px 16px 0 52px;
    -moz-box-sizing: border-box;
    -webkit-box-sizing: border-box;
    box-sizing: border-box;
    position: relative;
    margin-bottom: 4px;
    margin-left: 16px;
    margin-right: 16px;
    border-radius: 3px;
}
.mobile.two-factor-seed-input {
    padding: 8px 16px 0 12px;
    margin: 24px 0px;
}
.verify-login-page .mobile.two-factor-seed-input {
    padding: 0 16px 0 12px;
    height: 64px;
    background-color: rgba(0,0,0,0);
    border: 0px solid rgba(0,0,0,0);
}
.mobile.signin-input span {
    width: 20px;
    height: 20px;
    display: block;
    background-image: url(../images/mobile/mobile-sprite_v18.png);
    background-repeat: no-repeat;
    background-position: -130px -1149px;
    position: absolute;
    left: 16px;
    top: 13px;
}
.mobile.signin-input.incorrect span {
    background-position: -130px -1219px
}
.mobile.signin-input.first-name span, .mobile.signin-input.last-name span {
    background-position: -253px -1148px;
}
.mobile.signin-input.first-name.incorrect span, .mobile.signin-input.last-name.incorrect span {
    background-position: -253px -1218px;
}
.mobile.signin-input.password span, .mobile.signin-input.password-confirm span {
    background-position: -164px -1149px;
}
.mobile.signin-input.password.incorrect span, .mobile.signin-input.password-confirm.incorrect span {
    background-position: -164px -1219px;
}
.mobile.signin-input input {
    background-color: #F8F8F8;
    border: 0;
    padding: 0;
    margin: 0;
    font-size: 14px;
    line-height: 20px;
    color: #666666;
    height: 20px;
    width: 100%;
    font-family: 'source_sans_proregular';
}
.mobile.signin-input input::-webkit-input-placeholder {
    color: #aaa;
    font-size: 14px;
}
.mobile.signin-input input::-moz-placeholder {
    color: #aaa;
    font-size: 14px;
    opacity: 1;
}
.mobile.signin-input input:-moz-placeholder {
    color: #aaa;
    font-size: 14px;
    opacity: 1;
}
.mobile.signin-input input:-ms-input-placeholder {
    color: #aaa;
    font-size: 14px;
}
.verify-login-page .mobile.signin-input input {
    font-size: 36px;
    height: initial;
    line-height: 62px;
    text-align: center;
    letter-spacing: 2px;
    color: #495057;
    background-color: rgba(0,0,0,0);
}
.verify-login-page .mobile.signin-input input::placeholder {
    color: #aaa;
    font-size: 20px;
    letter-spacing: 0px;
}
.verify-login-page .mobile.signin-input input::-webkit-input-placeholder {
    color: #aaa;
    font-size: 20px;
    letter-spacing: 0px;
}
.verify-login-page .mobile.signin-input input::-moz-placeholder {
    color: #aaa;
    font-size: 20px;
    letter-spacing: 0px;
}
.verify-login-page .mobile.signin-input input:-moz-placeholder {
    color: #aaa;
    font-size: 20px;
    letter-spacing: 0px;
}
.verify-login-page .mobile.signin-input input:-ms-input-placeholder {
}
.mobile.signin-input.incorrect input {
    color: #FF5555;
}
.mobile.signin-input.incorrect input::-webkit-input-placeholder {
    color: #FF5555;
}
.mobile.signin-input.incorrect input:-moz-placeholder {
    color: #FF5555;
}
.mobile.signin-input.incorrect input::-moz-placeholder {
    color: #FF5555;
}
.mobile.signin-input.incorrect input:-ms-input-placeholder {
    color: #FF5555;
}
.mobile.signin-input.two-factor-seed-input input {
    text-align: center;
}
.signin-register-block .tab-block.register .signin-input.password {
    position: relative;
}
.signin-register-block .estimator-loading-icon, .recover-account-page .estimator-loading-icon {
    background: rgba(0, 0, 0, 0) url("../images/mega/ajax-loader-gray.gif") no-repeat scroll 0 0 / 16px 16px;
    display: none;
    height: 16px;
    position: absolute;
    right: 17px;
    top: 21px;
    width: 16px;
    z-index: 1;
}
.signin-register-block .estimator-loading-icon.loading, .recover-account-page .estimator-loading-icon.loading, .mobile.create-new-folder-dialog .red-button.confirm-ok-button  {
    display: block;
}
/* Prevent Chrome displaying the default checkbox */
input[type='checkbox'] {
    display: none;
}
.mobile.remember-me, .mobile.confirm-terms {
    overflow: hidden;
    padding-left: 18px;
    margin-right: 16px;
    margin-left: 16px;
    margin-bottom: 4px;
    background-color: #fff;
}
.mobile.remember-me div.checkboxOn, .mobile.remember-me div.checkboxOff {
    margin: 19px 0 0 0;
}
.mobile.confirm-terms div.checkboxOn, .mobile.confirm-terms div.checkboxOff {
    margin: 17px 0 0 0;
}
.checkboxOn.square, .checkboxOff.square {
    -webkit-box-shadow: 0px 1px 2px 0px rgba(0,0,0,0.05);
    -moz-box-shadow: 0px 1px 2px 0px rgba(0,0,0,0.05);
    box-shadow: 0px 1px 2px 0px rgba(0,0,0,0.05);
    border: 1px solid #e3e3e3;
    background-color: white;
    -moz-box-sizing: border-box;
    -webkit-box-sizing: border-box;
    box-sizing: border-box;
    -moz-border-radius: 3px;
    -webkit-border-radius: 3px;
    border-radius: 3px;
    float: left;
    position: relative;
    width: 18px;
    height: 18px;
}
.checkboxOn.square i {
    position: absolute;
    display: block;
    width: 100%;
    height: 100%;
    background-image: url(../images/mobile/mobile-sprite_v18.png);
    background-position: -49px -1179px;
}
.checkboxOn.square input, .checkboxOff.square input {
    width: 18px;
    height: 18px;
    position: relative;
}
.mobile.remember-me .text {
    color: #eb4444;
    cursor: pointer;
    display: block;
    font-family: 'source_sans_proregular', sans-serif;
    font-size: 14px;
    font-weight: normal;
    font-style: normal;
    font-stretch: normal;
    line-height: 54px;
    letter-spacing: normal;
    color: #666;
    float: none;
    padding: 0 0 0px 37px;
}
.mobile.sign-in .first-message, .mobile.register .first-message {
    font-size: 15px;
    line-height: 1.63;
    color: #778187;
    text-align: center;
    margin: 20px auto 0 auto;
    padding: 0 32px 0 32px;
    max-width: 500px;
}
.mobile.sign-in .download-app, .mobile.register .download-app {
    margin: 15px auto 0 auto;
}
.mobile.sign-in .forgot-password-button, .mobile.verify-login-page .lost-authenticator-button {
    color: #8B9FAA;
    cursor: pointer;
    display: inline-block;
    font-size: 15px;
    letter-spacing: 0.2px;
    margin-top: 22px;
    text-align: center;
    width: 100%;
}
.mobile.verify-login-page .lost-authenticator-button {
    background-color: #fff;
    border-top: 1px solid #eee;
    border-bottom: 1px solid #eee;
    line-height: 56px;
    margin-top: 8px;
}
.mobile.confirm-terms {
    background-color: #fff;
    overflow: hidden;
    padding-left: 17px;
}
.mobile.confirm-terms .checkbox {
    border-radius: 2px;
    background-color: #ffffff;
    box-shadow: 0 1px 2px 0 rgba(0, 0, 0, 0.15);
    border: solid 1px #ebebeb;
}
.mobile.confirm-terms .text {
    color: #eb4444;
    cursor: pointer;
    display: block;
    font-family: 'source_sans_proregular', sans-serif;
    font-size: 14px;
    font-weight: normal;
    font-style: normal;
    font-stretch: normal;
    line-height: 21px;
    letter-spacing: normal;
    color: #666;
    padding: 16px 0 16px 36px;
}
.mobile.confirm-terms .text a {
    color: #eb4444;
}
.mobile.signin-button, .mobile.register-button, .mobile.resend-button {
    background-color: #eb4444;
    background: #eb4444;
    background-image: linear-gradient(-180deg, rgba(255,255,255,0) 0%, rgba(242,242,242,0) 100%);
    border: 1px solid #d90007;
    padding: 0;
    position: relative;
    font-size: 16px;
    text-align: center;
    line-height: 48px;
    color: #fff;
    height: 48px;
    margin-left: 16px;
    margin-right: 16px;
    -webkit-transition: all 200ms ease-in-out;
    -moz-transition: all 200ms ease-in-out;
    -o-transition: all 200ms ease-in-out;
    -ms-transition: all 200ms ease-in-out;
    transition: all 200ms ease-in-out;
    opacity: 0.3;
    border-radius: 3px;
}
.mobile.signin-button.active, .mobile.register-button.active, .mobile.resend-button.active {
    background-color: #eb4444;
    background: #eb4444;
    color: #fff;
    cursor: pointer;
    opacity: 1;
}
.mobile.signin-button .loading-image, .mobile.create-new-folder-dialog .red-button.confirm-ok-button .loading-image, .mobile.two-factor-verify-btn .loading-image {
    display: none;
}
.mobile.signin-button.loading .label, .mobile.create-new-folder-dialog .red-button.confirm-ok-button.loading .label, .mobile.two-factor-verify-btn.loading .label  {
    display: none;
}
.mobile.signin-button.loading .loading-image, .mobile.create-new-folder-dialog .red-button.confirm-ok-button.loading .loading-image, .mobile.two-factor-verify-btn.loading .loading-image {
    display: inline-block;
    height: 28px;
    left: 50%;
    margin-left: -14px;
    margin-top: 10px;
    position: absolute;
    width: 28px;
    font-size: 0;
    line-height: 0;
}
.mobile.signin-button .loading-image img, .mobile.two-factor-verify-btn .loading-image img, .mobile.create-new-folder-dialog .red-button.confirm-ok-button img   {
    width: 28px;
    height: 28px;
}
.new-registration {
    padding-bottom: 2px;
    margin-bottom: 8px;
    margin-left: 16px;
    margin-right: 11px;
}
.register-pass-status-line1, .register-pass-status-line2, .register-pass-status-line3, .register-pass-status-line4, .register-pass-status-line5 {
    background-color: rgba(0, 0, 0, 0.1);
    -moz-border-radius: 2px;
    -webkit-border-radius: 2px;
    border-radius: 2px;
    float: left;
    height: 2px;
    margin-right: 5px;
    width: calc(20% - 5px);
}
.good1 .register-pass-status-line1 {
    background-color: #ff2a0b;
}
.good2 .register-pass-status-line1, .good2 .register-pass-status-line2 {
    background-color: #ffc926;
}
.good3 .register-pass-status-line1, .good3 .register-pass-status-line2, .good3 .register-pass-status-line3 {
    background-color: #7ab148;
}
.good4 .register-pass-status-line1, .good4 .register-pass-status-line2, .good4 .register-pass-status-line3, .good4 .register-pass-status-line4 {
    background-color: #7dd016;
}
.good5 .register-pass-status-line1, .good5 .register-pass-status-line2, .good5 .register-pass-status-line3, .good5 .register-pass-status-line4, .good5 .register-pass-status-line5 {
    background-color: #1DA1E9;
}
div.checkboxOn, div.checkboxOff {
    width: 16px;
    height: 16px;
    border: 1px solid #FF5555;
    -moz-box-sizing: border-box;
    -webkit-box-sizing: border-box;
    box-sizing: border-box;
    -moz-border-radius: 100%;
    -webkit-border-radius: 100%;
    border-radius: 100%;
    float: left;
    position: relative;
}
.checkboxOn span, .checkboxOff span {
    display: block;
    position: absolute;
    width: 10px;
    height: 10px;
    left: 2px;
    top: 2px;
    -moz-border-radius: 100%;
    -webkit-border-radius: 100%;
    border-radius: 100%;
    background-color: #FF5555;
    filter: progid:DXImageTransform.Microsoft.Alpha(opacity=0);
    -moz-opacity: 0;
    -khtml-opacity: 0;
    opacity: 0;
    -webkit-transition: all 200ms ease-in-out;
    -moz-transition: all 200ms ease-in-out;
    -o-transition: all 200ms ease-in-out;
    -ms-transition: all 200ms ease-in-out;
    transition: all 200ms ease-in-out;
}
.checkboxOn span {
    filter: progid:DXImageTransform.Microsoft.Alpha(opacity=100);
    -moz-opacity: 1;
    -khtml-opacity: 1;
    opacity: 1;
}
.checkboxOn input, .checkboxOff input {
    width: 16px;
    height: 16px;
    border: 0;
    margin: 0;
    padding: 0;
    position: absolute;
    left: -1px;
    top: -1px;
    filter: progid:DXImageTransform.Microsoft.Alpha(opacity=0);
    -moz-opacity: 0;
    -khtml-opacity: 0;
    opacity: 0;
    cursor: pointer;
}
.checkbox-label {
    float: left;
    font-size: 15px;
    line-height: 16px;
    padding: 0 0 0 9px;
    color: #666666;
    cursor: pointer;
}
.checkbox-block {
    padding: 27px 0 40px 23px;
}
.mobile.input-error {
    margin: 21px 0 30px 0;
    font-size: 15px;
    line-height: 24px;
    color: #F6A623;
    text-align: center;
}
.mobile.loader {
    position: absolute;
    width: 58px;
    height: 58px;
    left: 50%;
    top: 50%;
    margin: -29px 0 0 -29px;
    background-image: url(../images/mobile/mobile-sprite_v18.png);
    background-repeat: no-repeat;
    background-position: -7px -1212px;
    -webkit-animation: rotate-loading 0.8s infinite linear;
    animation: rotate-loading 0.8s infinite linear;
}
.mobile.tab-block.sign-in, .mobile.tab-block.register {
    padding-top: 24px;
    background-color: #fff;
    padding-bottom: 16px;
    border-bottom:1px solid #eee;
}
.mobile.registration-confirm-email .email-icon {
    width: 200px;
    height: 114px;
    background-image: url(../images/mega/register-big-sprite-v15.png);
    background-position: center -1021px;
    background-repeat: no-repeat;
    margin: 46px auto 0 auto;
}
.mobile.registration-confirm-email .confirm-message {
    color: #666;
    font-size: 15px;
    text-align: center;
    margin-left: 16px;
    margin-right: 16px;
    margin-top: 26px;
}
.mobile.registration-confirm-email .change-email {
    background-color: #fafafa;
    margin-top: 30px;
    padding: 14px 0;
    text-align: center;
    margin: 24px 16px;
    border: 1px solid #eee;
}
.recover-account-email-block .account.input-wrapper {
    margin: 0 auto;
}
.mobile.registration-confirm-email .change-email input {
    background-color: #f8f8f8;
    border: 0;
    color: #444;
    display: block;
    font-size: 14px;
    margin: 0;
    padding: 0 20px;
    text-align: center;
    width: 100%;
    -moz-box-sizing: border-box;
    -webkit-box-sizing: border-box;
    box-sizing: border-box;
    font-family: 'source_sans_proregular', sans-serif;
}
.mobile.registration-confirm-email .instruction-message,  {
    opacity: 0.6;
    font-size: 13px;
    text-align: center;
    color: #667;
    margin: 16px 10px 20px 10px;
}
.mobile.registration-generating-keys .information-message {
    font-size: 15px;
    line-height: 1.63;
    text-align: center;
    color: #939da3;
    margin-left: 20px;
    margin-right: 20px;
}
.mobile.registration-generating-keys {
    height: 100%;
    position: relative;
    display: block;
}
.mobile.registration-generating-keys .fm-header-txt {
    margin: 0 32px 0 60px;
}
.mobile.registration-generating-keys .fm-content {
    margin-top: 50%;
}
.mobile.white-text-bl {
    padding: 61px 30px 65px 30px;
    -moz-box-sizing: border-box;
    -webkit-box-sizing: border-box;
    box-sizing: border-box;
    max-width: 540px;
    margin: 0 auto;
    color: white;
}
.mobile.white-header {
    padding: 0 0 0 0;
    color: white;
    font-size: 16px;
    line-height: 24px;
}
.mobile.white-text-bl ul {
    margin: 22px 0 0 17px;
    padding: 0;
}
.mobile.white-text-bl li {
    font-size: 15px;
    line-height: 26px;
    margin: 0;
    padding: 0;
    list-style-type: initial;
    color: white;
}
.tab-block .mobile.download-app {
    width: 152px;
    height: 47px;
    margin-bottom: 40px;
    background-position: 0 -564px;
}
.tab-block .mobile.download-app.android {
    background-position: 0 -496px;
}
.tab-block .mobile.download-app.wp {
    background-position: 0 -632px;
    width: 128px;
}

/* Hide the dropdown on the MegaSync page */
.megaapp-linux {
    display: none;
}

/* Terms of Service page */
.mobile.terms-of-service .content {
    padding: 20px;
}
/* General Terms, Privacy Policy and Takedown guidance pages */
.data-protection, .terms-general, .privacy-policy, .takedown-guidance, .contact-us {
    padding: 50px 20px 50px 20px;
}
.contact-us .contact-new-column {
    margin-bottom: 48px;
    margin-top: 48px;
}
.data-protection h1, .terms-of-service h1, .terms-general h1, .privacy-policy h1, .takedown-guidance h1, .contact-us h1 {
    font-family: 'montserrat_semibold', sans-serif;
    font-size: 36px;
    color: #262F3B;
}
.data-protection h2, .terms-of-service h2, .terms-general h2, .privacy-policy h2, .takedown-guidance h2, .contact-us .contact-new-title {
    font-family: 'source_sans_prosemibold', sans-serif;
    font-size: 20px;
    font-weight: 300;
    color: #262F3B;
}
.contact-us h1 {
    background-image: none !important;
    background-repeat: no-repeat;
    line-height: 1.5;
    margin-left: 51px;
    margin-top: 40px;
}
.contact-us h1::before {
    content: '';
    background-image: url(../images/mega/contact-us-sprite@2x.png);;
    background-size: 40px auto;
    background-position: 0 0;
    height: 40px;
    width: 40px;
    position: absolute;
    display: inline-block;
    margin-left: -56px;
    margin-top: 7px;
}
.data-protection .number, .terms-of-service .number, .terms-general .number, .privacy-policy .number, .takedown-guidance .number {
    display: block;
    font-size: 16px;
    line-height: 1.19;
    color: #eb4444;
}
.data-protection .text,  .terms-of-service .text, .terms-general .text, .privacy-policy .text, .takedown-guidance .text, .takedown-guidance p, .contact-us .contact-new-txt, .contact-us p {
    font-size: 15px;
    line-height: 1.6;
    color: #667;
}
.data-protection .text b {
    font-family: 'source_sans_prosemibold', sans-serif;
    font-size: 15px;
    font-weight: normal;
}
.data-protection a {
    color: #d22400;
}
.data-protection ul {
    padding-left: 15px;
}
.data-protection ul li {
    color: #667;
    font-size: 15px;
    line-height: 1.73;
    list-style-type: disc;
    padding-left: 3px;
}
.data-protection .download-button {
    background: #d90007;
    border-radius: 5px;
    color: #fff;
    cursor: pointer;
    display: inline-block;
    height: 20px;
    padding: 10px 40px;
    position: relative;
    margin-top: 10px;
    width: 100px;
}
.data-protection .download-button {
    display: block;
    text-align: center;
}
.data-protection .download-button .label {
    line-height: 20px;
}
.data-protection .download-button .loading-image {
    display: none;
}
.data-protection .download-button.loading .label {
    display: none;
}
.data-protection .download-button.loading .loading-image {
    display: inline-block;
    height: 28px;
    left: 50%;
    margin-left: -14px;
    margin-top: -4px;
    position: absolute;
    width: 28px;
    font-size: 0;
    line-height: 0;
}
.data-protection .download-button .loading-image img {
    width: 28px;
    height: 28px;
}
.data-protection .error-message {
    color: #d90007;
    margin-top: 5px;
}
.terms-of-service .terms-agent-info {
    background-image: none;
}
.contact-us .contact-new-title, .contact-us .contact-new-button, .contact-us a.contact-new-button {
    background-repeat:no-repeat;
    background-image: none;
}
.contact-us .contact-new-title {
    line-height: 28px;
    margin-bottom: 16px;
    display: inline-block;
    margin-left: 40px;
}
.contact-us .contact-new-title::before {
    content: '';
    background-image: url(../images/mega/contact-us-sprite@2x.png);;
    background-size: 80px auto;
    width: 28px;
    height: 28px;
    display: inline-block;
    position: absolute;
    margin-left: -40px;
}
.contact-new-title.legal::before {
    background-position: -4px -312px;
}
.contact-new-title.copyright::before {
    background-position: -4px -119px;
}
.contact-new-title.improvements::before {
    background-position: -4px -280px;
}
.contact-new-title.report-a-bug::before {
    background-position: -4px -216px;
}
.contact-new-title.media::before {
    background-position: -4px -344px;
}
.contact-new-title.get-support::before {
    background-position: -4px -87px;
}
.contact-new-title.report-objectionable-material::before {
    background-position: -4px -151px;
}
.contact-new-title.privacy::before {
    background-position: -4px -184px;
}
.contact-new-title.security::before {
    background-position: -4px -248px;
}
.contact-new-title.suggest-improvements::before {
    background-position: -4px -280px;
}
.contact-new-title.other-ip-issues::before {
    background-position: -4px -376px;
}
.contact-new-title.corporate-office::before {
    background-position: -4px -409px;
}
.contact-new-title.corporate-mail::before {
    background-position: -4px -441px;
}
.contact-new-title.other-group-companies::before {
    background-position: -4px -473px;
}
.contact-new-title.eu-representative::before, .contact-new-title.gdpr::before {
    background-position: -4px -505px;
}
.terms-of-service a, .terms-general a, .privacy-policy a, .takedown-guidance a, .contact-us a {
    color: #eb4444;
}
.contact-us a.contact-new-button {
    background: #F30C14;
    border: 1px solid #D90007;
    border-radius: 3px;
    padding: 0px 20px 0 20px;
    line-height: 32px;
    height: 32px;
    border-radius: 4px;
    font-size: 14px;
    font-family: 'source_sans_prosemibold';
    margin: 16px 0 0 0;
    color: #fff;
    display: inline-block;
}
.contact-new-txt b {
    font-family: 'source_sans_prosemibold';
}
.terms-of-service .list, .terms-general .list, .privacy-policy .list, .takedown-guidance .list {
    margin-left: 18px;
}
.terms-of-service .sub-list, .terms-general .sub-list, .privacy-policy .sub-list, .takedown-guidance .sub-list {
    margin-left: 36px;
}
.terms-of-service .terms-general, .terms-general .terms-agent-info, .privacy-policy .terms-agent-info, .takedown-guidance .terms-agent-info {
    color: #333;
    display: block;
    font-size: 16px;
    line-height: 1.75;
    margin-bottom: 24px;
}
/* MEGAdrop page currently unsupported */
.mobile.megadrop .content{
    padding: 20px;
}
.mobile.megadrop h1 {
    font-family: 'source_sans_prolight', sans-serif;
    font-size: 36px;
    font-weight: 300;
    color: #222;
}
.mobile.overlay-info {
    -moz-box-sizing: border-box;
    -webkit-box-sizing: border-box;
    box-sizing: border-box;
}
.mobile.overlay-info p {
    padding: 3px 0 18px 0;
    margin: 0;
    font-size: 16px;
    line-height: 21px;
    color: #555;
    white-space: normal;
    text-align: left;
}
.mobile.overlay-info p.bold {
    font-family: 'source_sans_prosemibold';
    font-weight: normal;
}
.mobile.overlay-info strong {
    font-family: 'source_sans_prosemibold';
    font-weight: normal;
}
.mobile.grey-textarea {
    -moz-box-sizing: border-box;
    -webkit-box-sizing: border-box;
    box-sizing: border-box;
    background-color: #fafafa;
    padding: 10px;
    color: #333;
    font-size: 14px;
    line-height: 20px;
    width: 100%;
    height: 78px;
    margin: 0 0 12px 0;
    -moz-border-radius: 2px;
    -webkit-border-radius: 2px;
    border-radius: 2px;
    border: 1px solid #eee;
    display: block;
    resize: none;
    font-family: 'source_sans_proregular';
}
.mobile.grey-textarea.decryption-password {
    height: auto;
}
.mobile.grey-textarea::-webkit-input-placeholder {
    color: #8b8a8b;
}
.mobile.grey-textarea:-moz-placeholder {
    color: #8b8a8b;
    opacity: 1;
}
.mobile.grey-textarea::-moz-placeholder {
    color: #8b8a8b;
    opacity: 1;
}
.mobile.grey-textarea::-ms-input-placeholder {
    color: #8b8a8b;
}
.mobile.decrypt-button .decrypting-spinner {
    display: none;
}
.mobile.decrypt-button.decrypting .decrypt-text {
    display: none;
}
.mobile.decrypt-button.decrypting .decrypting-spinner {
    display: inline-block;
    height: 28px;
    top: 50%;
    left: 50%;
    margin-left: -14px;
    margin-top: -14px;
    position: absolute;
    width: 28px;
    font-size: 0;
    line-height: 0;
}
.mobile.decrypt-button.decrypting .decrypting-spinner img {
    width: 28px;
    height: 28px;
}
.mobile.decrypt-button.decrypting.ios {
    background-color: #EB4444;
    cursor: default;
    opacity: 0.6;
}
.mobile.decrypt-button.decrypting.ios .decrypting-spinner {
    display: none;
}

/* Pro payment page step 2 */
.mobile.membership-step2 .page-title, .payment-address-dialog .main-title {
    color: #333;
    font-size: 24px;
    line-height: 36px;
    margin: 28px 24px 55px 24px;
}
.payment-address-dialog .main-title {
    margin: 28px 0 32px 0;
}
.mobile.membership-step2 .external-payment-options {
    color: #667;
    font-size: 16px;
    line-height: 26px;
    margin-top: 32px;
    text-align: center;
}
.mobile.membership-step2 .external-payment-options a {
    color: #D90007;
}
.mobile.membership-step2 .payment-options-container {
    background-color: #f6f7f8;
    padding: 46px 20px 72px 20px;
}
.mobile.membership-step2 .payment-options {
    box-sizing: border-box;
    background-color: #fff;
    -webkit-box-shadow: 0px 1px 2px 0px rgba(0,0,0,0.15);
    -moz-box-shadow: 0px 1px 2px 0px rgba(0,0,0,0.15);
    box-shadow: 0px 1px 2px 0px rgba(0,0,0,0.15);
    padding: 0 20px 25px 20px;
    margin-top: -75px;
    position: relative;
    -moz-border-radius: 3px;
    -webkit-border-radius: 3px;
    border-radius: 3px;
}
.mobile.membership-step2 .payment-options::before, .payment-address-dialog .white-container-box::before, .astropay-dialog .mobile.fm-dialog-close::before, .payment-address-dialog .mobile.fm-dialog-close::before {
    position:absolute;
    left: 0;
    top:0;
    content: '';
    width: 100%;
    height: 100%;
    -webkit-box-shadow: 0px 0px 0px 1px rgba(0,0,0,0.05);
    -moz-box-shadow: 0px 0px 0px 1px rgba(0,0,0,0.05);
    box-shadow: 0px 0px 0px 1px rgba(0,0,0,0.05);
    -moz-border-radius: inherit;
    -webkit-border-radius: inherit;
    border-radius: inherit;
}
.payment-options .pro-gray-block, .payment-options .third-section {
    position: relative;
}
.mobile.payment-options .membership-icon {
    margin: 0 auto;
    display: inline-block;
    vertical-align: middle;
}
.mobile.payment-options .plan-name {
    color: #667;
    font-family: 'source_sans_proregular', sans-serif;
    font-size: 20px;
    line-height: 70px;
    margin: 0 0 0 5px;
    text-align: center;
    display: inline-block;
    vertical-align: middle;
}
.mobile.payment-options .subtle-bottom-border {
    height: 1px;
    background-color: #F2F2F2;
    position: relative;
    margin-right: -25px;
    margin-left: -25px;
    top: 0;
}
/* Override of styles from desktop pro.css */
.mobile.membership-step2 .pro-gray-block {
    background: initial;
    margin-top: 0;
}
/* Override of styles from desktop pro.css */
.mobile.membership-step2 .register-st3-main-bl {
    overflow: auto;
    padding: 0;
    margin: 0;
    position: initial;
}
/* Override of styles from desktop pro.css */
.mobile.membership-step2 .membership-st2-info {
    float: none;
    padding: 0;
    width: auto;
    font-size: 14px;
}
/* Override of styles from desktop pro.css */
.mobile.membership-step2 .membership-info-pad {
    margin-left: 0;
    position: initial;
}
/* Override of styles from desktop pro.css */
.mobile.membership-step2 .membership-st2-head {
    padding: 0;
    position: initial;
    letter-spacing: initial;
    font-size: inherit;
    font-family: inherit;
    color: inherit;
    line-height: inherit;
    margin-top: 0;
}
/* Override of styles from desktop pro.css */
.mobile.membership-step2 .payment-period {
    margin-top: 0;
}
/* Override of styles from desktop pro.css */
.mobile.membership-step2 .duration-options-list {
    -moz-column-count: auto;
    -webkit-column-count: auto;
    column-count: auto;
    -moz-column-width: auto;
    -webkit-column-width: auto;
    column-width: auto;
    display: initial;
}
/* Override of styles from desktop pro.css */
.mobile.membership-step2 .renewal-options-list {
    -moz-column-count: auto;
    -webkit-column-count: auto;
    column-count: auto;
    -moz-column-width: auto;
    -webkit-column-width: auto;
    column-width: auto;
    display: initial;
    margin-top: 0;
}
.mobile.membership-step2 .main-mid-pad.third-section {
    padding: 0;
}
.mobile.membership-step2 .option-question, .payment-address-dialog .container-box-title {
    color: #777;
    display: block;
    font-size: 18px;
    line-height: 27px;
}
.mobile.membership-step2 .option-question.provider {
    margin: 30px 0 32px 0;
}
.mobile.membership-step2 .option-question.duration {
    margin: 34px 0 32px 0;
}
.mobile.membership-step2 .option-question.renewal {
    margin-bottom: 30px;
}
.mobile.membership-icon {
    width: 32px;
    height: 32px;
    background-image: url(../images/mega/startpage-sprite_v7.png);
    background-repeat: no-repeat;
    position: initial;
    left: initial;
    top: initial;
}
.mobile.membership-icon.free {
    background-position: 0 -1570px;
}
.mobile.membership-icon.pro4 {
    background-position: 0 -1620px;
}
.mobile.membership-icon.pro1 {
    background-position: 0 -1670px;
}
.mobile.membership-icon.pro2 {
    background-position: 0 -1720px;
}
.mobile.membership-icon.pro3 {
    background-position: 0 -1770px;
}
.mobile.membership-step2 .duration-options-list .membership-radio-label.checked, .mobile.membership-step2 .renewal-options-list .membership-radio-label.checked {
    color: #333;
    font-family: inherit;
}
.payment-options-list {
    overflow: hidden;
}
.payment-options-list.secondary {
    margin-bottom: 45px;
    margin-top: 20px;
}
.mobile.membership-step2 .payment-options-list .payment-method {
    cursor: pointer;
    margin-bottom: 15px;
    width: 214px;
    float: none;
}
.payment-method.template, .payment-duration.template {
    display: none;
}
.payment-options-list .payment-method.disabled {
    cursor: auto;
    opacity: 0.5;
}
.payment-options-list .payment-method.disabled .membership-radio div {
    cursor: auto;
}
.mobile.membership-step2 .membership-radio {
    background-color: transparent;
    -moz-border-radius: 100%;
    -webkit-border-radius: 100%;
    border-radius: 100%;
    border: 1px solid #bbb;
    display: inline-block;
    height: 16px;
    line-height: 26px;
    margin: 0 7px 0 0;
    position: relative;
    vertical-align: middle;
    width: 16px;
}
.mobile.membership-step2 .membership-radio div {
    background-color: white;
    -moz-border-radius: 100%;
    -webkit-border-radius: 100%;
    border-radius: 100%;
    margin: 1px;
    height: 15px;
    width: 15px;
}
.mobile.membership-step2 .membership-radio.checked {
    background-color: #fff;
    border: 1px solid #ff4444;
    border-radius: 100%;
    display: inline-block;
    height: 16px;
    line-height: 26px;
    position: relative;
    vertical-align: middle;
    width: 16px;
}
.mobile.membership-step2 .membership-radio.checked div {
    -webkit-box-shadow: 0px 1px 1px 0px #ff4444;
    -moz-box-shadow: 0px 1px 1px 0px #ff4444;
    box-shadow: 0px 1px 1px 0px #ff4444;
    width: 6px;
    height: 6px;
    margin: 5px;
    background-color: #ff4444;
    border-radius: 100%;
    box-shadow: none;
    height: 12px;
    margin: 2px;
    width: 12px;
}
.mobile.membership-step2 .membership-radio-label {
    background-image: url("../images/mega/pro-new-sprite-v8.png");
    background-repeat: no-repeat;
    color: #333333;
    display: inline-block;
    font-family: 'source_sans_prosemibold', Arial;
    font-size: 14px;
    height: 26px;
    line-height: 26px;
    padding-left: 28px;
    vertical-align: middle;
}
.mobile.membership-step2 .membership-radio-label.credit-card {
    background-position: -444px -524px;
}
.mobile.membership-step2 .duration-options-list .membership-radio-label {
    background: rgba(0, 0, 0, 0) none repeat scroll 0 0;
    color: #aaa;
    cursor: pointer;
    font-family: "source_sans_proregular", sans-serif;
    font-size: 13px;
    padding-left: 0;
    position: relative;
}
.mobile.membership-step2 .duration-options-list .membership-radio-label strong {
    color: #667;
    display: block;
    font-family: "source_sans_prolight", sans-serif;
    font-size: 28px;
    margin-top: 4px;
}
.mobile.membership-step2 .duration-options-list .save-money {
    border-radius: 2px;
    background: #FFF;
    padding: 0;
    color: #2aaf5f;
    font-size: 16px;
    display: block;
    line-height: 20px;
    margin-top: 44px;
    margin-left: 28px;
}
.mobile.membership-step2 .renewal-options-list .membership-radio-label {
    background: none;
    color: #aaa;
    margin-left: 0px;
    padding-left: 5px;
    font-family: "source_sans_proregular";
    font-size: 16px;
}
.mobile.membership-step2 .renewal-options-list .renewal-option {
    margin-bottom: 20px;
}
.mobile.membership-step2 .membership-radio input {
    width: inherit;
    height: inherit;
    position: absolute;
    z-index: 10;
    filter: progid:DXImageTransform.Microsoft.Alpha(opacity=0);
    -moz-opacity: 0;
    -khtml-opacity: 0;
    opacity: 0;
    cursor: pointer;
    padding: 0;
    margin: 0;
}
.provider-icon {
    background-image: url("../images/mega/payment-provider-icons-v3.png");
    background-position: 0 0;
    background-repeat: no-repeat;
    display: inline-block;
    height: 20px;
    vertical-align: middle;
    width: 20px;
}
.provider-icon.astropay {
    background-position: 0 0;
}
.provider-icon.astropayAE {
    background-position: 0 -60px;
}
.provider-icon.astropayAK {
    background-position: 0 -120px;
}
.provider-icon.astropayAG {
    background-position: 0 -180px;
}
.provider-icon.astropayAU {
    background-position: 0 -240px;
}
.provider-icon.astropayB {
    background-position: 0 -300px;
}
.provider-icon.astropayBB {
    background-position: 0 -360px;
}
.provider-icon.astropayBG {
    background-position: 0 -420px;
}
.provider-icon.astropayBL {
    background-position: 0 -480px;
}
.provider-icon.astropayBM {
    background-position: 0 -540px;
}
.provider-icon.astropayBN {
    background-position: 0 -600px;
}
.provider-icon.astropayBV {
    background-position: 0 -660px;
}
.provider-icon.astropayBX {
    background-position: 0 -720px;
}
.provider-icon.astropayCA {
    background-position: 0 -780px;
}
.provider-icon.astropayCL {
    background-position: 0 -840px;
}
.provider-icon.astropayCM {
    background-position: 0 -900px;
}
.provider-icon.astropayCR {
    background-position: 0 -960px;
}
.provider-icon.astropayCS {
    background-position: 0 -1020px;
}
.provider-icon.astropayDA {
    background-position: 0 -1080px;
}
.provider-icon.astropayDC {
    background-position: 0 -1140px;
}
.provider-icon.astropayDD {
    background-position: 0 -1200px;
}
.provider-icon.astropayDM {
    background-position: 0 -1260px;
}
.provider-icon.astropayDS {
    background-position: 0 -1320px;
}
.provider-icon.astropayEL {
    background-position: 0 -1380px;
}
.provider-icon.astropayEQ {
    background-position: 0 -1440px;
}
.provider-icon.astropayEX {
    background-position: 0 -1500px;
}
.provider-icon.astropayEY {
    background-position: 0 -1560px;
}
.provider-icon.astropayGA {
    background-position: 0 -1620px;
}
.provider-icon.astropayH {
    background-position: 0 -1680px;
}
.provider-icon.astropayHI {
    background-position: 0 -1740px;
}
.provider-icon.astropayI {
    background-position: 0 -1800px;
}
.provider-icon.astropayIS {
    background-position: 0 -1860px;
}
.provider-icon.astropayJC {
    background-position: 0 -1920px;
}
.provider-icon.astropayMC {
    background-position: 0 -1980px;
}
.provider-icon.astropayMD {
    background-position: 0 -2040px;
}
.provider-icon.astropayMG {
    background-position: 0 -2100px;
}
.provider-icon.astropayML {
    background-position: 0 -2160px;
}
.provider-icon.astropayNJ {
    background-position: 0 -2220px;
}
.provider-icon.astropayNT {
    background-position: 0 -2280px;
}
.provider-icon.astropayOC {
    background-position: 0 -2340px;
}
.provider-icon.astropayOX {
    background-position: 0 -2400px;
}
.provider-icon.astropayPC {
    background-position: 0 -2460px;
}
.provider-icon.astropayPF {
    background-position: 0 -2520px;
}
.provider-icon.astropayPR {
    background-position: 0 -2580px;
}
.provider-icon.astropayRE {
    background-position: 0 -2640px;
}
.provider-icon.astropayRL {
    background-position: 0 -2700px;
}
.provider-icon.astropayRP {
    background-position: 0 -2760px;
}
.provider-icon.astropaySB {
    background-position: 0 -2820px;
}
.provider-icon.astropaySI {
    background-position: 0 -2880px;
}
.provider-icon.astropaySM {
    background-position: 0 -2940px;
}
.provider-icon.astropaySP {
    background-position: 0 -3000px;
}
.provider-icon.astropaySX {
    background-position: 0 -3060px;
}
.provider-icon.astropayTS {
    background-position: 0 -3120px;
}
.provider-icon.astropayTT {
    background-position: 0 -3180px;
}
.provider-icon.astropayVA {
    background-position: 0 -3240px;
}
.provider-icon.astropayVD {
    background-position: 0 -3300px;
}
.provider-icon.astropayVI {
    background-position: 0 -3360px;
}
.provider-icon.astropayWP {
    background-position: 0 -3420px;
}
.provider-icon.bitcoin {
    background-position: 0 -3480px;
}
.provider-icon.perfunctio {
    background-position: 0 -3540px;
}
.provider-icon.dynamicpay {
    background-position: 0 -3600px;
}
.provider-icon.fortumo {
    background-position: 0 -3660px;
}
.provider-icon.infobip {
    background-position: 0 -3720px;
}
.provider-icon.paysafecard {
    background-position: 0 -3780px;
}
.provider-icon.tpay {
    background-position: 0 -3840px;
}
.provider-icon.voucher {
    background-position: 0 -3900px;
}
.provider-icon.ecp {
    background-position: 0 -3540px;
}
.provider-icon.ecpVI {
    background-position: 0 -3360px;
}
.provider-icon.ecpMC {
    background-position: 0 -1980px;
}
.provider-icon.wiretransfer {
    background-position: 0 -3960px;
}
.provider-icon.directreseller {
    background-position: 0 -3540px;
}
.provider-icon.directresellerAlipay {
    background-position: 0 -4020px;
}
.provider-icon.sabadell {
    background-position: 0 -4080px;
}
.provider-icon.sabadellVI {
    background-position: 0 -3360px;
}
.provider-icon.sabadellMC {
    background-position: 0 -1980px;
}
.mobile.membership-step2 .provider-details {
    display: inline-block;
    font-family: "source_sans_pro", Helvetica, Arial, sans-serif;
    font-size: 16px;
    line-height: 20px;
    vertical-align: middle;
    color: #aaa;
}
.mobile.membership-step2 .provider-details.checked {
    color: #333;
}
.mobile.membership-step2 .provider-details .provider-name {
    display: inline-block;
    font-family: "source_sans_proregular", Helvetica, Arial, sans-serif;
    overflow: hidden;
    padding-bottom: 1px;
    text-overflow: ellipsis;
    vertical-align: middle;
    white-space: nowrap;
    width: 150px;
}
.mobile.membership-step2 .provider-details .provider-icon {
    margin-right: 4px;
}
.mobile.membership-step2 .payment-duration {
    margin-top: 28px;
    margin-bottom: 60px;
    position: relative;
}
.mobile.membership-step2 .payment-duration .duration {
    font-size: 16px;
    line-height: 20px;
}
.mobile.membership-step2 .payment-duration .price-block {
    display: block;
    color: #667;
    font-size: 28px;
    line-height: 36px;
}
.mobile.membership-step2 .charge-information-container {
    height: 55px;
    margin-top: 24px;
    margin-bottom: 10px;
}
.mobile.membership-step2 .charge-information {
    background-color: #f7f8fa;
    color: #939da3;
    font-size: 15px;
    line-height: 19px;
    padding: 12px 0;
    letter-spacing: initial;
    text-align: center;
    border-radius: 6px;
}
.mobile.membership-step2 .membership-bott-button {
    cursor: pointer;
    font-size: 15px;
    margin: 0;
    text-align: center;
    text-transform: capitalize;
    float: none;
    display: block;
    box-sizing: initial;
    height: 44px;
    line-height: 41px;
    min-width: 0;
    transition: initial;
}
.mobile.membership-step2 .main-mid-pad.q-m {
    padding-top: 50px;
}
.membership-question-mark {
    margin: 0 auto 0 auto;
    width: 68px;
    height: 68px;
    -moz-border-radius: 100%;
    -webkit-border-radius: 100%;
    border-radius: 100%;
    background-color: rgba(0,0,0,0.05);
    padding: 4px;
    -moz-box-sizing: border-box;
    -webkit-box-sizing: border-box;
    box-sizing: border-box;
}
.membership-question-mark span {
    -moz-box-sizing: border-box;
    -webkit-box-sizing: border-box;
    box-sizing: border-box;
    width: 60px;
    height: 60px;
    -webkit-box-shadow: 0px 1px 2px 0px rgba(0,0,0,0.15);
    -moz-box-shadow: 0px 1px 2px 0px rgba(0,0,0,0.15);
    box-shadow: 0px 1px 2px 0px rgba(0,0,0,0.15);
    background-color: white;
    -moz-border-radius: 100%;
    -webkit-border-radius: 100%;
    border-radius: 100%;
    background-image: url(../images/mega/pro-new-sprite-v8.png);
    background-position: center -252px;
    background-repeat: no-repeat;
    display: block;
}
.pro-bottom-button:hover, .membership-bott-button:hover {
    background-color: rgba(255,51,58,1);
}
.pro-bottom-icon-block {
    margin: 0 0 0 0;
    padding: 25px 0 38px 0;
    text-align: center;
}
.pro-bottom-header {
    font-size: 19px;
    line-height: 24px;
    color: #333333;
}
.pro-bottom-header span {
    color: #FF4D4A;
}
.pro-bottom-txt {
    font-size: 14px;
    line-height: 23px;
    color: #424242;
    padding-top: 9px;
}
.pro-bottom-button {
    height: 56px;
    display: inline-block;
    color: #FFFFFF;
    padding: 0 15px 0 15px;
    font-size: 18px;
    line-height: 56px;
    -moz-border-radius: 3px;
    -webkit-border-radius: 3px;
    border-radius: 3px;
    display: inline-block;
    background-color: rgba(255,51,58,0.8);
    cursor: pointer;
    -moz-box-sizing: border-box;
    -webkit-box-sizing: border-box;
    box-sizing: border-box;
    text-align: center;
    margin-top: 25px;
    min-width: 208px;
}
.fm-dialog-overlay {
    width: 100%;
    height: 100%;
    position: fixed;
    z-index: 1100;
    background: -moz-radial-gradient(center, ellipse cover, rgba(0,0,0,0.1) 0%, rgba(20,20,20,0.5) 100%);
    background: -webkit-gradient(radial, center center, 0px, center center, 100%, color-stop(0%, rgba(0,0,0,0.1)), color-stop(100%, rgba(20,20,20,0.5)));
    background: -webkit-radial-gradient(center, ellipse cover, rgba(0,0,0,0.1) 0%, rgba(20,20,20,0.5) 100%);
    background: -o-radial-gradient(center, ellipse cover, rgba(0,0,0,0.1) 0%, rgba(20,20,20,0.5) 100%);
    background: -ms-radial-gradient(center, ellipse cover, rgba(0,0,0,0.1) 0%, rgba(20,20,20,0.5) 100%);
    background: radial-gradient(ellipse at center, rgba(0,0,0,0.1) 0%, rgba(20,20,20,0.5) 100%);
    top: 0;
    left: 0;
}
.fm-dialog-overlay.bitcoin-invoice-dialog-overlay, .fm-dialog-overlay.payment-dialog-overlay, .fm-dialog-overlay.voucher-dialog-overlay {
    background: rgba(34,34,34,0.95);
}

/* Payment loading / processing animations and confirmation success/failure screens */
.payment-animation-pad {
    width: 100%;
    position: absolute;
    top: 50%;
    margin: -119px 0 0 0;
    text-align: center;
    z-index: 1100;
}
.payment-animation {
    width: 146px;
    height: 164px;
    display: inline-block;
}
.payment-animation-txt {
    padding: 45px 0 0 0;
    color: white;
    font-size: 20px;
    line-height: 24px;
    font-family: 'source_sans_proregular', Arial
}
.payment-result-pad, .feedback-result-pad {
    position: absolute;
    width: 100%;
    text-align: center;
    top: 50%;
    margin: -172px 0 0 0;
    z-index: 2200;
}
.feedback-result-pad {
    margin: -152px 0 0 0;
}
.payment-result-header, .payment-result-txt {
    font-size: 32px;
    font-family: 'source_sans_prolight';
    line-height: 34px;
    color: white;
    padding-bottom: 17px;
}
.feedback-result-pad .payment-result-header {
    padding-bottom: 45px;
}
.payment-result-txt {
    font-size: 14px;
    padding-bottom: 35px;
    padding-left: 15px;
    padding-right: 15px;
}
.payment-result.pending .payment-result-txt {
    margin: 0 auto;
    max-width: 700px;
}
.payment-result.pending .payment-result-txt > a {
    color: #fff;
    text-decoration: underline;
}
.failed .payment-result-txt {
    padding-bottom: 39px;
}
.payment-result-icon {
    display: none;  /* Disable for now as not enough room */
    width: 130px;
    height: 130px;
    margin: 0 auto;
    background: url(../images/mega/bitcoin-v7.png) -33px -1048px no-repeat;
    margin-bottom: 47px;
}
.failed .payment-result-icon {
    background-position: -24px -1222px;
    width: 150px;
    margin-bottom: 43px;
}
.payment-result-button, .feedback-result-button, .complete-upgrade-button, .choose-plan-button {
    display: inline-block;
    min-width: 240px;
    font-size: 16px;
    padding: 0 15px;
    height: 48px;
    border: 2px solid rgba(19,224,60,0.7);
    -moz-border-radius: 8px;
    -webkit-border-radius: 8px;
    border-radius: 8px;
    color: rgba(19,224,60,1);
    line-height: 44px;
    -webkit-box-sizing: border-box;
    -moz-box-sizing: border-box;
    box-sizing: border-box;
    -webkit-transition: all 200ms ease-in-out;
    -moz-transition: all 200ms ease-in-out;
    -o-transition: all 200ms ease-in-out;
    -ms-transition: all 200ms ease-in-out;
    transition: all 200ms ease-in-out;
    cursor: pointer;
    text-transform: uppercase;
}
.payment-result-button:hover, .feedback-result-button:hover, .complete-upgrade-button:hover, .choose-plan-button:hover {
    color: #2e2e2e;
    background-color: rgba(19,224,60,1);
    border-color: rgba(19,224,60,1);
}
.failed .payment-result-button {
    color: rgba(255,211,0,1);
    border: 2px solid rgba(255,211,0,0.7);
}
.failed .payment-result-button:hover {
    color: #2e2e2e;
    background-color: rgba(255,211,0,1);
    border-color: rgba(255,211,0,1);
}
.payment-close, .overlay-close {
    width: 50px;
    position: absolute;
    z-index: 2300;
    top: 14px;
    right: 0;
}
.payment-close-icon, .overlay-close-icon {
    background: url(../images/mega/bitcoin-v7.png) -183px -791px no-repeat;
    width: 20px;
    height: 20px;
    margin: 0 auto;
    filter: progid:DXImageTransform.Microsoft.Alpha(opacity=70);
    -moz-opacity: 0.7;
    -khtml-opacity: 0.7;
    opacity: 0.7;
    -webkit-transition: all 200ms ease-in-out;
    -moz-transition: all 200ms ease-in-out;
    -o-transition: all 200ms ease-in-out;
    -ms-transition: all 200ms ease-in-out;
    transition: all 200ms ease-in-out;
    cursor: pointer;
    position: static;
}
.payment-close-icon:hover, .overlay-close-icon:hover {
    filter: progid:DXImageTransform.Microsoft.Alpha(opacity=100);
    -moz-opacity: 1;
    -khtml-opacity: 1;
    opacity: 1;
}
.payment-close span, .overlay-close span {
    display: block;
    text-align: center;
    font-size: 13px;
    color: rgba(255,255,255,0.3);
    padding-top: 2px;
}

/* Dialog Styling */
.mobile.generic-dialog-overlay,
.mobile.cancel-account-overlay {
    width: 100%;
    height: 100%;
    position: absolute;
    left: 0;
    top: 0;
    z-index: 1200;
    background-color: rgba(0,0,0,0);
    display: table;
}
.mobile.generic-dialog-overlay .overlay-info,
.mobile.cancel-account-dialog .overlay-info {
    margin: 0;
    padding: 0;
}
.mobile.generic-dialog-overlay .initial-message a {
    font-family: 'source_sans_prosemibold';
    color: #eb4444;
}
.mobile.check-email-dialog, .mobile.cancel-account-dialog {
    position: relative;
    width: calc(100% - 32px);
    margin: 0 auto;
    max-width: 420px;
    height: auto;
    border-radius: 2px;
    padding: 16px;
}
.mobile.cancel-account .confirm-close-account-button {
    margin: 0 20px 20px 20px;
}
.mobile.header-icon {
    width: 36px;
    height: 36px;
    display: block;
    margin: 0 auto;
    margin-top: 20px;
    background: url(../images/mobile/mobile-sprite_v18@2x.png);
    background-repeat: no-repeat;
    cursor: pointer;
    display: block;
    -webkit-tap-highlight-color: rgba(0,0,0,0);
    -webkit-tap-highlight-color: transparent;
    background-size: 280px 2232px;
}
.mobile.header-icon.gray-mega {
    background-position: -126px -14px;
}
.mobile.header-icon.red-mega {
    background-position: -91px -1073px
}
.mobile.generic-dialog-overlay .overlay-info p {
    text-align: center;
}
.mobile.check-email-dialog .fm-header {
    display: block;
}
.mobile.check-email-dialog .first-message {
    font-family: 'source_sans_prosemibold';
    text-align: center;
    margin: 16px 0 8px;
    font-size: 17px;
    line-height: 22px;
    color: #444;
}
.mobile .red-email {
    font-family: 'source_sans_prosemibold';
    color: #eb4444;
}
.mobile.check-email-dialog .fm-icon.close {
    margin-top: 16px;
    margin-left: 10px;
}
.mobile.check-email-dialog .fm-row,
.mobile.check-email-dialog .fm-content {
    display: block;
}
/* Create new folder dialog */
.mobile.create-new-folder-overlay {
    width: 100%;
    height: 100%;
    position: absolute;
    left: 0;
    top: 0;
    z-index: 1200;
    background-color: rgba(255,255,255,0.60);
    display: table;
}
.mobile.center-block {
    vertical-align: middle;
    display: table-cell;
}
.mobile.create-new-folder-dialog {
    position: relative;
    width: calc(100% - 32px);
    margin: 0 auto;
    max-width: 420px;
    height: auto;
}
.mobile.create-new-folder-dialog .fm-header {
    display: block;
}
.mobile.create-new-folder-dialog .first-message {
    font-family: 'source_sans_prosemibold';
    text-align: center;
    margin: 24px 0 24px;
    font-size: 17px;
    line-height: 22px;
    color: #444;
}
.mobile.create-new-folder-dialog .fm-icon.close {
    margin-top: 16px;
    margin-left: 10px;
}
.mobile.create-new-folder-dialog .fm-row,
.mobile.create-new-folder-dialog .fm-content {
    display: block;
}
.mobile.create-new-folder-dialog .folder-input-container {
    margin: 24px 8px 4px 8px;
}
.mobile.create-new-folder-dialog .folder-name-input {
    background-color: #fafafa;
    border: 1px solid #eee;
    border-radius: 3px;
    box-sizing: border-box;
    color: #333;
    font-size: 14px;
    line-height: 48px;
    padding: 0px 12px 0px;
    width: 100%;
}
.mobile.create-new-folder-dialog .mobile.buttons {
    margin-top: 5px;
    text-align: center;
    margin: 0 8px 12px;
    overflow: auto;
}
.mobile.create-new-folder-dialog .red-button {
    width:100%
}
.mobile.create-new-folder-dialog .red-button.close-button {
    /* Rectangle 7 Copy: */
    background: #FFFFFF;
    background-image: linear-gradient(-180deg, rgba(255,255,255,0.50) 0%, rgba(238,238,238,0.50) 100%);
    border: 1px solid #DFDFDF;
    box-shadow: 0 1px 1px 0 rgba(0,0,0,0.03);
    border-radius: 4px;
    color: #555;
    box-sizing: border-box;
    float: left;
}
.mobile.create-new-folder-dialog .red-button.confirm-ok-button {
    border-radius: 4px;
    box-sizing: border-box;
    float: right;
}
.mobile.create-new-folder-dialog .folder-name-warning-block {
    position: relative;
}
.mobile.create-new-folder-dialog .folder-name-warning-block .fm-icon.red-warning {
    left: -4px;
    position: absolute;
    top: -3px;
}
.mobile.create-new-folder-dialog .folder-name-warning-block .warning-text, .two-factor-page .warning-text-field {
    opacity: 0.75;
    color: #131313;
    font-size: 12px;
    line-height: 15px;
    padding: 16px 0 16px 31px;
}
.mobile .two-factor-page .warning-text-field {
    color: #eb4444;
    margin-top: -24px;
    padding-left: 0;
}
.mobile .two-factor-page.verify-login-page .warning-text-field {
    text-align: center;
}
/* AstroPay dialog */
.mobile.main-block.astropay-dialog {
    left: 0;
    position: absolute;
    top: 0;
    z-index: 1200;
}
.astropay-dialog .mobile.content-cell {
    text-align: initial;
    width: 40%;
}
.astropay-dialog-body {
    padding: 24px 36px;
}
.astropay-dialog .main-title {
    color: #333;
    font-family: "source_sans_prolight", sans-serif;
    font-size: 32px;
    line-height: 40px;
}
.astropay-information, .astropay-instructions {
    color: #667;
    font-size: 16px;
    line-height: 26px;
}
.astropay-dialog .astropay-information {
    margin-top: 24px;
}
.astropay-dialog .provider-name {
    font-family: "source_sans_prosemibold", sans-serif;
}
.astropay-dialog .provider-icon {
    margin: 0 2px;
}
.astropay-instructions {
    margin-top: 30px;
}
.astropay-dialog .grey-container-box {
    background-color: #f6f7f8;
    padding: 25px 23px;
}
.astropay-dialog .white-container-box {
    box-sizing: border-box;
    border: 1px solid rgba(0, 0, 0, 0.05);
    background-color: #fff;
    box-shadow: inset 0 -2px 0 0 rgba(0,0,0,0.1), 0 1px 2px 0 rgba(0,0,0,0.15);
    padding: 13px;
}
.astropay-dialog .container-box-title {
    padding-top: 0;
    color: #999;
    font-family: "source_sans_prolight", sans-serif;
    font-size: 24px;
    line-height: 31px;
    margin-bottom: 24px;
    margin-left: 12px;
    margin-top: 12px;
}
.astropay-dialog .mobile.signin-input {
    background-color: #F8F8F8;
    height: 60px;
    padding: 17px 55px 0 12px;
    -moz-box-sizing: border-box;
    -webkit-box-sizing: border-box;
    box-sizing: border-box;
    position: relative;
    margin-bottom: 2px;
}
.astropay-dialog .powered-by-astropay {
    display: block;
    background-image: url("../images/mega/pro-new-sprite-v8.png");
    background-position: 0 -638px;
    background-size: 755px auto;
    height: 25px;
    margin: 40px auto 13px auto;
    width: 100px;
}
.astropay-dialog .accept {
    color: #fff;
    padding: 0 15px 0 15px;
    font-size: 15px;
    line-height: 48px;
    -moz-border-radius: 2px;
    -webkit-border-radius: 2px;
    border-radius: 2px;
    display: block;
    background-color: #ff4444;
    cursor: pointer;
    -moz-box-sizing: border-box;
    -webkit-box-sizing: border-box;
    box-sizing: border-box;
    text-align: center;
    text-transform: lowercase;
    margin-top: 40px;
}
.astropay-dialog .accept:first-letter {
    text-transform: uppercase;
}
.astropay-dialog .disabled {
    background-color: #eb4444;
}
.astropay-dialog .mobile.fm-dialog-close, .payment-address-dialog .mobile.fm-dialog-close {
    border-radius: 50%;
    background-color: white;
    background-position: -78px -1140px;
    height: 38px;
    opacity: initial;
    position: fixed;
    width: 38px;
    -webkit-box-shadow: 0px 1px 2px 0px rgba(0,0,0,0.15);
    -moz-box-shadow: 0px 1px 2px 0px rgba(0,0,0,0.15);
    box-shadow: 0px 1px 2px 0px rgba(0,0,0,0.15);
}

/* Credit card billing address dialog */
.payment-address-dialog {
    left: 0;
    position: absolute;
    top: 0;
    z-index: 1200;
}
.payment-address-dialog .mobile.content-cell {
    width: 50%;
}
.payment-address-dialog .mobile.content-cell {
    text-align: initial;
}
.payment-address-dialog-body {
    padding: 24px 20px;
}
.payment-address-dialog .payment-note-first {
    color: #667;
    font-size: 16px;
    line-height: 26px;
}
.payment-address-dialog .grey-container-box {
    padding: 0 4px 24px;
}
.payment-address-dialog .container-box-title {
    margin: 12px 20px 24px 16px;
}
.payment-address-dialog .payment-note-first {
    color: #666;
    font-family: 'source_sans_proregular', sans-serif;
    font-size: 16px;
    line-height: 26px;
    margin-top: 20px;
}
.payment-address-dialog .payment-note-first a {
    color: #ff4444;
    text-decoration: underline;
}
.payment-address-dialog .payment-note-first b {
    color: #333;
    font-family: "source_sans_proregular", sans-serif;
    font-weight: normal;
}
.payment-address-dialog .mobile.signin-input {
    background-color: #F8F8F8;
    height: 48px;
    padding: 12px 55px 0 12px;
    -moz-box-sizing: border-box;
    -webkit-box-sizing: border-box;
    box-sizing: border-box;
    position: relative;
    margin-bottom: 8px;
}
/* Styling for jQueryUI selectmenu in use with address dialog */
.ui-selectmenu-button {
    margin: 12px 0 0 0;
}
#address-dialog-countries-button {
    display: block;
    float: none;
}
#address-dialog-states-button {
    display: block;
    float: none;
    margin-top: 5px;
}
.ui-selectmenu-button.ui-selectmenu-disabled {
    cursor: initial;
    opacity: 0.5;
}
.ui-selectmenu-button.error::before {
    -webkit-box-shadow: 0 0 0 1px #ff4444;
    -moz-box-shadow: 0 0 0 1px #ff4444;
    box-shadow: 0 0 0 1px #ff4444;
}
.ui-front {
    z-index: 10000;     /* Display above the dialog */
}
.ui-selectmenu-menu {
    padding: 0;
    margin: 0;
    position: absolute;
    top: 0;
    left: 0;
    display: none;
    border-radius: 4px;
    -moz-border-radius: 4px;
    -webkit-border-radius: 4px;
    -webkit-box-shadow: 0px 0px 0px 4px rgba(217, 217, 217, 1);
    -moz-box-shadow: 0px 0px 0px 4px rgba(217, 217, 217, 1);
    box-shadow: 0px 0px 0px 4px rgba(217, 217, 217, 1);
    overflow: hidden;
}
.ui-selectmenu-open {
    background: #fff;
    display: block;
}
#address-dialog-states-menu, #address-dialog-countries-menu {
    background: #fff none repeat scroll 0 0;
    border-radius: 4px;
    -moz-border-radius: 4px;
    -webkit-border-radius: 4px;
    color: #888787;
    display: block;
    font-family: "source_sans_proregular", Arial;
    font-size: 12px;
    list-style: outside none none;
    max-height: 200px;
    outline: 0 none;
    overflow-x: hidden;
    overflow-y: auto;
    padding: 5px 0;
}
#address-dialog-states-menu {
    min-width: 283px;
}
#address-dialog-states-menu .ui-menu-item, #address-dialog-countries-menu .ui-menu-item {
    background: rgba(0, 0, 0, 0) none repeat scroll 0 0;
    color: #666666;
    cursor: pointer;
    font-weight: normal;
    height: 32px;
    -webkit-box-sizing: border-box;
    -moz-box-sizing: border-box;
    box-sizing: border-box;
    line-height: 31px;
    list-style-image: none;
    list-style-type: none;
    margin: 0;
    text-align: left;
    padding: 0;
    font-size: 14px;
}
#address-dialog-states-menu .ui-menu-item.ui-state-disabled, #address-dialog-countries-menu .ui-menu-item.ui-state-disabled {
    display: none;
}
#address-dialog-states-menu .ui-menu-item-wrapper, #address-dialog-countries-menu .ui-menu-item-wrapper {
    position: relative;
    padding: 0 30px 0 10px;
}
#address-dialog-states-menu .ui-state-active, #address-dialog-countries-menu .ui-state-active {
    background-color: #f2f2f2;
}
.default-select, .ui-selectmenu-button {
    float: right;
    padding: 0 30px 0 10px;
    color: gray;
    cursor: pointer;
    margin: 0 16px 12px;
    border: 0;
    height: 48px;
    font-size: 14px;
    line-height: 49px;
    min-width: 150px;
    background-color: rgba(255,255,255,1);
    -webkit-box-shadow: 0px 1px 2px 0px rgba(0,0,0,0.10);
    -moz-box-shadow: 0px 1px 2px 0px rgba(0,0,0,0.10);
    box-shadow: 0px 1px 2px 0px rgba(0,0,0,0.10);
    border-radius: 4px;
    -moz-border-radius: 4px;
    -webkit-border-radius: 4px;
    background-image: url(../images/mobile/mobile-sprite_v18.png);
    background-repeat: no-repeat;
<<<<<<< HEAD
    background-position: right -2351px;
=======
    background-position: right -2354px;
>>>>>>> fed42c15
    -webkit-box-sizing: border-box;
    -moz-box-sizing: border-box;
    box-sizing: border-box;
    position: relative;
    text-align: left;
}
.default-select::before, .ui-selectmenu-button::before {
    content: '';
    position: absolute;
    width: 100%;
    height: 48px;
    -webkit-box-sizing: border-box;
    -moz-box-sizing: border-box;
    box-sizing: border-box;
    border-radius: 4px;
    -moz-border-radius: 4px;
    -webkit-border-radius: 4px;
    -webkit-box-shadow: 0 0 0 1px rgba(0,0,0,0.05);
    -moz-box-shadow: 0 0 0 1px rgba(0,0,0,0.05);
    box-shadow: 0 0 0 1px rgba(0,0,0,0.05);
    left: 0;
}
.default-select span, .ui-selectmenu-button span {
    display: block;
    white-space: nowrap;
    -o-text-overflow: ellipsis;
    text-overflow: ellipsis;
    overflow: hidden;
    position: relative;
}
/* End custom jQueryUI selectmenu styling */

.payment-address-dialog .default-select.error {
    border: 1px solid #ff4444;
    box-shadow: none;
    -moz-box-sizing: border-box;
    -webkit-box-sizing: border-box;
    box-sizing: border-box;
}
.payment-address-dialog .payment-short-bl {
    float: left;
    width: 50%;
    padding-right: 7px;
    -moz-box-sizing: border-box;
    -webkit-box-sizing: border-box;
    box-sizing: border-box;
}
.payment-address-dialog .payment-short-bl.second {
    padding: 0 0 0 7px;
}
.payment-address-dialog .payment-short-bl.triplex {
    width: 33.333333%;
    padding-right: 7px;
}
.payment-address-dialog .payment-short-bl.triplex.second {
    padding: 0 7px;
}
.payment-address-dialog .payment-short-bl.triplex.third {
    padding: 0 0 0 7px;
}
.payment-address-dialog .payment-short-bl .default-select {
    width: 100%;
    float: none;
    margin: 19px 0 0 0;
}
.payment-address-dialog .account-select-txt:first-letter {
    text-transform: uppercase;
}
.payment-address-dialog .payment-buy-now {
    font-size: 15px;
    line-height: 48px;
    height: 48px;
    display: block;
    cursor: pointer;
    -moz-box-sizing: border-box;
    -webkit-box-sizing: border-box;
    box-sizing: border-box;
    text-align: center;
    text-transform: lowercase;
    margin: 0 16px 8px;
    position: relative;
}
.payment-address-dialog .payment-buy-now:first-letter {
    text-transform: uppercase;
}
.payment-address-dialog .error-message {
    color: #ff4444;
    margin-top: 16px;
    text-align: center;
    font-size: 14px;
}
.payment-address-dialog .error-message.hidden {
    display: block;
    visibility: hidden;
}
.payment-address-dialog .default-dropdown-item.template {
    display: none;
}
.payment-address-dialog .default-dropdown-item.hidden {
    display: none;
}
.payment-address-dialog .states.disabled {
    cursor: default;
    opacity: 0.5;
}
.payment-address-dialog .redirect-information-container {
    position: relative;
    margin: 12px 16px;
}
.payment-address-dialog .redirect-information {
    background-color: #f7f8fa;
    color: #939da3;
    font-size: 14px;
    line-height: 21px;
    padding: 12px 16px;
    text-align: center;
}
/* End of Credit card billing address dialog */

/* Limited available bandwidth dialog */
.fm-dialog {
    position: fixed;
    z-index: 1200;
    border: 2px solid rgba(0,0,0,0.15);
    background-color: white;
    -moz-border-radius: 8px;
    -webkit-border-radius: 8px;
    border-radius: 8px;
    left: 50%;
    top: 50%;
    -webkit-background-clip: padding-box;
    background-clip: padding-box;
    -webkit-box-sizing: border-box;
    -moz-box-sizing: border-box;
    box-sizing: border-box;
}
.fm-dialog.limited-bandwidth-dialog {
    background-color: rgba(255,255,255,0.94);
    position: fixed;
    z-index: 1200;
    left: 0;
    top: 0;
}
.limited-bandwidth-dialog .mobile.white-block {
    margin: 0;
}
.limited-bandwidth-dialog .mobile.white-block p {
    white-space: initial;
}
.limited-bandwidth-dialog .mobile.content-row {
    width: 100%;
}
.limited-bandwidth-dialog .registered, .limited-bandwidth-dialog.registered .not-registered, .limited-bandwidth-dialog .dialog.big-buttons-block .get-more-bonuses {
    display: none;
}
.limited-bandwidth-dialog.registered .registered {
    display: block;
}
.limited-bandwidth-dialog.achievements .dialog.big-buttons-block .get-more-bonuses {
    display: inline-block;
}
.limited-bandwidth-dialog .limited-bl {
    display: none;
}
.big-104px-icon.speedometer.full.dialog-top-icon, .big-104px-icon.speedometer.almost-full.dialog-top-icon {
    margin: 25px auto 0 auto;
}
.dialog.header-before-icon {
    font-size: 20px;
    line-height: 25px;
    color: #444;
    padding: 12px 0 8px 0;
    text-align: center;
    margin-top: 24px;
    margin-bottom: 12px;
    white-space: normal;
}
.dialog.p-after-icon {
    font-size: 15px;
    line-height: 22px;
    color: #999;
    text-align: center;
    margin: 0 20px;
}
.dialog.big-buttons-block {
    font-size: 0;
    padding: 24px 0 4px 0;
    white-space: nowrap;
}
.dialog.big-buttons-block .default-big-button {
    display: inline-block;
    margin: 0 6px;
}
.fm-dialog-body .centered-checkbox {
    padding: 2px 0 10px 0;
}
.dialog.bottom-tips {
    font-size: 12px;
    line-height: 15px;
    color: #999999;
    text-align: center;
    padding: 0 0 0 0;
}
.dialog.bottom-tips span {
    display: block;
    padding: 2px 0 5px 0;
}
.dialog.bottom-tips a {
    color: #FF333A;
    cursor: pointer;
    display: inline-block;
    margin-bottom: 12px;
}
/* End of Limited available bandwidth dialog */

/* Transfer quota exceeded dialog */
.fm-dialog.limited-bandwidth-dialog.exceeded:not(.achievements):not(.pro) {

}
.fm-dialog.limited-bandwidth-dialog.exceeded.pro.slider {
    margin-top: -282px;
}
.limited-bandwidth-dialog .plan-blocks, .exceeded:not(.achievements):not(.pro) .limited-bl, .big-104px-icon.full, .exceeded .big-104px-icon.almost-full, .dialog.header-before-icon.exceeded, .exceeded .dialog.header-before-icon.limited, .default-big-button.upgrade.pro, .exceeded.pro .default-big-button.upgrade, .exceeded.pro .default-big-button.continue, .exceeded.pro .dialog.p-after-icon, .dialog.pro-exceeded-bl, .dialog.ransfer-slider, .dialog.pro-exceeded-slider {
    display: none;
}
.exceeded:not(.achievements):not(.pro) .plan-blocks, .exceeded .dialog.header-before-icon.exceeded, .exceeded:not(.achievements):not(.pro) .fm-dialog-close, .pro.exceeded .dialog.pro-exceeded-bl, .slider .dialog.pro-exceeded-slider {
    display: block;
}
.exceeded:not(.pro) .big-104px-icon.full, .exceeded:not(.achievements):not(.pro) .dialog.bottom-tips span, .exceeded.pro .default-big-button.upgrade.pro {
    display: block;
}
.dialog.transfer-overquota-txt {
    font-size: 14px;
    line-height: 25px;
    color: #666666;
    padding: 17px 0 22px 0;
}
.dialog.transfer-overquota-txt span {
    font-size: 20px;
    color: #333333;
    border-bottom: 2px solid #FF333A;
    padding: 0 2px;
}
.dialog.transfer-overquota-txt span.countdown {
    margin: 0 5px;
}
.dialog.transfer-overquota-txt span span {
    color: #777777;
    border: 0;
}
.exceeded:not(.achievements):not(.pro) .dialog.p-after-icon {
    max-width: none;
}
.dialog.transfer-plans {
    padding: 16px 0 0 0;
}
.fm-dialog .reg-st3-bott-title {
    font-size: 16px;
    padding: 16px 10px;
}
.fm-dialog .reg-st3-bott-title.price {
    font-size: 40px;
    line-height: 40px;
    padding-top: 14px;
}
.fm-dialog .reg-st3-bott-title span.small {
    font-size: 32px;
}
.fm-dialog .reg-st3-bott-title span.period {
    margin-top: -1px;
}
.fm-dialog .reg-st3-storage, .fm-dialog .reg-st3-bandwidth {
    padding: 20px 24px 0 24px;
}
.fm-dialog .reg-st3-mid-txt {
    line-height: 17px;
}
.fm-dialog .reg-st3-bandwidth {
    padding-bottom: 17px;
}
.dialog.pro-exceeded-txt {
    font-size: 14px;
    line-height: 24px;
    color: #666666;
    padding: 0 0 6px 0;
}
.fm-dialog .dialog.pro-exceeded-txt {
    display: inline-block;
    max-width: 504px;
}
.limited-bandwidth-dialog .account.chart-block, .storage-dialog .account.chart-block {
    display: inline-block;
    margin: 11px 0 20px 0;
    padding: 18px 0 0 0;
    text-align: left;
    font-size: 16px;
}
.storage-dialog .account.chart-block {
    margin: 16px 0 33px 0;
}
.exceeded.pro .dialog.big-buttons-block {
    display: inline-block;
    margin: 2px 0 10px 0;
    padding: 16px 0 0 0;
    text-align: left;
}
.exceeded.pro.slider .dialog.big-buttons-block {
    margin: 2px 0 1px 0;
}
.exceeded.pro .dialog.bottom-tips a {
    margin-bottom: 8px;
}
.exceeded.pro .bandwidth .chart.data .perc-txt::before {
    display: none;
}
.exceeded.pro .chart.progressbars span {
    transform: rotate(180deg) !important;
}
.exceeded.pro .chart.progressbars span::before {
    background-color: #D90007;
}
.fm-dialog.limited-bandwidth-dialog.pro.exceeded {
    margin-top: -210px;
}
.dialog-slider-txt {
    text-align: center;
    font-size: 20px;
    line-height: 25px;
    margin: 22px auto 0 auto;
    max-width: 504px;
    position: relative;
}
.dialog-slider-txt::before {
    content: '';
    display: block;
    position: absolute;
    width: 100%;
    height: 1px;
    background-color: rgba(0,0,0,0.1);
    top: 13px;
    left: 0;
}
.dialog.pro-slider-description {
    font-size: 14px;
    line-height: 18px;
    color: #666666;
    padding: 13px 0 0 0;
    display: inline-block;
    max-width: 504px;
}
.fm-dialog .bandwith-settings .slider.numbers.val2 {
    margin-left: 359px;
}
.fm-dialog .bandwith-settings {
    width: 504px;
    margin: 0 auto 0 auto;
}
.fm-dialog .ui-slider.ui-widget-content {
    width: 504px;
    margin: 15px auto 0 auto;
}
.dialog-slider-txt span {
    padding: 0 15px;
    background-color: white;
    position: relative;
    font-size: 20px;
    line-height: 25px;
    color: #666666;
}
.fm-dialog.exceeded.pro.slider .radio-txt {
    padding-top: 8px;
}
.fm-dialog.exceeded.pro.slider .checkboxOff, .fm-dialog.exceeded.pro.slider .checkboxOn {
    margin-top: 10px;
}
.mobile.upgrade-to-pro {
    color: #fff;
    padding: 0 15px 0 15px;
    font-size: 15px;
    line-height: 48px;
    -moz-border-radius: 2px;
    -webkit-border-radius: 2px;
    border-radius: 2px;
    display: block;
    background-color: #ff4444;
    cursor: pointer;
    -moz-box-sizing: border-box;
    -webkit-box-sizing: border-box;
    box-sizing: border-box;
    text-align: center;
    margin: 40px 20px;
}
.mobile.upgrade-to-pro:first-letter {
    text-transform: uppercase;
}
.default-big-button {
    display: none;
}
/* End of Transfer quota exceeded dialog */

/* New mobile PRO */
.mobile.link-block {
    margin: 33px 24px -26px 24px;
    font-size: 14px;
    line-height: 24px;
    cursor: pointer;
    color: #e83b3c;
    position: relative;
}
.mobile.icon {
    background-image: url(../images/mega/startpage-sprite_v7.png);
    background-position: 0 -2109px;
    background-repeat: no-repeat;
    width: 20px;
    height: 20px;
    display: inline-block;
    vertical-align: top;
    margin: 0 0 0 0;
}
/* end of New mobile PRO */

.mobile.loginrequired-dialog {
    position: fixed;
    z-index: 100;
    background-color: rgba(250, 250, 250, 0.95);
    left: 0;
    top: 0;
    height: 100%;
    width: 100%;
}
.mobile.loginrequired-dialog .information {
    font-size: 16px;
    line-height: 20px;
    color: #667;
    white-space: normal;
    letter-spacing: 0.2px;
    padding: 0 0 0 0;
    margin: 20px 15px 30px 15px;
}
.mobile.top-menu-popup .top-icon.close {
    background: url(../images/mobile/mobile-sprite_v18.png);
    background-position: -65px -1143px;
    background-repeat: no-repeat;
    cursor: pointer;
    height: 40px;
    margin: 13px 0 0 0;
    -webkit-tap-highlight-color: rgba(0,0,0,0);
    -webkit-tap-highlight-color: transparent;
    position: absolute;
    right: 14px;
    top: 0;
    width: 42px;
    z-index: 10;
}
.top-menu-popup .top-icon.close::before {
    background: none;
}

/* Hide menu items which are not ready for mobile yet */
.top-menu-content .not-mobile-ready {
    display: none;
}
/* Prevent jspPane setting a style to put the margin out so the page indicator is no longer flush with the margin */
.top-menu-popup .top-menu-scroll .jspPane {
    margin-left: 0 !important;
}
/* Language menu */
.language-template {
    display: none;
}
.top-menu-item.submenu-item.languages::before {
    background: none;
}
.top-menu-item.current {
    color: #d90007;
}
.submenu-item.expanded + .top-submenu.language-items {
    max-height: 1200px;
}
.top-submenu.language-items .top-menu-item .lang-name {
    display: inline-block;
}
.top-submenu.language-items .top-menu-item .beta-text {
    border: 1px solid rgba(192, 199, 203, 0.3);
    border-radius: 7px;
    box-sizing: border-box;
    color: #c0c7cd;
    display: none;
    font-size: 10px;
    font-style: normal;
    line-height: 18px;
    margin-left: 5px;
    padding: 0 4px;
    text-align: center;
    text-transform: uppercase;
}
.top-submenu.language-items .top-menu-item.beta .beta-text {
    display: inline-block;
}
.mobile.top-menu-popup .top-menu-item {
    font-size: 15px;
    line-height: 26px;
}
.bottom-menu.copyrights {
    position: static;
    margin: 20px 0 0 0;
}

/* Hide transfer widget on the ProPay page after getting an overquota error from the download page */
.widget-block.active {
    display: none !important;
}

/* Previews and slideshow */
.mobile.slideshow-image-previewer {
    left: 0;
    position: absolute;
    top: 0;
    z-index: 99;
}
.mobile.slideshow-image-previewer .content-row {
    display: table-row;
}
.mobile.slideshow-image-previewer .content-cell {
    background: rgba(0, 0, 0, 0.94);
    height: 100%;
    text-align: left;
    vertical-align: middle;
}
.mobile.slideshow-header {
    background-color: #fff;
    left: 0;
    position: fixed;
    text-align: left;
    top: 0;
    right: 0;
    z-index: 1;
}
.mobile.slideshow-header .mobile.fm-dialog-close {
    position: static;
    display: inline-block;
    margin: 12px 5px 13px 12px;
    left: 0;
    top: 0;
    right: 0;
    vertical-align: middle;
}
.mobile.slideshow-text-right-block {
    display: inline-block;
    vertical-align: middle;
}
.mobile.slideshow-file-name {
    color: #222;
    display: inline-block;
    font-size: 20px;
    line-height: 25px;
    margin: 0;
    max-width: 233px;
    -o-text-overflow: ellipsis;
    text-overflow: ellipsis;
    overflow: hidden;
    vertical-align: middle;
    white-space: nowrap;
}
.mobile.slideshow-file-number-and-total {
    line-height: 25px;
    color: #a7a7a7;
    font-size: 14px;
}
.mobile.slideshow-wrapper {
    height: 100%;
    position: relative;
    overflow: hidden;
}
.mobile.slides img {
    max-height: 100%;
    max-width: 100%;
    position: absolute;
    left: 0;
    right: 0;
    top: 0;
    bottom: 0;
    margin: auto;
}
.mobile.slide-show-navigation {
    width: 100%;
    height: 100%;
}
.mobile.slideshow-back-arrow, .mobile.slideshow-forward-arrow {
    background-color: rgba(0, 0, 0, 0.6);
    height: 37px;
    left: 0;
    position: absolute;
    top: 50%;
    width: 36px;
    margin-top: -18px;
    background-image: url(../images/mobile/mobile-sprite_v18.png);
    background-position: -148px -1897px;
    background-repeat: no-repeat;
    z-index: 10;
}
.mobile.slide-show-navigation .slideshow-forward-arrow {
    left: auto;
    right: 0;
    background-position: -205px -1897px;
}
.mobile.slideshow-image-previewer .content-row.third {
    background-color: #fff;
    display: table-row;
}
.mobile.slideshow-buttons {
    background-color: #fff;
    bottom: 0;
    left: 0;
    overflow: hidden;
    padding: 0 10px;
    position: fixed;
    right: 0;
    z-index: 1;
    border-top: 1px solid #eee;
}
.mobile.left-buttons {
    display: inline-block;
    float: left;
}
.mobile.right-buttons {
    display: inline-block;
    float: right;
}
.mobile.slideshow-buttons .fm-icon {
    display: inline-block;
    vertical-align: middle;
    width: 60px;
    height: 60px;
}
.mobile.slideshow-buttons .fm-icon.delete-button {
    background-position: -195px -1819px;
}
.mobile.slideshow-buttons .fm-icon.download-button {
    background-position: -42px -1616px;
}
.mobile.slideshow-buttons .fm-icon.manage-link-button {
    background-position: 9px -1698px;
}
.mobile.slides {
    position: absolute;
    width: 100%;
    height: 100%;
    top: 0;
    -webkit-transition: left 200ms ease-in-out;
    -moz-transition: left 200ms ease-in-out;
    -o-transition: left 200ms ease-in-out;
    -ms-transition: left 200ms ease-in-out;
    transition: left 200ms ease-in-out;
    background: rgba(0, 0, 0, 1);
}
.mobile.slides.left {
    left: -100%;
}
.mobile.slides.mid {
    left: 0;
}
.mobile.slides.right {
    left: 100%;
}
/* Conflict Resolution Overlay */
.mobile.conflict-resolution-overlay .dialog-heading-text, .mobile.conflict-resolution-overlay .dialog-body-text {
    text-align: left;
}
.conflict-resolution-overlay .detail-item-name, .conflict-resolution-overlay .detail-new-item-name {
    font-weight: bold;
}
.conflict-resolution-overlay .actions-container {
    background-color: rgba(0, 191, 166, 0.05);
    padding: 5px;
    border: 1px solid rgba(0, 191, 166, 0.15);
    border-radius: 3px;
}
.conflict-resolution-overlay .action-container {
    background-color: white;
    padding: 12px 12px;
    margin: 5px;
    border: 1px solid rgb(227, 227, 227);
    border-radius: 3px;
    min-height: 50px;
    width: calc(100% - 36px);
    display: table;
}
.conflict-resolution-overlay .action-container .action-icon-wrapper {
    vertical-align: middle;
    display: table-cell;
    width: 40px;
}
.conflict-resolution-overlay .action-container .action-icon {
    float: left;
    margin-top: 0px;
}
.conflict-resolution-overlay .action-container .action-icon-wrapper img{
    width: 40px;
}
.conflict-resolution-overlay .action-container .action-right-container {
    display: table-cell;
    vertical-align: middle;
    padding-left: 16px;
    min-height: 50px;
}
.conflict-resolution-overlay .action-container .action-title {
    font-size: 12px;
    color: #676D75;
    letter-spacing: 0;
    text-align: left;
    line-height: 1.5;
    white-space: normal;
    font-weight: bold;
}
.conflict-resolution-overlay .action-container .action-description {
    font-size: 8pt;
    color: #676D75;
    letter-spacing: 0;
    text-align: left;
    line-height: 1.5;
    white-space: normal;
}
.conflict-resolution-overlay .repeat-action-container {
    height: 18px;
    padding: 5px;
    margin: 10px 5px 5px 5px;
}
.conflict-resolution-overlay .actions-container .repeat-action-container .repeat-action-description {
    font-size: 8pt;
    color: #676D75;
    letter-spacing: 0;
    text-align: left;
    line-height: 1.5;
    white-space: normal;
}
.conflict-resolution-overlay .dialog-header {
    padding-left: 5px;
    padding-right: 5px;
}
/* Alert Banner */
.mobile.alert-banner {
    height: 60px;
    width: 100%;
    background-color: #2ba6de;
    display: block;
    -webkit-transition: margin-top .3s ease-in-out;
    -moz-transition: margin-top .3s ease-in-out;
    -o-transition: margin-top .3s ease-in-out;
    -ms-transition: margin-top .3s ease-in-out;
    transition: margin-top .3s ease-in-out;
    margin-top: 0px;
    z-index: 98; /* 1 Less than titlebar as it needs to slide under when fixed.*/
}
.mobile.fixed-alert-banner .mobile.alert-banner {
    position: fixed;
}
.mobile.fixed-alert-banner .mobile.folders-files-text {
    margin-top: 60px;
}
.mobile.alert-banner.closed {
    margin-top: -60px;
}
.mobile.alert-banner.warning {
    background-color: rgba(0252, 130, 23, 1);
}
.mobile.alert-banner.error {
    background: rgba(255, 69, 69, 1);
}
.mobile.alert-banner .alert-close {
    height: 60px;
    width: 40px;
    float: right;
}
.mobile.alert-banner .alert-text-container {
    position: absolute;
    left: 10px;
    margin-right: 50px;
    text-align: left;
    vertical-align: middle;
    height: 50px;
    float: left;
    font-size: small;
    color: white;
    display: table-cell;
    line-height: 50px;
    padding: 5px;
}
.mobile.alert-banner .alert-text-container .alert-text {
    display: inline-block;
    vertical-align: middle;
    line-height: 18px;
}
.mobile.alert-banner .alert-text-container .alert-text a{
    color:white;
}
.mobile.alert-banner .alert-icon.close {
    height: 30px;
    width: 30px;
    margin-top: 15px;
    margin-right: 5px;
    background-position: -82px -1143px;
    transform: scale(0.8, 0.8);
}
/* Title DropDown Menu */
.mobile.title-menu-container {
    background: #fff;
    top: 66px;
    left: 0;
    padding-bottom: 10px;
    position: fixed;
    right: 0;
    z-index: 98;
    -webkit-box-shadow: 0px 0px 65px 3px rgba(0,0,0,0.1);
    -moz-box-shadow: 0px 0px 65px 3px rgba(0,0,0,0.1);
    box-shadow: 0px 0px 65px 3px rgba(0,0,0,0.1);
    -webkit-transition: opacity 100ms ease-in-out, top 200ms ease-in-out;
    -moz-transition: opacity 100ms ease-in-out, top 200ms ease-in-out;
    -o-transition: opacity 100ms ease-in-out, top 200ms ease-in-out;
    -ms-transition: opacity 100ms ease-in-out, top 200ms ease-in-out;
    transition: opacity 100ms ease-in-out, top 200ms ease-in-out;
    filter: progid:DXImageTransform.Microsoft.Alpha(opacity=100);
    -moz-opacity: 1;
    -khtml-opacity: 1;
    opacity: 1;
    padding-left: 8px;
    border-radius: 0px 0px 10px 10px;
}
.mobile.title-menu-container.closed {
    display: block;
    top: 66px;
    overflow: hidden;
    filter: progid:DXImageTransform.Microsoft.Alpha(opacity=0);
    -moz-opacity: 0;
    -khtml-opacity: 0;
    opacity: 0;
    height: 0px;
}
.mobile.title-menu-container .title-menu-item {
    color: #939DA3;
    cursor: pointer;
    font-size: 15px;
    line-height: 20px;
    margin-top: 10px;
    vertical-align: middle;
}
.mobile.title-menu-container .fm-icon {
    display: inline-block;
    margin-right: 7px;
    vertical-align: middle;
}
.mobile.title-menu-container .light-grey-bar {
    background-color: #eee;
    height: 1px;
    margin-left: 52px;
}
/* Cloud drive context menu */
.fmholder {
    overflow: hidden;
}
.mobile.context-menu-container.hidden {
    display: block !important;
    bottom: -100%;
    overflow: hidden;
    filter: progid:DXImageTransform.Microsoft.Alpha(opacity=0);
    -moz-opacity: 0;
    -khtml-opacity: 0;
    opacity: 0;
}
.mobile.context-menu-container {
    background: #fff;
    bottom: 0;
    left: 0;
    padding-bottom: 10px;
    position: fixed;
    right: 0;
    z-index: 1010;
    -webkit-box-shadow: 0px 0px 65px 3px rgba(0,0,0,0.1);
    -moz-box-shadow: 0px 0px 65px 3px rgba(0,0,0,0.1);
    box-shadow: 0px 0px 65px 3px rgba(0,0,0,0.1);
    -webkit-transition: opacity 200ms ease-in-out, bottom 200ms ease-in-out;
    -moz-transition: opacity 200ms ease-in-out, bottom 200ms ease-in-out;
    -o-transition: opacity 200ms ease-in-out, bottom 200ms ease-in-out;
    -ms-transition: opacity 200ms ease-in-out, bottom 200ms ease-in-out;
    transition: opacity 200ms ease-in-out, bottom 200ms ease-in-out;
    filter: progid:DXImageTransform.Microsoft.Alpha(opacity=100);
    -moz-opacity: 1;
    -khtml-opacity: 1;
    opacity: 1;
    padding-left: 8px;
    margin: 0 8px 8px 8px;
    border-radius: 16px;
}
.mobile.context-menu-container.folder {
    border-top: 1px solid #eee;
}
.mobile.context-menu-container .context-menu-item {
    color: #939DA3;
    cursor: pointer;
    font-size: 15px;
    line-height: 20px;
    margin-top: 10px;
    vertical-align: middle;
}
.mobile.context-menu-container .context-menu-item.delete-button {
    color: #ff0000;
    margin-bottom: 10px;
}
.mobile.context-menu-container .fm-icon {
    display: inline-block;
    margin-right: 26px;
    vertical-align: middle;
    margin: 0 8px 0 8px;
}
.mobile.context-menu-container .item-info {
    padding-bottom: 14px;
    padding-top: 11px
}
.mobile.context-menu-container .fm-item-info {
    padding-top: 11px;
}
.mobile.context-menu-container .light-grey-bar {
    background-color: #eee;
    height: 1px;
    margin-left: 62px;
}
/* My Account page */
.mobile.main-block.my-account-page, .mobile.main-block.verify-login-page {
    background-color: #F5F6F7;
}
.mobile.my-account-page .fm-header {
    background: #fff;
}
.mobile.my-account-page .fm-header .fm-icon.account {
    margin: 15px 0 0 11px;
}
.mobile.my-account-page .content-cell {
    vertical-align: top;
}
.mobile.my-account-page .avatar-name-block {
    opacity: 0.9;
    background-color: #fff;
    position: relative;
    padding: 20px 0;
}
.mobile.my-account-page .main-avatar {
    text-align: center;
    position: absolute;
    top: 18px;
    left: 14px;
}
.mobile.my-account-page .main-avatar .avatar span {
    color: #fff;
}
#mobile-ui-contact-card .avatar-wrapper {
    line-height: 92px;
    font-size: 48px;
    color: #fff;
    margin-left: 3px;
    margin-top: 1px;
}
#mobile-ui-contact-card .main-avatar {
    position: relative;
    display: block;
    width: 100px;
    height: 100px;
    overflow: auto;
    margin: 0 auto 20px;
}
#mobile-ui-contact-card .contact-verification {
    width: 36px;
    height: 36px;
    border: 2px solid #fff;
    background-color: #fff;
    position: absolute;
    right: -4px;
    bottom: -4px;
    border-radius: 20px;
    box-shadow: 0 1px 2px 0 rgba(0,0,0,0.25);
}
#mobile-ui-contact-card .contact-verification i {
    width: 36px;
    height: 36px;
    background-image: url(../images/mobile/mobile-sprite_v18.png);
    background-repeat: no-repeat;
    background-size: -280px -2232px;
    background-position: -50px -2163px;
    display: block;
    position: relative;
}
#mobile-ui-contact-card {
    top: 0;
    left: 0;
    z-index:190;
    border:0;
}
#mobile-ui-contact-card .mobile.logo {
    background-position: -94px -1073px;
}
.mobile.my-account-page .user-info {
    margin-left: 60px;
    text-align: left;
}
.mobile.my-account-page .user-name {
    font-size: 17px;
    line-height: 22px;
    height: 20px;
    color: #3e3e3e;
    font-family: 'source_sans_prosemibold';
    white-space: nowrap;
    overflow: hidden;
    -o-text-overflow: ellipsis;
    text-overflow: ellipsis;
}
.mobile.my-account-page .user-email {
    font-size: 15px;
    color: #676D75;
    line-height: 19px;
}
.mobile.my-account-page .account-type-block {
    background-color: #fff;
    margin-top: 6px;
    padding: 17px 0 2px;
    position: relative;
}
.mobile.my-account-page .account-type-text {
    color: #262F3B;
    font-size: 17px;
    line-height: 22px;
    margin-left: 60px;
    text-align: left;
}
.mobile.my-account-page .pro-plan-name {
    display: inline-block;
    line-height: 56px;
    position: absolute;
    right: 22px;
    top: 0;
    color: #818993;
}
.mobile.my-account-page .mobile.icon.pro-mini {
    position: absolute;
    left: 22px;
}
.mobile.icon.pro-mini.free {
    background-position: -2px -2000px;
}
.mobile.icon.pro-mini.pro4 {
    background-position: -2px -1840px;
}
.mobile.icon.pro-mini.pro1 {
    background-position: -2px -1880px;
}
.mobile.icon.pro-mini.pro2 {
    background-position: -2px -1920px;
}
.mobile.icon.pro-mini.pro3 {
    background-position: -2px -1960px;
}
.mobile.my-account-page .account-usage-block {
    background-color: #fff;
    padding: 21px 0;
    position: relative;
}
.mobile.my-account-page .fm-icon.cloud {
    left: 10px;
    position: absolute;
    top: 12px;
}
.mobile.my-account-page .account-usage-text {
    color: #262F3B;
    font-size: 17px;
    line-height: 22px;
    margin-left: 60px;
    text-align: left;
}
.mobile.my-account-page .storage-usage {
    display: inline-block;
    line-height: 20px;
    position: absolute;
    right: 22px;
    top: 11px;
    text-align: right;
    color: #00A58F;
}
.mobile.my-account-page .account-usage-block.warning,
.mobile.my-account-page .account-usage-block.warning .account-usage-text {
    color: #ff971e;
}
.mobile.my-account-page .account-usage-block.over-quota,
.mobile.my-account-page .account-usage-block.over-quota .account-usage-text {
    color: #eb4444;
}
.mobile.my-account-page .account-usage-block .over-quota-message {
    color: #818993;
    display: none;
    font-size: 14px;
    line-height: 20px;
    text-align: left;
    margin: 18px 20px 0 60px;
}
.mobile.my-account-page .account-usage-block.over-quota .over-quota-message {
    display: block;
}
.mobile.my-account-page .over-quota-message a {
    color: #818993;
}
.mobile.my-account-page .storage-usage .used {
    font-family: 'source_sans_prosemibold';
}
.mobile.my-account-page .account-upgrade-block .fm-icon.credit-card,  .mobile.my-account-page .fm-icon.device {
    left: 10px;
    position: absolute;
    top: 9px;
}
.mobile.my-account-page .account-upgrade-text {
    color: #262F3B;
    font-size: 17px;
    line-height: 22px;
    margin-left: 60px;
    text-align: left;
}
.mobile.my-account-page .account-achievements-block .fm-icon.rocket {
    left: 10px;
    position: absolute;
    top: 18px;
}
.mobile.my-account-page .account-achievements-block .achievements-heading {
    color: #262F3B;
    font-size: 17px;
    line-height: 22px;
    margin-left: 60px;
    text-align: left;
}
.mobile.my-account-page .account-achievements-block .achievements-text {
    color: #818993;
    font-size: 14px;
    line-height: 18px;
    margin-left: 60px;
    text-align: left;
}
.mobile.my-account-page .account-cancel-subscription-block, .mobile.my-account-page .account-recovery-key-block, .mobile.my-account-page .acount-cancellation-block, .mobile.my-account-page .account-twofactor-block, .mobile.my-account-page .account-achievements-block, .mobile.my-account-page .account-session-history-block, .mobile.my-account-page .account-upgrade-block   {
    background-color: #fff;
    margin-top: 6px;
    padding: 17px 0;
    position: relative;
}
.mobile.my-account-page .account-cancel-subscription-block .fm-icon.cancel-subscription {
    left: 10px;
    position: absolute;
    top: 18px;
}
.mobile.my-account-page .account-cancel-subscription-block .subscription-heading, .mobile.my-account-page .account-recovery-key-block .recovery-key-heading, .mobile.my-account-page .two-factor-heading {
    color: #262F3B;
    font-size: 17px;
    line-height: 22px;
    margin-left: 60px;
    text-align: left;
}
.mobile.my-account-page .account-cancel-subscription-block .subscription-text, .mobile.my-account-page .account-recovery-key-block .recovery-key-text, .mobile.my-account-page .two-factor-text {
    color: #818993;
    font-size: 14px;
    line-height: 18px;
    margin-left: 60px;
    text-align: left;
}
.mobile.my-account-page .account-recovery-key-block .fm-icon.recovery-key, .fm-icon.recovery-key, .mobile.my-account-page .fm-icon.lock {
    position: absolute;
    left: 9px;
    top: 16px;
}
.mobile.my-account-page .acount-cancellation-block .fm-icon.broken-heart {
    position: absolute;
    left: 9px;
    top: 7px;
}
.mobile.my-account-page .acount-cancellation-block .fm-icon.right-arrow, .mobile.my-account-page .account-cancel-subscription-block .fm-icon.right-arrow, .mobile.my-account-page .account-upgrade-block .fm-icon.right-arrow, .mobile.my-account-page .account-session-history-block .fm-icon.right-arrow {
    right: 4px;
    position: absolute;
    top: 9px;
}
.mobile.my-account-page .account-recovery-key-block .fm-icon.right-arrow, .mobile.my-account-page .account-achievements-block .fm-icon.right-arrow , .mobile.my-account-page .account-twofactor-block .fm-icon.right-arrow {
    right: 4px;
    position: absolute;
    top: 18px;
}

/* Help centre header */
.help-section.fm-header {
    background-color: #fff;
    box-shadow:  0 1px 4px 0 rgba(0,0,0,0.10);
}
.help-section .mobile.fm-header-txt {
    padding: 22px 0px 0 0px;
    margin: 0 60px;
    overflow: hidden;
    white-space: nowrap;
    text-overflow: ellipsis;
}

/* Get Support styling start */
.mobile.main-block.get-support {
    background-color: #fff;
}
/* Get Support styling end */

/* Only media queries after here */
@media only screen and (orientation:portrait) {
    .wrong-file .mobile.content-row, .downloading .mobile.content-row, .uploading .mobile.content-row {
        width: 100%;
        float: none;
    }
    .wrong-file .mobile.white-block, .downloading .mobile.white-block, .uploading .mobile.white-block {
        margin: 0;
        position: relative;
    }
    .mobile.fm-item-link:first-child {
        background-image: none;
    }
}

/* Generic page styling */
.mobile.main-block {
    background-color: #fff;
}
.mobile.main-block .normal-body-text {
    color: #818993;
    font-size: 15px;
    line-height: 24px;
    margin: 20px 24px;
}
.mobile .pad-sm {
    padding: 0 12px;
}
.mobile .mrgn-sm {
    margin: 0 12px;
}
.mobile .mrgn-md {
    margin: 0 24px;
}
.mobile .mrgn-b-sm {
    margin: 0 0 12px 0;
}
.mobile .mrgn-b-md {
    margin: 0 0 24px 0;
}
.mobile .pad-md {
    padding: 0 24px;
}
.mobile.main-block .red-heading{
    color: #eb4444;
    font-family: 'source_sans_prosemibold';
    font-size: 17px;
    line-height: 22px;
    margin: 0 24px 0 24px;
}
.mobile.main-block .sub-heading.gray{
    color: #666;
    font-family: 'source_sans_prosemibold';
    font-size: 15px;
    line-height: 22px;
    display: block;
    margin: 8px 0 12px 0;
}
select.mobile.dropdown-style {
    display: block;
    width: 100%;
    height: 40px;
    padding: 6px 12px;
    font-size: 14px;
    color: #666;
    background-color: #fafafa;
    border: 1px solid #eee;
    border-radius: 2px;
    -webkit-appearance: none;
    -moz-appearance: none;
    appearance: none;
}
.mobile.select-wrapper::after {
    content: '';
    height: 16px;
    width: 16px;
    display: block;
    position: absolute;
    top: 45px;
    right: 38px;
    background-position: -110px -1972px;
    background-image: url(../images/mobile/mobile-sprite_v18.png);
    background-repeat: no-repeat;
    transform: rotate(90deg);
    pointer-events: none;
}
.mobile.cta-button.red {
    background-image: linear-gradient(-179deg, #FF3333 0%, #FF4444 100%);
    background-color: linear-gradient(-179deg, #FF3333 0%, #FF4444 100%);
    border: 1px solid #D82928;
    box-shadow: 0 1px 2px 0 rgba(0,0,0,0.11), inset 0 -7px 8px 0 rgba(241,6,6,0.40);
}
.mobile.cta-button.secondary {
    background-color: #fff;
    border: 1px solid #f44;
    color: #f44;
}
.mobile.cta-button.active {
    opacity: 1;
}
.mobile.cta-button {
    padding: 0;
    position: relative;
    font-size: 16px;
    text-align: center;
    line-height: 43px;
    color: #fff;
    height: 44px;
    -webkit-transition: all 200ms ease-in-out;
    -moz-transition: all 200ms ease-in-out;
    -o-transition: all 200ms ease-in-out;
    -ms-transition: all 200ms ease-in-out;
    transition: all 200ms ease-in-out;
    opacity: 0.3;
    border-radius: 3px;
    cursor: pointer;
}
.mobile.support-text-field {
    height: 200px;
    padding: 12px 16px;
    background-color: #fafafa;
    border: 1px solid #eee;
    display: block;
    border-radius: 2px;
    width: calc(100% - 32px);
    font-size: 14px;
    color: #666;
    line-height: 18px;
    font-family: 'source_sans_proregular';
}
textarea.mobile.support-text-field {
    font-family: 'source_sans_proregular';
}
.mobile.main-block .radio-button-form {
    display: block;
    position: relative;
    margin: 16px 24px;
}
.mobile.main-block .mobile.generic-content-block {
    background-color: #fff;
    position: relative;
}
.mobile.main-block form.inline-labels div {
    display: block;
    position: relative;
}
.mobile.main-block form.inline-labels label {
    font-size: 15px;
    float: none;
    margin: 0 24px 0 32px;
    display: block;
    padding: 0;
    color: #3F3F3F;
    margin-bottom: 17px;
}
.mobile.main-block form.inline-labels label.active {
    font-family: 'source_sans_prosemibold';
}

/* Grid view */
.mobile.fm-block.file-manager-block.grid-view {
    background-color: #f5f6f7;
}

.mobile.grid-view .mobile.fm-item.folder, .mobile.grid-view .mobile.fm-item.file {
    border: 1px solid #eee;
    -webkit-box-sizing: border-box;
    -moz-box-sizing: border-box;
    box-sizing: border-box;
    height: 48px;
    cursor: pointer;
    overflow: hidden;
    background-color: #fff;
    float: left;
    margin-left: 12px;
    border-radius: 4px;
    margin-bottom: 12px;
    box-shadow: 0 1px 2px 0 rgba(0,0,0,0.15);
    -moz-background-clip: padding;     /* Firefox 3.6 */
    -webkit-background-clip: padding;  /* Safari 4? Chrome 6? */
    background-clip: padding-box;
}

.mobile.grid-view .mobile.fm-item.file {
    height: auto;
}
.mobile.grid-view .mobile.fm-item-details {
    display: none;
}

.mobile.grid-view .mobile.fm-item.file:nth-child(even) {
    background-color: white;
}

.mobile.grid-view .mobile.fm-item.file:nth-child(odd) {
    background-color: white;
}
.mobile.grid-view .mobile.fm-item-info {
    padding: 0 0;
}
.mobile.grid-view .folder .mobile.fm-item-info {
    padding: 0 0;
}
.mobile.grid-view .mobile.folder .mobile.fm-item-img {
    height: 48px;
    width: 36px;
    text-align: left;
    margin: 0 4px  0 12px;
    float: left;
}
.mobile.grid-view .file.thumb .fm-item-img {
    margin: 4px 11px 0 4px;
    overflow: hidden;
    width: calc(100% - 10px);
    border-radius: 2px;
    border:1px solid #eee;
    background-color: #fafafa;
}
.mobile.grid-view .file .fm-item-img {
    height: 177px;
    margin: 4px 11px 0 4px;
    overflow: hidden;
    width: calc(100% - 10px);
    border-radius: 2px;
    border: 1px solid #eee;
    background-color: #fafafa;
    position: relative;
}
.mobile.grid-view .file .fm-item-img img {
    width: 82px;
    display: block;
    position: absolute;
    top: 50%;
    left: 50%;
    transform: translate(-50%, -50%);
}
.mobile.fm-item-links {
    display: none;
}
.mobile.grid-view .mobile.fm-item.file .fm-icon.link {
    margin-top: -1px;
    width: 27px;
    height: 36px;
}
.mobile.grid-view .file.thumb .fm-item-img img {
    position: relative;
    margin: 0 0;
    width: 100%;
    height: 100%;
}
.mobile.grid-view .mobile.fm-icon.open-context-menu {
    background-position: -196px -1664px;
    height: 100%;
    margin: 0;
    width: 37px;
}
.mobile.grid-view .mobile.file .mobile.fm-item-info {
    padding: 0 0;
}
.mobile.grid-view .mobile.file .mobile.fm-icon.open-context-menu {
    background-position: -197px -1669px;
    height: 100%;
    margin: 0;
    width: 36px;
    height: 40px;
}
.mobile.grid-view .mobile.fm-item.file:last-of-type {
    margin-bottom: 32px;
}
.mobile.grid-view .mobile.fm-item .fm-icon.link {
    margin-top: 5px;
    width: 27px;
}
.mobile.grid-view .mobile.fm-item.line-break {
    height: 48px;
    cursor: pointer;
    overflow: hidden;
    width: calc((100% - 24px) / 2);
    background-color: inherit;
    float: left;
    margin-left: 8px;
    border-radius: 2px;
    margin-bottom: 8px;
}
.mobile.grid-view .mobile.fm-item-name {
    font-size: 14px;
    line-height: 40px;
    padding-left: 10px;
    padding-right: 5px;
}
.mobile.grid-view .folder .mobile.fm-item-name {
    line-height: 48px;
    padding-left: 6px;
}
.support-form {
    position:relative;
}

.mobile.get-support-block {
    height: 100%;
}
.mobile.main-block form.inline-labels div.radioOn, .mobile.main-block form.inline-labels div.radioOff {
    float: left;
    width: 18px;
    height: 18px;
    margin-top: 7px;
    cursor: pointer;
    background-color: white;
    box-sizing: border-box;
    -webkit-background-clip: padding-box;
    background-clip: padding-box;
    position: relative;
    border-width: 1px;
    border-style: solid;
    border-color: rgba(0, 0, 0, 0.1);
    border-image: initial;
    border-radius: 100%;
}
.mobile.main-block form.inline-labels div.radioOn {
    border-width: 1px;
    border-style: solid;
    border-color: rgba(255, 51, 58, 0.5);
    border-image: initial;
}

.mobile.main-block .radioOff input, .mobile.main-block .radioOn input {
    opacity: 0;
    width: 18px;
    height: 18px;
    position: relative;
    z-index: 1;
    cursor: pointer;
}

.mobile.main-block div.radioOn::before, .mobile.main-block div.radioOff::before {
    width: 16px;
    height: 16px;
    position: absolute;
    content: '';
    left: 0;
    top: 0;
    -moz-border-radius: 100%;
    -webkit-border-radius: 100%;
    border-radius: 100%;
    -webkit-box-shadow: 0px 1px 2px 0px rgba(0,0,0,0.15);
    -moz-box-shadow: 0px 1px 2px 0px rgba(0,0,0,0.15);
    box-shadow: 0px 1px 2px 0px rgba(0,0,0,0.15);
}

.mobile.main-block div.radioOn::after, .mobile.main-block div.radioOff::after {
    width: 12px;
    height: 12px;
    position: absolute;
    content: '';
    left: 2px;
    top: 2px;
    -moz-border-radius: 100%;
    -webkit-border-radius: 100%;
    border-radius: 100%;
    background-color: rgba(0,0,0,0.05);
}
.mobile.main-block div.radioOn::after{
    background: rgb(255,51,58);
    background: url(data:image/svg+xml;base64,PD94bWwgdmVyc2lvbj0iMS4wIiA/Pgo8c3ZnIHhtbG5zPSJodHRwOi8vd3d3LnczLm9yZy8yMDAwL3N2ZyIgd2lkdGg9IjEwMCUiIGhlaWdodD0iMTAwJSIgdmlld0JveD0iMCAwIDEgMSIgcHJlc2VydmVBc3BlY3RSYXRpbz0ibm9uZSI+CiAgPGxpbmVhckdyYWRpZW50IGlkPSJncmFkLXVjZ2ctZ2VuZXJhdGVkIiBncmFkaWVudFVuaXRzPSJ1c2VyU3BhY2VPblVzZSIgeDE9IjAlIiB5MT0iMCUiIHgyPSIwJSIgeTI9IjEwMCUiPgogICAgPHN0b3Agb2Zmc2V0PSIwJSIgc3RvcC1jb2xvcj0iI2ZhZmFmYSIgc3RvcC1vcGFjaXR5PSIxIi8+CiAgICA8c3RvcCBvZmZzZXQ9IjEwMCUiIHN0b3AtY29sb3I9IiNmZmZmZmYiIHN0b3Atb3BhY2l0eT0iMSIvPgogIDwvbGluZWFyR3JhZGllbnQ+CiAgPHJlY3QgeD0iMCIgeT0iMCIgd2lkdGg9IjEiIGhlaWdodD0iMSIgZmlsbD0idXJsKCNncmFkLXVjZ2ctZ2VuZXJhdGVkKSIgLz4KPC9zdmc+);
    background: -moz-linear-gradient(top, rgba(255,51,58,1) 0%, rgba(217,0,7,1) 100%);
    background: -webkit-linear-gradient(top, rgba(255,51,58,1) 0%, rgba(217,0,7,1) 100%);
    background: linear-gradient(to bottom, rgba(255,51,58,1) 0%, rgba(217,0,7,1) 100%);
    filter: progid:DXImageTransform.Microsoft.Alpha(opacity=80);
    -moz-opacity: 0.8;
    -khtml-opacity: 0.8;
    opacity: 0.8;
}
.mobile.recovery-key-page .mobile.recovery-key-block, .two-factor-qr-block {
    background-color: #fff;
    padding: 32px 0 26px 0;
    position: relative;
}
.verify-login-page .two-factor-qr-block {
    border-bottom: 1px solid #eee;
}
.mobile.main-block.forgot-password-page, .mobile.main-block.recover-account-page, .mobile.main-block.enter-recovery-key-page {
    background-color: #fff;
}
.mobile.recovery-key-page .mobile.recovery-key-heading, .mobile.forgot-password-page .mobile.forgot-password-heading, .mobile.r-a-heading, .mobile.two-factor-page .two-factor-heading {
    color: #818993;
    font-family: 'source_sans_prosemibold';
    font-size: 17px;
    line-height: 1.5;
    margin: 0 24px 0 24px;
}
.mobile.recovery-key-page .mobile.recovery-key-body-text, .mobile.forgot-password-page .mobile.forgot-password-body-text, .mobile.recover-account-page .mobile.recover-account-body-text, .two-factor-body-text {
    color: #818993;
    font-size: 14px;
    line-height: 24px;
    margin: 20px 24px;
}
.mobile.recover-account-body-text a {
    color: #eb4444;
}
.mobile .recover-account-body-text br {
    margin-bottom: 12px;
}
.mobile.recovery-key-page .mobile.recovery-key-string-block, .mobile.two-factor-qr-code-wrapper, .mobile.two-factor-verify-seed-wrapper {
    margin: 16px 24px 4px;
}
.mobile.recover-account-page .mobile.recover-account-block {
    margin-top: 24px;
}
.mobile.recovery-key-page .mobile.recovery-key-body-text.form-info {
    font-size: 13px;
    color: #eb4444;
    margin: 4px 24px 8px;
}
.mobile.signin-input.recover-account, .mobile.signin-input.input-recovery-key {
    background-color: #FAFAFA;
    border:1px solid #EEEEEE;
    height: 48px;
    padding: 8px 16px 0 52px;
    -moz-box-sizing: border-box;
    -webkit-box-sizing: border-box;
    box-sizing: border-box;
    position: relative;
    margin-bottom: 4px;
    margin-left: 24px;
    margin-right: 24px;
}
.mobile.signin-input.recover-account input, .mobile.signin-input.input-recovery-key input {
    background-color: #F8F8F8;
    border: 0;
    padding: 0;
    margin: 0;
    font-size: 14px;
    line-height: 20px;
    color: #666666;
    height: 20px;
    width: 100%;
}
.mobile.input-recovery-key span {
    width: 20px;
    height: 20px;
    display: block;
    background-image: url(../images/mobile/mobile-sprite_v18.png);
    background-repeat: no-repeat;
    background-position: -164px -1149px;
    position: absolute;
    left: 16px;
    top: 13px;
}
.mobile.recovery-key-page .mobile.recovery-key-copy-btn, .mobile.recovery-key-page .mobile.recovery-key-download-btn, .mobile.recover-account-page .mobile.recover-account-email-send-btn, .mobile.verify-recovery-key-btn, .mobile.upload-recovery-key {
    background: #ff4444;
    background-image: linear-gradient(-179deg, #FF3333 0%, #FF4444 100%);
    border: 1px solid #D82928;
    box-shadow: 0 1px 1px 0 rgba(0,0,0,0.11), inset 0 -7px 8px 0 rgba(241,6,6,0.44);
    border-radius: 4px;
    padding: 0;
    position: relative;
    font-size: 14px;
    text-align: center;
    line-height: 43px;
    color: #fff;
    height: 44px;
    margin-left: 24px;
    margin-right: 24px;
    -webkit-transition: all 200ms ease-in-out;
    -moz-transition: all 200ms ease-in-out;
    -o-transition: all 200ms ease-in-out;
    -ms-transition: all 200ms ease-in-out;
    transition: all 200ms ease-in-out;
    opacity: 0.3;
}
.mobile.upload-recovery-key {
    display: block;
}
.mobile.recovery-key-page .mobile.recovery-key-download-btn {
    margin-top: 8px;
}
.mobile.recovery-key-page .recovery-key-copy-btn.active,
.mobile.recovery-key-page .recovery-key-download-btn.active,
.mobile.recover-account-page .recover-account-email-send-btn.active,
.mobile.verify-recovery-key-btn.active ,
.mobile.upload-recovery-key.active {
    opacity: 1;
}
.mobile.buttons {
    text-align: center;
}
.mobile.verify-recovery-key-btn ,
.mobile.upload-recovery-key{
    opacity: 1;
}
.mobile.recover-account-btn-block {
    display: block;
    margin: 8px 0 25px 0;
}
.mobile.forgot-password-btn-block {
    display: block;
    margin: 24px 24px;
    overflow: auto;
}
.mobile.forgot-password-btn {
    background-color: #f44;
    padding: 0;
    width: 48%;
    position: relative;
    font-size: 16px;
    text-align: center;
    line-height: 48px;
    color: #fff;
    height: 48px;
    -webkit-transition: all 200ms ease-in-out;
    -moz-transition: all 200ms ease-in-out;
    -o-transition: all 200ms ease-in-out;
    -ms-transition: all 200ms ease-in-out;
    transition: all 200ms ease-in-out;
    opacity: 1;
    border-radius: 2px;
    float: left;
}
.mobile.forgot-password-btn:last-of-type {
    float: right;
}
.mobile.recovery-key-body-text a {
    color: #eb4444;
    text-decoration: underline;
}
.mobile.update-password .signin-input.account-recovery, .mobile.park-account-block .park-account {
    margin: 0 24px 4px;
}
.mobile.update-password .new-registration, .mobile.park-account-block .new-registration {
    margin-left: 24px;
    margin-right: 20px;
}
.mobile.update-password .mobile.register-button.account-recovery, .mobile.park-account-block .park-account {
    margin: 8px 24px;
}
/* Achievements page */
.mobile.main-block.achievements-page, .mobile.main-block.achievements-invite-friends-page, .mobile.main-block.achievements-how-it-works-page {
    background: #f8f9fa;
}
.mobile.achievements-page .invite-friends-block {
    background: #fff;
    padding: 23px 0 26px 0;
    position: relative;
}
.mobile.achievements-page .invite-friends-block .fm-icon.invite {
    left: 9px;
    position: absolute;
    top: 14px;
}
.mobile.achievements-page .invite-friends-heading {
    color: #eb4444;
    font-family: 'source_sans_prosemibold';
    font-size: 17px;
    line-height: 22px;
    margin: 0 0 0 60px;
}
.mobile.achievements-page .invite-friends-text {
    color: #818993;
    font-size: 14px;
    line-height: 18px;
    margin: 5px 57px 0 60px;
}
.mobile.achievements-page .invite-friends-block .right-arrow {
    margin-top: -20px;
    position: absolute;
    right: 8px;
    top: 50%;
}
.mobile.achievements-page .unlocked-rewards-block {
    background: #f8f9fa;
    border-top: 1px solid #ddd;
    padding-bottom: 26px;
}
.mobile.achievements-page .unlocked-rewards-header {
    color: #000;
    font-size: 17px;
    line-height: 22px;
    margin: 16px 0 15px 0;
    text-align: center;
}
.mobile.achievements-page .storage-quota-block,
.mobile.achievements-page .transfer-quota-block {
    display: inline-block;
    text-align: center;
    width: 49%;
}
.mobile.achievements-page .transfer-quota-block {
    border-left: 1px solid #d8d8d8;
}

.mobile.achievements-page .storage-quota-block .storage-amount,
.mobile.achievements-page .transfer-quota-block .transfer-amount {
    display: inline-block;
    font-size: 36px;
    line-height: 36px;
    text-align: center;
}
.mobile.achievements-page .storage-quota-block .storage-amount {
    color: #2ba6de;
}
.mobile.achievements-page .transfer-quota-block .transfer-amount {
    color: #32b500;
}

.mobile.achievements-page .storage-quota-block .storage-unit,
.mobile.achievements-page .transfer-quota-block .transfer-unit {
    display: inline-block;
    font-size: 15px;
    line-height: 19px;
}
.mobile.achievements-page .storage-quota-block .storage-unit {
    color: #2ba6de;
}
.mobile.achievements-page .transfer-quota-block .transfer-unit {
    color: #32b500;
}

.mobile.achievements-page .storage-quota-block .storage-text,
.mobile.achievements-page .transfer-quota-block .transfer-text {
    color: #8b9faa;
    font-size: 14px;
    line-height: 18px;
    margin: 5px 0 0 0;
    white-space: nowrap;
    overflow: hidden;
    text-overflow: ellipsis;
    padding-right: 16px;
    padding-left: 16px;
}

.mobile.achievements-page .bonus-information-block {
    background-color: #fff;
    border-bottom: 1px solid #ddd;
    border-top: 1px solid #ddd;
    margin-bottom: 4px;
    padding: 2px 11px 8px 11px;
    position: relative;
}
.mobile.achievements-page .bonus-information-block .left-block,
.mobile.achievements-page .bonus-information-block .right-block {
    display: inline-block;
}
.mobile.achievements-page .bonus-information-block .right-block {
    margin-left: 11px;
}
.mobile.achievements-page .bonus-information-block .storage-bonus,
.mobile.achievements-page .bonus-information-block .transfer-bonus {
    background-color: #2ba6de;
    border-radius: 2px;
    color: #fff;
    font-size: 12px;
    line-height: 17px;
    padding: 1px 6px;
    text-align: center;
}
.mobile.achievements-page .bonus-information-block .storage-bonus {
    background-color: #2ba6de;
}
.mobile.achievements-page .bonus-information-block.inactive .storage-bonus {
    background-color: #fff;
    border: 1px solid #2ba6de;
    color: #2ba6de;
}
.mobile.achievements-page .bonus-information-block .transfer-bonus {
    background-color: #32b500;
    margin-top: 2px;
}
.mobile.achievements-page .bonus-information-block.inactive .transfer-bonus {
    background-color: #fff;
    margin-top: 2px;
    color: #32b500;
    border: 1px solid #32b500;
}
.mobile.achievements-page .bonus-information-block .storage-bonus.greyed-out,
.mobile.achievements-page .bonus-information-block .transfer-bonus.greyed-out {
    background-color: #aaa;
    border: none;
    color: #fff;
}
.mobile.achievements-page .bonus-information-block .bonus-header {
    color: #000;
    font-size: 17px;
    line-height: 22px;
    position: relative;
    top: 8px;
}
.mobile.achievements-page .bonus-information-block.inactive .time-remaining {
    color: #818993;
}

.mobile.achievements-page .bonus-information-block .time-remaining {
    font-size: 14px;
    line-height: 28px;
    margin-top: 4px;
    color:#00A58F;
}
.mobile.achievements-page .bonus-information-block .time-remaining.expiring-soon {
    color: #eb4444;
}
.mobile.achievements-page .bonus-information-block.disabled .right-arrow {
    display: none;
}
.mobile.achievements-page .bonus-information-block .right-arrow {
    position: absolute;
    right: 8px;
    top: 12px;
}

/* Achievements Referral Bonus page */
.mobile.main-block.achievements-referral-bonuses-page {
    background-color: #F8F9FA;
}
.mobile.achievements-referral-bonuses-page .total-referral-bonuses-block {
    background: #f8f9fa;
    border-top: 1px solid #ddd;
    border-bottom: 1px solid #ddd;
    padding: 26px 0;
}
.mobile.achievements-referral-bonuses-page .storage-quota-block,
.mobile.achievements-referral-bonuses-page .transfer-quota-block {
    display: inline-block;
    text-align: center;
    width: 49%;
}
.mobile.achievements-referral-bonuses-page .transfer-quota-block {
    border-left: 1px solid #d8d8d8;
}
.mobile.achievements-referral-bonuses-page .storage-quota-block .storage-amount,
.mobile.achievements-referral-bonuses-page .transfer-quota-block .transfer-amount {
    display: inline-block;
    font-size: 36px;
    line-height: 45px;
    text-align: center;
}
.mobile.achievements-referral-bonuses-page .storage-quota-block .storage-amount {
    color: #2ba6de;
}
.mobile.achievements-referral-bonuses-page .transfer-quota-block .transfer-amount {
    color: #32b500;
}

.mobile.achievements-referral-bonuses-page .storage-quota-block .storage-unit,
.mobile.achievements-referral-bonuses-page .transfer-quota-block .transfer-unit {
    display: inline-block;
    font-size: 16px;
    line-height: 25px;
}
.mobile.achievements-referral-bonuses-page .storage-quota-block .storage-unit {
    color: #2ba6de;
}
.mobile.achievements-referral-bonuses-page .transfer-quota-block .transfer-unit {
    color: #32b500;
}

.mobile.achievements-referral-bonuses-page .storage-quota-block .storage-text,
.mobile.achievements-referral-bonuses-page .transfer-quota-block .transfer-text {
    color: #8b9faa;
    font-size: 14px;
    line-height: 20px;
    margin: 5px 0 0 0;
    white-space: nowrap;
    overflow: hidden;
    text-overflow: ellipsis;
    padding-right: 16px;
    padding-left: 16px;
}
.mobile.achievements-referral-bonuses-page .referral-block {
    padding: 8px 0;
    position: relative;
    background-color: #fff;
    height: 48px;
}
.mobile.achievements-referral-bonuses-page .referral-block:last-of-type {
    border-bottom: 1px solid #ddd;
}
.mobile.achievements-referral-bonuses-page .referral-block .avatar-container {
    left: 16px;
    position: absolute;
    top: 13px;
}
.mobile.achievements-referral-bonuses-page .referral-block .small-rounded-avatar {
    color: #fff;
}
.mobile.achievements-referral-bonuses-page .referral-block .name {
    color: #000;
    font-size: 16px;
    line-height: 20px;
    margin-left: 70px;
}
.mobile.achievements-referral-bonuses-page .referral-block .email {
    color: #000;
    font-size: 16px;
    margin-left: 70px;
    line-height: 25px;
    overflow: hidden;
    white-space: nowrap;
    text-overflow: ellipsis;
    padding-right: 12px;
}
.mobile.achievements-referral-bonuses-page .referral-block .time-remaining {
    top: 22px;
    right: 20px;
    color: #818993;
    font-size: 14px;
    line-height: 20px;
    margin-left: 70px;
}
.mobile.achievements-referral-bonuses-page .referral-block .time-remaining.expiring-soon {
    color: #eb4444;
}
.mobile.achievements-referral-bonuses-page .referral-block .referral-row-border {
    border-bottom: 1px solid #ddd;
    position: absolute;
    bottom: 0;
    left: 70px;
    right: 0;
}
.mobile.achievements-referral-bonuses-page .referral-block:last-of-type .referral-row-border {
    border-bottom:none;
}

/* Achievements Invite Friends page */
.mobile.achievements-invite-friends-page .top-block {
    background: #fff;
    border-bottom: 1px solid #ddd;
}
.mobile.achievements-invite-friends-page .invite-friends-block {
    padding: 23px 0 26px 0;
    position: relative;
}
.mobile.achievements-invite-friends-page .invite-friends-block .fm-icon.invite {
    left: 9px;
    position: absolute;
    top: 14px;
}
.mobile.achievements-invite-friends-page .invite-friends-heading {
    color: #eb4444;
    font-family: 'source_sans_prosemibold';
    font-size: 17px;
    line-height: 22px;
    margin: 0 0 0 60px;
}
.mobile.achievements-invite-friends-page .invite-friends-text {
    color: #818993;
    font-size: 14px;
    line-height: 18px;
    margin: 5px 57px 0 60px;
}
.mobile.achievements-invite-friends-page .email-input-container {
    padding: 0 26px;
}
.mobile.achievements-invite-friends-page .email-input {
    border-radius: 3px;
    background-color: rgba(0,0,0,0.05);
    border: 1px solid rgba(0,0,0,0.05);
    box-sizing: border-box;
    color: #000;
    font-size: 15px;
    line-height: 19px;
    opacity: 0.4;
    padding: 14px 10px;
    width: 100%;
}
.mobile.achievements-invite-friends-page .email-input:focus {
    border: 1px solid rgba(51,51,51,0.35);
    opacity: 1;
}
.mobile.achievements-invite-friends-page .email-warning-block {
    position: relative;
}
.mobile.achievements-invite-friends-page .email-warning-block .fm-icon.red-warning {
    left: -4px;
    position: absolute;
    top: -3px;
}
.mobile.achievements-invite-friends-page .email-warning-block .warning-text {
    opacity: 0.6;
    color: #131313;
    font-size: 12px;
    line-height: 15px;
    padding: 9px 0 9px 31px;
}
.mobile.achievements-invite-friends-page .success-message-block {
    color: #2aaf5f;
    font-size: 12px;
    line-height: 15px;
    padding: 9px 0;
}
.mobile.achievements-invite-friends-page .invite-button {
    background: #ff4444;
    background-image: linear-gradient(-179deg, #FF3333 0%, #FF4444 100%);
    border: 1px solid #D82928;
    box-shadow: 0 1px 1px 0 rgba(0,0,0,0.11), inset 0 -7px 8px 0 rgba(241,6,6,0.44);
    border-radius: 4px;
    color: #fff;
    font-size: 15px;
    line-height: 17px;
    margin: 6px 26px 28px 26px;
    opacity: 0.5;
    padding: 12px 0;
    text-align: center;
}
.mobile.achievements-invite-friends-page .invite-button .loading-image {
    display: none;
}
.mobile.achievements-invite-friends-page .invite-button.loading .label {
    visibility: hidden;
}
.mobile.achievements-invite-friends-page .invite-button.loading .loading-image {
    display: inline-block;
    height: 28px;
    left: 50%;
    margin-left: -14px;
    margin-top: -5px;
    position: absolute;
    width: 28px;
    font-size: 0;
    line-height: 0;
}
.mobile.achievements-invite-friends-page .invite-button .loading-image img {
    width: 28px;
    height: 28px;
}
.mobile.achievements-invite-friends-page .invite-button.active {
    opacity: 1;
}
.mobile.achievements-invite-friends-page .how-it-works-block {
    background-color: #fff;
    border-bottom: 1px solid #ddd;
    border-top: 1px solid #ddd;
    margin-top: 4px;
    padding: 17px 0;
    position: relative;
}
.mobile.achievements-invite-friends-page .how-it-works-block .fm-icon.info {
    left: 10px;
    position: absolute;
    top: 9px;
}
.mobile.achievements-invite-friends-page .how-it-works-text {
    color: #000;
    font-size: 17px;
    line-height: 22px;
    margin-left: 60px;
    text-align: left;
}
.mobile.achievements-invite-friends-page .how-it-works-block .fm-icon.right-arrow {
    right: 4px;
    position: absolute;
    top: 9px;
}

/* Achievements Invites How it Works page */
.mobile.achievements-how-it-works-page .top-block {
    background: #fff;
    border-bottom: 1px solid #ddd;
    padding: 40px 26px 28px 26px;
}
.mobile.achievements-how-it-works-page .fm-icon.invite {
    margin: 0 auto;
}
.mobile.achievements-how-it-works-page .heading {
    color: #eb4444;
    font-family: 'source_sans_prosemibold';
    font-size: 20px;
    line-height: 25px;
    text-align: center;
}
.mobile.achievements-how-it-works-page .heading.how-it-works {
    margin-top: 8px;
}
.mobile.achievements-how-it-works-page .heading.why-is-it-not-working {
    margin-top: 31px;
}
.mobile.achievements-how-it-works-page p {
    color: #778187;
    font-size: 16px;
    line-height: 26px;
    text-align: center;
    margin: 11px 0 0 0;
}

/* Cancel subscription information overlay */
.mobile.cancel-subscription-information-overlay {
    left: 0;
    position: absolute;
    top: 0;
    z-index: 100;
}
.mobile.cancel-subscription-information-overlay .first-message {
    font-family: 'source_sans_prosemibold';
}

/* Cancel subscription overlay */
.mobile.cancel-subscription-overlay {
    left: 0;
    position: absolute;
    top: 0;
    z-index: 100;
}
.mobile.cancel-subscription-overlay .white-block {
    width: 300px;
}
.mobile.cancel-subscription-overlay .membership-icon.free {
    margin: 10px auto;
}
.mobile.cancel-subscription-overlay .mobile.dialog-information {
    font-size: 15px;
    line-height: 24px;
    color: #555;
    display: inline-block;
    -webkit-box-sizing: border-box;
    -moz-box-sizing: border-box;
    box-sizing: border-box;
    white-space: normal;
}
.mobile.first-message {
    font-family: 'source_sans_prosemibold';
    color: #222;
    font-size: 17px;
    line-height: 22px;
    text-align: center;
}
.mobile.second-message {
    color: #666;
    font-size: 14px;
    line-height: 20px;
    margin-top: 10px;
    text-align: center;
}
.mobile.cancel-subscription-overlay .buttons {
    margin-top: 5px;
    text-align: center;
}
.mobile.cancel-subscription-overlay .red-button {
    display: inline-block;
    width: 47%;
    border: 1px solid #ff4246;
    height: 44px;
    line-height: 40px;
    font-size: 14px;
}
.mobile.cancel-subscription-overlay .red-button.close-button {
    background: #fff;
    border: 1px solid #ff4246;
    border-radius: 2px;
    color: #ff4246;
    margin-right: 2px;
}
.mobile.cancel-subscription-overlay .red-button.confirm-ok-button {
    border-radius: 2px;
    margin-left: 2px;
}
/* Video player Download page */
.mobile.video .mobile.filename {
    margin: 8px auto 0;
}
.mobile.video .download.main-pad {
    width: 656px;
    min-height: 590px;
    table-layout: fixed;
}
.mobile.video.resumable .download.main-pad {
    min-height: 640px;
}
.mobile.video .download.transfer-wrapper {
    background-color: white;
    min-height: 507px;
    -webkit-box-shadow: 0px 0px 0px 1px #EEEEEE;
    -moz-box-shadow: 0px 0px 0px 1px #EEEEEE;
    box-shadow: 0px 0px 0px 1px #EEEEEE;
    -moz-border-radius: 3px;
    -webkit-border-radius: 3px;
    border-radius: 3px;
    padding: 7px;
    -moz-box-sizing: border-box;
    -webkit-box-sizing: border-box;
    box-sizing: border-box;
}
.mobile.video.download .video-block {
    display: none;
}
.mobile.video .download.video-block {
    display: block;
    position: relative;
    text-align: center;
    line-height: 0;
    background-color: #000;
}
.slideshow-image-previewer .mobile.video .download.video-block {
    position: absolute;
    top: 0;
    bottom: 0;
    margin: auto;
    height: 100vh;
    width: 100%;
}
.mobile.video .download.video-block video {
    width: 100%;
    height: 100%;
    object-fit: cover;
    border-radius: 3px;
}
/*.slideshow-image-previewer .mobile.video .download.video-block video {
    object-fit: contain;
    height: auto;
}
.mobile.video.video-theatre-mode .download.video-block video {
    object-fit: contain;
}*/
.mobile.video .download.video-block img {
    margin: 0 auto;
    height: 100%;
}
.mobile.video .download.checkbox-bl {
    padding: 8px 15px 0 15px;
}
.video .download.file-icon-wrap {
    height: 43px;
    width: 32px;
    background-position: 0 -2299px;
    margin: 15px 0 0 15px;
}
.mobile.video .download.file-icon-wrap div {
    display: none;
}
.mobile.video .download.file-info {
    margin-left: 66px;
    padding-top: 16px;
    margin-right: 15px;
    width: auto;
}
.mobile.video .download.info-txt.small-txt {
    line-height: 24px;
}
.mobile.video .download.info-block {
    padding: 0 0 13px 0;
}
.mobile.video .download.buttons-block {
    text-align: right;
    border-top: 1px solid #F6F6F6;
    padding: 16px 16px 9px 16px;
    margin: 0 -7px;
}
.mobile.video .download.big-button {
    font-size: 14px;
    line-height: 33px;
    letter-spacing: 0.5px;
    height: 34px;
    -moz-border-radius: 3px;
    -webkit-border-radius: 3px;
    border-radius: 3px;
    padding: 0 7px 0 18px;
    min-width: 10px;
    margin-left: 10px;
}
.mobile.video .download.big-button.red {
    padding: 0 18px;
}
.mobile.video .download.big-button i {
    margin-top: 3px !important;
}
.mobile.video .big-button .medium-icon.icons-sprite.mega {
    background-position: -49px -1004px;
}
.mobile.video .big-button .medium-icon.icons-sprite.download {
    background-position: -158px -954px;
}
.mobile.video .download .checkdiv {
    margin: 8px 16px 0 0;
}
.mobile.video .download .small-red-link {
    margin: 2px 0 0 32px;
}
.mobile.video .resumable .bottom-page.top-bl {
    min-height: 732px;
}
.mobile.video .bottom-page.top-bl {
    min-height: 704px;
}
.mobile.video .download.transfer-buttons {
    display: none;
}
.mobile.video .download.in-progress {
    padding: 0 68px 10px 8px;
}
.mobile.video .download.progress-block {
    margin-top: 17px;
}
.video.resumable .download.progress-block.progress-resume {
    margin: 17px 8px 0 8px;
}
.video.video-theatre-mode.resumable .download.progress-block.progress-resume {
    margin: 13px auto 0 auto;
    max-width: 824px;
}
.video.resumable .download.state-text {
    margin: 0 8px 0 8px;
    font-size: 15px;
}
.video.resumable .download.buttons-block {
    border: 0;
}
.video.resumable.video-theatre-mode .download.state-text {
    padding: 5px 8px 15px 8px;
    max-width: 840px;
    -moz-box-sizing: border-box;
    -webkit-box-sizing: border-box;
    box-sizing: border-box;
    margin: 0 auto;
}
.mobile.video .download.error-text, .mobile.video .download.state-text, .mobile.video .download.main-transfer-info {
    padding-top: 5px;
}
.mobile.video .download .pause-transfer.square {
    width: 40px;
    height: 32px;
    position: absolute;
    right: 15px;
    z-index: 10;
    margin-top: -1px;
    min-width: 0;
    text-align: center;
    padding: 0;
    display: none;
}
.download .pause-transfer.square i {
    margin: 7px auto 0 auto;
}
.mobile.video .download .pause-transfer.square {
    display: block;
}
.video.download-complete .pause-transfer.square {
    cursor: default;
    opacity: 0.5;
}
.video.download-complete .pause-transfer.square:hover {
    -webkit-box-shadow: none;
    -moz-box-shadow: none;
    box-shadow: none;
}
.video.download-complete .pause-transfer.square i {
    background-position: -31px -913px;
}
.video.download-complete .semi-small-icon.icons-sprite.pause {
    margin: 7px auto 0 auto;
}
.video.mobile .viewer-bottom-bl {
    display: none;
}
.video.mobile.video-theatre-mode .viewer-bottom-bl {
    display: block;
}
.mobile.video-theatre-mode .viewer-bottom-bl {
    display: block;
}
.mobile.video .viewer-image-bl.default-state {
    background-color: black;
}
.mobile.video .img-controls {
    display: none;
}
.mobile.video .play-video-button {
    position: absolute;
    width: 36px;
    height: 36px;
    -moz-border-radius: 100%;
    -webkit-border-radius: 100%;
    border-radius: 100%;
    left: 50%;
    top: 50%;
    margin: -18px 0 0 -18px;
    z-index: 10;
    cursor: pointer;
    background-color: #F52929;
    background-image: url(../images/mega/download-sprite-v8.png);
    background-position: -31px -1141.5px;
    background-size: 128.5px auto;
}
.mobile.video .viewer-image-bl {
    width: 100%;
    height: 100%;
    margin: 0;
    padding: 0;
    vertical-align: middle;
    background-color: #000;
}
.mobile.video .viewer-image-bl video {
    background-color: black;
}
.mobile.video .viewer-image-bl video {
    width: 100%;
    height: 100%;
    min-width: 100%;
    min-height: 100%;
    object-fit: contain;
    border: 0;
}
.mobile.video.play-video-button {
    display: none;
}
.video-theatre-mode .play-video-button {
    display: none;
}
.paused .play-video-button {
    display: block;
}
.paused .viewer-pending  {
    display: none;
}
/* controls */
.video-theatre-mode .viewer-bottom-bl {
    background-image: linear-gradient(0deg, rgba(0,0,0,0.40) 0%, rgba(0,0,0,0) 100%);
}
.viewer-top-bl {
    display: none;
}
.viewer-top-bl, .viewer-bottom-bl {
    position: absolute;
    width: 100%;
    top: 0;
    left: 0;
    padding: 8px;
    -webkit-box-sizing: border-box;
    -moz-box-sizing: border-box;
    box-sizing: border-box;
    z-index: 10;
    -webkit-transition: opacity 200ms ease-in-out;
    -moz-transition: opacity 200ms ease-in-out;
    -o-transition: opacity 200ms ease-in-out;
    -ms-transition: opacity 200ms ease-in-out;
    transition: opacity 200ms ease-in-out;
}
.mobile.video .video-controls {
    display: block;
}
.mobile.video .video-theatre-mode .video-controls {
    display: block;
}
.mobile.video .video-progress-block {
    padding: 11px 98px 20px 94px;
}
.mobile.video .video-progress-bar {
    display: block;
    width: 100%;
    height: 2px;
    margin-top: 2px;
    border: none;
    position: relative;
    -moz-border-radius: 2px;
    -webkit-border-radius: 2px;
    border-radius: 2px;
    background-color: rgba(255,255,255,0.2);
    color: rgba(255,255,255,0.2);
    -webkit-transition: height 100ms ease-in-out, margin 100ms ease-in-out, border-radius 100ms ease-in-out;
    -moz-transition: height 100ms ease-in-out, margin 100ms ease-in-out, border-radius 100ms ease-in-out;
    -o-transition: height 100ms ease-in-out, margin 100ms ease-in-out, border-radius 100ms ease-in-out;
    -ms-transition: height 100ms ease-in-out, margin 100ms ease-in-out, border-radius 100ms ease-in-out;
    transition: height 100ms ease-in-out, margin 100ms ease-in-out, border-radius 100ms ease-in-out;
    cursor: pointer;
    text-align: left;
}
.mobile.video .video-progress-block:hover .video-progress-bar {
    height: 6px;
    margin-top: 0px;
    -moz-border-radius: 3px;
    -webkit-border-radius: 3px;
    border-radius: 3px;
}
.mobile.video .video-time-bar, .video-buffer-bar {
    width: 0%;
    height: 100%;
    position: absolute;
    left: 0;
    top: 0;
    background-color: #EB4444;
    border-radius: inherit;
}
.mobile.video .video-buffer-bar {
    background-color: rgba(255,255,255,0.3);
}
.mobile.video .video-time-bar::before {
    content: '';
    position: absolute;
    right: -6px;
    top: 0;
    bottom: 0;
    margin: auto;
    width: 12px;
    height: 12px;
    border-radius: 100%;
    background-color: white;
    -webkit-box-shadow: 0px 1px 2px rgba(0, 0, 0, 0.1);
    -moz-box-shadow: 0px 1px 2px rgba(0, 0, 0, 0.1);
    box-shadow: 0px 1px 2px rgba(0, 0, 0, 0.1);
}
.mobile.video .video-timing {
    font-size: 13px;
    color: white;
    width: 60px;
    height: 48px;
    line-height: 47px;
    text-align: left;
}
.mobile.video .video-timing.current {
    text-align: right;
}
.mobile.video .volume-control {
    position: relative;
}
.mobile.video .volume-control:not(.no-audio):hover .video-vol-range {
    height: 80px;
    visibility: visible;
}
.mobile.video .video-controls progress::-moz-progress-bar {
    background-color:#EB4444;
}
.mobile.video .video-controls progress::-webkit-progress-value {
    background-color:#EB4444;
}
.mobile.video .video-vol-range {
    width: 20px;
    height: 0;
    -moz-border-radius: 5px;
    -webkit-border-radius: 5px;
    border-radius: 5px;
    background-color: rgba(255,255,255,0.21);
    visibility: hidden;
    position: absolute;
    bottom: 43px;
    left: 15px;
    -webkit-transition: all 100ms ease-in-out;
    -moz-transition: all 100ms ease-in-out;
    -o-transition: all 100ms ease-in-out;
    -ms-transition: all 100ms ease-in-out;
    transition: all 100ms ease-in-out;
    overflow: hidden;
}
.mobile.video .video-vol-range .volume-bar {
    width: 4px;
    height: 64px;
    border-radius: 2px;
    margin: 8px;
    background-color: rgba(0,0,0,0.6);
    position: relative;
    cursor: pointer;

}
.mobile.video .video-vol-range .volume-bar span {
    position: absolute;
    width: 100%;
    height: 100%;
    left: 0;
    bottom: 0;
    border-radius: inherit;
    background-color: #EB4444;
}
.mobile.video .video-vol-range .volume-bar span::before {
    content: '';
    position: absolute;
    top: -2px;
    left: -2px;
    width: 8px;
    height: 8px;
    border-radius: 100%;
    background-color: white;
    -webkit-box-shadow: 0px 1px 2px rgba(0, 0, 0, 0.1);
    -moz-box-shadow: 0px 1px 2px rgba(0, 0, 0, 0.1);
    box-shadow: 0px 1px 2px rgba(0, 0, 0, 0.1);
}
.mobile .mobile.red-button.dl-browser {
    background: #FFFFFF;
    background-image: linear-gradient(-180deg, rgba(255,255,255,0.50) 0%, rgba(238,238,238,0.75) 100%);
    border: 1px solid #DFDFDF;
    box-shadow: 0 1px 1px 0 rgba(0,0,0,0.03);
    border-radius: 4px;
    color: #555;
}
.mobile .mobile.red-button.dl-browser.disabled {
    background: #eee;
    background-image: linear-gradient(-180deg, rgba(255,255,255,0.20) 0%, rgba(238,238,238,0.50) 100%);
    border: 1px solid #eee;
    box-shadow: 0 1px 1px 0 rgba(0,0,0,0.03);
    border-radius: 4px;
    color: white;
}
.mobile.file-download-info, .mobile.file-upload-info {
    margin: 0 auto 12px;
    line-height: initial;
}
.mobile.video.video-theatre-mode .viewer-bottom-bl {
    height: 46px;
    padding: 6px 8px;
    top: auto;
    bottom: 0;
}
.mobile.video.slideshow-image-previewer.video-theatre-mode .slideshow-header.hidden + .content-row .viewer-bottom-bl {
    display: block;
}
.mobile.video.slideshow-image-previewer.video-theatre-mode .slideshow-header.hidden + .content-row .play-video-button {
    display: none;
}
.mobile.video.slideshow-image-previewer.video-theatre-mode .slideshow-header + .content-row .play-video-button {
    display: block;
}
.mobile.video.slideshow-image-previewer.video-theatre-mode .slideshow-header + .slides-bl .viewer-bottom-bl {
    bottom: 61px;
}
.mobile.video.slideshow-image-previewer.video-theatre-mode .slideshow-header.hidden + .slides-bl .viewer-bottom-bl {
    bottom: 0px;
}
.mobile.video.video-theatre-mode .video-timing {
    height: 28px;
    line-height: 27px;
    width: 52px;
}
.mobile.video.video-theatre-mode .viewer-button.fs {
    margin: 0;
}
.mobile.video .download.video-block[data-fullscreen="true"] {
    height: 100%;
}
.video-theatre-mode .video-block[data-fullscreen="true"] .video-timing {
    height: 37px;
    line-height: 37px;
}
.video-theatre-mode .video-block[data-fullscreen="true"] .viewer-bottom-bl
.video-theatre-mode .video-block[data-fullscreen="true"] .viewer-bottom-bl {
    height: 48px;
}
.video-theatre-mode .video-block[data-fullscreen="true"] .video-progress-block {
    padding: 15px 98px 20px 94px;
}
.video-theatre-mode .video-block[data-fullscreen="true"] .viewer-button.playpause {
    margin: 5px 0 0 0;
}
.video-theatre-mode .video-block[data-fullscreen="true"] .viewer-button.fs {
    margin: 5px 0 0 0;
}
.video-theatre-mode .video-block[data-fullscreen="true"] .viewer-top-bl {
    display: block;
    background-image: linear-gradient(0deg, rgba(0,0,0,0) 0%, rgba(0,0,0,0.40) 100%);
    padding: 12px 16px;
}
.video-block[data-fullscreen="true"] .viewer-top-bl .filename {
    margin: 0 0;
    text-align: left;
    color: white;
    font-family: 'source_sans_proregular';
}
.mobile.download .video-block {
    display: none;
}
.mobile.download.video .video-block {
    display: block;
}
/* Slide gallery video player */
.mobile.video.slideshow-video {
    display: table;
    width: 100%;
}
.mobile.video.slideshow-video .slide-video-aligner {
    display: table-cell;
    vertical-align: middle;
}
.mobile.video.slideshow-video .download.video-block {
    height: initial;
}
.mobile.app-advertisement-block {
    position: fixed;
    background-color: #fafafa;
    width: 100%;
    padding: 6px 0;
    border-top: 1px solid #eee;
    bottom: 0;
    background-image: none;
    height: initial;
}
.mobile.app-advertisement-aligner {
    width: calc(100% - 32px);
    margin: 0 auto;
    display: table;
    max-width: 540px;
}
.mobile.mega-app-icon {
    width: 36px;
    height: 36px;
    background: #eb4444;
    background-color: #eb4444;
    border: 1px solid #D82928;
    box-shadow: 0 1px 1px 0 rgba(0,0,0,0.11), inset 0 1px 1px 0 rgba(255,255,255,0.20);
    border-radius: 8px;
    display: table-cell;
    float: left;
    vertical-align: middle;
    box-sizing: border-box;
}
.mobile.white-mega-logo {
    width: 24px;
    height: 24px;
    background-image: url(../images/mobile/mobile-sprite_v18.png);
    background-position: -236px -293px;
    background-repeat: no-repeat;
    background-size: 280px auto;
    position: absolute;
    margin-left: 5px;
    margin-top: 5px;
    display: block;
}
.mobile.app-advertisement-text {
    width: calc(100% - 80px);
    display: table-cell;
    line-height: 12px;
    text-align: left;
    padding-left: 12px;
    vertical-align: middle;
    min-height: 48px;
    color: #333;
}
.mobile.app-advertisement-text span{
    font-size: 0.8em;
    line-height: 1.5;
}
/* Make sure Free plan is shown after registration */
body.key .reg-st3-membership-bl.free.hidden {
    display: inline-block !important;
}

/* Recover account styles */
.mobile .improved-recovery-steps {
    background-color: #F5F7F9;
}
.mobile .fm-dialog-body.improved-recovery-steps {
    background-color: #fff;
}
.mobile .improved-recovery-steps .block-wrapper {
    width: 100%;
}
.mobile .improved-recovery-steps .main-recovery-block {
    width: 100%;
    padding: 0 0;
    height: 100%;
    display: block;
    float: left;
    margin: 0 auto;
}
.mobile .improved-recovery-steps .main-right-block {
    display: none;
}
.mobile .improved-recovery-steps h3.main-italic-header, .mobile .improved-recovery-steps h2 {
    font-family: 'montserrat', 'LatoWeb', 'source_sans_proregular', Arial;
    font-size: 16px;
    color: #495057;
    padding: 0 0;
    -webkit-margin-before: 0em;
    -webkit-margin-after: 0em;
    margin: 0 0;
    text-align: center;
}
.mobile .improved-recovery-steps h3.main-italic-header.main-header {
    color: #999;
    font-family: 'montserrat', 'source_sans_proregular', Arial;
}
.mobile .improved-recovery-steps p, .mobile .improved-recovery-steps h3.main-italic-header {
    font-family: 'LatoWeb', 'source_sans_proregular', Arial;
    font-size: 14px;
    color: #495057;
    letter-spacing: 0;
    line-height: 22px;
    padding-bottom: 0;
    text-align: center;
    margin-bottom: 24px;
}
.mobile .improved-recovery-steps h3.main-italic-header {
    margin-bottom: 0;
}
.mobile .improved-recovery-steps .info-container h3.main-italic-header {
    text-align: left;
    font-family: 'LatoWeb', 'source_sans_proregular', Arial;
    font-weight: 800;
    font-size: 16px;
}
.mobile .improved-recovery-steps .container-information {
    font-family: 'LatoWeb', 'source_sans_proregular', Arial;
    font-size: 14px;
    line-height: 21px;
}
.mobile .improved-recovery-steps .container-information ul {
    margin: 12px 24px;
    padding: 0;
    text-indent: 0;
    list-style-type: 0;
    display: block;
    list-style-type: disc;
    margin-block-start: 1em;
    margin-block-end: 0;
    margin-inline-start: 0px;
    margin-inline-end: 0px;
    padding-inline-start: 20px;
}
.mobile .improved-recovery-steps .container-information li {
    margin-bottom: 10px;
    display: list-item;
    list-style: disc;
}
.mobile .improved-recovery-steps .container-information li:last-of-type {
    margin-bottom: 0;
}
.mobile .improved-recovery-steps .container-information .warning-text {
    color: #FD8116;
}
.mobile .improved-recovery-steps .checkbox-block h3.main-italic-header, .mobile .improved-recovery-steps .app-instruction-block h3.main-italic-header {
    padding: 0 0;
}
.mobile .improved-recovery-steps h2 {
    top: 0;
    display:block;
    color: #333;
    font-size: 16px;
}
.mobile .improved-recovery-steps .nav-back-subheading {
    display: none;
}
.mobile .improved-recovery-steps h1, .mobile.fm-dialog.park-account-dialog .fm-dialog-title  {
    font-size: 20px;
    color: #343A40;
    letter-spacing: 0.2px;
    line-height: 30px;
    -webkit-margin-before: 0.4em;
    -webkit-margin-after: 20px;
    -webkit-margin-start: 0px;
    -webkit-margin-end: 0px;
    text-align: center;
    font-family: 'montserrat', 'LatoWeb', 'source_sans_prosemibold';
}
.mobile.fm-dialog.park-account-dialog .improved-recovery-steps h3.main-italic-header {
    font-size: 13px;
}
.mobile .improved-recovery-steps .content-wrapper {
    position: relative;
    margin: 40px 36px 40px 36px;
    padding: 0;
}
.mobile .improved-recovery-steps .main-right-block .content-wrapper {
    padding: 0 0;
}
.mobile .improved-recovery-steps .main-right-block .content-wrapper {
    padding: 0 0;
}
.mobile .improved-recovery-steps .content-wrapper p span {
    font-family: 'source_sans_probold';
    color: #F57223;
    padding-top: 8px;
    display: block;
}
.mobile .improved-recovery-steps .recover-state {
    font-family: 'source_sans_probold', 'LatoWeb', Arial;
    font-size: 14px;
    color: #00A58F;
    letter-spacing: 0;
    text-align: center;
}
.mobile .improved-recovery-steps .recover-state.warning {
    color: #FD8116;
}
.mobile .improved-recovery-steps p {
    font-size: 14px;
    color: #495057;
    letter-spacing: 0;
    line-height: 21px;
    padding-bottom: 0;
    margin-bottom: 24px;
    text-align: center;
}
.mobile .improved-recovery-steps .app-instruction-block p, .mobile .improved-recovery-steps .app-instruction-block .main-italic-header{
    text-align: left;
    margin-top: 6px;
}
.mobile .improved-recovery-steps .app-instruction-block .main-italic-header {
    font-size: 16px;
    line-height: 24px;
    margin-top: 40px;

}
.mobile .improve-recovery-steps .button-container {
    width: 100%;
    height: 100px;
}
.mobile .improved-recovery-steps .recover-button {
    font-size: 14px;
    letter-spacing: 0;
    text-align: right;
    line-height: 1.5;
    text-decoration: underline;
    width: auto;
    height: auto;
    background-color: #fff;
    text-align: right;
    text-transform: none;
    float: none;
    margin: 0;
    display: block;
    border-radius: 0px;
    padding: 10px 16px;
    border: 0px solid rgba(0,0,0,0);
    -webkit-box-shadow: 0 0 0 0 #6BB219;
    -moz-box-shadow: 0 0 0 0 #6BB219;
    box-shadow: 0 0 0 0 #6BB219;
    border-radius: 2px;
    font-family: 'source_sans_proregular', Arial;
}
.mobile .improved-recovery-steps .recover-button.yes {
    color: #00BFA5;
    margin-bottom: 12px;
}
.mobile .improved-recovery-steps .recover-button.yes:hover,.mobile  .recover-button.yes.active {
    background-color: rgba(42,175,95,0.0);
    -webkit-box-shadow: 0 0 0 0 #6BB219;
    -moz-box-shadow: 0 0 0 0 #6BB219;
    box-shadow: 0 0 0 0 #6BB219;
}
.mobile .improved-recovery-steps .recover-button.no {
    color: #eb4444;
}
.mobile .improved-recovery-steps .recover-button.no:hover, .mobile .improved-recovery-steps .recover-button.no.active {
    background-color: rgba(235,68,68,0.0);
    -webkit-box-shadow: 0 0 0 0 #6BB219;
    -moz-box-shadow: 0 0 0 0 #6BB219;
    box-shadow: 0 0 0 0 #6BB219;
}
.mobile .improved-recovery-steps .button-container {
    position: relative;
    right: 0;
    margin: 24px 0 4px;
}
.mobile .improved-recovery-steps .button-aligner {
    float: right;
    width: 100%;
}
.mobile .improved-recovery-steps .backup-input-button.recover-button {
    background: #F0373A;
    border: 1px solid #D82928;
    box-shadow: 0 1px 1px 0 rgba(0,0,0,0.11), inset 0 1px 1px 0 rgba(255,255,255,0.20);
    text-align: center;
    text-decoration: none;
    color: #fff;
    border-radius: 3px;
}
.mobile .improved-recovery-steps .progress-meter {
    margin: 20px auto 40px;
    padding: 40px;
    -moz-box-sizing: border-box;
    -webkit-box-sizing: border-box;
    box-sizing: border-box;
    max-width: 400px;
}
.mobile .improved-recovery-steps .progress-meter .track {
    position: relative;
    height: 4px;
    background: #ddd;
}
.mobile .improved-recovery-steps .progress-meter .progress-points {
    position: relative;
    margin: -14px 0 0;
    padding: 0;
    list-style: none;
}
.mobile .improved-recovery-steps .progress-meter .progress-point {
    -moz-transition: color 1s;
    -o-transition: color 1s;
    -webkit-transition: color 1s;
    transition: color 1s;
    position: relative;
    text-align: left;
    cursor: pointer;
    color: #999;
    margin-bottom: 72px;
}
.mobile .improved-recovery-steps .progress-meter .progress-point.inactive {
    cursor: default;
}
.mobile .improved-recovery-steps .progress-meter .progress-point:last-of-type {
    margin-bottom: 0px;
}
.mobile .improved-recovery-steps .progress-meter .progress-point.completed,.mobile  .improved-recovery-steps .progress-meter .progress-point.active {
    color: #777;
}
.mobile .improved-recovery-steps .progress-meter .progress-meter .progress-points .progress-point:nth-child(1) {
    left: 0%;
}
.mobile .improved-recovery-steps .progress-meter .progress-point:before {
    -moz-transition: all .2s;
    -o-transition: all .2s;
    -webkit-transition: all .2s;
    transition: all .2s;
    -moz-border-radius: 24px;
    -webkit-border-radius: 24px;
    border-radius: 24px;
    content: "";
    display: inline-block;
    width: 10px;
    height: 10px;
    margin: 0 0;
    background-color: #818993;
    border: 1px solid  #7C7C7C;
}
.mobile .improved-recovery-steps .progress-meter .progress-point:not(.inactive):hover:before {
    border: 4px solid  #CBCFD1;
    margin: -4px -3px;
    -moz-transition: all .2s;
    -o-transition: all .2s;
    -webkit-transition: all .2s;
    transition: all .2s;
}
.mobile .improved-recovery-steps .progress-meter .progress-point.active:before {
    border-color: #777;
}
.mobile .improved-recovery-steps .progress-meter .progress-point:hover .progress-track {
    height: 87px;
    bottom: 11px;
    -moz-transition: all .2s;
    -o-transition: all .2s;
    -webkit-transition: all .2s;
    transition: all .2s;
}
.mobile .improved-recovery-steps .progress-meter .progress-point.inactive {
    opacity: .2;
}
.mobile .improved-recovery-steps .progress-meter .progress-point.inactive .progress-content {
    display: none;
}
.mobile .improved-recovery-steps .progress-meter .progress-point.success:before {
    background-color: #2AAF5F;
    border: 1px solid  #2AAF5F;
    -moz-transition: all .2s;
    -o-transition: all .2s;
    -webkit-transition: all .2s;
    transition: all .2s;
}
.mobile .improved-recovery-steps .progress-meter .progress-point.success .progress-track {
    background-color: #2AAF5F;
    -moz-transition: all .2s;
    -o-transition: all .2s;
    -webkit-transition: all .2s;
    transition: all .2s;
}
.mobile .improved-recovery-steps .progress-meter .progress-point.success:hover:before {
    border: 4px solid  #D4EFDF;
    margin: -4px -3px;
    -moz-transition: all .2s;
    -o-transition: all .2s;
    -webkit-transition: all .2s;
    transition: all .2s;
}
.mobile .improved-recovery-steps .progress-meter .progress-point.success .step-label {
    color:  #2AAF5F;
}
.mobile .improved-recovery-steps .progress-meter .progress-point.warning:before{
    background-color: #FF6406;
    border: 1px solid  #FF6406;
    -moz-transition: all .2s;
    -o-transition: all .2s;
    -webkit-transition: all .2s;
    transition: all .2s;
}
.mobile .improved-recovery-steps .progress-meter .progress-point.warning:hover:before {
    border: 4px solid  #FDE3D3;
    margin: -4px -3px;
    -moz-transition: all .2s;
    -o-transition: all .2s;
    -webkit-transition: all .2s;
    transition: all .2s;
}

.mobile .improved-recovery-steps .progress-meter .progress-point.warning .progress-track {
    background-color: #FF6406;
}
.mobile .improved-recovery-steps .progress-meter .progress-point.warning .step-label {
    color: #F57223;
}
.mobile .improved-recovery-steps .progress-meter .progress-point:hover .step-label {
    text-decoration: underline;
}
.mobile .improved-recovery-steps .progress-meter .progress-content {
    margin: -18px 12px 0 24px;
    position: absolute;
    text-align: left;
    float: left;
    width: 100%;
}
.mobile .improved-recovery-steps .progress-meter .progress-content .step-label {
    font-family: "source_sans_probold";
    font-size: 13px;
    color: #666;
    letter-spacing: 0;
    margin-bottom: 8px;
    text-decoration: underline;
}
.mobile .improved-recovery-steps .progress-meter .progress-content .step-answer {
    font-size: 13px;
}
.mobile .improved-recovery-steps .progress-meter .progress-track {
    width: 2px;
    height: 83px;
    display: block;
    background: #818993;
    position: absolute;
    bottom: 14px;
    left: 5px;
}
.mobile .improved-recovery-steps .login-register-input, .mobile .recover-account-email-block .account.input-wrapper  {
    -webkit-box-sizing: border-box;
    -moz-box-sizing: border-box;
    box-sizing: border-box;
    -moz-border-radius: 2px;
    -webkit-border-radius: 2px;
    border-radius: 2px;
    margin-bottom: 8px;
    background-image: url(../images/mega/top-login-sprite_v11.png);
    background-position: 12px -65px;
    background-repeat: no-repeat;
    padding: 0 10px 0 43px;
    position: relative;
    background-color: #F8F9FA;
    border: 1px solid #eee;
    max-width: 420px;
    min-height: 46px;
}
.mobile .improved-recovery-steps .login-register-input:hover {
    border: 1px solid #eee;
}
.mobile .improved-recovery-steps .login-register-input input, .mobile .recover-account-email-block .account.input-wrapper input {
    color: #444;
    line-height: 28px;
    width: 100%;
    margin-top: 8px;
    font-size: 13px;
    background-color: rgba(0,0,0,0);
    border: none;
}
.mobile .improved-recovery-steps .login-register-input input::placeholder, .mobile .recover-account-email-block .account.input-wrapper input::placeholder {
    /* Chrome, Firefox, Opera, Safari 10.1+ */
    color: #aaa;
    opacity: 1; /* Firefox */
}
.mobile .improved-recovery-steps .login-register-input input:-ms-input-placeholder, .mobile .recover-account-email-block .account.input-wrapper input:-ms-input-placeholder {
    /* Internet Explorer 10-11 */
    color: #aaa;
}
.mobile .improved-recovery-steps .login-register-input input::-ms-input-placeholder, .mobile .recover-account-email-block .account.input-wrapper input::-ms-input-placeholder {
    /* Microsoft Edge */
    color:#aaa;
}
.mobile .improved-recovery-steps .app-button {
    border-radius: 3px;
    padding: 0 8px;
    display: inline-block;
    line-height: 28px;
    margin: 4px 4px 4px 0px;
    cursor: pointer;
    color: #555;
    font-size: 14px;
}
.mobile .improved-recovery-steps .recover-button.yes.red-button {
    background-color: #eb4444;
    background: #eb4444;
    background-image: linear-gradient(-180deg, rgba(255,255,255,0) 0%, rgba(242,242,242,0) 100%);
    border: 1px solid #d90007;
    color: white;
    line-height: 30px;
    text-decoration: none;
    left: 0;
    padding: 8px 28px;
    border-radius: 4px;
    text-align: center;
    width: 104px; 
    margin: 0 auto;
    font-size: 15px;
}
.mobile .improved-recovery-steps .app-button {
    background-color: #FFFFFF;
    background-image: linear-gradient(-180deg, rgba(255,255,255,0.50) 0%, rgba(242,242,242,0.50) 100%);
    border: 1px solid #DFDFDF;
    box-shadow: 0 1px 1px 0 rgba(0,0,0,0.03);
    border-radius: 3px;
}
.mobile .improved-recovery-steps .app-button:first-of-type {
    margin-left: 0px;
}
.mobile .improved-recovery-steps .app-button:last-of-type {
    margin-right: 0px;
}
.mobile .improved-recovery-steps .app-button:hover {
    background-color: #f2f2f2;
    color: #111;
    background-image: linear-gradient(-180deg, rgba(255,255,255,0.50) 0%, rgba(242,242,242,0.80) 100%);
}
.mobile .improved-recovery-steps .app-button.active {
    background-color: #eb4444;
    background-image: linear-gradient(-180deg, rgba(255,255,255,0) 0%, rgba(242,242,242,0) 100%);
    border: 1px solid #d90007;
    box-shadow: 0 1px 1px 0 rgba(0,0,0,0.11), inset 0 1px 1px 0 rgba(255,255,255,0.20);
    border-radius: 3px;
    color: #fff;
}
.mobile .improved-recovery-steps .app-button.active:hover {
    color: #fff;
}
.mobile .improved-recovery-steps .app-instruction-block {
    margin: 0 0 8px 0;
}
.mobile .improved-recovery-steps .register-st2-txt-block {
    display: table;
    min-height: 720px;
    height: 100%;
    width: 100%;
}
.mobile .improved-recovery-steps .vert-container-aligner {
    vertical-align: middle;
    display: table-cell;
}
.mobile .improved-recovery-steps .card-container {
    width: calc(100% - 24px);
    max-width: 640px;
    margin: 80px auto 24px;
    background-color: #fff;
    border-radius: 4px;
    border: 1px solid rgba(0, 40, 100, 0.12);
    height: auto;
}
.mobile .improved-recovery-steps .hidden {
    display: none;
}
.mobile .improved-recovery-steps ol.app-instructions-list {
    list-style-type: none;
    -webkit-margin-before: 1em;
    -webkit-margin-after: 0;
    -webkit-margin-start: 0;
    -webkit-margin-end: 0;
    -webkit-padding-start: 00;
}
.mobile .improved-recovery-steps li.list-point:before{
    width: 23px;
    text-indent: 8px;
    padding-left: 0px;
    height: 23px;
    line-height: 22px;
    vertical-align: top;
    -webkit-border-radius: 24px;
    -moz-border-radius: 24px;
    border-radius: 24px;
    -moz-background-clip: padding;
    -webkit-background-clip: padding-box;
    background-clip: padding-box;
    color: #444;
    font-weight: 900;
    display: inline-block;
    content: counter(list);
    margin-right: 8px;
    font-size: 14px;
}
.mobile .improved-recovery-steps .list-point {
    margin-bottom: 12px;
    line-height: 22px;
    counter-increment: list;
    text-indent: -31px;
    margin-left: 24px;
    font-size: 14px;
    font-family: 'LatoWeb', 'source_sans_proregular', Arial;

}
.mobile .improved-recovery-steps strong {
   font-family: 'LatoWeb', 'source_sans_probold', Arial
    color: #333;
    font-weight: 800;
}
.mobile .improved-recovery-steps  strong.warning-text {
    color: #eb4444;
    font-family: 'LatoWeb', 'source_sans_probold', Arial;
    font-weight: 800;
}
.mobile .improved-recovery-steps .instruction-block {
    margin-top: 32px;
    font-size: 14px;
}
.mobile .improved-recovery-steps .checkbox-block {
    padding: 0 0;
    margin-top: 26px;
}
.mobile .improved-recovery-steps .info-container, .mobile .improved-recovery-steps .app-instruction-block{
    background-color: rgba(250,250,250,0.5);
    padding: 20px 20px;
    margin: 0 0;
    border: 1px solid #eee;
    border-radius: 4px;
}
.mobile .improved-recovery-steps .app-instruction-block {
    margin-top: 24px;
    margin-bottom: 16px;
}
.mobile .improved-recovery-steps .app-instruction-block select {
    background: transparent;
    border: none;
    font-size: 14px;
    height: 44px;
    padding: 5px 5px 5px 12px;
    width: 260px;
    font-family: 'LatoWeb', 'source_sans_proregular', Arial;
    -webkit-appearance: none;
    appearance: none;
    outline: none;
}
.mobile .improved-recovery-steps .app-instruction-block .app-button-block {
    margin: 0 auto 24px;
    height: 44px;
    -webkit-box-shadow: 0px 1px 2px 0px rgba(0,0,0,0.2);
    -moz-box-shadow: 0px 1px 2px 0px rgba(0,0,0,0.2);
    box-shadow: 0px 1px 2px 0px rgba(0,0,0,0.2);
    float: initial;
    width: 260px;
}
.mobile .improved-recovery-steps .default-select::before, .mobile .improved-recovery-steps .ui-selectmenu-button::before {
    content: none;
}
.mobile .improved-recovery-steps .app-instruction-block select::-ms-expand {    
    display: none; 
}
.mobile .improved-recovery-steps .info-container .settings-row {
    margin-bottom: 4px;
}
.mobile .improved-recovery-steps .info-container .settings-row div.checkboxOff, .mobile .improved-recovery-steps .info-container .settings-row div.checkboxOn, .mobile .improved-recovery-steps .checkboxOn, .mobile .improved-recovery-steps .checkboxOff   {
    margin:  16px 14px 16px 0;
    width: 16px;
    height: 16px;
    -webkit-box-sizing: border-box;
    -moz-box-sizing: border-box;
    box-sizing: border-box;
    -webkit-box-shadow: 0px 1px 2px 0px rgba(0, 0, 0, 0.2);
    -moz-box-shadow: 0px 1px 2px 0px rgba(0, 0, 0, 0.2);
    box-shadow: 0px 1px 2px 0px rgba(0, 0, 0, 0.2);
    float: left;
    cursor: pointer;
    background-color: white;
    -moz-border-radius: 3px;
    -webkit-border-radius: 3px;
    border-radius: 3px;
    position: relative;
    z-index: 1;
    border: 1px solid #ddd;
}
.mobile .improved-recovery-steps .check-sessions div.checkboxOn, .mobile .improved-recovery-steps .check-sessions div.checkboxOff   {
    margin: 16px auto 32px;
    float: initial;
}
.mobile .improved-recovery-steps .info-container .settings-row input.checkboxOn, .mobile .improved-recovery-steps .info-container .settings-row input.checkboxOff {
    margin: 0;
}
.mobile .improved-recovery-steps .checkboxOn::before, .mobile .improved-recovery-steps .checkboxOff::before, .mobile .improved-recovery-steps .checkboxOn::after, .mobile .improved-recovery-steps .checkboxOff::after {
    position: absolute;
    -moz-border-radius: 3px;
    -webkit-border-radius: 3px;
    border-radius: 3px;
    width: 100%;
    height: 100%;
    -webkit-box-shadow: 0 0 0 1px rgba(0,0,0,0.2);
    -moz-box-shadow: 0 0 0 1px rgba(0,0,0,0.2);
    box-shadow: 0 0 0 1px rgba(0,0,0,0.2);
    display: block;
    content: "";
}
.mobile .improved-recovery-steps .checkboxOn::after, .mobile .improved-recovery-steps .checkboxOff::after  {
    -webkit-box-shadow: none;
    -moz-box-shadow: none;
    box-shadow: none;
    background-position: -35px -396px;
    background-image: url(../images/mega/top-login-sprite_v11.png);
    background-repeat: no-repeat;
    width: 100%;
    height: 100%;
    position: absolute;
    top: 0;
}
.mobile .improved-recovery-steps .checkboxOn::after {
    background-position: -35px -446px;
}
.mobile .improved-recovery-steps .app-button-block {
    padding: 0 0;
    min-height: initial;
}
.mobile .improved-recovery-steps .info-container .settings-row label {
    line-height: 1.6;
    padding-top: 13px;
    color: #333;
    font-size: 14px;
    max-width: initial;
    padding-right: 12px;
    margin-top:0;
    float: inherit;
    display: block;
    margin-left: 32px;
}
.mobile .improved-recovery-steps .info-container .settings-row label:last-of-type {
    padding-bottom: 12px;
}
.mobile .improved-recovery-steps .info-container .settings-row label strong {
    font-family: 'LatoWeb', 'source_sans_probold', Arial;
    font-weight: 800;
}
.mobile .improved-recovery-steps strong {
    font-family: 'LatoWeb', 'source_sans_probold', Arial;
    color: #333;
    font-weight: 800;
}
.mobile .improved-recovery-steps  strong.warning-text {
    color: #eb4444;
}
.mobile .improved-recovery-steps .instruction-block {
    margin-top: 32px;
    font-size: 14px;
}
.mobile .improved-recovery-steps .content-highlight {
    background-color: rgba(42,175,95,0.03);
    border: 1px solid rgba(42,175,95,0.20);
    border-radius: 2px;
    color: #62C489;
    cursor: pointer;
    font-size: 13px;
    line-height: 1.5;
}
.mobile .improved-recovery-steps .highlight-wrapper {
    display: table;
    min-height: 40px;
}
.mobile .content-highlight-block {
    position: relative;
    width: 100%;
    bottom: 0px;
}
.mobile .improved-recovery-steps .content-highlight:hover {
    background-color: rgba(250,250,250,0.75);
    border: 1px solid #ddd;
}
.mobile .improved-recovery-steps .content-highlight.warning {
    background: rgba(235,68,68,0.03);
    border: 1px solid rgba(235,68,68,0.15);
    border-radius: 2px;
    color: #eb4444;
}
.mobile .improved-recovery-steps .content-text {
    padding: 8px 12px 8px 0;
    display: table-cell;
    vertical-align: middle;
}
.mobile .improved-recovery-steps .feedback-logo {
    display: block;
    float: left;
    position: relative;
    background-image: url(../images/mega/help2/welcome_icons_v2.png);
    background-repeat: no-repeat;
    height: 32px;
    background-position: -100px -300px;
    width: 32px;
    background-size: 250px auto;
    margin: 8px 12px;
}
.mobile .improved-recovery-steps .warning-icon  {
    margin-top: 6px;
    background-image: url(../images/mega/download-dialog_v1.png);
    background-size: 384px auto;
    background-position: -355px -46px;
    width: 30px;
    height: 25px;
    background-repeat: no-repeat;
    display: inline-block;
    float: left;
    position: relative;
    margin: -4px 15px 0 0px;
}
.mobile .improved-recovery-steps .warning-icon {
    margin: -4px 15px 0 0;
    display: none;
}
.mobile .improved-recovery-steps .warning-icon.warning  {
    display: block;
}
.mobile .improved-recovery-steps .list-point b.megasync-logo {
    background-position: -6px -773px;
    width: 24px;
    height: 24px;
    background-image: url(../images/mega/top-sprite_v5.png);
    background-repeat: no-repeat;
    padding-left: 29px;
    margin: -16px 2px 2px 3px;
    padding-bottom: 6px;
    padding-top: 2px;
}
.mobile .improved-recovery-steps .recover-image-block {
    width: 172px;
    height: 120px;
    display: block;
    margin: 0 auto;
}
/* Language styles for the MEGAsync icon */
.mobile.es .improved-recovery-steps .list-point b.megasync-logo {
    padding-left: 28px;
    margin: 0 3px 0 3px;
}
.mobile.br .improved-recovery-steps .list-point b.megasync-logo {
    padding-left: 32px;
    margin: 0 3px 0 3px;
}
.mobile.de .improved-recovery-steps .list-point b.megasync-logo {
    padding-left: 27px;
    margin: 0 2px 0 4px;
}
.mobile.fr .improved-recovery-steps .list-point b.megasync-logo {
    padding-left: 29px;
    margin: 0 2px 0 4px;
}
.mobile.it .improved-recovery-steps .list-point b.megasync-logo {
    padding-left: 28px;
    margin: 0 2px 0 4px;
}
.mobile.tr .improved-recovery-steps .list-point b.megasync-logo {
    padding-left: 28px;
    margin: 0 2px 0 3px;
}
.mobile.fm-dialog.park-account-dialog {
    width: calc(100% - 24px);
    position: relative;
    border: none;
    left: initial;
    top: initial;
    border-radius: 6px;
    max-width: 460px;
    padding: 24px 20px;
    margin: 0 auto;
}
.mobile.fm-dialog.park-account-dialog .improved-recovery-steps {
    padding: 0;
    margin: 24px 0;
}
.mobile.fm-dialog.park-account-dialog .checkbox-block {
    margin-bottom: 12px;
}
.mobile.fm-dialog.park-account-dialog .content-highlight.warning {
    margin-top: 12px;
    display: none;
}
.mobile.fm-dialog.park-account-dialog .warning-icon {
    margin: 14px 16px 0 14px;
    display: block;
}
.mobile.fm-dialog.park-account-dialog .inline-buttons {
    overflow: auto;
}
.mobile.fm-dialog-container {
    display: table;
    height: 100%;
    width: 100%;
    top: 0;
    position: absolute;
}
.mobile.fm-dialog-aligner {
    display: table-cell;
    vertical-align: middle;
}
.forgot-password-page .mobile.fm-subheader-txt {
    font-size: 13px;
    color: #777;
    text-overflow: ellipsis;
    overflow: hidden;
    text-align: left;
    white-space: nowrap;
    margin: 0 60px 0;
}
.forgot-password-page .mobile.fm-header-txt {
    font-size: 20px;
    color: #111;
    padding: 21px 0 0 0;
}
.mobile .improved-recovery-steps .nav-back-icon {
    width: 18px;
    height: 16px;
    display: inline-block;
    background-image: url(../images/mega/icons-sprite_v22.png);
    background-repeat: no-repeat;
    background-position: -204px -196px;
    background-size: 262px auto;
    -webkit-transform: scaleX(-1);
    transform: scaleX(-1);
    margin: 4px 8px  0 -30px;
    display: none;
}
.mobile .improved-recovery-steps .nav-header-block {
    display: block;
    position: absolute;
    opacity: 1;
    margin-top: -80px;
    width: initial;
    padding: 0 40px
}
.mobile .improved-recovery-steps .right-header {
    display: none;
}
.mobile .improved-recovery-steps .nav-header-block:hover {
    opacity: .8;
    cursor: pointer;
}
.mobile .improved-recovery-steps .nav-header-block:hover h2 {
    text-decoration: underline;
}
.mobile .improved-recovery-steps .recover-account-email-block {
    margin: 32px auto 64px;
    position: relative;
}
.mobile .improved-recovery-steps .recover-account-email-block .error-message{
    margin-top: 12px;
    color: #eb4444;
    font-size: 13px;
    max-width: 400px;
    line-height: 21px;
}
.mobile .improved-recovery-steps .account.input-tooltip, .mobile .improved-recovery-steps .account.input-tooltip {
    text-align: center;
    background-color: #eb4444;
    margin-top: 6px;
    background: rgba(235,68,68,0.05);
    border: 1px solid rgba(235,68,68,0.20);
    font-size: 13px;
    line-height: 21px;
    padding: 4px 8px;
    color: #eb4444;
    max-width: 420px;
    margin: 0 auto;
    float: initial;
}
.mobile .improved-recovery-steps .recover-image, .improved-recovery-steps .session-image-block {
    background-image: url(../images/mega/recover-account-sprite.png);
    background-repeat: no-repeat;
    background-size: 344px auto;
    display: block;
    width: 100%;
    height: 100%;
}
.mobile .improved-recovery-steps .recover-image.email {
    background-position: -4px -360px;
}
.mobile .improved-recovery-steps .recover-image.key {
    background-position: 0 0;
}
.mobile .improved-recovery-steps .recover-image.lock {
    background-position: -172px 0;
}
.mobile .improved-recovery-steps .recover-image.gray-device {
    background-position: 0 -120px;
}
.mobile .improved-recovery-steps .recover-image.device-password {
    background-position: -172px -120px;
}
.mobile .improved-recovery-steps .recover-image.device-key {
    background-position: 0 -240px;
}
.mobile .improved-recovery-steps .recover-image.locked-key {
    background-position: -172px -240px;
}
.mobile .improved-recovery-steps .recover-image.unlocked-key {
    background-position: -172px -360px;
}
.mobile .improved-recovery-steps .recover-image.incoming-mail{
    background-position: 0 -480px;
}
.mobile .improved-recovery-steps .recover-image.park-account{
    background-position: -172px -480px;
}
.mobile .improved-recovery-steps .session-image-block {
    height: 94px;
    margin: 0 auto 12px;
    width: 120px;
}
.mobile .improved-recovery-steps .check-sessions {
    margin: 36px auto 40px;
    display: table;
}
.mobile .improved-recovery-steps .check-sessions .col-3 {
    display: table-cell;
    border: 2px solid rgba(153, 153, 153, 0.25);
    border-radius: 4px;
    position: relative;
}
.mobile .improved-recovery-steps .check-sessions .col-3.active {
    border-color: #2AAF5F;
}
.mobile .improved-recovery-steps .col-3 {
    width: 32.5%;
    padding: 12px 12px 20px;
}
.mobile .improved-recovery-steps .check-sessions .checkboxOn, .mobile .improved-recovery-steps .check-sessions .checkboxOff {
    position: absolute;
    right: 10px;
    top: -6px;
    width: 20px;
    height: 20px;
    border-radius: 100%;
}
.mobile.improved-recovery-steps .check-sessions .checkdiv, .mobile .improved-recovery-steps .check-sessions .checkdiv::before {
    box-shadow: none;
    -webkit-box-shadow: none;
}
.mobile .improved-recovery-steps .check-sessions .checkdiv::after {
    background-position: -25.5px -1850px;
    display: block;
    -webkit-box-shadow: none;
    -moz-box-shadow: none;
    box-shadow: none;
}
.mobile .improved-recovery-steps .check-sessions .checkboxOff {
    background-color: rgba(153, 153, 153, 0.25);
}
.mobile .improved-recovery-steps .check-sessions .checkboxOn {
    background-color: #2AAF5F;
}
.mobile .improved-recovery-steps .session-image-block.desktop {
    background-position: 0 -611px;
}
.mobile .improved-recovery-steps .session-image-block.browser {
    background-position: -233px -611px;
}
.mobile .improved-recovery-steps .session-image-block.mobile {
    background-position: -123px -611px;
}
.mobile .improved-recovery-steps .check-sessions .session-text {
    text-align: center;
    font-size: 14px;
    font-family: 'LatoWeb', 'source_sans_proregular', Arial;
    line-height: 21px;
}
.mobile .improved-recovery-steps .check-sessions .checkdiv {
    margin: 12px auto 20px;
    float: initial;
}
.bottom-page .forgot-password-page .mobile.fm-header {
    position: fixed;
    background-color: #fff;
}
body.bottom-pages.mobile .fmholder.no-scroll, .mobile .fm-holder.no-scroll {
    overflow: hidden;
}
.mobile.upload-overlay .upload-another-file, .mobile.upload-progress.complete {
    width:calc((100% / 2) - 4px );
    display: inline-block;
    float: right;
    margin-top: 0px;
}
.mobile.upload-progress.complete {
    float: left;
}
/* Default buttons */
.default-white-button, .default-grey-button, .default-red-button, .default-green-button {
    display: block;

    -moz-border-radius: 4px;
    -webkit-border-radius: 4px;
    border-radius: 4px;
    line-height: 31px;
    font-size: 16px;
    line-height: 33px;
    height: 34px;
    color: #666666;
    background-color: #FAFAFA;
    padding: 0 25px;
    min-width: 102px;
    text-align: center;
    cursor: pointer;
    position: relative;
    -webkit-box-sizing: border-box;
    -moz-box-sizing: border-box;
    box-sizing: border-box;
    white-space: nowrap;
}
.default-white-button.light.inline {
    margin-left: 0;
    margin-right: 0;
    display: inline-block;
}
.default-white-button.low-shadow {
    background-color: #FFFFFF;
    padding: 0 30px;
}
.default-white-button.light.white {
    background-color: #00BFA5;
    color: #FAFAFA;
}
.default-white-button.light.grey {
    background-color: #F5F5F5;
    color: #666666;
}
.default-grey-button::before, .default-grey-button::after, .default-white-button:not(.light)::before, .default-white-button::after, .default-red-button::before, .default-red-button::after, .default-green-button::before {
    -webkit-box-shadow: 0px 1px 2px 0px rgba(0,0,0,0.15);
    -moz-box-shadow: 0px 1px 2px 0px rgba(0,0,0,0.15);
    box-shadow: 0px 1px 2px 0px rgba(0,0,0,0.15);
    content: '';
    display: block;
    position: absolute;
    width: 100%;
    height: 100%;
    left: 0;
    top: 0;
    -moz-border-radius: inherit;
    -webkit-border-radius: inherit;
    border-radius: inherit;
}
.default-white-button.light::after {
    -webkit-box-shadow: 0px 0px 0px 1px rgba(0,0,0,0.12);
    -moz-box-shadow: 0px 0px 0px 1px rgba(0,0,0,0.12);
    box-shadow: 0px 0px 0px 1px rgba(0,0,0,0.12);
}
.default-white-button.low-shadow::after {
    -webkit-box-shadow: 0px 0px 0px 1px rgba(0,0,0,0.05);
    -moz-box-shadow: 0px 0px 0px 1px rgba(0,0,0,0.05);
    box-shadow: 0px 0px 0px 1px rgba(0,0,0,0.05);
}
.default-white-button.low-shadow::before {
    -webkit-box-shadow: 0px 0.5px 1px 0px rgba(0,0,0,0.05);
    -moz-box-shadow: 0px 0.5px 1px 0px rgba(0,0,0,0.05);
    box-shadow: 0px 0.5px 1px 0px rgba(0,0,0,0.05);
}
.default-white-button.light.white::after {
    -webkit-box-shadow: 0px 0px 0px 1px rgba(255,255,255,0.96);
    -moz-box-shadow: 0px 0px 0px 1px rgba(255,255,255,0.96);
    box-shadow: 0px 0px 0px 1px rgba(255,255,255,0.96);
}
.default-white-button.light.grey::after {
    -webkit-box-shadow: 0px 0px 0px 1px #666666;
    -moz-box-shadow: 0px 0px 0px 1px #666666;
    box-shadow: 0px 0px 0px 1px #666666;
}




.reg-st3-bott-title.price .green-star-img {
    background-image: url('data:image/png;base64,iVBORw0KGgoAAAANSUhEUgAAABgAAAAYCAYAAADgdz34AAAAAXNSR0IArs4c6QAAAjdJREFUSA3VVUFrE0EUfm+yiUcFkXryFilaFApWRWq3jehBGpqDHgXFJld/gOjFP5Fa6l3BxhQPCtKVHpQqBQ96MILgpZYg6k1rdp7vxZ1hk8zq7NGBYd5+7/u+NzM7OwuQo80+XJqRnkMCQR5yDHAr4Vd8dcqXOPto+QwBzUmX2FfnXSCO9W1jmo4NljViViKNh+27p+KefpHGCoE6HVUXX6YxV+y1Ah2T2Xvr4cJsMhX8cwUz7aUTukebKY0NVYBTz6v1VxZwBLbAJbpf2Fn7fghiXQZUZdD6MCCWWTNJRGMOLadxh/EtIOqAUu+BdAcKqjM2v/fTA7zMhw4Aw8f3Duqfv9oEcByASi6j/Bju8szfqD3FqoouXv0MCm4A0o/8RhkK8WJP8bZbNL26PIWgn/B27MuQecG8bd8I1IWN2vX+e7MFRD291pzEHjwlgv1ebkMkRPhCAZzfmG9smdTAMZVEUak5fjVdQ/AfsSvatLloB1ZgzCqtlSO7uhfxSz9gsL+P2C2pIHy2cO3dMG9gBSaZELfNs8e47TIXnbNAuL4ut+y4h7GhjCca82xHZwH99QN/YHm+CSr90VhfGzgL8HGdsAzPIEvjLEAIR4d9+XxvBlg4J13i4bxLI5yMPxryCvjy6Dd8W0C6GdXqrQSQ4WS42lyICe8wL5mMaEabewVAEzzLjwrxSqW2eCyqNdLmfRfBJCcc4fKfzllgpCRfFXi21WzUXzeLI8kMQLiiEW0G5T+GfwMQdbz1JI11qwAAAABJRU5ErkJggg==');
    width: 12px;
    background-size: 12px 12px;
    height: 11px;
    margin-top: 10px;
    display: none;
    position: absolute;
    margin-left: 4px;
}

.reg-st3-txt-localcurrencyprogram .green-star-img {
    background-image: url('data:image/png;base64,iVBORw0KGgoAAAANSUhEUgAAABgAAAAYCAYAAADgdz34AAAAAXNSR0IArs4c6QAAAjdJREFUSA3VVUFrE0EUfm+yiUcFkXryFilaFApWRWq3jehBGpqDHgXFJld/gOjFP5Fa6l3BxhQPCtKVHpQqBQ96MILgpZYg6k1rdp7vxZ1hk8zq7NGBYd5+7/u+NzM7OwuQo80+XJqRnkMCQR5yDHAr4Vd8dcqXOPto+QwBzUmX2FfnXSCO9W1jmo4NljViViKNh+27p+KefpHGCoE6HVUXX6YxV+y1Ah2T2Xvr4cJsMhX8cwUz7aUTukebKY0NVYBTz6v1VxZwBLbAJbpf2Fn7fghiXQZUZdD6MCCWWTNJRGMOLadxh/EtIOqAUu+BdAcKqjM2v/fTA7zMhw4Aw8f3Duqfv9oEcByASi6j/Bju8szfqD3FqoouXv0MCm4A0o/8RhkK8WJP8bZbNL26PIWgn/B27MuQecG8bd8I1IWN2vX+e7MFRD291pzEHjwlgv1ebkMkRPhCAZzfmG9smdTAMZVEUak5fjVdQ/AfsSvatLloB1ZgzCqtlSO7uhfxSz9gsL+P2C2pIHy2cO3dMG9gBSaZELfNs8e47TIXnbNAuL4ut+y4h7GhjCca82xHZwH99QN/YHm+CSr90VhfGzgL8HGdsAzPIEvjLEAIR4d9+XxvBlg4J13i4bxLI5yMPxryCvjy6Dd8W0C6GdXqrQSQ4WS42lyICe8wL5mMaEabewVAEzzLjwrxSqW2eCyqNdLmfRfBJCcc4fKfzllgpCRfFXi21WzUXzeLI8kMQLiiEW0G5T+GfwMQdbz1JI11qwAAAABJRU5ErkJggg==');
    width: 12px;
    background-size: 12px 12px;
    height: 11px;
    display: inline-block;
    margin-top: 10px;
    margin-left: 4px;
}

.reg-st3-txt-localcurrencyprogram {
    font-size: 16px;
    font-family: 'source_sans_proregular';
    margin-top: 14px;
    color: #666666;
    line-height: 24px;
}

.local-currency .reg-st3-bott-title.price .green-star-img {
    display: inline-block;
}

.reg-st3-bott-title.price .euro-price {
    font-size: 16px;
    background-color: #fff;
    line-height: 24px;
    border: 1px solid #eaeaea;
    border-radius: 6px;
    margin: 14px auto;
    width: -webkit-max-content;
    width: -moz-fit-content;
    color: #9aa0ac;
    padding: 0 12px;
    box-shadow: 0 1px 2px 0 rgba(0,0,0,0.06);
}

.local-currency .membership-gray-block {
    height: 132px;
}

.local-currency .num .big {
    font-size: 36px;
}

.local-currency .num .big.tooBig {
    font-size: 24px;
}

.local-currency .num .big.tooBig2 {
    font-size: 18px;
}

.local-currency .num .small {
    font-size: 24px;
}

.local-currency .num .small.toosmall {
    font-size: 18px;
}

.local-currency .num .small.toosmall2 {
    font-size: 14px;
}

.local-currency .reg-st3-storage {
    padding-top: 32px;
}

.reg-st3-bott-title.price .local-currency-code {
    display: none;
}

.local-currency .reg-st3-bott-title.price .local-currency-code {
    font-size: 12px;
    color: #666;
    line-height: 16px;
    margin-top: -2px;
    margin-bottom: 8px;
    display: block;
}

.local-currency .local-code-block {
    display: block;
    font-size: 16px;
    line-height: initial;
}

.local-currency .num {
    line-height: 40px;
}

.limited-bandwidth-dialog .local-currency .reg-st3-bott-title.price .local-currency-code {
    margin-top: 2px;
    margin-bottom: 0px;
}
.mobile .pages-nav.content-block .horizontal-centered-bl {
    max-width: none;
    border-top: 1px solid rgba(0,0,0,0.1);
}
.mobile .bird .img-description .bottom-page.big-header {
    padding: 0 0 27px 0;
}
.mobile .bottom-page.cmd-block {
    display: none !important;
}
.mobile.two-factor-page.setup-page .no-auth-app-button {
    color: #eb4444;
    cursor: pointer;
    display: block;
    font-size: 14px;
    line-height: 18px;
    margin-top: 17px;
}
.mobile.two-factor-page .qr-code-img {
    width: 160px;
    height: 160px;
    background-color: #eb4444;
    position: relative;
    margin: 28px auto 36px;
    display: block;
}
.mobile.two-factor-indication-wrapper {
    text-align: left;
    margin-left: 60px;
    line-height: 18px;
}
.mobile.two-factor-indicator {
    background-color: #eb4444;
    border-radius: 6px;
    display: inline-block;
    height: 8px;
    margin-right: 6px;
    position: relative;
    width: 8px;
}
.mobile.account-twofactor-block.enabled .mobile.two-factor-indicator {
    background-color: #00bfa5;
}
.mobile.my-account-page .two-factor-text {
    margin-left: 0px;
}
.mobile.my-account-page .two-factor-heading.enabled,
.mobile.my-account-page .two-factor-text.enabled {
    display: none;
}
.mobile.account-twofactor-block.enabled .two-factor-heading.enabled {
    display: block;
}
.mobile.account-twofactor-block.enabled .two-factor-text.enabled {
    display: inline;
}
.mobile.account-twofactor-block.enabled .two-factor-heading.disabled,
.mobile.account-twofactor-block.enabled .two-factor-text.disabled {
    display: none;
}
.mobile.dialog-heading-text {
    font-size: 17px;
    margin: 0 auto;
    word-break: break-word;
}
.mobile.dialog-body-text {
    font-size: 14px;
    color: #676D75;
    letter-spacing: 0;
    text-align: center;
    line-height: 1.5;
    white-space: normal;
    margin: 8px auto 16px;
}
.mobile.auth-app-select-dialog {
    background-color: #fff;
    bottom: 0;
    border: 1px solid #eee;
    border-radius: 12px;
    box-shadow: 0 2px 10px 0 rgba(0,0,0,0.15);
    left: 0;
    margin: 5px;
    position: absolute;
    right: 0;
    z-index: 2000;
}
.mobile.auth-app-select-dialog .explanation {
    color: #262f3b;
    font-size: 14px;
    line-height: 22px;
    margin: 24px 20px 20px 20px;
}
.mobile.auth-app-select-dialog .app-link {
    cursor: pointer;
    position: relative;
}
.mobile.auth-app-select-dialog .app-link-icon {
    background: url(../images/mega/2fa-auth-apps.png);
    background-repeat: no-repeat;
    display: inline-block;
    height: 32px;
    position: absolute;
    left: 14px;
    top: 10px;
    width: 32px;
}
.mobile.auth-app-select-dialog .authy .app-link-icon {
    background-position: -2px -2px;
}
.mobile.auth-app-select-dialog .duomobile .app-link-icon {
    background-position: -38px -2px;
}
.mobile.auth-app-select-dialog .googleauthenticator .app-link-icon {
    background-position: -2px -38px;
}
.mobile.auth-app-select-dialog .microsoftauthenticator .app-link-icon {
    background-position: -38px -38px;
}
.mobile.auth-app-select-dialog .app-link-text {
    color: #676d75;
    display: block;
    font-size: 15px;
    line-height: 51px;
    margin-left: 64px;
}
.mobile.auth-app-select-dialog .app-link-arrow {
    background-image: url(../images/mega/2fa-auth-apps.png);
    background-position: -14px -77px;
    background-repeat: no-repeat;
    -webkit-tap-highlight-color: rgba(0,0,0,0);
    -webkit-tap-highlight-color: transparent;
    height: 14px;
    right: 25px;
    position: absolute;
    top: 19px;
    width: 8px;
}
.mobile.auth-app-select-dialog .separator-line {
    background-color: #eee;
    height: 1px;
    margin-left: 64px;
}
.mobile.auth-app-select-dialog .cancel-button {
    cursor: pointer;
    position: relative;
}
.mobile.auth-app-select-dialog .cancel-button-icon {
    background-image: url(../images/mobile/mobile-sprite_v18.png);
    background-position: -76px -1138px;
    background-repeat: no-repeat;
    -webkit-tap-highlight-color: rgba(0,0,0,0);
    -webkit-tap-highlight-color: transparent;
    height: 40px;
    left: 0;
    margin: 5px 0 0 7px;
    position: absolute;
    top: 0;
    width: 42px;
}
.mobile.auth-app-select-dialog .cancel-button-text {
    color: #676d75;
    display: block;
    font-size: 15px;
    line-height: 51px;
    margin-left: 64px;
}

.contact-directory {
    display: none;
}

/* Only media queries after here */
@media only screen and (orientation:portrait) {
    .wrong-file .mobile.content-row, .downloading .mobile.content-row, .uploading .mobile.content-row {
        width: 100%;
        float: none;
    }
    .wrong-file .mobile.white-block, .downloading .mobile.white-block, .uploading .mobile.white-block {
        margin: 0;
        position: relative;
    }
    .mobile.fm-item-link:first-child {
        background-image: none;
    }
}

@media only screen and (orientation:landscape) and (max-width: 1280px), only screen and (orientation:portrait) and (max-height: 1280px) {
    .mobile.tablet-img {
        max-width: 600px;
        height: 420px;
        background-image: url(../images/mobile/ipad-mid@2x.png);
    }
    .mobile.filesize, .mobile.download-speed, .mobile.upload-speed, .mobile.download-percents, .mobile.upload-percents {
        font-size: 14px;
        line-height: 1.5;
        margin: 0;
        padding: 0 18px;
    }
    .mobile.download-progress .bar, .mobile.upload-progress .bar {
        height: 44px;
    }
    .mobile.filetype-img {
        width: 64px;
    }
    .mobile.red-button.disabled i {
        background-position: -66px -209px;
        margin: 1px 2px 0 0;
        width: 18px;
        height: 18px;
    }
    .mobile.download-speed, .mobile.upload-speed {
        padding: 0 23px 0 0;
        background-position: -172px -249px;
    }
    .mobile.download-percents, .mobile.upload-percents {
        padding: 0 0 0 23px;
        background-position: -247px -249px;
    }
    .mobile.warning-icon {
        width: 34px;
        height: 34px;
        background-position: -78px -114px;
        display: inline-block;
    }
    .app-info-block .mobile.download-app {
        width: 138px;
        height: 42px;
        background-position: 0 -765px;
    }
    .android.app-info-block .mobile.download-app {
        background-position: 0 -705px;
    }
    .wp.app-info-block .mobile.download-app {
        background-position: 0 -825px;
        width: 136px;
    }
    .mobile.tablet-img {
        max-width: 480px;
        height: 330px;
    }
    .mobile.tablet-img-wrapper {
        margin: 0 15px;
    }
    .mobile.application-txt {
        font-size: 14px;
        line-height: 22px;
    }
    .mobile.grid-view .mobile.fm-item.folder, .mobile.grid-view .mobile.fm-item.file {
        width: calc((100% - 60px) / 4);
    }
    .mobile.video .download.video-block {
        height: 236px;
    }
    .slideshow-image-previewer .mobile.video .download.video-block {
        height: fit-content;
    }
}

@media only screen and (orientation:portrait) and (max-height: 1280px) {
    .mobile.video .download.video-block {
        height: 200px;
    }
    .slideshow-image-previewer .mobile.video .download.video-block {
        height: fit-content;
    }
}

@media only screen and (orientation:landscape) and (min-width: 768px) and (min-height: 768px), only screen and (orientation:portrait) and (min-height: 768px) and (min-width: 768px) {
    .mobile .improved-recovery-steps .backup-input-button.recover-button {
        max-width: 100px;
    }
    .mobile .improved-recovery-steps .main-right-block {
        width: 25%;
        display: block;
        background-color:#F6F7F8;
        margin: 36px 0 0 0;
        bottom: 0;
        top: 0;
        left: 0;
        float: left;
    }
    .mobile .improved-recovery-steps .register-st2-txt-block {
         min-height: 1024px;
    }
    .mobile .park-account-dialog .improved-recovery-steps {
        min-height: initial;
    }
    .mobile .improved-recovery-steps .button-container {
        bottom: 0;
        position: relative;
    }
    .mobile.fm-dialog.park-account-dialog {
        border-radius: 6px;
        max-width: 480px;
        padding: 32px 24px;
    }
    .mobile .improved-recovery-steps .login-register-input {
        margin-bottom: 0;
    }
    .mobile.session-history-page .mobile.fm-item {
        height: 48px;
    }
    .mobile.session-history-page .mobile.fm-item-info {
        padding-top: 10px;
    }
    .mobile.session-history-page .sh-item-date {
        display: inline-block;
        float: right;
        line-height: 26px;
        font-size: 14px;
        width: 180px;
        text-align: left;
    }
    .mobile.session-history-page .sh-item-device {
        display: inline-block;
    }
    .mobile.session-history-page .mobile.fm-item-info {
        padding: 10px 130px 0 20px;
    }
    .mobile.main-block .mobile.session-status {
        margin-top: 11px;
    }
    .mobile.session-history-page .sh-round-button {
        margin-top: 11px;
    }
    .mobile.session-history-page .sh-item-location {
        display: inline-block;
        width: 236px;
        float: right;
        margin-right: 8px;
        line-height: 26px;
    }
    .mobile.session-history-page .folders-files-text .sh-device-header {
        display: inline-block;
    }
    .mobile.session-history-page .folders-files-text .sh-location-header {
        display: inline-block;
        display: inline-block;
        float: right;
        width: 244px;
    }
    .mobile.session-history-page .folders-files-text .sh-date-header {
        display: inline-block;
        float: right;
        width: 180px;
    }
    .mobile.session-history-page .folders-files-text .sh-status-header {
        display: inline-block;
        float: right;
        text-align: right;
        float: right;
        margin-right: 22px;
        width: 109px;
    }
    .mobile.session-history-page .sh-round-button span {
        display: block;
        font-family: 'Lato-Regular', 'source_sans_proregular',;
        font-size: 14px;
    }
}
@media only screen and (orientation:landscape) and (max-width: 800px), only screen and (orientation:portrait) and (max-height: 800px) {
    .mobile.homepage .company-slogan {
        font-size: 24px;
        font-size: 8.5vw;
    }
    .mobile.homepage .first-message, .mobile.homepage .second-message {
        font-size: 16px;
    }
    .mobile.homepage .feature-title {
        font-size: 20px;
    }
    .mobile.homepage .bottom-link {
        font-size: 15px;
    }
    .mobile.main-menu {
        position: absolute;
        width: 75%;
        height: 100%;
        left: 100%;
        -webkit-transition: all 200ms ease-in-out;
        -moz-transition: all 200ms ease-in-out;
        -o-transition: all 200ms ease-in-out;
        -ms-transition: all 200ms ease-in-out;
        transition: all 200ms ease-in-out;
    }
    .mobile.homepage .company-logo {
        margin: 80px 0 0 0;
    }
    .mobile.homepage .company-slogan, .mobile.homepage .first-message {
        text-align: left;
        max-width: none;
    }
    .mobile.homepage .download-app {
        margin: 30px 0 0 30px;
    }
    .mobile.app-info.bottom {
        display: none;
    }
    .mobile.filetype-img {
        width: 72px;
    }
    .downloading .mobile.filetype-img, .uploading .mobile.filetype-img, .wrong-file .mobile.filetype-img {
        width: 48px;
    }
    .mobile.filesize, .mobile.download-speed, .mobile.upload-speed, .mobile.download-percents, .mobile.upload-percents {
        margin: 3px 0 0 0;
        font-size: 14px;
    }
    .mobile.download-progress .bar, .mobile.upload-progress .bar {
        height: 44px;
    }
    .mobile.application-txt {
        font-size: 14px;
        line-height: 22px;
    }
    .mobile.red-button.disabled i {
        background-position: -200px -206px;
        width: 22px;
        height: 22px;
    }
    .mobile.warning-icon {
        width: 38px;
        height: 38px;
        background-position: -209px -112px;
    }
    .wrong-file .mobile.content-row.second {
        height: 60.5%;
    }
    .downloading .mobile.content-row.second, .uploading .mobile.content-row.second {
        height: 60%;
    }
    .app-info-block .mobile.download-app {
        width: 136px;
        height: 47px;
        background-position: 0 -564px;
    }
    .ios.app-info-block .mobile.download-app {
        width: 152px;
    }
    .app-info-block .mobile.application-txt.hidden .mobile.download-app {
        margin-top:8px;
    }
    .android.app-info-block .mobile.download-app {
        background-position: 0 -496px;
    }
    .wp.app-info-block .mobile.download-app {
        background-position: 0 -632px;
        width: 128px;
    }
    .mobile.grid-view .mobile.fm-item.folder, .mobile.grid-view .mobile.fm-item.file {
        width: calc((100% - 36px) / 2);
    }
    .mobile.video .download.video-block {
        height: 194px;
    }
    .slideshow-image-previewer .mobile.video .download.video-block {
        height: fit-content;
    }
}

@media only screen and (orientation:landscape) and (max-width: 800px) {
    .mobile.white-block {
        margin: 0;
    }
    .mobile.homepage .company-slogan {
        font-size: 44px;
    }
    .wrong-file .mobile.main-block, .downloading .mobile.main-block, .uploading .mobile.main-block {
        overflow-y: auto;
        -webkit-overflow-scrolling: touch;
    }
    .wrong-file .mobile.content-row, .downloading .mobile.content-row, .uploading .mobile.content-row {
        min-height: 235px;
        width: 100%;
        float: none;
    }
    .wrong-file .mobile.content-row.first .content-cell, .downloading .mobile.content-row.first .content-cell, .uploading .mobile.content-row.first .content-cell {
        vertical-align: middle;
    }
    .app-info-block .mobile.download-app {
        margin-bottom: 60px;
    }
    .wrong-file .mobile.white-block, .downloading .mobile.white-block, .uploading .mobile.white-block  {
        position: relative;
        margin: 0 0;
    }
}

@media only screen and (orientation:landscape) and (max-width: 670px), only screen and (orientation:portrait) and (max-height: 670px) {
    .mobile.white-block {
        width: calc(100% - 32px);
    }
    .mobile.grey-textarea {
        margin: 0 0 9px 0;
    }
    .mobile.overlay-info p {
        font-size: 15px;
    }
    .mobile.overlay-info {
        min-height: 0px;
    }
    .mobile.video .download.video-block {
        height: 176px;
    }
    .mobile.filesize, .mobile.download-speed, .mobile.upload-speed, .mobile.download-percents, .mobile.upload-percents {
        margin: 3px 0 0 0;
        font-size: 14px;
        line-height: 24px;
        padding: 0 10px;
        letter-spacing: 0px;
    }
    .mobile.download-progress .bar, .mobile.upload-progress.bar {
        height: 44px;
    }
    .mobile.red-button.disabled i {
        background-position: -66px -209px;
        width: 18px;
        height: 18px;
    }
    .mobile.filetype-img, .downloaidng .mobile.filetype-img, .wrong-file .mobile.filetype-img {
        width: 64px;
    }
    .wrong-file .mobile.content-row.first, .wrong-file .mobile.content-row.second {
        height: 100%;
    }
    .downloading .mobile.content-row.second, .uploading .mobile.content-row.second {
        height: 60%;
    }
    .mobile.warning-icon {
        width: 32px;
        height: 32px;
        background-position: -126px -116px;
    }
    .app-info-block .mobile.download-app {
        width: 137px;
        height: 42px;
        background-position: 0 -765px;
    }
    .android.app-info-block .mobile.download-app {
        background-position: 0 -705px;
    }
    .wp.app-info-block .mobile.download-app {
        background-position: 0 -825px;
        width: 136px;
    }
    .mobile.application-txt {
        font-size: 13px;
        line-height: 20px;
        letter-spacing: 0.2px;
        padding: 12px 12px 32px;
        background: rgba(235,68,68,0.05);
        border: 1px solid rgba(235,68,68,0.40);
        border-radius: 2px;
        padding: 8px 8px 30px;
        width: calc(100% - 32px);
        margin: 8px auto;
    }
    .wrong-file .mobile.wrong-file-block, .downloading .mobile.application-txt, .uploading .mobile.application-txt {
        width:calc(100% - 32px);
    }
    .mobile .improved-recovery-steps .content-wrapper {
        margin: 40px 16px 24px;
        min-height: initial;
    }
    .mobile .improved-recovery-steps h1 {
        font-size: 20px;
    }

}

@media only screen and (orientation:landscape) and (max-width: 670px) {
    .mobile.white-block {
        margin: 0;
    }
    .wrong-file .mobile.white-block, .downloading .mobile.white-block, .uploading .mobile.white-block {
        margin: 0 0 ;
    }
}
@media only screen and (orientation:landscape) and (max-width: 570px), only screen and (orientation:portrait) and (max-height: 570px) {
    .mobile.filetype-img, .downloaidng .mobile.filetype-img, .wrong-file .mobile.filetype-img {
        width: 54px;
    }
    .mobile.filename {
        font-size: 14px;
        line-height: 1.5;
        white-space: nowrap;
        overflow: hidden;
        text-overflow:ellipsis;
        letter-spacing: 0px;
    }
    .mobile.filesize, .mobile.download-speed, .mobile.upload-speed, .mobile.download-percents, .mobile.upload-percents {
        margin: 0;
        font-size: 13px;
        color: #818993;
        line-height: 24px;
        padding: 0 10px;
        letter-spacing: 0px;
    }
    .mobile.download-speed, .mobile.upload-speed {
        padding: 0 13px 0 0;
        background-position: -172px -249px;
    }
    .mobile.download-percents, .mobile.upload-percents {
        padding: 0 0 0 13px;
        background-position: -247px -249px;
    }
    .mobile.download-progress .bar, .mobile.upload-progress .bar {
        height: 44px;
    }
    .mobile.application-txt {
        font-size: 15px;
        line-height: 28px;
    }
    .app-info-block .mobile.download-app {
        width: 112px;
        height: 35px;
        background-position: 0 -945px;
    }
    .android.app-info-block .mobile.download-app {
        background-position: 0 -895px;
    }
    .wp.app-info-block .mobile.download-app {
        background-position: 0 -995px;
        width: 92px;
    }
    .mobile.warning-icon {
        width: 26px;
        height: 26px;
        background-position: -171px -119px;
    }
    .mobile.error-txt {
        font-size: 12px;
        line-height: 18px;
        letter-spacing: 0;
        padding: 4px;
    }
    .wrong-file .mobile.content-row.second {
        height: 54.5%;
    }
    .mobile.red-button.disabled i {
        background-position: -135px -210px;
        width: 16px;
        height: 16px;
    }
    .wrong-file .mobile.white-block {
        margin-top: 32px;
    }
    .mobile.fm-dialog.park-account-dialog .fm-dialog-title {
        font-size: 16px;
    }
    .mobile.fm-dialog.park-account-dialog .checkbox-container .settings-row label {
        font-size: 12px;
    }
    .mobile.fm-dialog.park-account-dialog .checkbox-block {
        margin-top: 16px;
    }
    .mobile.fm-dialog.park-account-dialog .checkbox-container {
        padding: 8px 0;
    }
    .mobile.fm-dialog.park-account-dialog .improved-recovery-steps {
        margin: 16px 0;
    }
    .mobile.fm-dialog.park-account-dialog .login-register-input input {
        font-size: 12px;
    }
    .mobile.fm-dialog.park-account-dialog .checkbox-container .settings-row label {
        padding: 6px 12px 6px 0;
    }
    .mobile.fm-dialog.park-account-dialog .checkbox-container .settings-row div.checkboxOff, .mobile.fm-dialog.park-account-dialog .checkbox-container .settings-row div.checkboxOn {
        margin: 8px 14px 16px 14px;
    }

}

@media only screen and (orientation:landscape) and (max-width: 570px) {
    .mobile.white-block {
        margin: 0;
    }
    .wrong-file .mobile.white-block, .downloading .mobile.white-block, .uploading .mobile.white-block {
        margin: 0 0 0 0;
    }
    .app-info-block .mobile.download-app {
        margin-bottom: 50px;
    }
    .mobile.content-row {
        min-height: 0;
    }
}
@media only screen and (max-width: 414px) {
    .mobile.my-account-page .pro-plan-name {
        display: block;
        line-height: 22px;
        text-align: left;
        margin-left: 60px;
        margin-top: 8px;
        position: static;
    }
    .mobile.my-account-page .storage-usage {
        display: block;
        line-height: 22px;
        position: static;
        right: 0;
        top: 0;
        text-align: left;
        margin-left: 60px;
        margin-top: 8px;
    }
    .mobile .improved-recovery-steps .col-3 {
        width: 100%;
    }
    .mobile .improved-recovery-steps .check-sessions {
        display: block;
    }
    .mobile .improved-recovery-steps .check-sessions .checkboxOn, .mobile .improved-recovery-steps .check-sessions .checkboxOff {
        right: 24px;
        top: 3px;
    }
}

/* Adjust the layout of the My Account page for longer screens to push buttons into acceptable range */
@media only screen and (min-height: 668px) {
    .mobile.my-account-page .avatar-name-block {
        padding: 40px 0 35px 0;
    }
    .mobile.my-account-page .main-avatar {
        text-align: center;
        position: static;
        top: initial;
        left: initial;
    }
    .mobile.my-account-page .small-rounded-avatar {
        float: none;
        margin: 0 auto;
    }
    .mobile.my-account-page .user-info {
        text-align: center;
        margin: 0;
    }
    .mobile.my-account-page .user-name {
        margin-top: 8px;
        margin-bottom: 4px;
    }
    .mobile.tab-block.sign-in, .mobile.tab-block.register {
        padding-top: 48px;
    }
    .mobile.signin-input {
        height: 54px;
        padding-top: 16px;
        margin-left: 24px;
        margin-right: 24px;
    }
    .mobile.signin-input span {
        top: 17px;
    }
    .new-registration {
        margin-left: 24px;
        margin-right: 19px;
    }
    .mobile.signin-button, .mobile.register-button, .mobile.resend-button {
        height: 48px;
        line-height: 47px;
        margin-left: 24px;
        margin-right: 24px;
    }
    .mobile.remember-me, .mobile.confirm-terms, .payment-address-dialog .ui-selectmenu-button {
        margin-left: 24px;
        margin-right: 24px;
    }
    .mobile.registration-confirm-email .email-icon {
        margin-top: 72px;
    }
    .mobile.registration-confirm-email .change-email {
        padding: 17px 0;
        margin-left: 24px;
        margin-right: 24px;
    }
}

/* Specific styles for showing grid view on devices in landscape and portrait*/
@media only screen and (orientation:landscape) and (min-width: 813px) and (max-width: 1025px), only screen and (orientation:portrait) and (min-height: 740px) and (max-height: 800px) {
    .mobile.grid-view .mobile.fm-item.folder, .mobile.grid-view .mobile.fm-item.file {
        width: calc((100% - 60px) / 5);
    }
    .mobile.grid-view .mobile.file .mobile.fm-item-info {
        padding: 0 0;
    }
}
@media only screen and (orientation:landscape) and (max-width: 825px), only screen and (orientation:portrait) and (max-height: 420px) {
    .mobile.grid-view .mobile.fm-item.folder, .mobile.grid-view .mobile.fm-item.file {
        width: calc((100% - 60px) / 4);
    }
}
/* iPhone X Portrait styles go here */
@media only screen and (orientation:landscape) and (max-width: 376px), only screen and (orientation:portrait) and (min-height: 801px) and (max-height: 813px) {
    .mobile.grid-view .mobile.fm-item.folder, .mobile.grid-view .mobile.fm-item.file {
        width: calc((100% - 36px) / 2);
    }
    .mobile .improved-recovery-steps .main-right-block {
        display: none;
    }
    .mobile .improved-recovery-steps .content-wrapper {
        margin: 40px 16px;
    }
    .mobile .improved-recovery-steps .content-wrapper {
        min-height: initial;
    }
    .mobile.grid-view .file .fm-item-img {
        height: 164px;
    }
}
/* Devices larger than 400px wide in portrait */
@media only screen and (orientation:landscape)and (min-width: 412px) and (max-width: 415px), only screen and (orientation:portrait) and (min-height: 810px) and (max-height: 824px) {
    .mobile.grid-view .mobile.fm-item.folder, .mobile.grid-view .mobile.fm-item.file {
        width: calc((100% - 36px) / 2);
    }
}
/*iphone se portrait styles */
@media only screen and (orientation:landscape) and (max-width: 321px), only screen and (orientation:portrait) and (max-height: 569px) {
    .mobile.grid-view .mobile.fm-item.folder, .mobile.grid-view .mobile.fm-item.file {
        width: calc((100% - 36px) / 2);
    }
    .mobile.video .download.video-block {
        height: 150px;
    }
    .mobile.grid-view .file .fm-item-img {
        height: 132px;
    }
}
/*iphone se landscape styles */
@media only screen and (orientation:portrait) and (max-height: 321px), only screen and (orientation:landscape) and (max-width: 569px) {
    .mobile.grid-view .mobile.fm-item.folder, .mobile.grid-view .mobile.fm-item.file {
        width: calc((100% - 60px) / 3);
    }
}

/* Large tablets Landscape styles go here */
@media only screen and (orientation:landscape) and (min-width: 1280px) and (max-width: 1440px), only screen and (orientation:portrait) and (min-height: 1025px) and (max-height: 1025px) {
    .mobile.grid-view .mobile.fm-item.folder, .mobile.grid-view .mobile.fm-item.file {
        width: calc((100% - 96px) / 7)
    }
    .mobile.session-history-page .sh-item-location {
        width: 540px;
    }
    .mobile.session-history-page .sh-item-date {
        width: 200px;
    }
    .mobile.session-history-page .folders-files-text .sh-date-header {
        width: 200px;
    }
    .mobile.session-history-page .folders-files-text .sh-location-header {
        width: 546px;
    }
}

/* Large tablets Portrait styles go here */
@media only screen and (orientation:landscape) and (min-width:900px) and (max-width: 1025px), only screen and (orientation:portrait) and (min-height: 1281px) and (max-height: 1366px) {
    .mobile.grid-view .mobile.fm-item.folder, .mobile.grid-view .mobile.fm-item.file {
        width: calc((100% - 72px) / 5);
    }
}
/* For screens with larger width than 400px e.g. iPhone 7S etc make the Pro page step 2 items show on the same line */
@media only screen and (min-width: 400px) and (max-width: 500px) {
    body:not(.fr):not(.ru) .mobile.membership-step2 .payment-options-list .payment-method {
        float: left;
        width: 153px;
    }
    body:not(.fr):not(.ru) .mobile.membership-step2 .provider-details .provider-name {
        width: 96px;
    }
    body:not(.fr):not(.ru) .mobile.membership-step2 .payment-duration {
        display: inline-block;
        margin-bottom: 0;
        margin-top: 0;
        height: 80px;
        vertical-align: middle;
        width: 153px
    }
    body:not(.fr):not(.ru) .mobile.membership-step2 .payment-duration.template {
        display: none;
    }
    body:not(.fr):not(.ru) .mobile.membership-step2 .duration-options-list .payment-duration:last-child {
        margin-left: 0;
    }
    body:not(.fr):not(.ru) .mobile.membership-step2 .renewal-options-list .renewal-option {
        display: inline-block;
        width: 153px
    }
    body:not(.fr):not(.ru) .mobile.membership-step2 .renewal-options-list .renewal-option:last-child {
        margin-left: 0;
    }
    body:not(.fr):not(.ru) .mobile.membership-step2 .option-question.renewal {
        margin-top: 30px;
    }
    .mobile .improved-recovery-steps .vert-container-aligner {
        width: calc(100% - 24px);
        margin: 80px auto 24px;
    }
    .mobile .improved-recovery-steps .content-wrapper {
        margin: 40px 24px 40px 24px;
        min-height: initial;
    }
}
@media only screen and (-webkit-min-device-pixel-ratio: 1.5), only screen and (-o-min-device-pixel-ratio: 3/2), only screen and (min--moz-device-pixel-ratio: 1.5), only screen and (min-device-pixel-ratio: 1.5) {
    .mobile.tablet-img {
        background-image: url(../images/mobile/ipad-big@2x.png);
    }
    .android .mobile.tablet-img {
        background-image: url(../images/mobile/android@2x.png);
    }
    .mobile.logo, .mobile.white-mega-logo, .mobile.download-speed, .mobile.upload-speed, .mobile.download-percents, .mobile.red-button.disabled i, .mobile.warning-icon, .mobile.download-app, .mobile.fm-icon, .mobile.fm-item-link, .mobile.empty-icon, .mobile.signin-input span, .mobile.loader, .mobile.homepage .feature-icon, .mobile.homepage .company-logo, .checkboxOn.square i, .mobile.fm-dialog-close, .mobile.top-menu-popup .top-icon.close, .mobile.slideshow-back-arrow, .mobile.slideshow-forward-arrow, .default-select, .ui-selectmenu-button, .mobile.select-wrapper::after, #mobile-ui-contact-card .contact-verification i, .mobile.auth-app-select-dialog .cancel-button-icon {
        background-image: url(../images/mobile/mobile-sprite_v18@2x.png);
        background-size: 280px auto;
    }
    .mobile.registration-confirm-email .email-icon {
        background-image: url(../images/mega/register-big-sprite-v15@2x.png);
        background-size: 200px auto;
    }
    .mobile.app-advertisement-block {
        background-image: none;
    }
    .mobile .improved-recovery-steps .login-register-input, .mobile .improved-recovery-steps .checkboxOn::after, .mobile .improved-recovery-steps .checkboxOff::after {
        background-image: url(../images/mega/top-login-sprite_v11@2x.png);
        background-size: 48px auto;
    }
    .mobile .improved-recovery-steps .feedback-logo {
        background-image: url(../images/mega/help2/welcome_icons_v2@2x.png);
        background-size: 250px auto;
    }
    .mobile .improved-recovery-steps .list-point b.megasync-logo {
        background-image: url(../images/mega/top-sprite_v5@2x.png);
        background-size: 38px auto;
    }
    .mobile.session-history-page .sh-round-button::before  {
        background-image: url(../images/mobile/mobile-sprite_v18@2x.png);
        background-size: 280px auto;
    }
    .mobile.auth-app-select-dialog .app-link-icon, .mobile.auth-app-select-dialog .app-link-arrow {
        background-image: url(../images/mega/2fa-auth-apps@2x.png);
        background-size: 72px auto;
    }
    .mobile .improved-recovery-steps .recover-image, .mobile .improved-recovery-steps .session-image-block, .mobile .improved-recovery-steps .recover-button.yes::after, .mobile .improved-recovery-steps .recover-button.no::after   {
    background-image: url(../images/mega/recover-account-sprite@2x.png);
    background-size: 344px auto;
    }
}

@media screen and (orientation:landscape) {
    .app-info-block .mobile.download-app {
        display: none;
    }
    .mobile.mega-app-icon {
        width: 36px;
        height: 36px;
    }
    .mobile.white-mega-logo {
        margin-left: 5px;
        margin-top: 5px;
    }
    .mobile .improved-recovery-steps .backup-input-button.recover-button {
        max-width: 100px;
    }
}
@media screen and (orientation:portrait) {
    .mobile .improved-recovery-steps .main-right-block {
        display: none;
    }
}

@keyframes rotate-loading {
    0% {
        transform: rotate(0deg);
        -ms-transform: rotate(0deg);
    }
    100% {
        transform: rotate(360deg);
        -ms-transform: rotate(360deg);
    }
}
@keyframes rotate-loading {
    0% {
        transform: rotate(0deg);
    }
    100% {
        transform: rotate(360deg);
    }
}
@-moz-keyframes rotate-loading {
    0% {
        -moz-transform: rotate(0deg);
    }
    100% {
        -moz-transform: rotate(360deg);
    }
}
@-webkit-keyframes rotate-loading {
    0% {
        -webkit-transform: rotate(0deg);
    }
    100% {
        -webkit-transform: rotate(360deg);
    }
}
@-o-keyframes rotate-loading {
    0% {
        -o-transform: rotate(0deg);
    }
    100% {
        -o-transform: rotate(360deg);
    }
}
<|MERGE_RESOLUTION|>--- conflicted
+++ resolved
@@ -3913,11 +3913,7 @@
     -webkit-border-radius: 4px;
     background-image: url(../images/mobile/mobile-sprite_v18.png);
     background-repeat: no-repeat;
-<<<<<<< HEAD
-    background-position: right -2351px;
-=======
     background-position: right -2354px;
->>>>>>> fed42c15
     -webkit-box-sizing: border-box;
     -moz-box-sizing: border-box;
     box-sizing: border-box;
