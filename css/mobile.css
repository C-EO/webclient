--- conflicted
+++ resolved
@@ -3348,13 +3348,10 @@
     margin: 20px 0 0 0;
 }
 
-<<<<<<< HEAD
 /* Hide transfer widget on the ProPay page after getting an overquota error from the download page */
 .widget-block.active {
     display: none !important;
 }
-=======
->>>>>>> 6130e815
 
 /* Only media queries after here */
 @media only screen and (orientation:portrait) {
