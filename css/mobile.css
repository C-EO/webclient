--- conflicted
+++ resolved
@@ -14203,12 +14203,8 @@
         background-image: url(../images/mobile/mobile-sprite_v39@2x.png);
         background-size: 280px auto;
     }
-<<<<<<< HEAD
     .mobile .card-container .dialog-heading-img,
     #mobile-ui-over-storage-quota-overlay .odq-warning .odq-warn-icon {
-=======
-    .mobile .card-container .dialog-heading-img {
->>>>>>> b27fe18b
         background-image: url(../images/mobile/mobile-sprite_v39@2x.png);
         background-size: 280px auto;
     }
