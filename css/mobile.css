--- conflicted
+++ resolved
@@ -7023,15 +7023,9 @@
 }
 .mobile .improved-recovery-steps .info-container h3.main-italic-header {
     text-align: left;
-<<<<<<< HEAD
     font-family: 'LatoWebSemibold', 'source_sans_proregular', Arial;
     font-weight: initial;
     font-size: 14px;
-=======
-    font-family: 'LatoWeb', 'source_sans_proregular', Arial;
-    font-weight: 800;
-    font-size: 16px;
->>>>>>> cca0e254
 }
 .mobile .improved-recovery-steps .container-information {
     font-family: 'LatoWeb', 'source_sans_proregular', Arial;
@@ -7039,11 +7033,7 @@
     line-height: 21px;
 }
 .mobile .improved-recovery-steps .container-information ul {
-<<<<<<< HEAD
     margin: 12px 8px 12px 24px;
-=======
-    margin: 12px 24px;
->>>>>>> cca0e254
     padding: 0;
     text-indent: 0;
     list-style-type: 0;
@@ -7059,11 +7049,8 @@
     margin-bottom: 10px;
     display: list-item;
     list-style: disc;
-<<<<<<< HEAD
     color: #676D75;
     font-size: 13px;
-=======
->>>>>>> cca0e254
 }
 .mobile .improved-recovery-steps .container-information li:last-of-type {
     margin-bottom: 0;
@@ -7085,24 +7072,15 @@
 }
 .mobile .improved-recovery-steps h1, .mobile.fm-dialog.park-account-dialog .fm-dialog-title  {
     font-size: 20px;
-<<<<<<< HEAD
     color: #495057;
-=======
-    color: #343A40;
-    letter-spacing: 0.2px;
->>>>>>> cca0e254
     line-height: 30px;
     -webkit-margin-before: 0.4em;
     -webkit-margin-after: 20px;
     -webkit-margin-start: 0px;
     -webkit-margin-end: 0px;
     text-align: center;
-<<<<<<< HEAD
     font-family:'LatoWebSemibold', 'source_sans_prosemibold';
     font-weight: initial;
-=======
-    font-family: 'montserrat', 'LatoWeb', 'source_sans_prosemibold';
->>>>>>> cca0e254
 }
 .mobile.fm-dialog.park-account-dialog .improved-recovery-steps h3.main-italic-header {
     font-size: 13px;
@@ -7138,11 +7116,7 @@
     font-size: 14px;
     color: #495057;
     letter-spacing: 0;
-<<<<<<< HEAD
     line-height: 23px;
-=======
-    line-height: 21px;
->>>>>>> cca0e254
     padding-bottom: 0;
     margin-bottom: 24px;
     text-align: center;
