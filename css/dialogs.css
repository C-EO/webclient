.fm-dialog-footer {
    height: 56px;
    background-color: #F6F6F6;
    -webkit-box-sizing: border-box;
    -moz-box-sizing: border-box;
    box-sizing: border-box;
    -webkit-border-bottom-left-radius: 7px;
    -moz-border-radius-bottomleft: 7px;
    border-bottom-left-radius: 7px;
    -webkit-border-bottom-right-radius: 7px;
    -moz-border-radius-bottomright: 7px;
    border-bottom-right-radius: 7px;
    padding: 12px 12px 0 12px;
}
/* Send Contact Dialog */
.fm-dialog.send-contact {
    width: 644px;
    margin: -246px 0 0 -322px;
}
.fm-dialog .contacts-search-scroll {
    height: 336px !important;
}
.fm-dialog .contacts-search-scroll, .fm-dialog .contacts-search-scroll .jspPane {
    background-position: 0 -48px;
}
.fm-dialog .contacts-info.body.contacts-search {
    height: 48px;
    padding: 6px 0;
    cursor: pointer;
    background-color: #fafafa;
}
.fm-dialog .contacts-info.body.contacts-search:nth-child(odd) {
    background-color: white;
}
.contacts-info.body.contacts-search.selected {
    background-color: #2ba6de;
    color: white;
}
.contacts-info.body.contacts-search.selected:nth-child(odd) {
    background-color: #2ba6de;
}
.contacts-info.body.contacts-search.selected span, .contacts-info.body.contacts-search.selected .user-card-email {
    color: white;
}
.contacts-info.body.contacts-search.selected .user-card-presence {
    background-color: white;
}
.fm-dialog .contacts-search-header {
    padding-top: 10px;
}
.contacts-search .user-card-name span {
    margin-top: -4px;
    color: #666666;
}
.contacts-search-footer {
    height: 46px;
    display: block;
}
.contacts-search-footer em {
    display: block;
    color: #2ba6de;
    font-style: normal;
    text-align: center;
    line-height: 46px;
    vertical-align: middle;
}
/* End of Send Contact Dialog */

/* Add From Cloud Dialog */
.fm-dialog.add-from-cloud {
    width: 644px;
    margin: -246px 0 0 -322px;
}
.fm-dialog .fm-breadcrumbs-block {
    float: none;
    height: 40px;
    margin: 0 0 19px 0;
    padding: 22px 0 0 16px;
}
.fm-dialog .fm-breadcrumbs-block:not(.long-path) .cloud-drive .right-arrow-bg {
    padding: 0 7px 0 8px;
    background-image: none;
}
.fm-dialog .fm-breadcrumbs .right-arrow-bg {
    font-size: 13px;
}
.fm-dialog .fm-breadcrumbs:first-child .right-arrow-bg span {
    display: block;
}
.fm-dialog .long-path .fm-breadcrumbs .right-arrow-bg span {
    display: none;
}
.fm-dialog-table.grid-table tr:nth-child(odd) td {
    background-color: rgba(255,255,255,1);
}
.fm-dialog-table.grid-table tr:nth-child(even) td {
    background-color: rgba(250,250,250,1);
}
.fm-dialog-table.grid-table-header th:nth-child(1), .fm-dialog-table.grid-table td:nth-child(1) {
    width: 50px;
    padding: 0 0 0 3px;
}
.fm-dialog-table.grid-table-header th:nth-child(2), .fm-dialog-table.grid-table td:nth-child(2) {
    width: 476px;
}
.fm-dialog-table.grid-table-header th:nth-child(3), .fm-dialog-table.grid-table td:nth-child(3) {
    width: 114px;
    background-image: none;
}
.fm-dialog-grid-scroll {
    height: 312px !important;
}
.fm-dialog-grid-scroll, .fm-dialog-grid-scroll .jspPane {
    background-image: url(../images/mega/grid-bg.svg);
    background-position: 0 -24px;
}
.fm-dialog-table.grid-table tr.ui-selected td {
    background-color: rgba(233,233,233,1);
}
/* End of Add From Cloud Dialog */


/* Delete message dialog */
.fm-dialog.delete-message {
    width: 484px;
    margin: -134px 0 0 -242px;
}
.dialog.secondary-header {
    text-align: center;
    padding: 16px 24px 0 24px;
    font-size: 14px;
    line-height: 20px;
    color: #666666;
}
.message.body.dialog-wrapper {
    border: 1px solid rgba(0,0,0,0.05);
    background-color: rgba(0,0,0,0.02);
    -webkit-box-sizing: border-box;
    -moz-box-sizing: border-box;
    box-sizing: border-box;
    -moz-border-radius: 4px;
    -webkit-border-radius: 4px;
    border-radius: 4px;
    margin: 24px 12px;
    padding: 13px 15px 13px 15px;
}
.dialog-wrapper .message.text-block {
    margin-right: 0;
    font-size: 14px;
    color: #666666;
}
.footer-checkbox {
    float: left;
    margin: -12px 0 0 0;
}
/* End of Delete message dialog */

/* Confirm truncate dialog */
.fm-dialog.truncate-conversation .fm-dialog-content {
    margin-bottom: 24px;
}
/* End of confirm truncate dialog */

/* Limited available bandwidth dialog */
.fm-dialog.limited-bandwidth-dialog {
    min-width: 484px;
    margin: -196px 0 0 -242px;
}
.dialog-top-icon {
    margin: 34px 0 17px 0;
}
.dialog.header-after-icon {
    font-size: 20px;
    line-height: 25px;
    color: #666666;
    font-family: 'source_sans_prolight';
    padding: 15px 0 8px 0;
}
.dialog.p-after-icon {
    font-size: 14px;
    line-height: 18px;
    color: #666666;
    padding: 15px 0 0 0;
    margin: 0 0 0 0;
}
.dialog.p-after-icon span {
    color: #FF333A;
}
.dialog.big-buttons-block {
    font-size: 0;
    padding: 24px 0 4px 0;
    white-space: nowrap;
}
.dialog.big-buttons-block .default-big-button {
    display: inline-block;
    margin: 0 6px;
}
.fm-dialog-body .centered-checkbox {
    padding: 0 0 10px 0;
}
/* End of Limited available bandwidth dialog */

/* Achievement dialog */
.fm-dialog.achievement-dialog {
    width: 484px;
    margin: -242px 0 0 -242px;
    background-color: #FAFAFA;
    font-size: 0;
}
.achievement-dialog.top-icon {
    padding: 5px 0 21px 0;
}
.achievement-dialog.fm-dialog-body {
    padding: 12px 48px 24px 48px;
}
.fm-dialog-body.centered-content {
    font-size: 0;
}
.achievement-dialog.header {
    font-size: 20px;
    line-height: 30px;
    color: #666666;
    padding: 0;
    height: 60px;
    display: table-cell;
    width: 544px;
}
.achievement-dialog.header span {
    color: #FF333A;
    border-bottom: 2px solid #FF333A;
}
.achievement-dialog.reward {
    display: inline-block;
    margin: 15px 21px 0 21px;
    text-align: left;
}
.achievement-dialog.reward.hidden {
    display: none;
}
.achievement-dialog.reward i {
    vertical-align: top;
}
.achievement-dialog.reward-txt {
    display: inline-block;
    font-size: 14px;
    line-height: 17px;
    color: #777777;
    vertical-align: top;
    margin: 6px 0 0 15px;
}
.achievement-dialog.reward-txt span {
    font-size: 18px;
    line-height: 18px;
    display: block;
    text-transform: uppercase;
    color: #2BA6DE;
}
.achievement-dialog.reward.storage span {
    color: #2BA6DE;
}
.achievement-dialog.reward.bandwidth span {
    color: #31B500;
}
.achievement-dialog.description {
    padding: 18px 0 0 0;
    font-size: 14px;
    line-height: 18px;
    color: #666666;
}
.achievement-dialog.expires-txt {
    font-size: 14px;
    line-height: 18px;
    color: #333333;
    padding: 15px 0 24px 0;
}
.achievement-dialog.expires-txt.red {
    color: #FF333A;
}
.achievement-dialog .default-white-button {
    display: inline-block;
    margin: 0 10px 0 10px;
    color: #777777;
    min-width: 102px;
}
/* End of Achievement dialog */

<<<<<<< HEAD
.fm-dialog.chat-rename-dialog {
    left: 50%;
    top: 50%;
    transform: translate(-50%, -50%);
}
.chat-rename-dialog input {
    padding-left: 10px;
    width: 260px;
}
.chat-rename-dialog .rename-input-bl {
    margin-bottom: 10px;
=======

/* Achievements list dialog */
.fm-dialog.achievements-list-dialog {
    width: 964px;
    margin: -354px 0 0 -482px;
    background-color: #f7f7f7;
}
.achievements-scroll .achievements-cell {
    display: table;
    width: auto;
    margin: 0 0 12px 0;
}
.achievements-scroll .achievements-cell.hidden {
    display: none;
}
.achievements-cell-body {
    display: table-row;
}
.achievements-list-dialog .achievement-full.info {
    margin: 0;
    padding: 0 36px 0 0;
}
.achievement-dialog.left-icon {
    display: table-cell;
    width: 200px;
    position: relative;
    z-index: 1;
    vertical-align: middle;
    -webkit-box-sizing: border-box;
    -moz-box-sizing: border-box;
    box-sizing: border-box;
    padding-left: 18px;
}
.achievement-dialog.left-icon i {
    margin: -5px 0;
}
.achievement-dialog.right-block {
    display: table-cell;
    width: 223px;
    border-left: 1px solid #e5e5e5;
    -webkit-box-sizing: border-box;
    -moz-box-sizing: border-box;
    box-sizing: border-box;
    position: relative;
    z-index: 1;
    vertical-align: top;
    text-align: center;
    padding: 0 15px;
}
.achievements-scroll {
    max-height: 666px;
    overflow: hidden;
}
.achievements-scroll .jspContainer::before {
    content: '';
    display: block;
    width: 100%;
    height: 8px;
    left: 0;
    top: 0;
    position: absolute;
    background: url(data:image/svg+xml;base64,PD94bWwgdmVyc2lvbj0iMS4wIiA/Pgo8c3ZnIHhtbG5zPSJodHRwOi8vd3d3LnczLm9yZy8yMDAwL3N2ZyIgd2lkdGg9IjEwMCUiIGhlaWdodD0iMTAwJSIgdmlld0JveD0iMCAwIDEgMSIgcHJlc2VydmVBc3BlY3RSYXRpbz0ibm9uZSI+CiAgPGxpbmVhckdyYWRpZW50IGlkPSJncmFkLXVjZ2ctZ2VuZXJhdGVkIiBncmFkaWVudFVuaXRzPSJ1c2VyU3BhY2VPblVzZSIgeDE9IjAlIiB5MT0iMCUiIHgyPSIwJSIgeTI9IjEwMCUiPgogICAgPHN0b3Agb2Zmc2V0PSIwJSIgc3RvcC1jb2xvcj0iI2Y3ZjdmNyIgc3RvcC1vcGFjaXR5PSIxIi8+CiAgICA8c3RvcCBvZmZzZXQ9IjEwMCUiIHN0b3AtY29sb3I9IiNmN2Y3ZjciIHN0b3Atb3BhY2l0eT0iMCIvPgogIDwvbGluZWFyR3JhZGllbnQ+CiAgPHJlY3QgeD0iMCIgeT0iMCIgd2lkdGg9IjEiIGhlaWdodD0iMSIgZmlsbD0idXJsKCNncmFkLXVjZ2ctZ2VuZXJhdGVkKSIgLz4KPC9zdmc+);
background: -moz-linear-gradient(top, rgba(247,247,247,1) 0%, rgba(247,247,247,0) 100%);
background: -webkit-linear-gradient(top, rgba(247,247,247,1) 0%,rgba(247,247,247,0) 100%);
background: linear-gradient(to bottom, rgba(247,247,247,1) 0%,rgba(247,247,247,0) 100%);
    z-index: 10;
}
.achievements-list-dialog .acivements-content {
    padding: 10px 24px 12px 24px;
}
.achievement-full.expires-txt {
    font-size: 14px;
    line-height: 18px;
    color: #333333;
    padding: 10px 0 0 0;
}
.achievement-full.expires-txt.red {
    color: #333333;
}
.achievement-dialog.right-block .reward {
    margin: 0px 0 17px 10px;
    min-width: 140px;
}
.achievement-dialog.right-block .reward i {
    margin: -2px 0 0 0;
}
.achievement-dialog.right-block .reward-txt {
    margin: -4px 0 0 13px;
}
.achievements-cell-body .expires-txt {
    padding: 12px 0 0 0;
}
.achievement-dialog.status-block {
    position: absolute;
    width: 100%;
    bottom: 0;
    left: 0;
}
.achievement-dialog.status-block .button {
    display: inline-block;
    min-width: 126px;
}
.achived .achievement-dialog.status-block .button {
    display: none;
}
.achievement-dialog.status-txt {
    font-size: 18px;
    color: #31B500;
    line-height: 26px;
    text-transform: uppercase;
    display: none;
}
.achived .achievement-dialog.status-txt {
    display: block;
}
.one-reward .achievement-dialog.right-block {
    vertical-align: middle;
}
.one-reward .achievement-dialog.right-block .reward {
    margin: 0px 0 4px 10px;
}
.one-reward .right-block .reward.bandwidth {
    display: none;
}
.achived .achievement-dialog.right-block .reward {
 filter: progid:DXImageTransform.Microsoft.Alpha(opacity=50);
    -moz-opacity: 0.5;
    -khtml-opacity: 0.5;
    opacity: 0.5;
}
/* End of Achievements list dialog */

/* Invite a friend dialog */
.fm-dialog.invite-dialog {
    width: 644px;
    margin: -329px 0 0 -322px;
    background-color: #FAFAFA;
}
.fm-dialog.invite-dialog.success {
    margin: -338px 0 0 -322px;
}
.invite-dialog .header {
    margin-top: -5px;
}
.invite-dialog .fm-dialog-body {
    padding-bottom: 36px;
}
.achievement-dialog.green-header {
    font-size: 16px;
    line-height: 20px;
    color: #54BCA9;
    display: inline-block;
    position: relative;
    background-color: #FAFAFA;
    padding: 21px 10px 0 10px;
}
.achievement-dialog.info-block {
    display: table;
    width: 100%;
    border-top: 1px solid rgba(0,0,0,0.1);
    border-bottom: 1px solid rgba(0,0,0,0.1);
    margin: -12px 0 0 0;
}
.achievement-dialog.info-icon {
    display: table-cell;
    width: 88px;
    vertical-align: middle;
    text-align: left;
}
.achievement-dialog.info-icon i {
    margin-left: -2px;
}
.achievement-dialog.info-body {
    display: table-cell;
    vertical-align: middle;
    text-align: left;
    padding: 18px 0;
}
.achievement-dialog.info-body p {
    padding: 6px 0;
    margin: 0;
    font-size: 14px;
    line-height: 18px;
    color: #666666;
}
.achievement-dialog.info-body p strong {
    color: #333333;
}
.achievement-dialog.info-body p.italic {
    font-style: italic;
    color: #999999;
}
.achievement-dialog.info-body p .red {
    color: #FF333A;
}
.achievement-dialog.input-header {
    font-size: 16px;
    line-height: 20px;
    color: #666666;
    padding: 16px 0 16px 0;
}
.achievement-dialog.input-field {
    max-height: 64px;
    min-height: 32px;
    background-color: rgba(0,0,0,0.05);
    border: 1px solid transparent;
    -webkit-box-sizing: border-box;
    -moz-box-sizing: border-box;
    box-sizing: border-box;
    -moz-border-radius: 3px;
    -webkit-border-radius: 3px;
    border-radius: 3px;
    padding: 0 10px 0 10px;
    height: auto !important;
    cursor: text;
    text-align: center;
    overflow: hidden;
}
.active .achievement-dialog.input-field {
    background-color: white;
    border: 1px solid rgba(0,0,0,0.2);
}
.achievement-dialog.input-field ul {
    padding: 0 10px 0 10px;
    font-size: 0;
    line-height: 0;
}
.achievement-dialog.input-field li {
    overflow: hidden;
    height: 30px;
    line-height: 18px;
    margin: 0;
    padding: 0;
    cursor: default;
    font-size: 14px;
    color: #333333;
    padding: 6px 0 0 4px;
    display: inline-block;
    white-space: nowrap;
    position: relative;
    max-width: 100%;
    -webkit-box-sizing: border-box;
    -moz-box-sizing: border-box;
    box-sizing: border-box;
    -o-text-overflow: ellipsis;
    text-overflow: ellipsis;
    overflow: hidden;
    white-space: nowrap;
}
.achievement-dialog.input-field input {
    border: 0;
    width: 100px;
    padding: 0;
    background-color: transparent;
    font-size: 14px;
    line-height: 18px;
    color: #333333;
    margin: 0;
    padding: 0;
    -webkit-appearance: caret;
    font-family: 'source_sans_proregular', Arial;
}
.achievement-dialog.input-field input.tiny {
    width: 0 !important;
}
.achievement-dialog.input-info.red, .achievement-dialog.input-field input.red {
    color: #E54C51;
}
.achievement-dialog.input-info, .achievement-dialog.success-info {
    font-size: 12px;
    line-height: 15px;
    color: #999999;
    padding: 12px 0 15px 0;
}
.achievement-dialog.success-info {
    padding: 23px 0 26px 0;
}
.achievement-dialog.success-content, .success .achievement-dialog.default-content, .invite-dialog .default-grey-button.back, .invite-dialog.success .default-grey-button.send {
    display: none;
}
.success .achievement-dialog.success-content {
    display: block;
}
.invite-dialog.success .default-grey-button.back {
    display: inline-block;
}
.achievement-dialog .default-white-button.hidden {
    display: none;
}
.achievement-dialog.links-block {
    float: left;
    width: 50%;
    padding: 14px 12px 2px 0;
    -webkit-box-sizing: border-box;
    -moz-box-sizing: border-box;
    box-sizing: border-box;
}
.achievement-dialog.links-block.inputs {
    float: left;
    width: 50%;
    padding: 14px 0 2px 12px;
}
.achievement-dialog.links-block input {
    width: 100%;
    margin-top: 6px;
}
.achievement-dialog.links-block .input-field {
    margin: 16px 0;
    padding: 0 14px 0 14px;
}
.achievement-dialog.links-block .input-label {
    margin: 16px 0;
    height: 32px;
    font-size: 14px;
    line-height: 32px;
    text-align: right;
    color: #333333;
    font-family: 'source_sans_prosemibold', Arial;
}
/* End of Invite a friend dialog */

/* Invitation status dialog */
.fm-dialog.invitation-dialog {
    width: 724px;
    margin: -303px 0 0 -362px;
    background-color: #FAFAFA;
}
.fm-dialog-body.invitation-dialog {
    padding: 14px 0 36px 0;
    text-align: center;
}
.invitation-dialog.table {
    display: table;
    width: 100%;
    table-layout: fixed;
    text-align: left;
}
.invitation-dialog.table-row {
    display: table-row;
}
.invitation-dialog.table-cell {
    font-size: 13px;
    line-height: 18px;
    color: #666666;
    -webkit-box-sizing: border-box;
    -moz-box-sizing: border-box;
    box-sizing: border-box;
    display: table-cell;
    vertical-align: middle;
    height: 48px;
    border-left: 1px dashed rgba(0,0,0,0.1);
    padding: 0 12px 0 12px;
    white-space: nowrap;
    overflow: hidden;
    -o-text-overflow: ellipsis;
    text-overflow: ellipsis;
    -webkit-box-sizing: border-box;
    -moz-box-sizing: border-box;
    box-sizing: border-box;
    position: relative;
}
.invitation-dialog.table-cell *:not(.button) {
    white-space: nowrap;
    overflow: hidden;
    -o-text-overflow: ellipsis;
    text-overflow: ellipsis;
}
.invitation-dialog.table-cell span {
    display: block;
}
.invitation-dialog.table-cell:first-child {
    border-left: 0;
    width: 35px;
    padding: 0 9px;
}
.invitation-dialog.table-cell:nth-child(3) {
    width: 170px;
}
.invitation-dialog.table-cell:nth-child(4) {
    width: 190px;
}
.invitation-dialog.table-row.header .table-cell {
    font-size: 13px;
    line-height: 16px;
    height: 25px;
    color: #666666;
    height: 16px;
    border-bottom: 1px solid rgba(0,0,0,0.1);
    border-left: 1px solid rgba(0,0,0,0.1);
    padding: 0 12px 4px 12px;
    display: table-cell;
}
.invitation-dialog.table-cell strong {
    font-size: 14px;
}
.invitation-dialog.table-cell .dark-grey {
    color: #333333;
}
.invitation-dialog.table-cell .light-grey {
    color: #999999;
}
.invitation-dialog.table-cell .green {
    color: #31B500;
    font-size: 13px;
}
.invitation-dialog.table-cell .green {
    color: #31B500;
    font-size: 13px;
}
.invitation-dialog.table-cell .orange {
    color: #FFA500;
    font-size: 13px;
}
.invitation-dialog.table-cell.small {
    color: #999999;
}
.invitation-dialog.table-cell span {
    display: block;
    cursor: pointer;
    margin-right: 8px;
}
.invitation-dialog.table-cell span.desc {
    background-image: url(../images/mega/nw-fm-sprite_v19.svg);
    background-position: right -11445px;
    background-repeat: no-repeat;
}
.invitation-dialog.table-cell span.asc {
    background-image: url(../images/mega/nw-fm-sprite_v19.svg);
    background-position: right -11475px;
    background-repeat: no-repeat;
}
.invitation-dialog.table-scroll {
    height: 385px;
    -webkit-box-sizing: border-box;
    -moz-box-sizing: border-box;
    box-sizing: border-box;
    border-bottom: 1px solid rgba(0,0,0,0.1);
}
.invitation-dialog.table-bg {
    min-height: 100%;
    background: url("data:image/svg+xml;base64,PHN2ZyB4bWxucz0iaHR0cDovL3d3dy53My5vcmcvMjAwMC9zdmciIHdpZHRoPSI5MCIgaGVpZ2h0PSI5NiI+CjxyZWN0IHdpZHRoPSI5MCIgaGVpZ2h0PSI0OCIgZmlsbD0iI2Y1ZjVmNSI+PC9yZWN0Pgo8cmVjdCB3aWR0aD0iOTAiIGhlaWdodD0iNDgiIGZpbGw9IndoaXRlIj48L3JlY3Q+Cjwvc3ZnPg==");
}
.invitation-dialog.table-info {
    font-size: 14px;
    line-height: 18px;
    color: #666666;
    padding: 24px 48px 23px 48px;
    text-align: left;
}
.invitation-dialog.table-info span {
    color: #FF333A;
}
.invitation-dialog .default-grey-button, .invitation-dialog .default-white-button:not(.small-square-button) {
    padding: 0 24px;
}
.invitation-dialog.table-cell .small-square-button {
    position: absolute;
    right: 12px;
    top: 50%;
    margin: -12px 0 0 0;
}
.invitation-dialog.table-cell .small-square-button span {
    margin-right: 30px;
}
/* End of Invitation status dialog */
.fm-dialog.create-folder-dialog {
    width: 360px;
    margin:-67px 0 0 -180px;
>>>>>>> 2701f92f
}<|MERGE_RESOLUTION|>--- conflicted
+++ resolved
@@ -284,19 +284,6 @@
 }
 /* End of Achievement dialog */
 
-<<<<<<< HEAD
-.fm-dialog.chat-rename-dialog {
-    left: 50%;
-    top: 50%;
-    transform: translate(-50%, -50%);
-}
-.chat-rename-dialog input {
-    padding-left: 10px;
-    width: 260px;
-}
-.chat-rename-dialog .rename-input-bl {
-    margin-bottom: 10px;
-=======
 
 /* Achievements list dialog */
 .fm-dialog.achievements-list-dialog {
@@ -762,8 +749,22 @@
     margin-right: 30px;
 }
 /* End of Invitation status dialog */
+
+
 .fm-dialog.create-folder-dialog {
     width: 360px;
     margin:-67px 0 0 -180px;
->>>>>>> 2701f92f
+}
+
+.fm-dialog.chat-rename-dialog {
+    left: 50%;
+    top: 50%;
+    transform: translate(-50%, -50%);
+}
+.chat-rename-dialog input {
+    padding-left: 10px;
+    width: 260px;
+}
+.chat-rename-dialog .rename-input-bl {
+    margin-bottom: 10px;
 }