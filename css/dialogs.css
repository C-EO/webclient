.user-management-dialog.bus-pw-reset .notification-label.nw-fm-dialog-title, .fm-dialog-title {
    font-size: 20px;
    color: #333333;
    line-height: 30px;
    color: #666;
    padding: 20px 48px 0 48px;
    text-align: center;
    min-height: 38px;
    -webkit-box-sizing: border-box;
    -moz-box-sizing: border-box;
    box-sizing: border-box;
    overflow: hidden;
    white-space: nowrap;
    -o-text-overflow: ellipsis;
    text-overflow: ellipsis;
    line-height: 24px;
}
.fm-dialog-title.small {
    font-family: 'LatoWeb', 'source_sans_proregular';
    font-size: 16px;
    line-height: 25px;
    letter-spacing: -0.18px;
    color: #666666;
}
.fm-dialog-title.top-pad {
    padding-top: 30px;
}
.contrast .fm-dialog-title {
    color: #333333;
}
.fm-dialog .bottom-bar-link {
    float: left;
    margin: 19px 0 0 0;
    font-size: 13px;
    line-height: 20px;
    color: #999999;
    text-decoration: underline;
    cursor: pointer;
    font-family: 'LatoWeb', 'source_sans_proregular', Arial;
    white-space: normal;
}
.fm-dialog .bottom-bar-link:hover {
    text-decoration: none;
}
.fm-main-user-management.main-blur-block {
    width: 100%;
    height: 100%;
    display: block;
    background-color: rgba(0,0,0,0.1);
}
.fm-dialog.rename-dialog {
    min-width: 480px;
    margin: -96px 0 0 -240px;
}
.fm-dialog.fingerprint-dialog {
    width: 600px;
    margin: -237px 0 0 -300px;
}
.fingerprint-dialog .default-dialog-bottom {
    margin: 0;
}
.fm-dialog.fm-picker-dialog, .fm-dialog.fm-picker-dialog {
    width: 604px;
    margin: -220px 0 0 -302px;
}
.fm-dialog.arrange-to-back, div.overlay.arrange-to-back {
    z-index: 900;
}
.arrange-to-front, .dropdown.context.arrange-to-front {
    z-index: 1300;
}
.fm-dialog.download-dialog {
    width: 504px;
    min-height: 100px;
    margin: -116px 0 0 -252px;
}
.fm-dialog.firefox-dialog {
    width: 620px;
    min-height: 100px;
    margin: -187px 0 0 -310px;
}
.fm-dialog.registration-success, .fm-dialog.reset-success, .fm-dialog.reset-success-st2, .fm-dialog.awaiting-confirmation, .fm-dialog.account-reset-confirmation {
    width: 393px;
    margin: -190px 0 0 -196px
}
.fm-dialog.reset-success {
    margin-top: -166px;
}
.fm-dialog.registration-page-success {
    width: 360px;
    margin: -160px 0 0 -180px;
}
.fm-dialog.registration-page-success.special {
    width: 480px;
    margin: -160px 0 0 -240px;
}
.fm-dialog.bandwidth-dialog {
    width: 964px;
    min-height: 657px;
    margin: -329px 0 0 -482px;
}

.big-padding .fm-dialog-title {
    padding-top: 22px;
}
.big-padding .fm-dialog-close {
    right: 14px;
    top: 19px;
}
.bottom-checkbox {
    display: table-cell;
    vertical-align: middle;
    height: 56px;
    position: relative;
}
.bottom-checkbox .checkdiv {
    position: absolute;
    margin-top: 0;
    top: 20px;
    z-index: 1;
}
.bottom-checkbox .radio-txt {
    float: none;
    padding-top: 0;
    max-width: none;
    line-height: 18px;
    padding-left: 35px;
}
.fm-dialog-footer, .fm-move-bottom-block, .fm-share-bottom-block, .fm-notifications-bottom, .top-login-bott-gray-block, .fm-mega-dialog-bottom,  .default-dialog-bottom {
    height: 57px;
    background-color: white;
    -webkit-box-sizing: border-box;
    -moz-box-sizing: border-box;
    box-sizing: border-box;
    -webkit-border-bottom-left-radius: 8px;
    -moz-border-radius-bottomleft: 8px;
    border-bottom-left-radius: 8px;
    -webkit-border-bottom-right-radius: 8px;
    -moz-border-radius-bottomright: 8px;
    border-bottom-right-radius: 8px;
    padding: 12px 24px 0 24px;
    border-top: 1px solid rgba(0,0,0,0.1);
    position: relative;
}
.small-footer .fm-dialog-footer {
    padding: 8px 8px 0 8px;
    height:  49px;
}
.fm-notifications-bottom.voucher-container {
    height: 64px;
    background-color: rgba(250,250,250,1);
    padding: 0px 32px;
}
.fm-notifications-bottom.grey-bg {
    background-color: #FAFAFA;
}
.top-login-bott-gray-block {
    margin: 0 -15px 0 -15px;
    padding: 5px 15px 0 15px;
}
.fm-move-bottom-block, .fm-share-bottom-block, .fm-notifications-bottom {
    padding: 0 24px 12px 24px;
    height: auto;
    min-height: 57px;
}
.fm-notifications-bottom.no-bott-pad {
    padding-bottom: 0;
}
.default-dialog-bottom {
    margin: 12px -12px -12px -12px;
    padding: 0 24px 0 0;
}
.credentials-warning-dialog .fm-mega-dialog-bottom {
    margin: 0;
}
.key-signature-warning-dialog .fm-mega-dialog-bottom {
    margin: 12px 0 -12px;
}
.notification-popup .fm-notifications-bottom {
    min-height: 34px;
}
.share-dialog .fm-notifications-bottom {
    position: static;
}
.languages-dialog .fm-notifications-bottom {
    bottom: 0;
    left: 0;
    position: absolute;
    right: 0;
}
.fm-dialog-footer-txt, .de .contacts-search.popup.add-participant-selector .fm-dialog-footer-txt  {
    text-align: center;
    line-height: 31px;
    color: #777;
}
.de .contacts-search.popup .fm-dialog-footer-txt {
    text-align: right;
    line-height: 1.5;
    max-width: 240px;
}
/* Send Contact Dialog */
.fm-dialog.send-contact, .fm-dialog.new-group-chat {
    width: 360px;
    margin: -275px 0 0 -180px;
}
body.de .fm-dialog.new-group-chat {
    width: 440px;
}
.fm-dialog .contacts-search-scroll {
    height: 336px !important;
}
.fm-dialog.send-contact .fm-dialog-content, .fm-dialog.new-group-chat .fm-dialog-content {
    padding: 0 0 0 12px;
}
.fm-dialog-footer .link-button {
    margin-top: 5px;
}
.fm-dialog.send-contact .contacts-search-scroll, .fm-dialog.new-group-chat .contacts-search-scroll {
    height: 320px !important;
}
.contacts-search-header .small-icon.conversations {
    opacity: 0.65;
}
 .fm-dialog.new-group-chat .contacts-search-header:first-child, .contacts-search-header.top-pad {
     margin-top:  18px;
}
/* End of Send Contact Dialog */

/*New group chat dialog */
.group-chat-dialog {
    padding: 0 0 0 0;
    font-size: 14px;
    line-height:  20px;
    color: #333333;
    font-family: 'LatoWebSemibold', 'source_sans_prosemibold';
}
.group-chat-dialog.header {
    padding: 14px 12px 10px 0;
}
.group-chat-dialog.description {
    padding: 0 12px 0 0;
    font-family: 'LatoWeb', 'source_sans_proregular', Arial;
    font-size: 12px;
    color: #666666;
}
.toggle-checkbox.right + .group-chat-dialog.header {
    padding-right: 80px;
}
.group-chat-dialog.checkbox {
    padding:  0 0 12px 0;
}
.radio-txt.lato.mid {
    font-size: 14px;
    line-height:  20px;
    color: #333333;
    font-family: 'LatoWebSemibold', 'source_sans_prosemibold';
}
.fm-dialog .group-chat-dialog .checkboxOn, .fm-dialog .group-chat-dialog .checkboxOff {
    margin: 14px 12px 0 0;
}
.fm-dialog .group-chat-dialog .radio-txt {
    padding-top: 12px;
}
.fm-dialog.new-group-chat .contacts-search-scroll.short, .fm-dialog.new-group-chat .group-chat-dialog.checkbox +  .contacts-search-scroll {
    height: 226px !important;
}
.toggle-checkbox {
    width: 40px;
    height: 20px;
    position: relative;
    border-radius: 20px;
    background: rgba(0,0,0,0.15);
    background: -moz-linear-gradient(top, rgba(0,0,0,0.15) 0%, rgba(0,0,0,0.1) 100%);
    background: -webkit-linear-gradient(top, rgba(0,0,0,0.15) 0%,rgba(0,0,0,0.1) 100%);
    background: linear-gradient(to bottom, rgba(0,0,0,0.15) 0%,rgba(0,0,0,0.1) 100%);
    overflow: hidden;
    font-size: 0;
    line-height: 0;
}
.group-chat-dialog .toggle-checkbox {
    margin: 16px 12px 0 0;
}
.toggle-checkbox-wrap {
    position: relative;
    height: 100%;
    width: 50%;
    display: inline-block;
     -webkit-transition: all 400ms ease-in-out;
    -moz-transition: all 200ms ease-in-out;
    -o-transition: all 200ms ease-in-out;
    -ms-transition: all 200ms ease-in-out;
    transition: all 200ms ease-in-out;
    border-radius: 20px;
    background: rgb(255,51,58, 0);
    background: -moz-linear-gradient(top, rgba(255,51,58,0) 0%, rgba(217,0,7,0) 100%);
    background: -webkit-linear-gradient(top, rgba(255,51,58,10) 0%,rgba(217,0,7,00) 100%);
    background: linear-gradient(to bottom, rgba(255,51,58,0) 0%,rgba(217,0,7,0) 100%);
}
.checked .toggle-checkbox-wrap {
    width: 100%;
    background: rgb(255,51,58);
    background: -moz-linear-gradient(top, rgba(255,51,58,1) 0%, rgba(217,0,7,1) 100%);
    background: -webkit-linear-gradient(top, rgba(255,51,58,1) 0%,rgba(217,0,7,1) 100%);
    background: linear-gradient(to bottom, rgba(255,51,58,1) 0%,rgba(217,0,7,1) 100%);
}
.toggle-checkbox-button {
    position: absolute;
    width: 16px;
    height: 16px;
    background-color: white;
    border-radius: 100%;
    right: 0;
    margin: 2px;
    -webkit-box-shadow: 0px 1px 2px 0px rgba(0,0,0,0.15);
    -moz-box-shadow: 0px 1px 2px 0px rgba(0,0,0,0.15);
    box-shadow: 0px 1px 2px 0px rgba(0,0,0,0.15);
    cursor:  pointer;
}
.toggle-checkbox-button::before {
    width: 100%;
    height: 100%;
    border-radius: 100%;
    -webkit-box-shadow: 0px 0px 0px 1px rgba(0,0,0,0.15);
    -moz-box-shadow: 0px 0px 0px 1px rgba(0,0,0,0.15);
    box-shadow: 0px 0px 0px 1px rgba(0,0,0,0.15);
}
.group-chat-dialog.checkbox.disabled .checkdiv,
.group-chat-dialog.checkbox.disabled label.radio-txt {
    cursor: default !important;
}
/*end of New group chat dialog */

/* Add From Cloud Dialog */
.fm-dialog.add-from-cloud {
    width: 1394px;
    margin: -405px 0 0 -684px;
}
.fm-dialog.add-from-cloud .tooltip-handler {
    z-index: 10;
}
.fm-dialog .fm-breadcrumbs-wrapper {
    max-width: -webkit-calc(100% - 152px);
    max-width: -moz-calc(100% - 152px);
    max-width: calc(100% - 152px);
    -webkit-transition: max-width 200ms ease-in-out;
    transition: max-width 200ms ease-in-out;
}
.fm-dialog .active-search + .fm-breadcrumbs-wrapper {
    max-width: -webkit-calc(100% - 302px);
    max-width: -moz-calc(100% - 302px);
    max-width: calc(100% - 302px);
}
.fm-dialog .fm-breadcrumbs-block {
    height: 46px;
    margin: 0 0 0 0;
    padding: 12px 0 0 0;
}
.fm-dialog-table.grid-table tr:nth-child(odd) td {
    background-color: rgba(255,255,255,1);
}
.fm-dialog-table.grid-table tr:nth-child(even) td {
    background-color: rgba(250,250,250,1);
}
.fm-dialog-table.grid-table-header th:nth-child(1), .fm-dialog-table.grid-table td:nth-child(1) {
    width: 50px;
    padding: 0 0 0 3px;
}
.fm-dialog-table.grid-table-header th:nth-child(2), .fm-dialog-table.grid-table td:nth-child(2) {
    width: -webkit-calc(100% - 300x);
    width: -moz-calc(100% - 300px);
    width: calc(100% - 300px);
}
.fm-dialog-table.grid-table-header th:nth-child(3), .fm-dialog-table.grid-table td:nth-child(3) {
    width: 95px;
    background-image: none;
}
.fm-dialog-table.grid-table-header th:nth-child(4), .fm-dialog-table.grid-table td:nth-child(4) {
    width: 155px;
}
.fm-files-search {
    float: right;
    margin: 6px -14px 0 29px;
    padding-right: 12px;
    padding: 0 12px;
    border-right: 1px solid rgba(0,0,0,0.1);
}
.active-search .fm-files-search {
    border-left: 1px solid rgba(0,0,0,0.1);
}
.fm-files-search i.search {
    width: 24px;
    height: 24px;
    display: block;
    background-position: -6px -474px;
    background-image: url(../images/mega/top-sprite_v7.png);
    background-repeat: no-repeat;
    -webkit-transition: opacity 200ms ease-in-out;
    -moz-transition: opacity 200ms ease-in-out;
    -o-transition: opacity 200ms ease-in-out;
    -ms-transition: opacity 200ms ease-in-out;
    transition: opacity 200ms ease-in-out;
    cursor: pointer;
    -moz-opacity: 0.8;
    -khtml-opacity: 0.8;
    opacity: 0.8;
    float: left;
}
.fm-files-search i.search:hover, .active-search .fm-files-search  i.search {
    -moz-opacity: 1;
    -khtml-opacity: 1;
    opacity: 1;
}
.fm-files-search input {
    font-size: 14px;
    line-height: 24px;
    color: #666666;
    float: left;
    margin: 0;
    border: 0;
    padding: 0;
    width: 0;
    -webkit-transition: all 200ms ease-in-out;
    -moz-transition: all 200ms ease-in-out;
    -o-transition: all 200ms ease-in-out;
    -ms-transition: all 200ms ease-in-out;
    transition: all 200ms ease-in-out;
    -webkit-box-sizing: border-box;
    -moz-box-sizing: border-box;
    box-sizing: border-box;
}
.fm-header-buttons.active-search input {
    width: 165px;
    padding: 0 0 0 12px;
}
.fm-picker-header {
    position: relative;
    height: 48px;
}
.fm-picker-header .fm-header-buttons {
    top: 5px;
    right: 5px;
    position: absolute;
}
.fm-dialog-scroll, .add-from-cloud .dialog-empty-block {
    height: 612px !important;
}

.fm-dialog .public-link-icon {
    position: absolute;
    top: 3px;
    right: 10px;
}

.fm-dialog-scroll.grid, .add-from-cloud .grid-table-header + .dialog-empty-block {
    height: 588px !important;
}
.fm-dialog-scroll.blocks, .add-from-cloud .dialog-empty-block {
    background-color: #fafafa;
    -webkit-box-shadow: 0 -1px 0 0 rgba(0,0,0,0.1);
    -moz-box-shadow: 0 -1px 0 0 rgba(0,0,0,0.1);
    box-shadow: 0 -1px 0 0 rgba(0,0,0,0.1);
}
.fm-dialog-scroll.blocks .content {
    padding-bottom: 12px;
}
.fm-dialog-scroll.grid, .fm-dialog-scroll.grid .jspPane {
    background-image: url(../images/mega/grid-bg.svg);
    background-position: 0 -24px;
}
.fm-dialog-scroll.blocks .data-block-view {
    margin: 12px 0 0 12px;
}
.fm-dialog-table.grid-table tr.ui-selected td {
    background-color: rgba(233,233,233,1);
}
.fm-dialog-tabs {
    border-bottom: 1px solid rgba(0,0,0,0.1);
    padding: 26px 0 0 0;
}
.add-from-cloud .fm-dialog-tab {
    cursor: pointer;
    font-size: 16px;
    line-height: 20px;
    color: #666;
    padding: 4px 24px 0 24px;
    border-bottom: 2px solid transparent;
    float: left;
    -moz-box-sizing: border-box;
    -webkit-box-sizing: border-box;
    box-sizing: border-box;
    height: 32px;
    margin-bottom: -1px;
}
.add-from-cloud.no-incoming .fm-dialog-tab.incoming {
    display: none;
}
.add-from-cloud .fm-dialog-tab.active {
    border-color: #D90007;
    color: #333333;
    cursor: default;
}
@media only screen and (max-width: 1440px) {
    .fm-dialog.add-from-cloud {
        width: 1219px;
    }
}
@media only screen and (max-height: 850px) {
    .fm-dialog.add-from-cloud {
        margin-top: -305px;
    }
    .fm-dialog-scroll, .add-from-cloud .dialog-empty-block {
        height: 412px !important;
    }
    .fm-dialog-scroll.grid, .add-from-cloud .grid-table-header + .dialog-empty-block {
        height: 388px !important;
    }
}
@media only screen and (max-width: 1280px) {
    .fm-dialog.add-from-cloud {
        width: 1047px;
        margin-left: -522px;
    }
}
@media only screen and (max-width: 1024px) {
    .fm-dialog.add-from-cloud {
        width: 700px;
        margin-left: -350px;
    }
}

.add-from-cloud .tooltip-handler {
    z-index: 50;
}
/* End of Add From Cloud Dialog */


/* Delete message dialog */
.fm-dialog.delete-message {
    width: 524px;
    margin: -134px 0 0 -262px;
}
.dialog.secondary-header {
    text-align: center;
    padding: 16px 24px 0 24px;
    font-size: 14px;
    line-height: 20px;
    color: #666666;
}
.message.body.dialog-wrapper {
    border: 1px solid rgba(0,0,0,0.05);
    background-color: rgba(0,0,0,0.02);
    -webkit-box-sizing: border-box;
    -moz-box-sizing: border-box;
    box-sizing: border-box;
    -moz-border-radius: 4px;
    -webkit-border-radius: 4px;
    border-radius: 4px;
    margin: 24px 12px;
    padding: 13px 15px 13px 15px;
}
.dialog-wrapper .message.text-block {
    margin-right: 0;
    font-size: 14px;
    color: #666666;
}
.footer-checkbox {
    float: left;
    margin: -12px 0 0 0;
}
/* End of Delete message dialog */

/* Confirm truncate dialog */
.fm-dialog.truncate-conversation .fm-dialog-content {
    margin-bottom: 24px;
}
/* End of confirm truncate dialog */

/* Limited available bandwidth dialog */
.fm-dialog.limited-bandwidth-dialog {
    width: 724px;
    margin: -323px 0 0 -362px;
}
.fm-dialog.limited-bandwidth-dialog.achievements {
    margin-top: -348px;
}
.fm-dialog.limited-bandwidth-dialog.hidden-bottom, .logged .fm-dialog.limited-bandwidth-dialog:not(.achievements) {
    margin-top: -271px;
}
.limited-bandwidth-dialog .registered, .limited-bandwidth-dialog.registered .not-registered, .limited-bandwidth-dialog .dialog.big-buttons-block .get-more-bonuses {
    display: none;
}
.limited-bandwidth-dialog.registered .registered {
    display: block;
}
.limited-bandwidth-dialog.achievements .dialog.big-buttons-block .get-more-bonuses {
    display: inline-block;
}
.dialog-top-icon {
    margin: 26px 0 17px 0;
}
.dialog-top-icon.semi-huge-icon {
    margin: 15px 0 2px 0;
}
.dialog.header-before-icon {
    font-size: 20px;
    line-height: 25px;
    color: #666666;
    padding: 12px 0 8px 0;
}
.dialog.p-after-icon {
    font-size: 14px;
    line-height: 24px;
    color: #666666;
    padding: 5px 0 0 0;
    margin: 0 auto;
    max-width: 504px;
}
.dialog.p-after-icon.msg-prewarning {
    max-width: 616px;
}
.dialog.big-buttons-block {
    font-size: 0;
    padding: 24px 0 4px 0;
    white-space: nowrap;
}
.dialog.big-buttons-block .default-big-button {
    display: inline-block;
    margin: 0 6px;
}
.fm-dialog-body .centered-checkbox {
    padding: 2px 0 10px 0;
}
.dialog.bottom-tips {
    font-size: 12px;
    line-height: 15px;
    color: #999999;
    text-align: center;
    padding: 0 0 0 0;
}
.dialog.bottom-tips span {
    display: block;
    padding: 2px 0 5px 0;
}
.fm-dialog:not(.exceeded) .dialog.bottom-tips span {
    display: inline-block;
}
.dialog.bottom-tips a {
    color: #FF333A;
    cursor: pointer;
    display: inline-block;
    margin-bottom: 12px;
}
.fm-dialog:not(.exceeded) .reg-st3-membership-bl {
    width: 178px;
    margin-left: -7px;
    display: inline-block;
    position: relative;
    float: none;
}
.fm-dialog:not(.exceeded) .dialog.transfer-plans {
    padding: 4px 0 6px 0;
    font-size: 0;
    margin: 0;
}
.fm-dialog:not(.exceeded) .membership-gray-block {
    background: none;
    border-bottom: 0;
}
.fm-dialog:not(.exceeded) .pro-plan-descr {
    position: absolute;
    min-width: 169px;
    bottom: 156px;
    left: 50%;
    -webkit-transform: translateX(-50%);
    -ms-transform: translateX(-50%);
    transform: translateX(-50%);
    background-color: white;
    -webkit-box-shadow: 0px 1px 2px 0px rgba(0,0,0,0.15);
    -moz-box-shadow: 0px 1px 2px 0px rgba(0,0,0,0.15);
    box-shadow: 0px 1px 2px 0px rgba(0,0,0,0.15);
    -moz-border-radius: 6px;
    -webkit-border-radius: 6px;
    border-radius: 6px;
    white-space: nowrap;
    z-index: 10;
    visibility: hidden;
    -webkit-transition: all 100ms ease-in-out;
    -moz-transition: all 100ms ease-in-out;
    -o-transition: all 100ms ease-in-out;
    -ms-transition: all 100ms ease-in-out;
    transition: all 100ms ease-in-out;
    filter:progid:DXImageTransform.Microsoft.Alpha(opacity=0);
    -moz-opacity: 0;
    -khtml-opacity: 0;
    opacity: 0;
}
.fm-dialog:not(.exceeded) .pro-plan-descr::before {
    position: absolute;
    width: 100%;
    height: 100%;
    left: 0;
    top: 0;
    -webkit-box-shadow: 0px 0px 0px 1px rgba(0,0,0,0.05);
    -moz-box-shadow: 0px 0px 0px 1px rgba(0,0,0,0.05);
    box-shadow: 0px 0px 0px 1px rgba(0,0,0,0.05);
    content: '';
    display: block;
    -moz-border-radius: 6px;
    -webkit-border-radius: 6px;
    border-radius: 6px;
}
.fm-dialog:not(.exceeded) .pro-plan-descr::after {
    content: '';
    display: block;
    background-image: url(../images/mega/top-login-sprite_v11.png);
    background-repeat: no-repeat;
    background-position: -24px -2256px;
    position: absolute;
    left: 50%;
    margin-left: -12px;
    bottom: -11px;
    width: 24px;
    height: 11px;
    z-index: 123;
}
.fm-dialog:not(.exceeded) .membership-pad-bl:hover .pro-plan-descr {
    visibility: visible;
    bottom: 161px;
    filter:progid:DXImageTransform.Microsoft.Alpha(opacity=100);
    -moz-opacity: 1;
    -khtml-opacity: 1;
    opacity: 1;
}
.fm-dialog:not(.exceeded) .reg-st3-bandwidth {
    padding: 1px 16px 14px 16px;
}
.fm-dialog:not(.exceeded) .reg-st3-storage {
    padding: 19px 16px 14px 16px;
}
.fm-dialog:not(.exceeded) .reg-st3-big-txt {
    display: inline-block;
    padding-left: 36px;
}
.fm-dialog:not(.exceeded) .reg-st3-mid-txt {
    display: inline-block;
    padding-left: 5px;
}
.fm-dialog:not(.exceeded) .pro-feature-icon {
    width: 26px;
    height: 26px;
    margin-top: -4px;
    background-position: -59px -1443px;
}
.fm-dialog:not(.exceeded) .pro-feature-icon.bandwidth {
    background-position: -59px -1481px;
}
.fm-dialog:not(.exceeded) .dialog.transfer-overquota-txt {
    display: none;
}
.fm-dialog:not(.exceeded) .reg-st3-bott-title {
    padding-bottom: 14px;

}
.limited-bandwidth-dialog:not(.exceeded) .centered-content {
    background: rgb(255,255,255);
    background: url(data:image/svg+xml;base64,PD94bWwgdmVyc2lvbj0iMS4wIiA/Pgo8c3ZnIHhtbG5zPSJodHRwOi8vd3d3LnczLm9yZy8yMDAwL3N2ZyIgd2lkdGg9IjEwMCUiIGhlaWdodD0iMTAwJSIgdmlld0JveD0iMCAwIDEgMSIgcHJlc2VydmVBc3BlY3RSYXRpbz0ibm9uZSI+CiAgPGxpbmVhckdyYWRpZW50IGlkPSJncmFkLXVjZ2ctZ2VuZXJhdGVkIiBncmFkaWVudFVuaXRzPSJ1c2VyU3BhY2VPblVzZSIgeDE9IjAlIiB5MT0iMCUiIHgyPSIwJSIgeTI9IjEwMCUiPgogICAgPHN0b3Agb2Zmc2V0PSIwJSIgc3RvcC1jb2xvcj0iI2ZmZmZmZiIgc3RvcC1vcGFjaXR5PSIxIi8+CiAgICA8c3RvcCBvZmZzZXQ9IjEwMCUiIHN0b3AtY29sb3I9IiNmNWY1ZjUiIHN0b3Atb3BhY2l0eT0iMSIvPgogIDwvbGluZWFyR3JhZGllbnQ+CiAgPHJlY3QgeD0iMCIgeT0iMCIgd2lkdGg9IjEiIGhlaWdodD0iMSIgZmlsbD0idXJsKCNncmFkLXVjZ2ctZ2VuZXJhdGVkKSIgLz4KPC9zdmc+);
    background: -moz-linear-gradient(top, rgba(255,255,255,1) 0%, rgba(245,245,245,1) 100%);
    background: -webkit-linear-gradient(top, rgba(255,255,255,1) 0%, rgba(245,245,245,1) 100%);
    background: linear-gradient(to bottom, rgba(255,255,255,1) 0%, rgba(245,245,245,1) 100%);
    border-top-left-radius: inherit;
    border-top-right-radius: inherit;
}
.dialog.limited-bottom {
    padding: 0 0 0 0;
    display: none;
}
.dialog.limited-bottom .download.big-button {
    min-width: 100px;
    margin: 6px 0 -3px 0;
}
/* End of Limited available bandwidth dialog */

/* Transfer quota exceeded dialog */
.fm-dialog.limited-bandwidth-dialog.exceeded:not(.pro) {
    width: 964px;
    margin: -358px 0 0 -482px;
}
.logged .fm-dialog.limited-bandwidth-dialog.exceeded:not(.pro):not(.achievements), .hidden-bottom.fm-dialog.limited-bandwidth-dialog.exceeded {
    margin-top: -321px;
}
.fm-dialog.limited-bandwidth-dialog.exceeded.pro.slider {
    margin-top: -282px;
}
.limited-bandwidth-dialog .plan-blocks, .exceeded:not(.pro) .limited-bl, .big-104px-icon.full, .exceeded .semi-huge-icon.almost-full, .dialog.header-before-icon.exceeded, .exceeded .dialog.header-before-icon.limited, .limited-bandwidth-dialog .fm-dialog-close, .default-big-button.upgrade.pro, .exceeded.pro .default-big-button.upgrade, .exceeded.pro .default-big-button.continue, .exceeded.pro .dialog.p-after-icon, .dialog.pro-exceeded-bl, .dialog.ransfer-slider, .dialog.pro-exceeded-slider, .semi-huge-icon.speedometer.full {
    display: none;
}
.fm-dialog:not(.exceeded) .dialog.limited-bottom, .fm-dialog:not(.exceeded) .plan-blocks , .exceeded:not(.pro) .plan-blocks, .exceeded .dialog.header-before-icon.exceeded, .exceeded:not(.pro) .fm-dialog-close, .pro.exceeded .dialog.pro-exceeded-bl, .slider .dialog.pro-exceeded-slider {
    display: block;
}
.exceeded:not(.pro) .semi-huge-iconspeedometer, .exceeded:not(.pro) .dialog.bottom-tips span, .exceeded.pro .default-big-button.upgrade.pro, .logged .exceeded:not(.pro):not(.achievements) .big-104px-icon.full, .logged .exceeded.achievements:not(.pro) .semi-huge-icon.speedometer.full, .not-logged .exceeded:not(.pro) .semi-huge-icon.speedometer.full {
    display: inline-block;
}
.limited-bandwidth-dialog:not(.exceeded) .centered-content, .not-logged .limited-bandwidth-dialog.exceeded:not(.pro):not(.hidden-bottom) .centered-content, .logged .limited-bandwidth-dialog.exceeded.achievements:not(.pro):not(.hidden-bottom) .centered-content {
    background: rgb(255,255,255);
    background: url(data:image/svg+xml;base64,PD94bWwgdmVyc2lvbj0iMS4wIiA/Pgo8c3ZnIHhtbG5zPSJodHRwOi8vd3d3LnczLm9yZy8yMDAwL3N2ZyIgd2lkdGg9IjEwMCUiIGhlaWdodD0iMTAwJSIgdmlld0JveD0iMCAwIDEgMSIgcHJlc2VydmVBc3BlY3RSYXRpbz0ibm9uZSI+CiAgPGxpbmVhckdyYWRpZW50IGlkPSJncmFkLXVjZ2ctZ2VuZXJhdGVkIiBncmFkaWVudFVuaXRzPSJ1c2VyU3BhY2VPblVzZSIgeDE9IjAlIiB5MT0iMCUiIHgyPSIwJSIgeTI9IjEwMCUiPgogICAgPHN0b3Agb2Zmc2V0PSIwJSIgc3RvcC1jb2xvcj0iI2ZmZmZmZiIgc3RvcC1vcGFjaXR5PSIxIi8+CiAgICA8c3RvcCBvZmZzZXQ9IjEwMCUiIHN0b3AtY29sb3I9IiNmNWY1ZjUiIHN0b3Atb3BhY2l0eT0iMSIvPgogIDwvbGluZWFyR3JhZGllbnQ+CiAgPHJlY3QgeD0iMCIgeT0iMCIgd2lkdGg9IjEiIGhlaWdodD0iMSIgZmlsbD0idXJsKCNncmFkLXVjZ2ctZ2VuZXJhdGVkKSIgLz4KPC9zdmc+);
    background: -moz-linear-gradient(top, rgba(255,255,255,1) 0%, rgba(245,245,245,1) 100%);
    background: -webkit-linear-gradient(top, rgba(255,255,255,1) 0%, rgba(245,245,245,1) 100%);
    background: linear-gradient(to bottom, rgba(255,255,255,1) 0%, rgba(245,245,245,1) 100%);
    border-top-left-radius: inherit;
    border-top-right-radius: inherit;
}
.limited-bandwidth-dialog.hidden-bottom .centered-content, .logged .limited-bandwidth-dialog:not(.exceeded):not(.achievements) .centered-content  {
    border-bottom-left-radius: inherit;
    border-bottom-right-radius: inherit;
}
.dialog.transfer-overquota-txt {
    font-size: 14px;
    line-height: 25px;
    color: #666666;
    padding: 8px 0 22px 0;
}
.dialog.transfer-overquota-txt span {
    font-size: 20px;
    color: #333333;
    border-bottom: 2px solid #FF333A;
    padding: 0 2px;
}
.dialog.overquota-bottom-bl {
    display: none;
}
.dialog.overquota-bott-bl {
    display: none;
}
.not-logged .exceeded:not(.pro) .dialog.overquota-bott-bl, .logged .exceeded.achievements:not(.pro) .dialog.overquota-bott-bl,
.not-logged .fm-dialog:not(.exceeded) .dialog.overquota-bott-bl, .logged .fm-dialog:not(.exceeded).achievements .dialog.overquota-bott-bl {
    display: table;
    width: 100%;
    -webkit-box-shadow: 0 -1px 0 0 rgba(0,0,0,0.1);
    -moz-box-shadow: 0 -1px 0 0 rgba(0,0,0,0.1);
    box-shadow: 0 -1px 0 0 rgba(0,0,0,0.1);
}
.dialog.overquota-bott-txt, .dialog.overquota-bott-buttons {
    display: table-cell;
    position: relative;
    vertical-align: middle;
    height: 104px;
}
.dialog.overquota-bott-buttons {
    width: 100px;
    white-space: nowrap;
    text-align: right;
    padding-right: 20px;
    -webkit-box-sizing: border-box;
    -moz-box-sizing: border-box;
    box-sizing: border-box;
}
.dialog.overquota-bott-txt i {
    position: absolute;
    left: 18px;
    top: 50%;
    margin: -34px 0 0 0;
}
.dialog.overquota-bott-txt span {
    display: none;
    font-size: 14px;
    line-height: 24px;
    color: #666666;
    padding: 28px 17px 28px 108px;
}
.not-logged .limited-bandwidth-dialog:not(.achievements) span.not-logged.no-achievements {
    display: block;
}
.not-logged .limited-bandwidth-dialog.achievements span.not-logged.achievements {
    display: block;
}
.logged .limited-bandwidth-dialog.achievements span.logged.achievements {
    display: block;
}
.overquota-bott-buttons .default-big-button {
    display: none;
    margin-left: 9px;
}
.not-logged .limited-bandwidth-dialog:not(.achievements) .overquota-bott-buttons .default-big-button.create-account, .not-logged .exceeded .overquota-bott-buttons .default-big-button.login, .limited-bandwidth-dialog.achievements .overquota-bott-buttons .default-big-button.get-more-bonuses {
    display: inline-block;
}
.logged .limited-bandwidth-dialog.achievements .overquota-bott-buttons .default-big-button .not-registered {
    display: none;
}
.logged .limited-bandwidth-dialog.achievements .overquota-bott-buttons .default-big-button .registered {
    display: block;
}
.hidden-bottom .dialog.overquota-bott-bl, .dialog.overquota-bott-bl.hidden, .overquota-bott-buttons .default-big-button.hidden {
    display: none !important;
}
.dialog.transfer-overquota-txt span.countdown {
    margin: 0 5px;
}
.dialog.transfer-overquota-txt span span {
    color: #777777;
    border: 0;
}
.exceeded:not(.pro) .dialog.p-after-icon {
    max-width: none;
}
.dialog.transfer-plans {
    padding: 8px 0 0 0;
    white-space: nowrap;
    margin: 0 -10px;
}
.fm-dialog .reg-st3-bott-title {
    font-size: 16px;
    padding: 16px 10px;
    text-transform: uppercase;
}
.fm-dialog .reg-st3-bott-title.price {
    font-size: 40px;
    line-height: 40px;
    padding-top: 14px;
}
.fm-dialog .reg-st3-bott-title span.small {
    font-size: 32px;
}
.fm-dialog .reg-st3-bott-title span.period {
    margin-top: -1px;
}
.fm-dialog .reg-st3-storage, .fm-dialog .reg-st3-bandwidth {
    padding: 21px 24px 0 24px;
}
.fm-dialog .reg-st3-mid-txt {
    line-height: 19px;
}
.fm-dialog .reg-st3-bandwidth {
    padding: 19px 24px 19px 24px;
}
.dialog.pro-exceeded-txt {
    font-size: 14px;
    line-height: 24px;
    color: #666666;
    padding: 0 0 6px 0;
}
.fm-dialog .dialog.pro-exceeded-txt {
    display: inline-block;
    max-width: 504px;
}
.limited-bandwidth-dialog .account.chart-block, .storage-dialog .account.chart-block {
    display: inline-block;
    margin: 11px 0 20px 0;
    padding: 18px 0 0 0;
    text-align: left;
    font-size: 16px;
}
.storage-dialog .account.chart-block {
    margin: 16px 0 33px 0;
}
.limited-bandwidth-dialog:not(.exceeded) .dialog.big-buttons-block {
    display: none;
}
.exceeded.pro .dialog.big-buttons-block {
    display: inline-block;
    margin: 2px 0 10px 0;
    padding: 16px 0 0 0;
    text-align: left;
}
.exceeded.pro.slider .dialog.big-buttons-block {
    margin: 2px 0 1px 0;
}
.exceeded.pro .dialog.bottom-tips a {
    margin-bottom: 8px;
}
.exceeded.pro .bandwidth .chart.data .perc-txt::before {
    display: none;
}
.exceeded.pro .chart.progressbars span {
    transform: rotate(180deg) !important;
}
.exceeded.pro .chart.progressbars span::before {
    background-color: #D90007;
}
.fm-dialog.limited-bandwidth-dialog.pro.exceeded {
    margin-top: -210px;
}
.dialog-slider-txt {
    text-align: center;
    font-size: 20px;
    line-height: 25px;
    margin: 22px auto 0 auto;
    max-width: 504px;
    position: relative;
}
.dialog-slider-txt::before {
    content: '';
    display: block;
    position: absolute;
    width: 100%;
    height: 1px;
    background-color: rgba(0,0,0,0.1);
    top: 13px;
    left: 0;
}
.dialog.pro-slider-description {
    font-size: 14px;
    line-height: 18px;
    color: #666666;
    padding: 13px 0 0 0;
    display: inline-block;
    max-width: 504px;
}
.fm-dialog .bandwith-settings .slider.numbers.val2 {
    margin-left: 359px;
}
.fm-dialog .bandwith-settings {
    width: 504px;
    margin: 0 auto 0 auto;
}
.fm-dialog .ui-slider.ui-widget-content {
    width: 504px;
    margin: 15px auto 0 auto;
}
.dialog-slider-txt span {
    padding: 0 15px;
    background-color: white;
    position: relative;
    font-size: 20px;
    line-height: 25px;
    color: #666666;
}
.fm-dialog.exceeded.pro.slider .radio-txt {
    padding-top: 8px;
}
.fm-dialog.exceeded.pro.slider .checkboxOff, .fm-dialog.exceeded.pro.slider .checkboxOn {
    margin-top: 10px;
}

.fm-dialog.limited-bandwidth-dialog .storage-icon {
    display: none;
}

.fm-dialog.limited-bandwidth-dialog.uploads .dialog-top-icon {
    display: none !important;
}

.fm-dialog.limited-bandwidth-dialog.uploads .storage-icon {
    display: inline-block;
}

.fm-dialog.exceeded.uploads .transfer-overquota-txt,
.fm-dialog.exceeded.uploads .msg-prewarning,
.fm-dialog.exceeded.uploads .bottom-tips {
    display: none;
}
/* End of Transfer quota exceeded dialog */

/* Achievement dialog */
.fm-dialog.achievement-dialog {
    width: 484px;
    margin: -242px 0 0 -242px;
    background-color: #FAFAFA;
    font-size: 0;
}
.achievement-dialog.top-icon {
    padding: 5px 0 21px 0;
}
.achievement-dialog.fm-dialog-body {
    padding: 12px 48px 24px 48px;
}
.fm-dialog-body.centered-content {
    font-size: 0;
}
.achievement-dialog.header {
    font-size: 20px;
    line-height: 30px;
    color: #666666;
    padding: 0;
    height: 60px;
    display: table-cell;
    width: 544px;
}
.achievement-dialog ol {
    padding: 3px 0 5px 13px;
    margin: 0;
}
.achievement-dialog ol li {
    font-size: 14px;
    line-height: 18px;
    color: #666666;
    padding: 2px 0;
    white-space: normal;
    display: list-item;
    list-style: decimal;
}
.achievement-dialog.header span {
    color: #FF333A;
    border-bottom: 2px solid #FF333A;
}
.achievement-dialog.reward {
    display: inline-block;
    position: relative;
    margin: 15px 21px 0 21px;
    text-align: left;
}
.achievement-dialog.reward.hidden {
    display: none;
}
.achievement-dialog.reward i {
    vertical-align: top;
}
.achievement-dialog.reward-txt {
    display: inline-block;
    font-size: 14px;
    line-height: 17px;
    color: #777777;
    vertical-align: top;
    margin: 6px 0 0 15px;
}
.achievement-dialog.reward-txt span {
    font-size: 18px;
    line-height: 18px;
    display: block;
    text-transform: uppercase;
    color: #2BA6DE;
}
.achievement-dialog.reward.storage span {
    color: #2BA6DE;
}
.achievement-dialog.reward.bandwidth span {
    color: #31B500;
}
.achievement-dialog.description {
    padding: 18px 0 0 0;
    font-size: 14px;
    line-height: 18px;
    color: #666666;
}
.achievement-dialog.expires-txt {
    font-size: 14px;
    line-height: 18px;
    color: #333333;
    padding: 15px 0 24px 0;
    cursor: default;
}
.achievement-dialog.expires-txt.red {
    color: #FF333A;
}
body.fr .achievement-dialog.expires-txt.red, body.jp .achievement-dialog.expires-txt.red {
    line-height: 18px;
}
.achievement-dialog .default-grey-button {
    display: inline-block;
    margin: 0 10px 0 10px;
    min-width: 102px;
}
/* End of Achievement dialog */


/* Achievements list dialog */
.fm-dialog.achievements-list-dialog {
    width: 996px;
    margin: -344px 0 0 -500px;
    background-color: #fafafa;
}
.fm-dialog.achievements-list-dialog .account.top-header.small {
    text-align: center;
    padding: 40px 40px 0 40px;
}
.achievements-list-info {
    position: relative;
    font-size: 14px;
    line-height: 20px;
    text-align: center;
    color: #999;
    padding: 4px 54px 24px 54px;
    font-family: 'LatoWeb', 'source_sans_proregular', Arial;
}
.achievements-list-info::after {
    content: '';
    position: absolute;
    bottom: 0;
    left: 40px;
    width: 914px;
    height: 1px;
    background-color: #eee;
}
.achievements-scroll {
    max-height: 562px;
    overflow: hidden;
}
.achievements-scroll * {
    font-family: 'LatoWeb', 'source_sans_proregular', Arial;
}
.achievements-scroll .achievements-icon, .achievements-scroll .green-tick, .fm-dialog.verify-phone .achievements-icon {
    background-image: url(../images/mega/mid-achievements-v2.png);
    background-size: 380px auto;
    background-repeat: no-repeat;
}
.achievements-cell.ach-create-account .achievements-icon {
    background-position: -12px -12px;
}
.achievements-cell.ach-install-megasync .achievements-icon {
    background-position: -104px -12px;
}
.achievements-cell.ach-install-mobile-app .achievements-icon {
    background-position: -196px -12px;
}
.achievements-cell.ach-invite-friend .achievements-icon {
    background-position: -12px -104px;
}
.achievements-cell.ach-sms-verification .achievements-icon {
    background-position: -109px -104px;
}
.achievement-dialog.bottom-block .cloud-white {
    background-position: -208px -206px;
}
.achievement-dialog.bottom-block .speedometer-white {
    background-position: -236px -206px;
}
.achievement-dialog.bottom-block .clock-white {
    background-position: -264px -206px;
}
.storage-quota .achievements-icon {
    background-position: -19px -195px;
}
.transfer-quota .achievements-icon {
    background-position: -75px -195px;
}
.invitees .achievements-icon {
    background-position: -131px -195px;
}
.achievements-scroll .green-tick {
    background-position: -288px -12px;
}
.achievement-banner {
    width: 916px;
    margin:0 40px;
    border: 1px solid rgba(0,0,0,0.1);
    -webkit-box-shadow: 0px 1px 2px 0px rgba(0,0,0,0.1);
    -moz-box-shadow: 0px 1px 2px 0px rgba(0,0,0,0.1);
    box-shadow: 0px 1px 2px 0px rgba(0,0,0,0.1);
    border-radius: 0 0 8px 8px;
    background-color: #fff;
    box-sizing: border-box;
    display: inline-block;
}
.achieved-block {
    width: 33%;
    display: inline-block;
    position: relative;
    vertical-align: top;
    padding-bottom: 16px;
}
.achieved-block:not(:last-child)::after {
      content: "";
      height: 62px;
      width: 1px;
      top: 24px;
      right: 0;
      background-color: rgba(0,0,0,0.1);
      position: absolute;
}
.achieved-block .big-icon.achievements-icon {
    margin: 31px 16px 28px 31px;
    position: absolute;
    display: inline-block;
}
.achievement-banner .fm-account-header{
    width: 184px;
    font-size: 14px;
    display: block;
    padding-left: 96px;
    padding-top: 20px;
    margin:4px 0;
    height: auto;
}
.achievement-banner .fm-account-header span {
    font-family: 'LatoWebBold','source_sans_proregular', Arial;
}
.achievement-banner .quota-txt {
    width: 184px;
    font-size: 32px;
    font-family: 'LatoWebLight', 'source_sans_proregular', Arial;
    line-height: 38px;
    color: #333;
    display: block;
    padding-left: 96px;
}
.achieved-block.invitees .new-dialog-icon {
    background-image: url(../images/mega/fm-main-sprite_v13.png);
    background-repeat: no-repeat;
    background-position: -22px -12279px;
    background-size: 48px auto;
    display: inline-block;
    margin-left: 12px;
    margin-top: -4px;
    opacity: 0.4;
    cursor: pointer;
    transition: 0.3s;
}
.achieved-block.invitees .new-dialog-icon.hidden{
    display: none;
}
.achieved-block.invitees .new-dialog-icon:hover {
    opacity: 0.8;
}
.achievements-list-dialog .achievements-list {
    padding: 36px 40px 32px 40px;
}
.achievements-cell {
    width: 283px;
    margin: 40px 28px 32px 0;
    vertical-align: top;
    position: relative;
    display: inline-block;
    -webkit-box-shadow: 0px 1px 2px 0px rgba(0,0,0,0.15);
    -moz-box-shadow: 0px 1px 2px 0px rgba(0,0,0,0.15);
    box-shadow: 0px 1px 2px 0px rgba(0,0,0,0.15);
    border: 1px solid rgba(0,0,0,0.1);
    -moz-border-radius: 4px;
    -webkit-border-radius: 4px;
    border-radius: 8px;
    box-sizing: border-box;
    background-color: white;
}
.achievements-cell:nth-child(3n) {
    margin: 40px 0px 32px 0;
}
.achievements-cell.hidden {
    display: none;
}
.achievements-cell .image-container {
    background-color: #fff;
    border: 1px solid rgba(0,0,0,0.1);
    border-radius: 100%;
    box-sizing: border-box;
    width: 84px;
    height: 84px;
    position: absolute;
    top: -42px;
    left: 100px;
    z-index: 2;
}
.achievements-cell .achievements-icon.semi-huge-icon80 {
    position: absolute;
    z-index: 3;
    left: 1px;
    top: 1px;
    width: 80px;
    height: 80px;
}
.achievements-cell .green-tick {
    position: absolute;
    z-index: 4;
    display: none;
    left: 1px;
    top: 1px;
    width: 80px;
    height: 80px;
}
.achievements-cell.achieved .achievements-icon.semi-huge-icon80,
.achievements-cell.one-reward .achievements-icon.semi-huge-icon80 {
    display: none;
}
.achievements-cell.achieved .green-tick,
.achievements-cell.one-reward .green-tick {
    display: inline-block;
}
.achievements-list-dialog .achievement-full.info {
    padding: 60px 16px 0 16px;
    position: relative;
    text-align: center;
    height: 226px;
}
.achievements-list-dialog .achievement-full.info::after {
    content: " ";
    height: 1px;
    width: 100%;
    left: 0px;
    bottom: 0;
    background-color: rgba(0,0,0,0.1);
    box-shadow: 0 1px 1px 0 rgba(0,0,0,0.05);
    position: absolute;
}
.achievements-cell .achievement-full.info .subtitle-txt {
    text-align: center;
    max-width: 236px;
    height: 40px;
    line-height: 20px;
}
.achievements-list-dialog .achievement-full.info .achi-content-txt {
    text-align: center;
    display: block;
    height: 112px;
    padding-top: 8px;
    font-size: 14px;
    line-height: 20px;
    color: #999;
    vertical-align: top;
}
.achievements-list-dialog .achievement-full.info .content-txt-container {
    display: block;
    padding-top: 8px;
    height: 112px;
}
.achievements-cell .medium-icon.remind-icon {
    background-image: url(../images/mega/fm-main-sprite_v13.png);
    background-repeat: no-repeat;
    background-position: -22px -12374px;
    background-size: 48px auto;
    display: inline-block;
    margin-left: 4px;
    margin-top: -6px;
    opacity: 0.4;
    cursor: pointer;
    transition: 0.3s;
}
.achievements-cell  .medium-icon.remind-icon:hover {
    opacity: 0.8;
}
.achievements-cell .top-login-warning-arrow {
    position: absolute;
    top: 0;
    right: 46px;
}
.achievements-cell .icon-container {
    display: inline-block;
    vertical-align: top;
    width: 24px;
    height: 22px;
    overflow: visible;
    position: absolute;
    margin-top: 2px;
    margin-left: -4px;
}
.achievements-cell .invitee-remind-pad {
    position: relative;
    width: 200px;
    padding:12px;
    right: 150px;
    top: 4px;
    background-color: rgba(51, 51, 51, 1);
    border-radius: 6px;
    z-index: 6;
    display: none;
}
.achievements-cell  .medium-icon.remind-icon:hover~.invitee-remind-pad, .achievements-cell  .medium-icon.remind-icon:hover~.top-login-warning-arrow {
    display: block;
}
.achievements-list-dialog .achievement-full.info .invitee-remind-pad .achi-content-txt {
    color: #eee;
    padding-top: 0;
    height: auto;
}
.content-txt-container ol {
    list-style-type: decimal;
    list-style-position: outside;
    padding-left: 24px;
    margin:0;
    color: #666;
}
.content-txt-container ol li {
    text-align: left;
    margin-bottom: 12px;
    position: relative;
}
.content-txt-container ol li:last-child {
    margin-bottom: 0;
}
.content-txt-container li a {
    width: 216px;
    color: #999;
    text-decoration: none;
    font-size: 14px;
    line-height: 21px;
    cursor: default;
}
.achievements-cell .achievement-dialog.expires-txt {
    padding:10px 0;
    font-size: 14px;
    line-height: 32px;
    color: #D90007;
    text-align: center;
    display: none;
}
.achievements-cell.achieved .achievement-dialog.expires-txt,
.achievements-cell.one-reward .achievement-dialog.expires-txt{
    display: block;
}
.achievement-full.info .default-green-button {
    width: auto;
    margin: 10px auto;
    position: relative;
    display: inline-block;
}
.achievements-cell.achieved .default-green-button,
.achievements-cell.one-reward .default-green-button{
    display: none;
}

.achievements-cell.achieved .achievement-dialog.reward,
.achievements-cell.one-reward .achievement-dialog.reward {
    opacity: 0.5;
}
.achievement-dialog.bottom-block {
    border-radius: 0 0px 8px 8px;
    background-color: #f5f5f5;
}
.achievement-dialog.bottom-block .achievement-dialog.reward {
    display: inline-block;
    position: relative;
    width: 100%;
    padding:0 24px;
    margin: 0;
    box-sizing: border-box;
    text-align: left;
}
.achievement-dialog.bottom-block .achievement-dialog.reward.hidden {
    display: none;
}
.achievement-dialog.bottom-block .achievement-dialog.reward:not(:last-child)::after {
    content: '';
    width: 220px;
    height: 1px;
    left: 24px;
    bottom: 0;
    position: absolute;
    background-color: rgba(0,0,0,0.1);
}

.achievement-dialog.bottom-block .achievement-dialog.reward i {
    margin: 10px 3px 10px -5px;
    display: inline-block;
    opacity: 0.6;
}
.achievement-dialog.bottom-block .achievement-dialog.reward-txt {
    display: inline-block;
    max-width: 150px;
    font-size: 14px;
    line-height: 18px;
    padding: 14px 0;
    color: #555;
    margin: 0;
}
.achievement-dialog.bottom-block .achievement-dialog.reward span {
    font-size: 14px;
    line-height: 46px;
    font-family: 'LatoWebBold','source_sans_proregular', Arial;
    float: right;
    text-transform: uppercase;
    color: #666;
}
/*
.achievement-full.expires-txt {
    font-size: 14px;
    line-height: 18px;
    color: #333333;
    padding: 10px 0 0 0;
}
.achievement-full.expires-txt.red {
    color: #333333;
}
.achievement-dialog.right-block .reward {
    margin: 0 0 17px 10px;
    min-width: 140px;
}
.achievement-dialog.right-block .reward i {
    margin: -17px 0 0 0;
    position: absolute;
    top: 50%;
}
.achievement-dialog.right-block .reward-txt {
    margin: -4px 0 0 47px;
} */
.achievement-dialog.status-block {
    position: absolute;
    width: 100%;
    bottom: 0;
    left: 0;
}
.achievement-dialog.status-block .button {
    display: inline-block;
    min-width: 126px;
}
.achieved .achievement-dialog.status-block .button {
    display: none;
}
.achievement-dialog.achieved-icon {
    font-size: 0;
    line-height: 0;
    display: none;
}
.achieved .achievement-dialog.achieved-icon {
    display: block;
}
.one-reward .achievement-dialog.right-block, .achieved .achievement-dialog.right-block {
    vertical-align: middle;
    padding: 0 15px 0 15px;
}
.one-reward .achievement-dialog.right-block .reward {
    margin: 0px 0 4px 10px;
}
.one-reward .right-block .reward.bandwidth, .achieved .achievement-dialog.right-block .reward {
    display: none;
}

@media only screen and (max-height:  740px) {
    .achievements-scroll {
        max-height: 448px;
    }
    .fm-dialog.achievements-list-dialog {
        margin-top: -314px;
    }
}
/* End of Achievements list dialog */

/* Invite a friend dialog */
.fm-dialog.invite-dialog {
    width: 644px;
    margin: -353px 0 0 -322px;
    background-color: #FAFAFA;
}
.fm-dialog.invite-dialog.success {
    margin: -326px 0 0 -322px;
}
.invite-dialog .header {
    margin-top: -5px;
}
.invite-dialog .fm-dialog-body {
    padding-bottom: 36px;
}
.achievement-dialog.green-header {
    font-size: 16px;
    line-height: 20px;
    color: #54BCA9;
    display: inline-block;
    position: relative;
    background-color: #FAFAFA;
    padding: 21px 10px 0 10px;
}
.achievement-dialog.info-block {
    display: table;
    width: 100%;
    border-top: 1px solid rgba(0,0,0,0.1);
    border-bottom: 1px solid rgba(0,0,0,0.1);
    margin: -12px 0 0 0;
}
.achievement-dialog.info-icon {
    display: table-cell;
    width: 88px;
    vertical-align: middle;
    text-align: left;
}
.achievement-dialog.info-icon i {
    margin-left: -2px;
}
.achievement-dialog.info-body {
    display: table-cell;
    vertical-align: middle;
    text-align: left;
    padding: 18px 0;
}
.achievement-dialog.info-body p {
    padding: 6px 0;
    margin: 0;
    font-size: 14px;
    line-height: 18px;
    color: #666666;
}
.achievement-dialog.info-body p strong {
    color: #333333;
}
.achievement-dialog.info-body p.italic {
    font-style: italic;
    color: #999999;
}
.achievement-dialog.info-body p .red {
    color: #FF333A;
}
.achievement-dialog.input-header {
    font-size: 16px;
    line-height: 20px;
    color: #666666;
    padding: 16px 0 16px 0;
}
.achievement-dialog.input-field {
    max-height: 64px;
    min-height: 32px;
    -webkit-box-sizing: border-box;
    -moz-box-sizing: border-box;
    box-sizing: border-box;
    -moz-border-radius: 3px;
    -webkit-border-radius: 3px;
    border-radius: 3px;
    padding: 0 10px 0 0;
    height: auto !important;
    cursor: text;
    text-align: center;
    overflow: hidden;
    line-height: 0;
    min-width: 100%;
}
.active .achievement-dialog.input-field {
    background-color: white;
}
.achievement-dialog.input-field .jspContainer, .achievement-dialog.input-field .jspPane {
    min-height: 32px;
    min-width: 100%;
}
.achievement-dialog.input-field ul {
    padding: 0 10px 0 10px;
    font-size: 0;
    line-height: 0;
    clear: left;
    overflow: hidden;
    -webkit-transition: all 0ms ease-in-out;
    -moz-transition: all 0ms ease-in-out;
    -o-transition: all 0ms ease-in-out;
    -ms-transition: all 0ms ease-in-out;
    transition: all 0ms ease-in-out;
}
.achievement-dialog.input-field li {
    overflow: hidden;
    height: 32px;
    line-height: 18px;
    margin: 0;
    padding: 0;
    cursor: default;
    font-size: 14px;
    color: #333333;
    padding: 7px 18px 7px 4px;
    float: left;
    white-space: nowrap;
    position: relative;
    max-width: 100%;
    -webkit-box-sizing: border-box;
    -moz-box-sizing: border-box;
    box-sizing: border-box;
    -o-text-overflow: ellipsis;
    text-overflow: ellipsis;
    overflow: hidden;
    white-space: nowrap;
}
li.token-input-token-invite .input-close {
    top: 6px;
}
.achievement-dialog.input-field input {
    border: 0;
    width: 100px;
    padding: 0;
    background-color: transparent;
    font-size: 14px;
    line-height: 18px;
    height:  32px;
    float: left;
    color: #333333;
    margin: 0;
    padding: 0;
    -webkit-appearance: caret;
    font-family: 'source_sans_proregular', Arial;
}
.achievement-dialog.input-field input.tiny, ul.token-input-list-mega li input.tiny, .multiple-input input.tiny {
    width: 0 !important;
}
.achievement-dialog li.token-input-input-token-invite {
    float: left;
    margin: 0;
    padding: 0 4px;
    list-style-type: none;
    max-width: 100%;
}
.achievement-dialog.input-info.red, .achievement-dialog.input-field input.red {
    color: #E54C51;
}
.achievement-dialog.input-info, .achievement-dialog.success-info {
    font-size: 12px;
    line-height: 15px;
    color: #999999;
    padding: 12px 0 15px 0;
}
.achievement-dialog.success-info {
    padding: 23px 0 26px 0;
}
.achievement-dialog.success-content, .success .achievement-dialog.default-content, .invite-dialog .default-grey-button.back, .invite-dialog.success .default-grey-button.send {
    display: none;
}
.success .achievement-dialog.success-content {
    display: block;
    margin-bottom: 31px;
}
.invite-dialog.success .default-grey-button.back {
    display: inline-block;
}
.achievement-dialog .default-green-button.hidden {
    display: none;
}
.achievement-dialog.links-block {
    float: left;
    width: 50%;
    padding: 14px 12px 2px 0;
    -webkit-box-sizing: border-box;
    -moz-box-sizing: border-box;
    box-sizing: border-box;
}
.achievement-dialog.links-block.inputs {
    float: left;
    width: 50%;
    padding: 14px 0 11px 12px;
}
.achievement-dialog.links-block input {
    width: 100%;
    margin-top: 6px;
}
.achievement-dialog.links-block .input-field {
    margin: 16px 0 0 0;
    padding: 0 14px 0 14px;
}
.achievement-dialog.links-block .input-label {
    margin: 24px 0 0px 0;
    height: 24px;
    font-size: 14px;
    line-height: 16px;
    text-align: right;
    color: #333333;
    font-family: 'source_sans_prosemibold', Arial;
}
/* End of Invite a friend dialog */

/* Invitation status dialog */
.fm-dialog.invitation-dialog {
    width: 724px;
    margin: -303px 0 0 -362px;
    background-color: #FAFAFA;
}
.fm-dialog-body.invitation-dialog {
    padding: 14px 0 224px 0;
    text-align: center;
}
.invitation-dialog.table {
    display: table;
    width: 100%;
    table-layout: fixed;
    text-align: left;
}
.invitation-dialog.table-row {
    display: table-row;
}
.invitation-dialog.table-cell {
    font-size: 13px;
    line-height: 18px;
    color: #666666;
    -webkit-box-sizing: border-box;
    -moz-box-sizing: border-box;
    box-sizing: border-box;
    display: table-cell;
    vertical-align: middle;
    height: 48px;
    border-left: 1px dashed rgba(0,0,0,0.1);
    padding: 0 12px 0 12px;
    white-space: nowrap;
    overflow: hidden;
    -o-text-overflow: ellipsis;
    text-overflow: ellipsis;
    -webkit-box-sizing: border-box;
    -moz-box-sizing: border-box;
    box-sizing: border-box;
    position: relative;
}
.invitation-dialog.table-cell *:not(.button) {
    white-space: nowrap;
    overflow: hidden;
    -o-text-overflow: ellipsis;
    text-overflow: ellipsis;
}
.invitation-dialog.table-cell span {
    display: block;
}
.invitation-dialog.table-cell:first-child {
    border-left: 0;
    width: 35px;
    padding: 0 9px;
}
.invitation-dialog.table-cell:nth-child(3) {
    width: 170px;
}
.invitation-dialog.table-cell:nth-child(4) {
    width: 190px;
}
.invitation-dialog.table-row.header .table-cell {
    font-size: 13px;
    line-height: 16px;
    height: 25px;
    color: #666666;
    height: 16px;
    border-bottom: 1px solid rgba(0,0,0,0.1);
    border-left: 1px solid rgba(0,0,0,0.1);
    padding: 0 12px 4px 12px;
    display: table-cell;
}
.invitation-dialog.table-cell strong {
    font-size: 14px;
}
.invitation-dialog.table-cell .dark-grey {
    color: #333333;
}
.invitation-dialog.table-cell .light-grey {
    color: #999999;
}
.invitation-dialog.table-cell .green {
    color: #31B500;
    font-size: 13px;
}
.invitation-dialog.table-cell .green {
    color: #31B500;
    font-size: 13px;
}
.invitation-dialog.table-cell .orange {
    color: #FFA500;
    font-size: 13px;
}
.invitation-dialog.table-cell.small {
    color: #999999;
}
.invitation-dialog.table-cell span {
    display: block;
    cursor: pointer;
    margin-right: 8px;
}
.invitation-dialog.table-cell span.desc {
    background-image: url(../images/mega/fm-main-sprite_v13.png);
    background-position: right -11445px;
    background-repeat: no-repeat;
}
.invitation-dialog.table-cell span.asc {
    background-image: url(../images/mega/fm-main-sprite_v13.png);
    background-position: right -11475px;
    background-repeat: no-repeat;
}
.invitation-dialog.table-scroll {
    height: 385px;
    -webkit-box-sizing: border-box;
    -moz-box-sizing: border-box;
    box-sizing: border-box;
    border-bottom: 1px solid rgba(0,0,0,0.1);
}
.invitation-dialog.table-bg {
    min-height: 100%;
    background: url("data:image/svg+xml;base64,PHN2ZyB4bWxucz0iaHR0cDovL3d3dy53My5vcmcvMjAwMC9zdmciIHdpZHRoPSI5MCIgaGVpZ2h0PSI5NiI+CjxyZWN0IHdpZHRoPSI5MCIgaGVpZ2h0PSI0OCIgZmlsbD0iI2Y1ZjVmNSI+PC9yZWN0Pgo8cmVjdCB3aWR0aD0iOTAiIGhlaWdodD0iNDgiIGZpbGw9IndoaXRlIj48L3JlY3Q+Cjwvc3ZnPg==");
}
.invitation-dialog.table-info {
    font-size: 14px;
    line-height: 18px;
    color: #666666;
    padding: 24px 48px 23px 48px;
    text-align: left;
}
.invitation-dialog.table-info span {
    color: #FF333A;
}
.invitation-dialog .default-grey-button, .invitation-dialog .default-white-button:not(.small-square-button) {
    padding: 0 24px;
}
.invitation-dialog.table-cell .small-square-button {
    position: absolute;
    right: 12px;
    top: 50%;
    margin: -12px 0 0 0;
}
.invitation-dialog.table-cell .small-square-button span {
    margin-right: 30px;
}
/* End of Invitation status dialog */

.fm-dialog.create-folder-dialog {
    width: 402px;
    margin: -96px 0 0 -201px;
}
.fm-dialog.chat-rename-dialog {
    left: 50%;
    top: 50%;
    transform: translate(-50%, -50%);
}
.chat-rename-dialog input {
    padding-left: 10px;
    width: 260px;
}
.chat-rename-dialog .rename-input-bl {
    margin-bottom: 10px;
}
.dropdown.body.create-folder-dialog {
    min-width: 334px;
    min-height: 154px;
    left: 50%;
    top: 50%;
    margin: -77px 0 0 -167px;
}
.fm-dialog-body.mid-pad {
    padding: 24px;
    position: relative;
}
 .default-dialog-bottom .default-white-button, .default-dialog-bottom .default-grey-button, .default-dialog-bottom .default-green-button {
    margin-top: 12px;
}
.create-folder-size-icon, .add-user-size-icon {
    background-image: url(../images/mega/fm-main-sprite_v13.png);
    background-position: center -5509px;
    background-repeat: no-repeat;
    width: 20px;
    height: 20px;
    position: absolute;
    top: 5px;
    right: 10px;
    -webkit-transition: opacity 200ms ease-in-out;
    -moz-transition: opacity 200ms ease-in-out;
    -o-transition: opacity 200ms ease-in-out;
    -ms-transition: opacity 200ms ease-in-out;
    transition: opacity 200ms ease-in-out;
    filter: progid:DXImageTransform.Microsoft.Alpha(opacity=30);
    -moz-opacity: 0.3;
    -khtml-opacity: 0.3;
    opacity: 0.3;
    cursor: pointer;
    z-index: 40;
}
.create-folder-size-icon:hover, .add-user-size-icon:hover {
    -moz-opacity: 0.6;
    -khtml-opacity: 0.6;
    opacity: 0.6;
}
.create-folder-size-icon.short-size, .add-user-size-icon.short-size {
    background-position: center -5559px;
    top: 14px;
    right: 40px;
    z-index: 30;
}
.create-folder-input-bl, .add-user-popup-input-bl, .fm-account-input, .rename-input-bl {
    width: 100%;
    -webkit-box-shadow: 0px 0px 0px 1px rgba(0,0,0,0.15);
    -moz-box-shadow: 0px 0px 0px 1px gba(0,0,0,0.15);
    box-shadow: 0px 0px 0px 1px gba(0,0,0,0.15);
    background-color: rgba(0,0,0,0.02);
    height: 36px;
    -moz-border-radius: 2px;
    -webkit-border-radius: 2px;
    border-radius: 2px;
    position: relative;
    -webkit-transition: box-shadow 200ms ease-in-out;
    -moz-transition: box-shadow 200ms ease-in-out;
    -o-transition: box-shadow 200ms ease-in-out;
    -ms-transition: box-shadow 200ms ease-in-out;
    transition: box-shadow 200ms ease-in-out;
}
.fm-account-input {
    height:  32px;
}
.fm-account-input::before {
    content: '';
    position: absolute;
    width: 19px;
    height: 18px;
    background-image: url(../images/mega/fm-main-sprite_v13.png);
    background-repeat: no-repeat;
    background-position: -14px -10610px;
    right: 6px;
    top: 7px;
    -webkit-transition: opacity 200ms ease-in-out;
    -moz-transition: opacity 200ms ease-in-out;
    -o-transition: opacity 200ms ease-in-out;
    -ms-transition: opacity 200ms ease-in-out;
    transition: opacity 200ms ease-in-out;
    filter: progid:DXImageTransform.Microsoft.Alpha(opacity=0);
    -moz-opacity: 0;
    -khtml-opacity: 0;
    opacity: 0;
}
.fm-account-input:hover::before {
    filter: progid:DXImageTransform.Microsoft.Alpha(opacity=100);
    -moz-opacity: 1;
    -khtml-opacity: 1;
    opacity: 1;
}
.create-folder-input-bl input, .add-user-popup-input-bl input, .fm-account-input input, .rename-input-bl input {
    width: 100%;
    -webkit-box-sizing: border-box;
    -moz-box-sizing: border-box;
    box-sizing: border-box;
    background-color: white;
    line-height: 35px;
    margin-top: 0;
    font-size: 13px;
    height: 35px;
    color: #333333;
    padding: 0 10px 0 42px;
    margin: 0;
    background-repeat: no-repeat;
    background-color: transparent;
    border: 0;
    -webkit-transition: color 200ms ease-in-out;
    -moz-transition: color 200ms ease-in-out;
    -o-transition: color 200ms ease-in-out;
    -ms-transition: color 200ms ease-in-out;
    transition: color 200ms ease-in-out;
    font-family: 'LatoWeb', 'source_sans_proregular';
}

/* just to replace padding property from the above class */
.chat-rename-group-dialog {
    padding: 0 10px 0 10px !important;
}

.fm-account-input input {
    font-size: 14px;
    line-height: 32px;
    height: 32px;
    padding: 0 10px;
}
.active .fm-account-input, .fm-account-input.focused, .fm-account-input:hover {
    -webkit-box-shadow: 0px 0px 0px 1px rgba(0,0,0,0.25);
    -moz-box-shadow: 0px 0px 0px 1px rgba(0,0,0,0.25);
    box-shadow: 0px 0px 0px 1px rgba(0,0,0,0.25);
}
.error .fm-account-input {
    color: #D90007;
}
/* Storage dialog */
.fm-dialog.storage-dialog, .fm-dialog.drop-quota-dialog {
    width: 644px;
    margin: -270px 0 0 -322px;
    background-color: #FAFAFA;
}
.fm-dialog.storage-dialog.achievements {
    margin: -307px 0 0 -322px;
}
.fm-dialog.storage-dialog.almost-full {
    margin: -225px 0 0 -322px;
}
.fm-dialog.storage-dialog.almost-full.achievements {
    margin: -235px 0 0 -322px;
}
.fm-dialog-body.storage-dialog {
    padding: 0 48px 19px 48px;
    text-align: center;
}
.storage-dialog.body-header {
    font-size: 20px;
    line-height: 25px;
    color: #666666;
    max-width: 420px;
    margin: 0 auto;
    padding-bottom: 24px;
}
.storage-dialog.body-header span, .storage-dialog.body-p span, .storage-dialog.body-p a {
    font-family: 'source_sans_prosemibold';
}
.storage-dialog.body-p {
    font-size: 16px;
    line-height: 20px;
    color: #666666;
    padding: 0 5px 12px 5px;
}
.storage-dialog.body-p a {
    color: #D90007;
    cursor: pointer;
}
.storage-dialog.body-p.medium {
    font-size: 14px;
    line-height: 18px;
    padding: 2px 0 0 0;
}
.storage-dialog.body-p.small {
    font-size: 12px;
    line-height: 15px;
    color: #999999;
    padding: 12px 0 15px 0;
}
.storage-dialog.body-p.small.top-pad {
    padding: 24px 0 0 0;
}
.storage-dialog.divider-txt {
    padding: 16px 0 13px 0;
    position: relative;
    font-size: 16px;
    line-height: 20px;
    color: #999999;
    margin-top: 12px;
}
.storage-dialog.divider-txt::before {
    content: '';
    position: absolute;
    height: 1px;
    background-color: rgba(0,0,0,0.1);
    left: 0;
    top: 28px;
    width: 100%;
}
.storage-dialog.divider-txt span {
    background-color: #FAFAFA;
    padding: 0 16px;
    display: inline-block;
    position: relative;
}
.fm-dialog-title.big {
    font-size: 20px;
}
.storage-dialog .huge-icon {
    margin: 14px;
}
.storage-dialog .button.big {
    padding: 0 20px;
    min-width: 180px;
}
.storage-dialog.achievements-bl, .achievements .storage-dialog.no-achievements-bl {
    display: none;
}
.achievements .storage-dialog.achievements-bl {
    display: block;
}
.storage-dialog.body-p i.rocket {
    cursor: pointer;
}
.storage-dialog.body-p.small a {
    color: #999999;
    cursor: pointer;
    text-decoration: underline;
    font-family: 'source_sans_proregular', Arial;
}
.storage-dialog.body-p.small i {
    vertical-align: top;
    display: inline-block;
    margin: -2px 0 0 0;
}
.almost-full .fm-dialog-body.storage-dialog.full, .full .fm-dialog-body.storage-dialog.almost-full {
    display: none;
}
.storage-dialog.buttons-block {
    padding: 12px 0 0 0;
    font-size: 0;
}
.almost-full .fm-dialog-body.storage-dialog {
    padding-bottom: 24px;
}
.storage-dialog.almost-full .chart.progressbars span::before {
    background-color: #FFA500;
}
.storage-dialog.almost-full .chart.data .perc-txt {
    color: #FFA500;
}
.storage-dialog .account.chart.overlay, .storage-dialog .account.chart.body::after {
    background-color: #FAFAFA;
}
.storage-dialog .account.chart.overlay span::after {
    border-color: #FAFAFA;
}
.chart.icon .big-icon.almost-full-storage {
    margin: -2px;
}
/* end of Storage dialog */


/* Dublicate conflict dialog */
.fm-dialog.duplicate-conflict {
    width: 564px;
    margin: -313px 0 0 -282px;
}
.duplicate-conflict.body {
    padding: 20px 32px 9px 32px;
}
.duplicate-conflict.info-txt {
    font-size: 14px;
    line-height: 24px;
    color: #666666;
}
.duplicate-conflict.info-txt strong {
    font-family: 'source_sans_prosemibold';
    font-weight: normal;
    word-break: break-word;
    display: inline-block;
    max-width: 100%;
    white-space: nowrap;
    overflow: hidden;
    -o-text-overflow: ellipsis;
    text-overflow: ellipsis;
    vertical-align: top;
}
.duplicate-conflict.info-txt.light-grey {
    color: #999999;
}
.duplicate-conflict.red-header {
    font-size: 17px;
    line-height: 26px;
    color: #EB4444;
}
.duplicate-conflict.action-block {
    margin: 12px 0 15px 0;
    cursor: pointer;
}
.duplicate-conflict.info-block {
    padding: 9px 0;
    display: table;
    width: 100%;
    table-layout: fixed;
}
.duplicate-conflict.file-info {
    padding-left: 78px;
    font-size: 0;
    -webkit-box-sizing: border-box;
    -moz-box-sizing: border-box;
    box-sizing: border-box;
    width: 100%;
    height: 60px;
    display: table-cell;
    vertical-align: middle;
}
.duplicate-conflict.file-info .info-txt {
    line-height: 20px;
}
.duplicate-conflict.file-name {
    white-space: nowrap;
    overflow: hidden;
    -o-text-overflow: ellipsis;
    text-overflow: ellipsis;
}
.duplicate-conflict .export-icon {
    margin: 0 0 0 -4px;
    position: absolute;
}
.duplicate-conflict.file-date span, .duplicate-conflict.file-date i {
    display: inline-block;
    vertical-align: top;
    position: relative;
}
.duplicate-conflict.file-date i {
    margin: -1px 1px 0 -4px;
}
.duplicate-conflict.file-date .time {
    padding-left: 22px;
}
.duplicate-conflict.file-date .time::before {
    content: '';
    display: block;
    position: absolute;
    left: 10px;
    top: 3px;
    width: 1px;
    height: 14px;
    background-color: rgba(0,0,0,0.1);
}
.multiple-files.duplicate-conflict .export-icon:nth-child(2) {
    margin: 4px 0 0 -4px;
}
.multiple-files.duplicate-conflict .export-icon:nth-child(1) {
    margin: -4px 0 0 4px;
}
/* end of Dublicate conflict dialog */


/* MegaSync dialog */
.nw-dark-overlay.megasync-overlay {
    background-color: rgba(0,0,0,0.1);
    -webkit-transition: all 200ms ease-in-out;
    -moz-transition: all 200ms ease-in-out;
    -o-transition: all 200ms ease-in-out;
    -ms-transition: all 200ms ease-in-out;
    transition: all 200ms ease-in-out;
}
.nw-dark-overlay.megasync-overlay .default-select-dropdown::before,
.nw-dark-overlay.megasync-overlay .default-select-dropdown::after {
    content: unset;
}
.nw-dark-overlay.megasync-overlay.downloading {
    background-color: rgba(34,34,34,0.95);
}
.fm-dialog-close.big {
    background-image: url(../images/mega/download-dialog_v2.png);
    background-position: -368px 7px;
    filter: progid:DXImageTransform.Microsoft.Alpha(opacity=50);
    -moz-opacity: 0.5;
    -khtml-opacity: 0.5;
    opacity: 0.5;
    right: 17px;
    top: 17px;
}
.fm-dialog-close.big:hover {
    filter: progid:DXImageTransform.Microsoft.Alpha(opacity=80);
    -moz-opacity: 0.8;
    -khtml-opacity: 0.8;
    opacity: 0.8;
}
.megasync-content.slider {
    width: 900px;
    margin: -256px 0 0 -450px;
    background-color: white;
    overflow: hidden;
    position: absolute;
    z-index: 1200;
    background-color: white;
    -moz-border-radius: 6px;
    -webkit-border-radius: 6px;
    border-radius: 6px;
    left: 50%;
    top: 50%;
    display: block;
    -webkit-box-shadow: 0px 1px 2px 0px rgba(0,0,0,0.15);
    -moz-box-shadow: 0px 1px 2px 0px rgba(0,0,0,0.15);
    box-shadow: 0px 1px 2px 0px rgba(0,0,0,0.15);
}
.warning .megasync-content.slider {
    margin-top: -301px;
}
.megasync-content.slider::before {
    content: '';
    display: block;
    position: absolute;
    width: 100%;
    height: 100%;
    -moz-border-radius: 6px;
    -webkit-border-radius: 6px;
    border-radius: 6px;
    -webkit-box-shadow: 0px 0px 0px 1px rgba(0,0,0,0.05);
    -moz-box-shadow: 0px 0px 0px 1px rgba(0,0,0,0.05);
    box-shadow: 0px 0px 0px 1px rgba(0,0,0,0.05);
}
.downloading .megasync-content.slider {
    display: none;
}
.megasync-body {
    padding: 31px 0px 0 0px;
    -webkit-box-sizing: border-box;
    -moz-box-sizing: border-box;
    box-sizing: border-box;
    min-height: inherit;
    text-align: center;
    position: relative;
}
.megasync-slider.main-block {
    overflow: hidden;
    position: relative;
    min-height: 506px;
}
.slide1 .megasync-slider.body-block {
    left: 0;
}
.slide2 .megasync-slider.body-block {
    left: -768px;
}
.slide3 .megasync-slider.body-block {
    left: -1536px;
}
.megasync-slider.body-block {
    min-height: 506px;
    position: relative;
    -webkit-transition: all 200ms ease-in-out;
    -moz-transition: all 200ms ease-in-out;
    -o-transition: all 200ms ease-in-out;
    -ms-transition: all 200ms ease-in-out;
    transition: all 200ms ease-in-out;
}
.megasync-info-txt a {
    cursor: pointer;
}
.megasync-slide {
    width: 900px;
    min-height: 481px;
    position: absolute;
    -webkit-transition: all 400ms ease-in-out;
    -moz-transition: all 400ms ease-in-out;
    -o-transition: all 400ms ease-in-out;
    -ms-transition: all 400ms ease-in-out;
    transition: all 400ms ease-in-out;
    filter: progid:DXImageTransform.Microsoft.Alpha(opacity=0);
    -moz-opacity: 0;
    -khtml-opacity: 0;
    opacity: 0;
    left: 0;
    visibility: hidden;
    font-family: 'LatoWeb', 'source_sans_proregular';
}
.megasync-slide.next {
    left: 100%;
}
.megasync-slide.prev {
    left: -100%;
}
.files-ammount .megasync-slide.slide0 {
    display: block;
}
.megasync-slide.current {
    filter: progid:DXImageTransform.Microsoft.Alpha(opacity=100);
    -moz-opacity: 1;
    -khtml-opacity: 1;
    opacity: 1;
    visibility: visible;
}
.megasync-slide.slide2 {
    text-align: left;
}
.megasync-img {
    height: 463px;
    position: relative;
}
.megasync-img::before {
    content: '';
    background-image: url(../images/mega/download-dialog_v2.png);
    background-position: 42px -194px;
    background-repeat: no-repeat;
    position: absolute;
    width: 100%;
    left: 0;
    top: 0;
    height: 413px;
}
.megasync-img.img0::before {
    background-position: center -1069px;
    width: 600px;
    height: 200px;
    bottom: auto;
    left: 50%;
    margin: 84px 0 0 -300px;
    border: 1px dashed #d0d0d0;
    -moz-border-radius: 3px;
    -webkit-border-radius: 3px;
    border-radius: 3px;
    -webkit-box-sizing: border-box;
    -moz-box-sizing: border-box;
    box-sizing: border-box;
    overflow: hidden;
}
.megasync-img.img2::before {
    background-position: center -581px;
}
.megasync-header {
    height: 43px;
    font-size: 20px;
    line-height: 24px;
    color: #333333;
    -webkit-box-sizing: border-box;
    -moz-box-sizing: border-box;
    box-sizing: border-box;
    padding: 4px 25px 0 25px;
    text-align: center;
}
.megasync-text {
    font-size: 15px;
    line-height: 24px;
    color: #777777;
    text-align: center;
    padding: 0;
    height: 109px;
    max-width: 584px;
    margin: 0 auto;
    position: relative;
}
.megasync-info-txt {
    position: absolute;
    width: 180px;
    left: 410px;
    top: 107px;
    font-size: 14px;
    line-height: 18px;
    color: #777777;
}
.megasync-info-arrow {
    width: 46px;
    height: 45px;
    background-image: url(../images/mega/download-sprite_v10.png);
    background-position: -15px -2448px;
    position: absolute;
    left: 350px;
    top: 207px;
}
.megasync-dark-logo {
    height: 68px;
    width: 258px;
    color: #666666;
    -webkit-box-sizing: border-box;
    -moz-box-sizing: border-box;
    box-sizing: border-box;
    background-image: url(../images/mega/download-sprite_v10.png);
    background-position: -1px -1178px;
    background-repeat: no-repeat;
    display: inline-block;
    margin: -23px 0 0 23px;
}
.megasync-listing {
    padding: 0 0 12px 82px;
    position: relative;
    text-align: left;
    width: 482px;
    -webkit-box-sizing: border-box;
    -moz-box-sizing: border-box;
    box-sizing: border-box;
    margin: 11px 0 0 129px;
}
.megasync-icon {
    width: 64px;
    height: 64px;
    left: 0;
    position: absolute;
    margin: 0 0 0 0;
    background-image: url(../images/mega/download-sprite_v10.png);
    background-position: 0 -2289px;
}
.megasync-icon.blink {
    background-position: -92px -2289px;
}
.megasync-icon.infinity {
    background-position: -172px -2289px;
}
.megasync-listing h3 {
    font-size: 16px;
    line-height: 20px;
    color: #333333;
    padding: 0 0 9px 0;
    margin: 0 0 0 0;
}
.megasync-listing p {
    font-size: 14px;
    line-height: 18px;
    color: #777777;
    padding: 0 0 0 0;
    margin: 0 0 0 0;
}
.megasync-slider-wrap {
    position: relative;
}
.megasync-body .big-button {
    min-width: 0;
    position: relative;
    vertical-align: top;
}
.megasync-buttons {
    position: absolute;
    width: 100%;
    margin: -76px 0 0 0;
}
.megasync-buttons .big-button {
    padding: 0 24px;
}
.megasync-bottom-warning {
    font-size: 13px;
    display: none;
    table-layout: fixed;
    width: 100%;
    line-height: 21px;
    letter-spacing: 0;
    color: white;
    padding: 10px;
    position: relative;
    text-align: left;
    background-color: #333333;
    font-family: 'LatoWeb', 'source_sans_proregular', Arial;
}
.megasync-bottom-warning.visible, .warning .megasync-bottom-warning {
    display: table;
}
.megasync-bottom-warning a {
    color: white;
    text-decoration: underline;
}
.megasync-bottom-warning a:hover {
    text-decoration: none;
}
.megasync-bottom-warning .download.big-icon {
    position: static;
    top: 0;
    margin: 0;
}
.megasync-bottom-warning span {
    display: table-cell;
    vertical-align: middle;
    text-align: left;
    padding: 0;
    width: 74px;
}
.megasync-bottom-warning span.txt {
    width: auto;
    padding: 15px;
}
.megasync-features {
    height: 423px;
    font-size: 0;
}
.megasync-feature {
    display: inline-block;
    width: 30.5%;
    padding: 20px 0 0 0;
}
.megasync-feature-txt {
    font-size: 16px;
    line-height: 20px;
    color: #666666;
    font-family: 'montserrat', 'open_sans', sans-serif;
    margin: -7px 0 0 0;
}
.megasync-content .fm-dialog-close {
    opacity: 0.8;
    right: 8px;
    top: 8px;
}
.megasync-content .fm-dialog-close:hover {
    opacity: 1;
}
.megasync .toast-icon {
    background-position: -85px -816px;
    background-repeat: no-repeat;
}
.megasync .toast-button {
    display: none;
}
.megasync-slide-info {
    display: table-cell;
    height: 400px;
    width: 100%;
    vertical-align: middle;
    padding: 0 47px 0 523px;
    -webkit-box-sizing: border-box;
    -moz-box-sizing: border-box;
    box-sizing: border-box;
    position: relative;
    text-align: left;
}
.megasync-slide-info  .small-header {
    text-transform: uppercase;
    font-size: 14px;
    line-height: 17px;
    color: #3C434D;
}
.megasync-slide-info .big-header {
    font-size: 24px;
    line-height: 32px;
    color: #3C434D;
    font-family: 'LatoWebBold','source_sans_probold', Arial;
    padding: 10px 0 20px 0px;
}
.megasync-slide-info .txt {
    font-size: 13px;
    line-height: 20px;
    color: rgba(60,67,77,0.7);
}
/* end of MegaSync dialog */

/* Password remider */
.dropdown.body.pass-reminder {
    width: 560px;
    z-index: 1120;
}
.de .dropdown.body.pass-reminder, .nl .dropdown.body.pass-reminder, .br .dropdown.body.pass-reminder, .it .dropdown.body.pass-reminder, .es .dropdown.body.pass-reminder, .jp .dropdown.body.pass-reminder {
    width: 640px;
}
.fr .dropdown.body.pass-reminder, .ru .dropdown.body.pass-reminder {
    width: 690px;
}
.dropdown.body.fm-dialog.pass-reminder {
    margin: 0;
    z-index: 1101;
}
.fm-dialog.pass-reminder .dropdown.content-block {
    padding: 0 0 12px 0;
}
.fm-dialog.pass-reminder .content-body {
    padding: 12px 48px 12px 48px;
}
.fm-dialog.pass-reminder .centered-checkbox .radio-txt {
    padding-top: 6px;
}
.fm-dialog.pass-reminder .centered-checkbox .checkboxOff, .fm-dialog.pass-reminder .centered-checkbox .checkboxOn {
    margin-top: 8px;
}
.dropdown.content-block {
    position: relative;
    padding: 12px 48px 12px 48px;
}
.nw-fm-dialog-title.big {
    font-size: 20px;
    color: #666666;
}
.pass-reminder .bottom-page.big-icon {
    margin: 23px auto 0 auto;
    display: block;
}
.pass-reminder.info-txt {
    font-size: 14px;
    line-height: 24px;
    text-align: center;
    color: #666666;
    padding: 23px 0 32px 0;
}
.pass-reminder.light.info-txt {
    color: #999999;
    line-height: 18px;
    padding: 6px 0 16px 0;
}
.pass-reminder.info-txt a {
    color: #d90007;
}
.dialog.input-wrapper {
    display: table;
    width: 100%;
    font-size: 0;
    line-height: 0;
    margin-bottom: 4px;
}
.dialog.big-input-bg {
    display: table-cell;
    height: 36px;
    background-color: #FAFAFA;
    -moz-border-radius: 3px;
    -webkit-border-radius: 3px;
    border-radius: 3px;
    -webkit-box-sizing: border-box;
    -moz-box-sizing: border-box;
    box-sizing: border-box;
    -webkit-box-shadow: 0px 0px 0px 1px rgba(0,0,0,0.15);
    -moz-box-shadow: 0px 0px 0px 1px rgba(0,0,0,0.15);
    box-shadow: 0px 0px 0px 1px rgba(0,0,0,0.15);
    padding: 8px 12px 0 12px;
    vertical-align: top;
}
.dialog.big-input-bg input {
    margin: 0;
    padding: 0;
    border: 0;
    width: 100%;
    font-size: 14px;
    line-height: 18px;
    color: #777777;
    vertical-align: top;
    background-color: #FAFAFA;
    -webkit-text-security: disc;
}
.dialog.big-input-bg input:-webkit-autofill, .dialog.big-input-bg input:-webkit-autofill:focus {
    -webkit-box-shadow: 0 0 0 50px #FAFAFA inset;
    -webkit-text-fill-color: #777777;
}
.wrong .dialog.big-input-bg {
    -webkit-box-shadow: 0px 0px 0px 1px rgba(217,0,7,0.4);
    -moz-box-shadow: 0px 0px 0px 1px rgba(217,0,7,0.4);
    box-shadow: 0px 0px 0px 1px rgba(217,0,7,0.4);
}
.wrong .dialog.big-input-bg input {
    color: #D90007;
}
.wrong .button-prd-backup {
    background: rgb(255,102,107);
}
.wrong .button-prd-backup span {
    background: rgb(255,102,107);
    background: url(data:image/svg+xml;base64,PD94bWwgdmVyc2lvbj0iMS4wIiA/Pgo8c3ZnIHhtbG5zPSJodHRwOi8vd3d3LnczLm9yZy8yMDAwL3N2ZyIgd2lkdGg9IjEwMCUiIGhlaWdodD0iMTAwJSIgdmlld0JveD0iMCAwIDEgMSIgcHJlc2VydmVBc3BlY3RSYXRpbz0ibm9uZSI+CiAgPGxpbmVhckdyYWRpZW50IGlkPSJncmFkLXVjZ2ctZ2VuZXJhdGVkIiBncmFkaWVudFVuaXRzPSJ1c2VyU3BhY2VPblVzZSIgeDE9IjAlIiB5MT0iMCUiIHgyPSIwJSIgeTI9IjEwMCUiPgogICAgPHN0b3Agb2Zmc2V0PSIwJSIgc3RvcC1jb2xvcj0iI2ZmNjY2YiIgc3RvcC1vcGFjaXR5PSIxIi8+CiAgICA8c3RvcCBvZmZzZXQ9IjEwMCUiIHN0b3AtY29sb3I9IiNlYzUyNTciIHN0b3Atb3BhY2l0eT0iMSIvPgogIDwvbGluZWFyR3JhZGllbnQ+CiAgPHJlY3QgeD0iMCIgeT0iMCIgd2lkdGg9IjEiIGhlaWdodD0iMSIgZmlsbD0idXJsKCNncmFkLXVjZ2ctZ2VuZXJhdGVkKSIgLz4KPC9zdmc+);
    background: -moz-linear-gradient(top, rgba(255,102,107,1) 0%, rgba(236,82,87,1) 100%);
    background: -webkit-linear-gradient(top, rgba(255,102,107,1) 0%, rgba(236,82,87,1) 100%);
    background: linear-gradient(to bottom, rgba(255,102,107,1) 0%, rgba(236,82,87,1) 100%);
}
.wrong .button-prd-backup span::before {
    -webkit-box-shadow: 0px 0px 0px 1px rgba(236,82,87,1);
    -moz-box-shadow: 0px 0px 0px 1px rgba(236,82,87,1);
    box-shadow: 0px 0px 0px 1px rgba(236,82,87,1);
}
.dialog.big-input-bg input::-webkit-input-placeholder {
    color:#777777;
}
.dialog.big-input-bg input:-moz-placeholder {
    color:#777777;
    opacity: 1;
}
.dialog.big-input-bg input::-moz-placeholder {
    color:#777777;
    opacity: 1;
}
.dialog.big-input-bg input:-ms-input-placeholder {
    color:#777777;
}
.dialog.input-button {
    display: table-cell;
    width: 96px;
    -webkit-box-sizing: border-box;
    -moz-box-sizing: border-box;
    box-sizing: border-box;
    padding-left: 12px;
    vertical-align: top;
}
.pass-reminder.big-buttons {
    text-align: center;
    padding: 0 0 15px 0;
    font-size: 0;
}
.pass-reminder.result-block {
    margin: 8px 0 0 0;
    min-height: 16px;
}
.pass-reminder.result-txt {
    font-size: 12px;
    line-height: 15px;
    color: #31B500;
    padding: 0 0 0 12px;
}
.pass-reminder.result-txt.wrong {
    color: #D90007;
}
.pass-reminder.result-txt i {
    display: inline-block;
    vertical-align: top;
    margin: 0 5px 0 0;
}
.pass-reminder .default-white-button span {
    display: block;
}
.pass-reminder .default-white-button span:first-letter {
    text-transform: uppercase !important;
}
.dropdown.body.pass-reminder .radio-txt.medium {
    font-size: 14px;
}
.default-big-button.change-pass {
    display: none;
}
.wrong .default-big-button.change-pass {
    display: inline-block;
}
/* end of Password remider */

/* FM file versioning overlay */
.fm-versioning.overlay {
    position: absolute;
    left: 0;
    top: 0;
    width: 100%;
    height: 100%;
    min-width: 1010px;
    background-color: #FAFAFA;
    z-index: 1200;
}
.fm-versioning.header {
    background-color: white;
    height: 64px;
    -webkit-box-shadow: 0px 0px 0px 1px rgba(0,0,0,0.05);
    -moz-box-shadow: 0px 0px 0px 1px rgba(0,0,0,0.05);
    box-shadow: 0px 0px 0px 1px rgba(0,0,0,0.05);

}
.fm-versioning.body {
    height: 100%;
    height: -webkit-calc(100% -64x);
    height: -moz-calc(100% - 64px);
    height: calc(100% - 64px);
    width: 1010px;
    margin: 0 auto;
    padding: 0 50px;
    -moz-box-sizing: border-box;
    -webkit-box-sizing: border-box;
    box-sizing: border-box;
}
.fm-versioning.pad {
    width: 1010px;
    margin: 0 auto;
    padding: 0 50px;
    -moz-box-sizing: border-box;
    -webkit-box-sizing: border-box;
    box-sizing: border-box;
    display: table;
}
.fm-versioning.top-column {
    display: table-cell;
    font-size: 0;
    white-space: nowrap;
    vertical-align: top;
    position: relative;
}
.fm-versioning.top-column:nth-child(2) {
    width: 10px;
}
.fm-versioning .jspVerticalBar {
    width: 6px;
}
.fm-versioning.button.settings {
    position: absolute;
    top: 22px;
    left: 20px;
    cursor: pointer;
    opacity: 0.8;
}
.fm-versioning.button.settings:hover {
    opacity: 1;
}
.fm-versioning.button.close {
    position: absolute;
    top: 18px;
    right: 18px;
    cursor: pointer;
}
.fm-versioning.pad .default-white-button {
    margin-top: 18px;
    padding-left: 12px;
    margin-left: 8px;
    display: inline-block;
    min-width: 0;
}
.default-white-button.semi-small i.reverted-clock, .default-white-button.semi-small i.clock-with-cross {
    margin-top: 4px;
}
.default-white-button.semi-small i.rubbish-bin-icon {
    margin-left: -7px;
}
.fm-versioning .medium-file-icon {
    position:absolute;
    margin: 13px 0 0 37px;
}
.fm-versioning.file-data {
    padding: 14px 0 0 87px;
}
.header .fm-versioning.file-data {
    position: absolute;
    width: 100%;
    -webkit-box-sizing: border-box;
    -moz-box-sizing: border-box;
    box-sizing: border-box;
}
.fm-versioning.file-name {
    font-size: 18px;
    line-height: 20px;
    color: #666666;
    white-space: nowrap;
    overflow: hidden;
    -o-text-overflow: ellipsis;
    text-overflow: ellipsis;

}
.fm-versioning.file-name span.red {
    font-size: 14px;
    color: #FF333A;
    font-family: 'source_sans_prosemibold';
    padding: 0 0 0 10px;
    cursor: default;
}
.fm-versioning.file-info span.red {
    color: #FF333A;
}
.fm-versioning.file-path {
    font-size: 13px;
    line-height: 17px;
    color: #999999;
    white-space: nowrap;
    overflow: hidden;
    -o-text-overflow: ellipsis;
    text-overflow: ellipsis;
}
.fm-versioning.file-path span:not(:first-child) {
    position:relative;
    padding-left: 13px;
}
.fm-versioning.file-path span:not(:first-child)::before {
    content:'';
    display:block;
    width: 10px;
    height: 17px;
    left: 2px;
    top: 0;
    position: absolute;
<<<<<<< HEAD
    background-image: url(../images/mega/icons-sprite_v31.png);
=======
    background-image: url(../images/mega/icons-sprite_v32.png);
>>>>>>> 20e1e230
    background-position: -6px -743px;
}
.fm-versioning.scroll-bl {
    width: 100%;
    height: 100%;
    overflow: hidden;
}
.fm-versioning.content {
    padding: 0 0 20px 0;
}
.fm-versioning.data {
    font-size: 18px;
    line-height: 23px;
    color: #FF333A;
    padding: 24px 0 10px 36px;
}
.fm-versioning.data span {
    border-bottom: 2px solid #FF333A;
    display:inline-block;
    padding: 0 4px 2px 4px;
}
.fm-versioning.file-info-row {
    height: 48px;
    border-bottom: 1px solid rgba(0,0,0,0.1);
    -moz-box-sizing: border-box;
    -webkit-box-sizing: border-box;
    box-sizing: border-box;
    position:relative;
    -webkit-transition: all 200ms ease-in-out;
    -moz-transition: all 200ms ease-in-out;
    -o-transition: all 200ms ease-in-out;
    -ms-transition: all 200ms ease-in-out;
    transition: all 200ms ease-in-out;
}
.fm-versioning.file-info-row:last-child {
    border-bottom: 0;
}
.fm-versioning.file-info-row:hover {
    background-color: rgba(0,0,0,0.02);
}
.fm-versioning.table-cell {
    float: left;
    -moz-box-sizing: border-box;
    -webkit-box-sizing: border-box;
    box-sizing: border-box;
    white-space: nowrap;
    overflow: hidden;
    -o-text-overflow: ellipsis;
    text-overflow: ellipsis;
    -webkit-transition: all 100ms ease-in-out;
    -moz-transition: all 100ms ease-in-out;
    -o-transition: all 100ms ease-in-out;
    -ms-transition: all 100ms ease-in-out;
    transition: all 100ms ease-in-out;
}
.fm-versioning.table-cell span {
    vertical-align: top;
    padding-right: 14px;
}
.fm-versioning.table-cell span:empty {
    padding: 0;
}
.fm-versioning.table-cell i {
    display: inline-block;
    margin: -2px 9px 0 0;
    vertical-align: top;
}
.fm-versioning.file-info-row .medium-file-icon {
    margin-top: 4px;

}
.fm-versioning .radio-input {
    position: absolute;
    margin: 15px 0 0 7px;
}
.fm-versioning.table-cell .file-name {
    font-size: 14px;
    line-height: 18px;
    color: #666666;
}
.fm-versioning.file-info {
    font-size: 13px;
    line-height: 17px;
    color:#999999;

}
.fm-versioning.modified-time {
    font-size: 14px;
    line-height: 18px;
    color: #666666;
}
.fm-versioning.modified-info {
    font-size: 14px;
    line-height: 18px;
    color: #777777;
}
.fm-versioning.file-data.table-cell {
    padding: 5px 14px 0 87px;
    width: 35%;
}
.fm-versioning.modified-time.table-cell {
    padding: 14px 14px 0 0;
    width: 15%;
}
.fm-versioning.modified-info.table-cell {
    padding: 14px 0 0 0;
    width: 50%;
}
.fm-versioning.modified-time.table-cell i.clock {
    margin-right: 6px;

}
.fm-versioning.file-info .size {
    position:relative;
}
.fm-versioning.table-cell span.light-grey {
    color: #999999;
}
.fm-versioning.table-cell span.italic {
    font-style: italic;
}
.fm-versioning.table-cell span.strong {
    color: #666666;
    font-family: 'source_sans_prosemibold';
}
.fm-versioning.buttons {
    position:absolute;
    right: 6px;
    top: 11px;
    font-size: 0;
    -webkit-transition: all 200ms ease-in-out;
    -moz-transition: all 200ms ease-in-out;
    -o-transition: all 200ms ease-in-out;
    -ms-transition: all 200ms ease-in-out;
    transition: all 200ms ease-in-out;
    filter:progid:DXImageTransform.Microsoft.Alpha(opacity=0);
    -moz-opacity: 0;
    -khtml-opacity: 0;
    opacity: 0;
    visibility: hidden;
}
.fm-versioning.buttons .button {
    display: inline-block;
    padding: 3px;
    margin: 0 0 0 11px;

}
.fm-versioning.buttons .button i {
    margin: 0;
}
.file-info-row:hover .fm-versioning.modified-info.table-cell {
    padding-right: 110px;
}
.file-info-row:hover .fm-versioning.buttons {
    filter:progid:DXImageTransform.Microsoft.Alpha(opacity=100);
    -moz-opacity: 1;
    -khtml-opacity: 1;
    opacity: 1;
    visibility: visible;
}
.table-cell .file-path {
    fline-height: 19px;
}
/* end of FM file versioning overlay */

/* Resume-transfer dialog*/
.fm-dialog.resume-transfer {
    width: 520px;
    margin: -133px 0 0 -260px;
}
.dialog.resume-transfer.body {
    padding: 30px 46px 46px 46px;
}
.dialog.resume-transfer.text {
    text-align: center;
    padding: 0 0 0 0;
    font-size: 14px;
    line-height: 24px;
    color: #777777;
}
.dialog.resume-transfer.buttons {
    white-space: nowrap;
    padding: 35px 1px 1px 1px;
}
.fm-dialog-header.big-pad {
    margin: 7px 0 0 0;
    position: relative;
}
/* end of Resume-transfer dialog*/

/* Drag and Drop overlay */
.drag-n-drop.overlay {
    position: absolute;
    z-index: 2000;
    width: 100%;
    height: 100%;
    left: 0;
    top: 0;
    background-color: rgba(0,0,0,0.4);
}
.drag-n-drop.content {
    position: absolute;
    width: 400px;
    height: 168px;
    display: table;
    background-color: white;
    -moz-border-radius: 4px;
    -webkit-border-radius: 4px;
    border-radius: 4px;
    left: 50%;
    -webkit-transform: translateX(-50%);
    -ms-transform: translateX(-50%);
    transform: translateX(-50%);
    top: 50%;
    margin-top: -64px;
}
.drag-n-drop.header {
    height: 211px;
    margin: -83px auto 0 auto;
    background-image: url(../images/mega/overlay-sprite.png);
    background-position: center top;
    background-repeat: no-repeat;
    font-size:36px;
    line-height: 40px;
    letter-spacing: 0.2px;
    font-family: 'source_sans_prolight';
    text-align: center;
    color: rgba(51,51,51,0.8);
    white-space: nowrap;
    -moz-box-sizing: border-box;
    -webkit-box-sizing: border-box;
    box-sizing: border-box;
    padding: 139px 30px 0 30px;
}
.drag-n-drop.header strong {
    font-family: 'source_sans_probold';
    font-weight: normal;
}
.drag-n-drop hr {
    width: 100%;
    height: 1px;
    border: 0;
    margin: 0;
    padding: 0;
    background-image: url(../images/mega/overlay-sprite.png);
    background-position: left -211px;
    background-repeat: repeat-x;
}
.drag-n-drop.info-block {
    font-size: 14px;
    line-height: 18px;
    color: #777E82;
    padding: 9px 30px 0 30px;
    text-align: center;
    opacity: 0.8;
}
.drag-n-drop.info-block i {
    background-image: url(../images/mega/overlay-sprite.png);
    background-position: 0 -240px;
    background-repeat: no-repeat;
    display: inline-block;
    vertical-align: top;
    width: 16px;
    height: 18px;
}
.drag-n-drop.info-block span {
    display: inline-block;
    vertical-align: top;
}
/* end of Drag and Drop overlay */

/* Start of embed and share file dialog */
.fm-dialog .embed-content-block .wrapper.embed-video {
    height: auto;
    display: table;
    width: 100%;
}
.fm-dialog .embed-content-block .code-field{
    background: #FFF;
    border: 1px solid rgba(0,0,0,0.15);
    border-radius: 3px;
    padding: 10px 12px 8px 12px;
    min-height: 20px;
}
.fm-dialog .embed-content-block .code-field span {
    line-height: 21px;
    color: #333;
    font-size: 14px;
    -webkit-touch-callout: text;
    -webkit-user-select: text;
    -khtml-user-select: text;
    -moz-user-select: text;
    user-select: text;
    word-wrap: break-word;
    margin-left: 34px;
    height: auto;
    display: block;
    margin-top: -3px;
}
.fm-dialog .embed-content-block .wrapper.embed-code-container {
    margin-top: 12px;
}
.fm-dialog .embed-content-block .information-container {
    opacity: 0.7;
    font-size: 13px;
    color: #777E82;
    letter-spacing: 0;
    margin: 12px 0 0 0;
}
.fm-dialog .embed-content-block .checkboxOff, .fm-dialog .embed-content-block .checkboxOn, .checkbox-container .settings-row .checkboxOff, .checkbox-container .settings-row .checkboxOn{
    margin:  16px 14px;
}
.checkbox-container .settings-row .checkboxOff, .checkbox-container .settings-row .checkboxOn {
    margin-left: 1px
}
.fm-dialog .embed-content-block input.checkboxOn, .fm-dialog .embed-content-block input.checkboxOff, .checkbox-container .settings-row input.checkboxOn, .checkbox-container .settings-row input.checkboxOff {
    margin: 0;
}
.embed-content-block .radio-txt {
    padding: 0 0;
    line-height: 48px;
    color: #333;
}
.fm-dialog .embed-content-block .video-resolution, .fm-dialog .embed-content-block .start-at-time {
    float: left;
    margin: 8px 8px;
}
.fm-dialog .embed-content-block .video-resolution input, .fm-dialog .embed-content-block .start-at-time input {
    background-color: #fafafa;
    width: auto;
    max-width: 80px;
    outline: none;
    font-size: 14px;
    color: #333333;
    margin: 0;
    text-align: center;
    -moz-box-sizing: border-box;
    -webkit-box-sizing: border-box;
    height: 32px;
    line-height: 27px;
    -moz-border-radius: 3px;
    -webkit-border-radius: 3px;
    border-radius: 3px;
    text-align: center;
    box-sizing: border-box;
    padding: 0 10px;
    background: rgba(250,250,250,0.75);
    border: 1px solid rgba(0,0,0,0.15);
    box-shadow: inset 0 1px 3px 0 rgba(0,0,0,0.10);
    border-radius: 3px;
}
.fm-dialog .embed-content-block .settings-container{
    overflow: auto;
    margin-top: 8px;
    background-color: #fff;
    border: 1px solid #eee;
    border-radius: 3px;
    min-height: 44px;
}
.fm-dialog.export-embed-player .bullet-point {
    height: 3px;
    width: 3px;
    border-radius: 6px;
    background-color: #888;
    display: inline-block;
}
.fm-dialog.export-embed-player .video-attributes span {
    margin-right: 8px;
    vertical-align: middle;
    letter-spacing: 0.4px;
}
.export-links-dialog .fm-dialog-tab {
    background-image: linear-gradient(-180deg, rgba(249,249,249,0.05) 0%, rgba(238,238,238,0.10) 100%);
    width: 100%;
    height: 48px;
    border-bottom: 1px solid #eee;
    margin-top: 8px;
}
.export-links-dialog .fm-dialog-tab .fm-tab-wrapper {
    display: flex;
    margin:0 auto;
    width: auto;
    align-items: center;
    justify-content: center;
}
.export-links-dialog .fm-dialog-tab .fm-tab {
    height: 48px;
    line-height: 48px;
    font-size: 14px;
    color: #333333;
    border-bottom: 2px solid transparent;
    cursor: pointer;
    opacity: 0.4;
    margin-top: -1px;
    padding: 0 20px;
    min-width: 112px;
    text-align: center;
    -webkit-transition: all 200ms ease-in-out;
    -moz-transition: all 200ms ease-in-out;
    -o-transition:  all 200ms ease-in-out;
    -ms-transition:  all 200ms ease-in-out;
    transition:  all 200ms ease-in-out;
}
.export-links-dialog .fm-dialog-tab .fm-tab:hover{
    opacity: 0.6;
    border-bottom: 2px solid #ff5555;
    -webkit-transition: all 200ms ease-in-out;
    -moz-transition: all 200ms ease-in-out;
    -o-transition:  all 200ms ease-in-out;
    -ms-transition:  all 200ms ease-in-out;
    transition:  all 200ms ease-in-out;
}
.export-links-dialog .fm-dialog-tab .fm-tab.active  {
    height: 48px;
    line-height: 48px;
    opacity: 1;
    padding: 0 20px;
    border-bottom: 2px solid #eb4444;
    font-family: 'source_sans_prosemibold';
}
.embed-content-block .tab-icon{
    width: 20px;
    height: 16px;
    margin: -1px 12px 0 2px;
    float: left;
    display: inline-block;
    opacity: 0.8;
}
.embed-content-block .tab-icon.url {
    background-image: url(../images/mega/dialog-sprite_v8.png);
    background-position: -128px -5818px;
}
.embed-content-block .tab-icon.embed {
    background-image: url(../images/mega/dialog-sprite_v8.png);
    background-position: -88px -5818px;
}
.embed-content-block .fm-subheading {
    margin-top: 20px;
    font-family: 'source_sans_prosemibold';
    color: #444;
    font-size: 14px;
    margin-left: 12px;
}
.export-links-dialog .embed-code-container {
    padding: 12px 24px 24px;
}
.export-links-dialog .embed-content-block {
    background-color: #fafafa;
}
.export-links-dialog .settings-container {
    overflow: auto;
}
.export-links-dialog .video-thumbnail * {
    height: 72px;
    width: 128px;
    background-color: #222;
    position: relative;
    display: inline-block;
}
.export-links-dialog .video-thumbnail div {
    width: 100%;
    position: absolute;
    top: 0;
    left: 0;
}
.export-links-dialog .file-information-container {
    display: table-cell;
    vertical-align: middle;
    padding-left: 16px;
}
.export-links-dialog .video-thumbnail-container {
    padding: 24px 24px 0 24px;
}
.export-links-dialog .video-thumbnail {
    display: table-cell;
    vertical-align: middle;
}
.fm-dialog .embed-content-block .video-filename {
    font-size: 15px;
    color: #222;
}
.export-links-dialog .video-attributes {
    color: #666;
    display: table;
}
.export-links-dialog .video-attributes span {
    padding-right: 12px;
    display: table-cell;
    vertical-align: middle;
    font-size: 14px;
    color: #777;
}
.export-links-dialog .video-attributes .bullet-point {
    width: 4px;
    height: 4px;
    background-color: #999;
    border-radius: 6px;
    display: inline-block;
    padding: 0;
    margin-right: 12px;
    margin-top: -2px;
}
.export-links-dialog .settings-row, .improved-recovery-steps .checkbox-container .settings-row {
    overflow: auto;
}
.export-links-dialog  .settings-row label, .improved-recovery-steps .checkbox-container .settings-row label {
    cursor: pointer;
}
.improved-recovery-steps .checkbox-container .settings-row label {
    line-height: 21px;
    padding-top: 14px;
    color: #495057;
    max-width: initial;
    padding-right: 12px;
    margin-top:0;
    float: inherit;
    display: block;
}
.improved-recovery-steps .checkbox-container .settings-row label strong {
    font-family: 'source_sans_prosemibold';
}
.export-links-dialog .embed-setting.disabled {
    cursor: none !important;
    opacity: 0.3;
}
.export-links-dialog .embed-setting.enabled {
    cursor: auto;
    opacity: 1;
}
.export-links-dialog .video-resolution-by {
    float: left;
    line-height: 48px;
}
.export-links-dialog .video-player-container {
    width: 100%;
    height: 360px;
    position: relative;
}
.export-links-dialog .video-player-container iframe {
    margin: 0 auto;
    display: block;
    position: relative;
}
/*  Park account warning styles */
.park-account-dialog.fm-dialog {
    width: 640px;
    margin: -281px 0 0 -320px;
}
.park-account-dialog .fm-dialog-title {
    font-size: 20px;
    color: #262F3B;
    letter-spacing: 0;
    text-align: center;
    line-height: 30px;
    margin: 50px auto 16px;
    width: 560px;
    overflow: initial;
    padding: 0 0;
}
.improved-recovery-steps .park-account-dialog h3.main-italic-header {
    font-family: 'LatoWeb', 'source_sans_proregular', Arial;
    font-size: 14px;
    color: #495057;
    letter-spacing: 0;
    text-align: center;
    width: 52px;
}
.park-account-dialog .improved-recovery-steps .content-text {
    margin-left: 60px;
    line-height: 21px;
}
.park-account-dialog .improved-recovery-steps .content-highlight.warning {
    padding: 12px 12px 12px 0;
    margin-top: 16px;
    margin-bottom: 4px;
    cursor: default;
}
.park-account-dialog .improved-recovery-steps .warning-icon, .improved-recovery-steps .warning-icon {
    margin-top: 6px;
    background-image: url(../images/mega/download-dialog_v2.png);
    background-size: 384px auto;
    background-position: -355px -46px;
    width: 30px;
    height: 25px;
    background-repeat: no-repeat;
    display: inline-block;
    float: left;
    position: relative;
    margin: 6px 18px 0 14px;
}
/* .park-account-dialog .improved-recovery-steps .warning-icon {
    background-size: 768px auto;
    width: 60px;
    height: 50px;
    background-position: -709px -88px;
    display: none;
}*/
.improved-recovery-steps .warning-icon {
    margin: 1px 11px 0 0;
    display: none;
}
.park-account-dialog .improved-recovery-steps .login-register-input {
    margin-top: 12px;
}
.park-account-dialog .improved-recovery-steps .login-register-input.email {
    background-position: 12px -69px;
    padding: 0 12px 0 46px;
    line-height: 30px;
    color: #333;
    margin-bottom: 18px;
}
.park-account-dialog .fm-notifications-bottom {
    border-top: 1px solid #fff;
    padding-bottom: 24px;
}
.widget-dialog .copy-widget-code {
    text-transform: capitalize;
}

/* Two Factor Authentication dialogs */
.fm-dialog.two-factor-dialog {
    width: 482px;
    margin: -172px 0 0 -240px;
}
.fm-dialog.two-factor-dialog.verify-two-factor-login {
    background-color: #f6f6f6;
    margin: -175px 0 0 -240px;
    width: 480px;
}
.fm-dialog.two-factor-dialog.verify-two-factor-login .middle-button-wrapper {
    margin: 22px auto 48px auto;
}
.fm-dialog.two-factor-dialog.verify-two-factor-login .fm-account-input {
    width: 302px;
}
.fm-dialog.two-factor-dialog.verify-two-factor-login .fm-account-input input {
    color: #333;
    font-size: 20px;
    line-height: 25px;
    text-align: center;
}
.es .fm-dialog.two-factor-dialog.verify-two-factor-login .fm-account-input input, .es .fm-dialog.two-factor-dialog.setup-two-factor-verify .pin-input {
    font-size: 16px;
}
.fm-dialog.two-factor-dialog.verify-two-factor-login .warning-text-field {
    background-color: rgba(240,55,58,0.1);
    border: 1px solid rgba(218,49,53,0.5);
    border-radius: 2px;
    box-sizing: border-box;
    color: #da3135;
    font-size: 14px;
    line-height: 18px;
    margin: 0 auto;
    padding: 4px 0;
    text-align: center;
    text-transform: uppercase;
    width: 302px;
}
.fm-dialog.two-factor-dialog.verify-two-factor-login .warning-text-field.hidden {
    display: block;
    visibility: hidden;
}
.fm-dialog.two-factor-dialog .two-factor-content-block {

    position: relative;
    height: auto;
    padding: 24px 30px 0 30px;
}
.fm-dialog.two-factor-dialog .two-factor-content-block.verify-tfactor {
    margin: 10px 18px 0;
}
.fm-dialog.two-factor-dialog .two-factor-qr-code {
    width: 224px;
    height: 224px;
    background-color: #f2f2f2;
    margin: 24px auto 48px;
    position: relative;
}
.fm-dialog.two-factor-dialog .fm-account-input input {
    box-sizing: border-box;
    border-radius: 2px;
    background-color: rgba(0,0,0,0.02);
    padding: 0;
    text-align: center;
    height: 38px;
}
.fm-dialog.two-factor-dialog .fm-account-input::before {
    display: none;
}
.fm-dialog.two-factor-dialog.setup-two-factor-verify .pin-input {
    color: #333;
    font-size: 20px;
    line-height: 25px;
    text-align: center;
}
.fm-dialog.two-factor-dialog .fm-account-input {
    height: 38px;
    margin: 24px auto 16px;
}
.fm-dialog.two-factor-dialog .middle-button-wrapper {
    margin: 24px -1px 24px;
    text-align: center;
    font-size: 0;
}
.fm-dialog.two-factor-dialog .middle-button-wrapper.inline-buttons .default-56px-button {
    min-width: 181px;
    display: inline-block;
    margin-left: 24px
}
.fm-dialog.two-factor-dialog .middle-button-wrapper.inline-buttons .default-56px-button:first-of-type {
    margin-left: 0;
    display: inline-block;
}
.fm-dialog.two-factor-dialog .middle-button-wrapper.inline-buttons .default-56px-button.hidden {
    display: none;
}
.fm-dialog.two-factor-dialog .default-56px-button.finish-button {
    height: 40px;
    line-height: 40px;
    width: initial;
    min-width: 120px;
}
.fm-dialog.two-factor-dialog .default-56px-button.grey-button {
    box-sizing: border-box;
    border: 1px solid rgba(0,0,0,0.45);
    border-radius: 4px;
    background: linear-gradient(0deg, #999999 0%, #AAAAAA 100%);
    box-shadow: 0 1px 2px 0 rgba(0,0,0,0.15);
}
.fm-dialog.two-factor-dialog .dialog-body-subheader {
    width: 300px;
    color: #333333;
    font-family: "source_sans_prosemibold";
    font-size: 16px;
    line-height: 20px;
    text-align: center;
    margin: 0 auto 32px;
}
.fm-dialog.two-factor-dialog.verify-two-factor-login .middle-button-wrapper {
    margin-bottom: 0;
    text-align: center;
}
.fm-dialog.verify-two-factor-login .submit-button .loading-image {
    display: none;
}
.fm-dialog.verify-two-factor-login .submit-button.loading .label {
    display: none;
}
.fm-dialog.verify-two-factor-login .submit-button.loading .loading-image {
    display: inline-block;
    height: 28px;
    left: 50%;
    margin-left: -14px;
    margin-top: 14px;
    position: absolute;
    width: 28px;
    font-size: 0;
    line-height: 0;
}
.fm-dialog.verify-two-factor-login .loading-image img {
    width: 28px;
    height: 28px;
}
.fm-dialog.verify-two-factor-login .lost-authenticator-button, .fm-dialog.two-factor-verify-action .lost-authenticator-button {
    color: #333;
    cursor: pointer;
    font-size: 14px;
    margin: 30px 0;
    text-align: center;
}
.fm-dialog.verify-two-factor-login .lost-authenticator-button:hover, .fm-dialog.two-factor-verify-action .lost-authenticator-button:hover {
    text-decoration: underline;
}
.two-factor-dialog.setup-two-factor .middle-button-wrapper {
    text-align: center;
}
.fm-dialog.two-factor-verify-action .middle-button-wrapper, .fm-dialog.two-factor-verify-action .lost-authenticator-button {
    text-align: center;
}
.fm-dialog.two-factor-verify-action .pin-input {
    color: #333;
    font-size: 20px;
    line-height: 25px;
    text-align: center;
}
.recovery-key-info-container {
    box-sizing: border-box;
    height: 66px;
    width: 386px;
    border: 1px solid rgba(0,0,0,0.05);
    border-radius: 4px;
    background-color: #FFFFFF;
    box-shadow: 0 1px 2px 0 rgba(0,0,0,0.1);
    margin: 12px auto 16px;
}
.recovery-key-container .recovery-key-icon {
    height: 48px;
    width: 48px;
    background-image: url(../images/mega/files-icons_v3.png);
    background-position: -211px -1073px;
    background-repeat: no-repeat;
    margin: 8px 8px 8px 12px;
    display: inline-block;
}
.fm-dialog .dialog-body-centre-text {
    width: 384px;
    color: #333333;
    font-size: 16px;
    line-height: 24px;
    text-align: center;
    margin: 16px auto 24px;
}
.fm-dialog.two-factor-dialog.setup-two-factor {
    margin: -278px 0 0 -240px;
}
.setup-two-factor .instruction-message {
    color: #333;
    font-size: 16px;
    line-height: 24px;
}
.setup-two-factor .no-auth-app-button {
    color: #00a58f;
    cursor: pointer;
    display: inline-block;
    font-size: 14px;
    line-height: 18px;
    margin-top: 12px;
}
.auth-app-select-tooltip {
    background-color: #fff;
    border: 1px solid #eee;
    border-radius: 12px;
    box-shadow: 0 2px 10px 0 rgba(0,0,0,0.15);
    margin: 5px;
    position: absolute;
    width: 376px;
    z-index: 1300;
}
.auth-app-select-tooltip .dropdown-white-arrow {
    display: block;
}
.auth-app-select-tooltip .explanation {
    color: #262f3b;
    font-size: 14px;
    line-height: 22px;
    margin: 24px 20px 20px 20px;
}
.auth-app-select-tooltip .app-link {
    cursor: pointer;
    display: block;
    border: 1px solid #eee;
    border-radius: 4px;
    margin: 4px 20px 0 20px;
    position: relative;
    -webkit-transition: all 200ms ease-in-out;
    -moz-transition: all 200ms ease-in-out;
    -o-transition: all 200ms ease-in-out;
    -ms-transition: all 200ms ease-in-out;
    transition: all 200ms ease-in-out;
}
.auth-app-select-tooltip .app-link:hover {
    border: 1px solid rgba(0,0,0,0.1);
    box-shadow: 0 0 0 4px rgba(0,0,0,0.15);
    -webkit-transition: all 100ms ease-in-out;
    -moz-transition: all 200ms ease-in-out;
    -o-transition: all 200ms ease-in-out;
    -ms-transition: all 200ms ease-in-out;
    transition: all 200ms ease-in-out;
}
.auth-app-select-tooltip .app-link:last-child {
    margin-bottom: 20px;
}
.auth-app-select-tooltip .app-link-icon {
    background: url(../images/mega/2fa-auth-apps.png);
    background-repeat: no-repeat;
    display: inline-block;
    height: 32px;
    position: absolute;
    left: 14px;
    top: 12px;
    width: 32px;
}
.auth-app-select-tooltip .authy .app-link-icon {
    background-position: -2px -2px;
}
.auth-app-select-tooltip .duomobile .app-link-icon {
    background-position: -38px -2px;
}
.auth-app-select-tooltip .googleauthenticator .app-link-icon {
    background-position: -2px -38px;
}
.auth-app-select-tooltip .microsoftauthenticator .app-link-icon {
    background-position: -38px -38px;
}
.auth-app-select-tooltip .app-link-text {
    color: #4C5251;
    display: block;
    font-size: 14px;
    line-height: 56px;
    margin-left: 64px;
    font-family: 'LatoWeb';
    font-weight: 500;
    letter-spacing: .2px;
}
.auth-app-select-tooltip .app-link-arrow {
    background-image: url(../images/mega/2fa-auth-apps.png);
    background-position: -14px -77px;
    background-repeat: no-repeat;
    -webkit-tap-highlight-color: rgba(0,0,0,0);
    -webkit-tap-highlight-color: transparent;
    height: 14px;
    right: 25px;
    position: absolute;
    top: 19px;
    width: 8px;
}
.auth-app-select-tooltip .app-link:hover .app-link-arrow {
    background-position: -50px -77px;
}
.setup-two-factor-backup-key .middle-button-wrapper {
    text-align: center;
}
/* End of Two Factor Authentication dialogs */

/* Private chat dialog */
.create-private-chat {
    width: 560px;
    margin: -220px 0 0 -280px;
    overflow: visible;
    text-align: center;
}
.create-private-chat .fm-dialog-title {
    font-size: 20px;
    color: #666666;
}
.create-private-chat .wrapper {
    width: 460px;
    margin: 24px auto 44px;
}
.create-private-chat .fm-body-text {
    font-size: 16px;
    line-height: 24px;
}
.create-private-chat .default-huge-button.make-private {
    display: table;
    margin: 24px auto;
    font-family: 'montserrat';
    background-color: #F0373B;
    box-shadow: 0 1px 2px 0 rgba(217,0,7,0.30), inset 0 1px 1px 0 rgba(255,255,255,0.20);
    line-height: 65px;
}
.private-chat-illustration .bottom-page.big-icon.top-pad {
    display: table;
    margin: 24px auto;
}
.create-private-chat i {
    margin: 14px 0 18px 0;
}
.fm-dialog.create-private-chat .dialog-body-text {
    max-width: 480px;
    margin: 0 auto 24px;
    font-size: 16px;
    line-height: 24px;
    color: #555;
}
.fm-dialog.create-private-chat .big-red-button {
    margin: 0 0 34px 0;
}
/* Add contact */
.add-user-popup.fm-dialog {
    z-index: 1200;
    left: 50%;
    top: 50%;
    width: 640px;
    margin: -150px 0 0 -320px;
}
.add-user-popup.fm-dialog.arrange-to-back {
    z-index: 900;
}
.add-user-popup.fm-dialog.private {
    margin: -185px 0 0 -320px;
}
.add-user-popup.fm-dialog.achievements {
    margin: -189px 0 0 -320px;
}
.add-user-popup.fm-dialog.achievements.private {
    margin: -224px 0 0 -320px;
}
.fm-dialog-add-contact-pad {
    margin: 0 15px 0 0;
}
.add-user-popup-pad {
    margin: 58px 48px 24px 48px;
    position: relative;
    text-align: center;
}
.dropdown.body.add-user-popup {
    max-width: 90%;
    z-index: 100;
    width: 640px !important;
}
.add-user-popup .multiple-input i {
    opacity: 0.74;
    position: absolute;
    margin: 8px 0 0 10px;
    left: 0;
}
.hidden-textarea-info {
    font-size: 14px;
    line-height: 18px;
    color: #999999;
    text-align: center;
    margin: 10px 0 2px 0;
}
.hidden-textarea-info span {
    display: inline-block;
    padding: 0 10px;
    cursor: pointer;
}
.hidden-textarea-info span:hover {
    text-decoration: underline;
}
.dialog-dark-bottom {
    background-color: #333333;
    height: 48px;
    -webkit-border-bottom-left-radius: 7px;
    -moz-border-radius-bottomleft: 7px;
    border-bottom-left-radius: 7px;
    -webkit-border-bottom-right-radius: 7px;
    -moz-border-radius-bottomleft: 7px;
    border-bottom-right-radius: 7px;
    padding: 14px 48px 0 48px;
    font-size: 14px;
    line-height: 20px;
    -webkit-box-sizing: border-box;
    -moz-box-sizing: border-box;
    box-sizing: border-box;
    color: white;
    position: relative;
}
.big-red-button.add-user-popup-button {
    margin: 16px 0 0 0;
}
.big-red-button.add-user-popup-button.disabled {
    opacity: 0;
}
.dialog-dark-bottom i {
    margin-right: 8px;
}
.dialog-dark-bottom a {
    text-decoration: underline;
}
.add-user-popup .add-user-notification, .add-user-popup.private .hidden-textarea-info {
    display: none;
}
.add-user-popup.private .add-user-notification {
    display: block;
}
.hidden-achievement-info {
    display: none;
    margin: 0 0 0 0;
}
.achievements .hidden-achievement-info {
    display: table;
    text-align: left;
    width: 100%;
    margin: 22px 0 0 0;
}
.hidden-achievement-cell {
    display: table-cell;
    vertical-align: middle;
}
.hidden-achievement-cell:first-child {
    width: 68px;
}
.hidden-achievement-cell .big-txt {
    font-size: 16px;
    line-height: 22px;
    color: #333333;
    font-family: 'source_sans_prosemibold';
}
.hidden-achievement-cell .small-txt {
    font-size: 14px;
    line-height: 18px;
    color: #666666;
}
/* end of Add contact */

/* New contact dialog*/
.fm-dialog.new-contact {
    width: 560px;
    margin: -190px 0 0 -280px;
    text-align: center;
}
.new-contact-info {
    font-size: 16px;
    line-height: 24px;
    color: #666666;
    padding: 0 30px 12px 30px;
    text-transform: lowercase;
}
.new-contact-info:first-letter {
    text-transform: uppercase;
}
.new-contact-info span {
    font-family: 'source_sans_prosemibold';
    color: #333333;
}
.new-user-message {
    font-size: 13px;
    line-height: 24px;
    color: #777777;
    font-family: 'Open Sans Italic';
    position: relative;
    display: inline-block;
    padding: 12px 58px 0 58px;
}
.new-user-message i.quote1 {
    position:absolute;
    left: 25px;
    top: 0;
}
.new-user-message i.quote2 {
    position:absolute;
    right: 25px;
    bottom: -23px;
}
.new-contact-buttons {
    text-align: center;
    padding: 36px 0 16px 0;
    font-size: 0;
}
.new-contact-avatar {
    width: 100px;
    height: 100px;
    margin: 19px auto 23px auto;
    background-color: white;
    -moz-border-radius: 100%;
    -webkit-border-radius: 100%;
    border-radius: 100%;
    position: relative;
    -webkit-box-shadow: 0px 1px 2px 0px rgba(0,0,0,0.15);
    -moz-box-shadow: 0px 1px 2px 0px rgba(0,0,0,0.15);
    box-shadow: 0px 1px 2px 0px rgba(0,0,0,0.15);
    padding: 2px;
    -webkit-box-sizing: border-box;
    -moz-box-sizing: border-box;
    box-sizing: border-box;
}
.new-contact-avatar::before {
    content: '';
    display: block;
    position: absolute;
    width: 100%;
    height: 100%;
    left: 0;
    top: 0;
    -moz-border-radius: 100%;
    -webkit-border-radius: 100%;
    border-radius: 100%;
    -webkit-box-shadow: 0px 0px 0px 1px rgba(0,0,0,0.05);
    -moz-box-shadow: 0px 0px 0px 1px rgba(0,0,0,0.05);
    box-shadow: 0px 0px 0px 1px rgba(0,0,0,0.05);
}
/* end of New contact dialog*/

/* Contact info dialog*/
.fm-dialog.contact-info {
    width: 560px;
    margin: -190px 0 0 -280px;
    text-align: center;
}
/* end of Contact info dialog*/

/* invitation link password dialog */

.fm-dialog.sub-account-link-password {
    left: 50%;
    margin-left: -297px;
    top: 50%;
    margin-top: -275px;
    width: 594px;
}

.fm-dialog.sub-account-link-password.user-management-dialog .dialog-input-title-ontop {
    margin:8px 172px;
}

.bus-welcome-dialog, .add-reassign-dialog {
    width: 612px;
    margin-left: -306px;
    margin-top: -270px;
}

.user-management-dialog .add-user64 {
    background-position: -4px -1347px;
}

.user-management-dialog .user-management64 {
    background-position: -73px -1347px;
}

.user-management-dialog .add-user64,
.user-management-dialog .user-management64 {
    margin: auto;
    display: block;
}
.user-management-dialog .icon102 {
    background-image: url(../images/mega/big-icons_v4.png);
    background-size: 192px auto;
}
.user-management-dialog .bus-welcome-logo {
    background-position: -8px -1420px;
    width: 102px;
    height: 75px;
    display: block;
}
.bus-welcome-dialog .dialog-input-container {
    width: 100%;
    position: relative;
}
.user-management-dialog .dialog-right-block,
.user-management-dialog .dialog-left-block {
    width: 272px;
    display: inline-block;
    vertical-align: top;
    box-sizing: border-box;
    border: 1px solid rgba(0,0,0,0);
    border-radius: 8px;
    transition: 0.5s;
    cursor: pointer;
}
.user-management-dialog .dialog-right-block:hover,
.user-management-dialog .dialog-left-block:hover {
    background-color: #fff;
    border: 1px solid rgba(0,0,0,0.1);
    box-shadow: 0 0.5px 6px 0 rgba(0,0,0,0.07);
}

.user-management-dialog .dialog-left-block {
    margin: 0 0 -24px 32px;
    padding: 24px;
}

.user-management-dialog .dialog-right-block {
    margin: 0 32px -24px 0px;
    padding: 24px;
}

.user-management-dialog .dialog-sub-title {
    width: 100%;
    text-align: center;
    font-size: 16px;
    line-height: 20px;
    color: #333;
    margin-top: 24px;
    margin-bottom: 8px;
}

.user-management-dialog .dialog-txt {
    width: 100%;
    text-align: center;
    font-size: 13px;
    color: #999;
    line-height: 20px;
}

.bus-welcome-dialog .default-white-button-user-management {
    margin-right: 24px;
}
.user-management-dialog.payment-reminder {
    width: 596px;
    margin-left: -298px;
    margin-top: -190px;
    padding-bottom: 40px;
    text-align: center;
}
.payment-reminder-logo {
    background-position: -20px -969px;
    width: 80px;
    height: 80px;
    display: block;
    margin-left: calc(50% - 40px);
}
.user-management-dialog.payment-reminder .big-red-button {
    margin: 0;
}

/* Recover account */
.fm-dialog.recovery-key-dialog, .fm-dialog.recovery-key-info {
    width: 640px;
    margin: -306px 0 0 -320px;
    text-align: center;
}
.fm-dialog.recovery-key-info {
    height: initial;
}
.fm-dialog.improved-recovery-steps .recover-paste-block h5.main-italic-header {
    display: block;
    text-align: left;
}
.fm-dialog.improved-recovery-steps .recover-paste-block {
    margin: 30px auto 0;
}
/* end of Recover account */

/* Verify phone num */
.fm-dialog.verify-phone {
    width: 360px;
    margin: -281px 0 0 -180px;
    text-align: center;
    border-radius: 4px;
}
.fm-dialog.verify-phone .verify-ph-top {
    height: 240px;
    border-top-left-radius: 4px;
    border-top-right-radius: 4px;
    background: #40b0d7;
    background: -moz-linear-gradient(top, #40b0d7 0%, #29a6d1 100%);
    background: -webkit-linear-gradient(top, #40b0d7 0%,#29a6d1 100%);
    background: linear-gradient(to bottom, #40b0d7 0%,#29a6d1 100%);
    position: relative;
}
.fm-dialog.verify-phone .fm-dialog-title.white {
    color: white;
    font-size: 15px;
    line-height: 20px;
    font-family: 'LatoWebSemibold', 'source_sans_prosemibold', Arial;
}
.fm-dialog.verify-phone.suspended .js-dialog-close, .fm-dialog.verify-phone.suspended .not-now-button {
    display: none;
}
.fm-dialog.verify-phone .verify-ph-body {
    padding: 24px 35px;
}
.fm-dialog.verify-phone .verify-ph-info {
    font-size: 14px;
    line-height: 20px;
    color: #333333;
    min-height: 72px;
    font-family: 'LatoWeb', 'source_sans_proregular', Arial;
    padding: 0 0 20px 0;
    -webkit-box-sizing: border-box;
    -moz-box-sizing: border-box;
    box-sizing: border-box;
}
.fm-dialog.verify-phone .verify-ph-info.long {
    letter-spacing: 1px;
}
.fm-dialog.verify-phone .verify-ph-info .green-lnk {
    color: #00BFA5;
    font-size: 13px;
    cursor: pointer;
    letter-spacing: 0.93px;
    display: block;
}
.fm-dialog.verify-phone .verify-ph-info .green-lnk.hidden {
    display: none;
}
.fm-dialog.verify-phone .verify-ph-info .phone-num {
    color: #999999;
    display: block;
}
.fm-dialog.verify-phone .verify-success-page .verify-ph-info {
    min-height: 0;
}
.fm-dialog.verify-phone .verify-ph-country .ui-selectmenu-text {
    width: 221px;
}
.verify-ph-buttons .button {
    min-width: 92px;
}
.account.input-wrapper.incorrect + .account.input-tooltip.static + .verify-ph-buttons {
    padding-top: 9px;
}
#verify-dialog-countries-menu {
    min-width: 260px;
    font-family: 'LatoWeb', 'source_sans_proregular', Arial;
    letter-spacing: 1px;
}
.verify-ph-icon, .verify-ph-success-icon {
    width: 122px;
    height: 154px;
    position: absolute;
    bottom: 0;
    left: 50%;
    margin: 0 0 0 -61px;
    background-image: url(../images/mega/dialog-sprite_v8.png);
}
.verify-ph-icon {
    background-position: -19px -6008px;
}
.verify-ph-success-icon {
    background-position: -19px -6209px;
}
.verify-ph-buttons {
    padding-top: 16px;
    text-align: left;
}
.verify-ph-info.small-txt {
    font-size: 13px;
    min-height: 0;
}
.account.input-tooltip + .verify-ph-info {
    padding: 32px 0 0 0;
}
.incorrect + .account.input-tooltip + .verify-ph-info {
    padding: 8px 0 0 0;
}
.verify-ph-bonus-container {
    padding:22px 0;
    margin: auto;
    text-align: left;
    display: inline-block;
}
.verify-success-page {
    text-align: center;
}
.verify-ph-info.long {
    height: auto;
    min-height: 0;
}
.verify-success-page.non-achievement-account .verify-ph-info.long {
    height: 174px;
    margin-top: 48px;
}
.verify-ph-bonus-container .bonus-image {
    display: inline-block;
    margin-right: 20px;
}
.verify-success-page.non-achievement-account .verify-ph-bonus-container {
    display: none;
}
.verify-ph-bonus-block.storge-bonus .bonus-image {
    background-position: -22px -267px;
}
.verify-ph-bonus-block.transfer-bonus .bonus-image {
    background-position: -92px -267px;
}
.verify-ph-bonus-container .verify-ph-bonus-block:not(:last-child) .bonus-image {
    margin-bottom: 24px;
}
.verify-ph-bonus-block {
    display: table-row-group;
}
.verify-ph-bonus-intro-wrapper {
    display: inline-block;
    vertical-align: top;
}
.verify-ph-bonus-intro-wrapper .big-num {
    display: table-row;
    font-size: 30px;
    line-height: 36px;
    height: 38px;
    color: #333;
    text-align: left;
    font-family: 'LatoWebLight','source_sans_proregular', Arial;
}
.verify-ph-bonus-intro-wrapper .body-txt {
    display: table-row;
    font-size: 14px;
    line-height: 17px;
    height: 18px;
    color: #333;
    text-align: left;
    font-family: 'LatoWebSemibold','source_sans_proregular', Arial;
}
.verify-ph-bonus-valid-days {
    display: inline-block;
}
.verify-success-page.non-achievement-account .verify-ph-bonus-valid-days {
	display: none;
}
.verify-ph-bonus-valid-days .valid-days-title {
    display: inline-block;
    position: relative;
    height: 18px;
    font-size: 14px;
    line-height: 18px;
    color: #666;
    padding-left: 26px;
    padding-right: 8px;
    margin: 7px 0;
    max-width: 124px;
    white-space: normal;
}
.verify-ph-bonus-valid-days .valid-days-title::before {
    position: absolute;
    width: 18px;
    height: 18px;
    left: 0;
    top: 0;
    content: '';
    background-position: -269px -211px;
    background-image: url(../images/mega/mid-achievements-v2.png);
    background-size: 380px auto;
    background-repeat: no-repeat;
}
.verify-ph-bonus-valid-days .valid-days-body-txt {
    display: inline-block;
    position: relative;
    height: 18px;
    font-size: 14px;
    line-height:18px;
    color: #666;
    font-family: 'LatoWebSemibold','source_sans_proregular', Arial;
}
/* end of Verify phone num */
/*adding contact reassign dialog*/
.add-reassign-dialog .icon102 {
    margin:8px auto 20px;
}
.user-management-dialog .add-contact-logo {
    background-position: -8px -1507px;
    width: 102px;
    height: 75px;
    display: block;
}
.add-reassign-dialog tr {
    vertical-align: top;
}
.dialog-block {
    width: 240px;
    margin: 0 32px 40px;
    display: inline-block;
    text-align: center;
}
.add-reassign-dialog .default-green-button {
    display: inline-block;
}
.add-reassign-dialog .dialog-input-container th, .add-reassign-dialog .dialog-input-container td {
    width: 312px;
}
.add-reassign-dialog .dialog-input-container tr:nth-child(3) td {
    box-sizing: border-box;
    padding: 8px 32px 32px 32px;
}
.add-reassign-dialog .dialog-input-container tr:last-child td {
    text-align: center;
    box-sizing: border-box;
    padding-bottom: 40px;
}
.add-reassign-dialog .dialog-dark-bottom {
    padding-left: 32px;
}

.fm-dialog.export-chat-links-dialog {
    width: 560px;
    margin-top: -160px;
    margin-left: -265px;
    background-color: #fafafa;
}
.fm-dialog.export-chat-links-dialog .export-link-item {
    margin: 12px auto 32px;
}
.fm-dialog.export-chat-links-dialog .export-link-text-pad {
    padding: 10px 0;
}
.fm-dialog.export-chat-links-dialog .file-link-block {
    padding: 9px 16px 9px 16px;
    font-size: 15px;
}
.fm-dialog.export-chat-links-dialog .export-chat-ink-warning {
    text-align: center;
    font-size: 15px;
    margin: 28px auto 16px;
    color: #444;
    margin-top: 23px;
    width: 70%;
}
.fm-dialog.export-chat-links-dialog .default-red-button {
    margin-top: 12px;
}
.fm-dialogs.export-chat-links-dialog .rename-input-bl input {
    padding-left: 8px;
}

/* Join group chat */
.fm-dialog.join-group-chat {
    width: 480px;
    margin: -241px 0 0 -240px;
    text-align: center;
    font-family: 'LatoWeb', 'source_sans_proregular';
}
.join-group-chat .fm-dialog-body {
    padding: 12px 42px 24px 42px;
}
.join-group-chat .chat-title {
    font-size:  20px;
    line-height: 24px;
    color: #333333;
    padding: 22px 0 7px 0;
    letter-spacing: -0.52px;
}
.join-group-chat .members {
    font-size: 16px;
    line-height: 21px;
    color: #666666;
    padding: 0 0 0 0;
    letter-spacing: -0.18px;
}
.join-group-chat .info {
    font-size: 14px;
    line-height: 21px;
    color: #333333;
    padding: 32px 0 32px 0;
    letter-spacing: -0.18px;
}
.join-group-chat .huge-icon {
    margin: 12px auto 0 auto;
}
.join-group-chat .button {
    margin: 0 0 22px 0;
}
.join-group-chat .red-link {
    display: inline-block;
    margin: 0;
    font-size: 16px;
    line-height: 21px;
    color: #F0373A;
    padding: 0 0 0 0;
    letter-spacing: -0.18px;
    cursor: pointer;
}
.join-group-chat .red-link:hover {
    text-decoration: underline;
}
/* end of Join group chat */

/* Group chat link */
.fm-dialog-close.small-pad {
    top: 10px;
    right: 10px;
}
.fm-dialog.group-chat-link {
    width: 480px;
    margin: -142px 0 0 -240px;
    text-align: center;
    font-family: 'LatoWeb', 'source_sans_proregular';
    background-color: white;
}
.fr .fm-dialog.group-chat-link {
    width: 440px;
    margin: -142px 0 0 -220px;
}
.group-chat-link .chat-title {
    font-size: 14px;
    line-height: 20px;
    color: #333333;
    padding: 24px 0 24px 0;
}
.group-chat-link .info {
    font-size: 13px;
    line-height: 20px;
    color: #666666;
    padding: 16px 0 4px 0;
}
.group-chat-link .big-icon {
    margin: 12px auto 0 auto;
}
.chat-link-input {
    height: 32px;
    border: 1px solid rgba(0,0,0,0.1);
    box-sizing: border-box;
    border-radius: 4px;
    position: relative;
    padding: 0 10px 0 35px;
}
.chat-link-input i {
    position: absolute;
    left: 5px;
    top: 5px;
}
.chat-link-input input {
    border: 0;
    width: 100%;
    height: 30px;
    font-size: 13px;
    line-height: 30px;
    color: #333333;
    padding: 0;
    margin: 0;
    font-family: 'LatoWeb', 'source_sans_proregular';
}
.group-chat-link.requires-topic {
    width: 450px;
}
/* end of Make chat private */

/* Contact Nickname dialog */
.contact-nickname-dialog {
    left: 50%;
    margin-left: -228px;
    margin-top: -124px;
    padding: 0;
    top: 50%;
}
.contact-nickname-dialog .fm-dialog-body {
    padding: 49px 40px 0 40px;
}
.contact-nickname-dialog .input-block {
    position: relative;
}
.contact-nickname-dialog .small-icon.gentleman {
    left: 7px;
    position: absolute;
    top: 20px;
}
.contact-nickname-dialog .nickname-input-title {
    color: #999;
    font-family: 'LatoWebSemibold';
    font-size: 12px;
    letter-spacing: 0.86px;
    line-height: 15px;
    margin-left: 34px;
    visibility: hidden;
}
.contact-nickname-dialog .nickname-input-title.visible {
    visibility: visible;
}
.contact-nickname-dialog .nickname-input {
    border: 0;
    color: #333;
    font-family: 'LatoWeb';
    font-size: 14px;
    letter-spacing: 1px;
    line-height: 17px;
    margin-left: 34px;
    padding: 8px 0 14px 0;
    width: 343px;
}
.contact-nickname-dialog .horizontal-bar {
    background-color: #00bfa5;
    height: 1px;
}
.contact-nickname-dialog .button-block {
    padding: 32px 40px 36px 40px;
}
.contact-nickname-dialog .cancel-button {
    margin-right: 11px;
}

/* Register side pane */
.register-side-pane.container {
    position: absolute;
    background-color: white;
    width: 360px;
    -webkit-box-shadow: -2px 2px 20px 0 rgba(0,0,0,0.1);
    -moz-box-shadow: -2px 2px 20px 0 rgba(0,0,0,0.1);
    box-shadow: -2px 2px 20px 0 rgba(0,0,0,0.1);
    z-index: 11;
    right: 0;
    top: 118px;
    height: 0;
    overflow: hidden;
    visibility: hidden;
    opacity: 0;
    -webkit-transition: opacity 400ms ease-in-out;
    transition: opacity 400ms ease-in-out;
    text-align: center;
    font-family: 'LatoWeb', 'source_sans_proregular', Arial;
}
body:not(.en) .register-side-pane.container {
    top: 128px;
}
.register-side-pane.container.visible {
    opacity: 1;
    visibility: visible;
    overflow: visible;
    min-height: 100%;
    min-height: -webkit-calc(100% - 128px);
    min-height: -moz-calc(100% - 128px);
    min-height: calc(100% - 128px);
    height: auto;
}
body.en .register-side-pane.container.visible {
    min-height: -webkit-calc(100% - 118px);
    min-height: -moz-calc(100% - 118px);
    min-height: calc(100% - 118px);
}
.register-side-pane.top-block {
    height: 176px;
    background-color: #E4EBEF;
    background-image: url(../images/mega/register-sprite_v2.png);
    background-position: -114px -180px;
    background-repeat: no-repeat;
    border-top-left-radius: inherit;
    border-top-right-radius: inherit;
    text-align: center;
}
.register-side-pane.top-block.wide {
    background-position: 0 -469px;
    height: 191px;
    margin-bottom: -11px;
}
.register-side-pane.top-bg {
    background-image: url(../images/mega/register-sprite_v2.png);
    background-position: -168px 0;
    width: 254px;
    height: 127px;
    display: inline-block;
    margin: 24px auto 0 auto;
    position: relative;
}
.wide .register-side-pane.top-bg {
    margin: 24px auto 0 auto;
}
.register-side-pane.top-bg-txt {
    color: white;
    font-size: 11px;
    line-height: 14px;
    letter-spacing: -0.4px;
    text-align: center;
    position: absolute;
    width: 78px;
    height: 40px;
    right: 6px;
    top: 55px;
    display: table;
    table-layout: fixed;
}
.register-side-pane.top-bg-txt span {
    display: table-cell;
    vertical-align: middle;
}
.register-side-pane.top-bg-txt strong {
    font-family: 'LatoWebBlack', 'source_sans_probold', Arial;
    font-size: 14px;
    line-height: 18px;
    font-weight: normal;
    display: inline-block;
    width: 100%;
}
.register-side-pane.header {
    font-size: 20px;
    line-height: 32px;
    color: #333333;
    padding: 3px 30px 0 30px;
    white-space: nowrap;
    display: inline-block;
    -webkit-box-sizing: border-box;
    -moz-box-sizing: border-box;
    box-sizing: border-box;
    min-width: 100%;
}
.fm-dialog .register-side-pane.header {
    min-width: 330px;
    padding: 0 30px 14px 30px;
    font-size: 24px;
}
.register-side-pane.header span {
    padding: 0 40px;
}
.register-side-pane.header a {
    font-size: 13px;
    line-height: 16px;
    color: #666666;
    display: inline-block;
    vertical-align: top;
    padding: 10px 0 0 0;
    float: right;
    margin-left: -30px;
    text-decoration: underline;
    position: relative;
    cursor: pointer;
}
.register-side-pane.header a.hidden {
    display: none;
}
.register-side-pane.header a:hover {
    text-decoration: none;
}
.register-side-pane.header-info {
    font-size: 12px;
    line-height: 18px;
    color: #999999;
    padding: 24px;
}
.fm-dialog .register-side-pane.header-info {
    font-size: 13px;
    line-height: 20px;
    color: #999;
    padding: 0 32px 28px 32px;
}
.register-side-pane.header-info span {
    color: #00BFA5;
    font-size: 14px;
    font-family: 'LatoWebBlack', 'source_sans_prosemibold', Arial;
}
.register-side-pane.content {
    padding: 0 30px 24px 30px;
    position: relative;
    text-align: left;
}
.fm-dialog .register-side-pane.content {
    padding: 0 40px 24px 40px;
}
.register-side-pane .fm-dialog-close {
    right: 6px;
    top: 6px;
}
.register-side-pane.wide .fm-dialog-close {
    right: 13px;
    top: 13px;
}
.register-side-pane .default-green-button {
    min-width: 142px;
}
.pro-register-dialog .dialog-dark-bottom.login {
    height: 36px;
    padding: 7px 48px 0 48px;
    color: #ddd;
}
.pro-register-dialog .dialog-dark-bottom.login a {
    font-size: 15px;
    color: #fff;
    font-family: 'LatoWebBold', 'source_sans_prosemibold', Arial;
    margin-left: 4px;
}
.pro-register-dialog .account.achievements-tip {
    margin-bottom: 8px;
    padding: 0;
}
.pro-register-dialog .account.input-tooltip, .pro-register-dialog .both-input-tooltip {
    font-size: 13px;
    min-width: 100%;
    text-transform: none;
}
.pro-register-dialog .password .account.input-tooltip {
    min-width: 516px;
}
/* end of Register side pane */

/**
  * PRO upgrade, new flow styling for the login/register popups and buttons
  */
.fm-dialog.loginrequired-dialog {
    min-height: 166px;
    width: 445px;
}
.loginrequired-dialog .fm-notification-body {
    padding: 0 20px 10px 20px;
}
.loginrequired-dialog .fm-notification-icon {
    width: 70px;
    height: 70px;
    background-image: url(../images/mega/startpage-sprite_v10.png);
    background-position: center -210px;
    background-repeat: no-repeat;
    margin: 4px 16px 0 0px;
}
.pro-login.default-white-button, .pro-register.default-white-button, .loginrequired-dialog .notification-button, .warning-dialog-a.login .notification-button {
    display: none;
}
.loginrequired-dialog .pro-login, .loginrequired-dialog .pro-register, .warning-dialog-a.login .pro-login, .warning-dialog-a.login .pro-register {
    display: block;
}
/* login dialog */
.pro-login-dialog {
    z-index: 1200;
    top: 50%;
    left: 50%;
    width: 490px;
    margin: -198px 0 0 -245px;
}
.pro-login-dialog.hidden {
    display: none;
}
.pro-login-dialog .fm-dialog-header {
    margin-bottom: 10px;
}
.pro-login-dialog .fm-dialog-subheading {
    font-size: 13px;
    letter-spacing: normal;
}
.pro-login-dialog .fm-dialog-subheading a {
    color: #FF333A;
}

/* register */
.pro-register-dialog {
    z-index: 1180;
    top: 50%;
    left: 50%;
    width: 596px;
    margin: -288px 0 0 -298px;
    text-align: center;
    border-radius: 16px;
    font-family: 'LatoWeb', 'source_sans_proregular', Arial;
}
.pro-register-dialog .fm-dialog-body {
    font-size: 15px;
    line-height: 24px;
    color: #666666;
    padding: 12px 32px 10px 32px;
    margin: 0;
}
.pro-register-dialog div.big-red-button.register-button {
    margin-top: 20px;
    margin-bottom: 0px;
}
.pro-register-dialog.hidden {
    display: none;
}
.top-login-popup.sign .fm-dialog-header {
    margin-bottom: 24px;
}
.top-login-popup.sign .top-login-pad {
    padding: 0px 32px 32px;
}
.top-login-popup.sign .login-page-forgot-bl {
    padding: 0 0 34px 0;
}
.pro-login-dialog.sign .login-checkbox {
    margin: 8px 11px 0 0;
}
.pro-register-dialog .account.checkbox-block {
    padding: 19px 0 0 0;
}
.pro-register-dialog .button {
    cursor: pointer;
    margin-top: 11px;
    display: inline-block;
    left: 50%;
    transform: translateX(-50%);
}
.pro-register-dialog .account.input-wrapper {
    margin: 0 0 37px 0;
}
.pro-register-dialog p {
    padding: 0 0 9px 0;
    margin: 0;
}
.pro-register-dialog h2 {
    padding: 12px 0 0 0;
    font-size: 20px;
    line-height: 24px;
    color: #333333;
    font-weight: normal;
    margin: 0;
}
.register-side-pane.header-info h2 span {
    font-family: 'LatoWeb', 'source_sans_proregular', Arial;
    font-size: inherit;
}
.pro-register-paypal-dialog .reg-success-icon, .payment-confirmation .icon {
    background: url(../images/mega/bitcoin-v7.png) 0 5px no-repeat;
    width: 200px;
    height: 200px;
}
.pro-register-paypal-dialog .reg-success-icon.unionpay, .payment-confirmation .icon.unionpay {
    background-position: center -846px;
}
/*Business password change dialog*/
.user-management-dialog.bus-pw-reset {
    width: 560px;
    left: 50%;
    margin-left: -280px;
    top: 50%;
    margin-top: -170px;
    text-align: center;
}
.user-management-dialog.bus-pw-reset .bus-pw-wrapper {
    padding: 0 8px;
}
.user-management-dialog.bus-pw-reset .dialog-subtitle {
    margin: 0 auto 40px;
}
.user-management-dialog.bus-pw-reset .notification-label {
    display: inline-block;
    margin-bottom: 16px;
}
.user-management-dialog.bus-pw-reset .big-green-button {
    margin-bottom: 48px;
}
.user-management-dialog.bus-pw-reset .verification-container .icons-sprite.medium-icon {
    position: absolute;
    right: 6px;
    top: 4px;
    opacity: 0.6;
    cursor: pointer;
    transition: 0.3s;
}
.user-management-dialog.bus-pw-reset .verification-container .icons-sprite.medium-icon:hover {
    opacity: 0.8;
}
.user-management-dialog.bus-pw-reset .verification-container .hide-pw {
    background-position: 6px -1494px;
}
.user-management-dialog.bus-pw-reset .verification-container .show-pw {
    background-position: 4px -457px;
}
.user-management-dialog.bus-pw-reset .default-green-button.semi-big {
    display: inline-block;
    height: 40px;
    line-height: 39px;
}
.user-management-dialog.bus-pw-reset .verification-container .context-txt:first-child {
    margin-right: 4px;
}
/*End of Business password change dialog<|MERGE_RESOLUTION|>--- conflicted
+++ resolved
@@ -3051,11 +3051,7 @@
     left: 2px;
     top: 0;
     position: absolute;
-<<<<<<< HEAD
-    background-image: url(../images/mega/icons-sprite_v31.png);
-=======
     background-image: url(../images/mega/icons-sprite_v32.png);
->>>>>>> 20e1e230
     background-position: -6px -743px;
 }
 .fm-versioning.scroll-bl {
