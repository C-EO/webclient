/* generic styles */
/* specific dialog styles at the bottom */
/* TODO: sort through this section */

.fm-dialog-close, .btn-close-dialog, .export-links-warning-close {
    cursor: pointer;
    height: 30px;
    width: 30px;
    background-image: url(../images/mega/dialog-sprite.png);
    background-repeat: no-repeat;
    position: absolute;
    transition: opacity 200ms ease-in-out;
    z-index: 10;
}
.btn-close-dialog, .export-links-warning-close {
    opacity: 0.3;
    right: 10px;
    top: 11px;
    background-position: -53px -4825px;
}
.fm-dialog-close {
    background-position: -93px -4824px;
    opacity: 0.6;
    right: 16px;
    top: 16px;
}
.fm-dialog-close.medium {
    background-position: -132px -5347px;
}
.fm-dialog-close:hover, .btn-close-dialog:hover {
    opacity: 0.8;
}
.fm-dialog-close.white {
    opacity: 0.8;
    background-position: -53px -4875px;
}

.fm-notifications-bottom button:not(:last-child) {
    -webkit-margin-end: 8px;
    margin-inline-end: 8px;
}
.fm-notifications-bottom > a {
    display: block;
}
.fm-notifications-bottom {
    align-items: center;
    min-height: 57px;
    box-sizing: border-box;
    position: relative;
    display: flex;
    padding: 24px 48px 48px 48px;
}

/* Dark overlay close buttons */
.payment-close,
.overlay-close {
    min-width: 56px;
    position: absolute;
    z-index: 2300;
    top: 14px;
    right: 14px;
}
.payment-close-icon,
.overlay-close-icon {
    --icon-size: 24px;
    margin: 0 auto;
    opacity: 0.7;
    transition: all 200ms ease-in-out;
    cursor: pointer;
    position: static;
    --mask-color: var(--text-color-high);
}
.payment-close-icon:hover,
.overlay-close-icon:hover {
    opacity: 1;
}
.payment-close span, .overlay-close span {
    display: block;
    text-align: center;
    font-size: 13px;
    color: rgba(255,255,255,0.3);
    padding-top: 2px;
}

.fm-dialog-body {
    padding: 24px;
    position: relative;
}
.fm-main-user-management.main-blur-block {
    width: 100%;
    height: 100%;
    display: block;
    background-color: rgba(0,0,0,0.1);
}
.arrange-to-front, .dropdown.context.arrange-to-front {
    z-index: 1300;
}
.mega-dialog.firefox-dialog {
    width: 620px;
    min-height: 100px;
    margin: -187px 0 0 -310px;
}
.mega-dialog.bandwidth-dialog {
    width: 964px;
    min-height: 657px;
}

.big-padding .fm-dialog-close {
    right: 14px;
    top: 19px;
}
.bottom-checkbox {
    display: table-cell;
    vertical-align: middle;
    height: 56px;
    position: relative;
}
.bottom-checkbox .radio-txt {
    float: none;
    max-width: none;
    line-height: 18px;
    padding-left: 35px;
}

/* Rounded tip button with question mark icon. Should include <i class="sprite-fm-theme icon-question-grey"></i> */
.rounded-tip-button {
    width: 24px;
    height: 24px;
    position: relative;
}
.rounded-tip-button > i {
    position: absolute;
    display: block;
    --icon-size: 24px;
    cursor: pointer;
}
.rounded-tip-button .dropdown {
    visibility: hidden;
    opacity: 0;
    -webkit-transition: opacity 200ms ease-in-out, visibility 200ms ease-in-out;
    transition: opacity 200ms ease-in-out, visibility 200ms ease-in-out;
}
.rounded-tip-button:hover .dropdown {
    visibility: visible;
    opacity: 1;
}

/* Send Contact Dialog */
.mega-dialog.contact-picker-widget .content-block {
    padding: 0;
}
.mega-dialog.contact-picker-widget .group-chat-dialog.content {
    padding: 0 48px;
}
.mega-dialog.send-contact,
.mega-dialog.contact-picker-widget {
    width: 420px;
}
.fr.fontsize2 .mega-dialog.contact-picker-widget {
    width: 382px;
}
body.de .mega-dialog.contact-picker-widget {
    width: 440px;
}
.mega-dialog .contacts-search-scroll {
    height: 336px !important;
}
.mega-dialog.send-contact .fm-dialog-content,
.mega-dialog.contact-picker-widget .fm-dialog-content {
    padding: 0 0 0 12px;
}
.mega-dialog.send-contact .contacts-search-scroll,
.mega-dialog.contact-picker-widget .contacts-search-scroll {
    margin: 8px auto 0;
    height: 320px !important;
}
.contacts-search-header .small-icon.conversations {
    opacity: 0.65;
}
.mega-dialog.send-contact .content-block {
    padding: 0;
}
/* End of Send Contact Dialog */

/*New group chat dialog */
.group-chat-dialog {
    padding: 0 0 0 0;
    font: var(--text-body1-bold);
    color: var(--text-color-high);
}
.group-chat-dialog .rotation-toggle,
.group-chat-dialog .open-invite-toggle {
    float: right;
    margin: 12px 0 0;
}
.group-chat-dialog.header {
    padding: 14px 12px 10px 0;
}
.group-chat-dialog.description {
    padding: 0 12px 0 0;
    font: var(--text-body1);
    color: var(--text-color-low);
}
.toggle-checkbox.right + .group-chat-dialog.header {
    padding-right: 80px;
}
.group-chat-dialog.checkbox {
    padding:  0 0 12px 0;
}
.radio-txt.lato.mid {
    font: var(--text-body1);
    color: var(--text-color-high);
}
.mega-dialog .group-chat-dialog .checkboxOn, .mega-dialog .group-chat-dialog .checkboxOff {
    margin: 14px 12px 0 0;
}
.mega-dialog .group-chat-dialog .radio-txt {
    padding-top: 12px;
}
.mega-dialog.contact-picker-widget .contacts-search-scroll.short,
.mega-dialog.contact-picker-widget .group-chat-dialog.checkbox + .contacts-search-scroll {
    height: 226px !important;
}
.toggle-checkbox {
    width: 40px;
    height: 20px;
    position: relative;
    border-radius: 20px;
    /* stylelint-disable-next-line plugin/no-unsupported-browser-features */
    background: linear-gradient(to bottom, rgba(0, 0, 0, 0.15) 0%, rgba(0, 0, 0, 0.1) 100%);
    overflow: hidden;
    font-size: 0;
    line-height: 0;
}
.group-chat-dialog .toggle-checkbox {
    margin: 16px 12px 0 0;
}
.toggle-checkbox-wrap {
    position: relative;
    height: 100%;
    width: 50%;
    display: inline-block;
    transition: all 200ms ease-in-out;
    border-radius: 20px;
    /* stylelint-disable-next-line plugin/no-unsupported-browser-features */
    background: linear-gradient(to bottom, rgba(255, 51, 58, 0) 0%, rgba(217, 0, 7, 0) 100%);
}
.checked .toggle-checkbox-wrap {
    width: 100%;
    /* stylelint-disable-next-line plugin/no-unsupported-browser-features */
    background: linear-gradient(to bottom, rgba(255, 51, 58, 1) 0%, rgba(217, 0, 7, 1) 100%);
}
.toggle-checkbox-button {
    position: absolute;
    width: 16px;
    height: 16px;
    background-color: white;
    border-radius: 100%;
    right: 0;
    margin: 2px;
    box-shadow: 0 1px 2px 0 rgba(0,0,0,0.15);
    cursor:  pointer;
}
.toggle-checkbox-button::before {
    width: 100%;
    height: 100%;
    border-radius: 100%;
    box-shadow: 0 0 0 1px rgba(0,0,0,0.15);
}
.group-chat-dialog.checkbox.disabled .checkdiv,
.group-chat-dialog.checkbox.disabled label.radio-txt {
    cursor: default !important;
}
/*end of New group chat dialog */

/* Add From Cloud Dialog */
.mega-dialog.add-from-cloud {
    width: 800px;
    height: 720px;
    max-width: 90%;
    max-height: 90%;
    overflow: hidden;
}
.mega-dialog.add-from-cloud .content {
    border-bottom: 1px solid var(--stroke-grey-2);
    overflow: hidden;
    flex: 1 1;
}
.mega-dialog .fm-dialog-tabs::after {
    display: block;
    content: '';
    position: absolute;
    left: 0;
    width: 100%;
    border-bottom: 1px solid var(--stroke-grey-2);
}
.mega-dialog.add-from-cloud .content-block {
    position: relative;
    max-height: 566px;
    height: 100%;
}
.mega-dialog.add-from-cloud .content-block .content-container {
    height: calc(100% - 106px);
    position: relative;
    z-index: 1;
}
.mega-dialog.add-from-cloud .megaListContainer .data-block-bg {
    width: 192px;
    border-radius: 8px;
}
.mega-dialog.add-from-cloud .megaList-content {
    margin-bottom: 0;
    margin-top: 5px;
    margin-left: 5px;
}
.mega-dialog .fm-breadcrumbs-wrapper {
    max-width: calc(100% - 152px);
    position: relative;
    transition: max-width 200ms ease-in-out;
}
.mega-dialog .properties-breadcrumb .fm-breadcrumbs-wrapper.info {
    max-width: 100%;
}
.mega-dialog .active-search + .fm-breadcrumbs-wrapper {
    max-width: calc(100% - 302px);
}
.mega-dialog .fm-breadcrumbs-wrapper a {
    color: var(--text-color-medium);
    text-decoration: none;
}
.mega-dialog .properties-breadcrumb .fm-breadcrumbs-wrapper a {
    color: var(--text-color-high);
}
.mega-dialog.add-from-cloud .fm-header-buttons {
    background: transparent;
}
.mega-dialog.add-from-cloud .fm-header-buttons input {
    padding: 5px;
    border-radius: 4px;
    font: var(--text-body1);
    color: var(--stroke-main-inverted);
    background: transparent;
}
.mega-dialog.add-from-cloud .fm-header-buttons input::placeholder {
    color: var(--stroke-main-inverted);
    opacity: 0.3;
}
.mega-dialog.add-from-cloud .fm-header-buttons.active-search input {
    border: 1px solid var(--stroke-grey-2);
    background: var(--surface-grey-6);
    border-radius: 50px;
}
.mega-dialog.add-from-cloud .fm-header-buttons i {
    display: block;
    float: left;
    margin: 0 0 0 5px;
    --icon-size: 24px;
    --mask-color: var(--icon-rest);
    cursor: pointer;
}
.mega-dialog.add-from-cloud .fm-header-buttons.active-search i {
    --mask-color: var(--icon-inactive);
}
.mega-dialog.add-from-cloud .fm-header-buttons i.icon-preview-reveal {
    display: block;
    float: left;
    margin: 3px 0 0 0;
}
.mega-dialog.add-from-cloud .fm-header-buttons i.icon-close-component {
    position: absolute;
    top: 5px;
    right: 14px;
}
.mega-dialog.add-from-cloud .chat-fm-view-mode-selector i {
    --mask-color: var(--icon-inactive);
}
.mega-dialog.add-from-cloud .chat-fm-view-mode-selector i.active {
    --mask-color: var(--icon-active);
    border-bottom: 2px solid var(--secondary-blue);
}

/* Add From Cloud -- bottom breadcrumbs */
.mega-dialog.add-from-cloud.has-breadcrumbs-bottom .fm-dialog-scroll {
    height: 572px !important;
}
.mega-dialog .fm-breadcrumbs-wrapper.breadcrumbs-bottom {
    position: relative;
    width: 100%;
    max-width: none;
    background-color: transparent;
    overflow: visible;
    z-index: 10;
}
.mega-dialog .fm-breadcrumbs-wrapper.breadcrumbs-bottom .fm-breadcrumbs-block {
    height: 40px;
    padding: 5px 0 0 5px;
    overflow: visible;
}
.mega-dialog .fm-breadcrumbs-wrapper.breadcrumbs-bottom .crumb-overflow-link {
    background: none;
}
.mega-dialog .fm-breadcrumbs-wrapper.breadcrumbs-bottom .crumb-overflow-link .breadcrumb-dropdown-link:hover {
    background: var(--surface-grey-1);
}
.mega-dialog .fm-breadcrumbs-wrapper.breadcrumbs-bottom .fm-breadcrumbs:first-child {
    background-color: transparent;
}
.mega-dialog .fm-breadcrumbs-wrapper .fm-breadcrumbs:first-child {
    flex-shrink: 0;
}
.mega-dialog .properties-breadcrumb .fm-breadcrumbs-wrapper.info .fm-breadcrumbs:not(.cloud-drive):first-child {
    flex-shrink: unset;
}
/* .mega-dialog.add-from-cloud */
.mega-dialog .fm-breadcrumbs-wrapper .right-arrow-bg.recycle-item {
    background-position: 8px -8036px;
}
.mega-dialog .fm-breadcrumbs-wrapper .right-arrow-bg.inbox-item {
    background-position: 4px -6717px;
}
.mega-dialog .fm-breadcrumbs-wrapper.breadcrumbs-bottom .right-arrow-bg span {
    padding: 0 2px;
    margin: -2px 0 0 0;
}
.mega-dialog .breadcrumb-dropdown {
    position: absolute;
    top: 100%;
}
.mega-dialog .breadcrumbs-bottom .breadcrumb-dropdown {
    bottom: 100%;
    top: auto;
}
.mega-dialog .breadcrumb-dropdown a,
.mega-dialog .breadcrumb-dropdown a:active {
    text-decoration: none;
    color: unset;
}
.mega-dialog .properties-breadcrumb .breadcrumb-dropdown a,
.mega-dialog .properties-breadcrumb .breadcrumb-dropdown a:active {
    color: var(--stroke-main-inverted);
}
.mega-dialog .properties-breadcrumb .breadcrumb-dropdown.ps--active-y a {
    margin-right: 4px;
}
.fm-dialog-table.grid-table th.grid-first-th i {
    float: none;
    margin: 0 auto;
}
.fm-dialog-table.grid-table {
    width: calc(100% - 34px);
    margin: 0 24px 0 8px;
}
.fm-dialog-table.grid-table td.extras-column {
    width: 24px;
    padding-inline: 0;
}
.fm-dialog-table.grid-table .tranfer-filetype-txt {
    padding-top: 0;
}
.fm-dialog-table.grid-table .grid-status-icon {
    margin: 0 auto;
}
.mega-dialog.add-from-cloud .tranfer-filetype-txt {
    max-width: 900px;
    cursor: pointer;
}
.fm-dialog-table.grid-table td .tooltip-handler-container {
    height: 24px;
}
.fm-dialog-table.grid-table th {
    padding-top: 3px;
}
.fm-dialog-table.grid-table th:nth-child(1) {
    width: 40px;
    padding: 0;
}
.fm-dialog-table.grid-table th:nth-child(2) {
    width: 100%;
}
.fm-dialog-table.grid-table th:nth-child(3) {
    width: 95px;
    background-image: none;
}
.fm-dialog-table.grid-table th:nth-child(4) {
    width: 148px;
}
.fm-dialog-table.grid-table th:nth-child(5) {
    width: 24px;
}
.fm-dialog-table.grid-table th span {
    float: left;
}
.fm-dialog-table.grid-table th i {
    display: block;
    float: right;
    --icon-size: 18px;
    --mask-color: var(--icon-rest);
}
.fm-dialog-table.grid-table tr:hover td:first-child::before,
.fm-dialog-table.grid-table tr.ui-selected td:first-child::before {
    left: -7px;
}
.fm-dialog-table.grid-table tr:hover td:last-child::before,
.fm-dialog-table.grid-table tr.ui-selected td:last-child::before {
    right: -7px;
}
.fm-files-search {
    position: relative;
    margin: 0 4px 0 0;
    border-right: 1px solid var(--stroke-grey-2);
}
.mega-dialog.add-from-cloud .fm-header-buttons.active-search i.icon-preview-reveal {
    position: absolute;
    top: 2px;
    left: 5px;
}
.mega-dialog.add-from-cloud .fm-header-buttons.active-search input {
    padding-left: 32px;
    padding-right: 24px;
    margin-right: 11px;
}

.fm-files-search i.search {
    --icon-size: 24px;
    display: block;
    background-position: -6px -474px;
    background-image: url(../images/mega/top-sprite.png);
    background-repeat: no-repeat;
    -webkit-transition: opacity 200ms ease-in-out;
    -moz-transition: opacity 200ms ease-in-out;
    -o-transition: opacity 200ms ease-in-out;
    -ms-transition: opacity 200ms ease-in-out;
    transition: opacity 200ms ease-in-out;
    cursor: pointer;
    -moz-opacity: 0.8;
    -khtml-opacity: 0.8;
    opacity: 0.8;
    float: left;
}
.fm-files-search i.search:hover, .active-search .fm-files-search  i.search {
    -moz-opacity: 1;
    -khtml-opacity: 1;
    opacity: 1;
}
.fm-files-search input {
    font-size: 14px;
    line-height: 24px;
    color: #666666;
    float: left;
    margin: 0;
    border: 0;
    padding: 0;
    width: 0;
    -webkit-transition: all 200ms ease-in-out;
    -moz-transition: all 200ms ease-in-out;
    -o-transition: all 200ms ease-in-out;
    -ms-transition: all 200ms ease-in-out;
    transition: all 200ms ease-in-out;
    -webkit-box-sizing: border-box;
    -moz-box-sizing: border-box;
    box-sizing: border-box;
}
.fm-header-buttons.active-search input {
    width: 165px;
    padding: 0 0 0 12px;
}
.fm-picker-header {
    position: relative;
    height: 48px;
    display: flex;
    align-items: center;
}
.fm-picker-header .fm-header-buttons {
    right: 5px;
    position: absolute;
}
.fm-dialog-scroll, .add-from-cloud .dialog-empty-block {
    height: 434px !important;
}

.mega-dialog .public-link-icon {
    position: absolute;
    top: 0;
    right: 10px;
    width: 24px;
    height: 24px;
    --mask-color: var(--icon-rest);
}

.fm-dialog-scroll.blocks, .add-from-cloud .dialog-empty-block {
    box-shadow: 0 -1px 0 0 rgba(0, 0, 0, 0.1);
}
.fm-dialog-scroll.blocks .content {
    padding-bottom: 12px;
}

.fm-dialog-scroll.blocks .data-block-view {
    margin: 12px 0 0 12px;
}

.fm-dialog-tabs {
    border-bottom: 1px solid var(--stroke-grey-2);
    padding: 26px 0 0 0;
}
.fm-dialog-tab {
    position: relative;
    cursor: pointer;
    font: var(--text-h3);
    color: var(--text-color-medium);
    padding: 0 24px 0 24px;
    border-bottom: 2px solid transparent;
    float: left;
    box-sizing: border-box;
    height: 32px;
    margin-bottom: -1px;
    z-index: 1;
}
.rtl .fm-dialog-tab {
   float: right;
}
.add-from-cloud.no-incoming .fm-dialog-tab.incoming {
    display: none;
}
.fm-dialog-tab.active {
    border-color: var(--stroke-info);
    color: var(--text-color-high);
    cursor: default;
}
@media only screen and (max-width: 1440px) {
    .mega-dialog.add-from-cloud {
        width: 800px;
    }
    .mega-dialog.add-from-cloud .tranfer-filetype-txt {
        max-width: 770px;
    }
}
@media only screen and (max-height: 850px) {
    .fm-dialog-scroll, .add-from-cloud .dialog-empty-block {
        height: 434px !important;
    }
    .mega-dialog.add-from-cloud.has-breadcrumbs-bottom .fm-dialog-scroll {
        height: 372px !important;
    }
}
@media only screen and (max-width: 1280px) {
    .mega-dialog.add-from-cloud {
        width: 800px;
    }
    .mega-dialog.add-from-cloud .tranfer-filetype-txt {
        max-width: 600px;
    }
}
@media only screen and (max-width: 1024px) {
    .mega-dialog.add-from-cloud {
        width: 700px;
    }
    .mega-dialog.add-from-cloud .tranfer-filetype-txt {
        max-width: 250px;
    }
}
/* End of Add From Cloud Dialog */

/* Delete message dialog */
.message.body.dialog-wrapper {
    border: 1px solid rgba(0,0,0,0.05);
    background-color: rgba(0,0,0,0.02);
    border-radius: 4px;
    margin: 0;
    padding: 13px 15px 13px 15px;
}
.dialog-wrapper .message.text-block {
    margin-right: 0;
    font-size: 14px;
    color: #666666;
}
.footer-checkbox {
    float: left;
}
/* End of Delete message dialog */

/* Confirm truncate dialog */
.mega-dialog.truncate-conversation .fm-dialog-content {
    margin-bottom: 24px;
}
/* End of confirm truncate dialog */

.fm-dialog-body.centered-content {
    font-size: 0;
}
/* Achievement dialog */

/* End of Achievement dialog */

.chat-rename-dialog {
    width: 400px;
}
.chat-rename-dialog input {
    padding-left: 10px;
    width: 260px;
}
.chat-rename-dialog .rename-input-bl {
    margin-bottom: 10px;
}
.create-folder-size-icon, .add-user-size-icon {
    background-image: url(../images/mega/fm-main-sprite.png);
    background-position: center -5509px;
    background-repeat: no-repeat;
    width: 20px;
    height: 20px;
    position: absolute;
    top: 5px;
    right: 10px;
    transition: opacity 200ms ease-in-out;
    opacity: 0.3;
    cursor: pointer;
    z-index: 40;
}
.create-folder-size-icon:hover, .add-user-size-icon:hover {
    -moz-opacity: 0.6;
    -khtml-opacity: 0.6;
    opacity: 0.6;
}
.create-folder-size-icon.short-size, .add-user-size-icon.short-size {
    background-position: center -5559px;
    top: 14px;
    right: 40px;
    z-index: 30;
}
.create-folder-input-bl,
.create-album-input-bl,
.fm-account-input,
.rename-input-bl,
.device-rename-input-bl {
    width: 100%;
    border: 1px solid var(--stroke-grey-2);
    box-sizing: border-box;
    background: var(--surface-grey-1);
    height: 38px;
    border-radius: 4px;
    position: relative;
}
.create-folder-input-bl input,
.create-album-input-bl input,
.fm-account-input input,
.rename-input-bl input,
.device-rename-input-bl input {
    width: 100%;
    height: 36px;
    box-sizing: border-box;
    font: var(--text-body1);
    color: var(--text-color-high);
    padding: 0 8px 0 40px;
    margin: 0;
    background-repeat: no-repeat;
    background-color: transparent;
    border: 0;
    transition: color 200ms ease-in-out;
}
.create-folder-input-bl input {
    float: right;
}
.create-folder-input-bl input:-webkit-autofill,
.create-folder-input-bl input:-webkit-autofill:hover,
.create-folder-input-bl input:-webkit-autofill:focus {
    caret-color: var(--text-color-high);
    -webkit-text-fill-color: var(--text-color-high);
    box-shadow: 0 0 0 1000px var(--surface-grey-1) inset;
    transition: background-color 5000s ease-in-out 0s;
}
.duplicate .create-folder-input-bl {
    border: 1px solid var(--input-text-underline-error);
}
.create-folder-input-bl:hover:not(.duplicate .create-folder-input-bl),
.create-folder-input-bl:focus-within {
    border: 1px solid var(--secondary-blue);
}
.create-folder-input-bl i,
.create-album-input-bl i {
    --icon-size: 24px;
    float: left;
    --mask-color: var(--icon-inactive);
}
.create-folder-input-bl input:focus + i {
    --mask-color: var(--icon-rest);
}

/* just to replace padding property from the above class */
.chat-rename-group-dialog {
    padding: 0 10px 0 10px !important;
}

.fm-account-input input {
    padding: 0 8px;
}
.error .fm-account-input {
    color: #D90007;
}

/* MegaSync dialog */
.nw-dark-overlay.megasync-overlay {
    background-color: var(--surface-black-bar);
    transition: all 200ms ease-in-out;
}
.nw-dark-overlay.megasync-overlay .default-select-dropdown::before,
.nw-dark-overlay.megasync-overlay .default-select-dropdown::after {
    content: unset;
}
.nw-dark-overlay.megasync-overlay.downloading {
    background-color: rgba(34,34,34,0.95);
}
.fm-dialog-close.big {
    background-image: url(../images/mega/download-dialog.png);
    background-position: -368px 7px;
    opacity: 0.5;
    right: 17px;
    top: 17px;
}
.fm-dialog-close.big:hover {
    opacity: 0.8;
}
.megasync-content.slider {
    width: 900px;
    margin: -256px 0 0 -450px;
    overflow: hidden;
    position: absolute;
    z-index: 1200;
    background-color: white;
    border-radius: 24px;
    left: 50%;
    top: 50%;
    display: block;
    box-shadow: var(--dialog-shadow);
}
.warning .megasync-content.slider {
    margin-top: -301px;
}
.downloading .megasync-content.slider {
    display: none;
}
.megasync-body {
    padding: 31px 0 0 0;
    -webkit-box-sizing: border-box;
    -moz-box-sizing: border-box;
    box-sizing: border-box;
    min-height: inherit;
    text-align: center;
    overflow: hidden;
    position: relative;
}
.megasync-slider.main-block {
    position: relative;
    min-height: 506px;
}
.slide1 .megasync-slider.body-block {
    left: 0;
}
.slide2 .megasync-slider.body-block {
    left: -768px;
}
.slide3 .megasync-slider.body-block {
    left: -1536px;
}
.megasync-slider.body-block {
    min-height: 506px;
    position: relative;
    -webkit-transition: all 200ms ease-in-out;
    -moz-transition: all 200ms ease-in-out;
    -o-transition: all 200ms ease-in-out;
    -ms-transition: all 200ms ease-in-out;
    transition: all 200ms ease-in-out;
}
.megasync-info-txt a {
    cursor: pointer;
}
.megasync-slide {
    width: 900px;
    min-height: 481px;
    position: absolute;
    transition: all 400ms ease-in-out;
    opacity: 0;
    left: 0;
    visibility: hidden;
    font-family: 'LatoWeb', 'source_sans_proregular', sans-serif;
}
.megasync-slide.next {
    left: 100%;
}
.megasync-slide.prev {
    left: -100%;
}
.files-ammount .megasync-slide.slide0 {
    display: block;
}
.megasync-slide.current {
    opacity: 1;
    visibility: visible;
}
.megasync-slide.slide2 {
    text-align: start;
}
.megasync-img {
    height: 463px;
    position: relative;
}
.megasync-backup-bg {

    /* stylelint-disable-next-line max-line-length */
    background: linear-gradient(120deg, rgb(255, 255, 255) 0%, rgb(255, 255, 255) 50%, rgb(250, 250, 250) 50%, rgb(250, 250, 250) 100%);
    height: calc(100% + 56px);
    left: -29px;
    position: absolute;
    top: -31px;
    width: calc(100% + 56px);
}
.megasync-backup-img {
    --width: 384px;
    height: 228px;
    left: 56px;
    position: absolute;
    top: 126px;
    z-index: 1;
    width: 384px;
}
.megasync-img::before {
    content: '';
    background-image: url(../images/mega/download-dialog.png);
    background-position: 42px -194px;
    background-repeat: no-repeat;
    position: absolute;
    width: 100%;
    left: 0;
    top: 0;
    height: 413px;
}
.megasync-img.img0::before {
    background-position: center -1069px;
    width: 600px;
    height: 200px;
    bottom: auto;
    left: 50%;
    margin: 84px 0 0 -300px;
    border: 1px dashed #d0d0d0;
    -moz-border-radius: 3px;
    -webkit-border-radius: 3px;
    border-radius: 3px;
    -webkit-box-sizing: border-box;
    -moz-box-sizing: border-box;
    box-sizing: border-box;
    overflow: hidden;
}
.megasync-img.img2::before {
    background-position: center -581px;
}
.megasync-header {
    height: 43px;
    font-size: 20px;
    line-height: 24px;
    color: #333333;
    -webkit-box-sizing: border-box;
    -moz-box-sizing: border-box;
    box-sizing: border-box;
    padding: 4px 25px 0 25px;
    position: relative;
    text-align: center;
}
.megasync-text {
    font-size: 15px;
    line-height: 24px;
    color: #777777;
    text-align: center;
    padding: 0;
    height: 109px;
    max-width: 584px;
    margin: 0 auto;
    position: relative;
}
.megasync-info-txt {
    position: absolute;
    width: 180px;
    left: 410px;
    top: 107px;
    font-size: 14px;
    line-height: 18px;
    color: #777777;
}
.megasync-info-arrow {
    width: 46px;
    height: 45px;
    background-image: url(../images/mega/download-sprite.png);
    background-position: -15px -2448px;
    position: absolute;
    left: 350px;
    top: 207px;
}
.megasync-dark-logo {
    height: 68px;
    width: 258px;
    color: #666666;
    -webkit-box-sizing: border-box;
    -moz-box-sizing: border-box;
    box-sizing: border-box;
    background-image: url(../images/mega/download-sprite.png);
    background-position: -1px -1178px;
    background-repeat: no-repeat;
    display: inline-block;
    margin: -23px 0 0 23px;
}
.megasync-listing {
    padding: 0 0 12px 82px;
    position: relative;
    text-align: start;
    width: 482px;
    -webkit-box-sizing: border-box;
    -moz-box-sizing: border-box;
    box-sizing: border-box;
    margin: 11px 0 0 129px;
}
.megasync-icon {
    width: 64px;
    height: 64px;
    left: 0;
    position: absolute;
    margin: 0 0 0 0;
    background-image: url(../images/mega/download-sprite.png);
    background-position: 0 -2289px;
}
.megasync-icon.blink {
    background-position: -92px -2289px;
}
.megasync-icon.infinity {
    background-position: -172px -2289px;
}
.megasync-listing h3 {
    font-size: 16px;
    line-height: 20px;
    color: #333333;
    padding: 0 0 9px 0;
    margin: 0 0 0 0;
}
.megasync-listing p {
    font-size: 14px;
    line-height: 18px;
    color: #777777;
    padding: 0 0 0 0;
    margin: 0 0 0 0;
}
.megasync-slider-wrap {
    position: relative;
}
.megasync-body button {
    min-width: 0;
    position: relative;
    vertical-align: top;
}
.megasync-buttons {
    position: absolute;
    width: 100%;
    margin: -76px 0 0 0;
}
.megasync-buttons button {
    padding: 0 24px;
}
.megasync-bottom-warning {
    font: var(--text-body1);
    display: none;
    table-layout: fixed;
    width: 100%;
    color: var(--text-color-high-inverted);
    padding: 10px;
    position: relative;
    text-align: start;
    background: var(--surface-main-inverted);
}
.megasync-bottom-warning.visible,
.warning .megasync-bottom-warning {
    display: table;
}
.megasync-bottom-warning a {
    color: var(--text-color-high-inverted);
    text-decoration: underline;
}
.megasync-bottom-warning a:hover {
    text-decoration: none;
}
.megasync-bottom-warning .download.big-icon {
    position: static;
    top: 0;
    margin: 0;
}
.megasync-bottom-warning span {
    display: table-cell;
    vertical-align: middle;
    text-align: start;
    padding: 0;
    width: 74px;
}
.megasync-bottom-warning span.txt {
    width: auto;
    padding: 15px;
}
.megasync-features {
    height: 423px;
    font-size: 0;
}
.megasync-feature {
    display: inline-block;
    width: 30.5%;
    padding: 20px 0 0 0;
}
.megasync-feature-txt {
    font-size: 16px;
    line-height: 20px;
    color: #666666;
    font-family: var(--text-font-family-second-regular);
    margin: -7px 0 0 0;
}
.megasync-content .fm-dialog-close {
    opacity: 0.8;
    right: 16px;
    top: 16px;
    background: none;
}
.rtl .megasync-content .fm-dialog-close {
    left: 16px;
    right: auto;
}
.megasync-content .fm-dialog-close:hover {
    opacity: 1;
}
.megasync-content .fm-dialog-close i {
    --icon-size: 24px;
    margin-top: 3px;
    --mask-color: var(--icon-rest);
}
.megasync-slide-info {
    display: table-cell;
    height: 400px;
    width: 100%;
    vertical-align: middle;
    padding: 0 47px 0 518px;
    box-sizing: border-box;
    position: relative;
    text-align: start;
}
.megasync-slide-info .small-header {
    font-size: 14px;
    line-height: 17px;
    color: #3C434D;
}
.megasync-slide-info .small-header.positive {
    color: var(--secondary-green);
}
.megasync-slide-info .big-header {
    font-size: 24px;
    line-height: 32px;
    color: #3C434D;
    font-family: 'LatoWebBold', 'source_sans_probold', Arial, sans-serif;
    padding: 10px 0 20px 0;
}
.megasync-slide-info .txt {
    font-size: 13px;
    line-height: 20px;
    color: rgba(60, 67, 77, 0.7);
}
/* end of MegaSync dialog */

/* FM file versioning overlay */
.fm-versioning.overlay {
    position: absolute;
    left: 0;
    top: 0;
    width: 100%;
    height: 100%;
    background: var(--surface-grey-1);
    z-index: 799;
}
.rtl .fm-versioning.overlay {
    direction: rtl;
}
.fm-versioning.header {
    background: var(--surface-main);
    height: 64px;
    box-shadow: 0 0 0 1px rgba(0, 0, 0, 0.05);
}
.fm-versioning.body {
    height: calc(100% - 64px);
    box-sizing: border-box;
    display: inline-block;
    width: 100%;
}
.fm-versioning.pad {
    max-width: 1200px;
    margin: 0 auto;
    padding: 0 50px;
    box-sizing: border-box;
    display: flex;
    align-items: center;
    justify-content: space-between;
    height: 100%;
}
.fm-versioning .data-table {
    padding: 0;
}
.fm-versioning .data-table:last-child {
    margin-bottom: 12px;
}
.fm-versioning.top-column {
    display: flex;
    align-items: center;
    white-space: nowrap;
}
.fm-versioning.top-column:first-child {
    min-width: 0;
    width: 100%;
}
.fm-versioning.top-column.versioning-buttons {
    flex-shrink: 0;
}
.fm-versioning.settings,
.fm-versioning.close {
    position: absolute;
    top: 20px;
    cursor: pointer;
}
.fm-versioning.settings {
    left: 20px;
}
.rtl .fm-versioning.settings {
    left: auto;
    right: 20px;
}
.fm-versioning.close {
    right: 20px;
}
.rtl .fm-versioning.close {
    right: auto;
    left: 20px;
}
.fm-versioning.settings i,
.fm-versioning.close i {
    --mask-color: var(--icon-rest);
    --icon-size: 24px;
}
.fm-versioning.settings:hover i,
.fm-versioning.close:hover i {
    --mask-color: var(--icon-active);
}
.fm-versioning.pad button {
    -webkit-margin-start: 8px;
    margin-inline-start: 8px;
}
.fm-versioning .item-type-icon-90 {
    --icon-size: 48px;
    display: inline-block;
    margin: -5px;
    flex-shrink: 0;
    vertical-align: middle;
}
.fm-versioning.file-data {
    -webkit-margin-start: 16px;
    margin-inline-start: 16px;
}
.header .fm-versioning.file-data {
    width: auto;
    box-sizing: border-box;
    max-width: calc(100% - 64px);
}
.fm-versioning.file-name {
    font: var(--text-h2);
    color: var(--text-color-medium);
    white-space: nowrap;
    overflow: hidden;
    -o-text-overflow: ellipsis;
    text-overflow: ellipsis;
}
.fm-versioning.file-name span.current {
    font: var(--text-body1);
    color: var(--text-color-info);
    padding: 0 0 0 10px;
    cursor: default;
}
.fm-versioning.file-info span.current {
    color: var(--text-color-info);
}
.fm-versioning.file-path {
    font: var(--text-body2);
    color: var(--text-color-medium);
    white-space: nowrap;
    overflow: hidden;
    -o-text-overflow: ellipsis;
    text-overflow: ellipsis;
    display: flex;
    align-items: center;
}
.fm-versioning.file-path > span {
    align-items: center;
    display: flex;
    min-width: 32px;
}
.fm-versioning.file-path > span:first-of-type {
    flex-shrink: 0;
}
.fm-versioning.file-path > span i {
    --icon-size: 15px;
    --mask-color: var(--icon-inactive);
}
.fm-versioning.file-path > span span {
    overflow: hidden;
    text-overflow: ellipsis;
}
.fm-versioning.scroll-bl {
    width: 100%;
    height: 100%;
    overflow: hidden;
}
.fm-versioning.scroll-bl .content {
    max-width: 1200px;
    padding: 0 50px;
    margin: 0 auto;
}
.fm-versioning.data {
    font: var(--text-h2);
    color: var(--text-color-info);
    padding: 24px 0 12px;
}
.fm-versioning.file-name,
.fm-versioning.modified-info,
.fm-versioning.modified-time {
    font: var(--text-body1);
    color: var(--text-color-medium);
}
.fm-versioning.file-info {
    font: var(--text-body2);
    color: var(--text-color-low);
}
.fm-versioning.file-icon {
    width: 62px;
}
.fm-versioning.file-data {
    width: auto;
}
.fm-versioning.modified-time {
    width: 100px;
}
.fm-versioning.modified-time i,
.fm-versioning.modified-time span {
    display: inline-block;
    vertical-align: middle;
}
.fm-versioning.modified-info {
    width: 380px;
}
.fm-versioning.button-container {
    width: 176px;
}
.fm-versioning.file-info .size {
    position: relative;
}
.fm-versioning.buttons {
    transition: all 200ms ease-in-out;
    opacity: 0;
    visibility: hidden;
    display: flex;
}
.fm-versioning.buttons .delete-file,
.fm-versioning.buttons .revert-file,
.fm-versioning.buttons .download-file {
    cursor: pointer;
    border-radius: 4px;
    padding: 4px;
}
.file-info-row .fm-versioning.buttons .delete-file:hover,
.file-info-row .fm-versioning.buttons .revert-file:hover,
.file-info-row .fm-versioning.buttons .download-file:hover {
    background: var(--surface-grey-2);
}
.file-info-row.active .fm-versioning.buttons .delete-file:hover,
.file-info-row.active .fm-versioning.buttons .revert-file:hover,
.file-info-row.active .fm-versioning.buttons .download-file:hover {
    background: var(--surface-mid-grey);
}
.fm-versioning.buttons .download-file,
.fm-versioning.buttons .revert-file,
.fm-versioning.buttons .preview-file {
    -webkit-margin-end: 8px;
    margin-inline-end: 8px;
}
.file-info-row:hover .fm-versioning.buttons {
    opacity: 1;
    visibility: visible;
}
.fm-versioning.buttons i {
    --mask-color: var(--icon-rest);
    --icon-size: 24px;
    margin: 0;
}
.fm-versioning.buttons div:not(.disabled):hover i {
    --mask-color: var(--icon-active);
}
.fm-versioning.buttons i.disabled {
    opacity: 1;
    --mask-color: var(--icon-inactive);
}
.fm-versioning.buttons div.disabled {
    opacity: 1;
}
/* end of FM file versioning overlay */

/* Drag and Drop overlay */
.drag-n-drop.overlay {
    position: absolute;
    z-index: 2000;
    width: 100%;
    height: 100%;
    left: 0;
    top: 0;
    background-color: rgba(0,0,0,0.4);
}
.drag-n-drop.content {
    position: absolute;
    width: 400px;
    height: 168px;
    display: table;
    background-color: white;
    border-radius: 4px;
    left: 50%;
    transform: translateX(-50%);
    top: 50%;
    margin-top: -64px;
}
.drag-n-drop.header {
    height: 211px;
    margin: -83px auto 0 auto;
    background-image: url(../images/mega/overlay-sprite.png);
    background-position: center top;
    background-repeat: no-repeat;
    font-size: 36px;
    line-height: 40px;
    letter-spacing: 0.2px;
    font-family: 'source_sans_prolight', sans-serif;
    text-align: center;
    color: rgba(51,51,51,0.8);
    white-space: nowrap;
    -moz-box-sizing: border-box;
    -webkit-box-sizing: border-box;
    box-sizing: border-box;
    padding: 139px 30px 0 30px;
}
.drag-n-drop.header strong {
    font-family: 'source_sans_probold', sans-serif;
    font-weight: normal;
}
.drag-n-drop hr {
    width: 100%;
    height: 1px;
    border: 0;
    margin: 0;
    padding: 0;
    background-image: url(../images/mega/overlay-sprite.png);
    background-position: left -211px;
    background-repeat: repeat-x;
}
.drag-n-drop.info-block {
    font-size: 14px;
    line-height: 18px;
    color: #777E82;
    padding: 9px 30px 0 30px;
    text-align: center;
    opacity: 0.8;
}
.drag-n-drop.info-block i {
    background-image: url(../images/mega/overlay-sprite.png);
    background-position: 0 -240px;
    background-repeat: no-repeat;
    display: inline-block;
    vertical-align: top;
    width: 16px;
    height: 18px;
}
.drag-n-drop.info-block span {
    display: inline-block;
    vertical-align: top;
}

/* end of Drag and Drop overlay */

/* invitation link password dialog */

.user-management-dialog .icon102 {
    background-image: url(../images/mega/big-icons.png);
    background-size: 192px auto;
}
.user-management-dialog .dialog-sub-title {
    width: 100%;
    text-align: center;
    font: var(--text-h3);
    color: var(--text-color-high);
    margin-top: 24px;
    margin-bottom: 8px;
}
.user-management-dialog .dialog-txt {
    width: 100%;
    text-align: center;
}

/* Recover account */
.mega-dialog.improved-recovery-steps .recover-paste-block h5.main-italic-header {
    display: block;
    text-align: start;
}
.mega-dialog.improved-recovery-steps .recover-paste-block {
    margin: 30px auto 0;
}
/* end of Recover account */

.mega-dialog.export-chat-links-dialog {
    width: 560px;
}
.mega-dialog.export-chat-links-dialog .export-link-item {
    margin: 12px auto 32px;
}
.mega-dialog.export-chat-links-dialog .export-link-text-pad {
    padding: 10px 0;
}
.mega-dialog.export-chat-links-dialog .file-link-block {
    padding: 9px 16px 9px 16px;
    font-size: 15px;
}
.mega-dialog.export-chat-links-dialog .export-chat-ink-warning {
    font-size: 15px;
    color: var(--text-color-medium);
}
.fm-dialogs.export-chat-links-dialog .rename-input-bl input {
    padding-left: 8px;
}

/* Join group chat */
.mega-dialog.join-group-chat {
    width: 480px;
    margin: -241px 0 0 -240px;
    text-align: center;
    font-family: 'LatoWeb', 'source_sans_proregular', sans-serif;
}
.join-group-chat .fm-dialog-body {
    padding: 12px 42px 24px 42px;
}
.join-group-chat .members {
    font-size: 16px;
    line-height: 21px;
    color: #666666;
    padding: 0 0 0 0;
    letter-spacing: -0.18px;
}
.join-group-chat .info {
    font-size: 14px;
    line-height: 21px;
    color: #333333;
    padding: 32px 0 32px 0;
    letter-spacing: -0.18px;
}
.join-group-chat .huge-icon {
    margin: 12px auto 0 auto;
}
.join-group-chat button {
    margin: 0 0 22px 0;
}
.join-group-chat .red-link {
    display: inline-block;
    margin: 0;
    font-size: 16px;
    line-height: 21px;
    color: #F0373A;
    padding: 0 0 0 0;
    letter-spacing: -0.18px;
    cursor: pointer;
}
.join-group-chat .red-link:hover {
    text-decoration: underline;
}
/* end of Join group chat */

/* Login to account  if accout has bee suspended */
.mega-dialog.type-480px227 {
    width: 480px;
}
.login-set-pass.content-block {
    padding: 22px 35px 35px 35px;
    font: var(--text-body1);
    color: var(--text-color-high);
    text-align: center;
}
.login-set-pass .text {
    padding: 2px 0 18px 0;
}
.login-set-pass .dialog-login-form {
    margin-top: 9px;
}
/* end of Login to account  if accout has bee suspended */

/* File folder picker dialog (upload, share etc)*/
/* Important TODO - Reslice this dialog:
* - Remove unnecessary inheritances, styles
* - Remove static background-images
*/
.dialog-empty-block {
    align-items: center;
    display: none;
    height: 280px;
    justify-content: center;
    position: relative;
    text-align: center;
}
.dialog-empty-block.active {
    display: flex;
    width: 100%;
}
.dialog-empty-icon,
.dialog-empty-block i {
    --icon-size: 72px;
    --mask-color: var(--icon-rest);
    display: inline-block;
}
.dialog-empty-header {
    color: var(--text-color-high);
    font: var(--text-h2);
    margin-top: 8px;
}
.dialog-empty-pad i {
    --icon-size: 96px;
    --mask-color: var(--secondary-grey);
    text-align: center;
}
.dialog-empty-txt {
    font-size: 13px;
    line-height: 21px;
    color: var(--text-color-low);
    padding: 0 12px;
    text-align: center;
}
.fm-dialog-body .nw-fm-tree-item:hover {
    border: 0;
}
.share-dialog-tree-panel {
    overflow: hidden;
    margin: 0 -12px 12px -12px;
}
.share-dialog-tree-panel .nw-fm-tree-item {
    padding-right: 28px;
}

.dialog-tree-panel-scroll {
    height: 232px;
    min-width: calc(100% - 12px);
}
.fm-dialog-body .nw-conversations-item {
    padding-left: 13px;
    border: 0;
    color: #333;
    font-family: 'LatoWeb';
    font-size: 14px;
    letter-spacing: 1px;
    line-height: 17px;
    margin-left: 34px;
    padding: 8px 0 14px 0;
    width: 343px;
}
.contact-nickname-dialog .horizontal-bar {
    background-color: #00bfa5;
    height: 1px;
}
.share-dialog-tree-panel.active {
    display: block;
}
.dialog-content-block {
    min-width: 100%;
}
.mega-dialog .fm-picker-dialog-tree-panel ul .nw-fm-tree-item {
    -webkit-padding-start: 5px;
    padding-inline-start: 5px;
    -webkit-padding-end: 5px;
    padding-inline-end: 5px;
    -webkit-margin-end: 15px;
    margin-inline-end: 15px;
    margin-top: 1px;
    margin-bottom: 1px;
}
.mega-dialog .fm-picker-dialog-tree-panel ul ul .nw-fm-tree-item {
    -webkit-padding-start: 28px;
    padding-inline-start: 28px;
}
.mega-dialog .fm-picker-dialog-tree-panel ul ul ul .nw-fm-tree-item {
    -webkit-padding-start: 52px;
    padding-inline-start: 52px;
}
.mega-dialog .fm-picker-dialog-tree-panel ul ul ul ul .nw-fm-tree-item {
    -webkit-padding-start: 76px;
    padding-inline-start: 76px;
}
.mega-dialog .fm-picker-dialog-tree-panel ul ul ul ul ul .nw-fm-tree-item {
    -webkit-padding-start: 100px;
    padding-inline-start: 100px;
}
.mega-dialog .fm-picker-dialog-tree-panel ul ul ul ul ul ul .nw-fm-tree-item {
    -webkit-padding-start: 124px;
    padding-inline-start: 124px;
}
.mega-dialog .fm-picker-dialog-tree-panel ul ul ul ul ul ul ul .nw-fm-tree-item {
    -webkit-padding-start: 148px;
    padding-inline-start: 148px;
}
.mega-dialog .fm-picker-dialog-tree-panel ul ul ul ul ul ul ul ul .nw-fm-tree-item {
    -webkit-padding-start: 172px;
    padding-inline-start: 172px;
}
.mega-dialog .fm-picker-dialog-tree-panel ul ul ul ul ul ul ul ul ul .nw-fm-tree-item {
    -webkit-padding-start: 196px;
    padding-inline-start: 196px;
}
.mega-dialog .fm-picker-dialog-tree-panel ul ul ul ul ul ul ul ul ul ul .nw-fm-tree-item {
    -webkit-padding-start: 220px;
    padding-inline-start: 220px;
}
.mega-dialog .fm-picker-dialog-tree-panel ul ul ul ul ul ul ul ul ul ul ul .nw-fm-tree-item {
    -webkit-padding-start: 244px;
    padding-inline-start: 244px;
}
.mega-dialog .fm-picker-dialog-tree-panel ul ul ul ul ul ul ul ul ul ul ul ul .nw-fm-tree-item {
    -webkit-padding-start: 268px;
    padding-inline-start: 268px;
}
.mega-dialog .fm-picker-dialog-tree-panel ul ul ul ul ul ul ul ul ul ul ul ul ul .nw-fm-tree-item {
    -webkit-padding-start: 292px;
    padding-inline-start: 292px;
}
.mega-dialog .fm-picker-dialog-tree-panel ul ul ul ul ul ul ul ul ul ul ul ul ul ul .nw-fm-tree-item {
    -webkit-padding-start: 316px;
    padding-inline-start: 316px;
}
.mega-dialog .fm-picker-dialog-tree-panel ul ul ul ul ul ul ul ul ul ul ul ul ul ul ul .nw-fm-tree-item {
    -webkit-padding-start: 340px;
    padding-inline-start: 340px;
}
.mega-dialog .fm-picker-dialog-tree-panel ul ul ul ul ul ul ul ul ul ul ul ul ul ul ul ul .nw-fm-tree-item {
    -webkit-padding-start: 364px;
    padding-inline-start: 364px;
}
/* end of File/folder picker dialog */

/* Get link dialog */

/* Custom html dark  tooltip */
.dark-direct-tooltip.custom-html {
    display: block;
    position: absolute;
    z-index: 1200;
    opacity: 0;
    color: var(--text-color-high-inverted);
}
.dark-direct-tooltip.custom-html .content i {
    position: static;
    margin: 0;
    -webkit-margin-start: 20px;
    margin-inline-start: 20px;
    cursor: pointer;
    --icon-size: 24px;
    display: inline-block;
    vertical-align: middle;
    --mask-color: var(--text-color-high-inverted);
}
.dark-direct-tooltip.custom-html .green {
    color: var(--text-color-success-inverted);
}
.dark-direct-tooltip.custom-html.visible {
    opacity: 1;
}
.dark-direct-tooltip.custom-html input {
    display: inline-block;
    margin: 0;
    padding: 0;
    border: 0;
    background-color: transparent;
    vertical-align: middle;
    font: var(--text-body1);
    color: var(--text-color-high-inverted);
}
/* end of Custom html dark tooltip*/

.fm-right-account-block .add-more-img {
    background-position: 0 -12376px;
}
.share-dialog-panel-arrows {
    right: 11px;
    top: 11px;
}

.dropdown-item.disabled, .dropdown-item.notactive {
    opacity: 0.5;
    background-position: 0 -12376px;
}
.dialog-top-icon {
    margin: 26px 0 17px 0;
}
.dialog-top-icon.semi-huge-icon {
    margin: 15px 0 2px 0;
}
.dialog.header-before-icon {
    font: var(--text-h1);
    color: var(--text-color-high);
    padding: 2px 0 8px 0;
}
.dialog.p-after-icon {
    padding: 5px 0 16px 0;
    margin: 0;
    box-sizing: border-box;
}
.dialog.big-buttons-block {
    font-size: 0;
    padding: 24px 0 4px 0;
    white-space: nowrap;
}
.dialog.big-buttons-block button {
    display: inline-block;
    margin: 0 6px;
}
.fm-dialog-body .centered-checkbox {
    padding: 2px 0 10px 0;
}
.fm-dialog-body .centered-checkbox:empty {
    padding: 0;
}

@media only screen and (max-height: 768px) {
    .dialog.p-after-icon {
        padding-bottom: 8px;
    }
}

.mega-dialog.verify-phone .achievements-icon {
    background-image: url(../images/mega/mid-achievements.png);
    background-size: 380px auto;
    background-repeat: no-repeat;
}
.mega-dialog.verify-phone button.close i {
    --mask-color: var(--text-color-white-high);
}
.mega-dialog footer aside .radio-txt {
    padding-right: 0;
    padding-top: 0;
    max-width: none;
}
.mega-dialog footer aside .checkdiv {
    margin-top: 0;
}

/* ****** Styling for dialog content ****** */

/* set-password-dialog */

    .mega-dialog.set-password-dialog {
        width: 392px;
        margin: auto;
    }
    .mega-dialog.set-password-dialog .existing-pass {
        padding: 0;
    }
    .mega-dialog.set-password-dialog .existing-tip {
        font-size: 12px;
        line-height: 20px;
        text-align: center;
        color: #999999;
        padding: 3px 0 13px 0;
    }
    .mega-dialog.set-password-dialog .existing-input {
        display: flex;
        width: 100%;
        box-shadow: 0 0 0 1px var(--stroke-grey-2);
        border-radius: 4px;
        margin-bottom: 8px;
        position: relative;
        height: 36px;
        background: var(--surface-main);
    }
    .mega-dialog.set-password-dialog .existing-input-wrap {
        padding-right: 35px;
        position: relative;
        flex-grow: 1;
    }
    .mega-dialog.set-password-dialog .existing-input i {
        position: absolute;
        right: 10px;
        top: 6px;
        cursor: pointer;
        --icon-size: 24px;
        --mask-color: var(--text-color-high);
    }
    .rtl .mega-dialog.set-password-dialog .existing-input i {
        right: auto;
        left: 10px;
    }
    .mega-dialog.set-password-dialog .existing-input input {
        font-size: 14px;
        line-height: 36px;
        height: 36px;
        font-family: 'LatoWeb', Arial, sans-serif;
        color: var(--text-color-high);
        box-sizing: border-box;
        padding: 0 0 0 12px;
        margin: 0;
        border: 0;
        background-color: transparent;
        caret-color: transparent;
    }
    .mega-dialog.set-password-dialog .existing-input button {
        border-radius: 0 4px 4px 0;
        flex-grow: 0;
    }
    .rtl .mega-dialog.set-password-dialog .existing-input button {
        border-radius: 4px 0 0 4px;
    }
    .mega-dialog.set-password-dialog .pass-wrapper {
        position: relative;
    }
    .mega-dialog.set-password-dialog .strength {
        position: absolute;
        right: 30px;
        top: 24px;
        height: 24px;
        color: white;
        padding: 0 10px;
        background-color: green;
        border-radius: 12px;
        font-size: 14px;
        line-height: 24px;
        z-index: 12;
    }
    .mega-dialog.set-password-dialog div.mega-input-title {
        font-size: 12px;
    }
    .mega-dialog.set-password-dialog .strength:empty {
        display: none;
    }
    .mega-dialog.set-password-dialog .mega-input-title-ontop.good1::after, .good1 + .set-password-dialog.strength {
        background-color: #ff2a0b;
    }
    .mega-dialog.set-password-dialog .mega-input-title-ontop.good2::after, .good2 + .set-password-dialog.strength {
        background-color: #ffc926;
    }
    .mega-dialog.set-password-dialog .mega-input-title-ontop.good3::after, .good3 + .set-password-dialog.strength {
        background-color: #7ab148;
    }
    .mega-dialog.set-password-dialog .mega-input-title-ontop.good4::after, .good4 + .set-password-dialog.strength {
        background-color: #7dd016;
    }
    .mega-dialog.set-password-dialog .mega-input-title-ontop.good5::after, .good5 + .set-password-dialog.strength {
        background-color: #1DA1E9;
    }
    .mega-dialog.set-password-dialog .mega-input-title-ontop.with-icon input {
        font-size: 14px;
    }
    .mega-dialog.set-password-dialog .retype .mega-input-title-ontop {
        margin-bottom: 0;
    }

/* end set-password-dialog */

/* password-dialog: Password decryption dialog */

    .mega-dialog.password-dialog .instruction-message {
        line-height: 20px;
        padding: 0 0 20px;
    }
    .mega-dialog.password-dialog .decryption-password {
        position: relative;
    }
    .mega-dialog.password-dialog .decryption-password i {
        left: 12px;
        top: 6px;
        position: absolute;
        --icon-size: 24px;
        --mask-color: var(--text-color-medium);
    }
    .mega-dialog.password-dialog .decryption-password input {
        text-indent: 36px;
    }
    .mega-dialog.password-dialog .decryption-in-progress i {
        animation: rotate 0.8s infinite linear;
    }

/* end password-dialog */

/* rename-dialog */

    .mega-dialog.rename-dialog {
        min-width: 480px;
    }

/* end rename-dialog*/

/* device-rename-dialog */

    .mega-dialog.device-rename-dialog {
        width: 360px;
    }
    .mega-dialog.device-rename-dialog .content-block {
        padding: 8px 20px;
    }

    .mega-dialog.device-rename-dialog > header {
        padding: 16px;
    }

    .mega-dialog.device-rename-dialog > header h2 {
        text-align: center;
    }

    .mega-dialog button.close {
        top: 20px;
    }

    .mega-dialog.device-rename-dialog > footer .footer-container {
        padding: 16px 24px 20px;
    }


/* end device-rename-dialog */

/* export-links-dialog */

    .mega-dialog.export-links-dialog {
        width: 720px;
    }
    .de .mega-dialog.export-links-dialog {
        width: 760px;
    }
    .mega-dialog.export-links-dialog .alt-background {
        background: var(--surface-main);
    }
    .theme-dark .mega-dialog.export-links-dialog .alt-background {
        background: inherit;
    }
    .mega-dialog.export-links-dialog .content-block {
        padding: 0;
    }
    .mega-dialog.export-links-dialog .export-keys-separately-block {
        padding: 0 48px;
    }
    .mega-dialog.export-links-dialog .learn-more-text {
        color: #2ba6de;
        cursor: pointer;
        display: inline-block;
        text-decoration: underline;
        vertical-align: middle;
    }
    .theme-dark .mega-dialog.export-links-dialog .learn-more-text {
        color: #6fd7ff;
    }
    .mega-dialog.export-links-dialog .settings-row .info-icon {
        vertical-align: middle;
        display: inline-block;
        cursor: pointer;
        -webkit-margin-start: 4px;
        margin-inline-start: 4px;
        transition: opacity 0.3s ease 0s;
        width: 24px;
        height: 24px;
    }
    .mega-dialog.export-links-dialog .settings-row span {
        vertical-align: middle;
    }
    .mega-dialog.export-links-dialog .half-sized-block,
    .mega-dialog.export-links-dialog .half-sized-block:first-child {
        padding: 0;
    }
    .mega-dialog.export-links-dialog.embed .embed-content {
        padding: 0 48px;
    }
    .mega-dialog.export-links-dialog.embed header {
        display: block;
        padding-bottom: 0;
    }
    .mega-dialog.export-links-dialog.embed header h2 {
        cursor: pointer;
        border-bottom: 2px solid transparent;
        text-align: center;
        padding: 0 36px 6px 36px;
        float: left;
        width: auto;
        opacity: 0.7;
    }
    .rtl .mega-dialog.export-links-dialog.embed header h2 {
        float: right;
    }
    .mega-dialog.export-links-dialog header h2.active {
        border-color: var(--stroke-info);
        font: var(--text-h2-bold);
        opacity: 1;
    }
    .mega-dialog.export-links-dialog.embed .options {
        padding-top: 16px;
    }
    .mega-dialog.export-links-dialog .links-content .options {
        margin-bottom: 24px;
    }
    .mega-dialog.export-links-dialog .export-keys-switch.disabled,
    .mega-dialog.export-links-dialog .export-keys-switch.disabled + label {
        opacity: 0.6;
        cursor: default;
    }
    .mega-dialog.export-links-dialog .export-keys-switch.disabled {
        cursor: default;
    }
    .mega-dialog.export-links-dialog .rounded-tip-button {
        display: inline-block;
        vertical-align: middle;
    }
    .mega-dialog.export-links-dialog .keys-tip {
        width: 320px;
        left: 50%;
        bottom: 34px;
        -webkit-margin-start: -160px;
        margin-inline-start: -160px;
        text-align: center;
        padding: 12px;
        font: var(--text-body1);
        color: var(--text-color-medium);
        border-radius: 24px;
        background: var(--surface-main);
    }
    .mega-dialog.export-links-dialog .keys-tip.left-arrow {
        bottom: auto;
        top: -47px;
        left: 34px;
        margin: 0;
    }
    .rtl .mega-dialog.export-links-dialog .keys-tip.left-arrow {
        left: auto;
        right: 34px;
    }
    .mega-dialog.export-links-dialog .keys-tip.left-arrow i,
    .m-context-menu.keys-tip.left-arrow > i {
        top: 64px;
    }
    .mega-dialog.export-links-dialog .illustration,
    .m-context-menu.keys-tip .illustration {
        width: 128px;
        --width: 128px;
        height: 92px;
        margin: 16px auto;
    }
    .mega-dialog.export-links-dialog .keys-tip .tip-header,
    .m-context-menu.keys-tip .tip-header {
        font: var(--text-h3);
        color: var(--text-color-high);
        margin-bottom: 8px;
    }
    .mega-dialog.export-links-dialog .keys-tip .tip-text,
    .m-context-menu.keys-tip .tip-text {
        padding: 0 0 8px;
    }
    .mega-dialog.export-links-dialog .keys-tip .tip-link,
    .mega-dialog.export-links-dialog .keys-tip .tip-link:visited,
    .m-context-menu.keys-tip .tip-link,
    .m-context-menu.keys-tip .tip-link:visited {
        font: var(--text-body2);
        color: var(--text-color-info);
        cursor: pointer;
        position: relative;
    }
    .mega-dialog.export-links-dialog .update-success-banner {
        background: rgba(43, 166, 222, 0.1);
        border: 1px solid rgba(43, 166, 222, 0.5);
        border-radius: 4px;
        color: #299cd1;
        margin: 0 48px 28px;
        padding: 2px 16px;
        text-align: center;
    }
    .mega-dialog.export-links-dialog .pro {
        background: #fff;
        border: 2px solid #eee;
        border-radius: 12px;
        margin: 20px 48px 0;
        position: relative;
    }
    .mega-dialog.export-links-dialog .pro.disabled {
        opacity: 1;
    }
    .theme-dark .mega-dialog.export-links-dialog .pro {
        background: #333;
        border-color: #444;
    }
    .mega-dialog.export-links-dialog .pro-section-header {
        background: #fafafa;
        border-top-left-radius: 12px;
        border-top-right-radius: 12px;
        padding: 16px;
    }
    .theme-dark .mega-dialog.export-links-dialog .pro-section-header {
        background: #444;
    }
    .mega-dialog.export-links-dialog .pro-header-text {
        display: inline-block;
        color: var(--text-color-higher);
        font: var(--text-body1-bold);
        font-size: 14px;
        line-height: 20px;
        width: 35%;
    }
    .theme-dark .mega-dialog.export-links-dialog .pro-header-text {
        color: #fff;
    }
    .mega-dialog.export-links-dialog .link-access-text {
        color: #2ba6de;
        display: inline-block;
        font: var(--text-body1-bold);
        font-size: 14px;
        line-height: 20px;
        text-align: right;
        width: 64%;
    }
    .theme-dark .mega-dialog.export-links-dialog .link-access-text {
        color: #6fd7ff;
    }
    .mega-dialog.export-links-dialog .pro-feature-block {
        padding: 0 16px 16px;
    }
    .mega-dialog.export-links-dialog .pro-feature-block.first-feature-block {
        padding-top: 16px;
    }
    .mega-dialog.export-links-dialog .pro.disabled::before {
        display: block;
        left: 0;
        top: 0;
        position: absolute;
        width: 100%;
        height: 100%;
        z-index: 10;
    }
    .rtl .mega-dialog.export-links-dialog .pro.disabled::before {
        left: auto;
        right: 0;
    }
    .mega-dialog.export-links-dialog .pro.disabled .pro-only-feature {
        cursor: pointer;
    }
    .mega-dialog.export-links-dialog .pro-only-feature {
        color: var(--text-color-error);
        font-size: 14px;
        line-height: 20px;
        border: 1px solid var(--text-color-error);
        display: none;
        padding: 3px 6px;
        margin-left: 5px;
    }
    .mega-dialog.export-links-dialog .disabled .pro-only-feature {
        display: inline;
    }
    .mega-dialog.export-links-dialog .pro .password-container {
        float: right;
    }
    .mega-dialog.export-links-dialog .pro-feature-block .mega-input {
        width: 284px;
    }
    .theme-dark .mega-dialog.export-links-dialog .pro-feature-block .mega-input {
        background: #000;
    }
    .mega-dialog.export-links-dialog .expiry-container input,
    .mega-dialog.export-links-dialog .password-container input {
        width: 284px;
    }
    .mega-dialog.export-links-dialog .password-container .mega-input {
        position: relative;
    }
    .mega-dialog.export-links-dialog .expiry-container .datepicker-input,
    .mega-dialog.export-links-dialog .password-container .mega-input {
        border: 1px solid var(--light-mode-surfaces-grey-2, #eee);
        border-radius: 4px;
    }
    .mega-dialog.export-links-dialog .expiry-container .datepicker-input:focus-within,
    .mega-dialog.export-links-dialog .password-container .mega-input:focus-within {
        border: 1px solid #2ba6de;
    }
    .theme-dark .mega-dialog.export-links-dialog .expiry-container .datepicker-input,
    .theme-dark .mega-dialog.export-links-dialog .password-container .mega-input {
        border: none;
    }
    .theme-dark .mega-dialog.export-links-dialog .expiry-container .datepicker-input:focus-within,
    .theme-dark .mega-dialog.export-links-dialog .password-container .mega-input:focus-within {
        border: 1px solid #2ba6de;
    }
    .mega-dialog.export-links-dialog .toggle-password-visible {
        opacity: 0.7;
        margin-right: 1px;
    }
    .theme-dark .mega-dialog.export-links-dialog .toggle-password-visible {
        opacity: 1;
    }
    .mega-dialog.export-links-dialog .strength-indicator {
        background-color: green;
        border-radius: 12px;
        color: white;
        font-size: 14px;
        height: 24px;
        line-height: 24px;
        padding: 0 10px;
        position: absolute;
        right: 30px;
        top: 5px;
        z-index: 12;
    }
    .rtl .mega-dialog.export-links-dialog .strength-indicator {
        left: 30px;
        right: initial;
    }
    .mega-dialog.export-links-dialog .strength-indicator:empty {
        display: none;
    }
    .mega-dialog.export-links-dialog .good1 .strength-indicator {
        background-color: var(--password-status-veryweak);
    }
    .mega-dialog.export-links-dialog .good2 .strength-indicator {
        background-color: var(--password-status-weak);
    }
    .mega-dialog.export-links-dialog .good3 .strength-indicator {
        background-color: var(--password-status-medium);
    }
    .mega-dialog.export-links-dialog .good4 .strength-indicator {
        background-color: var(--password-status-good);
    }
    .mega-dialog.export-links-dialog .good5 .strength-indicator {
        background-color: var(--password-status-strong);
    }
    .mega-dialog.export-links-dialog .password-container .mega-input::before {
        border: none;
    }
    .mega-dialog.export-links-dialog .mega-button.confirm-password {
        font-size: 14px;
        float: right;
        line-height: 20px;
        margin-top: 16px;
        min-height: initial;
        padding: 0;
    }
    .mega-dialog.export-links-dialog .mega-button.confirm-password span {
        line-height: 20px;
        padding: 2px;
    }
    .mega-dialog.export-links-dialog .reset-password {
        color: #333;
        font-size: 12px;
        float: right;
        line-height: 18px;
        margin-top: 8px;
        min-height: initial;
        padding: 0;
        text-decoration: underline;
    }
    .theme-dark .mega-dialog.export-links-dialog .reset-password {
        color: #fff;
    }
    .mega-dialog.export-links-dialog .pro .expiry-container {
        float: right;
    }
    .mega-dialog.export-links-dialog .pro .expiry-container .mega-input::before {
        border: none;
    }
    .mega-dialog.export-links-dialog .mega-input.datepicker-input i {
        --mask-color: var(--icon-rest);
        cursor: pointer;
    }
    .theme-dark .mega-dialog.export-links-dialog .mega-input.datepicker-input i {
        --mask-color: #ccc;
    }
    .mega-dialog.export-links-dialog .pro input.set-date {
        cursor: pointer;
    }
    .share-link-expiry-calendar {
        position: absolute;
        padding: 8px 0;
        min-width: 300px;
        border: var(--context-menu-border);
        border-radius: 20px;
        box-shadow: 0 5px 10px 0 rgba(0, 0, 0, 0.3);
        background: var(--surface-main);
        transition: var(--transition-opacity);
        z-index: 150;
    }
    .share-link-expiry-calendar .datepicker--pointer {
        display: none;
    }
    .share-link-expiry-calendar .datepicker--content {
        padding: 7px 7px 7px 10px;
    }
    .share-link-expiry-calendar .datepicker--days-names .datepicker--day-name {
        margin: 2px;
        width: 36px;
        color: var(--text-color-low);
    }
    .share-link-expiry-calendar .datepicker--cell {
        width: 36px;
        height: 36px;
        margin: 2px;
        font-size: 12px;
        line-height: 36px;
    }
    .share-link-expiry-calendar .datepicker--cell.-selected- {
        color: var(--secondary-white);
    }
    .share-link-expiry-calendar .datepicker--cell.-disabled- {
        color: var(--text-color-low);
    }
    .share-link-expiry-calendar .datepicker--cell.-disabled-.-selected- {
        color: var(--secondary-white);
    }
    .share-link-expiry-calendar .datepicker--cell.-current- {
        border: 1px solid #333;
        background: linear-gradient(180deg, #F2F2F2 0%, #EDEDED 100%);
        color: var(--text-color-high);
    }
    body.theme-dark .share-link-expiry-calendar .datepicker--cell.-current- {
        border: 1px solid #FFF;
        background: transparent;
    }
    .share-link-expiry-calendar .datepicker--cell.-other-month- {
        color: var(--text-color-low);
    }
    .mega-dialog.export-links-dialog .content-block .sub-header {
        display: inline-block;
        min-width: 23%;
        line-height: 36px;
        vertical-align: middle;
    }
    .mega-dialog.export-links-dialog .sub-header ~ button {
        margin: 0 0 0;
    }
    .mega-dialog.export-links-dialog .sub-header + button,
    .mega-dialog.export-links-dialog .sub-header ~ button.remove {
        margin-top: 0;
    }
    .mega-dialog.export-links-dialog .sub-header .info {
        color: #333;
        display: inline-block;
        font: var(--text-body1);
        font-size: 14px;
        line-height: 20px;
        width: 82px;
    }
    .theme-dark .mega-dialog.export-links-dialog .sub-header .info {
        color: #fff;
    }
    .rtl .mega-dialog.export-links-dialog .sub-header .info {
        margin-right: 5px;
        width: 120px;
    }
    .mega-dialog.export-links-dialog .mega-switch.expiry-switch,
    .mega-dialog.export-links-dialog .mega-switch.password-switch {
        float: initial;
        vertical-align: middle;
    }
    .mega-dialog.export-links-dialog .pro.disabled .expiry-switch,
    .mega-dialog.export-links-dialog .pro.disabled .password-switch {
        display: none;
    }
    .mega-dialog.export-links-dialog button.expiry {
        -webkit-margin-end: 4px;
        margin-inline-end: 4px;
        z-index: 1;
    }
    .mega-dialog.export-links-dialog .pro.disabled button {
        visibility: hidden;
    }
    .mega-dialog.export-links-dialog button.expiry .label {
        z-index: 1;
    }
    .mega-dialog.export-links-dialog button.expiry .common-date {
        position: absolute;
        width: 100%;
        top: 0;
        overflow: hidden;
    }
    .mega-dialog.export-links-dialog button.expiry input.set-date {
        border: 0;
        margin: 0;
        padding: 0 15px;
        display: inline-block;
        background-color: transparent;
        font-size: 14px;
        line-height: 0;
        height: 100%;
        color: var(--text-color-high);
        position: absolute;
        opacity: 0;
        width: 100%;
        box-sizing: border-box;
        z-index: 1200;
        cursor: pointer;
    }
    .mega-dialog.export-links-dialog button.remove-date {
        left: -4px;
        z-index: 1200;
    }
    .mega-dialog.export-links-dialog > footer .footer-container {
        display: flex;
        position: relative;
    }
    .mega-dialog.export-links-dialog .footer-container .left-block {
        width: 50%;
    }
    .mega-dialog.export-links-dialog .footer-container .right-block {
        width: 50%;
        text-align: right;
    }
    .mega-dialog.export-links-dialog .remove-link-button-container {
        cursor: pointer;
        display: inline-block;
        line-height: 36px;
        padding-right: 10px;
        position: relative;
    }
    .mega-dialog.export-links-dialog .remove-link-button-container .icon-link-remove {
        position: absolute;
        left: 0;
        top: 5px;
        --icon-size: 24px;
        --mask-color: var(--text-color-medium);
    }
    .mega-dialog.export-links-dialog .remove-link-button-container .remove-link-text {
        color: #333;
        font: var(--text-body1-bold);
        font-size: 14px;
        line-height: 20px;
        margin-left: 30px;
    }
    .theme-dark .mega-dialog.export-links-dialog .remove-link-button-container .remove-link-text {
        color: #fff;
    }
    .mega-dialog.export-links-dialog .links {
        position: relative;
        padding: 0;
    }
    .mega-dialog.export-links-dialog .links-scroll {
        background: var(--surface-main);
        box-sizing: border-box;
        margin: 24px 0 0;
        max-height: 215px;  /* Restricted to keep the dialog height short and keep the datepicker fully visible */
        padding: 0 48px;
        position: relative;
    }
    .mega-dialog.export-links-dialog .item {
        background: var(--surface-main);
        border-radius: 4px;
        position: relative;
        padding: 12px 0;
        white-space: nowrap;
        margin-top: 8px;
    }
    .mega-dialog.export-links-dialog .links-scroll.ps--active-y .item {
        margin: 6px 0;
    }
    .mega-dialog.export-links-dialog .item:first-child {
        margin-top: 0;
    }
    .mega-dialog.export-links-dialog .item:last-child {
        margin-bottom: 12px;
    }
    .mega-dialog.export-links-dialog .item .item-type-icon {
        --icon-size: 24px;
        position: absolute;
        top: 12px;
        left: 0;
    }
    .rtl .mega-dialog.export-links-dialog .item .item-type-icon {
        left: auto;
        right: 0;
    }
    .mega-dialog.export-links-dialog .item-title {
        display: inline-block;
        max-width: calc(100% - 230px);
        -webkit-margin-start: 30px;
        margin-inline-start: 30px;
        -webkit-margin-end: 3px;
        margin-inline-end: 3px;
        vertical-align: top;
        overflow: hidden;
        text-overflow: ellipsis;
        position: relative;
        height: 29px;
        color: var(--text-color-high);
        padding-top: 2px;
    }
    .rtl .mega-dialog.export-links-dialog .item-title {
        -webkit-margin-start: 0;
        margin-inline-start: 0;
    }
    .mega-dialog.export-links-dialog .item-size {
        display: inline-block;
        font-size: 12px;
        -webkit-margin-start: 8px;
        margin-inline-start: 8px;
        vertical-align: top;
        padding-top: 3px;
    }
    .mega-dialog.export-links-dialog .item-size.hide-separator::before {
        display: none;
    }
    .mega-dialog.export-links-dialog .item-size::before {
        border-left: 1px solid #eee;
        content: "";
        display: inline-block;
        height: 12px;
        width: 8px;
    }
    .mega-dialog.export-links-dialog .item-link {
        display: flex;
        width: 100%;
        height: 40px;
        border: 1px solid var(--stroke-grey-2);
        border-radius: 4px;
        position: relative;
    }
    .mega-dialog.export-links-dialog .input-wrap {
        flex: 1;
        vertical-align: top;
        width: 100%;
    }
    .mega-dialog.export-links-dialog .item-link i {
        position: absolute;
        left: 6px;
        top: 7px;
        --icon-size: 24px;
        --mask-color: var(--text-color-medium);
    }
    .rtl .mega-dialog.export-links-dialog .item-link i {
        left: auto;
        right: 6px;
    }
    .mega-dialog.export-links-dialog .item-link input {
        font-size: 12px;
        height: 38px;
        box-sizing: border-box;
        width: 100%;
        padding: 0 10px;
        -webkit-padding-start: 36px;
        padding-inline-start: 36px;
        margin: 0;
        border: 0;
        background-color: transparent;
        caret-color: transparent;
        color: var(--text-color-high);
    }
    .mega-dialog.export-links-dialog .item-link button {
        border-radius: 0 4px 4px 0;
        height: 38px;
    }
    .rtl .mega-dialog.export-links-dialog .item-link button {
        border-radius: 4px 0 0 4px;
    }
    .mega-dialog.export-links-dialog .item-link.key {
        display: none;
    }
    .mega-dialog.export-links-dialog .separately .item:not(.password-protect-link) .item-link {
        margin-bottom: 8px;
    }
    .mega-dialog.export-links-dialog .separately .item:not(.password-protect-link) .item-link.key {
        display: flex;
    }
    .mega-dialog.export-links-dialog .multiple-links .item-link .mega-button.positive {
        background: none;
        border-left: 1px solid var(--stroke-grey-2);
        box-shadow: none;
        color: #2ba6de;
        font-size: 14px;
    }
    .mega-dialog.export-links-dialog .icons {
        float: right;
        position: relative;
        -webkit-padding-end: 2px;
        padding-inline-end: 2px;
    }
    .mega-dialog.export-links-dialog .icons i {
        float: right;
        -webkit-margin-start: 8px;
        margin-inline-start: 8px;
        cursor: pointer;
        position: relative;
        --icon-size: 24px;
    }
    .rtl .mega-dialog.export-links-dialog .icons i {
        float: left;
    }
    .mega-dialog.export-links-dialog .icons i input {
        position: absolute;
        width: 100%;
        height: 100%;
        cursor: pointer;
        margin: 0;
        padding: 0;
        border: 0;
        opacity: 0;
    }
    .mega-dialog.export-links-dialog .icons i.cog {
        display: none;
    }
    .mega-dialog.export-links-dialog .dropdown.export {
        min-width: 190px;
    }
    .mega-dialog.export-links-dialog .dropdown.export.visible {
        display: block;
    }
    .mega-dialog.export-links-dialog .dropdown.export .remove i {
        --mask-color: var(--label-red);
    }
    .mega-dialog.export-links-dialog .dropdown-item.link-button.light:not(.hidden) {
        display: flex;
        align-items: center;
        width: auto;
        white-space: nowrap;
    }
    .mega-dialog.export-links-dialog .link-button.hidden + hr {
        display: none;
    }
    .mega-dialog.export-links-dialog .fm-dialog-tab {
        /* stylelint-disable-next-line plugin/no-unsupported-browser-features */
        background-image: linear-gradient(-180deg, rgba(249, 249, 249, 0.05) 0%, rgba(238, 238, 238, 0.1) 100%);
        width: 100%;
        height: 48px;
        border-bottom: 1px solid #eee;
        margin-top: 8px;
    }
    .mega-dialog.export-links-dialog .fm-dialog-tab .fm-tab-wrapper {
        display: flex;
        margin: 0 auto;
        width: auto;
        align-items: center;
        justify-content: center;
    }
    .mega-dialog.export-links-dialog .fm-dialog-tab .fm-tab {
        height: 48px;
        line-height: 48px;
        font-size: 14px;
        color: var(--text-color-high);
        border-bottom: 2px solid transparent;
        cursor: pointer;
        opacity: 0.4;
        margin-top: -1px;
        padding: 0 20px;
        min-width: 112px;
        text-align: center;
        transition:  all 200ms ease-in-out;
    }
    .mega-dialog.export-links-dialog .fm-dialog-tab .fm-tab:hover {
        opacity: 0.6;
        border-bottom: 2px solid var(--stroke-info);
        transition:  all 200ms ease-in-out;
    }
    .mega-dialog.export-links-dialog .fm-dialog-tab .fm-tab.active {
        height: 48px;
        line-height: 48px;
        opacity: 1;
        padding: 0 20px;
        border-bottom: 2px solid var(--stroke-error);
    }
    .mega-dialog.export-links-dialog .settings-container {
        overflow: auto;
    }
    .mega-dialog.export-links-dialog .video-thumbnail * {
        height: 72px;
        width: 128px;
        background-color: #222;
        position: relative;
        display: inline-block;
    }
    .mega-dialog.export-links-dialog .video-thumbnail div {
        width: 100%;
        position: absolute;
        top: 0;
        left: 0;
    }
    .mega-dialog.export-links-dialog .file-information-container {
        display: table-cell;
        vertical-align: middle;
        -webkit-padding-start: 16px;
        padding-inline-start: 16px;
    }
    .mega-dialog.export-links-dialog .video-thumbnail-container {
        display: table-row;
    }
    .mega-dialog.export-links-dialog .video-thumbnail {
        display: table-cell;
        vertical-align: middle;
        line-height: 0;
        width: 10px;
    }
    .mega-dialog.export-links-dialog .video-attributes {
        color: var(--text-color-medium);
        display: table;
        padding-top: 5px;
    }
    .mega-dialog.export-links-dialog .embed-setting {
        display: inline-block;
    }
    .mega-dialog.export-links-dialog .embed-setting.disabled {
        cursor: none !important;
        opacity: 0.3;
    }
    .mega-dialog.export-links-dialog .embed-setting.enabled {
        cursor: auto;
        opacity: 1;
    }
    .mega-dialog.export-links-dialog .video-resolution-by {
        display: inline-block;
        line-height: 48px;
    }
    .mega-dialog.export-links-dialog .video-player-container {
        width: 100%;
        height: 360px;
        position: relative;
    }
    .mega-dialog.export-links-dialog .video-player-container iframe {
        margin: 0 auto;
        display: block;
        position: relative;
    }
    .mega-dialog.export-links-dialog .embed-content .wrapper.embed-video {
        height: auto;
        display: table;
        width: 100%;
        box-sizing: border-box;
        margin: 24px 0;
    }
    .mega-dialog.export-links-dialog .embed-content .code-field {
        background: var(--surface-main);
        border: 1px solid var(--stroke-grey-2);
        border-radius: 4px;
        padding: 12px;
        min-height: 20px;
        display: flex;
    }
    .mega-dialog .embed-content .code-field span {
        color: var(--text-color-high);
        display: inline-block;
        font: var(--text-body1);
        height: auto;
        max-width: calc(100% - 24px);
        overflow-wrap: break-word;
        user-select: text;
    }
    .mega-dialog.export-links-dialog .embed-content .wrapper.embed-code-container {
        margin-top: 12px;
    }
    .mega-dialog.export-links-dialog .embed-content .information-container {
        opacity: 0.7;
        font: var(--text-body2);
        color: var(--text-color-medium);
        margin: 12px 0 0 0;
    }
    .mega-dialog.export-links-dialog .embed-content .checkboxOff:not(input),
    .mega-dialog .embed-content .checkboxOn:not(input) {
        margin:  16px 14px;
    }
    .mega-dialog.export-links-dialog .embed-content input.checkboxOn:not(input),
    .mega-dialog .embed-content input.checkboxOff:not(input) {
        margin: 0;
    }
    .mega-dialog.export-links-dialog .embed-content .radio-txt {
        padding: 0 0;
        line-height: 48px;
        color: var(--text-color-high);
    }
    .mega-dialog.export-links-dialog .embed-content .video-resolution,
    .mega-dialog .embed-content .start-at-time {
        display: inline-block;
        margin: 8px 8px;
    }
    .mega-dialog.export-links-dialog .embed-content .video-resolution input,
    .mega-dialog .embed-content .start-at-time input {
        width: auto;
        max-width: 80px;
        outline: none;
        font: var(--text-body1);
        color: var(--text-color-high);
        margin: 0;
        height: 32px;
        line-height: 27px;
        text-align: center;
        box-sizing: border-box;
        padding: 0 10px;
        background: var(--surface-grey-1);
        border: 1px solid var(--stroke-grey-2);
        border-radius: 4px;
    }
    .mega-dialog.export-links-dialog .embed-content .settings-container {
        overflow: auto;
        margin-top: 8px;
        background-color: var(--stroke-main);
        border: 1px solid var(--stroke-grey-2);
        border-radius: 4px;
        min-height: 44px;
    }
    .mega-dialog.export-links-dialog .embed-content .tab-icon {
        --icon-size: 24px;
        display: inline-block;
        --mask-color: var(--icon-rest);
        flex-grow: 0;
        flex-shrink: 0;
        -webkit-margin-end: 8px;
        margin-inline-end: 8px;
    }
    .mega-dialog.export-links-dialog .embed-content .fm-subheading {
        margin-top: 20px;
        color: var(--text-color-medium);
        font: var(--text-body1-bold);
        -webkit-margin-start: 12px;
        margin-inline-start: 12px;
    }
    .mega-dialog.export-links-dialog .embed-content .video-filename {
        font: var(--text-h3);
        color: var(--text-color-high);
        overflow: hidden;
        word-break: break-word;
    }
    .mega-dialog.export-links-dialog footer.empty {
        padding-top: 0;
        height: 48px;
    }
    .mega-dialog.export-links-dialog footer.empty .footer-container {
        display: none;
    }
    .mega-dialog.export-links-dialog .radio-txt {
        padding-inline-end: 4px;
        color: var(--text-color-high);
    }
    .mega-dialog.export-links-dialog .key .export-keys-switch {
        -webkit-margin-end: 4px;
        margin-inline-end: 4px;
    }
    .mega-dialog.export-links-dialog .key .export-keys-switch::after {
        pointer-events: none;
    }
    .mega-dialog.export-links-dialog footer {
        z-index: 10;
    }

/* end export-links-dialog */

/* create-file-dialog and create-folder-dialog */

    .mega-dialog.create-folder-dialog,
    .mega-dialog.create-file-dialog {
        width: 400px;
    }

/* end create-file-dialog and create-folder-dialog */

/* add-to-album-dialog */

    .mega-dialog.add-to-album-dialog {
        width: 420px;
    }
    .add-to-album-dialog .icon-album {
        --mask-color: var(--surface-mid-grey);
    }

/* end add-to-album-dialog */

/* fm-picker-dialog */

    .mega-dialog.fm-picker-dialog {
        width: 670px;
    }
    .mega-dialog.fm-picker-dialog .folder-container {
        box-sizing: border-box;
        display: flex;
        height: 205px;
        padding: 0;
    }
    .mega-dialog.fm-picker-dialog .fm-picker-dialog-list {
        padding: 15px 0;
    }
    .mega-dialog.fm-picker-dialog.arrange-to-back {
        z-index: 500;
    }
    .mega-dialog.fm-picker-dialog .fm-picker-breadcrumbs {
        white-space: nowrap;
        max-width: 100%;
        overflow: hidden;
        height: 32px;
        display: flex;
        align-items: center;
        --mask-color: var(--icon-rest);
    }
    .mega-dialog.fm-picker-dialog .breadcrumb-dropdown.active {
        left: 4px;
    }
    .rtl .mega-dialog.fm-picker-dialog .breadcrumb-dropdown.active {
        left: auto;
        right: 4px;
    }
    .mega-dialog.fm-picker-dialog .icon {
        background-image: url(../images/mega/fm-main-sprite.png);
        background-size: 48px auto;
        background-repeat: no-repeat;
        width: 24px;
        height: 24px;
    }
    .mega-dialog.fm-picker-dialog .summary-container {
        width: 100%;
        height: auto;
        position: relative;
    }
    .mega-dialog.fm-picker-dialog .summary-row {
        margin: 24px;
        position: relative;
        display: flex;
        align-items: center;
        justify-content: space-between;
    }
    .mega-dialog.fm-picker-dialog.whitespaces.duplicate .summary-row.summary-selected {
        height: 100px;
    }
    .mega-dialog.fm-picker-dialog.whitespaces:not(.duplicate) .summary-row.summary-selected {
        height: 80px;
    }
    .mega-dialog.fm-picker-dialog.duplicate:not(.whitespaces) .summary-row.summary-selected {
        height: 50px;
    }
    .mega-dialog.fm-picker-dialog .summary-row.unfold {
        align-items: flex-start;
    }
    .mega-dialog.fm-picker-dialog .summary-row .summary-title {
        font: var(--text-body1);
        color: var(--text-color-high);
        -webkit-padding-end: 12px;
        padding-inline-end: 12px;
        box-sizing: border-box;
        width: 30%;
        position: relative;
        text-align: start;
        vertical-align: top;
    }
    .mega-dialog.fm-picker-dialog .summary-row.unfold .summary-title {
        top: 6px;
    }
    .mega-dialog.fm-picker-dialog .summary-row .summary-input {
        width: 70%;
        height: 32px;
        max-height: 130px;
        border-radius: 3px;
        box-sizing: border-box;
        padding: 0;
        font: var(--text-body1);
        position: relative;
        vertical-align: middle;
        transition: 0.1s;
    }
    .mega-dialog.fm-picker-dialog .summary-row .summary-input.unfold {
        height: auto;
    }
    .mega-dialog.fm-picker-dialog .summary-input .item-row {
        width: 100%;
        position: relative;
        transition: 0.1s;
        box-sizing: border-box;
        left: 0;
        height: 30px;
        line-height: 30px;
        white-space: nowrap;
        vertical-align: middle;
        overflow: hidden;
        bottom: 0;
    }
    .rtl .mega-dialog.fm-picker-dialog .summary-input .item-row {
        left: auto;
        right: 0;
    }
    .mega-dialog.fm-picker-dialog .summary-input .item-row:hover {
        border: var(--stroke-grey-1);
        border-radius: 3px;
    }
    .mega-dialog.fm-picker-dialog .summary-input .summary-ff-name,
    .mega-dialog.fm-picker-dialog .summary-input .summary-ff-name-ellipsis {
        height: 30px;
        max-width: 280px;
        line-height: 30px;
        -webkit-margin-start: 36px;
        margin-inline-start: 36px;
        position: relative;
        display: inline-block;
        white-space: nowrap;
        vertical-align: top;
        overflow: hidden;
        text-overflow: ellipsis;
    }
    .mega-dialog.fm-picker-dialog .folder-container {
        width: 100%;
        height: 280px;
        position: relative;
    }
    .mega-dialog.fm-picker-dialog .user-card-email.small.note {
        background: var(--surface-grey-1);
        border-radius: 0 0 12px 12px;
        color: var(--text-color-high);
        font: var(--text-body2);
        padding: 8px 16px;
        position: relative;
        text-align: center;
        z-index: 123;
    }
    .mega-dialog.fm-picker-dialog .dropdown.contact-preview,
    .mega-dialog.fm-picker-dialog .dropdown.contact-preview .contacts-info.body,
    .mega-dialog.fm-picker-dialog .dropdown.contact-preview .user-card-data {
        padding: 0;
    }
    .mega-dialog.fm-picker-dialog .dropdown.contact-preview .user-card-wrap {
        padding: 12px;
    }
    .mega-dialog.fm-picker-dialog .dropdown.contact-preview .avatar-wrapper {
        margin: 1px 0;
        -webkit-margin-end: 8px;
        margin-inline-end: 8px;
    }
    .mega-dialog.fm-picker-dialog .summary-items.multi {
        cursor: pointer;
    }
    .mega-dialog.fm-picker-dialog .fm-breadcrumbs {
        cursor: pointer;
        height: 32px;
        text-decoration: none !important;
        color: var(--text-color-medium);
        min-width: 42px;
    }
    .mega-dialog.fm-picker-dialog .summary-input.high-light .fm-picker-breadcrumbs {
        display: none;
    }
    .mega-dialog.fm-picker-dialog .item-row .summary-status {
        height: 32px;
        line-height: 31px;
        padding: 0;
        -webkit-padding-end: 10px;
        padding-inline-end: 10px;
        -webkit-padding-start: 36px;
        padding-inline-start: 36px;
        position: relative;
        display: block;
        white-space: nowrap;
        vertical-align: top;
        overflow: hidden;
        text-overflow: ellipsis;
    }
    .mega-dialog.fm-picker-dialog .summary-input .item-row:first-child .summary-ff-name {
        max-width: 250px;
    }
    .mega-dialog.fm-picker-dialog .summary-input .item-row:first-child .summary-ff-name-ellipsis {
        max-width: 210px;
        text-overflow: ellipsis;
    }
    .mega-dialog.fm-picker-dialog .summary-input .item-row .delete-item {
        position: absolute;
        right: 8px;
        top: 4px;
        display: none;
        --mask-color: var(--icon-rest);
        --icon-size: 24px;
        cursor: pointer;
    }
    .rtl .mega-dialog.fm-picker-dialog .summary-input .item-row .delete-item {
        right: auto;
        left: 8px;
    }
    .mega-dialog.fm-picker-dialog .summary-input .item-row .delete-item:hover {
        --mask-color: var(--icon-active);
    }
    .mega-dialog.fm-picker-dialog .summary-input .item-row span {
        left: 0;
        height: 32px;
        max-width: 300px;
        line-height: 31px;
        position: relative;
        white-space: nowrap;
        vertical-align: top;
        overflow: hidden;
        text-overflow: ellipsis;
    }
    .rtl .mega-dialog.fm-picker-dialog .summary-input .item-row span {
        left: auto;
        right: 0;
    }
    .mega-dialog.fm-picker-dialog .summary-input .link-row .link-row-block {
        left: 0;
        display: inline-block;
        max-width: 412px;
        color: var(--text-color-high);
    }
    .rtl .mega-dialog.fm-picker-dialog .summary-input .link-row .link-row-block {
        left: auto;
        right: 0;
    }
    .mega-dialog.fm-picker-dialog .summary-row .summary-input .icon {
        display: inline-block;
        vertical-align: top;
        margin: 4px 0 0 0;
        -webkit-margin-end: 4px;
        margin-inline-end: 4px;
        -webkit-margin-start: 8px;
        margin-inline-start: 8px;
    }
    .mega-dialog.fm-picker-dialog .summary-input .ff-name {
        display: inline-block;
        vertical-align: top;
        line-height: 32px;
        max-width: 90px;
        white-space: nowrap;
        overflow: hidden;
        text-overflow: ellipsis;
    }
    .mega-dialog.fm-picker-dialog .summary-row > .icon {
        position: absolute;
        right: 0;
        border-radius: 4px;
        border: var(--stroke-grey-2);
        box-sizing: border-box;
        background: var(--surface-main);
        cursor: pointer;
        opacity: 0.6;
    }
    .rtl .mega-dialog.fm-picker-dialog .summary-row > .icon {
        right: auto;
        left: 0;
    }
    .mega-dialog.fm-picker-dialog .summary-row > .icon:hover {
        opacity: 0.8;
    }
    .mega-dialog.fm-picker-dialog .summary-row .drop-down {
        top: 4px;
    }
    .mega-dialog.fm-picker-dialog .summary-row .drop-up {
        bottom: 4px;
    }
    .mega-dialog.fm-picker-dialog .summary-row .add-more-img.icon {
        bottom: 4px;
    }
    .mega-dialog.fm-picker-dialog .side-pane {
        position: relative;
        width: 56px;
        height: 280px;
        box-sizing: border-box;
        display: inline-block;
        border-right: 1px solid var(--stroke-grey-2);
        flex-grow: 0;
        flex-shrink: 0;
    }
    .rtl .mega-dialog.fm-picker-dialog .side-pane {
        border-right: none;
        border-left: 1px solid var(--stroke-grey-2);
    }
    .mega-dialog.fm-picker-dialog .fm-picker-dialog-panel-header {
        height: 40px;
        width: 100%;
        position: relative;
    }
    .mega-dialog.fm-picker-dialog .fm-picker-dialog-panel-header span {
        font-size: 14px;
        line-height: 40px;
        color: var(--text-color-high);
        -webkit-padding-start: 24px;
        padding-inline-start: 24px;
        -o-text-overflow: ellipsis;
        text-overflow: ellipsis;
        overflow: hidden;
        white-space: nowrap;
        display: inline-block;
        vertical-align: top;
        position: relative;
    }
    .mega-dialog.fm-picker-dialog .fm-picker-dialog-panel-header .dropdown-color-txt {
        color: var(--text-color-high);
        -webkit-padding-start: 0;
        padding-inline-start: 0;
        line-height: 18px;
    }
    .mega-dialog.fm-picker-dialog .fm-picker-dialog-panel-header .fm-picker-dialog-panel-arrows:not(.hidden) {
        position: relative;
        top: 8px;
        left: 8px;
        display: inline-block;
        vertical-align: top;
        --icon-size: 24px;
        --mask-color: var(--icon-rest);
        cursor: pointer;
    }
    .mega-dialog.fm-picker-dialog .fm-picker-dialog-panel-header .fm-picker-dialog-panel-arrows:not(.hidden):hover {
        --mask-color: var(--icon-active);
    }
    .rtl .mega-dialog.fm-picker-dialog .fm-picker-dialog-panel-header .fm-picker-dialog-panel-arrows:not(.hidden) {
        left: auto;
        right: 8px;
    }
    .mega-dialog.fm-picker-dialog .dialog-sorting-menu {
        padding: 8px;
        left: 130px;
        top: -40px;
        width: 200px;
    }
    .mega-dialog.fm-picker-dialog .dialog-sorting-menu .dropdown-item {
        text-decoration: none;
    }
    .mega-dialog.fm-picker-dialog .dialog-sorting-menu .dropdown-item span {
        padding-left: 0;
    }
    .rtl .mega-dialog.fm-picker-dialog .dialog-sorting-menu {
        left: auto;
        right: 130px;
    }
    .mega-dialog.fm-picker-dialog .search-bar {
        width: 190px;
        position: absolute;
        right: 24px;
        top: 4px;
        border-radius: 16px;
        height: 32px;
        padding: 0 8px;
        overflow: hidden;
        box-sizing: border-box;
    }
    .rtl .mega-dialog.fm-picker-dialog .search-bar {
        right: auto;
        left: 24px;
    }
    .mega-dialog.fm-picker-dialog .search-bar input {
        background-color: transparent;
        border: 0;
        padding: 0;
        margin: 0;
        width: 100%;
        color: var(--text-color-high);
        font: var(--text-body1);
        line-height: 32px;
    }
    .mega-dialog.fm-picker-dialog .search-bar input::placeholder {
        color: var(--text-color-low);
    }
    .mega-dialog.fm-picker-dialog .search-bar .icon {
        position: absolute;
        right: 0;
        top: 0;
        transition: 0.1s;
        cursor: pointer;
    }
    .rtl .mega-dialog.fm-picker-dialog .search-bar .icon {
        right: auto;
        left: 0;
    }
    .mega-dialog.fm-picker-dialog .search-bar .icon:hover {
        opacity: 0.7;
    }
    .mega-dialog.fm-picker-dialog .right-pane .dialog-tree-panel-scroll {
        box-sizing: border-box;
        margin: 8px 0 0;
        overflow: hidden;
        padding: 0 8px;
        position: relative;
    }
    .mega-dialog.fm-picker-dialog .right-pane .dialog-tree-panel-scroll span {
        font: var(--text-body2);
        color: var(--text-color-high);
        line-height: 24px;
        overflow: hidden;
        text-overflow: ellipsis;
    }
    .mega-dialog.fm-picker-dialog .right-pane .dialog-tree-panel-scroll ul {
        padding: 0;
    }
    .mega-dialog.fm-picker-dialog .right-pane .dialog-tree-panel-scroll li > span {
        border-radius: 4px;
        --mask-color: var(--icon-rest);
    }
    .mega-dialog.fm-picker-dialog .right-pane .dialog-tree-panel-scroll li > span:hover {
        --mask-color: var(--icon-active);
    }
    .mega-dialog.fm-picker-dialog .right-pane .dialog-tree-panel-scroll li > span.nw-fm-tree-item {
        position: relative;
        display: flex;
        align-items: center;
        height: 24px;
    }
    .mega-dialog.fm-picker-dialog .right-pane .dialog-tree-panel-scroll .nw-fm-tree-item.contains-folders.expanded .sprite-fm-mono.icon-arrow-right {
        transform: rotate(90deg);
        background-image: none;
    }
    .mega-dialog.fm-picker-dialog .nw-fm-tree-folder,
    .mega-dialog.fm-picker-dialog .nw-fm-tree-icon-wrap {
        -webkit-padding-start: 30px;
        padding-inline-start: 30px;
        max-width: calc(100% - 40px);
        -webkit-margin-start: 24px;
        margin-inline-start: 24px;
    }
    .mega-dialog.fm-picker-dialog .nw-fm-tree-item .nw-fm-tree-arrow {
        -webkit-margin-start: 6px;
        margin-inline-start: 6px;
        top: 4px;
    }
    .mega-dialog.fm-picker-dialog .nw-fm-tree-item:hover,
    .mega-dialog.fm-picker-dialog .nw-fm-tree-item.dragover,
    .mega-dialog.fm-picker-dialog .nw-contact-item:hover {
        background: var(--surface-grey-4);
    }
    .mega-dialog.fm-picker-dialog .nw-fm-tree-item.selected,
    .mega-dialog.fm-picker-dialog .nw-contact-item.selected {
        background: var(--surface-grey-6);
        --mask-color: var(--icon-active);
    }
    .mega-dialog.fm-picker-dialog .nw-fm-tree-item.selected::before,
    .mega-dialog.fm-picker-dialog .nw-contact-item.selected::before {
        content: '';
        width: 2px;
        border-radius: 1px;
        height: calc(100% - 8px);
        top: 4px;
        left: 4px;
        position: absolute;
        background: var(--secondary-blue);
    }
    .rtl .mega-dialog.fm-picker-dialog .nw-fm-tree-item.selected::before,
    .rtl .mega-dialog.fm-picker-dialog .nw-contact-item.selected::before {
        right: 4px;
        left: auto;
    }
    .mega-dialog.fm-picker-dialog .nw-fm-tree-item.disabled {
        opacity: 0.5;
        background-position: 0 -12376px;
    }
    .mega-dialog.fm-picker-dialog .nw-fm-tree-item.linked {
        position: relative;
    }
    .mega-dialog.fm-picker-dialog .nw-fm-tree-item .colour-label-ind {
        right: 32px;
        top: 8px;
    }
    .rtl .mega-dialog.fm-picker-dialog .nw-fm-tree-item .colour-label-ind {
        right: auto;
        left: 32px;
    }
    .mega-dialog.fm-picker-dialog .nw-fm-tree-item.linked .file-status-ico {
        top: 0;
    }
    .mega-dialog.fm-picker-dialog .my-chat-list {
        width: 308px;
        height: 310px;
        box-sizing: border-box;
        position: relative;
        display: inline-block;
    }
    .mega-dialog.fm-picker-dialog .selected-list {
        width: 308px;
        height: 310px;
        box-sizing: border-box;
        position: absolute;
        right: 0;
        top: 0;
        display: inline-block;
    }
    .rtl .mega-dialog.fm-picker-dialog .selected-list {
        right: auto;
        left: 0;
    }
    .mega-dialog.fm-picker-dialog .my-chat-list::after {
        content: "";
        width: 1px;
        height: 100%;
        background-color: rgba(0,0,0,0.1);
        position: absolute;
        display: block;
        top: 0;
        right: 0;
    }
    .rtl .mega-dialog.fm-picker-dialog .my-chat-list::after {
        right: auto;
        left: 0;
    }
    .mega-dialog.fm-picker-dialog .dialog-tree-panel-scroll .delete-img.icon {
        position: absolute;
        right: 24px;
        top: 0;
    }
    .rtl .mega-dialog.fm-picker-dialog .dialog-tree-panel-scroll .delete-img.icon {
        right: auto;
        left: 24px;
    }
    .mega-dialog.fm-picker-dialog .delete-img {
        background-position: 0 -12400px;
        opacity: 0.3;
        cursor: pointer;
    }
    .mega-dialog.fm-picker-dialog .delete-img:hover {
        opacity: 0.9;
    }
    .mega-dialog.fm-picker-dialog .add-more-img {
        background-position: 0 -12376px;
    }
    .mega-dialog.fm-picker-dialog .dialog-subtitle {
        width: 380px;
        left: 50%;
        -webkit-margin-start: 190px;
        margin-inline-start: 190px;
        margin-bottom: 24px;
        height: auto;
        display: block;
    }
    .rtl .mega-dialog.fm-picker-dialog .dialog-subtitle {
        left: auto;
        right: 50%;
    }
    .mega-dialog.fm-picker-dialog .summary-container .item-type-icon,
    .mega-dialog.fm-picker-dialog .summary-container .target-icon {
        margin: 3px 0;
        -webkit-margin-start: 7px;
        margin-inline-start: 7px;
        --icon-size: 24px;
        position: absolute;
        --mask-color: var(--icon-rest);
    }
    .mega-dialog.fm-picker-dialog .dialog-button-container {
        height: 56px;
        width: 100%;
        display: block;
        position: relative;
    }
    .mega-dialog.fm-picker-dialog .dialog-button-container::before {
        content: "";
        width: 100%;
        height: 1px;
        background-color: var(--stroke-grey-1);
        position: absolute;
        display: block;
        top: 0;
    }
    .mega-dialog.fm-picker-dialog .dialog-button-container button {
        position: relative;
        margin: 12px 0;
        padding: 0 24px;
    }
    .mega-dialog.fm-picker-dialog .summary-input.placeholder {
        background: var(--surface-grey-4);
        color: var(--text-color-low);
        display: flex;
        align-items: center;
    }
    .mega-dialog.fm-picker-dialog .search-bar.placeholder i {
        --mask-color: var(--icon-inactive);
        --icon-size: 24px;
        -webkit-margin-end: 8px;
        margin-inline-end: 8px;
    }
    .mega-dialog.fm-picker-dialog .search-bar.placeholder .search-icon-reset {
        -webkit-margin-end: 0;
        margin-inline-end: 0;
        cursor: pointer;
        --mask-color: var(--icon-rest);
    }
    .mega-dialog.fm-picker-dialog .summary-input.focus {
        border: 1px solid var(--stroke-grey-2);
        color: var(--text-color-low);
    }
    .mega-dialog.fm-picker-dialog .summary-input.active {
        background: var(--surface-main);
        border: 1px solid var(--stroke-grey-2);
        color: var(--text-color-high);
    }
    .mega-dialog.fm-picker-dialog .summary-input.correct-input {
        background: var(--surface-main);
        border: 1px solid var(--stroke-grey-2);
        color: var(--text-color-medium);
        vertical-align: top;
    }
    .mega-dialog.fm-picker-dialog .summary-input.correct-input .choose-target {
        display: none;
    }
    .mega-dialog.fm-picker-dialog .summary-input.error {
        box-shadow: 0 0 0 1px var(--banner-border-error);
        background: var(--banner-background-error);
        color: var(--banner-text-error);
    }
    .mega-dialog.fm-picker-dialog .summary-input.disable {
        background: var(--surface-grey-1);
        border: 1px solid var(--stroke-grey-2);
        opacity: 0.3;
        color: var(--text-color-low);
    }
    .mega-dialog.fm-picker-dialog .summary-input.error-message {
        color: var(--text-color-high);
    }
    .mega-dialog.fm-picker-dialog .summary-input.high-light {
        background: var(--surface-grey-6);
        box-shadow: 0 0 0 1px var(--stroke-grey-6);
        color: var(--text-color-low);
    }
    .mega-dialog.fm-picker-dialog .summary-input #f-name-input {
        border: none;
        width: 365px;
        max-width: 365px;
        box-sizing: border-box;
        font: var(--text-body1);
        color: var(--text-color-medium);
        padding: 0 8px 0 40px;
        margin: 0;
        background-color: transparent;
    }
    .mega-dialog.fm-picker-dialog .nw-contact-item .encrypted-spacer {
        width: 16px;
    }
    .mega-dialog.fm-picker-dialog .nw-contact-item .group-chat-icon {
        -webkit-margin-start: 8px;
        margin-inline-start: 8px;
    }
    .mega-dialog.fm-picker-dialog .summary-input.unfold .item-row:first-child .summary-ff-name,
    .mega-dialog.fm-picker-dialog .summary-input.unfold .item-row:first-child .summary-ff-name-ellipsis {
        max-width: 280px;
    }
    .mega-dialog.fm-picker-dialog .summary-input.unfold .item-row:hover .delete-item {
        display: inline-block;
    }
    .mega-dialog.fm-picker-dialog .summary-row .summary-input .item-row-group {
        width: 100%;
        max-height: 130px;
        position: relative;
        overflow: hidden;
        padding: 0;
    }
    .mega-dialog.fm-picker-dialog .fm-breadcrumbs .right-arrow-bg {
        font: var(--text-body1);
        cursor: pointer;
    }
    .mega-dialog.fm-picker-dialog .fm-breadcrumbs.has-next-button .sprite-fm-mono.icon-arrow-right {
        top: 3px;
    }
    .mega-dialog.fm-picker-dialog .fm-picker-dialog-button {
        width: 100%;
        height: 64px;
        position: relative;
        cursor: pointer;
    }
    .mega-dialog.fm-picker-dialog .fm-picker-dialog-button i {
        --icon-size: 32px;
        position: absolute;
        top: 14px;
        left: 12px;
        transition: 0.1s;
        --mask-color: var(--icon-rest);
    }
    .rtl .mega-dialog.fm-picker-dialog .fm-picker-dialog-button i {
        left: auto;
        right: 12px;
    }
    .mega-dialog.fm-picker-dialog .fm-picker-dialog-button.active i,
    .mega-dialog.fm-picker-dialog .fm-picker-dialog-button:hover i {
        --mask-color: var(--icon-active);
    }
    .mega-dialog.fm-picker-dialog .side-pane .fm-picker-dialog-button .tooltip {
        height: 20px;
        padding: 0 8px;
        background-color: var(--stroke-main-inverted);
        color: var(--text-color-high-inverted);
        font: var(--text-body2);
        line-height: 20px;
        position: absolute;
        margin: 2px;
        border-radius: 4px;
        white-space: nowrap;
        left: 44px;
        bottom: 22px;
        transition: left 0.5s ease-in, visibility 5s, opacity 0.3s ease-in;
        opacity: 0;
        z-index: 1129;
        visibility: hidden;
        pointer-events: none;
    }
    .rtl .mega-dialog.fm-picker-dialog .side-pane .fm-picker-dialog-button .tooltip {
        left: auto;
        right: 44px;
    }
    .mega-dialog.fm-picker-dialog .side-pane .fm-picker-dialog-button:hover .tooltip {
        visibility: visible;
        opacity: 1;
        left: 50px;
    }
    .rtl .mega-dialog.fm-picker-dialog .side-pane .fm-picker-dialog-button:hover .tooltip {
        left: auto;
        right: 50px;
    }
    .mega-dialog.fm-picker-dialog .fm-picker-dialog-button .left-border {
        width: 3px;
        height: 64px;
        top: 0;
        left: 0;
        position: absolute;
        transition: all 200ms ease-in-out;
    }
    .rtl .mega-dialog.fm-picker-dialog .fm-picker-dialog-button .left-border {
        left: auto;
        right: 0;
    }
    .mega-dialog.fm-picker-dialog .side-pane .fm-picker-dialog-button.active {
        cursor: default;
    }
    .mega-dialog.fm-picker-dialog .side-pane .fm-picker-dialog-button.active i  {
        opacity: 1;
    }
    .mega-dialog.fm-picker-dialog .fm-picker-dialog-button.active .left-border {
        background: var(--stroke-info);
    }
    .mega-dialog.fm-picker-dialog .fm-picker-dialog-tree-panel {
        display: none;
        height: 280px;
        width: calc(100% - 56px);
    }
    .mega-dialog.fm-picker-dialog .fm-picker-dialog-panel-arrows {
        right: 11px;
        top: 11px;
    }
    .rtl .mega-dialog.fm-picker-dialog .fm-picker-dialog-panel-arrows {
        right: auto;
        left: 11px;
    }
    .mega-dialog.fm-picker-dialog .fm-picker-dialog-txt {
        display: none;
    }
    .mega-dialog.fm-picker-dialog .fm-picker-dialog-txt.cloud-drive {
        color: #DF0000;
    }
    .mega-dialog.fm-picker-dialog .fm-picker-dialog-txt.shared-with-me {
        color: #FFA600;
    }
    .mega-dialog.fm-picker-dialog .fm-picker-dialog-txt.conversations {
        color: #1FA5DF;
    }
    .mega-dialog.fm-picker-dialog .fm-picker-dialog-txt.rubbish-bin {
        color: #26B700;
    }
    .mega-dialog.fm-picker-dialog .fm-picker-dialog-txt.active {
        display: inline;
    }
    .mega-dialog.fm-picker-dialog .fm-picker-dialog-tree-panel.active {
        display: block;
    }
    .mega-dialog.fm-picker-dialog .share-dialog-permissions {
        padding: 0 12px;
        line-height: 34px;
        height: 36px;
        border: 1px solid var(--stroke-grey-2);
        background: var(--surface-grey-1);
        border-radius: 4px;
        display: flex;
        align-items: center;
        cursor: pointer;
    }
    .mega-dialog.fm-picker-dialog .share-dialog-permissions i {
        display: none;
        --icon-size: 24px;
        -webkit-margin-end: 8px;
        margin-inline-end: 8px;
        --mask-color: var(--text-color-medium);
    }
    .mega-dialog.fm-picker-dialog .share-dialog-permissions.read-only i.read-only,
    .mega-dialog.fm-picker-dialog .share-dialog-permissions.read-and-write i.read-and-write,
    .mega-dialog.fm-picker-dialog .share-dialog-permissions.full-access i.full-access {
        display: block;
    }
    .mega-dialog.fm-picker-dialog .share-dialog-permissions i.down-arrow {
        display: block;
        -webkit-margin-start: 8px;
        margin-inline-start: 8px;
        -webkit-margin-end: 0;
        margin-inline-end: 0;
    }
    .mega-dialog.fm-picker-dialog .footer-container {
        position: relative;
    }
    .rtl .mega-dialog.fm-picker-dialog .fm-breadcrumbs .sprite-fm-mono.icon-arrow-right {
        transform: rotate(180deg);
    }
    .mega-dialog.fm-picker-dialog .summary-items-drop-icon {
        position: absolute;
        --icon-size: 24px;
        --mask-color: var(--icon-rest);
        border: 1px solid var(--stroke-grey-2);
        right: -34px;
        cursor: pointer;
        border-radius: 4px;
        box-sizing: content-box;
    }
    .rtl .mega-dialog.fm-picker-dialog .summary-items-drop-icon {
        right: auto;
        left: -34px;
    }
    .mega-dialog.fm-picker-dialog .summary-items-drop-icon:hover {
        --mask-color: var(--icon-active);
    }

/* end fm-picker-dialog */

/* avatar-dialog */

    .mega-dialog.avatar-dialog {
        min-width: 404px;
        overflow: hidden;
    }
    .mega-dialog.avatar-dialog .avatar-body {
        padding: 0;
    }
    .mega-dialog.avatar-dialog .image-upload-and-crop-container.filereader-unsupported .description.fallback {
        display: block;
    }
    .mega-dialog.avatar-dialog .image-upload-and-crop-container.filereader-unsupported .description {
        display: none;
    }
    .mega-dialog.avatar-dialog .image-upload-and-crop-container .description.fallback {
        display: none;
    }
    .mega-dialog.avatar-dialog .image-upload-and-crop-container form.aui {
        margin: 20px auto 0;
    }
    .mega-dialog.avatar-dialog .image-upload-and-crop-container form.aui .spinner {
        width: 30px;
        height: 30px;
        float: left;
        margin-left: -30px;
    }
    .mega-dialog.avatar-dialog .image-upload-and-crop-container .image-upload-field {
        display: none;
    }
    .mega-dialog.avatar-dialog .image-upload-and-crop-container .image-upload-field[disabled] + .image-upload-field-replacement {
        opacity: 0.5;
        filter: alpha(opacity=50);
    }
    .mega-dialog.avatar-dialog .image-upload-and-crop-container .image-upload-field[disabled] + .image-upload-field-replacement:hover {
        border-color: #CCC;
    }
    .mega-dialog.avatar-dialog .image-upload-and-crop-container .image-upload-field[disabled] + .image-upload-field-replacement:active {
        box-shadow: none;
    }
    .mega-dialog.avatar-dialog .image-upload-and-crop-container .image-explorer-container {
        margin: 0 auto;
    }
    .mega-dialog.avatar-dialog .image-upload-and-crop-container .select-avatar {
        margin-left: 12px;
    }
    .mega-dialog.avatar-dialog .image-upload-and-crop-container .cancel-avatar {
        margin-left: 0;
    }
    .mega-dialog.avatar-dialog .image-explorer-container {
        width: 400px;
        height: 447px;
    }
    .mega-dialog.avatar-dialog .image-explorer-container.empty .image-explorer-image-view {
        margin: 0;
        line-height: 28px;
    }
    .mega-dialog.avatar-dialog .image-explorer-container.empty .image-explorer-image-view[data-upload-prompt]::after {
        border-radius: 3px;
        background-clip: padding-box;
        box-sizing: border-box;
        content: attr(data-upload-prompt);
        color: #aaa;
        text-align: center;
        font-size: 21px;
        width: 60%;
        height: 100%;
        margin-left: -30%;
        padding: 48px 20px 0;
        position: absolute;
        top: 35%;
        left: 50%;
        background-size: 48px;
    }
    .mega-dialog.avatar-dialog .image-explorer-container.empty .image-explorer-image-view .image-explorer-source {
        display: none;
    }
    .mega-dialog.avatar-dialog .image-explorer-container.empty .image-explorer-image-view .image-explorer-mask {
        display: none;
    }
    .mega-dialog.avatar-dialog .image-explorer-container.empty .image-explorer-image-view .image-explorer-drag-delegate {
        cursor: default;
    }
    .mega-dialog.avatar-dialog .image-explorer-container.empty .zoom-slider-wrap {
        display: none;
    }
    .mega-dialog.avatar-dialog .image-explorer-container.error .image-explorer-image-view[data-upload-prompt]::after {
        display: none;
    }
    .mega-dialog.avatar-dialog .image-explorer-container .image-explorer-image-view {
        width: 400px;
        height: 400px;
        position: relative;
        overflow: hidden;
    }
    .mega-dialog.avatar-dialog .image-explorer-container .image-explorer-image-view.active-drop-target {
        border-color: #14892c;
    }
    .mega-dialog.avatar-dialog .image-explorer-container .image-explorer-image-view.active-drop-target[data-upload-prompt]::after {
        background-size: 48px;
        color: #14892c;
    }
    .mega-dialog.avatar-dialog .image-explorer-container .image-explorer-image-view .image-explorer-drag-delegate {
        width: 100%;
        height: 100%;
        position: absolute;
        cursor: move;
    }
    .mega-dialog.avatar-dialog .image-explorer-container .image-explorer-image-view .image-explorer-mask {
        box-shadow: 0 0 0 1000px rgba(0, 0, 0, 0.5);
        position: absolute;
        left: 50%;
        top: 50%;
        margin-left: -128px;
        margin-top: -128px;
    }
    .mega-dialog.avatar-dialog .image-explorer-container .image-explorer-image-view .image-explorer-mask.circle-mask {
        width: 260px;
        height: 260px;
        border-radius: 100%;
        background-clip: padding-box;
        box-sizing: border-box;
        border: 2px solid white;
        box-shadow: 0 0 0 1px rgba(0,0,0,0.15);
    }
    .mega-dialog.avatar-dialog .image-explorer-container .image-explorer-image-view .image-explorer-mask.square-mask {
        width: 256px;
        height: 256px;
    }
    .mega-dialog.avatar-dialog .image-explorer-container .image-explorer-image-view .image-explorer-mask.rounded-square-mask {
        width: 256px;
        height: 256px;
        border-radius: 5px;
        background-clip: padding-box;
    }
    .mega-dialog.avatar-dialog .image-explorer-container .image-explorer-image-view img {
        position: absolute;
        left: 50%;
        top: 50%;
    }
    .mega-dialog.avatar-dialog .image-explorer-container .image-explorer-image-view .aui-message {
        position: absolute;
        left: 50%;
        top: 50%;
        margin: 0;
        width: 280px;
        max-height: 280px;
        margin-left: -140px;
        z-index: 10;
        word-wrap: break-word;
    }
    .mega-dialog.avatar-dialog .image-explorer-container .image-explorer-image-view .aui-message.closeable {
        padding-right: 36px;
    }
    .mega-dialog.avatar-dialog .image-explorer-container .zoom-slider-wrap {
        display: flex;
        width: 300px;
        margin: 0 50px 0 50px;
        position: relative;
        height: 47px;
        line-height: 20px;
        padding-top: 11px;
        align-items: center;
        justify-content: center;
        flex: 1 1 auto;
    }
    .mega-dialog.avatar-dialog .image-explorer-container .zoom-out,
    .mega-dialog.avatar-dialog .image-explorer-container .zoom-in {
        --icon-size: 24px;
        top: 50%;
        margin: 6px 12px;
        cursor: pointer;
    }
    .mega-dialog.avatar-dialog .image-explorer-container .zoom-out {
        left: -32px;
    }
    .rtl .mega-dialog.avatar-dialog .image-explorer-container .zoom-out {
        right: -32px;
        left: auto;
    }
    .mega-dialog.avatar-dialog .image-explorer-container .zoom-in {
        right: -34px;
    }
    .rtl .mega-dialog.avatar-dialog .image-explorer-container .zoom-in {
        left: -34px;
        right: auto;
    }
    .mega-dialog.avatar-dialog .image-explorer-container .ui-slider.ui-widget-content,
    .mega-dialog.avatar-dialog .image-explorer-container .fd-slider {
        padding: 0;
        margin: 0;
        display: inline-block;
        width: 120px;
        vertical-align: middle;
        height:4px;
        background: var(--progress-bar-background);
        border-radius: 2px;
    }
    .mega-dialog.avatar-dialog .image-explorer-container .ui-slider-handle {
        background: var(--secondary-white);
        background-clip: padding-box;
        border: 1px solid var(--switch-handle-border);
        border-radius: 100%;
        box-shadow: 0 1px 2px 0 rgba(0, 0, 0, 0.1);
        box-sizing: content-box;
        height: 16px;
        margin: 0;
        -webkit-margin-start: -8px;
        margin-inline-start: -8px;
        top: -7px;
        width: 16px;
    }
    .mega-dialog.avatar-dialog .image-explorer-container .ui-slider .ui-slider-range {
        background: var(--surface-main-inverted);
        height: 100%;
        opacity: 0.5;
    }
    .mega-dialog.avatar-dialog .image-explorer-container .image-explorer-scale-slider.fd-form-element-hidden,
    .mega-dialog.avatar-dialog .image-explorer-container .fd-slider.fd-form-element-hidden {
        display: none;
    }
    .mega-dialog.avatar-dialog .image-explorer-container .fd-slider .fd-slider-bar {
        left: 3px;
        right: 3px;
    }
    .mega-dialog.avatar-dialog .image-explorer-container .fd-slider .fd-slider-range {
        left: 4px;
    }
    .mega-dialog.avatar-dialog .avatar-footer {
        justify-content: space-between;
    }
    .mega-dialog.avatar-dialog .avatar-footer div {
        -webkit-margin-start: auto;
        margin-inline-start: auto;
        display: flex;
    }
    .mega-dialog.avatar-dialog .avatar-footer label {
        -webkit-margin-end: 8px;
        margin-inline-end: 8px;
        cursor: pointer;
        display: block;
    }

/* end avatar-dialog */

/* fingerprint-dialog */

    .mega-dialog.fingerprint-dialog {
        width: 750px;
    }
    .mega-dialog.fingerprint-dialog .fingerprint-txt {
        color: var(--text-color-medium);
        text-transform: uppercase;
    }
    .mega-dialog.fingerprint-dialog .fingerprint-txt span {
        padding-left: 10px;
        display: inline-block;
        width: 42px;
        height: 19px;
        box-sizing: border-box;
    }
    .mega-dialog.fingerprint-dialog .fingerprint-txt span {
        padding: 0 5px;
        width: auto;
    }
    .mega-dialog.fingerprint-dialog .fingerprint-bott-txt {
        padding: 15px 24px;
    }
    .mega-dialog.fingerprint-dialog .fingerprint-mid-txt {
        padding: 4px;
        background: var(--banner-background-info);
        color: var(--banner-text-info);
        border: 1px solid var(--banner-border-info);
        border-radius: 4px;
    }
    .mega-dialog.fingerprint-dialog .fingerprint-bott-txt {
        background-color: transparent;
        padding: 15px 19px 0 0;
    }
    .mega-dialog.fingerprint-dialog .fingerprint-bott-txt .fingerprint-txt {
        padding: 0;
    }
    .mega-dialog.fingerprint-dialog .fingerprint-bott-header {
        padding: 0 5px 9px 5px;
        font-size: 14px;
    }
    .mega-dialog.fingerprint-dialog .fingerprint-mid-info {
        margin: 24px 0;
        display: flex;
    }
    .mega-dialog.fingerprint-dialog .fingerprint-avatar {
        display: flex;
        align-items: center;
    }
    .mega-dialog.fingerprint-dialog .fingerprint-avatar div {
        width: 64px;
        height: 64px;
    }
    .mega-dialog.fingerprint-dialog .fingerprint-avatar .avatar-wrapper {
        display: flex;
        align-items: center;
        justify-content: center;
        font: var(--text-h1);
    }
    .mega-dialog.fingerprint-dialog .fingerprint-code {
        width: 270px;
        margin-left: auto;
        padding: 14px 18px 12px 18px;
        background: var(--surface-grey-1);
        border-radius: 8px;
        box-sizing: border-box;
    }
    .mega-dialog.fingerprint-dialog .fingerprint-code .contact-fingerprint-title {
        padding: 0 5px 17px 5px;
        height: auto;
    }
    .mega-dialog.fingerprint-dialog .fingerprint-contact-info {
        margin: 0 16px;
        padding: 21px 0 0 0;
        max-width: 240px;
    }
    .mega-dialog.fingerprint-dialog .fingerprint-contact-info .contact-details-user-name,
    .mega-dialog.fingerprint-dialog .fingerprint-contact-info .contact-details-email {
        white-space: nowrap;
        overflow: hidden;
        text-overflow: ellipsis;
        display: block;
        float: none;
        padding-right: 0;
    }
    .mega-dialog.fingerprint-dialog .business-subuser-confirm {
        display: none;
    }
    .mega-dialog.fingerprint-dialog.admin-verify .business-subuser-confirm {
        background-image: url(../images/mega/fingerprint-icon.svg);
        background-repeat: no-repeat;
        background-position: center;
        width: 140px;
        height: 102px;
        display: block;
    }
    .mega-dialog.fingerprint-dialog.admin-verify header {
        align-content: center;
        justify-content: center;
        align-items: center;
        gap: 16px;
    }
    .mega-dialog.fingerprint-dialog.admin-verify header h2 {
        text-align: center;
    }
    .mega-dialog.fingerprint-dialog.admin-verify .content-block > p {
        text-align: center;
    }
    .mega-dialog.fingerprint-dialog.admin-verify footer button.dialog-skip-button {
        display: none;
    }
    .mega-dialog.fingerprint-dialog.admin-verify footer .footer-container {
        justify-content: center;
        align-items: center;
    }
    .mega-dialog.fingerprint-dialog.e-modal button.js-close,
    .mega-dialog.fingerprint-dialog.e-modal button.dialog-skip-button,
    .mega-dialog.fingerprint-dialog.admin-verify button.js-close,
    .mega-dialog.fingerprint-dialog.admin-verify button.dialog-skip-button {
        display: none;
    }

/* end fingerprint-dialog */

/* contact verification dialog */

.mega-dialog.mega-dialog.contact-verification-dialog .contact-verification-img {
    background: url('../images/mega/contact-verification.png') no-repeat;
    background-size: contain;
    height: 120px;
    width: 120px;
}

.mega-dialog.contact-verification-dialog:not(.dialog-template-message) > header .graphic {
    margin: unset;
}

.mega-dialog.contact-verification-dialog > header h2 {
    text-align: start;
}

.mega-dialog.contact-verification-dialog p {
    text-align: start;
}

.mega-dialog.dialog-template-graphic.contact-verification-dialog > footer .footer-container {
    justify-content: flex-end;
}

/* end of contact verification dialog */

/* loginrequired-dialog */

    .mega-dialog.loginrequired-dialog {
        width: 500px;
    }

/* end loginrequired-dialog */

/* properties-dialog */

    .mega-dialog.properties-dialog {
        width: 704px;
        min-height: 280px;
    }

    .rtl .mega-dialog.properties-dialog {
        direction: rtl;
    }

    .mega-dialog.properties-dialog header h2 {
        display: none;
        margin-top: 24px;
        -webkit-padding-start: 326px;
        padding-inline-start: 326px;
        text-align: start;
    }

    .mega-dialog.properties-dialog .avatar-wrapper {
        margin: 5px 0 0 5px;
    }
    .mega-dialog.properties-dialog .properties-body {
        min-height: 280px;
    }
    .mega-dialog.properties-dialog .properties-file-icon {
        height: 256px;
        width: 256px;
        position: absolute;
        top: 50%;
        margin-top: -128px;
        box-sizing: border-box;
        left: 12px;
    }
    .rtl .mega-dialog.properties-dialog .properties-file-icon {
        left: auto;
        right: 12px;
    }
    .mega-dialog.properties-dialog .properties-body::before {
        content: '';
        position: absolute;
        display: block;
        left: 0;
        top: 0;
        height: 100%;
        width: 280px;
        background: var(--surface-grey-1);
        border-radius: var(--border-radius) 0 0 var(--border-radius);
    }
    .rtl .mega-dialog.properties-dialog .properties-body::before {
        border-radius: 0 var(--border-radius) var(--border-radius) 0;
        left: auto;
        right: 0;
    }
    .mega-dialog.properties-dialog .properties-file-icon i {
        --icon-size: 210px;
        position: absolute;
        left: 0;
        margin: 23px;
        z-index: 3;
    }
    .rtl .mega-dialog.properties-dialog .properties-file-icon i {
        left: auto;
        right: 0;
    }
    .mega-dialog.properties-dialog.multiple .properties-file-icon i {
        top: -10px;
        left: -10px;
    }
    .mega-dialog.properties-dialog.multiple .properties-file-icon i:nth-child(2) {
        top: 0;
        left: 0;
        opacity: 0.5;
        z-index: 2;
    }
    .mega-dialog.properties-dialog.multiple .properties-file-icon i:nth-child(3) {
        top: 10px;
        left: 10px;
        transition: opacity 200ms ease-in-out;
        opacity: 0.2;
        z-index: 1;
    }
    .mega-dialog.properties-dialog.two-elements .properties-file-icon i {
        top: -5px;
        left: -5px;
    }
    .mega-dialog.properties-dialog.two-elements .properties-file-icon i:nth-child(2) {
        top: 5px;
        left: 5px;
        z-index: 1;
    }
    .rtl .mega-dialog.properties-dialog.multiple .properties-file-icon i {
        left: auto;
        right: -10px;
    }
    .rtl .mega-dialog.properties-dialog.multiple .properties-file-icon i:nth-child(2) {
        left: auto;
        right: 0;
    }
   .rtl .mega-dialog.properties-dialog.multiple .properties-file-icon i:nth-child(3) {
        left: auto;
        right: 10px;
    }
    .rtl .mega-dialog.properties-dialog.two-elements .properties-file-icon i {
        left: auto;
        right: -5px;
    }
    .rtl .mega-dialog.properties-dialog.two-elements .properties-file-icon i:nth-child(2) {
        left: auto;
        right: 5px;
    }
    .mega-dialog.properties-dialog .file-status-icon {
        left: 16px;
        top: 16px;
        --mask-color: var(--icon-rest);
        --icon-size: 20px;
    }
    .mega-dialog.properties-dialog .file-status-icon.icon-info{
        --mask-color: var(--secondary-orange);
    }
    .rtl .mega-dialog.properties-dialog .file-status-icon {
        left: auto;
        right: 16px;
    }
    .mega-dialog.properties-dialog .taken-down-icon {
        display: none;
    }
    .mega-dialog.properties-dialog.taken-down .taken-down-icon {
        display: block;
        left: 12px;
        top: 12px;
        --mask-color: var(--label-red);
        --icon-size: 24px;
        position: absolute;
    }
    .rtl .mega-dialog.properties-dialog.taken-down .taken-down-icon {
        left: auto;
        right: 12px;
    }
    .mega-dialog.properties-dialog.taken-down .file-status-icon {
        display: none;
    }
    .mega-dialog.properties-dialog .propreties-dark-txt.t7 {
        max-width: 150px;
        word-break: break-word;
    }
    .mega-dialog.properties-dialog .propreties-dark-txt.t7,
    .mega-dialog.properties-dialog .propreties-dark-txt.t11 {
        line-height: 22px;
    }
    .mega-dialog.properties-dialog.multiple .properties-float-bl.second span {
        display: none;
    }
    .mega-dialog.properties-dialog .properties-elements-counter {
        display: none;
        height: 40px;
        left: 203px;
        top: 24px;
        text-align: center;
        position: absolute;
        z-index: 10;
    }
    .rtl .mega-dialog.properties-dialog .properties-elements-counter {
        left: auto;
        right: 203px;
    }
    .mega-dialog.properties-dialog.folders-only .properties-elements-counter,
    .mega-dialog.properties-dialog.shared .properties-elements-counter,
    .mega-dialog.properties-dialog.shared-with-me .properties-elements-counter {
        top: 61px;
    }
    .mega-dialog.properties-dialog.multiple.folders-only .properties-elements-counter {
        top: 51px;
    }
    .mega-dialog.properties-dialog.multiple.folders-only.two-elements .properties-elements-counter {
        top: 56px;
    }
    .mega-dialog.properties-dialog.multiple .properties-elements-counter,
    .mega-dialog.properties-dialog.shared .properties-elements-counter,
    .mega-dialog.properties-dialog.shared-with-me .properties-elements-counter {
        display: block;
        position: absolute;
    }
    .mega-dialog.properties-dialog.shared .properties-elements-counter span {
        background: var(--surface-main-inverted);
        border: 2px solid var(--stroke-main);
        border-radius: 50%;
        color: var(--text-color-high-inverted);
        display: block;
        font: var(--text-h2);
        height: 36px;
        line-height: 32px;
        width: 36px;
    }
    .mega-dialog.properties-dialog .properties-elements-counter span,
    .mega-dialog.properties-dialog .multiple .properties-elements-counter span {
        display: inline-block;
        min-width: 32px;
        height: 32px;
        margin: 4px;
        box-sizing: border-box;
        text-align: center;
        line-height: 31px;
        color: white;
        border-radius: 40px;
        background-color: var(--label-red);
        padding: 0 3px;
        font-family: 'source_sans_prosemibold', Arial, sans-serif;
        font-size: 19px;
    }
    .mega-dialog.properties-dialog .properties-elements-counter i {
        display: none;
        --icon-size: 32px;
        --mask-color: white;
        position: absolute;
        top: 6px;
        left: 6px;
    }
    .mega-dialog.properties-dialog.shared-with-me.read-only .properties-elements-counter span {
        background: var(--label-blue);
    }
    .mega-dialog.properties-dialog.shared-with-me.read-only .properties-elements-counter i.read-only {
        display: block;
    }
    .mega-dialog.properties-dialog.shared-with-me.read-and-write .properties-elements-counter span {
        background: var(--label-orange);
    }
    .mega-dialog.properties-dialog.shared-with-me.read-and-write .properties-elements-counter i.read-and-write {
        display: block;
    }
    .mega-dialog.properties-dialog.shared-with-me.full-access .properties-elements-counter span {
        background: var(--label-green);
    }
    .mega-dialog.properties-dialog.shared-with-me.full-access .properties-elements-counter i.full-access {
        display: block;
    }
    .mega-dialog.properties-dialog .properties-txt-wrapper {
        display: table;
        table-layout: fixed;
        width: 100%;
    }
    .mega-dialog.properties-dialog .properties-txt-pad {
        display: table-cell;
        height: 280px;
        padding: 46px 46px 30px;
        -webkit-padding-start: 326px;
        padding-inline-start: 326px;
        box-sizing: border-box;
        vertical-align: middle;
    }
    .mega-dialog.properties-dialog .properties-txt-pad::after {
        content: '';
        display: block;
        clear: both;
    }
    .mega-dialog.properties-dialog .properties-items {
        display: flex;
        flex-wrap: wrap;
    }
    /* Temporarily hide the Total Size and Contains in the info/properties dialog */
    .mega-lite-mode .mega-dialog.properties-dialog.hide-size-and-contains .properties-total-size,
    .mega-lite-mode .mega-dialog.properties-dialog.hide-size-and-contains .properties-contains {
        display: none;
    }
    .mega-dialog.properties-dialog .properties-link-block {
        height: 70px;
        border-top: 2px solid #eeeeee;
        box-sizing: border-box;
        padding: 13px 10px 0;
        -webkit-padding-start: 20px;
        padding-inline-start: 20px;
    }
    .mega-dialog.properties-dialog .properties-shared-block {
        height: 100px;
        border-top: 2px solid #eeeeee;
        -moz-box-sizing: border-box;
        -webkit-box-sizing: border-box;
        box-sizing: border-box;
        padding: 13px 10px 0;
        -webkit-padding-start: 20px;
        padding-inline-start: 20px;
        display: none;
    }
    .mega-dialog.properties-dialog.shared .properties-shared-block {
        display: block;
    }
    .mega-dialog.properties-dialog.no-link .properties-link-block {
        display: none;
    }
    .mega-dialog.properties-dialog .properties-file-lnk-pad {
        -webkit-margin-end: 90px;
        margin-inline-end: 90px;
    }
    .mega-dialog.properties-dialog .properties-file-txt {
        font-size: 14px;
        line-height: 21px;
        color: #999999;
        float: left;
    }
    .mega-dialog.properties-dialog .properties-file-link {
        font-size: 13px;
        line-height: 21px;
        color: #333333;
    }
    .mega-dialog.properties-dialog .properties-file-key {
        color: #999999;
        display: none;
    }
    .mega-dialog.properties-dialog.show-key .properties-file-key {
        display: inline;
    }

/* end properties-dialog */

/* add-user-dialog */

    .mega-dialog.add-user-popup {
        width: 640px;
    }
    .mega-dialog.add-user-popup .footer-container {
        flex-direction: column;
    }
    .mega-dialog.add-user-popup .footer-container button.add-user-popup-button {
        margin: 0 auto;
    }
    .mega-dialog.add-user-popup aside {
        text-align: start;
    }
    .mega-dialog.add-user-popup aside i {
        -webkit-margin-end: 4px;
        margin-inline-end: 4px;
        --icon-size: 24px;
        display: inline-block;
        vertical-align: middle;
    }
    .mega-dialog.add-user-popup aside span {
        vertical-align: middle;
    }
    .mega-dialog.add-user-popup.arrange-to-back {
        z-index: 900;
    }
    .dropdown.body.add-user-popup {
        max-width: 90%;
        z-index: 100;
        width: 640px !important;
    }
    .mega-dialog.add-user-popup .multiple-input i:not(.remove-item) {
        --icon-size: 24px;
        opacity: 0.74;
        position: absolute;
        margin-top: 7px;
        -webkit-margin-start: 10px;
        margin-inline-start: 10px;
        left: 0;
    }
    .rtl .mega-dialog.add-user-popup .multiple-input i:not(.remove-item) {
        left: auto;
        right: 0;
    }
    .mega-dialog.add-user-popup .img-dialogs-achievements {
        height: 56px;
        width: 56px;
        --width: 56px;
    }
    .mega-dialog.add-user-popup .hidden-achievement-cell {
        display: table-cell;
        vertical-align: middle;
    }
    .mega-dialog.add-user-popup .hidden-achievement-cell:first-child {
        width: 68px;
    }
    .mega-dialog.add-user-popup .hidden-achievement-cell .big-txt {
        font: var(--text-h3);
        color: var(--text-color-high);
    }
    .mega-dialog.add-user-popup .add-user-notification,
    .mega-dialog.add-user-popup.private .hidden-textarea-info {
        display: none;
    }
    .mega-dialog.add-user-popup.private .add-user-notification {
        display: block;
    }
    .mega-dialog.add-user-popup .hidden-achievement-info {
        display: table;
        margin-top: 24px;
    }
    .mega-dialog.add-user-popup .hidden-textarea-info {
        text-align: center;
        margin-top: 10px;
    }
    .mega-dialog.add-user-popup .hidden-textarea-info span {
        display: inline-block;
        padding: 0 10px;
        cursor: pointer;
    }
    .mega-dialog.add-user-popup .hidden-textarea-info span:hover {
        text-decoration: underline;
    }

/* end add-user-dialog */

/* payment-address-dialog */

    .mega-dialog.payment-address-dialog {
        width: 730px;
        max-height: 100vh;
    }
    .mega-dialog.payment-address-dialog header {
        align-items: center;
        flex-direction: row;
        justify-content: space-between;
        padding-top: 38px;
    }
    .mega-dialog.payment-address-dialog .mega-input {
        margin-top: 12px;
    }
    .mega-dialog.payment-address-dialog .content-block.address-block {
        display: flex;
        flex-direction: row;
        justify-content: space-between;
    }
    .mega-dialog.payment-address-dialog-body {
        padding: 30px 30px 10px;
    }
    .mega-dialog .content-block.payment-address-dialog-body {
        padding-bottom: 16px;
    }

    .mega-dialog.payment-address-dialog section {
        flex-shrink: unset;
    }

    .mega-dialog.payment-address-dialog .plan-icon {
        display: inline-block;
        vertical-align: middle;
    }
    .mega-dialog.payment-address-dialog .plan-icon.no-icon + .payment-plan-info {
        --webkit-padding-start: 0;
        padding-inline-start: 0;
    }
    .mega-dialog.payment-address-dialog .plan-icon i {
        display: none;
        --icon-size: 60px;
    }
    .mega-dialog.payment-address-dialog .plan-icon.pro1 i.pro1,
    .mega-dialog.payment-address-dialog .plan-icon.pro2 i.pro2,
    .mega-dialog.payment-address-dialog .plan-icon.pro3 i.pro3,
    .mega-dialog.payment-address-dialog .plan-icon.pro4 i.pro4,
    .mega-dialog.payment-address-dialog .plan-icon.pro101 i.pro101,
    .mega-dialog.payment-address-dialog .plan-icon.business i.business,
    .mega-dialog.payment-address-dialog .plan-icon.feature i.feature {
        display: block;
    }
    .mega-dialog.payment-address-dialog .payment-plan-info {
        display: inline-block;
        vertical-align: middle;
        -webkit-padding-start: 15px;
        padding-inline-start: 15px;
        max-width: 485px;
    }
    .mega-dialog.payment-address-dialog .payment-form-header {
        margin-top: 20px;
        position: relative;
    }
    .mega-dialog.payment-address-dialog .payment-plan-title,
    .payment-address-dialog .payment-plan-price {
        font: var(--text-h1);
        color: var(--text-color-high);
    }
    .mega-dialog.payment-address-dialog .payment-icons {
        height: 40px;
        overflow: hidden;
        position: absolute;
        right: -5px;
        top: -15px;
        width: 96px;
    }
    .mega-dialog.payment-address-dialog .payment-icons .provider-icon {
        margin: 14px;
        position: absolute;
        right: -5px;
    }
    .rtl .mega-dialog.payment-address-dialog .payment-icons,
    .rtl .mega-dialog.payment-address-dialog .payment-icons .provider-icon {
        left: -5px;
        right: auto;
    }
    .mega-dialog.payment-address-dialog .payment-plan-price {
        margin-top: 6px;
    }
    .mega-dialog.payment-address-dialog .payment-half-block {
        box-sizing: border-box;
        -webkit-padding-end: 7px;
        padding-inline-end: 7px;
        width: 50%;
    }
    .mega-dialog.payment-address-dialog .payment-half-block.second {
        border: 0;
        -webkit-padding-end: 0;
        padding-inline-end: 0;
        -webkit-padding-start: 7px;
        padding-inline-start: 7px;
        position: relative;
    }
    .mega-dialog.payment-address-dialog .payment-note-first {
        margin-top: 8px;
    }
    .mega-dialog.payment-address-dialog .payment-note-first b {
        color: var(--text-color-high);
        -webkit-touch-callout: text;
        -webkit-user-select: text;
        user-select: text;
    }
    .mega-dialog.payment-address-dialog .payment-form-title {
        color: var(--text-color-high);
        font: var(--text-body2-higher);
        float: left;
    }
    .rtl .mega-dialog.payment-address-dialog .payment-form-title {
        float: right;
    }
    .mega-dialog.payment-address-dialog .remember-billing-info-wrapper {
        padding: 20px 0;
        -webkit-padding-start: 48px;
        padding-inline-start: 48px;
    }
    .mega-dialog.payment-address-dialog .fm-account-input {
        border-radius: 4px;
        margin: 12px 0 0 0;
        width: auto;
    }
    .mega-dialog.payment-address-dialog .fm-account-input.error {
        border: 1px solid var(--text-color-error);
        box-sizing: border-box;
    }
    .mega-dialog.payment-address-dialog .fm-account-input input {
        color: var(--text-color-medium);
    }
    .mega-dialog.payment-address-dialog .default-select.error {
        border: 1px solid var(--text-color-error);
        box-shadow: none;
        box-sizing: border-box;
    }
    .mega-dialog.payment-address-dialog .payment-cc {
        margin: 19px 0 0 0;
        height: 32px;
    }
    .mega-dialog.payment-address-dialog .payment-cc-icon {
        position: absolute;
    }
    .mega-dialog.payment-address-dialog .payment-provider-icon {
        float: right;
        display: inline-block;
        margin-right: 5px;
        --icon-size: 48px;
    }
    .mega-dialog.payment-address-dialog .payment-cc-icon.visa {
        right: 0;
        --icon-size: 48px;
    }
    .rtl .mega-dialog.payment-address-dialog .payment-cc-icon.visa {
        left: 0;
    }
    .mega-dialog.payment-address-dialog .payment-cc-icon.mastercard {
        right: 48px;
        --icon-size: 48px;
    }
    .rtl .mega-dialog.payment-address-dialog .payment-cc-icon.mastercard {
        left: 48px;
    }
    .mega-dialog.payment-address-dialog .payment-short-bl {
        float: left;
        width: 50%;
        -webkit-padding-end: 7px;
        padding-inline-end: 7px;
        box-sizing: border-box;
    }
    .rtl .mega-dialog.payment-address-dialog .payment-short-bl {
        float: right;
    }
    .mega-dialog.payment-address-dialog .payment-short-bl.second {
        -webkit-padding-end: 0;
        padding-inline-end: 0;
        -webkit-padding-start: 7px;
        padding-inline-start: 7px;
    }
    .mega-dialog.payment-address-dialog .payment-short-bl.triplex {
        width: 33.333333%;
        -webkit-padding-end: 7px;
        padding-inline-end: 7px;
    }
    .mega-dialog.payment-address-dialog .payment-short-bl.triplex.second {
        padding: 0 7px;
    }
    .mega-dialog.payment-address-dialog .payment-short-bl.triplex.third {
        -webkit-padding-end: 0;
        padding-inline-end: 0;
        -webkit-padding-start: 7px;
        padding-inline-start: 7px;
    }
    .mega-dialog.payment-address-dialog .payment-short-bl .default-select {
        width: 100%;
        float: none;
        margin: 19px 0 0 0;
    }
    .mega-dialog.payment-address-dialog .footer-container {
        flex-direction: column;
        align-items: flex-end;
    }
    .mega-dialog.payment-address-dialog .footer-container .button {
        display: flex;
        justify-content: center;
    }
    .mega-dialog.payment-address-dialog .error-message {
        color: var(--banner-text-error);
        border: var(--banner-border-error);
        background: var(--banner-background-error);
        border-radius: 4px;
        padding: 2px 16px;
        margin: 12px 48px 0 48px;
        text-align: center;
    }
    .mega-dialog.payment-address-dialog .payment-half-block .fm-account-input input {
        color: var(--text-color-high);
    }
    .mega-dialog.payment-address-dialog .payment-half-block .fm-account-input input::placeholder {
        color: var(--text-color-low);
    }
    .mega-dialog.payment-address-dialog.active .fm-account-input {
        background: var(--surface-grey-1);
    }
    .mega-dialog.payment-address-dialog.active .fm-account-input.focused {
        background: var(--surface-grey-2);
    }
    .mega-dialog.payment-address-dialog.active .fm-account-input.focused input {
        color: var(--text-color-high);
    }
    .mega-dialog.payment-address-dialog .payment-half-block .fm-account-input.focused input::placeholder {
        color: var(--text-color-low);
    }
    .mega-dialog.payment-address-dialog .default-dropdown-item.template {
        display: none;
    }
    .mega-dialog.payment-address-dialog .states.disabled {
        cursor: default;
        opacity: 0.5;
    }
    .mega-dialog.payment-address-dialog .states {
        margin-bottom: 20px;
    }
    .mega-dialog.payment-address-dialog .states .mega-input-dropdown .dropdown-scroll {
        max-height: 160px;
    }
    .mega-dialog.payment-address-dialog > footer .footer-container {
        padding-top: 0;
    }

/* end payment-address-dialog */

/* bottom-pages-dialog */

    .mega-dialog.bottom-pages-dialog {
        width: 604px;
    }
    .mega-dialog.bottom-pages-dialog .content-block {
        padding: 0;
    }
    .mega-dialog.bottom-pages-dialog .bp-main {
        color: #595959;
        font-size: 15px;
        line-height: 23px;
        padding: 0 48px;
    }
    .mega-dialog.bottom-pages-dialog .bp-main h1 {
        font-size: 18px;
        padding: 0;
    }
    .mega-dialog.bottom-pages-dialog .bp-main h2 {
        font-size: 15px;
        padding: 16px 0 0 0;
    }
    .mega-dialog.bottom-pages-dialog .bp-main p {
        padding: 19px 0 0 0;
    }

/* end bottom-pages-dialog */

/* pro-login-dialog */

    .mega-dialog.pro-login-dialog {
        width: 490px;
    }
    .mega-dialog.pro-login-dialog header {
        padding: 32px 48px 0;
    }
    .mega-dialog.pro-login-dialog header h1 {
        text-align: center;
    }
    .mega-dialog.pro-login-dialog .login-page-forgot-bl {
        padding: 0 0 24px;
    }
    .mega-dialog.pro-login-dialog footer .footer-container {
        justify-content: space-between;
    }
    .mega-dialog.pro-login-dialog .footer-container .checkbox-block {
        flex-grow: 1;
        align-items: center;
    }
    .mega-dialog.pro-login-dialog aside {
        color: var(--text-color-medium);
        background: var(--surface-grey-3);
        text-align: center;
    }
    .mega-dialog.pro-login-dialog aside p a {
        color: var(--text-color-high);
        font-family: var(--text-font-family-semibold);
    }

/* end pro-login-dialog */

/* collected-data-review-dialog */

    .mega-dialog.collected-data-review-dialog {
        z-index: 1250;
        width: 600px;
        max-height: 590px;
    }
    .mega-dialog.collected-data-review-dialog textarea {
        display: block;
    }
    .mega-dialog.collected-data-review-dialog .collected-data-textarea {
        overflow: hidden;
        position: relative;
        height: 400px;
    }
    .mega-dialog.collected-data-review-dialog .collected-data {
        border: 0;
        padding: 0;
        -webkit-margin-start: 48px;
        margin-inline-start: 48px;
        --webkit-margin-end: 24px;
        margin-inline-end: 24px;
        overflow: hidden;
        display: block;
    }
    .mega-dialog.collected-data-review-dialog .collected-data li {
        font: var(--text-body2);
        list-style-type: none;
        text-indent: 12px;
        padding: 0;
        counter-increment: step-counter;
        font-family: 'source_code_proregular', sans-serif;
        background: none;
    }
    .mega-dialog.collected-data-review-dialog .collected-data li:first-child,
    .mega-dialog.collected-data-review-dialog .collected-data li:last-child {
        text-indent: 0;
    }
    .mega-dialog.collected-data-review-dialog .collected-data li::before {
        content: counter(step-counter);
        color: var(--text-color-info);
        text-align: end;
        display: block;
        position: absolute;
        min-width: 40px;
        left: -15px;
    }
    .rtl .mega-dialog.collected-data-review-dialog .collected-data li::before {
        left: auto;
        right: -15px;
    }

/* end collected-data-review-dialog */

/* wire-transfer-dialog */

    .mega-dialog.wire-transfer-dialog {
        width: 1145px;
        max-width: 100vw;
    }
    .mega-dialog.wire-transfer-dialog .content-block {
        padding-bottom: 48px;
    }
    .mega-dialog.wire-transfer-dialog ul {
        margin-bottom: 0;
    }
    .mega-dialog.wire-transfer-dialog li {
        padding-bottom: 0;
    }
    .mega-dialog.wire-transfer-dialog .wire-transfer-options {
        overflow: auto;
    }
    .mega-dialog.wire-transfer-dialog .wire-transfer-details {
        background: var(--surface-grey-1);
        border-radius: 7px;
        float: left;
        margin-bottom: 20px;
        padding: 15px;
        width: 49%;
    }
    .mega-dialog.wire-transfer-dialog .wire-transfer-details:last-child {
        float: right;
    }
    .mega-dialog.wire-transfer-dialog .resellers-top-txt {
        padding-bottom: 0;
    }
    /* Make the wire transfer details mouse selectable */
    .mega-dialog.wire-transfer-dialog .resellers-top-txt .wire-transfer-details th {
        padding-right: 15px;
        text-align: start;
        white-space: nowrap;
    }
    .mega-dialog.wire-transfer-dialog .resellers-top-txt .wire-transfer-details .bank-address {
        padding-bottom: 15px;
    }

/* end wire-transfer-dialog */

/* languages-dialog */

    .mega-dialog.languages-dialog {
        min-height: 320px;
        width: 770px;
    }
    .mega-dialog.languages-dialog a.nlanguage-lnk,
    .mega-dialog.languages-dialog a.nlanguage-lnk:link,
    .mega-dialog.languages-dialog a.nlanguage-lnk:visited,
    .mega-dialog.languages-dialog a.nlanguage-lnk:active {
        border-radius: 4px;
        box-sizing: border-box;
        color: var(--text-color-high);
        cursor: pointer;
        display: inline-block;
        font: var(--text-body1);
        margin: 1px;
        padding: 2px 12px;
        position: relative;
        text-decoration: none;
        width: 163px;
    }
    .mega-dialog.languages-dialog a.nlanguage-lnk:hover {
        background: var(--surface-grey-3);
    }
    .mega-dialog.languages-dialog a.nlanguage-lnk.language-template {
        display: none;
    }
    .mega-dialog.languages-dialog a.nlanguage-lnk.selected,
    .mega-dialog.languages-dialog a.nlanguage-lnk.selected:link,
    .mega-dialog.languages-dialog a.nlanguage-lnk.selected:visited,
    .mega-dialog.languages-dialog a.nlanguage-lnk.selected:hover,
    .mega-dialog.languages-dialog a.nlanguage-lnk.selected:active {
        background: var(--surface-grey-4);
    }
    .mega-dialog.languages-dialog a.nlanguage-lnk.selected::before {
        content: '';
        position: absolute;
        background: var(--label-blue);
        border-radius: 1px;
        width: 2px;
        height: calc(100% - 8px);
        top: 4px;
        left: 4px;
    }
    .rtl .mega-dialog.languages-dialog a.nlanguage-lnk.selected::before {
        left: auto;
        right: 4px;
    }
    .mega-dialog.languages-dialog .tier-one-languages {
        margin-top: 15px;
    }
    .mega-dialog.languages-dialog .tier-two-languages {
        display: none;
        margin-top: 20px;
        margin-bottom: 10px;
    }
    .mega-dialog.languages-dialog .native-language-name {
        line-height: 28px;
    }
    .mega-dialog.languages-dialog .show-more-languages {
        cursor: pointer;
        display: table;
        margin-top: 30px;
        width: 100%;
    }
    .mega-dialog.languages-dialog .show-more-languages .show-more-text {
        color: #999;
        display: table-cell;
        font-size: 14px;
        font-family: "source_sans_proregular", Arial, sans-serif;
        padding-left: 12px;
        white-space: nowrap;
    }
    .mega-dialog.languages-dialog .show-more-languages:hover .show-more-text {
        color: #555;
    }
    .mega-dialog.languages-dialog .show-more-languages .bar {
        display: table-cell;
        padding-left: 15px;
        width: 100%;
    }
    .mega-dialog.languages-dialog .show-more-languages .bar div {
        border-bottom: 1px solid #f2f2f2;
        margin-bottom: 3px;
    }
    .mega-dialog.languages-dialog .show-more-languages .round-arrow {
        display: table-cell;
        padding-left: 14px;
        vertical-align: middle;
    }
    .mega-dialog.languages-dialog .show-more-languages .round-arrow span {
        background-image: url(../images/mega/top-sprite.png);
        background-position: -13px -1108px;
        background-repeat: no-repeat;
        display: inline-block;
        height: 7px;
        opacity: 0.6;
        position: relative;
        top: 1px;
        vertical-align: middle;
        width: 11px;
    }
    .mega-dialog.languages-dialog .show-more-languages .round-arrow.opened span {
        transform: rotate(180deg);
    }
    .mega-dialog.languages-dialog .show-more-languages:hover .round-arrow span {
        opacity: 1;
    }
    .mega-dialog.languages-dialog .nlanguage-lnk .beta {
        border: 1px solid rgba(192, 199, 203, 0.3);
        border-radius: 7px;
        box-sizing: border-box;
        color: #c0c7cd;
        font-size: 10px;
        font-style: normal;
        margin-left: 5px;
        padding: 0 4px;
        text-align: center;
        text-transform: uppercase;
    }
    .mega-dialog.languages-dialog .nlanguage-lnk.selected .beta {
        visibility: hidden;
    }

/* end languages-dialog */

/* contact-info dialog */

    .mega-dialog.contact-info {
        width: 560px;
    }

/* end contact-info dialog */

/* pro-register-dialog */

    .mega-dialog.pro-register-dialog {
        width: 728px;
    }
    .mega-dialog.pro-register-dialog header {
        padding: 0;
    }
    .mega-dialog.pro-register-dialog header .graphic.wide {
        height: 120px;
        width: 400px;
        --width: 400px;
    }
    .mega-dialog.pro-register-dialog header p {
        padding: 0 48px;
        text-align: center;
    }
    .mega-dialog.pro-register-dialog .dialog-register-form {
        margin-top: 24px;
    }
    .mega-dialog.pro-register-dialog .account.input-tooltip, .pro-register-dialog .both-input-tooltip {
        font-size: 13px;
        min-width: 100%;
        text-transform: none;
    }
    .mega-dialog.pro-register-dialog .password .account.input-tooltip {
        min-width: 516px;
    }
    .mega-dialog.pro-register-dialog .account.checkbox-block {
        width: 105%;
        padding: 12px 0 0 0;
        display: flex;
    }
    .mega-dialog.pro-register-dialog .account.input-wrapper {
        margin: 0 0 37px 0;
    }
    .mega-dialog.pro-register-dialog .txt_dark {
        font-family: 'LatoWeb_SemiBold', 'Arial', sans-serif;
        font-weight: 700;
    }
    .mega-dialog.pro-register-dialog footer aside.no-padding {
        padding: 0;
    }

/* end pro-register-dialog */

/* credentials-warning-dialog */

    .mega-dialog.credentials-warning-dialog {
        width: 600px;
        z-index: 1101;
        overflow: hidden;
    }
    .mega-dialog.credentials-warning-dialog .avatarAndWarningMessage {
        overflow: hidden;
    }
    .mega-dialog.credentials-warning-dialog .userAvatar {
        float: left;
    }
    .mega-dialog.credentials-warning-dialog .information {
        float: left;
        -webkit-margin-start: 20px;
        margin-inline-start: 20px;
        width: 390px;
    }
    .mega-dialog.credentials-warning-dialog .information.noAvatar {
        -webkit-margin-start: 0;
        margin-inline-start: 0;
        width: auto;
    }
    .mega-dialog.credentials-warning-dialog .information .firstLine {
        color: var(--text-color-error);
    }
    .mega-dialog.credentials-warning-dialog .information .emailAddress {
        color: var(--text-color-high);
    }
    .mega-dialog.credentials-warning-dialog .userAvatar img {
        border-radius: 50%;
        height: 90px;
        width: 90px;
    }
    .mega-dialog.credentials-warning-dialog .previousCredentials .title {
        color: var(--text-color-high);
    }
    .mega-dialog.credentials-warning-dialog .previousCredentials,
    .mega-dialog.credentials-warning-dialog .newCredentials,
    .mega-dialog.credentials-warning-dialog .postResetCredentials,
    .mega-dialog.credentials-warning-dialog .avatarAndWarningMessage {
        margin-bottom: 40px;
    }
    .mega-dialog.credentials-warning-dialog .previousCredentials .fingerprint,
    .mega-dialog.credentials-warning-dialog .newCredentials .fingerprint,
    .mega-dialog.credentials-warning-dialog .postResetCredentials .fingerprint {
        font-family: monospace, sans-serif;
        font-size: 14px;
        -webkit-margin-start: -4px;
        margin-inline-start: -4px;
        margin-top: 10px;
        text-transform: uppercase;
        border: 1px solid var(--stroke-grey-2);
        border-radius: 4px;
        height: 36px;
        line-height: 34px;
        background: var(--surface-grey-1);
    }
    .mega-dialog.credentials-warning-dialog .previousCredentials .fingerprint > span,
    .mega-dialog.credentials-warning-dialog .newCredentials .fingerprint > span,
    .mega-dialog.credentials-warning-dialog .postResetCredentials .fingerprint > span {
        display: inline-block;
        text-align: center;
        width: 44px;
    }
    .mega-dialog.credentials-warning-dialog .newCredentials span.mismatch {
        color: var(--text-color-error);
    }
    .mega-dialog.credentials-warning-dialog .newCredentials .title {
        color: var(--text-color-error);
        font-weight: bold;
    }
    .mega-dialog.credentials-warning-dialog .newCredentials .title.reset {
        color: var(--text-color-high);
    }
    .mega-dialog.credentials-warning-dialog .resetCredentials .title {
        margin-bottom: 10px;
    }
    .credentials-warning-dialog .resetCredentials .reset-credentials-button {
        margin-top: 24px;
    }
    .mega-dialog.credentials-warning-dialog .verifyCredentials .verify-contact-button {
        margin-top: 24px;
    }
    .mega-dialog.credentials-warning-dialog .postResetCredentials .title,
    .mega-dialog.credentials-warning-dialog .verifyCredentials .title {
        color: var(--text-color-high);
    }
    .mega-dialog.credentials-warning-dialog .instruction {
        padding: 3px 20px;
    }
    .mega-dialog.credentials-warning-dialog .instruction .reject {
        color: var(--text-color-error);
    }
    .mega-dialog.credentials-warning-dialog .instruction .accept {
        color: var(--text-color-success);
    }
    .mega-dialog.credentials-warning-dialog .highlighted-section {
        padding-top: 16px;
        padding-bottom: 16px;
    }

/* end credentials-warning-dialog */

/* cancel-subscription-benefits */

    .mega-dialog.cancel-subscription-benefits header {
        padding: 24px 24px 12px;
    }
    .mega-dialog.cancel-subscription-benefits header h3 {
        font: var(--text-h3);
        text-align: left;
    }
    .mega-dialog.cancel-subscription-benefits .cancel-subscription-info {
        margin-bottom: 20px;
    }
    .mega-dialog.cancel-subscription-benefits .cancel-subscription-benefits-content {
        margin: 0 24px;
    }
    .mega-dialog.cancel-subscription-benefits .features-table {
        border: 2px solid var(--surface-grey-2);
        border-radius: 12px;
        overflow: hidden;
        color: var(--text-color-high);
    }
    .mega-dialog.cancel-subscription-benefits .features-table .features-table-header {
        display: grid;
        grid-template-columns: 1fr 1fr 1fr;
        background-color: var(--surface-grey-2);
        padding: 0 24px;
        height: 38px;
        align-items: center;
    }
    .mega-dialog.cancel-subscription-benefits .features-table .features-table-content {
        display: grid;
        grid-template-columns: 1fr 1fr 1fr;
        padding: 0 24px;
    }
    .mega-dialog.cancel-subscription-benefits .features-table .features-table-header-content {
        width: 100%;
        display: flex;
        font: var(--text-body1)
    }
    .mega-dialog.cancel-subscription-benefits .features-table .features-table-seperator {
        border-top: 2px solid var(--surface-grey-2);
        grid-column: 1 / 4;
    }
    .mega-dialog.cancel-subscription-benefits .features-table .features-table-header-content.center {
        justify-content: center;
    }
    .mega-dialog.cancel-subscription-benefits .features-table .features-table-item {
        display: flex;
        align-items: center;
        height: 32px;
        font: var(--text-body2);
        justify-content: center;
    }
    .mega-dialog.cancel-subscription-benefits .features-table .features-table-item.title {
        justify-content: flex-start;
        font: var(--text-body2-bold)
    }

    .mega-dialog.cancel-subscription-benefits .features-table .center {
        justify-self: center;
    }
    .mega-dialog.cancel-subscription-benefits footer {
        padding: 43px 24px 24px;
        display: flex;
        align-items: flex-end;
    }

/* cancel-subscription-benefits end */

/* cancel-subscription-st1 */

    .mega-dialog.cancel-subscription-st1 {
        width: 704px;
        max-height: calc(100% - 40px);
    }
    .mega-dialog.cancel-subscription-st1 button.close {
        position: initial;
    }
    .mega-dialog.cancel-subscription-st1 header {
        margin-bottom: 24px;
        padding: 24px 48px;
        border-bottom: var(--dropdown-border);
    }
    .mega-dialog.cancel-subscription-st1 section {
        position: relative;
        flex-shrink: unset;
    }
    .mega-dialog.cancel-subscription-st1 section .content-block {
        display: flex;
        flex-direction: column;
        gap: 16px;
    }
    .mega-dialog.cancel-subscription-st1 section .cancellation-contact {
        margin-top: 20px;
    }
    .mega-dialog.cancel-subscription-st1 section .content-block > * {
        font-size: 14px;
        line-height: 20px;
    }
    .mega-dialog.cancel-subscription-st1 .cancel-option-prompt {
        padding: 0;
        font-family: var(--text-font-family-bold);
    }
    .mega-dialog.cancel-subscription-st1 form,
    .mega-dialog.cancel-subscription-st1 .allow-contact-options {
        padding: 0;
        display: flex;
        flex-direction: column;
    }
    .mega-dialog.cancel-subscription-st1 form .label-wrap {
        display: flex;
        flex-direction: row;
        gap: 8px;
        align-items: center;
    }
    .mega-dialog.cancel-subscription-st1 form .label-wrap.built-option {
        margin-bottom: 12px;
    }
    .mega-dialog.cancel-subscription-st1 form .textarea-and-banner {
        display: flex;
        flex-direction: column;
        gap: 10px;
        padding-top: 12px;
    }
    .mega-dialog.cancel-subscription-st1 form .label-wrap > *,
    .mega-dialog.cancel-subscription-st1 .allow-contact-options > * {
        cursor: pointer;
    }
    .mega-dialog.cancel-subscription-st1 form .label-wrap div.cancel-option {
        margin: 3px;
    }
    .mega-dialog.cancel-subscription-st1 form .label-wrap .radio-txt {
        padding: 2px 0;
    }
    .mega-dialog.cancel-subscription-st1 .error-banner {
        padding: 2px 16px;
        text-align: center;
        background-color: var(--banner-background-error);
        border: 1px solid var(--banner-border-error);
        border-radius: 4px;
        color: var(--banner-text-error);
    }
    .mega-dialog.cancel-subscription-st1.error-select-reason footer,
    .mega-dialog.cancel-subscription-st1.error-select-contact footer {
        margin-top: 16px;
    }
    .mega-dialog.cancel-subscription-st1.error-select-reason.error-select-contact footer {
        margin-top: 32px;
    }
    .mega-dialog.cancel-subscription-st1.textbox-open footer {
        margin-top: 26px;
    }
    .mega-dialog.cancel-subscription-st1 footer {
        margin-top: 20px;
        padding: 24px 48px;
        border-top: var(--dropdown-border);
    }
    .mega-dialog.cancel-subscription-st1 footer .footer-container {
        padding: 0;
        display: flex;
        flex-direction: row;
        justify-content: space-between;
    }
    .mega-dialog.cancel-subscription-st1 .cancel-subscription-header {
        display: flex;
        justify-content: space-between;
        flex-direction: row;
    }

/* end cancel-subscription-st1 */

/* download-dialog */

    .mega-dialog.download-dialog {
        width: 504px;
        min-height: 100px;
    }
    .mega-dialog.download-dialog .download-chrome-lnk {
        margin-top: 16px;
        display: block;
    }
    .mega-dialog.download-dialog .download-chrome-lnk i {
        --icon-size: 24px;
        display: inline-block;
        vertical-align: middle;
        -webkit-margin-end: 4px;
        margin-inline-end: 4px;
    }
    .mega-dialog.download-dialog .download-chrome-lnk span {
        vertical-align: middle;
    }

/* key-signature-warning-dialog */

    .mega-dialog.key-signature-warning-dialog {
        z-index: 1101;
    }
    .mega-dialog.key-signature-warning-dialog .information .firstLine {
        color: var(--text-color-error);
        font-weight: bold;
    }
    .mega-dialog.key-signature-warning-dialog .information .emailAddress {
        color: var(--text-color-high);
    }
    .mega-dialog.key-signature-warning-dialog .userAvatar img {
        height: 100%;
        width: 100%;
        border-radius: 50%;
    }

/* end key-signature-warning-dialog */

/* dlkey-dialog */

    .mega-dialog.dlkey-dialog {
        width: 480px;
    }
    .mega-dialog.dlkey-dialog .fm-dialog-new-folder-pad {
        margin: 0 36px 0 0;
    }
    .mega-dialog.dlkey-dialog .instruction-message {
        padding: 0 0 10px;
    }
    .mega-dialog.dlkey-dialog .decryption-key {
        position: relative;
    }
    .mega-dialog.dlkey-dialog .decryption-key .icon {
        background-image: url(../images/mega/dialog-sprite.png);
        background-position: -6px -5510px;
        background-repeat: no-repeat;
        height: 22px;
        left: 13px;
        opacity: 0.5;
        position: absolute;
        top: 5px;
        width: 24px;
    }
    .mega-dialog.dlkey-dialog .dlkey-err {
        min-height: 24px;
        position: relative;
        background-color: var(--banner-background-error);
        border: 1px solid var(--banner-border-error);
        padding: 2px 12px;
        width: 100%;
        color: var(--banner-text-error);
        font: var(--text-body1);
        margin-top: 6px;
        border-radius: 4px;
        box-sizing: border-box;
        z-index: 100;
    }

/* end dlkey-dialog */

/* bitcoin-invoice-dialog */

    .mega-dialog.bitcoin-invoice-dialog {
        width: 660px;
        border-radius: var(--border-radius);
        overflow: hidden;
    }
    .mega-dialog.bitcoin-invoice-dialog .helper-explanation {
        font-size: 12px;
        margin-top: 10px;
    }
    .mega-dialog.bitcoin-invoice-dialog .scan-code-instruction {
        color: var(--text-color-medium);
        font-size: 13px;
        -webkit-margin-start: 35px;
        margin-inline-start: 35px;
        padding-top: 35px;
    }
    .mega-dialog.bitcoin-invoice-dialog .bitcoin-qr-code {
        margin: 25px 0 20px 0;
        -webkit-margin-start: 26px;
        margin-inline-start: 26px;
        width: 276px;
    }
    .mega-dialog.bitcoin-invoice-dialog .qr-code-mega-icon {
        background: url(../images/mega/bitcoin.png) 0 -650px no-repeat;
        display: none;
        height: 40.5px;
        left: 143.5px;
        opacity: 1;
        position: absolute;
        top: 183px;
        width: 40.5px;
    }
    .mega-dialog.bitcoin-invoice-dialog .bitcoin-address {
        color: var(--text-color-medium);
        font-size: 11px;
        padding: 10px 30px 21px;
        text-align: center;
    }
    .mega-dialog.bitcoin-invoice-dialog .price-expired-instruction {
        display: none;
        font: var(--text-body1);
        padding: 0 36px;
        margin-bottom: 12px;
    }
    .mega-dialog.bitcoin-invoice-dialog .price-expired-instruction b {
        font-family: var(--text-font-family-semibold);
    }
    .mega-dialog.bitcoin-invoice-dialog section.content {
        display: flex;
        flex-direction: row;
    }
    .mega-dialog.bitcoin-invoice-dialog .left-side {
        width: 50%;
    }
    .mega-dialog.bitcoin-invoice-dialog .right-side {
        background-color: #47abdc;
        color: #fff;
        padding: 35px 35px 26px;
        width: 50%;
    }
    .mega-dialog.bitcoin-invoice-dialog .plan-icon {
        margin: 30px 0 0 0;
    }
    .mega-dialog.bitcoin-invoice-dialog .plan-icon i {
        display: none;
        --icon-size: 60px;
    }
    .mega-dialog.bitcoin-invoice-dialog .plan-icon.pro1 i.pro1,
    .mega-dialog.bitcoin-invoice-dialog .plan-icon.pro2 i.pro2,
    .mega-dialog.bitcoin-invoice-dialog .plan-icon.pro3 i.pro3,
    .mega-dialog.bitcoin-invoice-dialog .plan-icon.pro4 i.pro4,
    .mega-dialog.bitcoin-invoice-dialog .plan-icon.business i.business,
    .mega-dialog.bitcoin-invoice-dialog .plan-icon.feature i.feature {
        display: block;
    }
    .mega-dialog.bitcoin-invoice-dialog .invoice-date-time {
        font-size: 13px;
        text-align: start;
    }
    .mega-dialog.bitcoin-invoice-dialog .plan-name {
        font-size: 30px;
        line-height: 32px;
        padding-top: 5px;
        font-family: 'source_sans_prolight', sans-serif;
    }
    .mega-dialog.bitcoin-invoice-dialog .plan-duration {
        font-size: 21px;
        line-height: 24px;
        padding-top: 6px;
        font-family: 'source_sans_prolight', sans-serif;
    }
    .mega-dialog.bitcoin-invoice-dialog .plan-price-euros {
        font-size: 21px;
        line-height: 24px;
        padding-top: 6px;
    }
    .mega-dialog.bitcoin-invoice-dialog .plan-price-euros > span {
        font-size: 0.8em;
    }
    .mega-dialog.bitcoin-invoice-dialog .plan-price-bitcoins {
        display: inline-block;
        font-size: 39px;
        line-height: 42px;
        padding-top: 26px;
    }
    .mega-dialog.bitcoin-invoice-dialog .plan-price-bitcoins-btc {
        display: inline-block;
        font-size: 14px;
        padding-left: 4px;
    }
    .mega-dialog.bitcoin-invoice-dialog .separator {
        border-bottom: 1px solid #fff;
        margin-bottom: 25px;
        padding-top: 10px;
    }
    .mega-dialog.bitcoin-invoice-dialog .expiry-instruction {
        box-sizing: border-box;
        display: table-cell;
        font-size: 13px;
        height: 45px;
        opacity: 0.5;
        vertical-align: middle;
    }
    .mega-dialog.bitcoin-invoice-dialog .clock-icon {
        vertical-align: top;
        display: inline-block;
        margin: 3px 0 0;
        -webkit-margin-end: 5px;
        margin-inline-end: 5px;
        width: 15px;
        height: 15px;
        background: url(../images/mega/bitcoin.png) 0 -786px no-repeat;
    }
    .mega-dialog.bitcoin-invoice-dialog .clock-icon::before {
        content: '\00a0';
    }
    .mega-dialog.bitcoin-invoice-dialog .time-to-expire {
        font-size: 32px;
        line-height: 42px;
        opacity: 0.5;
        float: right;
    }
    .rtl .mega-dialog.bitcoin-invoice-dialog .time-to-expire {
        float: left;
    }

/* end bitcoin-invoice-dialog */

/* invite-dialog */

    .mega-dialog.invite-dialog {
        width: 644px;
    }
    .mega-dialog.invite-dialog header .graphic.default-content {
        height: 90px;
    }
    .mega-dialog.invite-dialog .content-block {
        text-align: center;
    }
    .mega-dialog.invite-dialog button.back,
    .mega-dialog.invite-dialog.success button.send {
        display: none;
    }
    .mega-dialog.invite-dialog.success button.back {
        display: inline-flex;
    }
    .mega-dialog.invite-dialog .achievement-dialog.input-info {
        padding: 12px 0 0 0;
    }
    .mega-dialog.invite-dialog:not(.success) .success-content,
    .mega-dialog.invite-dialog.success .default-content {
        display: none !important;
    }
    .mega-dialog.invite-dialog .how-it-works {
        margin-top: 24px;
    }
    .mega-dialog.invite-dialog .how-it-works i {
        transition: transform 200ms;
    }
    .mega-dialog.invite-dialog .how-it-works.closed i {
        transform: rotate(180deg);
    }
    .mega-dialog.invite-dialog .how-it-works-body {
        transition: height 200ms;
        height: 200px;
        overflow: hidden;
    }
    .mega-dialog.invite-dialog .how-it-works-body.closed {
        height: 0;
    }

/* end invite-dialog */

/* achievement-list-dialog and invite-dialog shared styles */

    .mega-dialog .achievement-dialog.green-header {
        font: var(--text-h3);
        color: var(--text-color-success);
        display: inline-block;
        position: relative;
        padding: 21px 10px 0 10px;
    }
    .mega-dialog .achievement-dialog.info-body {
        text-align: start;
        margin: 16px 0;
        width: 100%;
    }
    .mega-dialog .achievement-dialog.info-body p {
        margin-bottom: 8px;
    }
    .mega-dialog .achievement-dialog.info-body p strong {
        color: var(--text-color-high);
    }
    .mega-dialog .achievement-dialog.info-body p.note {
        font: var(--text-body2);
        margin-bottom: 4px;
    }
    .mega-dialog .achievement-dialog.info-body p .red {
        color: var(--text-color-error);
    }
    .mega-dialog .achievement-dialog.input-header {
        font: var(--text-h3);
        padding: 16px 0 16px 0;
    }
    .mega-dialog .achievement-dialog.input-field {
        max-height: 64px;
        min-height: 32px;
        box-sizing: border-box;
        border-radius: 3px;
        -webkit-padding-end: 10px;
        padding-inline-end: 10px;
        height: auto !important;
        cursor: text;
        text-align: center;
        overflow: hidden;
        line-height: 0;
    }
    .mega-dialog .active .achievement-dialog.input-field {
        background: var(--surface-grey-1);
    }
    .mega-dialog .achievement-dialog.input-field ul {
        padding: 0 10px;
        font-size: 0;
        line-height: 0;
        clear: left;
        overflow: hidden;
        transition: all 0ms ease-in-out;
    }
    .mega-dialog .achievement-dialog.input-field li {
        overflow: hidden;
        margin: 0;
        cursor: default;
        padding: 6px 4px;
        -webkit-padding-end: 18px;
        padding-inline-end: 18px;
        -webkit-margin-end: 6px;
        margin-inline-end: 6px;
        float: left;
        position: relative;
        max-width: 100%;
        text-overflow: ellipsis;
        white-space: nowrap;
        font: var(--text-body1);
    }
    .rtl .mega-dialog .achievement-dialog.input-field li {
        float: right;
    }
    .mega-dialog li.token-input-token-invite .remove-item {
        top: 6px;
    }
    .mega-dialog .achievement-dialog.input-field input {
        box-sizing: border-box;
        width: 100px;
        padding: 6px 0;
        float: left;
        margin: 0;
        color: var(--text-color-high);
        background: transparent;
        border: none;
    }
    .rtl .mega-dialog .achievement-dialog.input-field input {
        float: right;
    }
    .mega-dialog .achievement-dialog.input-field input.tiny,
    .mega-dialog ul.token-input-list-mega li input.tiny,
    .mega-dialog .multiple-input input.tiny {
        width: 0 !important;
    }
    .mega-dialog .achievement-dialog li.token-input-input-token-invite {
        float: left;
        margin: 0;
        padding: 0 4px;
        list-style-type: none;
        max-width: 100%;
    }
    .rtl .mega-dialog .achievement-dialog li.token-input-input-token-invite {
        float: right;
    }
    .mega-dialog .achievement-dialog.input-info.red,
    .mega-dialog .achievement-dialog.input-field input.red {
        color: var(--text-color-error);
    }
    .mega-dialog .achievement-dialog.input-info,
    .mega-dialog .achievement-dialog.success-info {
        font: var(--text-body2);
        color: var(--text-color-low);
        padding: 12px 0 15px 0;
    }
    .mega-dialog .achievement-dialog.success-info {
        padding: 23px 0 26px 0;
    }
    .mega-dialog .achievement-dialog.links-block {
        display: flex;
        align-items: center;
    }
    .mega-dialog .achievement-dialog.links-block.first {
        margin-top: 24px;
    }
    .mega-dialog .achievement-dialog.links-block.second {
        margin-top: 8px;
    }
    .mega-dialog .achievement-dialog.links-block input {
        width: 100%;
    }
    .mega-dialog .achievement-dialog.links-block .input-field {
        padding: 0 14px;
        background: var(--surface-grey-1);
        border: 1px solid var(--stroke-grey-2);
        border-radius: 4px;
    }
    .mega-dialog .achievement-dialog.links-block .input-label {
        text-align: end;
        color: var(--text-color-high);
        width: 50%;
        -webkit-margin-end: 16px;
        margin-inline-end: 16px;
    }
    .mega-dialog .achievement-dialog.fm-dialog-body {
        padding: 12px 48px 24px 48px;
    }
    .mega-dialog .achievement-dialog.header {
        font: var(--text-h2);
        padding: 0;
        width: 544px;
    }
    .mega-dialog .achievement-dialog ol {
        padding: 3px 0 5px 13px;
        margin: 0;
    }
    .mega-dialog .achievement-dialog ol li {
        font-size: 14px;
        line-height: 18px;
        color: var(--text-color-medium);
        padding: 2px 0;
        white-space: normal;
        display: list-item;
        list-style: decimal;
    }
    .mega-dialog .achievement-dialog.header span {
        color: var(--text-color-error);
        border-bottom: 2px solid var(--text-color-error);
    }
    .mega-dialog .achievement-dialog.reward {
        display: inline-block;
        position: relative;
        margin: 15px 21px 0 21px;
        text-align: start;
    }
    .mega-dialog .achievement-dialog.reward i {
        vertical-align: top;
    }
    .mega-dialog .achievement-dialog.reward-txt {
        display: inline-block;
        font-size: 14px;
        line-height: 17px;
        color: var(--text-color-medium);
        vertical-align: top;
        margin: 6px 0 0 15px;
    }
    .mega-dialog .achievement-dialog.reward-txt span {
        font-size: 18px;
        line-height: 18px;
        display: block;
        text-transform: uppercase;
        color: #2BA6DE;
    }
    .mega-dialog .achievement-dialog.reward.storage span {
        color: #2BA6DE;
    }
    .mega-dialog .achievement-dialog.reward.bandwidth span {
        color: #31B500;
    }
    .mega-dialog .achievement-dialog.description {
        padding: 18px 0 0 0;
        font-size: 14px;
        line-height: 18px;
        color: var(--text-color-medium);
    }
    .mega-dialog .achievement-dialog.expires-txt {
        font: var(--text-body1);
        color: var(--text-color-high);
        padding: 15px 0 24px 0;
        cursor: default;
    }
    .mega-dialog .achievement-dialog.expires-txt.red {
        color: var(--text-color-error);
    }
    body.fr .mega-dialog .achievement-dialog.expires-txt.red,
    body.jp .mega-dialog .achievement-dialog.expires-txt.red {
        line-height: 18px;
    }
    .mega-dialog .achievement-dialog.bottom-block {
        border-radius: 0 0 12px 12px;
        background: var(--surface-grey-1);
        border-top: 1px solid var(--divider-color);
        padding: 8px 24px 16px;
    }
    .mega-dialog .achievement-dialog.bottom-block .achievement-dialog.reward {
        display: flex;
        align-items: center;
        position: relative;
        width: 100%;
        margin: 0;
        border-bottom: 1px solid var(--divider-color);
    }
    .mega-dialog .achievement-dialog.bottom-block .achievement-dialog.reward:last-of-type {
        border-bottom: none;
    }
    .mega-dialog .achievement-dialog.bottom-block .achievement-dialog.reward i {
        margin: 10px 0 10px 0;
        -webkit-margin-end: 8px;
        margin-inline-end: 8px;
        display: inline-block;
        --icon-size: 24px;
        --mask-color: var(--icon-rest);
    }
    .mega-dialog .expired .achievement-dialog.bottom-block .achievement-dialog.reward i {
        --mask-color: var(--icon-inactive);
    }
    .mega-dialog .achievement-dialog.bottom-block .achievement-dialog.reward-txt {
        display: inline-block;
        max-width: 150px;
        color: var(--text-color-high);
        margin: 0;
    }
    .mega-dialog .achievement-dialog.bottom-block .achievement-dialog.reward span {
        color: var(--text-color-high);
        -webkit-margin-start: auto;
        margin-inline-start: auto;
        text-align: end;
    }
    .mega-dialog .achievement-dialog.status-block {
        position: absolute;
        width: 100%;
        bottom: 0;
        left: 0;
    }
    .mega-dialog .achievement-dialog.status-block button {
        display: inline-block;
        min-width: 126px;
    }
    .mega-dialog .achieved .achievement-dialog.status-block button {
        display: none;
    }
    .mega-dialog .achievement-dialog.achieved-icon {
        font-size: 0;
        line-height: 0;
        display: none;
    }
    .mega-dialog .achieved .achievement-dialog.achieved-icon {
        display: block;
    }
    .mega-dialog .one-reward .achievement-dialog.right-block,
    .mega-dialog .achieved .achievement-dialog.right-block {
        vertical-align: middle;
        padding: 0 15px 0 15px;
    }
    .mega-dialog .one-reward .achievement-dialog.right-block .reward {
        margin: 0 0 4px 10px;
    }
    .mega-dialog .one-reward .right-block .reward.bandwidth,
    .mega-dialog .achieved .achievement-dialog.right-block .reward {
        display: none;
    }

/* end achievement-list-dialog and invite-dialog shared styles */

/* fm-voucher-popup */

    .fm-voucher-popup {
        width: 440px;
    }
    .fm-voucher-popup .content-block {
        align-items: center;
        display: flex;
        justify-content: space-between;
    }
    .fm-voucher-popup .mega-input.title-ontop {
        -webkit-margin-end: 12px;
        margin-inline-end: 12px;
    }

/* end fm-voucher-popup */

/* resume-transfer */

    .mega-dialog.resume-transfer {
        width: 520px;
    }
    .mega-dialog.resume-transfer .resume-transfers-button .icon {
        background-image: url('../images/mega/icons-sprite.png');
        background-size: 262px auto;
        width: 28px;
        height: 28px;
    }

/* end resume-transfer */

/* voucher-dialog */

    .mega-dialog.voucher-dialog {
        width: 480px;
    }
    .ct .mega-dialog.voucher-dialog {
        width: 540px;
    }
    .mega-dialog.voucher-dialog .plan-icon {
        margin-top: 6px;
        -webkit-margin-start: 3px;
        margin-inline-start: 3px;
        position: static;
        display: inline-block;
    }
    .mega-dialog.voucher-dialog .plan-icon i {
        display: none;
        --icon-size: 60px;
    }
    .mega-dialog.voucher-dialog .plan-icon.pro1 i.pro1,
    .mega-dialog.voucher-dialog .plan-icon.pro2 i.pro2,
    .mega-dialog.voucher-dialog .plan-icon.pro3 i.pro3,
    .mega-dialog.voucher-dialog .plan-icon.pro4 i.pro4,
    .mega-dialog.voucher-dialog .plan-icon.business i.business,
    .mega-dialog.voucher-dialog .plan-icon.feature i.feature {
        display: block;
    }
    .mega-dialog.voucher-dialog .voucher-plan-info {
        -webkit-padding-start: 15px;
        padding-inline-start: 15px;
        display: inline-block;
        margin-top: 10px;
        position: absolute;
    }
    .mega-dialog.voucher-dialog .voucher-plan-title,
    .mega-dialog.voucher-dialog .payment-plan-price {
        font: var(--text-h1);
        color: var(--text-color-high);
    }
    .mega-dialog.voucher-dialog .voucher-plan-price {
        float: right;
        padding-top: 26px;
        -webkit-padding-end: 10px;
        padding-inline-end: 10px;
        font: var(--text-h1);
    }
    .mega-dialog.voucher-dialog .voucher-account-balance {
        color: var(--text-color-error);
        float: right;
        font: var(--text-h1);
        -webkit-padding-end: 10px;
        padding-inline-end: 10px;
    }
    .rtl .mega-dialog.voucher-dialog .voucher-plan-price,
    .rtl .mega-dialog.voucher-dialog .voucher-account-balance {
        float: left;
    }
    .mega-dialog.voucher-dialog .voucher-account-balance.sufficient-funds {
        color: var(--text-color-success);
    }
    .mega-dialog.voucher-dialog .voucher-block {
        box-sizing: border-box;
        padding-top: 25px;
        margin-top: 19px;
        border-top: 1px solid var(--stroke-grey-2);
    }
    .mega-dialog.voucher-dialog .voucher-title {
        letter-spacing: 0.1px;
        line-height: 125%;
    }
    .mega-dialog.voucher-dialog .voucher-sub-title {
        letter-spacing: 0.1px;
        line-height: 200%;
        margin-top: 3px;
    }
    .mega-dialog.voucher-dialog .voucher-information-help {
        margin: 20px 0 0 0;
        color: #9B9B9B;
        letter-spacing: 0.1px;
        line-height: 20px;
    }
    .mega-dialog.voucher-dialog .voucher-dialog-td {
        display: table-cell;
        overflow: hidden;
        transition: all 200ms ease-in-out;
    }
    .mega-dialog.voucher-dialog .payment-eurosign {
        font-size: 25px;
    }
    .mega-dialog.voucher-dialog .voucher-input-container {
        display: flex;
        width: 100%;
    }
    .mega-dialog.voucher-dialog .voucher-input-container .fm-account-input {
        flex: 1;
        -webkit-margin-end: 8px;
        margin-inline-end: 8px;
    }
    .mega-dialog.voucher-dialog .voucher-input-container .voucher-redeem-now {
        flex-shrink: 0;
    }

/* end voucher-dialog */

/* invitation-dialog */

    .mega-dialog.invitation-dialog {
        width: 724px;
    }
    .mega-dialog.invitation-dialog .content-block {
        text-align: center;
        padding: 0;
    }
    .mega-dialog.invitation-dialog .table {
        display: table;
        width: 100%;
        table-layout: fixed;
        text-align: start;
    }
    .mega-dialog.invitation-dialog .table-row {
        display: table-row;
    }
    .mega-dialog.invitation-dialog .table-row:nth-child(even) {
        background: var(--surface-grey-2);
    }
    .mega-dialog.invitation-dialog .table-cell {
        font-size: 13px;
        line-height: 18px;
        color: var(--text-color-medium);
        display: table-cell;
        vertical-align: middle;
        height: 48px;
        border-left: 1px dashed rgba(0,0,0,0.1);
        padding: 0 12px 0 12px;
        white-space: nowrap;
        overflow: hidden;
        text-overflow: ellipsis;
        box-sizing: border-box;
        position: relative;
    }
    .mega-dialog.invitation-dialog .table-cell > i {
        --icon-size: 24px;
        display: block;
    }
    .mega-dialog.invitation-dialog .table-cell .granted-icon {
        --mask-color: var(--label-green);
    }
    .mega-dialog.invitation-dialog .table-cell .pending-icon {
        --mask-color: var(--label-grey);
    }
    .mega-dialog.invitation-dialog .table-cell .pending-install-icon {
        --mask-color: var(--label-orange);
    }
    .mega-dialog.invitation-dialog .table-cell span {
        display: block;
        white-space: nowrap;
        overflow: hidden;
        text-overflow: ellipsis;
    }
    .mega-dialog.invitation-dialog .table-cell .resend {
        position: absolute;
        right: 12px;
        top: 50%;
        transform: translateY(-50%);
    }
    .rtl .mega-dialog.invitation-dialog .table-cell .resend {
        right: auto;
        left: 12px;
    }
    .mega-dialog.invitation-dialog .table-cell:first-child {
        border-left: 0;
        width: 35px;
        padding: 0 9px;
        text-overflow: clip;
    }
    .mega-dialog.invitation-dialog .table-cell:nth-child(3) {
        width: 170px;
    }
    .mega-dialog.invitation-dialog .table-cell:nth-child(4) {
        width: 190px;
    }
    .mega-dialog.invitation-dialog .table-row.header .table-cell {
        font-size: 13px;
        line-height: 16px;
        color: var(--text-color-medium);
        height: 16px;
        border-bottom: 1px solid rgba(0,0,0,0.1);
        border-left: 1px solid rgba(0,0,0,0.1);
        padding: 0 12px 4px 12px;
        display: table-cell;
    }
    .mega-dialog.invitation-dialog .table-cell strong {
        font-size: 14px;
    }
    .mega-dialog.invitation-dialog .table-cell .dark-grey {
        color: var(--text-color-high);
    }
    .mega-dialog.invitation-dialog .table-cell .light-grey {
        color: var(--text-color-low);
    }
    .mega-dialog.invitation-dialog .table-cell .green {
        color: var(--text-color-success);
        font-size: 13px;
    }
    .mega-dialog.invitation-dialog .table-cell .orange {
        color: var(--text-color-warning);
        font-size: 13px;
    }
    .mega-dialog.invitation-dialog .table-cell.small {
        color: var(--text-color-low);
    }
    .mega-dialog.invitation-dialog .table-cell span {
        display: block;
        cursor: pointer;
        -webkit-margin-end: 8px;
        margin-inline-end: 8px;
    }
    .mega-dialog.invitation-dialog .table-cell span.desc {
        background-image: url(../images/mega/fm-main-sprite.png);
        background-position: right -11445px;
        background-repeat: no-repeat;
    }
    .mega-dialog.invitation-dialog .table-cell span.asc {
        background-image: url(../images/mega/fm-main-sprite.png);
        background-position: right -11475px;
        background-repeat: no-repeat;
    }
    .mega-dialog.invitation-dialog .table-scroll {
        height: 385px;
        border-bottom: 1px solid rgba(0,0,0,0.1);
    }
    .mega-dialog.invitation-dialog .table-bg {
        min-height: 100%;
    }
    .mega-dialog.invitation-dialog .table-info {
        font-size: 14px;
        line-height: 18px;
        color: var(--text-color-medium);
        padding: 24px 48px 0 48px;
        text-align: start;
    }
    .mega-dialog.invitation-dialog .table-info span {
        color: var(--text-color-warning);
    }

/* end invitation-dialog */

/* astropay-dialog */

    .mega-dialog.astropay-dialog {
        max-height: 100%;
    }
    .mega-dialog.astropay-dialog .astropay-label {
        display: block;
        margin: 16px 0 8px;
    }
    .mega-dialog.astropay-dialog .fm-account-input {
        margin-top: 5px;
    }
    .mega-dialog.astropay-dialog .astropay-information {
        margin-bottom: 20px;
    }
    .mega-dialog.astropay-dialog .provider-name {
        color: var(--text-color-high);
    }
    .mega-dialog.astropay-dialog .provider-icon {
        margin: 0 2px;
    }
    .mega-dialog.astropay-dialog .powered-by-astropay {
        height: 36px;
        width: 80px;
        background: #fff;
        display: block;
        border-radius: 4px;
    }
    .mega-dialog.astropay-dialog .powered-by-astropay i {
        width: 96px;
        height: 96px;
        --icon-size: 96px;
        position: absolute;
        bottom: 17px;
        left: 39px;
        pointer-events: none;
    }
    .mega-dialog.astropay-dialog section {
        flex-shrink: unset;
    }
    .rtl .mega-dialog.astropay-dialog .powered-by-astropay i {
        left: auto;
        right: 32px;
    }

/* end astropay-dialog */

/* limited-bandwidth-dialog */

    .mega-dialog.limited-bandwidth-dialog {
        width: 975px;
        max-width: calc(100% - 40px);
        max-height: calc(100% - 40px);
        overflow: hidden;
    }
    .mega-dialog.limited-bandwidth-dialog:not(.uploads).pro3,
    .mega-dialog.limited-bandwidth-dialog:not(.uploads).pro-mini.no-cards {
        width: 640px;
    }
    .mega-dialog.limited-bandwidth-dialog .dialog.header-before-icon {
        font-family: var(--text-font-family-bold);
        font-size: 20px;
        line-height: 30px;
        padding: 0 0 32px;
    }
    .mega-dialog.limited-bandwidth-dialog .pricing-page.radio-buttons {
        margin: 20px 0 16px;
        display: flex;
        height: 24px;
        float: right;
        align-items: center;
    }
    .mega-dialog.limited-bandwidth-dialog .pricing-page.radio-buttons .radioOn,
    .mega-dialog.limited-bandwidth-dialog .pricing-page.radio-buttons .radioOff {
        vertical-align: text-top;
    }
    .rtl .mega-dialog.limited-bandwidth-dialog .pricing-page.radio-buttons {
        float: left;
    }
    .mega-dialog.limited-bandwidth-dialog .pricing-page.radio-buttons .save-yearly,
    .mega-dialog.limited-bandwidth-dialog .pricing-page.plan-saving {
        background-color: var(--label-red);
        color: var(--text-color-white-high);
        border-radius: 9px;
        font-size: 12px;
        line-height: 14px;
        margin-inline-start: 8px;
        -webkit-margin-start: 8px;
        padding: 2px 8px 2px 9px;
    }
    .mega-dialog.limited-bandwidth-dialog .pricing-page.local-currency-tip {
        display: block;
        padding-top: 20px;
    }
    .mega-dialog.limited-bandwidth-dialog .scrollable.ps {
        overflow: scroll;
        -webkit-overflow-scrolling: touch;
        position: relative;
        box-sizing: border-box;
        height: 100%;
    }
    .mega-dialog.limited-bandwidth-dialog .pricing-page.plans-block {
        border-top: 0;
        max-width: none;
    }
    .mega-dialog.limited-bandwidth-dialog:not(.uploads) .dialog.bottom-button {
        display: flex;
        justify-content: center;
        padding-top: 20px;
    }
    .mega-dialog.limited-bandwidth-dialog.pro3 .dialog.bottom-button,
    .mega-dialog.limited-bandwidth-dialog.pro-mini.no-cards .dialog.bottom-button {
        padding-top: 24px;
    }
    .mega-dialog.limited-bandwidth-dialog.pro3 .dialog.bottom-button > *:not(:last-child),
    .mega-dialog.limited-bandwidth-dialog.pro-mini.no-cards .dialog.bottom-button > *:not(:last-child) {
        margin-inline-end: 8px;
        -webkit-margin-end: 8px;
    }
    .mega-dialog.limited-bandwidth-dialog:not(.uploads) .dialog.bottom-button button.dialog-action {
        padding: 8px 12px;
    }
    .mega-dialog.limited-bandwidth-dialog.pro3 .dialog.bottom-button button.dialog-action,
    .mega-dialog.limited-bandwidth-dialog.pro3 .dialog.bottom-button button.upgrade,
    .mega-dialog.limited-bandwidth-dialog.pro-mini.no-cards .dialog.bottom-button button.dialog-action,
    .mega-dialog.limited-bandwidth-dialog.pro-mini.no-cards .dialog.bottom-button button.upgrade {
        font-size: 16px;
        line-height: 24px;
        padding: 12px 24px;
    }
    .mega-dialog.limited-bandwidth-dialog .step1-block .radio-txt,
    .mega-dialog.limited-bandwidth-dialog .pricing-page.plan-price,
    .mega-dialog.limited-bandwidth-dialog .pricing-page.plan-feature,
    .mega-dialog.limited-bandwidth-dialog section .content-block {
        padding: 0;
    }
    .mega-dialog.limited-bandwidth-dialog .step1-block .radio-txt:first-of-type {
        margin-inline-end: 32px;
        -webkit-margin-end: 32px;
    }
    .mega-dialog.limited-bandwidth-dialog .dialog.header-before-icon.exceeded,
    .mega-dialog.limited-bandwidth-dialog.exceeded .dialog.header-before-icon.limited,
    .mega-dialog.limited-bandwidth-dialog .limited-bottom,
    .mega-dialog.limited-bandwidth-dialog button.close,
    .mega-dialog.limited-bandwidth-dialog:not(.uploads) .transfer-overquota-txt,
    .mega-dialog.limited-bandwidth-dialog.pro.exceeded:not(.no-cards) .dialog.bottom-button,
    .mega-dialog.limited-bandwidth-dialog.uploads .messages p,
    .mega-dialog.limited-bandwidth-dialog.uploads .bottom-button,
    .mega-dialog.limited-bandwidth-dialog.exceeded .msg-prewarning,
    .mega-dialog.limited-bandwidth-dialog.uploads .msg-prewarning,
    .mega-dialog.limited-bandwidth-dialog:not(.pro3):not(.no-cards) section i.img-dialog-overquota-storage,
    .mega-dialog.limited-bandwidth-dialog:not(.pro3):not(.no-cards) .dialog.bottom-button button.upgrade,
    .mega-dialog.limited-bandwidth-dialog.pro3 .step1-block,
    .mega-dialog.limited-bandwidth-dialog.pro3 .local-currency-tip,
    .mega-dialog.limited-bandwidth-dialog:not(.local-currency) .local-currency-tip,
    .mega-dialog.limited-bandwidth-dialog:not(.local-currency) .ast,
    .mega-dialog.limited-bandwidth-dialog:not(.pro-mini) .pricing-page.period-subtitle,
    .mega-dialog.limited-bandwidth-dialog.pro-mini.no-cards .step1-block,
    .mega-dialog.limited-bandwidth-dialog.pro-mini.no-cards .local-currency-tip {
        display: none;
    }
    .mega-dialog.limited-bandwidth-dialog .step1-block,
    .mega-dialog.limited-bandwidth-dialog.exceeded .dialog.header-before-icon.exceeded,
    .mega-dialog.limited-bandwidth-dialog.exceeded button.close {
        display: block;
    }
    .mega-dialog.limited-bandwidth-dialog.pro3 section i.img-dialog-overquota-storage,
    .mega-dialog.limited-bandwidth-dialog.pro-mini.no-cards section i.img-dialog-overquota-storage,
    .mega-dialog.limited-bandwidth-dialog.exceeded .msg-overquota span,
    .mega-dialog.limited-bandwidth-dialog:not(.exceeded) .msg-prewarning > span {
        display: inline-block;
    }
    .mega-dialog.limited-bandwidth-dialog.exceeded .msg-overquota > span,
    .mega-dialog.limited-bandwidth-dialog:not(.exceeded) .msg-prewarning > span:first-child {
        width: 100%;
    }
    .mega-dialog.limited-bandwidth-dialog:not(.exceeded) .msg-prewarning > span:not(:first-child) {
        width: unset;
    }
    .mega-dialog.limited-bandwidth-dialog span.learn-more a {
        text-decoration: underline;
    }
    .mega-dialog.limited-bandwidth-dialog:not(.pro3) .msg-prewarning span.learn-more {
        margin-inline-start: 4px;
        -webkit-margin-start: 4px;
    }
    .mega-dialog.limited-bandwidth-dialog.pro3 span.learn-more,
    .mega-dialog.limited-bandwidth-dialog.pro-mini.no-cards span.learn-more,
    .mega-dialog.limited-bandwidth-dialog.pro-mini.no-cards span.upgrade-option {
        margin-top: 24px;
    }
    .mega-dialog.limited-bandwidth-dialog .dialog.transfer-overquota-txt {
        font: var(--text-body1);
        color: var(--text-color-high);
        margin: 0;
        box-sizing: border-box;
    }
    .mega-dialog.limited-bandwidth-dialog.pro-mini .pricing-page.plans-row {
        margin-top: 32px;
        display: flex;
        flex-flow: row wrap;
        justify-content: center;
    }
    .mega-dialog.limited-bandwidth-dialog.pro-mini .pricing-page.plans-row > * {
        border: 1px solid var(--surface-mid-grey);
    }
    body:not(.rtl) .mega-dialog.limited-bandwidth-dialog:not(.pro-mini) .pricing-page.plans-row {
        border-top: 1px solid var(--surface-mid-grey);
        border-left: 1px solid var(--surface-mid-grey);
    }
    body:not(.rtl) .mega-dialog.limited-bandwidth-dialog:not(.pro-mini) .pricing-page.plans-row > * {
        border-bottom: 1px solid var(--surface-mid-grey);
        border-right: 1px solid var(--surface-mid-grey);
    }
    .rtl .mega-dialog.limited-bandwidth-dialog:not(.pro-mini) .pricing-page.plans-row {
        border-top: 1px solid var(--surface-mid-grey);
        border-right: 1px solid var(--surface-mid-grey);
    }
    .rtl .mega-dialog.limited-bandwidth-dialog:not(.pro-mini) .pricing-page.plans-row > * {
        border-bottom: 1px solid var(--surface-mid-grey);
        border-left: 1px solid var(--surface-mid-grey);
    }
    .mega-dialog.limited-bandwidth-dialog .pricing-page.plans-row > * {
        display: flex;
        flex-direction: column;
        text-align: unset;
        padding: 24px;
        height: 396px;
    }
    .mega-dialog.limited-bandwidth-dialog.pro-mini .pricing-page.plans-row > *:not(.starter) {
        padding: 12px 16px 12px 24px;
    }
    .mega-dialog.limited-bandwidth-dialog.pro-mini .pricing-page.plans-row > * {
        max-width: 275px;
        flex-basis: 100%;
    }
    .mega-dialog.limited-bandwidth-dialog .plans-row .pricing-page.plan > *,
    .mega-dialog.limited-bandwidth-dialog .pricing-page.plan-feature.strong *,
    .mega-dialog.limited-bandwidth-dialog .pricing-page.plan-price > *,
    .mega-dialog.limited-bandwidth-dialog section .content-block .messages > * {
        color: var(--text-color-high);
    }
    .mega-dialog.limited-bandwidth-dialog .pricing-page.plans-block {
        border-bottom: none;
    }
    .mega-dialog.limited-bandwidth-dialog .plan-content {
        display: flex;
        flex-direction: column;
        flex: 1;
        margin-top: unset;
    }
    .mega-dialog.limited-bandwidth-dialog .plan-header-container,
    .mega-dialog.limited-bandwidth-dialog .plan-content {
        display: flex;
        flex-direction: column;
    }
    .mega-dialog.limited-bandwidth-dialog .plan-content {
        flex: 1;
    }
    .mega-dialog.limited-bandwidth-dialog .title-and-saving {
        display: flex;
        flex-direction: row;
        justify-content: space-between;
        align-items: flex-start;
    }
    .mega-dialog.limited-bandwidth-dialog .plan-header-container .pricing-page.plan-title,
    .mega-dialog.limited-bandwidth-dialog .pricing-page.plan-price {
        font-size: 24px;
        line-height: 36px;
    }
    .mega-dialog.limited-bandwidth-dialog.pro-mini .plan:not(.starter) .pricing-page.plan-title,
    .mega-dialog.limited-bandwidth-dialog.exceeded .msg-overquota span.countdown,
    .mega-dialog.limited-bandwidth-dialog .pricing-page.plan-price > * {
        font-family: var(--text-font-family-bold);
    }
    .mega-dialog.limited-bandwidth-dialog .pricing-page.plan-feature.storage {
        padding: 32px 0 8px;
    }
    .mega-dialog.limited-bandwidth-dialog .plan-header-container,
    .mega-dialog.limited-bandwidth-dialog .pricing-page.plan-feature.transfer {
        padding-bottom: 40px;
    }
    .mega-dialog.limited-bandwidth-dialog.pro-mini .plan.starter .pricing-page.plan-feature.transfer {
        padding-bottom: 64px;
    }
    .mega-dialog.limited-bandwidth-dialog.pro-mini .pricing-page.storage-and-transfer {
        flex: 1;
    }
    .mega-dialog.limited-bandwidth-dialog .pricing-page.plan .mega-button {
        padding: 8px 12px;
        min-width: unset;
        display: flex;
        margin: 0;
        height: 0;
        width: fit-content;
        border: none;
    }
    .mega-dialog.limited-bandwidth-dialog .plan .mega-button.positive {
        color: var(--text-green);
        border: 1px solid #00BFA5;
    }
    .mega-dialog.limited-bandwidth-dialog section {
        padding: 40px 76.5px 30px;
    }
    .mega-dialog.limited-bandwidth-dialog.pro.exceeded section {
        padding-bottom: 24px;
    }
    .mega-dialog.limited-bandwidth-dialog.pro3 section {
        padding: 40px 31.5px 80px;
    }
    .mega-dialog.limited-bandwidth-dialog.pro-mini.no-cards section {
        padding: 40px 31.5px;
    }
    .mega-dialog.limited-bandwidth-dialog section .centered-content > :not(i):not(.step1-block),
    .mega-dialog.limited-bandwidth-dialog section .plan-header-container .pricing-page.plan-title,
    .mega-dialog.limited-bandwidth-dialog section .pricing-page.plan-content > :not(button),
    .mega-dialog.limited-bandwidth-dialog.pro-mini section .pricing-page.period-subtitle,
    .mega-dialog.limited-bandwidth-dialog .pricing-page.local-currency-tip {
        opacity: 0.7;
    }
    .mega-dialog.limited-bandwidth-dialog section * {
        font-family: var(--text-font-family);
    }
    .mega-dialog.limited-bandwidth-dialog:not(.pro3):not(.no-cards) section .content-block .messages > *,
    .mega-dialog.limited-bandwidth-dialog .pricing-page.plan-only,
    .mega-dialog.limited-bandwidth-dialog .pricing-page.currency-and-period,
    .mega-dialog.limited-bandwidth-dialog .pricing-page.monthly-price,
    .mega-dialog.limited-bandwidth-dialog.pro-mini .pricing-page.period-subtitle,
    .mega-dialog.limited-bandwidth-dialog .pricing-page.plan-feature {
        font-size: 16px;
        line-height: 24px;
    }
    .mega-dialog.limited-bandwidth-dialog .pricing-page.plan .mega-button,
    .mega-dialog.limited-bandwidth-dialog section .content-block .messages > * {
        font-size: 14px;
        line-height: 20px;
    }
    .mega-dialog.limited-bandwidth-dialog .pricing-page.plan-only,
    .mega-dialog.limited-bandwidth-dialog .pricing-page.currency-and-period > * {
        color: var(--text-color-medium);
    }
    .mega-dialog.limited-bandwidth-dialog .pricing-page.plan-only.strikethrough {
        text-decoration: line-through;
    }
    .mega-dialog.limited-bandwidth-dialog section i.img-dialog-overquota-storage {
        width: 128px;
        height: 90px;
        margin-bottom: 32px;
    }

/* end limited-bandwidth-dialog */

/* storage-dialog */

    .mega-dialog.storage-dialog {
        width: 644px;
    }
    .mega-dialog.storage-dialog header .graphic {
        height: 90px;
        margin: 32px auto;
    }
    .mega-dialog.storage-dialog .fm-dialog-body {
        padding: 0 48px 30px;
        text-align: center;
    }
    .mega-dialog.storage-dialog .body-p {
        font: var(--text-body1);
        padding: 0 0 12px 0;
    }
    .mega-dialog.storage-dialog .body-header {
        font: var(--text-h3);
        color: var(--text-color-medium);
        max-width: 420px;
        margin: 0 auto;
    }
    .mega-dialog.storage-dialog .odq-warning .body-p {
        font-family: var(--text-font-family-semibold);
        color: var(--text-color-high);
        display: inline-block;
        width: 400px;
        padding: initial;
        margin-bottom: 16px;
        text-align: initial;
        -webkit-margin-start: 16px;
        margin-inline-start: 16px;
        vertical-align: middle;
        margin-top: -35px;
    }
    .mega-dialog.storage-dialog .odq-warning .body-p span {
        color: var(--text-color-warning);
    }
    .mega-dialog.storage-dialog .odq-warning .warning-icon {
        width: 60px;
        height: 60px;
        display: inline-block;
    }
    .mega-dialog.storage-dialog .odq-warning {
        margin-top: 11px;
        margin-bottom: 24px;
    }
    .mega-dialog.storage-dialog .odq-warning .odq-divider {
        height: 1px;
        width: 100%;
        border-radius: 4px;
        background: var(--stroke-grey-2);
    }
    .mega-dialog.storage-dialog .fm-dialog-body.full.odq {
        padding-bottom: 36px;
    }
    .mega-dialog.storage-dialog .body-p a {
        color: var(--text-color-success);
        cursor: pointer;
    }
    .mega-dialog.storage-dialog .body-p b {
        font: var(--text-body1-bold);
    }
    .mega-dialog.storage-dialog .body-p.medium {
        font: var(--text-body1);
        padding: 2px 0 0 0;
    }
    .mega-dialog.storage-dialog .body-p i.rocket {
        cursor: pointer;
    }
    .mega-dialog.storage-dialog .body-p.rubbish-text a {
        color: var(--text-color-medium);
        cursor: pointer;
        text-decoration: underline;
    }
    .mega-dialog.storage-dialog.full header {
        padding-bottom: 32px;
    }
    .mega-dialog.storage-dialog.full .body-p.long {
        padding: 0 45px 12px;
    }
    .mega-dialog.storage-dialog.almost-full .full,
    .mega-dialog.storage-dialog.full .almost-full {
        display: none;
    }
    .mega-dialog.storage-dialog.full {
        display: block;
    }
    .mega-dialog.storage-dialog .buttons-block {
        display: flex;
        justify-content: center;
        padding: 12px 0 0 0;
        font-size: 0;
    }
    .mega-dialog.storage-dialog .buttons-block button {
        margin: 0 6px;
    }
    .mega-dialog.storage-dialog .estimated-price-text {
        margin-top: 20px;
        font: var(--text-body2);
        margin-bottom: -10px;
    }
    .mega-dialog.storage-dialog.almost-full .chart.progressbars span::before {
        background: var(--stroke-warning);
    }
    .mega-dialog.storage-dialog.almost-full .chart.progressbars span::after {
        background: var(--stroke-warning);
    }
    .mega-dialog.storage-dialog.almost-full .chart.progressbars .left-chart span::after {
        left: calc(49% - 1px);
    }
    .mega-dialog.storage-dialog.almost-full .chart.progressbars .right-chart span::after {
        left: calc(48% - 3px);
    }
    .mega-dialog.storage-dialog.almost-full .size-txt {
        color: var(--text-color-warning) !important;
    }
    .mega-dialog.storage-dialog .chart .perc-txt {
        font: var(--text-body1);
        color: var(--text-color-high);
        display: block;
        height: auto;
        position: absolute;
        z-index: 11;
        top: 50%;
        left: 50%;
        transform: translateX(-50%) translateY(-50%);
    }
    .mega-dialog.storage-dialog .account.chart.body::after {
        background: var(--surface-main);
    }
    .mega-dialog.storage-dialog .account.chart.body {
        transform: none;
    }
    .mega-dialog.storage-dialog .account.chart.overlay span::after {
        border-color: var(--stroke-main);
    }
    .mega-dialog.storage-dialog .account.chart.data {
        margin: 0;
        -webkit-margin-start: 24px;
        margin-inline-start: 24px;
    }
    .mega-dialog.storage-dialog .account.chart-block {
        display: flex;
        margin: 24px 0 32px;
        text-align: start;
        align-items: center;
        justify-content: center;
        padding: 0;
        font-size: 0;
    }

/* end storage-dialog */

/* copyrights-dialog */

    .mega-dialog.copyrights-dialog {
        width: 644px;
    }
    .mega-dialog.copyrights-dialog p {
        margin-top: 20px;
    }

/* end copyrights-dialog */

/* achievements-list-dialog */

    .mega-dialog.achievements-list-dialog {
        width: 996px;
        overflow: hidden;
    }
    .mega-dialog.achievements-list-dialog .content-block {
        padding: 0;
        background: var(--surface-grey-1);
    }
    .theme-dark .mega-dialog.achievements-list-dialog .content-block {
        background: var(--surface-grey-2);
    }
    .mega-dialog.achievements-list-dialog .account.top-header.small {
        text-align: center;
        padding: 40px 40px 0 40px;
    }
    .mega-dialog.achievements-list-dialog header {
        border-bottom: 1px solid var(--stroke-grey-2);
    }
    .mega-dialog.achievements-list-dialog .achievements-scroll {
        padding: 0 48px;
        max-height: 550px;
        overflow: hidden;
    }
    .mega-dialog.achievements-list-dialog .achievement-banner {
        width: 100%;
        display: flex;
        padding: 32px;
        margin-top: 24px;
    }
    .mega-dialog.achievements-list-dialog .achievement-banner,
    .mega-dialog.achievements-list-dialog .achievements-cell {
        background: var(--surface-main);
        border: 2px solid var(--stroke-grey-2);
        border-radius: 12px;
    }
    .mega-dialog.achievements-list-dialog .achieved-block {
        width: calc(100% / 3);
        position: relative;
        display: flex;
        align-items: center;
    }
    .mega-dialog.achievements-list-dialog .achieved-block:last-of-type {
        justify-content: flex-end;
    }
    /* .rtl .mega-dialog.achievements-list-dialog .achieved-block:first-of-type {
        border-right: none;
    } */
    .mega-dialog.achievements-list-dialog .achieved-block .achievements-header-icon {
        margin: 0 24px;
        width: 48px;
        height: 48px;
    }
    .mega-dialog.achievements-list-dialog .achievement-banner .fm-account-header {
        font: var(--text-color-high);
        display: block;
        margin: 0;
        height: auto;
    }
    .mega-dialog.achievements-list-dialog .achievement-banner .fm-account-header span {
        line-height: 24px;
    }
    .mega-dialog.achievements-list-dialog .achievement-banner .quota-txt {
        font: var(--text-h1);
        color: var(--text-color-high);
        display: block;
    }
    .mega-dialog.achievements-list-dialog .achieved-block.invitees .new-dialog-icon {
        -webkit-margin-start: 8px;
        margin-inline-start: 8px;
        opacity: 0.7;
        cursor: pointer;
        transition: 0.2s;
        --icon-size: 24px;
        display: inline-block;
        --mask-color: var(--text-color-high);
    }
    .mega-dialog.achievements-list-dialog .achieved-block.invitees .new-dialog-icon:hover {
        opacity: 1;
    }
    .mega-dialog.achievements-list-dialog .achievements-list {
        margin-top: 40px;
        display: flex;
        flex-wrap: wrap;
    }
    .mega-dialog.achievements-list-dialog .achievements-cell {
        width: calc((100% - 48px) / 3);
        margin-bottom: 24px;
        -webkit-margin-end: 24px;
        margin-inline-end: 24px;
        position: relative;
        display: flex;
        flex-direction: column;
        justify-content: space-between;
    }
    .mega-dialog.achievements-list-dialog .achievement-details {
        height: 100%;
        display: flex;
        flex-direction: column;
    }
    .mega-dialog.achievements-list-dialog .achievements-cell:nth-child(3n) {
        -webkit-margin-end: 0;
        margin-inline-end: 0;
    }
    .mega-dialog.achievements-list-dialog .achievements-cell .image-container {
        width: 128px;
        height: 128px;
        margin: 12px auto 12px;
        display: flex;
        flex-grow: 0;
        flex-shrink: 0;
    }
    .mega-dialog.achievements-list-dialog .achievements-cell .image-container .green-tick {
        height: 100%;
        width: 100%;
    }
    .mega-dialog.achievements-list-dialog .achievements-cell .image-container .achievement-icon {
        margin: auto;
        width: 100%;
        --width: 100%;
    }

    .mega-dialog.achievements-list-dialog .ach-install-megasync .achievement-icon {
        height: 70px;
    }
    .mega-dialog.achievements-list-dialog .ach-install-mobile-app .achievement-icon {
        height: 102px;
    }
    .mega-dialog.achievements-list-dialog .ach-invite-friend .achievement-icon {
        height: 74px;
    }
    .mega-dialog.achievements-list-dialog .ach-sms-verification .achievement-icon {
        height: 101px;
    }
    .mega-dialog.achievements-list-dialog .ach-create-account .achievement-icon {
        height: 88px;
    }
    .mega-dialog.achievements-list-dialog .achievement-full.info {
        padding: 0 24px;
        position: relative;
        text-align: center;
        display: flex;
        flex-direction: column;
        justify-content: space-between;
        height: 100%;
    }
    .mega-dialog.achievements-list-dialog .achievements-cell .achievement-full.info .subtitle-txt {
        text-align: center;
        max-width: 236px;
        height: 40px;
        line-height: 20px;
    }
    .mega-dialog.achievements-list-dialog .achievement-full.info .achi-content-txt {
        text-align: center;
        display: block;
        padding-top: 8px;
        font: var(--text-body2);
        color: var(--text-color-medium);
        vertical-align: top;
    }
    .mega-dialog.achievements-list-dialog .achievement-full.info .content-txt-container {
        display: block;
        padding-top: 8px;
        height: 112px;
    }
    .mega-dialog.achievements-list-dialog .achievements-cell .remind-icon {
        width: 24px;
        height: 24px;
        display: inline-block;
        -webkit-margin-start: 4px;
        margin-inline-start: 4px;
        margin-top: -6px;
        cursor: pointer;
        vertical-align: middle;
    }
    .mega-dialog.achievements-list-dialog .achievements-cell .dropdown-inverted-arrow {
        position: absolute;
        top: 0;
        right: 46px;
    }
    .rtl .mega-dialog.achievements-list-dialog .achievements-cell .dropdown-inverted-arrow {
        right: auto;
        left: 46px;
    }
    .mega-dialog.achievements-list-dialog .achievements-cell .icon-container {
        display: inline-block;
        vertical-align: top;
        width: 24px;
        height: 22px;
        overflow: visible;
        position: absolute;
        margin-top: 2px;
        -webkit-margin-start: -4px;
        margin-inline-start: -4px;
    }
    .mega-dialog.achievements-list-dialog .content-txt-container ol {
        list-style-position: inside;
        padding: 0;
        margin: 0;
        color: var(--texct-color-medium);
    }
    .mega-dialog.achievements-list-dialog .content-txt-container ol li {
        text-align: center;
        margin-bottom: 12px;
        position: relative;
    }
    .mega-dialog.achievements-list-dialog .content-txt-container ol li:last-child {
        margin-bottom: 0;
    }
    .mega-dialog.achievements-list-dialog .content-txt-container li a {
        width: 216px;
        color: var(--text-color-medium);
        text-decoration: none;
        font: var(--text-body1);
        cursor: default;
    }
    .mega-dialog.achievements-list-dialog .achievements-cell .achievement-dialog.expires-txt {
        padding: 2px 16px;
        text-align: center;
        display: none;
        border-radius: 4px;
        margin: 24px 0;
        align-self: center;
    }
    .mega-dialog.achievements-list-dialog .achievements-cell .achievement-dialog.expires-txt.info {
        background: var(--banner-background-info);
        border: 1px solid var(--banner-border-info);
        color: var(--banner-text-info);
    }
    .mega-dialog.achievements-list-dialog .achievements-cell .achievement-dialog.expires-txt.error {
        background: var(--banner-background-error);
        border: 1px solid var(--banner-border-error);
        color: var(--banner-text-error);
        min-width: 70%;
    }
    .mega-dialog.achievements-list-dialog .achievements-cell.achieved .achievement-dialog.expires-txt,
    .mega-dialog.achievements-list-dialog .achievements-cell.one-reward .achievement-dialog.expires-txt {
        display: inline-block;
    }
    .mega-dialog.achievements-list-dialog .achievement-full.info .mega-button.positive {
        width: auto;
        margin: 24px auto 16px;
        position: relative;
        display: inline-block;
    }
    .mega-dialog.achievements-list-dialog .achievements-cell.achieved .mega-button.positive,
    .mega-dialog.achievements-list-dialog .achievements-cell.one-reward .mega-button.positive {
        display: none;
    }

    .mega-dialog.achievements-list-dialog footer aside p,
    .mega-dialog.achievements-list-dialog footer aside a {
        font: var(--text-h3);
    }
    .mega-dialog.achievements-list-dialog footer a {
        text-decoration: underline;
    }
    .mega-dialog.achievements-list-dialog footer .footer-container p span {
        color: var(--text-color-success);
    }

    @media only screen and (max-height: 740px) {
        .mega-dialog.achievements-list-dialog .achievements-scroll {
            max-height: 448px;
        }
    }

/* end achievements-list-dialog */

/* duplicate-conflict dialog */

    .mega-dialog.duplicate-conflict {
        width: 564px;
    }
    .mega-dialog.duplicate-conflict .radio-txt {
        padding: 0;
        display: initial;
    }
    .mega-dialog.duplicate-conflict .info-txt {
        font-size: 14px;
        line-height: 24px;
        color: var(--text-color-medium);
    }
    .mega-dialog.duplicate-conflict .info-txt strong {
        font-family: var(--text-font-family-semibold);
        word-break: break-word;
        display: inline-block;
        max-width: 100%;
        white-space: nowrap;
        overflow: hidden;
        -o-text-overflow: ellipsis;
        text-overflow: ellipsis;
        vertical-align: top;
    }
    .mega-dialog.duplicate-conflict .info-txt.light-grey {
        color: var(--text-color-low);
    }
    .mega-dialog.duplicate-conflict .info-txt.light-grey .red {
        white-space: nowrap;
    }
    .mega-dialog.duplicate-conflict .red-header {
        font-size: 17px;
        line-height: 26px;
        color: var(--text-color-error);
    }
    .mega-dialog.duplicate-conflict .action-block {
        box-sizing: border-box;
        border: none;
        text-align: start;
        background: none;
        cursor: pointer;
        outline: none;
        border-radius: 8px;
        padding: 4px 12px;
        margin-top: 12px;
        position: relative;
        left: -12px;
        width: calc(100% + 24px);
    }
    .rtl .mega-dialog.duplicate-conflict .action-block {
        left: auto;
        right: -12px;
    }
    .mega-dialog.duplicate-conflict .action-block:hover {
        background: var(--surface-grey-2);
    }
    .mega-dialog.duplicate-conflict .info-block {
        padding: 9px 0;
        display: table;
        width: 100%;
        table-layout: fixed;
    }
    .mega-dialog.duplicate-conflict .file-info {
        -webkit-padding-start: 78px;
        padding-inline-start: 78px;
        font-size: 0;
        -webkit-box-sizing: border-box;
        -moz-box-sizing: border-box;
        box-sizing: border-box;
        width: 100%;
        height: 60px;
        display: table-cell;
        vertical-align: middle;
    }
    .mega-dialog.duplicate-conflict .file-info .info-txt {
        line-height: 20px;
    }
    .mega-dialog.duplicate-conflict .file-name {
        white-space: nowrap;
        overflow: hidden;
        -o-text-overflow: ellipsis;
        text-overflow: ellipsis;
    }
    .mega-dialog.duplicate-conflict .item-type-icon-90 {
        --icon-size: 78px;
        margin: -9px -11px;
        position: absolute;
    }
    .mega-dialog.duplicate-conflict .multiple-files .item-type-icon-90:nth-child(1) {
        margin: -13px -3px;
    }
    .mega-dialog.duplicate-conflict .multiple-files .item-type-icon-90:nth-child(2) {
        margin: -5px -11px;
    }
    .mega-dialog.duplicate-conflict .file-date span,
    .mega-dialog.duplicate-conflict .file-date i {
        display: inline-block;
        vertical-align: top;
        position: relative;
    }
    .mega-dialog.duplicate-conflict .file-date i {
        margin: -1px 0 0 0;
        -webkit-margin-start: -4px;
        margin-inline-start: -4px;
        -webkit-margin-end: 1px;
        margin-inline-end: 1px;
    }
    .mega-dialog.duplicate-conflict .file-date .time {
        -webkit-padding-start: 22px;
        padding-inline-start: 22px;
    }
    .mega-dialog.duplicate-conflict .file-date .time::before {
        content: '';
        display: block;
        position: absolute;
        left: 10px;
        top: 3px;
        width: 1px;
        height: 14px;
        background-color: rgba(0,0,0,0.1);
    }
    .rtl .mega-dialog.duplicate-conflict .file-date .time::before {
        left: auto;
        right: 10px;
    }

/* end duplicate-conflict dialog */

/* pass-remider dialog */

/* Password remider */
    .fr .mega-dialog.pass-reminder,
    .ru .mega-dialog.pass-reminder {
        width: 690px;
    }
    .mega-dialog.pass-reminder header .graphic {
        height: 79px;
    }
    .mega-dialog.pass-reminder .content-block {
        position: relative;
    }
    .mega-dialog.pass-reminder .bottom-page.big-icon {
        margin: 23px auto 0 auto;
        display: block;
    }
    .mega-dialog.pass-reminder .info-txt {
        font-size: 14px;
        line-height: 24px;
        text-align: center;
        padding: 23px 0 32px 0;
    }
    .mega-dialog.pass-reminder .light.info-txt {
        color: var(--text-color-low);
        line-height: 18px;
        padding-top: 6px 0 0 0;
    }
    .mega-dialog.pass-reminder .info-txt a {
        color: var(--text-color-error);
    }
    .mega-dialog.pass-reminder .dialog.input-wrapper {
        display: table;
        width: 100%;
        font-size: 0;
        line-height: 0;
        margin-bottom: 4px;
    }
    .mega-dialog.pass-reminder .dialog.big-input-bg {
        display: table-cell;
        height: 36px;
        background: var(--surface-grey-1);
        border-radius: 3px;
        box-sizing: border-box;
        border: 1px solid var(--stroke-grey-2);
        padding: 8px 12px 0 12px;
        vertical-align: top;
    }
    .mega-dialog.pass-reminder .dialog.big-input-bg input {
        margin: 0;
        padding: 0;
        border: 0;
        width: calc(100% - 24px);
        font-size: 14px;
        line-height: 18px;
        vertical-align: top;
        background: var(--surface-grey-1);
        color: var(--text-color-high);
    }
    .mega-dialog.pass-reminder .dialog.big-input-bg i {
        --icon-size: 18px;
    }
    .mega-dialog.pass-reminder.wrong .dialog.big-input-bg {
        border: 1px solid var(--stroke-error);
    }
    .mega-dialog.pass-reminder.wrong .dialog.big-input-bg input {
        color: var(--text-color-error);
    }
    .mega-dialog.pass-reminder .dialog.big-input-bg input::placeholder {
        color:var(--text-color-low);
    }
    .mega-dialog.pass-reminder .dialog.input-button {
        display: table-cell;
        width: 96px;
        box-sizing: border-box;
        -webkit-padding-start: 12px;
        padding-inline-start: 12px;
        vertical-align: top;
    }
    .mega-dialog.pass-reminder .result-block {
        margin: 8px 0 0 0;
        min-height: 4px;
    }
    .mega-dialog.pass-reminder .result-txt {
        font-size: 12px;
        line-height: 15px;
        color: var(--text-color-success);
        text-align: center;
    }
    .mega-dialog.pass-reminder .result-txt.wrong {
        color: var(--text-color-error);
    }
    .mega-dialog.pass-reminder .result-txt i {
        display: inline-block;
        vertical-align: top;
        margin: 0;
        -webkit-margin-end: 5px;
        margin-inline-end: 5px;
    }
    .mega-dialog.pass-reminder .second-option-wrapper {
        display: block;
        text-align: center;
        position: relative;
        padding: 16px 0 24px;
        color: var(--text-color-low);
        font-size: 13px;
        line-height: 20px;
    }
    .mega-dialog.pass-reminder .second-option-wrapper::after {
        content: "";
        width: 100%;
        height: 1px;
        background-color: var(--stroke-grey-2);
        display: block;
        position: absolute;
        bottom: 0;
        left: 0;
    }
    .mega-dialog.pass-reminder .second-option-wrapper a {
        color: var(--text-color-success);
        text-decoration: underline;
        cursor: pointer;
        -webkit-margin-start: 8px;
        margin-inline-start: 8px;
        vertical-align: top;
        font-size: 14px;
        line-height: 20px;
    }
    .mega-dialog.pass-reminder .dropdown.body.pass-reminder .radio-txt.medium {
        font-size: 14px;
    }
    .mega-dialog.pass-reminder button.change-pass {
        display: none;
    }
    .mega-dialog.pass-reminder.wrong button.change-pass {
        display: inline-block;
    }

/* end password-reminder dialog */

/* park-account-dialog */

    .mega-dialog.park-account-dialog {
        width: 640px;
    }
    .mega-dialog.park-account-dialog .checkbox-container .settings-row .checkdiv {
        flex-grow: 0;
        flex-shrink: 0;
    }
    .mega-dialog.park-account-dialog .settings-row .info-icon:hover {
        opacity: 0.8;
    }
    .mega-dialog.park-account-dialog .checkbox-container .settings-row {
        display: flex;
        margin-bottom: 24px;
    }
    .mega-dialog.park-account-dialog .checkbox-container .checkdiv {
        margin: 2px 11px 0 0;
    }
    .mega-dialog.park-account-dialog .checkbox-container .settings-row:last-of-type {
        margin-bottom: 0;
    }
    .mega-dialog.park-account-dialog .content-text {
        margin-left: 60px;
        line-height: 21px;
    }

/* end park-account-dialog */

/* two-factor-dialog shared styles: setup-two-factor-verify, setup-two-factor-backup-key, two-factor-verify-action, verify-two-factor-login, setup-two-factor */

    /* shared styles */

        .mega-dialog.two-factor-dialog {
            width: 520px;
        }
        .mega-dialog.two-factor-dialog .two-factor-content-block {
            position: relative;
            height: auto;
            padding: 24px 30px 0 30px;
        }
        .mega-dialog.two-factor-dialog .two-factor-content-block.verify-tfactor {
            margin: 10px 18px 0;
        }
        .mega-dialog.two-factor-dialog .two-factor-qr-code {
            width: 244px;
            height: 244px;
            background-color: #f2f2f2;
            margin: 24px auto 48px;
            position: relative;
            padding: 10px;
            border-radius: 10px;
        }
        .mega-dialog.two-factor-dialog .fm-account-input input {
            box-sizing: border-box;
            border-radius: 3px;
            background-color: var(--text-grey-1);
            line-height: 36px;
            padding: 0;
            text-align: center;
            height: 36px;
        }
        .mega-dialog.two-factor-dialog .fm-account-input {
            height: 38px;
            margin: 24px auto 16px;
        }
        .mega-dialog.two-factor-dialog .finish-button {
            width: initial;
            min-width: 120px;
        }
        .mega-dialog.two-factor-dialog .dialog-body-subheader {
            width: 300px;
            color: var(--text-color-high);
            font: var(--text-h2);
            font-family: var(--text-font-family-semibold);
            text-align: center;
            margin: 0 auto 32px;
        }
        .mega-dialog.two-factor-dialog .dialog-body-centre-text {
            width: 384px;
            text-align: center;
            margin: 16px auto 24px;
        }
        .auth-app-select-tooltip {
            background: var(--surface-main);
            box-shadow: 0 2px 10px 0 rgba(0,0,0,0.15);
            border-radius: 12px;
            margin: 5px;
            position: absolute;
            width: 376px;
            z-index: 1300;
        }
        .auth-app-select-tooltip .dropdown-white-arrow {
            display: block;
        }
        .auth-app-select-tooltip .explanation {
            color: var(--text-color-high);
            font: var(--text-body1);
            margin: 24px 20px 20px 20px;
        }
        .auth-app-select-tooltip .app-link {
            cursor: pointer;
            display: block;
            border: 1px solid var(--stroke-grey-2);
            border-radius: 4px;
            margin: 4px 20px 0 20px;
            position: relative;
            transition: all 200ms ease-in-out;
        }
        .auth-app-select-tooltip .app-link:hover {
            background: var(--surface-grey-1);
        }
        .auth-app-select-tooltip .app-link:last-child {
            margin-bottom: 20px;
        }
        .auth-app-select-tooltip .app-link-icon {
            background: url(../images/mega/2fa-auth-apps.png);
            background-repeat: no-repeat;
            display: inline-block;
            height: 32px;
            position: absolute;
            left: 14px;
            top: 12px;
            width: 32px;
        }
        .rtl .auth-app-select-tooltip .app-link-icon {
            left: auto;
            right: 14px;
        }
        .auth-app-select-tooltip .authy .app-link-icon {
            background-position: -2px -2px;
        }
        .auth-app-select-tooltip .duomobile .app-link-icon {
            background-position: -38px -2px;
        }
        .auth-app-select-tooltip .googleauthenticator .app-link-icon {
            background-position: -2px -38px;
        }
        .auth-app-select-tooltip .microsoftauthenticator .app-link-icon {
            background-position: -38px -38px;
        }
        .auth-app-select-tooltip .app-link-text {
            color: var(--text-color-medium);
            display: block;
            font-size: 14px;
            line-height: 56px;
            -webkit-margin-start: 64px;
            margin-inline-start: 64px;
        }
        .auth-app-select-tooltip .app-arrow {
            --icon-size: 24px;
            right: 25px;
            position: absolute;
            top: 15px;
            --mask-color: var(--text-color-medium);
        }
        .rtl .auth-app-select-tooltip .app-arrow {
            right: auto;
            left: 25px;
            transform: rotate(180deg);
        }

    /* verify-two-factor-login */

        .mega-dialog.verify-two-factor-login {
            width: 480px;
        }
        .mega-dialog.verify-two-factor-login .fm-account-input {
            width: 302px;
        }
        .mega-dialog.verify-two-factor-login .fm-account-input input {
            color: var(--text-color-high);
            font-size: 20px;
            line-height: 25px;
            text-align: center;
        }
        .es .mega-dialog.verify-two-factor-login .fm-account-input input,
        .es .mega-dialog.setup-two-factor-verify .pin-input {
            font: var(--text-h3);
        }
        .mega-dialog.verify-two-factor-login .warning-text-field,
        .mega-dialog.two-factor-verify-action .warning-text-field {
            background: var(--banner-background-error);
            border: 1px solid var(--banner-border-error);
            border-radius: 2px;
            box-sizing: border-box;
            color: var(--banner-text-error);
            font: var(--text-body1);
            margin: 0 auto;
            padding: 4px 0;
            text-align: center;
            width: 302px;
        }
        .mega-dialog.verify-two-factor-login .loading-image img {
            width: 28px;
            height: 28px;
        }
        .mega-dialog.verify-two-factor-login .lost-authenticator-button:hover {
            text-decoration: underline;
        }
        .mega-dialog.verify-two-factor-login .lost-authenticator-button {
            cursor: pointer;
        }

    /* two-factor-verify-action */

        .mega-dialog.two-factor-verify-action .lost-authenticator-button {
            cursor: pointer;
        }
        .mega-dialog.two-factor-verify-action .lost-authenticator-button:hover {
            text-decoration: underline;
        }
        .mega-dialog.two-factor-verify-action .pin-input {
            color: var(--text-color-high);
            font: var(--text-h3);
            text-align: center;
        }

    /* setup-two-factor */

        .mega-dialog.setup-two-factor .no-auth-app-button {
            color: var(--text-color-success);
            cursor: pointer;
            display: inline-block;
            margin-top: 12px;
        }

    /* setup-two-factor-verify */

        .mega-dialog.setup-two-factor-verify .pin-input {
            color: var(--text-color-high);
            font: var(--text-h3);
            text-align: center;
        }

    /* setup-two-factor-backup-key */

        .mega-dialog.setup-two-factor-backup-key .content-block {
            margin-top: 16px;
            padding-bottom: 24px;
        }
        .mega-dialog.setup-two-factor-backup-key .recovery-key-container .recovery-key-icon {
            height: 48px;
            width: 48px;
            margin: 8px 0 8px 0;
            -webkit-margin-start: 12px;
            margin-inline-start: 12px;
            -webkit-margin-end: 8px;
            margin-inline-end: 8px;
            display: inline-block;
        }
        .mega-dialog.setup-two-factor-backup-key .information-highlight.warning {
            width: 100%;
            margin: 12px auto 16px;
        }
        .mega-dialog.setup-two-factor-backup-key .recovery-key-container {
            box-sizing: border-box;
            height: 66px;
            border: 1px solid var(--stroke-grey-2);
            border-radius: 4px;
        }
        .mega-dialog.setup-two-factor-backup-key .recovery-key-container .recovery-key-button {
            float: right;
            margin-top: 16px;
            -webkit-margin-end: 12px;
            margin-inline-end: 12px;
        }
        .rtl .mega-dialog.setup-two-factor-backup-key .recovery-key-container .recovery-key-button {
            float: left;
        }
        .mega-dialog.setup-two-factor-backup-key .recovery-key-info-block {
            display: inline-block;
            vertical-align: top;
            margin-top: 15px;
        }
        .mega-dialog.setup-two-factor-backup-key .recovery-key-info-block .recovery-key-name {
            height: 18px;
            width: 210px;
            color: var(--text-color-high);
            font-size: 14px;
            line-height: 18px;
        }
        .mega-dialog.setup-two-factor-backup-key .recovery-key-info-block .recovery-key-size {
            color: var(--text-color-low);
            font-size: 13px;
            line-height: 17px;
        }
        .mega-dialog.setup-two-factor-backup-key .dialog-body-centre-text {
            margin: 24px auto 0;
        }

/* end two-factor-dialog shared styles */

/* generate-url dialog */

    .mega-dialog.generate-url {
        width: 690px;
    }
    .mega-dialog.generate-url .content-block {
        padding-bottom: 48px;
    }
    .mega-dialog .generate-url.header {
        font: var(--text-h3);
        padding-bottom: 29px;
    }
    .mega-dialog.generate-url .header.custom {
        padding-top: 20px;
        border-top: solid 1px var(--stroke-grey-1);
    }
    .mega-dialog.generate-url .url-block {
        border-radius: 3px;
        border: 1px solid var(--stroke-grey-2);
        font: var(--text-body1);
        color: var(--text-color-high);
        text-align: start;
        white-space: nowrap;
        position: relative;
        display: flex;
        justify-content: space-between;
        background: var(--surface-grey-1);
    }
    .mega-dialog.generate-url .url-block button {
        flex-shrink: 0;
        flex-grow: 0;
    }
    .mega-dialog.generate-url .custom-block {
        margin-top: 12px;
    }
    .mega-dialog.generate-url .custom-block.error .url-block {
        box-shadow: 0 0 0 1px var(--stroke-error);
    }
    .mega-dialog.generate-url .custom-block.error input {
        color: var(--text-color-error);
    }
    .mega-dialog.generate-url .custom-block .error-message {
        color: var(--text-color-error);
        display: none;
        font-size: 14px;
        line-height: 17px;
        margin-top: 6px;
    }
    .mega-dialog.generate-url .custom-block.error .error-message {
        display: block;
    }
    .mega-dialog.generate-url .url-block .url,
    .mega-dialog.generate-url.url-block .url-input {
        color: var(--text-color-high);
        display: block;
        padding: 10px 0 10px 0;
        -webkit-padding-end: 20px;
        padding-inline-end: 20px;
        -webkit-padding-start: 40px;
        padding-inline-start: 40px;
        cursor: text;
        white-space: nowrap;
        overflow: hidden;
        user-select: text;
        min-height: 24px;
        line-height: 24px;
    }
    .mega-dialog.generate-url .url-block .url-input {
        font-size: 16px;
        -webkit-padding-start: 20px;
        padding-inline-start: 20px;
        border: none;
        width: calc(100% - 46px);
        box-sizing: border-box;
        background: transparent;
        display: inline-block;
        color: var(--text-color-high);
    }
    .mega-dialog.generate-url .url-block .url span {
        color: var(--secondary-green);
        text-decoration: underline;
        user-select: text;
    }
    .mega-dialog.generate-url .url-block i.link-icon {
        position: absolute;
        margin: 10px 0 0 0;
        -webkit-margin-start: 8px;
        margin-inline-start: 8px;
        --icon-size: 24px;
        --mask-color: var(--text-color-medium);
    }
    .mega-dialog.generate-url .copy-button,
    .mega-dialog.generate-url .custom-button {
        height: 44px;
        border-radius: 0 3px 3px 0;
    }
    .rtl .mega-dialog.generate-url .copy-button,
    .rtl .mega-dialog.generate-url .custom-button {
        border-radius: 3px 0 0 3px;
    }
    .mega-dialog.generate-url .custom-button {
        height: 40px;
        padding: 0 23px;
    }
    .mega-dialog.generate-url .info {
        font: var(--text-body1);
        color: var(--text-color-medium);
        padding: 24px 0 9px 0;
    }
    .mega-dialog.generate-url .page-names span,
    .mega-dialog.generate-url .page-names a {
        display: inline-block;
        vertical-align: top;
        font-size: 12px;
        line-height: 26px;
        color: var(--text-color-medium);
        border-radius: 13px;
        background: var(--surface-grey-2);
        margin: 5px 3px;
        padding: 0 10px;
        height: 26px;
        transition: all 200ms ease-in-out;
        cursor: pointer;
    }
    .mega-dialog.generate-url .page-names span:hover,
    .generate-url.page-names span.active {
        background-color: var(--secondary-green);
        color: #fff;
    }
    .mega-dialog.generate-url .generate-url.page-names a,
    .mega-dialog.generate-url .page-names a:visited {
        color: var(--secondary-green);
        background-color: transparent;
        padding: 0;
    }
    .mega-dialog.generate-url .page-names a:hover {
        text-decoration: underline;
    }
    .rtl .mega-dialog.generate-url button.generate-url i {
        transform: rotate(180deg);
    }

/* end generate-url dialog */

/* qr-contact dialog */

    .mega-dialog.qr-contact {
        width: 482px;
    }
    .mega-dialog.qr-contact .avatar-wrapper {
        width: 100px;
        height: 100px;
        font-size: 38px;
        line-height: 96px;
        font-family: 'LatoWebSemibold', Arial, sans-serif;
        margin: 0 auto;
        float: none;
    }
    .mega-dialog.qr-contact .avatar-wrapper .verified_icon {
        display: none;
    }
    .mega-dialog.qr-contact .avatar-wrapper img {
        width: 96px;
        height: 96px;
        margin-top: 2px;
    }
    .mega-dialog.qr-contact .qr-contact-name {
        color: var(--text-color-high);
        font-size: 16px;
        line-height: 24px;
        text-align: center;
        margin-top: 24px;
        user-select: text;
    }
    .mega-dialog.qr-contact .qr-contact-email {
        color: var(--text-color-medium);
        font-size: 14px;
        line-height: 18px;
        text-align: center;
        user-select: text;
        margin-top: 4px;
    }

/* end qr-contact dialog */

/* group-chat-link */

    .mega-dialog.group-chat-link {
        width: 520px;
    }
    .mega-dialog.group-chat-link header {
        flex-direction: initial;
    }
    .mega-dialog.group-chat-link header i {
        margin-inline-end: 8px;
        -webkit-margin-end: 8px;
        border-radius: 2px;
        --icon-size: 32px;
    }
    .mega-dialog.group-chat-link header h2,
    .mega-dialog.group-chat-link .content-block {
        text-align: start;
    }
    .mega-dialog.group-chat-link.in-call-info header h2,
    .mega-dialog.group-chat-link.in-call-info .content-block {
        text-align: start;
    }
    .fr .mega-dialog.group-chat-link {
        width: 440px;
    }
    .mega-dialog.group-chat-link .meeting-icon {
        margin-inline-end: 8px;
    }
    .mega-dialog.group-chat-link .meeting-icon i {
        --icon-size: 24px;
        margin-inline: auto;
    }
    .mega-dialog.group-chat-link .link-input-container,
    .mega-dialog.invite .link-input-container {
        position: relative;
    }
    .mega-dialog.group-chat-link .link-input-container input {
        padding-inline-end: 75px;
    }
    .mega-dialog.group-chat-link .link-input-container button {
        position: absolute;
        top: 50%;
        right: 0;
        transform: translateY(-50%);
        border-radius: 0 4px 4px 0;
        z-index: 11;
    }
    .rtl .mega-dialog.group-chat-link .link-input-container button {
        left: 0;
        right: unset;
    }
    .mega-dialog.group-chat-link .info {
        color: var(--text-color-medium);
        padding-top: 7px;
    }
    .mega-dialog.group-chat-link .info span {
        color: var(--text-color-high);
    }
    .mega-dialog.group-chat-link .big-icon {
        margin: 12px auto 0 auto;
    }
    .mega-dialog.group-chat-link .chat-link-input,
    .mega-dialog.invite-meeting .chat-link-input {
        position: relative;
        box-sizing: border-box;
        padding-inline-end: 10px;
        -webkit-padding-end: 10px;
    }
    .mega-dialog.group-chat-link .chat-link-input i,
    .mega-dialog.invite-meeting .chat-link-input i {
        position: absolute;
        left: 5px;
        top: 50%;
        transform: translateY(-50%);
        --icon-size: 28px;
        --mask-color: var(--icon-rest);
    }
    .rtl .mega-dialog.group-chat-link .chat-link-input i,
    .rtl .mega-dialog.invite-meeting .chat-link-input i {
        left: unset;
        right: 5px;
    }
    .mega-dialog.group-chat-link .chat-link-input input,
    .mega-dialog.invite-meeting .chat-link-input input {
        width: 100%;
        height: 40px;
        padding-top: 10px;
        padding-bottom: 10px;
        padding-inline-start: 35px;
        -webkit-padding-start: 35px;
        padding-inline-end: 10px;
        -webkit-padding-end: 10px;
        margin: 0;
        border: 2px solid var(--stroke-grey-2);
        border-radius: 12px;
        background: var(--surface-grey-1);
        color: var(--text-color-medium);
    }
    .mega-dialog.group-chat-link.requires-topic {
        width: 450px;
    }

/* end group-chat-link */

/* joined-to-affiliate dialog */

    .mega-dialog.joined-to-affiliate {
        width: 596px;
    }
    .mega-dialog.joined-to-affiliate .text {
        margin-top: 16px;
        text-align: center;
    }

/* end joined-to-affiliate dialog */

/* contact-nickname-dialog */

    .mega-dialog.contact-nickname-dialog {
        width: 550px;
    }
    .mega-dialog.contact-nickname-dialog .content-block {
        margin: 16px 0;
    }
    .mega-dialog.contact-nickname-dialog .input-block {
        position: relative;
    }
    .mega-dialog.contact-nickname-dialog .input-block i {
        left: 7px;
        position: absolute;
        top: 20px;
        --icon-size: 24px;
        --mask-color: var(--text-color-medium);
    }
    .rtl .mega-dialog.contact-nickname-dialog .input-block i {
        left: auto;
        right: 7px;
    }

/* end contact-nickname-dialog */

/* affiliate-redeem dialog */

    .mega-dialog.affiliate-redeem {
        text-align: center;
        width: 770px;
    }
    .mega-dialog.affiliate-redeem > section.content {
        flex-shrink: initial;
    }
    .mega-dialog.affiliate-redeem:has(.step1.bitcoin:not(.hidden)) {
        text-align: center;
        width: 736px;
    }
    .mega-dialog.affiliate-redeem footer .footer-container {
        padding-top: 21px;
    }
    .mega-dialog.affiliate-redeem.dialog-small {
        width: 583px;
        height: 364px;
    }
    .mega-dialog.affiliate-redeem .dialog-commisison-title {
        font: var(--text-h3);
        margin-top: 4px;
    }
    .mega-dialog.affiliate-redeem .content-block:has(.step0:not(.hidden)) {
        padding: 0 38px;
    }
    .mega-dialog.affiliate-redeem .cells.left.megaquota {
        margin-left: -9px;
    }
    .mega-dialog.affiliate-redeem .next-btn {
        margin-inline-start: auto;
    }
    .mega-dialog.affiliate-redeem .next-btn.small {
        min-width: 54px;
        height: 36px;
    }
    .mega-dialog.affiliate-redeem .next-btn.wide {
        width: 150px;
        height: 36px;
        padding: 0;
    }
    .mega-dialog.affiliate-redeem .prev-btn {
        padding-left: 2px;
    }
    .mega-dialog.affiliate-redeem .prev-btn i {
        --icon-size: 16px;
    }
    .rtl .mega-dialog.affiliate-redeem .prev-btn i {
        transform: rotate(180deg);
    }
    .mega-dialog.affiliate-redeem .timing {
        display: inline-block;
        box-sizing: border-box;
        border-radius: 4px;
        font: var(--text-body1);
        padding: 1px 15px;
        background-color: var(--banner-background-success);
        border: 1px solid var(--banner-border-success);
        color: var(--banner-text-success);
    }
    .mega-dialog.affiliate-redeem .timing span {
        white-space: nowrap;
    }
    .mega-dialog.affiliate-redeem .timing.orange {
        background-color: var(--banner-background-warning);
        border: 1px solid var(--banner-border-warning);
        color: var(--banner-text-warning);
    }
    .mega-dialog.affiliate-redeem .timing.orange i {
        background-color: var(--banner-text-warning);
    }
    .mega-dialog.affiliate-redeem .cells {
        width: 330px;
        float: left;
        border-radius: 4px;
        text-align: start;
        box-sizing: border-box;
        display: flex;
        flex-direction: column;
        justify-content: space-between;
    }
    .rtl .mega-dialog.affiliate-redeem .cells {
        float: right;
    }
    .mega-dialog.affiliate-redeem .cells.left {
        margin: 22px 0 0;
        -webkit-margin-start: -12px;
        margin-inline-start: -12px;
    }
    .mega-dialog.affiliate-redeem .bitcoin.cells.left.step2 {
        margin: 24px 0 0 0;
        -webkit-margin-start: -12px;
        margin-inline-start: -12px;
    }
    .mega-dialog.affiliate-redeem .megaquota.cells.left.step1 {
        -webkit-margin-start: -20px;
        margin-inline-start: -20px;
    }
    .mega-dialog.affiliate-redeem .megaquota.cells.left {
        margin: 20px 0 -9px;
        -webkit-margin-start: -12px;
        margin-inline-start: -12px;
    }
    .mega-dialog.affiliate-redeem .cells.left.step0 {
        margin-top: 10px;
    }
    .mega-dialog.affiliate-redeem .cells.scrollable {
        position: relative;
    }
    .mega-dialog.affiliate-redeem .cells .cell-content {
        padding: 6px 20px;
        max-height: 400px;
        position: relative;
    }
    .mega-dialog.affiliate-redeem .cells.step0 .cell-content {
        padding: 6px 22px;
    }
    .mega-dialog.affiliate-redeem .cells.bitcoin .cell-content {
        padding: 4px 20px;
        max-height: 400px;
        position: relative;
    }
    .mega-dialog.affiliate-redeem .cells.bitcoin.step1 .cell-content {
        padding: 6px 38px 6px 12px;
        max-height: 400px;
        position: relative;
    }
    .mega-dialog.affiliate-redeem .cells .cell-content.ps--active-y {
        border: 1px solid var(--stroke-grey-2);
        border-radius: 12px;
    }
    .mega-dialog.affiliate-redeem .cells:not(.step2) .ps .header {
        padding-bottom: 12px;
    }
    .mega-dialog.affiliate-redeem .cells.step3 {
        min-height: 290px;
    }
    .mega-dialog.affiliate-redeem .cells.step4 .cell-content.megaquota {
        padding: 0 11px;
    }
    .mega-dialog.affiliate-redeem .cells.step4.megaquota .cell-content {
        padding: 0 18px 0 13px;
    }
    .mega-dialog.affiliate-redeem .cells.left.step4.megaquota .cell-content {
        margin-left: -18px;
    }
    .mega-dialog.affiliate-redeem .cells.right.bitcoin {
        float: right;
        margin-top: 24px;
    }
    .mega-dialog.affiliate-redeem .cells.right.megaquota {
        width: 312px;
        float: right;
        margin-top: 19px;
    }
    .mega-dialog.affiliate-redeem .cells.right.megaquota .plan-info-header .plan-name {
        font: var(--text-body2-bold);
    }
    .mega-dialog.affiliate-redeem .cells .cell-content-quota {
        padding: 0 20px;
        max-height: 400px;
        position: relative;
    }
    .rtl .mega-dialog.affiliate-redeem .cells.right {
        float: left;
    }
    .mega-dialog.affiliate-redeem .summary-wrap {
        border: 1px solid var(--stroke-grey-2);
        border-radius: 12px;
        overflow: hidden;
        background: var(--surface-grey-2);
    }
    .mega-dialog.affiliate-redeem .header {
        font: var(--text-h3-bold);
        color: var(--text-color-high);
        background: var(--surface-main);
    }
    .mega-dialog.affiliate-redeem .step2 .header.details {
        margin-top: 8px;
    }
    .mega-dialog.affiliate-redeem .summary {
        background: var(--surface-main);
    }
    .mega-dialog.affiliate-redeem .header + .mega-input {
        margin: 8px 0 5px;
    }
    .mega-dialog.affiliate-redeem .template {
        display: none;
    }
    .mega-dialog.affiliate-redeem .summary > div {
        align-items: baseline;
        padding: 12px 24px;
        display: flex;
        gap: 10px;
    }
    .mega-dialog.affiliate-redeem .cells.right.bitcoin.step1 {
        float: right;
        margin-top: 18px;
        width: 312px;
    }
    .mega-dialog.affiliate-redeem .summary-wrap .header {
        padding: 24px 24px 12px;
    }
    .mega-dialog.affiliate-redeem .right.step1.bitcoin .summary-wrap .header {
        padding: 20px 24px 12px;
    }
    .mega-dialog.affiliate-redeem .summary-wrap .info {
        color: var(--text-color-low);
        font: var(--text-body2);
        -webkit-padding-end: 12px;
        padding-inline-end: 12px;
        width: 50%;
    }
    .mega-dialog.affiliate-redeem .summary-wrap .price {
        color: var(--text-color-high);
        margin-top: 0;
        -webkit-padding-end: 0;
        padding-inline-end: 0;
        font: var(--text-body2);
    }
    .mega-dialog.affiliate-redeem .summary-wrap .euro:not(.hidden) {
        color: var(--text-color-low);
        white-space: nowrap;
        -webkit-margin-start: 4px;
        margin-inline-start: 4px;
    }
    .mega-dialog.affiliate-redeem hr {
        border: 0;
        height: 1px;
        background: var(--surface-grey-2);
        margin: 0;
        padding: 0;
        clear: both;
    }
    .mega-dialog.affiliate-redeem .amount {
        padding: 12px 24px 24px;
        display: flex;
        align-items: baseline;
        font: var(--text-body2);
        gap: 10px;
    }
    .mega-dialog.affiliate-redeem .amount .info {
        color: var(--text-color-high);
        word-break: break-all;
    }
    .mega-dialog.affiliate-redeem .amount .price {
        font: var(--text-body2);
    }
    .mega-dialog.affiliate-redeem .local-info {
        font: var(--text-body2);
        color: var(--text-color-low);
        padding: 6px 0 0;
    }
    .mega-dialog.affiliate-redeem .commission-wrap {
        display: flex;
        width: 100%;
        margin-bottom: 17px;
        white-space: nowrap;
        flex-wrap: wrap;
        justify-content: space-between;
    }
    .mega-dialog.affiliate-redeem .commission-wrap .redeem-all-btn {
        flex-shrink: 0;
        min-width: 0;
    }
    .mega-dialog.affiliate-redeem .available-comission {
        font: var(--text-body2);
        line-height: 24px;
        -webkit-margin-end: 8px;
        margin-inline-end: 8px;
    }
    .mega-dialog.affiliate-redeem .available-comission span span {
        font: var(--text-body2);
    }
    .mega-dialog.affiliate-redeem .available-comission .available-commission-local {
        font: var(--text-body2-bold);
    }
    .mega-dialog.affiliate-redeem .available-comission .available-commission-euro {
        font: var(--text-body2);
        color: var(--text-color-low);
    }
    .mega-dialog.affiliate-redeem .available-comission.pro-choice-commission {
        margin-top: 9px;
        font: var(--text-body1-bold);
        margin-bottom: 3px;
    }
    .mega-dialog.affiliate-redeem .available-comission.bitcoin .available-commission-euro {
        font: var(--text-body2);
        color: var(--text-color-success);
    }
    .mega-dialog.affiliate-redeem .available-comission.pro-choice-commission .available-commission-local {
        font: var(--text-body1-bold);
    }
    .mega-dialog.affiliate-redeem .amount-message-container {
        margin: 0;
        color: var(--banner-text-error);
        border: 1px solid var(--banner-border-error);
        background: var(--banner-background-error);
        border-radius: 4px;
        padding: 2px 8px;
    }
    .mega-dialog.affiliate-redeem .available-comission span {
        white-space: nowrap;
        color: var(--text-color-success);
        font: var(--text-body1-bold);
    }
    .mega-dialog.affiliate-redeem .affiliate-redeem .payment-type-wrapper {
        float: left;
        display: flex;
        flex-direction: column;
        margin-top: 12px;
        margin-bottom: 12px;
        margin-left: 2px;
        gap: 18px;
    }
    .mega-dialog.affiliate-redeem .cell-content.megaquota {
        display: flex;
        flex-direction: column;
        gap: 18px;
    }
    .mega-dialog.affiliate-redeem .redemption-methods-wrapper {
        padding: 0;
    }
    .mega-dialog.affiliate-redeem .payment-type-header {
        color: var(--text-color-high);
        font: var(--text-h3-bold);
    }
    .mega-dialog.affiliate-redeem .payment-type {
        margin-top: 16px;
        display: flex;
        flex-direction: column;
    }
    .mega-dialog.affiliate-redeem .payment-type .radio-txt {
        color: var(--text-color-high);
        vertical-align: baseline;
        font: var(--text-body1-bold);
    }
    .mega-dialog.affiliate-redeem .bitcoin-redemption-amount-wrapper {
        display: flex;
        flex-direction: column;
    }
    .mega-dialog.affiliate-redeem .megaquota .redeem-data-quota {
        display: flex;
        flex-direction: column;

    }
    .mega-dialo.affiliate-redeem .megaquota.cells .cell-content {
        padding: 0 20px;
    }
    .mega-dialog.affiliate-redeem .megaquota .duration-dropdown {
        margin-top: 18px;
    }
    .mega-dialog.affiliate-redeem .quota-summary .quota-summary.sub-item {
        padding: 6px 24px;
        gap: 10px;
    }
    .mega-dialog.affiliate-redeem .quota-summary .quota-summary.sub-item.storage {
        margin-top: 6px;
    }
    .mega-dialog.affiliate-redeem .quota-summary {
        padding-bottom: 6px;
    }
    .mega-dialog.affiliate-redeem .quota-summary .plan-info-title {
        color: var(--text-color-medium);
    }
    .mega-dialog.affiliate-redeem .quota-summary .plan-info-title.plan-info-name {
        font: var(--text-body2-bold);
    }
    .mega-dialog.affiliate-redeem .quota-summary .info.plan-info {
        font: var(--text-body2-bold);
    }
    .mega-dialog.affiliate-redeem .duration-dropdown .option {
        display: flex;
        justify-content: space-between;
    }
    .mega-dialog.affiliate-redeem .duration-dropdown .redemption-duration-base {
        color: var(--text-color-high);
        display: flex;
        flex-direction: row;
        align-items: center;
        justify-content: space-between;
    }
    .mega-dialog.affiliate-redeem .duration-dropdown .redemption-duration-default {
        color: var(--text-color-medium);
    }
    .mega-dialog.affiliate-redeem .duration-dropdown .dropdown-item-save {
        display: flex;
        align-items: flex-start;
        padding: 0.5px 8px 0 9px;
        height: 18px;
        border-radius: 9px;
        background-color: #FF625C;
        font: var(--text-body2);
        color: var(--text-color-white-high);
        flex: none;
    }
    .mega-dialog.affiliate-redeem .megaquota .megaquota-options-wrapper {
        margin-top: 22px;
        margin-left: 3px;
        gap: 16px;
        display: flex;
        flex-direction: column;
    }
    .mega-dialog.affiliate-redeem .fm-affiliate .redeem-data-quota {
        border-top: none;
    }
    .mega-dialog.affiliate-redeem .megaquota .plan-select-message {
        border-radius: 4px;
        display: flex;
        flex-direction: row;
        align-items: center;
        justify-content: center;
        width: 312px;
        flex: none;
        flex-grow: 0;
        padding: 2px 16px;
        gap: 10px;
        margin-top: 6px;
    }
    .mega-dialog.affiliate-redeem .megaquota .insufficient-quota-warning {
        background: var(--banner-background-error);
        border: 1px solid var(--banner-border-error);
        color: var(--banner-text-error);
    }
    .mega-dialog.affiliate-redeem .megaquota .under-price-warning {
        background: var(--banner-background-warning);
        border: 1px solid var(--banner-border-warning);
        color: var(--banner-text-warning);
    }
    .mega-dialog.affiliate-redeem .megaquota .meqaquota-option-name {
        color: var(--text-color-high);
        font: var(--text-body1-bold);
    }
    .mega-dialog.affiliate-redeem .megaquota .meqaquota-option-information {
        color: var(--text-color-medium);
        font: var(--text-caption);
    }
    .mega-dialog.affiliate-redeem .withdraw-txt {
        font: var(--text-body1);
        color: var(--text-color-medium);
    }
    .mega-dialog.affiliate-redeem .bitcoin.step2 .withdraw-txt {
        padding: 16px 0 40px 0;
    }
    .mega-dialog.affiliate-redeem .withdraw-txt a,
    .mega-dialog.affiliate-redeem .withdraw-txt a:visited {
        font: var(--text-body2);
        float: right;
        color: var(--text-color-success);
        cursor: pointer;
    }
    .rtl .mega-dialog.affiliate-redeem .withdraw-txt a,
    .rtl .mega-dialog.affiliate-redeem .withdraw-txt a:visited {
        float: left;
    }
    .mega-dialog.affiliate-redeem .withdraw-txt a:hover {
        text-decoration: underline;
    }
    .mega-dialog.affiliate-redeem .default-select {
        float: none;
        width: 100%;
        margin: 8px 0;
    }
    #affi-country {
        z-index: auto;
    }
    .mega-dialog.affiliate-redeem .withdraw-details {
        padding: 16px 0 0 0;

    }
    .mega-dialog.affiliate-redeem .withdraw-details label {
        color: var(--text-color-low);
        font: var(--text-body2);
    }
    .mega-dialog.affiliate-redeem .withdraw-details .warning {
        display: flex;
    }
    .mega-dialog.affiliate-redeem .withdraw-details .warning i {
        flex-shrink: 0;
        --icon-size: 24px;
        -webkit-margin-end: 8px;
        margin-inline-end: 8px;
    }
    .mega-dialog.affiliate-redeem form.withdraw-details .warning span {
        color: var(--text-color-low);
        font: var(--text-body2);
        padding-top: 4px;
    }
    .mega-dialog.affiliate-redeem .mega-input-title-ontop:last-child {
        margin-bottom: 0;
    }
    .mega-dialog.affiliate-redeem .affi-dynamic-acc-type .mega-input-title-ontop,
    .mega-dialog.affiliate-redeem .affi-dynamic-acc-name .mega-input-title-ontop,
    .mega-dialog.affiliate-redeem .affi-dynamic-acc-info .mega-input-title-ontop {
        margin-bottom: 8px;
    }
    .mega-dialog.affiliate-redeem .affi-dynamic-acc-info .default-select-dropdown {
        max-width: 100%;
    }
    .mega-dialog.affiliate-redeem .bitcoin-org {
        font: var(--text-body1);
        color: var(--text-color-low);
        padding: 0;
        position: relative;
    }
    .mega-dialog.affiliate-redeem .bitcoin-org {
        padding: 0;
        margin-top: 11px;
        margin-bottom: 40px;
    }
    .mega-dialog.affiliate-redeem .bitcoin-org a {
        color: var(--text-color-low);
        font: var(--text-body2);
        text-decoration: underline;
    }
    .mega-dialog.affiliate-redeem .bitcoin-data {
        position: relative;
    }
    .mega-dialog.affiliate-redeem .bitcoin-data .bitcoin-fill-checkbox,
    .mega-dialog.affiliate-redeem .bitcoin-data .save-bitcoin-checkbox,
    .mega-dialog.affiliate-redeem .bitcoin-data .save-data-tip {
        margin-bottom: 16px;
    }
    .mega-dialog.affiliate-redeem button.back i {
        transform: rotate(180deg);
    }
    .mega-dialog.affiliate-redeem label.radio-txt {
        color: var(--text-color-low);
    }
    .mega-dialog.affiliate-redeem .green-active {
        margin-right: 9px;
    }
    .mega-dialog.affiliate-redeem .save-data-checkbox,
    .mega-dialog.affiliate-redeem .auto-fill-checkbox {
        padding: 0 0 16px;
    }
    .mega-dialog.affiliate-redeem .save-data-tip {
        display: inline-block;
        box-sizing: border-box;
        border-radius: 4px;
        font-size: 13px;
        line-height: 20px;
        color: var(--banner-text-success);
        background:  var(--banner-background-success);
        border: 1px solid var(--banner-border-success);
        padding: 8px;
        margin: 8px 0 0 0;
        max-height: 100px;
    }
    .mega-dialog.affiliate-redeem .save-data-tip .right {
        font-size: 14px;
        margin: 5px 0 0 0;
        -webkit-margin-start: 12px;
        margin-inline-start: 12px;
        cursor: pointer;
    }
    .mega-dialog.affiliate-redeem .mega-input-title-ontop input {
        -webkit-padding-start: 8px;
        padding-inline-start: 8px;
        -webkit-padding-end: 12px;
        padding-inline-end: 12px;
    }
    .mega-dialog.affiliate-redeem .method-chosen {
        float: left;
    }
    .rtl .mega-dialog.affiliate-redeem .method-chosen {
        float: right;
    }

/* end affiliate-redeem dialog */

/* verify-phone dialog */

    .mega-dialog.verify-phone {
        width: 360px;
    }
    .mega-dialog.verify-phone header {
        /* stylelint-disable-next-line plugin/no-unsupported-browser-features */
        background: linear-gradient(to bottom, #40b0d7 0%, #29a6d1 100%);
        padding-bottom: 0;
        margin-bottom: 24px;
    }
    .mega-dialog.verify-phone header h2 {
        color: white;
        margin-bottom: 36px;
    }
    .mega-dialog.verify-phone.suspended button.close,
    .mega-dialog.verify-phone.suspended .not-now-button {
        display: none;
    }
    .mega-dialog.verify-phone .verify-ph-info {
        font: var(--text-body1);
        min-height: 72px;
        padding: 0 0 20px 0;
        box-sizing: border-box;
        text-align: center;
    }
    .mega-dialog.verify-phone .verify-ph-info.long {
        letter-spacing: 1px;
    }
    .mega-dialog.verify-phone .verify-ph-info .green-lnk {
        color: var(--text-color-success);
        font-size: 13px;
        cursor: pointer;
        display: block;
    }
    .mega-dialog.verify-phone .verify-ph-info .phone-num {
        color: var(--text-color-low);
        display: block;
    }
    .mega-dialog.verify-phone .verify-success-page .verify-ph-info {
        min-height: 0;
    }
    .mega-dialog.verify-phone .verify-ph-icon,
    .mega-dialog.verify-phone .verify-ph-success-icon {
        width: 150px;
        --width: 150px;
        height: 172px;
        margin: auto;
    }
    .mega-dialog.verify-phone .verify-ph-info.small-txt {
        font-size: 13px;
        min-height: 0;
    }
    .mega-dialog.verify-phone .account.input-tooltip + .verify-ph-info {
        padding: 32px 0 0 0;
    }
    .mega-dialog.verify-phone .incorrect + .account.input-tooltip + .verify-ph-info {
        padding: 8px 0 0 0;
    }
    .mega-dialog.verify-phone .verify-ph-bonus-container {
        padding: 22px 0 0;
        margin: auto;
        text-align: start;
        display: inline-block;
    }
    .mega-dialog.verify-phone .verify-success-page {
        text-align: center;
    }
    .mega-dialog.verify-phone .verify-ph-info.long {
        height: auto;
        min-height: 0;
    }
    .mega-dialog.verify-phone .verify-success-page.non-achievement-account .verify-ph-info.long {
        height: 174px;
        margin-top: 48px;
    }
    .mega-dialog.verify-phone .verify-ph-bonus-container .bonus-image {
        display: inline-block;
        -webkit-margin-end: 20px;
        margin-inline-end: 20px;
    }
    .mega-dialog.verify-phone .verify-success-page.non-achievement-account .verify-ph-bonus-container {
        display: none;
    }
    .mega-dialog.verify-phone .verify-ph-bonus-block.storge-bonus .bonus-image {
        background-position: -22px -267px;
    }
    .mega-dialog.verify-phone .verify-ph-bonus-block.transfer-bonus .bonus-image {
        background-position: -92px -267px;
    }
    .mega-dialog.verify-phone .verify-ph-bonus-container .verify-ph-bonus-block:not(:last-child) .bonus-image {
        margin-bottom: 24px;
    }
    .mega-dialog.verify-phone .verify-ph-bonus-block {
        display: table-row-group;
    }
    .mega-dialog.verify-phone .verify-ph-bonus-intro-wrapper {
        display: inline-block;
        vertical-align: top;
    }
    .mega-dialog.verify-phone .verify-ph-bonus-intro-wrapper .big-num {
        display: table-row;
        font-size: 30px;
        line-height: 36px;
        height: 38px;
        color: var(--text-color-high);
        text-align: start;
    }
    .mega-dialog.verify-phone .verify-ph-bonus-intro-wrapper .body-txt {
        display: table-row;
        font-size: 14px;
        line-height: 17px;
        height: 18px;
        color: var(--text-color-high);
        text-align: start;
        font-family: var(--text-font-family-semibold);
    }
    .mega-dialog.verify-phone aside.js-verify-success-page.non-achievement-account {
        display: none;
    }
    .mega-dialog.verify-phone .verify-ph-bonus-valid-days .valid-days-title {
        display: inline-block;
        position: relative;
    }
    .mega-dialog.verify-phone .verify-ph-bonus-valid-days .valid-days-title i {
        --icon-size: 24px;
        display: inline-block;
        -webkit-margin-end: 4px;
        margin-inline-end: 4px;
        vertical-align: middle;
    }
    .mega-dialog.verify-phone .verify-ph-bonus-valid-days .valid-days-title span {
        vertical-align: middle;
    }
    .mega-dialog.verify-phone .verify-ph-bonus-valid-days .valid-days-body-txt {
        display: inline-block;
        vertical-align: middle;
        font-family: var(--text-font-family-semibold);
    }
    .mega-dialog.verify-phone .sms-verification-number-input {
        background: transparent;
        border: 0 none;
        font-family: 'source_sans_proregular', Arial, sans-serif !important;
        height: 38px;
        line-height: 38px;
        font-size: 38px;
        letter-spacing: 25px;
        position: absolute;
        text-indent: 13px;
        top: 4px;
        width: 300px;
        z-index: 2;
        direction: ltr !important;
        margin-right: -37px;
    }

/* end verify-phone dialog */

/* voucher-info-redeem dialog */

    .mega-dialog.voucher-info-redeem {
        width: 544px;
    }
    .mega-dialog.voucher-info-redeem h2 {
        text-align: center;
        margin: 0;
    }
    .mega-dialog.voucher-info-redeem .v-description {
        text-align: center;
    }

    /* do not apply theme colours */

        .mega-dialog.voucher-info-redeem .voucher-logo {
            width: 450px;
            height: 72px;
            background-color: var(--stroke-grey-1);
            border: 2px solid var(--stroke-grey-2);
            border-radius: 12px;
            display: flex;
            align-items: center;
        }
        .mega-dialog.voucher-info-redeem .voucher-logo .plan-icon {
            -webkit-margin-start: 26px;
            margin-inline-start: 26px;
            display: inline-block;
        }
        .mega-dialog.voucher-info-redeem .plan-icon i {
            display: none;
            width: 44px;
            height: 44px;
            --icon-size: 44px;
        }
        .mega-dialog.voucher-info-redeem .plan-icon.pro1 i.pro1,
        .mega-dialog.voucher-info-redeem .plan-icon.pro2 i.pro2,
        .mega-dialog.voucher-info-redeem .plan-icon.pro3 i.pro3,
        .mega-dialog.voucher-info-redeem .plan-icon.pro4 i.pro4,
        .mega-dialog.voucher-info-redeem .plan-icon.pro101 i.pro101,
        .mega-dialog.voucher-info-redeem .plan-icon.business i.business,
        .mega-dialog.voucher-info-redeem .plan-icon.feature i.feature {
            display: block;
        }
        .mega-dialog.voucher-info-redeem .voucher-logo .v-separator {
            height: 36px;
            width: 1px;
            background-color: var(--stroke-grey-2);
            -webkit-margin-start: 26px;
            margin-inline-start: 26px;
            display: inline-block;
        }
        .mega-dialog.voucher-info-redeem .voucher-logo .plan-info {
            width: 120px;
            display: inline-block;
            text-align: center;
            font-family: var(--text-font-family-bold);
            font-size: 14px;
            line-height: 20px;
            color: var(--text-color-high);
            -webkit-margin-start: 28px;
            margin-inline-start: 28px;
        }

    /* end do not apply theme colours */

.mega-dialog.voucher-info-redeem .s4-voucher-terms-label {
    color: var(--text-color-high);
}
/* end voucher-info-redeem dialog */

/* affiliate-request dialog */
    .mega-dialog.affiliate-request {
        width: 630px;
    }
    .mega-dialog.affiliate-request-quota {
        width: 594px;
        height: 342px;
    }
    .mega-dialog.affiliate-request .status-cells {
        display: flex;
        position: relative;
    }
    .mega-dialog.affiliate-request .status-cell {
        width: 33.333333%;
        text-align: center;
        padding: 36px 0 12px 0;
    }
    .mega-dialog.affiliate-request .status-message {
        font: var(--text-body2);
        padding: 4px 0 40px;
        text-align: center;
    }
    .mega-dialog.affiliate-request .status-message:empty {
        padding-bottom: 0;
    }
    .mega-dialog.affiliate-request .status {
        width: 32px;
        height: 32px;
        margin: 0 auto;
        border: 2px solid #FFF;
        box-sizing: border-box;
        box-shadow: 0 0 4px 0 rgba(0,0,0,0.2);
        position: relative;
        background: #eeeeee;
        /* stylelint-disable-next-line plugin/no-unsupported-browser-features */
        background: linear-gradient(to bottom, #eeeeee 0%, #d8d8d8 100%);
        border-radius: 100%;
        overflow: hidden;
    }
    .mega-dialog.affiliate-request-quota .info {
        width: 21px;
        height: 21px;
        position: relative;
        background: #3ED8B2;
        /* stylelint-disable-next-line plugin/no-unsupported-browser-features */
        background: linear-gradient(180deg, #3ED8B2 0.2%, #1DB07B 100%);
        border-radius: 100%;
        overflow: hidden;
    }
    .mega-dialog.affiliate-request-quota .info-cells .info-txt {
        font: var(--text-body2);
    }
    .mega-dialog.affiliate-request .status-txt {
        font: var(--text-h3);
        color: var(--text-color-low);
        padding: 10px 0 0 0;
    }
    .mega-dialog.affiliate-request .loading .progress {
        width: 50%;
    }
    .mega-dialog.affiliate-request .loading .status-txt {
        color: var(--text-color-high);
    }
    .mega-dialog.affiliate-request .progress {
        overflow: hidden;
        position: relative;
        height: 28px;
        width: 0;
        background: #00b6aa;
        /* stylelint-disable-next-line plugin/no-unsupported-browser-features */
        background: linear-gradient(to bottom, #00b6aa 0%,#009883 100%);
    }
    .mega-dialog.affiliate-request .complete .progress {
        min-width: 100%;
    }
    .mega-dialog.affiliate-request .complete .progress span {
        display: block;
        width: 28px;
        height: 28px;
        background-position: 5px -6722px;
    }
    .mega-dialog.affiliate-request .dialog-sprite.dots {
        position: absolute;
        width: 350px;
        left: 95px;
        top: 50px;
        height: 4px;
        background-position: 0 -6708px;
        background-repeat: repeat-x;
    }
    .mega-dialog.affiliate-redeem .mega-button.next-btn,
    .mega-dialog.affiliate-request .mega-button.next-btn {
        background: linear-gradient(180deg, #3ED8B2 0%, #1DB07B 100%);
        border: 2px solid rgba(255, 255, 255, 0.2);
        border-radius: 4px;
        box-shadow: none;
        justify-content: center;
        align-items: center;
    }
    .mega-dialog.affiliate-request-quota .affiliate-request-title {
        font: var(--text-h3);
    }
    .mega-dialog.affiliate-request-quota .complete .progress span {
        background-position: 4px -4832px;
        background-size: 115px auto;
    }
    .mega-dialog.affiliate-request-quota .complete .progress {
        background: linear-gradient(180deg, #3ED8B2 0.2%, #1DB07B 100%);
    }
    .mega-dialog.affiliate-request-quota .content .content-block {
        display: flex;
        flex-direction: column;
        align-items: center;
    }
    .mega-dialog.affiliate-request-quota .content .info-cells {
        display: flex;
        gap: 16px;
        flex-direction: column;
        align-items: flex-start;
        margin-right: 21px;
    }
    .mega-dialog.affiliate-request-quota .content .info-support {
        margin-top: 21px;
        margin-bottom: 16px;
        font: var(--text-body2);
    }
    .mega-dialog.affiliate-request-quota .content .info-support span {
        color: var(--text-color-high);
    }
    .mega-dialog.affiliate-request-quota .content .info-cell {
        display: flex;
        align-items: center;
        gap: 8px;
    }
    .mega-dialog.affiliate-request-quota .content .plan-name {
        margin-bottom: 18px;
        color: var(--text-color-high);
    }
    .mega-dialog.affiliate-request-quota footer .mega-button {
        min-height: 36px;
        min-width: 45px;
        justify-content: center;
        align-items: center;
    }
    .mega-dialog.affiliate-request-quota footer .mega-button span {
        margin: 0 var(--horizontal-padding);
    }
    .mega-dialog.affiliate-request-quota .footer-container-quota {
        display: flex;
        align-items: center;
        justify-content: center;
        padding: 16px 48px 24px;
    }
    .mega-dialog.affiliate-request-quota header {
        padding-bottom: 40px;
    }

/* end affiliate-request dialog */

/* recovery-key-dialog */

    .mega-dialog.recovery-key-dialog {
        width: 680px;
    }
    .mega-dialog.recovery-key-dialog header .graphic {
        height: 80px;
    }
    .mega-dialog.recovery-key-dialog .content-block.dialog-bottom {
        padding-bottom: 48px;
    }
    .mega-dialog.recovery-key-dialog .recover-paste-block button {
        display: inline-flex;
    }
    .mega-dialog.recovery-key-dialog aside {
        margin-top: 24px;
    }
    .mega-dialog.recovery-key-dialog aside p {
        padding: 0;
    }
    .mega-dialog.recovery-key-dialog .recover-paste-block .right-section > button:not(.hidden) {
        min-width: auto;
    }
    .mega-dialog.recovery-key-dialog i {
        --mask-color: var(--text-color-medium);
    }
    .mega-dialog.recovery-key-dialog i.shiny {
        --mask-color: var(--label-yellow);
    }
    .mega-dialog.recovery-key-dialog .account.input-wrapper input {
        vertical-align: middle;
    }
    .mega-dialog.recovery-key-dialog i {
        top: 0;
        left: 0;
        display: inline-block;
        vertical-align: middle;
        position: static;
    }
    .mega-dialog.recovery-key-dialog .backup-key-header {
        font: var(--text-h3);
        color: var(--text-color-high);
        text-align: start;
        margin: 0;
    }

/* end recovery-key-dialog */

/* affiliate-guide dialog */

    .mega-dialog.affiliate-guide {
        width: 708px;
    }
    .mega-dialog.affiliate-guide:has(.step1.active) {
        width: 708px;
        height: 532px;
    }
    .mega-dialog.affiliate-guide > section.content {
        flex-shrink: initial;
        display: flex;
        flex-direction: column;
    }
    .mega-dialog.affiliate-guide header {
        padding-top: 16px;
        padding-bottom: 14px;
    }
    .mega-dialog.affiliate-guide .affiliate-guide-title {
        font: var(--text-h3)
    }
    .mega-dialog.affiliate-guide .step {
        display: none;
    }
    .mega-dialog.affiliate-guide .step.active {
        display: block;
    }
    .mega-dialog.affiliate-guide .referral-guide-title {
        font: var(--text-h3);
    }
    .mega-dialog.affiliate-guide footer .how-it-works {
        justify-content: center;
    }
    .mega-dialog.affiliate-guide footer button.next i,
    .mega-dialog.affiliate-guide footer button.back i {
        --icon-size: 16px;
    }
    .mega-dialog.affiliate-guide footer .step.active {
        display: flex;
        padding-top: 12px;
        padding-bottom: 0;
    }
    .mega-dialog.affiliate-guide footer .step2.active {
        padding: 12px 44px 16px;
    }
    .mega-dialog.affiliate-guide footer .step.active.step1 {
        padding-top: 42px;
        padding-bottom: 24px;
        align-items: flex-end;
    }
    .mega-dialog.affiliate-guide footer {
        border-top: 1px solid transparent;
    }
    .mega-dialog.affiliate-guide footer.has-divider {
        border-color: var(--divider-color);
    }
    .rtl .mega-dialog.affiliate-guide .bottom-button i {
        transform: rotate(180deg);
    }
    .mega-dialog.affiliate-guide .illustration {
        height: 148px;
        margin: 22px auto 8px;
        width: 450px;
        --width: 434px;
    }
    .mega-dialog.affiliate-guide .big-header {
        font: var(--text-h1);
        text-align: center;
        color: var(--text-color-high);
        padding: 18px 8px;
    }
    .mega-dialog.affiliate-guide .affiliate-guide-content {
        display: table;
        width: 100%;
        table-layout: fixed;
        height: 372px;
        transition: opacity 250ms ease-in-out, visibility 250ms ease-in-out;
        opacity: 0;
        visibility: hidden;
        position: absolute;
        top: 0;
    }
    .mega-dialog.affiliate-guide .affiliate-guide-content.active {
        opacity: 1;
        visibility: visible;
        position: relative;
    }
    .mega-dialog.affiliate-guide .cell {
        display: table-cell;
        vertical-align: middle;
    }
    .mega-dialog.affiliate-guide .content .step2:not(.slides) {
        padding: 0 18px;
    }
    .mega-dialog.affiliate-guide .step2 .cell {
        padding: 0 32px;
    }
    .mega-dialog.affiliate-guide .step2 .slide3 .rules {
        padding: 89px 0;
    }
    .mega-dialog.affiliate-guide .step2 .slide1:not(.nav-button) {
        padding: 0 26px;
    }
    .mega-dialog.affiliate-guide .slide1 .cell {
        padding: 0;
    }
    .mega-dialog.affiliate-guide .cell.half-sized {
        float: none;
        padding: 0;
    }
    .mega-dialog.affiliate-guide .cell i {
        --mask-color: var(--secondary-green);
        float: left;
        --icon-size: 24px;
        margin: 4px 0 0;
    }
    .mega-dialog.affiliate-guide .slide3 .cell i {
        margin: 4px 0 0;
    }
    .rtl .mega-dialog.affiliate-guide .cell i {
        float: right;
    }
    .mega-dialog.affiliate-guide .cell .feature-block i {
        --icon-size: 70px;
        margin-bottom: 12px;
    }
    .mega-dialog.affiliate-guide .cell .feature-block .icon-add-users {
        --icon-size: 70px;
        margin-bottom: 6px;
        margin-top: 6px;
    }
    .mega-dialog.affiliate-guide .cell .feature-block .icon-web-link {
        --icon-size: 79px;
        margin-bottom: 4px;
    }
    .mega-dialog.affiliate-guide .header {
        font: var(--text-body1);
        color: var(--text-color-high);
        padding: 10px 0;
    }
    .mega-dialog.affiliate-guide .step1 .cell {
        display: flex;
        flex-direction: row;
        padding-left: 32px;
        padding-top: 3px;
        gap: 34px;
    }
    .mega-dialog.affiliate-guide .step1 .cell .header {
        padding: 5px 0 15px;
        width: 200px;
    }
    .mega-dialog.affiliate-guide .step1 .cell .affiliate-guide-check-item {
        display: flex;
    }
    .mega-dialog.affiliate-guide .info {
        box-sizing: border-box;
        padding-bottom: 10px;
        -webkit-padding-start: 34px;
        padding-inline-start: 34px;
    }
    .mega-dialog.affiliate-guide .info strong,
    .mega-dialog.affiliate-guide .info a {
        color: var(--text-color-success);
        font-weight: normal;
    }
    .mega-dialog.affiliate-guide .info a {
        text-decoration: underline;
    }
    .mega-dialog.affiliate-guide .info a:hover {
        text-decoration: none;
    }
    .mega-dialog.affiliate-guide .rules {
        line-height: 16px;
        -webkit-padding-end: 28px;
        padding-inline-end: 28px;
    }
    .mega-dialog.affiliate-guide .cell i + .header {
        -webkit-padding-start: 34px;
        padding-inline-start: 34px;
        color: var(--text-color-high);
    }
    .mega-dialog.affiliate-guide .slides {
        position: relative;
    }
    .mega-dialog.affiliate-guide .step1 .affiliate-guide-content {
        height: 120px;
        margin: 0 auto 4px auto;
        width: 602px;
    }
    .mega-dialog.affiliate-guide .step1 .half-sized {
        padding: 0;
        width: auto;
        -webkit-padding-start: 12px;
        padding-inline-start: 12px;
    }
    .mega-dialog.affiliate-guide .top-block {
        display: flex;
        text-align: center;
        font-size: 0;
        position: relative;
        z-index: 1;
        border-radius: var(--border-radius) 0;
    }
    .mega-dialog.affiliate-guide a.bottom-link {
        color: var(--text-color-medium);
        font: var(--text-body1);
        text-decoration: underline;
    }
    .mega-dialog.affiliate-guide a.bottom-link:hover {
        text-decoration: none;
    }
    .mega-dialog.affiliate-guide .nav-button {
        border-bottom: 2px solid transparent;
        box-sizing: border-box;
        color: var(--text-color-low);
        cursor: pointer;
        display: inline-block;
        font: var(--text-body1);
        margin: 18px 0 0;
        padding-bottom: 6px;
        transition: all 250ms ease-in-out;
        vertical-align: top;
        width: calc(100% / 3);
    }
    .mega-dialog.affiliate-guide .nav-button .txt {
        box-sizing: border-box;
        text-align: start;
    }
    .mega-dialog.affiliate-guide .nav-button:hover {
        color: var(--text-color-high);
    }
    .mega-dialog.affiliate-guide .nav-button.active {
        border-color: var(--secondary-blue);
        color: var(--text-color-high);
    }

    /* Slide 1 */
    .mega-dialog.affiliate-guide .feature-block {
        box-sizing: border-box;
        color: var(--text-color-medium);
        float: left;
        padding: 11px 20px 18px;
        text-align: center;
        width: 50%;
    }
    .rtl .mega-dialog.affiliate-guide .feature-block {
        float: right;
    }
    .mega-dialog.affiliate-guide .feature-block strong {
        font: var(--text-h3);
        font-weight: normal;
        color: var(--text-color-high);
        display: block;
        padding: 1px 0 7px 0;
    }
    .mega-dialog.affiliate-guide .feature-block i,
    .rtl .mega-dialog.affiliate-guide .feature-block i {
        margin: 0 auto;
        float: none;
        display: block;
    }

    /* Slide 2 */
    .mega-dialog.affiliate-guide .slide2 i {
        margin: 12px 0 0;
    }
    .mega-dialog.affiliate-guide .slide2 .header {
        color: var(--text-color-high);
        font: var(--text-h3);
        padding: 12px 0 7px;
    }
    .mega-dialog.affiliate-guide .slide2 .info {
        padding-bottom: 29px;
    }
    .mega-dialog.affiliate-guide .slide2 .info:last-child {
        min-height: auto;
        padding-bottom: 10px;
    }

    /* Slide 3 */
    .mega-dialog.affiliate-guide .affiliate-guide-content.slide3 {
        display: block;
        width: calc(100% + 15px);
        max-width: calc(100% + 15px);
        padding-right: 15px;
    }
    .mega-dialog.affiliate-guide .slide3 .cell.info {
        color: var(--text-color-higher);
        font: var(--text-body1);
        padding: 24px 17px 24px 30px;
    }
    .mega-dialog.affiliate-guide .slide3 .info .note {
        font: var(--text-body2);
    }
    .mega-dialog.affiliate-guide .slide3 .affiliate-guide.info {
        padding: 6px 0 4px 31px;
    }

/* end affiliate-guide dialog */

/* user-management-add-user-dialog */

    .mega-dialog.user-management-add-user-dialog header {
        margin-bottom: 8px;
    }
    .mega-dialog.user-management-add-user-dialog .dialog-subtitle {
        text-align: center;
        margin-bottom: 0;
    }
    .mega-dialog.user-management-add-user-dialog h2 ~ .dialog-subtitle {
        margin-top: 16px;
    }
    .mega-dialog.user-management-add-user-dialog .footer-container {
        display: flex;
        justify-content: space-between;
        flex-flow: row-reverse;
    }
    .mega-dialog.user-management-add-user-dialog aside .icon {
        display: inline-block;
    }
    .mega-dialog.user-management-add-user-dialog button.toggle-optional-inputs {
        position: relative;
        margin: 20px 0;
    }
    .mega-dialog.user-management-add-user-dialog button.toggle-optional-inputs i {
        --mask-color: var(--icon-rest);
    }
    .mega-dialog.user-management-add-user-dialog button.toggle-optional-inputs:hover i {
        --mask-color: var(--icon-active);
    }
    .mega-dialog.user-management-add-user-dialog button.toggle-optional-inputs .toggle-title {
        text-overflow: ellipsis;
        white-space: nowrap;
        display: inline-block;
    }
    .mega-dialog.user-management-add-user-dialog button.toggle-optional-inputs.show .close-icon {
        transform: rotate(180deg);
    }
    .mega-dialog.user-management-add-user-dialog .default-button-no-border {
        float: left;
    }
    .rtl .mega-dialog.user-management-add-user-dialog .default-button-no-border {
        float: right;
    }
    .mega-dialog.user-management-add-user-dialog .invite-link-option .enable-pw-txt {
        color: var(--text-color-low);
        max-width: 270px;
        vertical-align: top;
        -webkit-margin-end: 12px;
        margin-inline-end: 12px;
        display: inline-block;
    }
    .mega-dialog.user-management-add-user-dialog {
        width: 598px;
    }
    .mega-dialog.user-management-add-user-dialog .verification-container {
        position: relative;
        height: auto;
        background: var(--surface-grey-2);
        box-sizing: border-box;
        border-radius: 4px;
        width: 100%;
        padding: 8px 12px;
        display: flex;
        justify-content: space-between;
        align-items: center;
    }
    .mega-dialog.user-management-add-user-dialog .optional-input-container {
        display: none;
    }
    .mega-dialog.user-management-add-user-dialog .verification-container .verification-user-info {
        width: auto;
        position: relative;
        display: inline-block;
        overflow: hidden;
        text-overflow: ellipsis;
        white-space: nowrap;
    }
    .mega-dialog.user-management-add-user-dialog .verification-container .verification-user-info * {
        color: var(--text-color-medium);
    }
    .mega-dialog.user-management-add-user-dialog .verification-container .verification-user-info div {
        text-align: start;
    }
    .mega-dialog.user-management-add-user-dialog .verification-container .verification-user-info .verification-user-email {
        display: flex;
    }
    .mega-dialog.user-management-add-user-dialog .verification-container .verification-user-info .verification-user-pw {
        margin-top: 12px;
        display: flex;
    }
    .mega-dialog.user-management-add-user-dialog .verification-container .verification-user-info .verification-user-email.single-line {
        width: 468px;
        text-align: center;
    }
    .mega-dialog.user-management-add-user-dialog .verification-container .verification-user-info .verification-user-email .sub-e,
    .mega-dialog.user-management-add-user-dialog .verification-container .verification-user-info .verification-user-pw .sub-p {
        overflow: hidden;
        text-overflow: ellipsis;
        white-space: nowrap;
        display: inline-block;
    }
    .mega-dialog.user-management-add-user-dialog .verification-container .verification-user-info b {
        color: var(--text-color-high);
        -webkit-margin-end: 12px;
        margin-inline-end: 12px;
    }
    .mega-dialog.user-management-add-user-dialog .verification-container .checked-icon56.icon56 {
        position: absolute;
        right: 40px;
        top: 28px;
    }
    .rtl .mega-dialog.user-management-add-user-dialog .verification-container .checked-icon56.icon56 {
        right: auto;
        left: 40px;
    }
    .mega-dialog.user-management-add-user-dialog .verification-container button {
        height: 36px;
        flex: 0 0 auto;
    }
    .rtl .mega-dialog.user-management-add-user-dialog .verification-container button {
        right: auto;
        left: 16px;
    }
    .mega-dialog.user-management-add-user-dialog .border {
        margin-bottom: 24px;
    }
    .mega-dialog.user-management-add-user-dialog .fingerprint-container {
        background-color: var(--surface-grey-1);
        display: flex;
        flex-direction: column;
        align-items: center;
        align-content: center;
        justify-content: center;
        margin: 24px 0;
    }
    .mega-dialog.user-management-add-user-dialog .fingerprint-container .fingerprint-title {
        padding-top: 10px;
        color: var(--text-color-high);
    }
    .mega-dialog.user-management-add-user-dialog .fingerprint-container .fingerprint-content-container {
        display: grid;
        grid-template-columns: repeat(5, 1fr);
        gap: 8px;
        padding: 8px 0;
    }

/* end user-management-add-user-dialog */

/* add-reassign-dialog */

    .mega-dialog.add-reassign-dialog {
        width: 688px;
    }
    .mega-dialog.add-reassign-dialog .content-block {
        padding-bottom: 48px;
    }
    .mega-dialog.add-reassign-dialog .content-block i {
        height: 120px;
        margin: 8px auto 24px;
        width: 120px;
        --width: 120px;
    }
    .mega-dialog.add-reassign-dialog .dialog-input-container {
        padding: 0;
        margin-top: 36px;
    }
    .mega-dialog.add-reassign-dialog tr {
        vertical-align: top;
    }
    .mega-dialog.add-reassign-dialog .mega-button.positive {
        display: inline-block;
    }
    .mega-dialog.add-reassign-dialog .dialog-input-container th,
    .mega-dialog.add-reassign-dialog .dialog-input-container td {
        width: 312px;
    }
    .mega-dialog.add-reassign-dialog .dialog-input-container tr:nth-child(3) td {
        box-sizing: border-box;
        padding: 8px 0 32px;
    }
    .mega-dialog.add-reassign-dialog .dialog-input-container tr th:nth-child(1),
    .mega-dialog.add-reassign-dialog .dialog-input-container tr td:nth-child(1) {
        -webkit-padding-end: 32px;
        padding-inline-end: 32px;
    }
    .mega-dialog.add-reassign-dialog .dialog-input-container tr th:nth-child(2),
    .mega-dialog.add-reassign-dialog .dialog-input-container tr td:nth-child(2) {
        -webkit-padding-start: 32px;
        padding-inline-start: 32px;
    }
    .mega-dialog.add-reassign-dialog .dialog-input-container tr:last-child td {
        text-align: center;
        box-sizing: border-box;
        padding-bottom: 8px;
    }
    .mega-dialog.add-reassign-dialog .dialog-dark-bottom {
        padding-left: 32px;
    }

/* end add-reassign-dialog */

/* user-management-edit-profile-dialog */

    .mega-dialog.user-management-edit-profile-dialog {
        width: 660px;
    }
    .mega-dialog.user-management-edit-profile-dialog .dialog-input-title-ontop.email {
        z-index: 999;
    }
    .mega-dialog.user-management-edit-profile-dialog header {
        flex-direction: row;
        align-items: center;
        margin-bottom: 16px;
    }
    .mega-dialog.user-management-edit-profile-dialog .pending-email-note.active {
        display: inline-block;
    }
    .mega-dialog.user-management-edit-profile-dialog .pending-email-note {
        height: auto;
        width: 47%;
        background-color: var(--banner-background-warning);
        border: 1px solid  var(--banner-border-warning);
        border-radius: 4px;
        color:  var(--banner-text-warning);
        padding: 0 12px;
        display: none;
        z-index: 998;
        float: right;
        margin: -16px 0 18px;
        position: relative;
        cursor: pointer;
    }
    .rtl .mega-dialog.user-management-edit-profile-dialog .pending-email-note {
        float: left;
    }
    .mega-dialog.user-management-edit-profile-dialog .pending-email-note b,
    .mega-dialog.user-management-edit-profile-dialog .pending-email-note span {
        pointer-events: none;
    }
    .mega-dialog.user-management-edit-profile-dialog .user-management-subuser-avatars {
        border: unset;
    }
    .mega-dialog.user-management-edit-profile-dialog .user-management-subuser-avatars .avatar img {
        float: left;
        -webkit-margin-start: -2px;
        margin-inline-start: -2px;
        margin-top: -2px;
    }
    .rtl .mega-dialog.user-management-edit-profile-dialog .user-management-subuser-avatars .avatar img {
        float: right;
    }
    .mega-dialog.user-management-edit-profile-dialog .user-management-subuser-avatars .avatar span {
        color: white;
        font-size: 10px;
        float: left;
        margin-top: 13%;
        margin-left: 33%;
        line-height: initial;
    }
    .rtl .mega-dialog.user-management-edit-profile-dialog .user-management-subuser-avatars .avatar span {
        float: right;
    }
    .mega-dialog.user-management-edit-profile-dialog .border {
        margin-bottom: 24px;
    }
    .mega-dialog.user-management-edit-profile-dialog .user-management-subuser-avatars {
        -webkit-margin-end: 16px;
        margin-inline-end: 16px;
    }

/* end user-management-edit-profile-dialog */

/* payment-reminder dialog */

    .mega-dialog.payment-reminder {
        width: 596px;
        text-align: center;
    }

    .mega-dialog.payment-reminder .img-dialog-pro-flexi-expiry {
        position: relative;
    }

    .mega-dialog.payment-reminder .img-dialog-pro-flexi-expiry .icon-crests-pro-flexi-details {
        height: 120px;
        width: 120px;
        z-index: 1;
    }

    .mega-dialog.payment-reminder .img-dialog-pro-flexi-expiry .icon-takedown {
        bottom: -5px;
        height: 70px;
        position: absolute;
        right: -20px;
        width: 70px;
        z-index: 2;
    }

/* end payment-reminder dialog */

/* payment-reminder dialog */

    .mega-dialog.payment-card-expired header .graphic {
        width: 116px;
        height: 80px;
        --width: 116px;
        --height: 80px;
    }

/* end payment-reminder dialog */

/* user-management-able-user-dialog shared styles */

    .mega-dialog.user-management-able-user-dialog .re-enable-large-icon {
        background-position: -117px -1261px;
    }
    .mega-dialog.user-management-able-user-dialog .disable-large-icon {
        background-position: -4px -98px;
    }
    .mega-dialog.user-management-able-user-dialog .dialog-text-one b {
        font-family: var(--text-font-family-semibold);
    }
    .mega-dialog.user-management-able-user-dialog .bold-warning {
        padding: 2px 16px;
        display: inline-block;
        color: var(--banner-text-warning);
        background: var(--banner-background-warning);
        border: 1px solid var(--banner-border-warning);
        border-radius: 4px;
        box-sizing: border-box;
        -webkit-margin-end: 6px;
        margin-inline-end: 6px;
    }

/* end user-management-able-user-dialog shared styles */

/* user-management-able-user-dialog.warning */

    .mega-dialog.user-management-able-user-dialog.warning .warning-large-icon {
        background-position: -22px -1261px;
    }

/* end user-management-able-user-dialog.warning */

/* sub-account-link-password */

    .mega-dialog.sub-account-link-password {
        width: 594px;
    }
    .mega-dialog.sub-account-link-password.user-management-dialog .mega-input-title-ontop {
        width: 250px;
        margin: 0 auto;
        display: block;
    }

/* end sub-account-link-password */

/* user-management-migrate-process-dialog */

    .mega-dialog.user-management-migrate-process-dialog {
        width: 560px;
    }
    .mega-dialog.user-management-migrate-process-dialog .content-block.animation {
        padding-top: 32px;
        padding-bottom: 32px;
        text-align: center;
    }
    .mega-dialog.user-management-migrate-process-dialog .image-block {
        display: inline-block;
        width: 148px;
    }
    .mega-dialog.user-management-migrate-process-dialog .image-block p {
        text-align: center;
        width: 100%;
    }
    .mega-dialog.user-management-migrate-process-dialog .image-block i {
        margin: 0 auto 24px;
        --icon-size: 96px;
    }
    .mega-dialog.user-management-migrate-process-dialog .process-container {
        display: inline-block;
        width: 128px;
        height: 48px;
        position: relative;
        vertical-align: top;
        top: 24px;
    }
    .mega-dialog.user-management-migrate-process-dialog .process-arrow {
        position: absolute;
        left: -24px;
        top: 0;
        opacity: 0;
        --icon-size: 48px;
        transform: translateX(0);
        --mask-color: var(--text-color-high);
        animation: process-arrow-animation 1s infinite linear;
    }

    @keyframes process-arrow-animation {
        0%   {
            transform: translateX(0);
            opacity: 0;
        }
        20% {
            opacity: 1;
        }
        80% {
            opacity: 1;
        }
        100% {
            transform: translateX(128px);
            opacity: 0;
        }
    }
    .rtl .mega-dialog.user-management-migrate-process-dialog .process-container {
        transform: rotate(180deg);
    }
    .mega-dialog.user-management-migrate-process-dialog .data-migrate.process-block {
        width: 384px;
        height: 4px;
        border-radius: 2px;
        margin: 42px 0 8px 0;
        -webkit-margin-end: 20px;
        margin-inline-end: 20px;
        display: inline-block;
        position: relative;
    }
    .mega-dialog.user-management-migrate-process-dialog .data-migrate.progress-bar {
        background-color: var(--secondary-green);
        height: 4px;
        width: 60%;
        border-radius: 2px;
    }
    .mega-dialog.user-management-migrate-process-dialog .process-percentage {
        position: relative;
        display: inline-block;
        width: 56px;
        height: 24px;
        border-radius: 12px;
        background: var(--surface-mid-grey);
        color: #fff;
        text-align: center;
        line-height: 24px;
        font-size: 14px;
        font-weight: bold;
        margin: 32px 0 8px 0;
        vertical-align: top;
    }
    .mega-dialog.user-management-migrate-process-dialog .progress {
        padding-bottom: 24px;
    }

/* end user-management-migrate-process-dialog */

/* bus-welcome-dialog */

    .mega-dialog.bus-welcome-dialog {
        width: 663px;
    }
    .mega-dialog.bus-welcome-dialog .content-block {
        padding-bottom: 48px;
        display: flex;
        justify-content: center;
    }
    .mega-dialog.bus-welcome-dialog .content-block > div {
        border: 1px solid var(--stroke-grey-2);
    }
    .mega-dialog.bus-welcome-dialog .dialog-right-block,
    .mega-dialog.bus-welcome-dialog .dialog-left-block {
        width: 272px;
        display: inline-block;
        vertical-align: top;
        box-sizing: border-box;
        border: 1px solid var(--stroke-grey-2);
        border-radius: 8px;
        transition: 0.5s;
        cursor: pointer;
    }
    .mega-dialog.bus-welcome-dialog .dialog-right-block:hover,
    .mega-dialog.bus-welcome-dialog .dialog-left-block:hover {
        background: var(--surface-grey-2);
    }
    .mega-dialog.bus-welcome-dialog .dialog-left-block {
        padding: 24px;
        -webkit-margin-end: 12px;
        margin-inline-end: 12px;
    }
    .mega-dialog.bus-welcome-dialog .dialog-right-block {
        padding: 24px;
        -webkit-margin-start: 12px;
        margin-inline-start: 12px;
    }
    .mega-dialog.bus-welcome-dialog .content-block i {
        margin: auto;
        --icon-size: 64px;
    }

/* end bus-welcome-dialog */

/* reset-success */

    .mega-dialog.reset-success {
        width: 400px;
    }
    .mega-dialog.reset-success .reset-success-title {
        font: var(--text-h2-bold);
    }
    .mega-dialog.reset-success .content-block {
        padding: 0 24px 16px;
        text-align: center;
    }
    .mega-dialog.reset-success .reset-email-success-txt {
        color: var(--text-color-medium);
        font: var(--text-body1);
    }
    .mega-dialog.reset-success .reset-email-success-sub-txt {
        color: var(--text-color-medium);
        font: var(--text-body2);
        margin-top: 16px;
    }
    .mega-dialog.reset-success .reset-email-success-sub-txt a {
        text-decoration: none;
    }
    .mega-dialog.reset-success footer aside {
        background-color: var(--surface-main);
        padding: 8px 0 24px;
    }
    .mega-dialog.reset-success footer button.ok-btn {
        font: var(--text-body1);
    }

/* end reset-success */

/* awaiting-confirmation */

    .mega-dialog.awaiting-confirmation {
        width: 393px;
    }
    .mega-dialog.awaiting-confirmation .content-block {
        padding-bottom: 48px;
    }

/* registration-page-success */

    .mega-dialog.registration-page-success .reg-success-special,
    .mega-dialog.registration-page-success.special .reg-success-normal,
    .mega-dialog.registration-page-success .reg-success-special .reg-success-txt.chat-header,
    .mega-dialog.registration-page-success .reg-success-special .chat-message,
    .mega-dialog.registration-page-success.chatlink .reg-success-special .reg-success-txt {
        display: none;
    }
    .mega-dialog.registration-page-success.special .reg-success-special {
        display: block;
    }
    .mega-dialog.registration-page-success.chatlink .reg-success-special .reg-success-txt.chat-header {
        display: block;
        text-align: center;
    }
    .mega-dialog.registration-page-success.chatlink .reg-success-special .reg-success-txt.chat-message {
        display: block;
        padding: 16px 0 0 0;
    }
    .mega-dialog.registration-page-success .content-block {
        padding-bottom: 48px;
    }
    .mega-dialog.registration-page-success .reg-resend-email-txt {
        font: var(--text-h3);
        max-width: 540px;
        overflow: hidden;
        text-overflow: ellipsis;
        white-space: nowrap;
    }

/* end registration-page-success */

/* account-reset-confirmation */

    .mega-dialog.account-reset-confirmation {
        width: 393px;
    }
    .mega-dialog.account-reset-confirmation .content-block {
        padding-bottom: 48px;
    }

/* account-reset-confirmation */

/* msgDialog (aka dialog-template-message) */

    .mega-dialog.dialog-template-message button.close {
        display: none;
    }
    .mega-dialog.dialog-template-message.with-close-btn button.close {
        display: block;
    }
    .mega-dialog.dialog-template-message header i {
        display: none;
        width: 100%;
        height: 100%;
    }
    .mega-dialog.dialog-template-message.info header i.info,
    .mega-dialog.dialog-template-message.question header i.question,
    .mega-dialog.dialog-template-message.warning header i.warning,
    .mega-dialog.dialog-template-message.error header i.error,
    .mega-dialog.dialog-template-message.confirmation header i.confirmation {
        display: block;
    }
    .mega-dialog.dialog-template-message header p .folder-info {
        white-space: nowrap;
    }
    .mega-dialog.dialog-template-message header h3 i,
    .mega-dialog.dialog-template-message header p .folder-info i {
        display: inline-block;
        height: 24px;
        -webkit-margin-start: 3px;
        margin-inline-start: 3px;
        vertical-align: top;
        width: 24px;
    }
    .mega-dialog.dialog-template-message header p .folder-info i {
        margin: -2px 0;
        -webkit-margin-start: 3px;
        margin-inline-start: 3px;
    }
    .mega-dialog.dialog-template-message header p .folder-info span {
        font-family: var(--text-font-family-semibold);
        white-space: normal;
        word-break: break-word;
    }
    .mega-dialog.dialog-template-message header h3 span {
        word-break: break-word;
    }
    .mega-dialog.dialog-template-message .bottom-bar-link {
        color: var(--text-color-medium);
        -webkit-margin-end: auto;
        margin-inline-end: auto;
    }
    .mega-dialog.dialog-template-message > footer .confirmation-input {
        margin: 0 48px 24px;
        -webkit-margin-start: 88px;
        margin-inline-start: 88px;
    }
    .mega-dialog.dialog-template-message > footer .confirmation-input label {
        color: var(--text-color-high);
        display: block;
        font: var(--text-body2);
        margin: -12px 0 6px;
    }
    .mega-dialog.dialog-template-message > footer .confirmation-input label:empty {
        display: none;
    }

/* end msgDialog */

/* feedback-dialog */

    .mega-dialog.feedback-dialog {
        background-color: rgba(34, 34, 34, 0.95);
        border: 0;
        border-radius: 0;
        flex-direction: column;
        height: 100%;
        justify-content: center;
        left: 0;
        margin: 0 !important;
        max-height: 100%;
        top: 0 !important;
        transform: none;
        width: 100%;
        z-index: 1200;
    }
    .mega-dialog.feedback-dialog .content {
        display: flex;
        flex-direction: column;
    }
    .mega-dialog.feedback-dialog .feedback-dialog-body {
        text-align: center;
        width: 100%;
    }
    .mega-dialog.feedback-dialog .feedback-dialog-header {
        color: var(--text-color-high);
        font: var(--text-h1);
    }
    .mega-dialog.feedback-dialog .fm-mega-dialog-pad {
        margin: 0 auto;
        padding: 0;
        width: 500px;
    }
    .mega-dialog.feedback-dialog .rating {
        padding: 31px 0 24px 0;
    }
    .mega-dialog.feedback-dialog .feedback-dialog-textarea {
        background: var(--surface-black);
        border-radius: 4px;
        margin: 20px 0 8px 0;
    }
    .mega-dialog.feedback-dialog .feedback-dialog-textarea textarea {
        background-color: transparent;
        color: var(--text-color-medium);
        z-index: 1;
    }
    .mega-dialog.feedback-dialog .overlay-close span {
        position: absolute;
        right: 0;
        top: 35px;
        width: 100%;
    }
    .mega-dialog.feedback-dialog .rating a {
        cursor: pointer;
        display: block;
        float: left;
        --icon-size: 100px;
        --mask-color: var(--label-grey);
    }
    .rtl .mega-dialog.feedback-dialog .rating a {
        float: right;
    }
    .mega-dialog.feedback-dialog .rating a.active,
    .mega-dialog.feedback-dialog .rating a.colored {
        --mask-color: var(--label-yellow);
    }
    .mega-dialog.feedback-dialog .feedback-label-txt {
        display: flex;
        font-size: 14px;
        line-height: 18px;
        -webkit-margin-start: 5px;
        margin-inline-start: 5px;
        padding: 15px 0 1px 0;
        position: relative;
        text-align: start;
    }
    .mega-dialog.feedback-dialog .feedback-label-txt .radio-txt {
        color: var(--text-color-medium);
        float: none;
        font: var(--text-body1);
        padding: 0;
    }
    .mega-dialog.feedback-dialog .feedback-question {
        cursor: pointer;
        flex-grow: 0;
        flex-shrink: 0;
        height: 24px;
        -webkit-margin-start: 6px;
        margin-inline-start: 6px;
        position: relative;
        top: -4px;
        width: 24px;
    }
    .mega-dialog.feedback-dialog .feedback-question::before {
        width: 24px;
        height: 24px;
    }
    .mega-dialog.feedback-dialog .feedback-question::before {
        width: 24px;
        height: 24px;
    }
    .mega-dialog.feedback-dialog .feedback-question .dropdown {
        bottom: 38px;
        background: #fff;
        color: #333;
        display: none;
        padding: 15px;
        right: -126px;
        text-align: center;
        width: 276px;
    }
    .mega-dialog.feedback-dialog .dropdown-white-arrow {
        --arrow-color: #fff;
    }
    .mega-dialog.feedback-dialog .feedback-question:hover .dropdown {
        display: block;
    }
    .mega-dialog.feedback-dialog .feedback-dialog-bottom {
        justify-content: center;
        padding-top: 40px;
        width: 100%;
    }

/* end feedback-dialog */

/* reset-success-st2 */

    .mega-dialog.reset-success-st2 {
        width: 600px;
    }
    .mega-dialog.reset-success-st2 .fm-account-input {
        margin: 0 0 0 0;
        width: auto;
        float: none;
    }
    .mega-dialog.reset-success-st2 .reset-pass-error {
        background-color: #fdebeb;
        border-radius: 4px;
        box-shadow: 0 0 0 1px #ec989a;
        box-sizing: border-box;
        color: #da3135;
        display: none;
        font-size: 14px;
        line-height: 18px;
        margin: 0 8px;
        padding: 3px 12px;
    }
    .mega-dialog.reset-success-st2 .reset-pass-error.error {
        display: block;
    }

/* end reset-success-st2 */

/* reset-success-st3 */

    .mega-dialog.reset-success-st3 .reset-txt {
        float: none;
        display: block;
        margin-bottom: 17px;
    }
    .mega-dialog.reset-success-st3 header {
        margin: 0 0 10px 0;
    }
    .mega-dialog.reset-success-st3 form {
        padding: 0;
        display: block;
    }
    .mega-dialog.reset-success-st3 .radioOn,
    .mega-dialog.reset-success-st3 .radioOff {
        margin: 0;
        vertical-align: top;
    }
    .mega-dialog.reset-success-st3 .radio-txt {
        margin: 0 0 0 8px;
        display: inline-block;
        padding: 0;
        margin-bottom: 16px;
    }

/* end reset-success-st3 */

/* bus-pw-reset */

    .mega-dialog.user-management-dialog.bus-pw-reset {
        width: 560px;
    }
    .mega-dialog.user-management-dialog.bus-pw-reset .bus-pw-wrapper {
        margin-top: 40px;
        margin-bottom: 24px;
    }
    .mega-dialog.user-management-dialog.bus-pw-reset .dialog-subtitle {
        margin: 0 auto 16px;
    }
    .mega-dialog.user-management-dialog.bus-pw-reset .notification-label {
        padding: 4px 12px;
        border-radius: 4px;
        margin-bottom: 36px;
        text-align: start;
        border: 1px solid var(--banner-border-warning);
        color: var(--banner-text-warning);
        background: var(--banner-background-warning);
    }
    .mega-dialog.user-management-dialog.bus-pw-reset .verification-container .hide-pw .show-pw,
    .mega-dialog.user-management-dialog.bus-pw-reset .verification-container .show-pw .hide-pw {
        display: none;
    }
    .mega-dialog.user-management-dialog.bus-pw-reset .verification-container .show-pw .show-pw,
    .mega-dialog.user-management-dialog.bus-pw-reset .verification-container .hide-pw .hide-pw {
        display: block;
    }
    .mega-dialog.user-management-dialog.bus-pw-reset .verification-container .pass-visibility {
        --icon-size: 24px;
        --mask-color: var(--icon-rest);
        -webkit-margin-start: auto;
        margin-inline-start: auto;
        cursor: pointer;
    }
    .mega-dialog.user-management-dialog.bus-pw-reset .verification-container .pass-visibility:hover {
        --mask-color: var(--icon-active);
    }
    .mega-dialog.user-management-dialog.bus-pw-reset .mega-button.positive.semi-big {
        display: inline-block;
        height: 40px;
        line-height: 39px;
    }
    .mega-dialog.user-management-dialog.bus-pw-reset .generate-pass-btn {
        display: flex;
        margin: 0 auto 24px;
    }
    .mega-dialog.user-management-dialog.bus-pw-reset .verification-container {
        position: relative;
        background: var(--surface-grey-1);
        box-sizing: border-box;
        border-radius: 4px;
        border: 1px solid var(--stroke-grey-2);
        max-width: 410px;
        min-width: 360px;
        min-height: 36px;
        padding: 5px 12px;
        -webkit-margin-end: 6px;
        margin-inline-end: 6px;
        vertical-align: top;
        display: inline-flex;
        text-align: start;
        align-items: center;
    }
    .mega-dialog.user-management-dialog.bus-pw-reset .temp-pw {
        display: inline-block;
    }

/* bus-pw-reset */

/* create-private-chat dialog */

    .mega-dialog.create-private-chat {
        width: 560px;
        text-align: center;
    }
    .mega-dialog.create-private-chat .wrapper {
        width: 460px;
        margin: 24px auto 44px;
    }
    .mega-dialog.create-private-chat .fm-body-text {
        font-size: 16px;
        line-height: 24px;
    }
    .mega-dialog.create-private-chat button.make-private {
        display: table;
        margin: 24px auto;
    }
    .mega-dialog.create-private-chat .private-chat-illustration .bottom-page.big-icon.top-pad {
        display: table;
        margin: 24px auto;
    }
    .mega-dialog.create-private-chat i {
        margin: 14px 0 18px 0;
    }
    .mega-dialog.create-private-chat .dialog-body-text strong {
        font: var(--text-h3-bold);
    }
    .mega-dialog.create-private-chat .dialog-body-text {
        max-width: 480px;
        margin: 0 auto 24px;
        font: var(--text-h3);
        color: var(--text-color-medium);
    }

/* end create-private-chat dialog */


/* push-settings-dialog */

    .mega-dialog.push-settings-dialog {
        width: 360px;
    }
    .mega-dialog.push-settings-dialog .radio-txt {
        cursor: pointer;
        position: relative;
        display: block;
        padding: 5px 0 11px 36px;
        -webkit-padding-start: 36px;
        padding-inline-start: 36px;
    }
    .mega-dialog.push-settings-dialog .radio-txt:last-of-type {
        padding-bottom: 0;
    }
    .mega-dialog.push-settings-dialog .custom-radio {
        left: 6px;
        top: 6px;
        position: absolute;
        margin: 0;
    }
    .rtl .mega-dialog.push-settings-dialog .custom-radio {
        left: auto;
        right: 6px;
    }
    .mega-dialog.push-settings-dialog .buttons-block {
        padding: 0 16px 16px 0;
        -webkit-padding-start: 16px;
        padding-inline-start: 16px;
    }

/* end push-settings-dialog */

/* incoming-call-dialog */

    .mega-dialog.incoming-call-dialog {
        width: 374px;
        min-height: 320px;
        background-image: url(../images/mega/incoming-animation.svg);
        background-repeat: no-repeat;
        background-position: center -15px;
    }
    .mega-dialog.incoming-call-dialog .incoming-call-header {
        text-align: center;
        font: var(--text-h3-bold);
        color: var(--text-color-medium);
    }
    .mega-dialog.incoming-call-dialog .content-block {
        padding: 0 24px 24px 24px;
        background: transparent;
    }
    .incoming-contact-info {
        color: var(--text-color-high);
        display: inline-block;
        font: var(--text-body1);
    }
    .incoming-contact-info span.incoming-call-txt {
        display: block;
        font: var(--text-body2);
        color: var(--text-color-low);
    }
    .incoming-call-avatar {
        width: 140px;
        height: 140px;
        margin: 0 auto;
        border: 4px solid var(--text-color-white-high);
        overflow: hidden;
        border-radius: 100%;
        box-sizing: border-box;
        box-shadow: 0 1px 2px 0 rgba(0, 0, 0, 0.15);
        position: relative;
    }
    .incoming-call-avatar .avatar-wrapper {
        width: 132px;
        height: 132px;
        border: 0;
        margin: 0;
        box-shadow: none;
        font-size: 42px;
        line-height: 130px;
    }
    .incoming-call-avatar .avatar-wrapper span {
        color: var(--text-color-white-high);
    }
    .incoming-call-avatar img {
        width: 132px;
        height: 132px;
        border-radius: 100%;
    }
    .incoming-call-shadow-bl {
        width: 132px;
        height: 132px;
        border-radius: 100%;
        box-shadow: inset 0 2px 1px 0 rgba(0, 0, 0, 0.06);
        position: absolute;
        z-index: 10;
        top: 0;
    }
    .incoming-call-username {
        overflow: hidden;
        text-align: center;
        margin: 0 20px;
        padding: 17px 0;
        height: 65px;
        box-sizing: border-box;
        font: var(--text-body1);
        color: var(--text-color-high);
    }
    .incoming-call-buttons {
        display: flex;
        text-align: center;
        padding: 0 8px 8px 8px;
    }
    .incoming-call-buttons button.incoming-call-button {
        flex: 0 0 64px;
        margin: 0 4px;
        min-width: auto;
    }
    .incoming-call-buttons button.audio-call {
        flex: 1 1 auto;
    }

/* end incoming-call-dialog */

/* payment-dialog */

    .mega-dialog.payment-dialog {
        width: 730px;
        min-height: 254px;
    }
    .mega-dialog.payment-dialog header {
        align-items: center;
        flex-direction: row;
        justify-content: space-between;
        padding-top: 38px;
    }
    .mega-dialog.payment-dialog .content-block {
        display: flex;
        flex-direction: row;
        margin-top: 24px;
    }
    .mega-dialog.payment-dialog .plan-icon {
        display: inline-block;
        vertical-align: middle;
        -webkit-margin-end: 16px;
        margin-inline-end: 16px;
    }
    .mega-dialog.payment-dialog .plan-icon i {
        display: none;
        --icon-size: 60px;
    }
    .mega-dialog.payment-dialog .plan-icon.pro1 i.pro1,
    .mega-dialog.payment-dialog .plan-icon.pro2 i.pro2,
    .mega-dialog.payment-dialog .plan-icon.pro3 i.pro3,
    .mega-dialog.payment-dialog .plan-icon.pro4 i.pro4,
    .mega-dialog.payment-dialog .plan-icon.business i.business,
    .mega-dialog.payment-dialog .plan-icon.feature i.feature {
        display: block;
    }
    .mega-dialog.payment-dialog .payment-plan-info {
        display: inline-block;
        vertical-align: middle;
    }
    .mega-dialog.payment-dialog .payment-plan-title,
    .mega-dialog.payment-dialog .payment-plan-price {
        font: var(--text-h1);
        color: var(--text-color-high);
    }
    .mega-dialog.payment-dialog .payment-plan-price {
        -webkit-margin-end: 12px;
        margin-inline-end: 12px;
    }
    .mega-dialog.payment-dialog .mega-input {
        margin-top: 12px;
        min-width: auto;
    }
    .mega-dialog.payment-dialog .payment-form-title {
        color: var(--text-color-high);
        font: var(--text-body2-higher);
    }
    .mega-dialog.payment-dialog .payment-half-block {
        width: 50%;
        border-right: 2px solid var(--stroke-grey-2);
        box-sizing: border-box;
        padding-bottom: 12px;
        -webkit-padding-end: 24px;
        padding-inline-end: 24px;
    }
    .rtl .mega-dialog.payment-dialog .payment-half-block {
        border-right: none;
        border-left: 2px solid var(--stroke-grey-2);
    }
    .mega-dialog.payment-dialog .payment-half-block.second {
        border: 0;
        -webkit-padding-end: 0;
        padding-inline-end: 0;
        -webkit-padding-start: 24px;
        padding-inline-start: 24px;
    }
    .mega-dialog.payment-dialog .payment-cc {
        margin-top: 19px;
        height: 32px;
        position: relative;
    }
    .mega-dialog.payment-dialog .payment-cc div.radioOn,
    .mega-dialog.payment-dialog .payment-cc div.radioOff {
        opacity: 0;
    }
    .mega-dialog.payment-dialog .payment-cc-icon {
        width: 48px;
        height: 48px;
        position: absolute;
        left: 0;
        top: -7px;
    }
    .rtl .mega-dialog.payment-dialog .payment-cc-icon {
        right: 0;
        left: auto;
    }
    .mega-dialog.payment-dialog .payment-cc-icon.mastercard {
        left: 48px;
    }
    .rtl .mega-dialog.payment-dialog .payment-cc-icon.mastercard {
        left: auto;
        right: 48px;
    }
    .mega-dialog.payment-dialog .compound-inputs {
        display: flex;
        justify-content: space-between;
    }
    .mega-dialog.payment-dialog .compound-inputs .mega-input {
        width: calc(50% - 6px);
    }
    .mega-dialog.payment-dialog .compound-inputs.triplex .mega-input {
        width: calc(100% / 3 - 8px);
    }

/* end payment-dialog */

/* pro-discount dialog */

    .mega-dialog.pro-discount {
        width: 520px;
    }
    .mega-dialog.pro-discount .discount-desc {
        color: var(--text-color-success);
        font: var(--text-h3);
    }
    .mega-dialog.pro-discount .content-block {
        padding-bottom: 24px;
        text-align: center;
    }
    .mega-dialog.pro-discount footer aside {
        text-align: start;
    }

/* end pro-discount dialog */

/* voucher-redeem-dialog */

    .rtl .voucher-redeem-dialog {
        direction: rtl;
    }
    .voucher-redeem-dialog .account-information {
        display: flex;
        left: 50%;
        margin: -145px 0 0 -393px;
        position: absolute;
        text-align: start;
        top: 50%;
        z-index: 2200;
        align-items: center;
    }
    .voucher-redeem-dialog .left-information {
        -webkit-padding-end: 50px;
        padding-inline-end: 50px;
        padding-top: 5px;
    }
    .voucher-redeem-dialog .pricing-page.plan-data.storage {
        margin-top: 20px;
    }
    .voucher-redeem-dialog .right-information {
        font: var(--text-body1);
        color: var(--text-color-medium);
        width: 500px;
    }
    .voucher-redeem-dialog .pricing-page.plan {
        min-width: 250px;
        padding-bottom: 20px;
    }
    .voucher-redeem-dialog .pricing-page.euro-price {
        margin-bottom: 30px;
    }
    .voucher-redeem-dialog .pricing-page.euro-price:empty {
        margin-bottom: 0;
    }
    .voucher-redeem-dialog .membership-gray-block {
        height: auto;
    }
    .voucher-redeem-dialog .title-text {
        font: var(--text-h2);
        color: var(--text-color-high);
        max-width: 400px;
    }
    .voucher-redeem-dialog .balance-text {
        margin-top: 40px;
    }
    .voucher-redeem-dialog .complete-upgrade-text {
        margin-top: 20px;
    }
    .voucher-redeem-dialog .complete-text {
        color: var(--text-color-success);
    }
    .voucher-redeem-dialog .click-here-text {
        font-weight: bold;
    }
    .voucher-redeem-dialog .buttons {
        margin-top: 50px;
    }
    .voucher-redeem-dialog .choose-plan-button {
        border: 2px solid var(--stroke-grey-2);
        margin-left: 10px;
        min-width: initial;
        padding: 0 30px;
        text-align: center;
    }
    .voucher-redeem-dialog .choose-plan-button:hover {
        background-color: #ccc;
        border-color: #ccc;
        color: #2e2e2e;
    }
    .voucher-redeem-dialog .plan-icon i {
        --icon-size: 80px;
        display: none;
        margin: auto;
    }
    .voucher-redeem-dialog .plan-icon.pro1 i.pro1,
    .voucher-redeem-dialog .plan-icon.pro2 i.pro2,
    .voucher-redeem-dialog .plan-icon.pro3 i.pro3,
    .voucher-redeem-dialog .plan-icon.pro4 i.pro4,
    .voucher-redeem-dialog .plan-icon.business i.business,
    .voucher-redeem-dialog .plan-icon.feature i.feature {
        display: block;
    }

/* end voucher-redeem-dialog */

/* recovery-key-info */

    .mega-dialog.recovery-key-info .illustration-block {
        height: 64px;
        margin: 0 auto 12px;
        width: 64px;
        --width: 64px;
    }
    .mega-dialog.recovery-key-info {
        width: 640px;
        height: initial;
    }

/* end recovery-key-info */

/* thankyou-dialog */

    .mega-dialog.thankyou-dialog {
        align-items: center;
        background-color: rgba(34, 34, 34, 0.95);
        display: flex;
        height: 100%;
        justify-content: center;
        position: absolute;
        top: 0;
        width: 100%;
        z-index: 2200;
    }

    .mega-dialog.thankyou-dialog .thankyou-close {
        cursor: pointer;
        position: absolute;
        right: 14px;
        top: 14px;
        z-index: 2300;
    }

    .mega-dialog.thankyou-dialog .thankyou-close i {
        --icon-size: 24px;
        opacity: 0.7;
        transition: opacity 0.2s;
        --mask-color: var(--text-color-high);
    }

    .mega-dialog.thankyou-dialog .thankyou-close:hover i {
        opacity: 1;
    }

    .mega-dialog.thankyou-dialog .thankyou-body {
        position: absolute;
        text-align: center;
        z-index: 2200;
    }

    .mega-dialog.thankyou-dialog .thankyou-body .thankyou-header,
    .mega-dialog.thankyou-dialog .thankyou-body .thankyou-txt {
        color: var(--text-color-high);
        font: var(--text-h1);
        padding-bottom: 16px;
    }

    .mega-dialog.thankyou-dialog .thankyou-body .thankyou-txt {
        font: var(--text-body1);
        margin: 0 auto;
        max-width: 700px;
        margin-bottom: 36px;
    }

    .mega-dialog.thankyou-dialog .thankyou-body .thankyou-icon {
        display: block;
        height: 128px;
        margin: 0 auto 48px;
        width: 128px;
    }

    .mega-dialog.thankyou-dialog .thankyou-body .green-link {
        color: var(--text-color-success);
    }

/* end thankyou-dialog */

/* payment-stripe-dialog */

    .mega-dialog.payment-stripe-dialog iframe {
        border-radius: 24px;
        background: none;
        display: block;
        height: 585px;
        width: 640px;
    }

    .mega-dialog.payment-stripe-dialog .content-block {
        padding: 0;
        background: transparent;
    }

/* end payment-stripe-dialog */

/* payment-stripe-success/failure-dialog */

    .mega-dialog.payment-stripe-success-dialog {
        width: 400px;
    }

    .mega-dialog.payment-stripe-failure-dialog {
        width: 538px;
    }
    .mega-dialog.payment-stripe-failure-dialog > header {
        padding-bottom: 24px;
    }
    .mega-dialog.payment-stripe-failure-dialog > header .graphic {
        margin-bottom: 34px;
    }
    .mega-dialog.payment-stripe-failure-dialog h2 {
        font: var(--text-h2-bold);
    }

    .mega-dialog.payment-stripe-success-dialog .content-block,
    .mega-dialog.payment-stripe-failure-dialog .content-block {
        padding-bottom: 48px;
    }

    .mega-dialog.payment-stripe-success-dialog .stripe-error,
    .mega-dialog.payment-stripe-failure-dialog .stripe-error {
        margin-bottom: 16px;
    }

/* payment-stripe-success/failure-dialog */

/* mega-desktopapp-download */

    .mega-desktopapp-download .dialog-top > h2 {
        font: var(--text-h2-bold);
        line-height: 32px;
    }
    .mega-desktopapp-download .dialog-top > h2 > i {
        --icon-size: 26px;
        height: 32px;
        width: 32px;
        --mask-color: var(--text-color-white-high);
        border-radius: 7px;
        vertical-align: bottom;
        -webkit-margin-end: 12px;
        margin-inline-end: 12px;
        background: var(--label-blue);
        font-weight: normal;
    }
    .mega-desktopapp-download .dialog-top > h2 > i::before {
        height: var(--icon-size);
        width: var(--icon-size);
        top: 3px;
        position: relative;
    }
    .mega-dialog.mega-desktopapp-download .dialog-top .graphic {
        width: 250px;
        --width: 250px;
        height: 150px;
        margin-bottom: 32px;
    }
    .mega-desktopapp-download aside a,
    .mega-desktopapp-download aside a:active,
    .mega-desktopapp-download aside a:visited {
        text-decoration: underline;
        color: var(--text-color-medium);
    }

/* End mega-desktopapp-download */

/* Report Abuse dialog Begin */
.mega-dialog.report-abuse {
    max-height: 90vh;
}
.mega-dialog.report-abuse .subtitle {
    font: var(--text-h3-bold);
    color: var(--text-color-error);
}
.mega-dialog.report-abuse .content-block {
    min-height: 300px;
}

@media screen and (max-height: 500px) {
    .mega-dialog.report-abuse .content-block {
        min-height: 50px;
    }
}

.mega-dialog.report-abuse .content-block > section {
    padding-top: 10px;
}
.mega-dialog.report-abuse .sub-container {
    margin-top: 24px;
}
.mega-dialog.report-abuse .abusetypes-block p {
    color: var(--text-color-medium);
    margin-bottom: 20px;
}
.mega-dialog.report-abuse .radio-buttons > * {
    margin: 12px 0;
    display: flex;
}
.mega-dialog.report-abuse input.form-control,
.mega-dialog.report-abuse textarea.form-control {
    width: 100%;
    height: 36px;
    box-sizing: border-box;
    font: var(--text-body1);
    color: var(--text-color-high);
    padding: 0 8px;
    margin: 0;
    border: 1px solid var(--stroke-grey-2);
    background: var(--surface-grey-1);
    border-radius: 4px;
    transition: color 200ms ease-in-out;
}
.mega-dialog.report-abuse textarea.form-control {
    height: 100px;
    padding: 8px;
}
.mega-dialog.report-abuse form .form-row {
    margin-bottom: 12px;
}
.mega-dialog.report-abuse form > section {
    margin-top: 20px;
}
.mega-dialog.report-abuse form > section.abusetypes-block {
    margin-top: 10px;
}
.mega-dialog.report-abuse form p {
    margin-bottom: 6px;
    color: var(--text-color-higher);
}
.mega-dialog.report-abuse form .form-row.two-col {
    display: flex;
}
.mega-dialog.report-abuse form .form-row.two-col input.form-control:first-child {
    margin-right: 20px;
}
.mega-dialog.report-abuse form .form-row.two-col .form-control.half {
    width: calc(50% - 10px);
}
.mega-dialog.report-abuse form .form-row.two-col :placeholder-shown {
    opacity: 2;
}
.mega-dialog.report-abuse textarea::placeholder,
.mega-dialog.report-abuse input::placeholder {
    color: var(--surface-mid-grey);
}
.mega-dialog.report-abuse textarea:focus::placeholder,
.mega-dialog.report-abuse input:focus::placeholder {
    opacity: 0;
}
.mega-dialog.report-abuse .mega-input.form-control {
    width: 100%;
    height: 36px;
    box-sizing: border-box;
    font: var(--text-body1);
    color: var(--text-color-high);
    padding: 0;
    margin: 0;
    border: 1px solid var(--stroke-grey-2);
    background: var(--surface-grey-1);
    border-radius: 4px;
    transition: color 200ms ease-in-out;
}
.mega-dialog.report-abuse .mega-input.form-control::before {
    content: none;
}
.mega-dialog.report-abuse .mega-input.form-control .placeholder {
    opacity: 0.4;
}
.mega-dialog.report-abuse .mega-input-dropdown .dropdown-scroll {
    max-height: 250px;
}
.mega-dialog.report-abuse .form-control.error {
    border: 1px solid var(--input-text-underline-error);
}
.mega-dialog.report-abuse a {
    text-decoration: underline;
    user-select: text;
}
.mega-dialog.report-abuse a:hover {
    text-decoration: none;
}
.mega-dialog.report-abuse .message-container {
    box-sizing: border-box;
    color: var(--banner-text-error);
    text-align: center;
    background: var(--banner-background-error);
    border: 1px solid var(--banner-border-error);
    border-radius: 4px;
    font: var(--text-body1);
    padding: 2px;
    margin-bottom: 10px;
}
.mega-dialog.report-abuse .radio-buttons .radio-txt {
    color: var(--text-color-higher);
}
.mega-dialog.report-abuse .checkbox-block {
    margin-top: 20px;
}
.mega-dialog.report-abuse .checkbox-block .checkbox-txt {
    font: var(--text-body2);
    color: var(--text-color-higher);
}

/* Report Abuse dialog End */

/* S4 Dialogs Begin */

.mega-dialog.s4 {
    width: 592px;
}
.mega-dialog.s4 button.close {
    --mask-color: var(--icon-active);
}
.mega-dialog.s4 button.regress {
    margin-inline-end: auto;
    -webkit-margin-end: auto;
}
.mega-dialog.s4 .spaced-margin {
    margin: 8px 0 24px;
}
.mega-dialog.s4 .input-container {
    background: var(--surface-main);
    border: 1px solid var(--stroke-grey-2);
    border-radius: 3px;
    display: flex;
    height: 38px;
    margin-top: 4px;
    position: relative;
    width: 100%;
}
.mega-dialog.s4 .input-container .user-input-wrap {
    flex: 1;
    vertical-align: top;
    width: 100%;
}
.mega-dialog.s4 .input-container i {
    --icon-size: 24px;
    left: 6px;
    --mask-color: var(--icon-inactive);
    position: absolute;
    top: 6px;
}
.rtl .mega-dialog.s4 .input-container i {
    left: auto;
    right: 6px;
}
.mega-dialog.s4 .input-container input {
    background: transparent;
    border: 0;
    box-sizing: border-box;
    color: var(--text-color-medium);
    font: var(--text-body1);
    height: 36px;
    margin: 0;
    padding: 0 10px;
    padding-inline-start: 36px;
    -webkit-padding-start: 36px;
    width: 100%;
}
.mega-dialog.s4 .input-container input:focus,
.mega-dialog.s4 .input-container input:hover {
    color: var(--text-color-high);
}
.mega-dialog.s4 .input-container input:focus + i,
.mega-dialog.s4 .input-container input:hover + i,
.mega-dialog.s4 .input-container i:hover {
    --mask-color: var(--icon-active);
}
.mega-dialog.s4 .mega-input .message-container {
    padding: 2px 16px;
    text-align: start;
}
.mega-dialog.s4 div.offset-text {
    color: var(--text-color-high);
    font: var(--text-body2);
    padding: 0 0 3px;
    padding-inline-start: 40px;
    -webkit-padding-start: 40px;
}
.mega-dialog.s4 .step-head {
    display: flex;
    justify-content: space-between;
    align-items: baseline;
    margin-bottom: 12px;
}
.mega-dialog.s4 .step-head .head-title {
    color: var(--text-color-high);
    font: var(--text-h3-bold);
}
.mega-dialog.s4 .search-bar {
    align-items: center;
    background: var(--surface-grey-6);
    border-radius: 50px;
    display: flex;
    justify-content: space-between;
    min-height: 32px;
    position: relative;
    width: 240px;
}
.mega-dialog.s4 .search-bar i {
    margin-inline-start: 8px;
    -webkit-margin-start: 8px;
}
.mega-dialog.s4 .search-bar input {
    background-color: transparent;
    border: 0;
    box-sizing: border-box;
    color: var(--stroke-main-inverted);
    font: var(--text-body1);
    padding: 6px 0;
    padding-inline-start: 12px;
    -webkit-padding-start: 12px;
    width: 100%;
}
.mega-dialog.s4 .sticky-header-table-container {
    border: solid 1px var(--stroke-grey-2);
    border-radius: 12px;
}
.mega-dialog.s4 .s4-table-scroll {
    height: 184px;
}
.mega-dialog.s4 .sticky-header-table-container th {
    color: var(--text-color-medium);
    font: var(--text-body2);
    padding-top: 12px;
    text-align: start;
}
.mega-dialog.s4 .sticky-header-table-container .no-pad-start {
    padding-inline-start: 0;
    -webkit-padding-start: 0;
}
.mega-dialog.s4 .dialog-table th:first-child,
.mega-dialog.s4 .dialog-table td:first-child {
    line-height: 0;
    width: 28px;
}
.mega-dialog.s4 .dialog-table tr {
    height: 32px;
    width: 100%;
}
.mega-dialog.s4 .dialog-table td {
    align-items: center;
    padding-inline-start: 12px;
    -webkit-padding-start: 12px;
}
.mega-dialog.s4 .dialog-table tr:hover td:first-child::before {
    left: 4px;
}
.mega-dialog.s4 .dialog-table tr:hover td:last-child::before {
    right: 4px;
}
.mega-dialog.s4 .dialog-table td:first-child::after {
    width: calc(100% - 8px);
}
.mega-dialog.s4 .dialog-table td:nth-child(2) span {
    color: var(--text-color-high);
}
.mega-dialog.s4 td span {
    overflow: hidden;
    text-overflow: ellipsis;
    white-space: nowrap;
}
.mega-dialog.s4 td span:first-child {
    margin-right: 8px;
}
.mega-dialog.s4 .create-item-info {
    margin-bottom: 24px;
    max-width: 100%;
}
.mega-dialog.s4 .create-item-info td {
    padding-bottom: 12px;
}
.mega-dialog.s4 .create-item-info td:first-child {
    overflow: hidden;
    text-overflow: ellipsis;
    white-space: wrap;
    width: 115px;
    max-width: 115px;
}
.mega-dialog.s4 .section-label {
    color: var(--text-color-high);
    font: var(--text-h3);
}
.mega-dialog.s4 .info-container-wrap {
    margin-bottom: 16px;
}
.mega-dialog.s4 .badge-container {
    margin-top: 8px;
    max-width: 100%;
}
.mega-dialog.s4 .badge {
    background: var(--badge-fill);
    border: solid 2px var(--switch-handle-border);
    border-radius: 12px;
    color: var(--text-color-high);
    display: inline-block;
    font: var(--text-body1);
    margin-bottom: 8px;
    margin-inline-end: 8px;
    padding-inline-end: 8px;
    padding-inline-start: 10px;
    -webkit-margin-end: 8px;
    -webkit-padding-end: 8px;
    -webkit-padding-start: 10px;
}
.mega-dialog.s4 .badge .badge-name {
    display: inline-block;
}
.mega-dialog.s4 .badge button {
    --height: 16px;
    margin: 0 0 1px;
    --mask-color: var(--icon-rest);
    padding: 0;
}
.mega-dialog.s4 .badge button:hover,
.mega-dialog.s4 .badge i:hover {
    --mask-color: var(--icon-active);
}
.rtl .mega-dialog.s4 .badge i {
    left: auto;
    right: 4px;
}
.mega-dialog.s4 .create-success-text {
    font: var(--text-body1);
    color: var(--text-color-high);
    margin-bottom: 24px;
}
.mega-dialog.s4 .keys-table {
    background: var(--surface-grey-1);
    border: solid 2px var(--stroke-grey-2);
    border-radius: 12px;
    margin-bottom: 24px;
    padding: 12px 16px 2px;
    width: 100%;
}
.mega-dialog.s4 .keys-table td {
    padding-bottom: 12px;
}
.mega-dialog.s4 .keys-table td:first-child {
    color: var(--text-color-high);
    width: 90px;
}
.mega-dialog.s4 .keys-table td:nth-child(2) {
    position: relative;
    top: 2px;
}
.mega-dialog.s4 .keys-table .secret-key-value {
    background: transparent;
    border: 0;
    color: var(--text-color-medium);
    cursor: auto;
    font: var(--text-body1);
    padding: 0;
}
.mega-dialog.s4 .keys-table .secret-key-value[type="text"] {
    text-overflow: ellipsis;
}
.mega-dialog.s4 .keys-table .mega-button.small {
    --icon-size: 24px;
    margin: 0;
    --mask-color: var(--icon-rest);
}
.mega-dialog.s4 .mega-button.small:hover i {
    --mask-color: var(--icon-active);
}


.mega-dialog.s4 .s4-table-scroll .ps__rail-y {
    margin: 36px 0 4px;
}
.mega-dialog.s4 .radio-wrap {
    display: flex;
    white-space: nowrap;
}

.mega-dialog.s4-create-user-dialog .step-1,
.mega-dialog.s4-create-group-dialog .step-1 {
    margin: 16px 0 24px;
}
.mega-dialog.s4-create-user-dialog .step-4,
.mega-dialog.s4-create-group-dialog .step-4 {
    margin-top: 8px;
}
.mega-dialog.s4-create-user-dialog .step-2 .s4-table-scroll .col-2 {
    width: 170px;
}
.mega-dialog.s4-create-user-dialog .step-2 .s4-table-scroll .col-3 {
    width: 272px;
}
.mega-dialog.s4-create-user-dialog .step-2 .group-table .group-policies {
    font: var(--text-body2);
}
.mega-dialog.s4-create-user-dialog .step-2 .group-table .group-name {
    display: block;
    max-width: 200px;
}
.mega-dialog.s4-create-user-dialog .step-2 .create-group-button {
    height: 36px;
    margin-top: 4px;
}
.mega-dialog.s4-create-user-dialog .step-2 button.create-group {
    float: right;
    margin: 0;
}
.mega-dialog.s4-create-user-dialog .step-2 button.save-group {
    float: right;
    margin: 10px 0 33px;
}
.rtl .mega-dialog.s4-create-user-dialog .step-2 button.create-group,
.rtl .mega-dialog.s4-create-user-dialog .step-2 button.save-group {
    float: left;
}
.mega-dialog.s4-create-user-dialog .step-3 .sticky-header-table-container th:nth-child(2) {
    width: calc(100% - 50px);
}
.mega-dialog.s4-create-user-dialog .step-3 .policy-table td:nth-child(2) {
    width: calc(100% - 44px);
}
.mega-dialog.s4-create-user-dialog .step-5 .created-title {
    color: var(--text-color-high);
    display: inline-block;
    font: var(--text-h3-bold);
    padding: 3px 6px;
}
.mega-dialog.s4-create-user-dialog .step-4 .container-user-name,
.mega-dialog.s4-create-user-dialog .step-4 .container-user-arn,
.mega-dialog.s4-create-group-dialog .step-4 .container-group-name,
.mega-dialog.s4-create-group-dialog .step-4 .container-group-arn {
    display: block;
    max-width: 380px;
}
.mega-dialog.s4-create-group-dialog .s4-table-scroll td.col-2 {
    width: calc(100% - 44px);
}
.mega-dialog.s4 .s4-table-scroll .data-table tr td:last-child::after {
    width: calc(100% - 10px);
}
.mega-dialog.s4-create-access-key-dialog .step-1 .radio-buttons {
    display: flex;
    padding: 18px 0 0 3px;
}
.mega-dialog.s4-create-access-key-dialog .step-1 .radio-wrap {
    cursor: pointer;
}
.mega-dialog.s4-create-access-key-dialog .step-1 .radio-txt {
    color: var(--text-color-high);
}
.mega-dialog.s4-create-access-key-dialog .step-1 .user-select-wrap {
    margin-top: 32px;
}
.mega-dialog.s4-create-access-key-dialog .step-1 .container-user-wrap {
    border: solid 1px var(--stroke-grey-2);
    border-radius: 12px;
}
.mega-dialog.s4-create-access-key-dialog .step-1 .list-header {
    height: 36px;
    padding-top: 12px;
    position: relative;
}
.mega-dialog.s4-create-access-key-dialog .step-1 .list-header span {
    color: var(--text-color-medium);
    font: var(--text-body2);
    padding-inline-start: 16px;
    -webkit-padding-start: 16px;
}

.mega-dialog.s4-create-access-key-dialog .step-1 .key-users-table.dialog-table td span {
    padding-inline-start: 10px;
    -webkit-padding-start: 10px;
}
.mega-dialog.s4-bucket-settings-dialog {
    width: 704px;
}
.mega-dialog.s4-bucket-settings-dialog .fm-dialog-tabs {
    margin-bottom: 24px;
    padding-top: 8px;
}
.mega-dialog.s4-bucket-settings-dialog .fm-dialog-tab.active {
    font-weight: bold;
}
.mega-dialog.s4-bucket-settings-dialog .bucket-info {
    margin-bottom: 154px;
}
.mega-dialog.s4-bucket-settings-dialog .bucket-info .label {
    color: var(--text-color-high);
    font-weight: bold;
}
.mega-dialog.s4-bucket-settings-dialog .bucket-info .value {
    margin-inline-start: 12px;
    -webkit-margin-start: 12px;
}
.mega-dialog.s4-bucket-settings-dialog .bucket-info-field {
    height: 24px;
}
.mega-dialog.s4-bucket-settings-dialog .bucket-info-field:not(:first-child) {
    margin-top: 12px;
}
.mega-dialog.s4-bucket-settings-dialog .bucket-policies .policies-header-wrapper {
    display: flex;
    justify-content: space-between;
}
.mega-dialog.s4-bucket-settings-dialog .bucket-policies .policies-header {
    color: var(--text-color-high);
    font: var(--text-body1-bold);
}
.mega-dialog.s4-bucket-settings-dialog .bucket-policies a.examples {
    text-decoration: none;
}
.mega-dialog.s4-bucket-settings-dialog .bucket-policies .policies-editor {
    height: 226px;
    margin: 8px 0 -4px;
}
.mega-dialog.s4-bucket-settings-dialog .bucket-policies .policies-editor * {
    font: var(--text-code1);
}
.mega-dialog.s4-bucket-settings-dialog .bucket-access {
    margin-bottom: 25px;
    min-height: 225px;
}
.mega-dialog.s4-bucket-settings-dialog .bucket-access .access-options {
    margin-bottom: 24px;
}
.mega-dialog.s4-bucket-settings-dialog .bucket-access .radio-txt {
    color: var(--text-color-high);
    font: var(--text-body1-bold);
}
.mega-dialog.s4-bucket-settings-dialog .bucket-access .offset-subtext {
    color: var(--text-color-low);
    font: var(--text-body2);
    margin: 4px 30px;
}
.mega-dialog.s4-bucket-settings-dialog .bucket-access .offset-subtext a {
    text-decoration: none;
}
.mega-dialog.s4-bucket-settings-dialog .policies-editor .CodeMirror {
    border: 2px solid var(--surface-grey-2);
    border-radius: 12px;
}
.mega-dialog.s4-bucket-settings-dialog .policies-editor .CodeMirror-scroll {
    padding: 14px 0;
}
.mega-dialog.s4-bucket-settings-dialog .policies-editor .CodeMirror-linenumbers {
    background-color: var(--surface-grey-2);
    width: 48px;
}
.mega-dialog.s4-bucket-settings-dialog .bucket-policy-warning {
    color: var(--banner-text-error);
    background-color: var(--banner-background-error);
    border: 1px solid var(--banner-border-error);
    border-radius: 4px;
    margin: 8px 0 0;
    padding: 1px 8px;
}
.mega-dialog.s4-object-access-dialog {
    width: 622px;
}
.mega-dialog.s4-object-access-dialog .object-access-entry {
    display: flex;
    flex-wrap: wrap;
    justify-content: space-between;
    padding: 24px 0 0;
}
.mega-dialog.s4-object-access-dialog .content-txt {
    display: block;
    padding-inline-end: 72px;
    -webkit-padding-end: 72px;
}
.mega-dialog.s4-object-access-dialog .subtitle-txt {
    display: block;
    font: var(--text-h3-bold);
    margin-bottom: 4px;
}
.mega-dialog.s4-object-access-dialog .bucket-access-warning.fm-notification-block {
    margin: 8px 0 0;
}
.mega-dialog.s4-object-access-dialog .file-info .subtitle-txt {
    font: var(--text-body1);
    line-height: 24px;
    overflow: hidden;
    text-overflow: ellipsis;
}
.mega-dialog.s4-object-access-dialog .file-info .item-type-icon {
    --icon-size: 24px;
    margin: 1px 4px;
    position: absolute;
}
.mega-dialog.s4-object-access-dialog .file-info .file-name {
    margin-left: 32px;
}
.mega-dialog.s4-object-access-dialog .file-info .file-size {
    font: var(--text-body2);
    color: var(--text-color-medium);
    margin-left: 16px;
}
.mega-dialog.s4-object-access-dialog .input-container {
    border-radius: 12px;
}
.mega-dialog.s4-object-access-dialog .input-container i {
    --mask-color: var(--icon-active);
}
.mega-dialog.s4-object-access-dialog .input-container input {
    background-color: transparent;
    color: var(--text-color-high);
    font: var(--text-body2);
}
.mega-dialog.s4-object-access-dialog footer .footer-container {
    padding: 16px 48px 32px;
}
.mega-dialog.s4 .inactive .user-input-wrap {
    opacity: 0.6;
}

/* S4 Dialogs End */

/* Stop backup dialog Begin */

.mega-dialog.stop-backup .select-action-wrap {
    background-color: var(--surface-grey-1);
    margin: 8px 0;
    padding-bottom: 14px;
    padding-top: 14px;
}
.mega-dialog.stop-backup .select-action {
    display: flex;
    padding: 12px;
}
.mega-dialog.stop-backup .select-action .radio-button {
    flex: 0 0 auto;
}
.mega-dialog.stop-backup .select-action label {
    color: var(--text-color-high);
    display: block;
    font: var(--text-body1-bold);
}
.mega-dialog.stop-backup .select-action .action-info {
    color: var(--text-color-high);
    display: block;
    font: var(--text-body2);
    padding-top: 6px;
}
.mega-dialog.stop-backup .path-wrap {
    align-items: center;
    display: flex;
    font: var(--text-body2);
    padding-top: 10px;
}
.mega-dialog.stop-backup .path-wrap .move-label {
    color: var(--text-color-high);
    flex: 0 0 auto;
    opacity: 0.5;
}
.mega-dialog.stop-backup .path-wrap .mega-button {
    flex: 0 0 auto;
}
.mega-dialog.stop-backup .mega-input.box-style {
    height: 30px;
    margin: 0 5px;
    -webkit-margin-start: 12px;
    margin-inline-start: 12px;
}
.mega-dialog.stop-backup .mega-input.box-style input {
    font: var(--text-body2);
    overflow: auto;
    text-overflow: unset;
}

/* Stop backup dialog End */

/* File Request Dialog Start */

.mega-dialog.file-request {
    --file-request-red: rgba(255, 51, 58, 1);
    min-width: auto;
}

.mega-dialog.file-request header {
    padding-bottom: 2px;
}

.mega-dialog.file-request header .dialog-title {
    margin-top: 38px;
}

.mega-dialog.file-request header .dialog-caption {
    margin-top: 12px;
}

.mega-dialog.file-request .content {
    max-height: 45vh;
}

@media only screen and (max-height: 768px) {
    .mega-dialog.file-request .content {
        max-height: 35vh;
    }
}

.mega-dialog.file-request .content .scrollable {
    overflow-y: auto;
}

<<<<<<< HEAD
.mega-dialog.file-request .content .scrollable .ps__scrollbar-y-rail {
    margin-inline-end: 8px;
    -webkit-margin-end: 8px;
=======
.mega-dialog.file-request .content .scrollable .ps__rail-y {
    margin-right: 8px;
>>>>>>> 861217cb
    opacity: 0.6;
}

.mega-dialog.file-request .content-block {
    padding-top: 24px;
    padding-bottom: 14px;
}

.mega-dialog.file-request.file-request-manage-dialog .content-block {
    padding-bottom: 20px;
}

.mega-dialog.file-request.file-request-manage-dialog .content-block.secondary .form-row {
    margin-bottom: 22px;
}

.mega-dialog.file-request.file-request-manage-dialog .content-block.primary {
    padding-bottom: 36px;
}

.mega-dialog.file-request hr.divider {
    margin: 0 48px;
    width: auto;
}

.mega-dialog.file-request .content-block.secondary {
    padding-top: 32px;
    padding-bottom: 18px;
}

.mega-dialog.file-request .content-block .form-row > label {
    color: var(--text-color-high);
    font: var(--text-body2);
}

.mega-dialog.file-request .content-block .form-row > span.char-count {
    color: var(--text-color-low);
    font: var(--text-caption);
}

.mega-dialog.file-request .content-block .form-row {
    margin-bottom: 20px;
}

.mega-dialog.file-request .content-block .form-row .input-container {
    display: inline-flex;
    justify-content: space-between;
    width: 100%;
    gap: 18px;
}

.mega-dialog.file-request .content-block .form-row .input-container button {
    min-width: auto;
}

.mega-dialog.file-request .content-block .form-row .input-container button span {
    white-space: nowrap;
}

.mega-dialog.file-request .content-block .form-row .mega-input {
    padding-top: 6px;
}

.mega-dialog.file-request .content-block .form-row .mega-input::before {
    background: var(--surface-grey-2);
    border-color: var(--stroke-grey-2);
}

.mega-dialog.file-request .content-block .form-row .mega-input.active::before {
    background: var(--surface-grey-1);
    border-color: var(--stroke-grey-2);
}

.mega-dialog.file-request .content-block .form-row .mega-input:not(.mega-input-icon) input {
    padding-inline-start: 16px;
    -webkit-padding-start: 16px;
    font: var(--text-body1);
    color: var(--text-color-low);
}

.mega-dialog.file-request .content-block .form-row .mega-input.active input {
    color: var(--text-color-high);
}

.mega-dialog.file-request .content-block .form-row .mega-input.textarea.msg .message-container {
    top: calc(100% + 2px);
}

.mega-dialog.file-request .content-block .form-row.last {
    margin-bottom: 26px;
}

.mega-dialog.file-request .content-block .form-row.select-folder {
    padding-top: 22px;
}

.mega-dialog.file-request .content-block .form-row.create {
    margin-bottom: 24px;
}

.mega-dialog.file-request .content-block.secondary .form-row {
    margin-bottom: 18px;
}

.mega-dialog.file-request .content-block.secondary .form-row label {
    font-family: var(--text-font-family-bold);
    margin-bottom: 10px;
    display: block;
}

.mega-dialog.file-request .content-block.secondary .form-row.manage {
    margin-bottom: 0;
}

.mega-dialog.file-request .content-block.secondary .form-row .file-request-input {
    display: flex;
    width: 100%;
    position: relative;
    border: 1px solid var(--stroke-grey-2);
    border-radius: 4px;
}

.mega-dialog.file-request .content-block.secondary .form-row .file-request-input .input-wrapper {
    flex: 1;
    vertical-align: top;
    width: 100%;
    background-color: var(--stroke-grey-1);
    padding: 8px;
}

.mega-dialog.file-request .content-block.secondary .form-row .file-request-input .input-wrapper i {
    position: absolute;
    left: 10px;
    top: 8px;
    --icon-size: 24px;
    --mask-color: var(--text-color-medium);
}

<<<<<<< HEAD
.rtl .mega-dialog.file-request .content-block .form-row.create-success .file-request-input .input-wrapper i {
    right: 10px;
    left: initial;
}

.mega-dialog.file-request .content-block .form-row.create-success .file-request-input .input-wrapper input {
=======
.mega-dialog.file-request .content-block.secondary .form-row .file-request-input .input-wrapper input {
>>>>>>> 861217cb
    height: 24px;
    border: 0;
    -webkit-padding-start: 34px;
    padding-inline-start: 34px;
    -webkit-padding-end: 10px;
    padding-inline-end: 10px;
    text-overflow: ellipsis;
    width: 100%;
    font: var(--text-body2);
    background-color: transparent;
    color: var(--text-color-medium);
}

.mega-dialog.file-request .content-block.secondary .form-row .file-request-input .button-wrapper button {
    --height: 100%;
    font: var(--text-body1);
    padding: 2px 12px;
    min-width: 89px;
    justify-content: center;
    margin: 0;
}

.mega-dialog.file-request .content-block.secondary .form-row .file-request-input.input-code {
    border-radius: 4px;
    margin-top: 12px;
}

.mega-dialog.file-request .content-block.secondary .form-row .file-request-embed-button-container {
    padding: 20px;
    background-color: var(--surface-grey-1);
    text-align: center;
    border-radius: 8px;
}

.mega-dialog.file-request .content-block.secondary .form-row .embed-button-header {
    font-family: var(--text-font-family-bold);
    margin-bottom: 20px;
    color: var(--text-color-high);
}

.mega-dialog.file-request .content-block.secondary .form-row .embed-button-selection {
    display: flex;
}

.mega-dialog.file-request .content-block.secondary .form-row .embed-button-selection .embed-block {
    width: 50%;
}

.mega-dialog.file-request .content-block.secondary .form-row .embed-button-centre .embed-content-wrapper {
    width: 156px;
    border-radius: 5px;
    background-color: var(--surface-grey-2);
    height: 40px;
    padding: 8px 12px;
    margin: 0 auto 12px;
}

.mega-dialog.file-request .content-block.secondary .form-row .embed-button-centre .embed-mega-icon {
    border-radius: 50%;
    background-color: var(--file-request-red);
    height: 24px;
    width: 24px;
    display: inline-block;
}

<<<<<<< HEAD
.mega-dialog.file-request .content-block .form-row.create-success .embed-button-centre .embed-action-text {
    margin: 6px 0;
    -webkit-padding-start: 6px;
    padding-inline-start: 6px;
=======
.mega-dialog.file-request .content-block.secondary .form-row .embed-button-centre .embed-action-text {
    margin: 6px 0 6px 6px;
>>>>>>> 861217cb
    width: 98px;
    background-color: rgba(196, 196, 196, 1);
    height: 12px;
    display: inline-block;
}

.mega-dialog.file-request .content-block.secondary .form-row .embed-block.dark-theme .embed-content-wrapper {
    background-color: var(--file-request-red);
}

.mega-dialog.file-request .content-block.secondary .form-row .embed-block.dark-theme .embed-mega-icon {
    background-color: var(--surface-main);
}

.mega-dialog.file-request .content-block.secondary .form-row .embed-block.dark-theme .embed-action-text {
    background-color: var(--surface-main);
}

.mega-dialog.file-request .content-block.secondary .form-row .embed-button-centre .embed-button-select {
    display: inline-flex;
    margin-bottom: 4px;
    color: var(--text-color-medium);
    font: var(--text-body2-bold);
    cursor: pointer;
}

.mega-dialog.file-request .content-block.secondary .form-row .embed-block.active .embed-button-select {
    color: var(--text-color-high);
}

.mega-dialog.file-request .content-block .form-row .caption {
    font: var(--text-body2);
    margin-top: 24px;
}

.mega-dialog.file-request.file-request-manage-dialog .content-block .form-row .caption {
    margin-top: 20px;
}

.mega-dialog.file-request .footer-container.manage {
    padding: 24px 48px 48px;
    display: flex;
    width: 100%;
    border-radius: 0 0 var(--border-radius) var(--border-radius);
}

.mega-dialog.file-request .footer-container .button-container {
    display: inline-flex;
    gap: 8px;
    margin-inline-start: auto;
    -webkit-margin-start: auto;
}

.mega-dialog.file-request .footer-container .button-container button {
    margin-inline-start: 0;
    -webkit-margin-start: 0;
}

.mega-dialog.fm-picker-dialog.fm-picker-file-request header {
    padding-top: 40px;
}

.mega-dialog.fm-picker-dialog.fm-picker-file-request header p {
    max-width: 359px;
    margin: 16px auto;
}

.duration-discount-dropdown {
    width: 97px;
    height: 18px;
    background-color: #FF625C;
    border-radius: 9px;
}

/* File Request Dialog End */

/* Public set decryption key dialog */
.mega-dialog.pset-decr-dialog {
    width: 480px;
}
.pset-decr-dialog h3 {
    color: var(--text-color-high);
    font: var(--text-h2);
}
/* Public set decryption key dialog end */

/* Welcome dialog start */

.mega-dialog.upgrade-welcome-dialog {
    display: flex;
    flex-direction: row;
    color: var(--text-color-high);
}
.mega-dialog.upgrade-welcome-dialog header {
    font: var(--text-h1-bold);
    margin-bottom: 8px;
}
.mega-dialog.upgrade-welcome-dialog .thanks-text {
    font : var(--text-body1);
    color: var(--text-color-medium);
}
.mega-dialog.upgrade-welcome-dialog .upgrade-welcome-content-left {
    display: flex;
    flex-direction: column;
    gap: 20px;
    margin: 32px 9px 75px 32px;
    max-width: 600px;
}
.mega-dialog.upgrade-welcome-dialog .upgrade-welcome-content-left .welcome-dialog.content {
    display: flex;
    flex-direction: column;
    gap: 16px;
}
.mega-dialog.upgrade-welcome-dialog .upgrade-welcome-content-left .welcome-dialog.content .plan-info-header {
    font: var(--text-h2-bold);
}
.mega-dialog.upgrade-welcome-dialog .upgrade-welcome-content-left .welcome-dialog.content-block {
    display: flex;
    flex-direction: row;
    padding: 0;
    align-items: center;
    gap: 16px;
}
.mega-dialog.upgrade-welcome-dialog .upgrade-welcome-content-left .content-block i {
    --icon-size: 24px;
}
.mega-dialog.upgrade-welcome-dialog .upgrade-welcome-content-left .content-block .content-info {
    display: flex;
    flex-direction: column;
}
.mega-dialog.upgrade-welcome-dialog .upgrade-welcome-content-left .content-block .content-info .info-header {
    font: var(--text-h3-bold);
    color: var(--text-color-high);
}
.mega-dialog.upgrade-welcome-dialog .upgrade-welcome-content-left .content-block .content-info .info-text {
    font: var(--text-body1);
    color: var(--text-color-medium);
}
.mega-dialog.upgrade-welcome-dialog footer {
    position: absolute;
    bottom: 0;
    width: 100%;
    padding: 24px;
}
.mega-dialog.upgrade-welcome-dialog footer button {
    width: max-content;
    display: flex;
    align-items: center;
    justify-content: center;
    align-self: flex-end;
}
.mega-dialog.upgrade-welcome-dialog .image-container {
    display: flex;
    align-items: center;
    justify-content: center;
}
.mega-dialog.upgrade-welcome-dialog .image {
    background-image: url("../images/mega/dialog-welcome-image.png");
    width: 221px;
    height: 221px;
    background-size: 221px;
}

/* Welcome dialog end */

/* Upgrade to pro dialog start */
.mega-dialog.upgrade-to-pro-dialog {
    width: 600px;
}
.mega-dialog.upgrade-to-pro-dialog .content {
    width: 495px;
    margin: 0 auto;
}
.mega-dialog.upgrade-to-pro-dialog .content .dialog-title-and-description {
    display: flex;
    flex-direction: column;
    align-items: center;
    padding: 0 16px;
}
.mega-dialog.upgrade-to-pro-dialog .content .image-container i.image {
    width: 168px;
    height: 168px;
    background-size: 168px;
}
.mega-dialog.upgrade-to-pro-dialog .content .dialog-title-and-description > *:not(:last-child) {
    margin-bottom: 8px;
}
.mega-dialog.upgrade-to-pro-dialog .content .dialog-title-and-description .upgrade-to-pro-dialog-title {
    font: var(--text-h2-bold);
    color: var(--text-color-high);
    line-height: 24px;
    padding-top: 40px;
}
.mega-dialog.upgrade-to-pro-dialog .content .dialog-title-and-description .upgrade-to-pro-dialog-description {
    font: var(--text-h3);
    padding: 0 16px;
    text-align: center;
}
.mega-dialog.upgrade-to-pro-dialog .content .tabs {
    display: flex;
    flex-direction: row;
    align-self: center;
    padding: 48px 0 24px;
    font: var(--text-body2);
}
.mega-dialog.upgrade-to-pro-dialog .content .tabs > *:not(:last-child) {
    margin-inline-end: 16px;
    -webkit-margin-end: 16px;
}
.mega-dialog.upgrade-to-pro-dialog .content .tabs .tab {
    cursor: pointer;
}
.mega-dialog.upgrade-to-pro-dialog .content .tabs .tab.active {
    color: var(--text-color-high);
    border-bottom: 2px solid var(--secondary-red);
    font: var(--text-body2-bold);
}
.mega-dialog.upgrade-to-pro-dialog .content .info-container {
    display: flex;
    flex-direction: row;
    padding-bottom: 10px;
}
.mega-dialog.upgrade-to-pro-dialog .content .info-container > *:not(:last-child) {
    margin-inline-end: 32px;
    -webkit-margin-end: 32px;
}
.mega-dialog.upgrade-to-pro-dialog .content .info-container .title-and-blurb {
    display: flex;
    flex-direction: column;
    font: var(--text-h3);
}
.mega-dialog.upgrade-to-pro-dialog .content .info-container .title-and-blurb > *:not(:last-child) {
    margin-bottom: 8px;
}
.mega-dialog.upgrade-to-pro-dialog .content .info-container .title-and-blurb .title {
    font: var(--text-h3-bold);
    color: var(--text-color-high);
}
.mega-dialog.upgrade-to-pro-dialog .content .price-disclaimer {
    padding: 2px 0 24px;
    font: var(--text-body2-bold);
    opacity: 0.7;
    text-align: center;
}
.mega-dialog.upgrade-to-pro-dialog footer {
    background-color: var(--surface-grey-1);
    display: flex;
    flex-direction: row;
    padding: 13px 26px;
}
.mega-dialog.upgrade-to-pro-dialog footer > *:not(:last-child) {
    margin-inline-end: 12px;
    -webkit-margin-end: 12px;
}
.mega-dialog.upgrade-to-pro-dialog footer .mega-button {
    padding: 6px 12px;
}
.mega-dialog.upgrade-to-pro-dialog footer button.upgrade {
    margin: 0;
}
.mega-dialog.upgrade-to-pro-dialog .content .image-container i.image.animation,
.mega-dialog.upgrade-to-pro-dialog .content .info-container .title-and-blurb > *.animation {
    animation: top-fade-in 0.5s;
}
/* Upgrade to pro dialog end */<|MERGE_RESOLUTION|>--- conflicted
+++ resolved
@@ -11508,14 +11508,9 @@
     overflow-y: auto;
 }
 
-<<<<<<< HEAD
-.mega-dialog.file-request .content .scrollable .ps__scrollbar-y-rail {
+.mega-dialog.file-request .content .scrollable .ps__rail-y {
     margin-inline-end: 8px;
     -webkit-margin-end: 8px;
-=======
-.mega-dialog.file-request .content .scrollable .ps__rail-y {
-    margin-right: 8px;
->>>>>>> 861217cb
     opacity: 0.6;
 }
 
@@ -11654,16 +11649,12 @@
     --mask-color: var(--text-color-medium);
 }
 
-<<<<<<< HEAD
 .rtl .mega-dialog.file-request .content-block .form-row.create-success .file-request-input .input-wrapper i {
     right: 10px;
     left: initial;
 }
 
-.mega-dialog.file-request .content-block .form-row.create-success .file-request-input .input-wrapper input {
-=======
 .mega-dialog.file-request .content-block.secondary .form-row .file-request-input .input-wrapper input {
->>>>>>> 861217cb
     height: 24px;
     border: 0;
     -webkit-padding-start: 34px;
@@ -11729,15 +11720,10 @@
     display: inline-block;
 }
 
-<<<<<<< HEAD
-.mega-dialog.file-request .content-block .form-row.create-success .embed-button-centre .embed-action-text {
+.mega-dialog.file-request .content-block.secondary .form-row .embed-button-centre .embed-action-text {
     margin: 6px 0;
     -webkit-padding-start: 6px;
     padding-inline-start: 6px;
-=======
-.mega-dialog.file-request .content-block.secondary .form-row .embed-button-centre .embed-action-text {
-    margin: 6px 0 6px 6px;
->>>>>>> 861217cb
     width: 98px;
     background-color: rgba(196, 196, 196, 1);
     height: 12px;
