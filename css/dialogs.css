.nw-fm-dialog-title, .fm-dialog-title {
    font-size: 20px;
    line-height: 24px;
    color: #666;
    padding: 20px 48px 0 48px;
    text-align: center;
    min-height: 38px;
    -webkit-box-sizing: border-box;
    -moz-box-sizing: border-box;
    box-sizing: border-box;
    overflow: hidden;
    white-space: nowrap;
    -o-text-overflow: ellipsis;
    text-overflow: ellipsis;
    line-height: 24px;
}
.fm-dialog-title.small {
    font-family: 'LatoWeb', 'source_sans_proregular';
    font-size: 16px;
    line-height: 25px;
    letter-spacing: -0.18px;
    color: #666666;
}
.fm-dialog-title.top-pad {
    padding-top: 30px;
}
.contrast .fm-dialog-title {
    color: #333333;
}
.fm-dialog .bottom-bar-link {
    float: left;
    margin: 19px 0 0 0;
    font-size: 13px;
    line-height: 20px;
    color: #999999;
    text-decoration: underline;
    cursor: pointer;
    font-family: 'LatoWeb', 'source_sans_proregular', Arial;
    white-space: normal;
}
.fm-dialog .bottom-bar-link:hover {
    text-decoration: none;
}
.fm-main-user-management.main-blur-block {
    width: 100%;
    height: 100%;
    display: block;
    background-color: rgba(0,0,0,0.1);
}
.fm-dialog.rename-dialog {
    min-width: 480px;
    margin: -96px 0 0 -240px;
}
.fm-dialog.fingerprint-dialog {
    width: 600px;
    margin: -237px 0 0 -300px;
}
.fingerprint-dialog .default-dialog-bottom {
    margin: 0;
}
.fm-dialog.fm-picker-dialog, .fm-dialog.fm-picker-dialog {
    width: 604px;
    margin: -220px 0 0 -302px;
}
.fm-dialog.arrange-to-back, div.overlay.arrange-to-back {
    z-index: 900;
}
.arrange-to-front, .dropdown.context.arrange-to-front {
    z-index: 1300;
}
.fm-dialog.download-dialog {
    width: 504px;
    min-height: 100px;
    margin: -116px 0 0 -252px;
}
.fm-dialog.firefox-dialog {
    width: 620px;
    min-height: 100px;
    margin: -187px 0 0 -310px;
}
.fm-dialog.registration-success, .fm-dialog.reset-success, .fm-dialog.reset-success-st2, .fm-dialog.awaiting-confirmation, .fm-dialog.account-reset-confirmation {
    width: 393px;
    margin: -190px 0 0 -196px
}
.fm-dialog.reset-success {
    margin-top: -166px;
}
.fm-dialog.registration-page-success {
    width: 360px;
    margin: -160px 0 0 -180px;
}
.fm-dialog.registration-page-success.special {
    width: 480px;
    margin: -160px 0 0 -240px;
}
.fm-dialog.bandwidth-dialog {
    width: 964px;
    min-height: 657px;
    margin: -329px 0 0 -482px;
}

.big-padding .fm-dialog-title {
    padding-top: 22px;
}
.big-padding .fm-dialog-close {
    right: 14px;
    top: 19px;
}
.bottom-checkbox {
    display: table-cell;
    vertical-align: middle;
    height: 56px;
    position: relative;
}
.bottom-checkbox .checkdiv {
    position: absolute;
    margin-top: 0;
    top: 20px;
    z-index: 1;
}
.bottom-checkbox .radio-txt {
    float: none;
    padding-top: 0;
    max-width: none;
    line-height: 18px;
    padding-left: 35px;
}
.fm-dialog-footer, .fm-move-bottom-block, .fm-share-bottom-block, .fm-notifications-bottom, .top-login-bott-gray-block, .fm-mega-dialog-bottom,  .default-dialog-bottom {
    height: 57px;
    background-color: white;
    -webkit-box-sizing: border-box;
    -moz-box-sizing: border-box;
    box-sizing: border-box;
    -webkit-border-bottom-left-radius: 8px;
    -moz-border-radius-bottomleft: 8px;
    border-bottom-left-radius: 8px;
    -webkit-border-bottom-right-radius: 8px;
    -moz-border-radius-bottomright: 8px;
    border-bottom-right-radius: 8px;
    padding: 12px 24px 0 24px;
    border-top: 1px solid rgba(0,0,0,0.1);
    position: relative;
}
.small-footer .fm-dialog-footer {
    padding: 8px 8px 0 8px;
    height:  49px;
}
.fm-notifications-bottom.voucher-container {
    height: 64px;
    background-color: rgba(250,250,250,1);
    padding: 0px 32px;
}
.fm-notifications-bottom.grey-bg {
    background-color: #FAFAFA;
}
.top-login-bott-gray-block {
    margin: 0 -15px 0 -15px;
    padding: 5px 15px 0 15px;
}
.fm-move-bottom-block, .fm-share-bottom-block, .fm-notifications-bottom {
    padding: 0 24px 12px 24px;
    height: auto;
    min-height: 57px;
}
.fm-notifications-bottom.no-bott-pad {
    padding-bottom: 0;
}
.default-dialog-bottom {
    margin: 12px -12px -12px -12px;
    padding: 0 24px 0 0;
}
.credentials-warning-dialog .fm-mega-dialog-bottom {
    margin: 0;
}
.key-signature-warning-dialog .fm-mega-dialog-bottom {
    margin: 12px 0 -12px;
}
.notification-popup .fm-notifications-bottom {
    min-height: 34px;
}
.share-dialog .fm-notifications-bottom {
    position: static;
}
.languages-dialog .fm-notifications-bottom {
    bottom: 0;
    left: 0;
    position: absolute;
    right: 0;
}
.fm-dialog-footer-txt, .de .contacts-search.popup.add-participant-selector .fm-dialog-footer-txt  {
    text-align: center;
    line-height: 31px;
    color: #777;
}
.de .contacts-search.popup .fm-dialog-footer-txt {
    text-align: right;
    line-height: 1.5;
    max-width: 240px;
}
/* Send Contact Dialog */
.fm-dialog.send-contact, .fm-dialog.new-group-chat {
    width: 360px;
    margin: -275px 0 0 -180px;
}
body.de .fm-dialog.new-group-chat {
    width: 440px;
}
.fm-dialog .contacts-search-scroll {
    height: 336px !important;
}
.fm-dialog.send-contact .fm-dialog-content, .fm-dialog.new-group-chat .fm-dialog-content {
    padding: 0 0 0 12px;
}
.fm-dialog-footer .link-button {
    margin-top: 5px;
}
.fm-dialog.send-contact .contacts-search-scroll, .fm-dialog.new-group-chat .contacts-search-scroll {
    height: 320px !important;
}
.contacts-search-header .small-icon.conversations {
    opacity: 0.65;
}
 .fm-dialog.new-group-chat .contacts-search-header:first-child, .contacts-search-header.top-pad {
     margin-top:  18px;
}
/* End of Send Contact Dialog */

/*New group chat dialog */
.group-chat-dialog {
    padding: 0 0 0 0;
    font-size: 14px;
    line-height:  20px;
    color: #333333;
    font-family: 'LatoWebSemibold', 'source_sans_prosemibold';
}
.group-chat-dialog.header {
    padding: 14px 12px 10px 0;
}
.group-chat-dialog.description {
    padding: 0 12px 0 0;
    font-family: 'LatoWeb', 'source_sans_proregular', Arial;
    font-size: 12px;
    color: #666666;
}
.toggle-checkbox.right + .group-chat-dialog.header {
    padding-right: 80px;
}
.group-chat-dialog.checkbox {
    padding:  0 0 12px 0;
}
.radio-txt.lato.mid {
    font-size: 14px;
    line-height:  20px;
    color: #333333;
    font-family: 'LatoWebSemibold', 'source_sans_prosemibold';
}
.fm-dialog .group-chat-dialog .checkboxOn, .fm-dialog .group-chat-dialog .checkboxOff {
    margin: 14px 12px 0 0;
}
.fm-dialog .group-chat-dialog .radio-txt {
    padding-top: 12px;
}
.fm-dialog.new-group-chat .contacts-search-scroll.short, .fm-dialog.new-group-chat .group-chat-dialog.checkbox +  .contacts-search-scroll {
    height: 226px !important;
}
.toggle-checkbox {
    width: 40px;
    height: 20px;
    position: relative;
    border-radius: 20px;
    background: rgba(0,0,0,0.15);
    background: -moz-linear-gradient(top, rgba(0,0,0,0.15) 0%, rgba(0,0,0,0.1) 100%);
    background: -webkit-linear-gradient(top, rgba(0,0,0,0.15) 0%,rgba(0,0,0,0.1) 100%);
    background: linear-gradient(to bottom, rgba(0,0,0,0.15) 0%,rgba(0,0,0,0.1) 100%);
    overflow: hidden;
    font-size: 0;
    line-height: 0;
}
.group-chat-dialog .toggle-checkbox {
    margin: 16px 12px 0 0;
}
.toggle-checkbox-wrap {
    position: relative;
    height: 100%;
    width: 50%;
    display: inline-block;
     -webkit-transition: all 400ms ease-in-out;
    -moz-transition: all 200ms ease-in-out;
    -o-transition: all 200ms ease-in-out;
    -ms-transition: all 200ms ease-in-out;
    transition: all 200ms ease-in-out;
    border-radius: 20px;
    background: rgb(255,51,58, 0);
    background: -moz-linear-gradient(top, rgba(255,51,58,0) 0%, rgba(217,0,7,0) 100%);
    background: -webkit-linear-gradient(top, rgba(255,51,58,10) 0%,rgba(217,0,7,00) 100%);
    background: linear-gradient(to bottom, rgba(255,51,58,0) 0%,rgba(217,0,7,0) 100%);
}
.checked .toggle-checkbox-wrap {
    width: 100%;
    background: rgb(255,51,58);
    background: -moz-linear-gradient(top, rgba(255,51,58,1) 0%, rgba(217,0,7,1) 100%);
    background: -webkit-linear-gradient(top, rgba(255,51,58,1) 0%,rgba(217,0,7,1) 100%);
    background: linear-gradient(to bottom, rgba(255,51,58,1) 0%,rgba(217,0,7,1) 100%);
}
.toggle-checkbox-button {
    position: absolute;
    width: 16px;
    height: 16px;
    background-color: white;
    border-radius: 100%;
    right: 0;
    margin: 2px;
    -webkit-box-shadow: 0px 1px 2px 0px rgba(0,0,0,0.15);
    -moz-box-shadow: 0px 1px 2px 0px rgba(0,0,0,0.15);
    box-shadow: 0px 1px 2px 0px rgba(0,0,0,0.15);
    cursor:  pointer;
}
.toggle-checkbox-button::before {
    width: 100%;
    height: 100%;
    border-radius: 100%;
    -webkit-box-shadow: 0px 0px 0px 1px rgba(0,0,0,0.15);
    -moz-box-shadow: 0px 0px 0px 1px rgba(0,0,0,0.15);
    box-shadow: 0px 0px 0px 1px rgba(0,0,0,0.15);
}
.group-chat-dialog.checkbox.disabled .checkdiv,
.group-chat-dialog.checkbox.disabled label.radio-txt {
    cursor: default !important;
}
/*end of New group chat dialog */

/* Add From Cloud Dialog */
.fm-dialog.add-from-cloud {
    width: 1394px;
    margin: -405px 0 0 -684px;
}
.fm-dialog.add-from-cloud .tooltip-handler {
    z-index: 10;
}
.fm-dialog .fm-breadcrumbs-wrapper {
    max-width: -webkit-calc(100% - 152px);
    max-width: -moz-calc(100% - 152px);
    max-width: calc(100% - 152px);
    -webkit-transition: max-width 200ms ease-in-out;
    transition: max-width 200ms ease-in-out;
}
.fm-dialog .active-search + .fm-breadcrumbs-wrapper {
    max-width: -webkit-calc(100% - 302px);
    max-width: -moz-calc(100% - 302px);
    max-width: calc(100% - 302px);
}
.fm-dialog .fm-breadcrumbs-block {
    height: 46px;
    margin: 0 0 0 0;
    padding: 12px 0 0 0;
}
.fm-dialog-table.grid-table tr:nth-child(odd) td {
    background-color: rgba(255,255,255,1);
}
.fm-dialog-table.grid-table tr:nth-child(even) td {
    background-color: rgba(250,250,250,1);
}
.fm-dialog-table.grid-table-header th:nth-child(1), .fm-dialog-table.grid-table td:nth-child(1) {
    width: 50px;
    padding: 0 0 0 3px;
}
.fm-dialog-table.grid-table-header th:nth-child(2), .fm-dialog-table.grid-table td:nth-child(2) {
    width: -webkit-calc(100% - 300x);
    width: -moz-calc(100% - 300px);
    width: calc(100% - 300px);
}
.fm-dialog-table.grid-table-header th:nth-child(3), .fm-dialog-table.grid-table td:nth-child(3) {
    width: 95px;
    background-image: none;
}
.fm-dialog-table.grid-table-header th:nth-child(4), .fm-dialog-table.grid-table td:nth-child(4) {
    width: 155px;
}
.fm-files-search {
    float: right;
    margin: 6px -14px 0 29px;
    padding-right: 12px;
    padding: 0 12px;
    border-right: 1px solid rgba(0,0,0,0.1);
}
.active-search .fm-files-search {
    border-left: 1px solid rgba(0,0,0,0.1);
}
.fm-files-search i.search {
    width: 24px;
    height: 24px;
    display: block;
    background-position: -6px -474px;
    background-image: url(../images/mega/top-sprite_v7.png);
    background-repeat: no-repeat;
    -webkit-transition: opacity 200ms ease-in-out;
    -moz-transition: opacity 200ms ease-in-out;
    -o-transition: opacity 200ms ease-in-out;
    -ms-transition: opacity 200ms ease-in-out;
    transition: opacity 200ms ease-in-out;
    cursor: pointer;
    -moz-opacity: 0.8;
    -khtml-opacity: 0.8;
    opacity: 0.8;
    float: left;
}
.fm-files-search i.search:hover, .active-search .fm-files-search  i.search {
    -moz-opacity: 1;
    -khtml-opacity: 1;
    opacity: 1;
}
.fm-files-search input {
    font-size: 14px;
    line-height: 24px;
    color: #666666;
    float: left;
    margin: 0;
    border: 0;
    padding: 0;
    width: 0;
    -webkit-transition: all 200ms ease-in-out;
    -moz-transition: all 200ms ease-in-out;
    -o-transition: all 200ms ease-in-out;
    -ms-transition: all 200ms ease-in-out;
    transition: all 200ms ease-in-out;
    -webkit-box-sizing: border-box;
    -moz-box-sizing: border-box;
    box-sizing: border-box;
}
.fm-header-buttons.active-search input {
    width: 165px;
    padding: 0 0 0 12px;
}
.fm-picker-header {
    position: relative;
    height: 48px;
}
.fm-picker-header .fm-header-buttons {
    top: 5px;
    right: 5px;
    position: absolute;
}
.fm-dialog-scroll, .add-from-cloud .dialog-empty-block {
    height: 612px !important;
}

.fm-dialog .public-link-icon {
    position: absolute;
    top: 3px;
    right: 10px;
}

.fm-dialog-scroll.grid, .add-from-cloud .grid-table-header + .dialog-empty-block {
    height: 588px !important;
}
.fm-dialog-scroll.blocks, .add-from-cloud .dialog-empty-block {
    background-color: #fafafa;
    -webkit-box-shadow: 0 -1px 0 0 rgba(0,0,0,0.1);
    -moz-box-shadow: 0 -1px 0 0 rgba(0,0,0,0.1);
    box-shadow: 0 -1px 0 0 rgba(0,0,0,0.1);
}
.fm-dialog-scroll.blocks .content {
    padding-bottom: 12px;
}
.fm-dialog-scroll.grid, .fm-dialog-scroll.grid .jspPane {
    background-image: url(../images/mega/grid-bg.svg);
    background-position: 0 -24px;
}
.fm-dialog-scroll.blocks .data-block-view {
    margin: 12px 0 0 12px;
}
.fm-dialog-table.grid-table tr.ui-selected td {
    background-color: rgba(233,233,233,1);
}
.fm-dialog-tabs {
    border-bottom: 1px solid rgba(0,0,0,0.1);
    padding: 26px 0 0 0;
}
.add-from-cloud .fm-dialog-tab {
    cursor: pointer;
    font-size: 16px;
    line-height: 20px;
    color: #666;
    padding: 4px 24px 0 24px;
    border-bottom: 2px solid transparent;
    float: left;
    -moz-box-sizing: border-box;
    -webkit-box-sizing: border-box;
    box-sizing: border-box;
    height: 32px;
    margin-bottom: -1px;
}
.add-from-cloud.no-incoming .fm-dialog-tab.incoming {
    display: none;
}
.add-from-cloud .fm-dialog-tab.active {
    border-color: #D90007;
    color: #333333;
    cursor: default;
}
@media only screen and (max-width: 1440px) {
    .fm-dialog.add-from-cloud {
        width: 1219px;
    }
}
@media only screen and (max-height: 850px) {
    .fm-dialog.add-from-cloud {
        margin-top: -305px;
    }
    .fm-dialog-scroll, .add-from-cloud .dialog-empty-block {
        height: 412px !important;
    }
    .fm-dialog-scroll.grid, .add-from-cloud .grid-table-header + .dialog-empty-block {
        height: 388px !important;
    }
}
@media only screen and (max-width: 1280px) {
    .fm-dialog.add-from-cloud {
        width: 1047px;
        margin-left: -522px;
    }
}
@media only screen and (max-width: 1024px) {
    .fm-dialog.add-from-cloud {
        width: 700px;
        margin-left: -350px;
    }
}

.add-from-cloud .tooltip-handler {
    z-index: 50;
}
/* End of Add From Cloud Dialog */


/* Delete message dialog */
.fm-dialog.delete-message {
    width: 524px;
    margin: -134px 0 0 -262px;
}
.dialog.secondary-header {
    text-align: center;
    padding: 16px 24px 0 24px;
    font-size: 14px;
    line-height: 20px;
    color: #666666;
}
.message.body.dialog-wrapper {
    border: 1px solid rgba(0,0,0,0.05);
    background-color: rgba(0,0,0,0.02);
    -webkit-box-sizing: border-box;
    -moz-box-sizing: border-box;
    box-sizing: border-box;
    -moz-border-radius: 4px;
    -webkit-border-radius: 4px;
    border-radius: 4px;
    margin: 24px 12px;
    padding: 13px 15px 13px 15px;
}
.dialog-wrapper .message.text-block {
    margin-right: 0;
    font-size: 14px;
    color: #666666;
}
.footer-checkbox {
    float: left;
    margin: -12px 0 0 0;
}
/* End of Delete message dialog */

/* Confirm truncate dialog */
.fm-dialog.truncate-conversation .fm-dialog-content {
    margin-bottom: 24px;
}
/* End of confirm truncate dialog */

/* Limited available bandwidth dialog */
.fm-dialog.limited-bandwidth-dialog {
    width: 724px;
    margin: -323px 0 0 -362px;
}
.fm-dialog.limited-bandwidth-dialog.achievements {
    margin-top: -348px;
}
.fm-dialog.limited-bandwidth-dialog.hidden-bottom, .logged .fm-dialog.limited-bandwidth-dialog:not(.achievements) {
    margin-top: -271px;
}
.limited-bandwidth-dialog .registered, .limited-bandwidth-dialog.registered .not-registered, .limited-bandwidth-dialog .dialog.big-buttons-block .get-more-bonuses {
    display: none;
}
.limited-bandwidth-dialog.registered .registered {
    display: block;
}
.limited-bandwidth-dialog.achievements .dialog.big-buttons-block .get-more-bonuses {
    display: inline-block;
}
.dialog-top-icon {
    margin: 26px 0 17px 0;
}
.dialog-top-icon.semi-huge-icon {
    margin: 15px 0 2px 0;
}
.dialog.header-before-icon {
    font-size: 20px;
    line-height: 25px;
    color: #666666;
    padding: 12px 0 8px 0;
}
.dialog.p-after-icon {
    font-size: 14px;
    line-height: 24px;
    color: #666666;
    padding: 5px 0 0 0;
    margin: 0 auto;
    max-width: 504px;
}
.dialog.p-after-icon.msg-prewarning {
    max-width: 616px;
}
.dialog.big-buttons-block {
    font-size: 0;
    padding: 24px 0 4px 0;
    white-space: nowrap;
}
.dialog.big-buttons-block .default-big-button {
    display: inline-block;
    margin: 0 6px;
}
.fm-dialog-body .centered-checkbox {
    padding: 2px 0 10px 0;
}
.dialog.bottom-tips {
    font-size: 12px;
    line-height: 15px;
    color: #999999;
    text-align: center;
    padding: 0 0 0 0;
}
.dialog.bottom-tips span {
    display: block;
    padding: 2px 0 5px 0;
}
.fm-dialog:not(.exceeded) .dialog.bottom-tips span {
    display: inline-block;
}
.dialog.bottom-tips a {
    color: #FF333A;
    cursor: pointer;
    display: inline-block;
    margin-bottom: 12px;
}
.fm-dialog:not(.exceeded) .reg-st3-membership-bl {
    width: 178px;
    margin-left: -7px;
    display: inline-block;
    position: relative;
    float: none;
}
.fm-dialog:not(.exceeded) .dialog.transfer-plans {
    padding: 4px 0 6px 0;
    font-size: 0;
    margin: 0;
}
.fm-dialog:not(.exceeded) .membership-gray-block {
    background: none;
    border-bottom: 0;
}
.fm-dialog:not(.exceeded) .pro-plan-descr {
    position: absolute;
    min-width: 169px;
    bottom: 156px;
    left: 50%;
    -webkit-transform: translateX(-50%);
    -ms-transform: translateX(-50%);
    transform: translateX(-50%);
    background-color: white;
    -webkit-box-shadow: 0px 1px 2px 0px rgba(0,0,0,0.15);
    -moz-box-shadow: 0px 1px 2px 0px rgba(0,0,0,0.15);
    box-shadow: 0px 1px 2px 0px rgba(0,0,0,0.15);
    -moz-border-radius: 6px;
    -webkit-border-radius: 6px;
    border-radius: 6px;
    white-space: nowrap;
    z-index: 10;
    visibility: hidden;
    -webkit-transition: all 100ms ease-in-out;
    -moz-transition: all 100ms ease-in-out;
    -o-transition: all 100ms ease-in-out;
    -ms-transition: all 100ms ease-in-out;
    transition: all 100ms ease-in-out;
    filter:progid:DXImageTransform.Microsoft.Alpha(opacity=0);
    -moz-opacity: 0;
    -khtml-opacity: 0;
    opacity: 0;
}
.fm-dialog:not(.exceeded) .pro-plan-descr::before {
    position: absolute;
    width: 100%;
    height: 100%;
    left: 0;
    top: 0;
    -webkit-box-shadow: 0px 0px 0px 1px rgba(0,0,0,0.05);
    -moz-box-shadow: 0px 0px 0px 1px rgba(0,0,0,0.05);
    box-shadow: 0px 0px 0px 1px rgba(0,0,0,0.05);
    content: '';
    display: block;
    -moz-border-radius: 6px;
    -webkit-border-radius: 6px;
    border-radius: 6px;
}
.fm-dialog:not(.exceeded) .pro-plan-descr::after {
    content: '';
    display: block;
    background-image: url(../images/mega/top-login-sprite_v11.png);
    background-repeat: no-repeat;
    background-position: -24px -2256px;
    position: absolute;
    left: 50%;
    margin-left: -12px;
    bottom: -11px;
    width: 24px;
    height: 11px;
    z-index: 123;
}
.fm-dialog:not(.exceeded) .membership-pad-bl:hover .pro-plan-descr {
    visibility: visible;
    bottom: 161px;
    filter:progid:DXImageTransform.Microsoft.Alpha(opacity=100);
    -moz-opacity: 1;
    -khtml-opacity: 1;
    opacity: 1;
}
.fm-dialog:not(.exceeded) .reg-st3-bandwidth {
    padding: 1px 16px 14px 16px;
}
.fm-dialog:not(.exceeded) .reg-st3-storage {
    padding: 19px 16px 14px 16px;
}
.fm-dialog:not(.exceeded) .reg-st3-big-txt {
    display: inline-block;
    padding-left: 36px;
}
.fm-dialog:not(.exceeded) .reg-st3-mid-txt {
    display: inline-block;
    padding-left: 5px;
}
.fm-dialog:not(.exceeded) .pro-feature-icon {
    width: 26px;
    height: 26px;
    margin-top: -4px;
    background-position: -59px -1443px;
}
.fm-dialog:not(.exceeded) .pro-feature-icon.bandwidth {
    background-position: -59px -1481px;
}
.fm-dialog:not(.exceeded) .dialog.transfer-overquota-txt {
    display: none;
}
.fm-dialog:not(.exceeded) .reg-st3-bott-title {
    padding-bottom: 14px;

}
.limited-bandwidth-dialog:not(.exceeded) .centered-content {
    background: rgb(255,255,255);
    background: url(data:image/svg+xml;base64,PD94bWwgdmVyc2lvbj0iMS4wIiA/Pgo8c3ZnIHhtbG5zPSJodHRwOi8vd3d3LnczLm9yZy8yMDAwL3N2ZyIgd2lkdGg9IjEwMCUiIGhlaWdodD0iMTAwJSIgdmlld0JveD0iMCAwIDEgMSIgcHJlc2VydmVBc3BlY3RSYXRpbz0ibm9uZSI+CiAgPGxpbmVhckdyYWRpZW50IGlkPSJncmFkLXVjZ2ctZ2VuZXJhdGVkIiBncmFkaWVudFVuaXRzPSJ1c2VyU3BhY2VPblVzZSIgeDE9IjAlIiB5MT0iMCUiIHgyPSIwJSIgeTI9IjEwMCUiPgogICAgPHN0b3Agb2Zmc2V0PSIwJSIgc3RvcC1jb2xvcj0iI2ZmZmZmZiIgc3RvcC1vcGFjaXR5PSIxIi8+CiAgICA8c3RvcCBvZmZzZXQ9IjEwMCUiIHN0b3AtY29sb3I9IiNmNWY1ZjUiIHN0b3Atb3BhY2l0eT0iMSIvPgogIDwvbGluZWFyR3JhZGllbnQ+CiAgPHJlY3QgeD0iMCIgeT0iMCIgd2lkdGg9IjEiIGhlaWdodD0iMSIgZmlsbD0idXJsKCNncmFkLXVjZ2ctZ2VuZXJhdGVkKSIgLz4KPC9zdmc+);
    background: -moz-linear-gradient(top, rgba(255,255,255,1) 0%, rgba(245,245,245,1) 100%);
    background: -webkit-linear-gradient(top, rgba(255,255,255,1) 0%, rgba(245,245,245,1) 100%);
    background: linear-gradient(to bottom, rgba(255,255,255,1) 0%, rgba(245,245,245,1) 100%);
    border-top-left-radius: inherit;
    border-top-right-radius: inherit;
}
.dialog.limited-bottom {
    padding: 0 0 0 0;
    display: none;
}
.dialog.limited-bottom .download.big-button {
    min-width: 100px;
    margin: 6px 0 -3px 0;
}
/* End of Limited available bandwidth dialog */

/* Transfer quota exceeded dialog */
.fm-dialog.limited-bandwidth-dialog.exceeded:not(.pro) {
    width: 964px;
    margin: -358px 0 0 -482px;
}
.logged .fm-dialog.limited-bandwidth-dialog.exceeded:not(.pro):not(.achievements), .hidden-bottom.fm-dialog.limited-bandwidth-dialog.exceeded {
    margin-top: -321px;
}
.fm-dialog.limited-bandwidth-dialog.exceeded.pro.slider {
    margin-top: -282px;
}
.limited-bandwidth-dialog .plan-blocks, .exceeded:not(.pro) .limited-bl, .big-104px-icon.full, .exceeded .semi-huge-icon.almost-full, .dialog.header-before-icon.exceeded, .exceeded .dialog.header-before-icon.limited, .limited-bandwidth-dialog .fm-dialog-close, .default-big-button.upgrade.pro, .exceeded.pro .default-big-button.upgrade, .exceeded.pro .default-big-button.continue, .exceeded.pro .dialog.p-after-icon, .dialog.pro-exceeded-bl, .dialog.ransfer-slider, .dialog.pro-exceeded-slider, .semi-huge-icon.speedometer.full {
    display: none;
}
.fm-dialog:not(.exceeded) .dialog.limited-bottom, .fm-dialog:not(.exceeded) .plan-blocks , .exceeded:not(.pro) .plan-blocks, .exceeded .dialog.header-before-icon.exceeded, .exceeded:not(.pro) .fm-dialog-close, .pro.exceeded .dialog.pro-exceeded-bl, .slider .dialog.pro-exceeded-slider {
    display: block;
}
.exceeded:not(.pro) .semi-huge-iconspeedometer, .exceeded:not(.pro) .dialog.bottom-tips span, .exceeded.pro .default-big-button.upgrade.pro, .logged .exceeded:not(.pro):not(.achievements) .big-104px-icon.full, .logged .exceeded.achievements:not(.pro) .semi-huge-icon.speedometer.full, .not-logged .exceeded:not(.pro) .semi-huge-icon.speedometer.full {
    display: inline-block;
}
.limited-bandwidth-dialog:not(.exceeded) .centered-content, .not-logged .limited-bandwidth-dialog.exceeded:not(.pro):not(.hidden-bottom) .centered-content, .logged .limited-bandwidth-dialog.exceeded.achievements:not(.pro):not(.hidden-bottom) .centered-content {
    background: rgb(255,255,255);
    background: url(data:image/svg+xml;base64,PD94bWwgdmVyc2lvbj0iMS4wIiA/Pgo8c3ZnIHhtbG5zPSJodHRwOi8vd3d3LnczLm9yZy8yMDAwL3N2ZyIgd2lkdGg9IjEwMCUiIGhlaWdodD0iMTAwJSIgdmlld0JveD0iMCAwIDEgMSIgcHJlc2VydmVBc3BlY3RSYXRpbz0ibm9uZSI+CiAgPGxpbmVhckdyYWRpZW50IGlkPSJncmFkLXVjZ2ctZ2VuZXJhdGVkIiBncmFkaWVudFVuaXRzPSJ1c2VyU3BhY2VPblVzZSIgeDE9IjAlIiB5MT0iMCUiIHgyPSIwJSIgeTI9IjEwMCUiPgogICAgPHN0b3Agb2Zmc2V0PSIwJSIgc3RvcC1jb2xvcj0iI2ZmZmZmZiIgc3RvcC1vcGFjaXR5PSIxIi8+CiAgICA8c3RvcCBvZmZzZXQ9IjEwMCUiIHN0b3AtY29sb3I9IiNmNWY1ZjUiIHN0b3Atb3BhY2l0eT0iMSIvPgogIDwvbGluZWFyR3JhZGllbnQ+CiAgPHJlY3QgeD0iMCIgeT0iMCIgd2lkdGg9IjEiIGhlaWdodD0iMSIgZmlsbD0idXJsKCNncmFkLXVjZ2ctZ2VuZXJhdGVkKSIgLz4KPC9zdmc+);
    background: -moz-linear-gradient(top, rgba(255,255,255,1) 0%, rgba(245,245,245,1) 100%);
    background: -webkit-linear-gradient(top, rgba(255,255,255,1) 0%, rgba(245,245,245,1) 100%);
    background: linear-gradient(to bottom, rgba(255,255,255,1) 0%, rgba(245,245,245,1) 100%);
    border-top-left-radius: inherit;
    border-top-right-radius: inherit;
}
.limited-bandwidth-dialog.hidden-bottom .centered-content, .logged .limited-bandwidth-dialog:not(.exceeded):not(.achievements) .centered-content  {
    border-bottom-left-radius: inherit;
    border-bottom-right-radius: inherit;
}
.dialog.transfer-overquota-txt {
    font-size: 14px;
    line-height: 25px;
    color: #666666;
    padding: 8px 0 22px 0;
}
.dialog.transfer-overquota-txt span {
    font-size: 20px;
    color: #333333;
    border-bottom: 2px solid #FF333A;
    padding: 0 2px;
}
.dialog.overquota-bottom-bl {
    display: none;
}
.dialog.overquota-bott-bl {
    display: none;
}
.not-logged .exceeded:not(.pro) .dialog.overquota-bott-bl, .logged .exceeded.achievements:not(.pro) .dialog.overquota-bott-bl,
.not-logged .fm-dialog:not(.exceeded) .dialog.overquota-bott-bl, .logged .fm-dialog:not(.exceeded).achievements .dialog.overquota-bott-bl {
    display: table;
    width: 100%;
    -webkit-box-shadow: 0 -1px 0 0 rgba(0,0,0,0.1);
    -moz-box-shadow: 0 -1px 0 0 rgba(0,0,0,0.1);
    box-shadow: 0 -1px 0 0 rgba(0,0,0,0.1);
}
.dialog.overquota-bott-txt, .dialog.overquota-bott-buttons {
    display: table-cell;
    position: relative;
    vertical-align: middle;
    height: 104px;
}
.dialog.overquota-bott-buttons {
    width: 100px;
    white-space: nowrap;
    text-align: right;
    padding-right: 20px;
    -webkit-box-sizing: border-box;
    -moz-box-sizing: border-box;
    box-sizing: border-box;
}
.dialog.overquota-bott-txt i {
    position: absolute;
    left: 18px;
    top: 50%;
    margin: -34px 0 0 0;
}
.dialog.overquota-bott-txt span {
    display: none;
    font-size: 14px;
    line-height: 24px;
    color: #666666;
    padding: 28px 17px 28px 108px;
}
.not-logged .limited-bandwidth-dialog:not(.achievements) span.not-logged.no-achievements {
    display: block;
}
.not-logged .limited-bandwidth-dialog.achievements span.not-logged.achievements {
    display: block;
}
.logged .limited-bandwidth-dialog.achievements span.logged.achievements {
    display: block;
}
.overquota-bott-buttons .default-big-button {
    display: none;
    margin-left: 9px;
}
.not-logged .limited-bandwidth-dialog:not(.achievements) .overquota-bott-buttons .default-big-button.create-account, .not-logged .exceeded .overquota-bott-buttons .default-big-button.login, .limited-bandwidth-dialog.achievements .overquota-bott-buttons .default-big-button.get-more-bonuses {
    display: inline-block;
}
.logged .limited-bandwidth-dialog.achievements .overquota-bott-buttons .default-big-button .not-registered {
    display: none;
}
.logged .limited-bandwidth-dialog.achievements .overquota-bott-buttons .default-big-button .registered {
    display: block;
}
.hidden-bottom .dialog.overquota-bott-bl, .dialog.overquota-bott-bl.hidden, .overquota-bott-buttons .default-big-button.hidden {
    display: none !important;
}
.dialog.transfer-overquota-txt span.countdown {
    margin: 0 5px;
}
.dialog.transfer-overquota-txt span span {
    color: #777777;
    border: 0;
}
.exceeded:not(.pro) .dialog.p-after-icon {
    max-width: none;
}
.dialog.transfer-plans {
    padding: 8px 0 0 0;
    white-space: nowrap;
    margin: 0 -10px;
}
.fm-dialog .reg-st3-bott-title {
    font-size: 16px;
    padding: 16px 10px;
    text-transform: uppercase;
}
.fm-dialog .reg-st3-bott-title.price {
    font-size: 40px;
    line-height: 40px;
    padding-top: 14px;
}
.fm-dialog .reg-st3-bott-title span.small {
    font-size: 32px;
}
.fm-dialog .reg-st3-bott-title span.period {
    margin-top: -1px;
}
.fm-dialog .reg-st3-storage, .fm-dialog .reg-st3-bandwidth {
    padding: 21px 24px 0 24px;
}
.fm-dialog .reg-st3-mid-txt {
    line-height: 19px;
}
.fm-dialog .reg-st3-bandwidth {
    padding: 19px 24px 19px 24px;
}
.dialog.pro-exceeded-txt {
    font-size: 14px;
    line-height: 24px;
    color: #666666;
    padding: 0 0 6px 0;
}
.fm-dialog .dialog.pro-exceeded-txt {
    display: inline-block;
    max-width: 504px;
}
.limited-bandwidth-dialog .account.chart-block, .storage-dialog .account.chart-block {
    display: inline-block;
    margin: 11px 0 20px 0;
    padding: 18px 0 0 0;
    text-align: left;
    font-size: 16px;
}
.storage-dialog .account.chart-block {
    margin: 16px 0 33px 0;
}
.limited-bandwidth-dialog:not(.exceeded) .dialog.big-buttons-block {
    display: none;
}
.exceeded.pro .dialog.big-buttons-block {
    display: inline-block;
    margin: 2px 0 10px 0;
    padding: 16px 0 0 0;
    text-align: left;
}
.exceeded.pro.slider .dialog.big-buttons-block {
    margin: 2px 0 1px 0;
}
.exceeded.pro .dialog.bottom-tips a {
    margin-bottom: 8px;
}
.exceeded.pro .bandwidth .chart.data .perc-txt::before {
    display: none;
}
.exceeded.pro .chart.progressbars span {
    transform: rotate(180deg) !important;
}
.exceeded.pro .chart.progressbars span::before {
    background-color: #D90007;
}
.fm-dialog.limited-bandwidth-dialog.pro.exceeded {
    margin-top: -210px;
}
.dialog-slider-txt {
    text-align: center;
    font-size: 20px;
    line-height: 25px;
    margin: 22px auto 0 auto;
    max-width: 504px;
    position: relative;
}
.dialog-slider-txt::before {
    content: '';
    display: block;
    position: absolute;
    width: 100%;
    height: 1px;
    background-color: rgba(0,0,0,0.1);
    top: 13px;
    left: 0;
}
.dialog.pro-slider-description {
    font-size: 14px;
    line-height: 18px;
    color: #666666;
    padding: 13px 0 0 0;
    display: inline-block;
    max-width: 504px;
}
.fm-dialog .bandwith-settings .slider.numbers.val2 {
    margin-left: 359px;
}
.fm-dialog .bandwith-settings {
    width: 504px;
    margin: 0 auto 0 auto;
}
.fm-dialog .ui-slider.ui-widget-content {
    width: 504px;
    margin: 15px auto 0 auto;
}
.dialog-slider-txt span {
    padding: 0 15px;
    background-color: white;
    position: relative;
    font-size: 20px;
    line-height: 25px;
    color: #666666;
}
.fm-dialog.exceeded.pro.slider .radio-txt {
    padding-top: 8px;
}
.fm-dialog.exceeded.pro.slider .checkboxOff, .fm-dialog.exceeded.pro.slider .checkboxOn {
    margin-top: 10px;
}

.fm-dialog.limited-bandwidth-dialog .storage-icon {
    display: none;
}

.fm-dialog.limited-bandwidth-dialog.uploads .dialog-top-icon {
    display: none !important;
}

.fm-dialog.limited-bandwidth-dialog.uploads .storage-icon {
    display: inline-block;
}

.fm-dialog.exceeded.uploads .transfer-overquota-txt,
.fm-dialog.exceeded.uploads .msg-prewarning,
.fm-dialog.exceeded.uploads .bottom-tips {
    display: none;
}
/* End of Transfer quota exceeded dialog */

/* Achievement dialog */
.fm-dialog.achievement-dialog {
    width: 484px;
    margin: -242px 0 0 -242px;
    background-color: #FAFAFA;
    font-size: 0;
}
.achievement-dialog.top-icon {
    padding: 5px 0 21px 0;
}
.achievement-dialog.fm-dialog-body {
    padding: 12px 48px 24px 48px;
}
.fm-dialog-body.centered-content {
    font-size: 0;
}
.achievement-dialog.header {
    font-size: 20px;
    line-height: 30px;
    color: #666666;
    padding: 0;
    height: 60px;
    display: table-cell;
    width: 544px;
}
.achievement-dialog ol {
    padding: 3px 0 5px 13px;
    margin: 0;
}
.achievement-dialog ol li {
    font-size: 14px;
    line-height: 18px;
    color: #666666;
    padding: 2px 0;
    white-space: normal;
    display: list-item;
    list-style: decimal;
}
.achievement-dialog.header span {
    color: #FF333A;
    border-bottom: 2px solid #FF333A;
}
.achievement-dialog.reward {
    display: inline-block;
    position: relative;
    margin: 15px 21px 0 21px;
    text-align: left;
}
.achievement-dialog.reward.hidden {
    display: none;
}
.achievement-dialog.reward i {
    vertical-align: top;
}
.achievement-dialog.reward-txt {
    display: inline-block;
    font-size: 14px;
    line-height: 17px;
    color: #777777;
    vertical-align: top;
    margin: 6px 0 0 15px;
}
.achievement-dialog.reward-txt span {
    font-size: 18px;
    line-height: 18px;
    display: block;
    text-transform: uppercase;
    color: #2BA6DE;
}
.achievement-dialog.reward.storage span {
    color: #2BA6DE;
}
.achievement-dialog.reward.bandwidth span {
    color: #31B500;
}
.achievement-dialog.description {
    padding: 18px 0 0 0;
    font-size: 14px;
    line-height: 18px;
    color: #666666;
}
.achievement-dialog.expires-txt {
    font-size: 14px;
    line-height: 18px;
    color: #333333;
    padding: 15px 0 24px 0;
    cursor: default;
}
.achievement-dialog.expires-txt.red {
    color: #FF333A;
}
body.fr .achievement-dialog.expires-txt.red, body.jp .achievement-dialog.expires-txt.red {
    line-height: 18px;
}
.achievement-dialog .default-grey-button {
    display: inline-block;
    margin: 0 10px 0 10px;
    min-width: 102px;
}
/* End of Achievement dialog */


/* Achievements list dialog */
.fm-dialog.achievements-list-dialog {
    width: 996px;
    margin: -344px 0 0 -500px;
    background-color: #fafafa;
}
.fm-dialog.achievements-list-dialog .account.top-header.small {
    text-align: center;
    padding: 40px 40px 0 40px;
}
.achievements-list-info {
    position: relative;
    font-size: 14px;
    line-height: 20px;
    text-align: center;
    color: #999;
    padding: 4px 54px 24px 54px;
    font-family: 'LatoWeb', 'source_sans_proregular', Arial;
}
.achievements-list-info::after {
    content: '';
    position: absolute;
    bottom: 0;
    left: 40px;
    width: 914px;
    height: 1px;
    background-color: #eee;
}
.achievements-scroll {
    max-height: 562px;
    overflow: hidden;
}
.achievements-scroll * {
    font-family: 'LatoWeb', 'source_sans_proregular', Arial;
}
.achievements-scroll .achievements-icon, .achievements-scroll .green-tick, .fm-dialog.verify-phone .achievements-icon {
    background-image: url(../images/mega/mid-achievements-v2.png);
    background-size: 380px auto;
    background-repeat: no-repeat;
}
.achievements-cell.ach-create-account .achievements-icon {
    background-position: -12px -12px;
}
.achievements-cell.ach-install-megasync .achievements-icon {
    background-position: -104px -12px;
}
.achievements-cell.ach-install-mobile-app .achievements-icon {
    background-position: -196px -12px;
}
.achievements-cell.ach-invite-friend .achievements-icon {
    background-position: -12px -104px;
}
.achievements-cell.ach-sms-verification .achievements-icon {
    background-position: -109px -104px;
}
.achievement-dialog.bottom-block .cloud-white {
    background-position: -208px -206px;
}
.achievement-dialog.bottom-block .speedometer-white {
    background-position: -236px -206px;
}
.achievement-dialog.bottom-block .clock-white {
    background-position: -264px -206px;
}
.storage-quota .achievements-icon {
    background-position: -19px -195px;
}
.transfer-quota .achievements-icon {
    background-position: -75px -195px;
}
.invitees .achievements-icon {
    background-position: -131px -195px;
}
.achievements-scroll .green-tick {
    background-position: -288px -12px;
}
.achievement-banner {
    width: 916px;
    margin:0 40px;
    border: 1px solid rgba(0,0,0,0.1);
    -webkit-box-shadow: 0px 1px 2px 0px rgba(0,0,0,0.1);
    -moz-box-shadow: 0px 1px 2px 0px rgba(0,0,0,0.1);
    box-shadow: 0px 1px 2px 0px rgba(0,0,0,0.1);
    border-radius: 0 0 8px 8px;
    background-color: #fff;
    box-sizing: border-box;
    display: inline-block;
}
.achieved-block {
    width: 33%;
    display: inline-block;
    position: relative;
    vertical-align: top;
    padding-bottom: 16px;
}
.achieved-block:not(:last-child)::after {
      content: "";
      height: 62px;
      width: 1px;
      top: 24px;
      right: 0;
      background-color: rgba(0,0,0,0.1);
      position: absolute;
}
.achieved-block .big-icon.achievements-icon {
    margin: 31px 16px 28px 31px;
    position: absolute;
    display: inline-block;
}
.achievement-banner .fm-account-header{
    width: 184px;
    font-size: 14px;
    display: block;
    padding-left: 96px;
    padding-top: 20px;
    margin:4px 0;
    height: auto;
}
.achievement-banner .fm-account-header span {
    font-family: 'LatoWebBold','source_sans_proregular', Arial;
}
.achievement-banner .quota-txt {
    width: 184px;
    font-size: 32px;
    font-family: 'LatoWebLight', 'source_sans_proregular', Arial;
    line-height: 38px;
    color: #333;
    display: block;
    padding-left: 96px;
}
.achieved-block.invitees .new-dialog-icon {
<<<<<<< HEAD
    background-image: url(../images/mega/fm-main-sprite_v13.png);
=======
    background-image: url(../images/mega/fm-main-sprite_v12.png);
>>>>>>> 7061baeb
    background-repeat: no-repeat;
    background-position: -22px -12279px;
    background-size: 48px auto;
    display: inline-block;
    margin-left: 12px;
    margin-top: -4px;
    opacity: 0.4;
    cursor: pointer;
    transition: 0.3s;
}
.achieved-block.invitees .new-dialog-icon.hidden{
    display: none;
}
.achieved-block.invitees .new-dialog-icon:hover {
    opacity: 0.8;
}
.achievements-list-dialog .achievements-list {
    padding: 36px 40px 32px 40px;
}
.achievements-cell {
    width: 283px;
    margin: 40px 28px 32px 0;
    vertical-align: top;
    position: relative;
    display: inline-block;
    -webkit-box-shadow: 0px 1px 2px 0px rgba(0,0,0,0.15);
    -moz-box-shadow: 0px 1px 2px 0px rgba(0,0,0,0.15);
    box-shadow: 0px 1px 2px 0px rgba(0,0,0,0.15);
    border: 1px solid rgba(0,0,0,0.1);
    -moz-border-radius: 4px;
    -webkit-border-radius: 4px;
    border-radius: 8px;
    box-sizing: border-box;
    background-color: white;
}
.achievements-cell:nth-child(3n) {
    margin: 40px 0px 32px 0;
}
.achievements-cell.hidden {
    display: none;
}
.achievements-cell .image-container {
    background-color: #fff;
    border: 1px solid rgba(0,0,0,0.1);
    border-radius: 100%;
    box-sizing: border-box;
    width: 84px;
    height: 84px;
    position: absolute;
    top: -42px;
    left: 100px;
    z-index: 2;
}
.achievements-cell .achievements-icon.semi-huge-icon80 {
    position: absolute;
    z-index: 3;
    left: 1px;
    top: 1px;
    width: 80px;
    height: 80px;
}
.achievements-cell .green-tick {
    position: absolute;
    z-index: 4;
    display: none;
    left: 1px;
    top: 1px;
    width: 80px;
    height: 80px;
}
.achievements-cell.achieved .achievements-icon.semi-huge-icon80,
.achievements-cell.one-reward .achievements-icon.semi-huge-icon80 {
    display: none;
}
.achievements-cell.achieved .green-tick,
.achievements-cell.one-reward .green-tick {
    display: inline-block;
}
.achievements-list-dialog .achievement-full.info {
    padding: 60px 16px 0 16px;
    position: relative;
    text-align: center;
    height: 226px;
}
.achievements-list-dialog .achievement-full.info::after {
    content: " ";
    height: 1px;
    width: 100%;
    left: 0px;
    bottom: 0;
    background-color: rgba(0,0,0,0.1);
    box-shadow: 0 1px 1px 0 rgba(0,0,0,0.05);
    position: absolute;
}
.achievements-cell .achievement-full.info .subtitle-txt {
    text-align: center;
    max-width: 236px;
    height: 40px;
    line-height: 20px;
}
.achievements-list-dialog .achievement-full.info .achi-content-txt {
    text-align: center;
    display: block;
    height: 112px;
    padding-top: 8px;
    font-size: 14px;
    line-height: 20px;
    color: #999;
    vertical-align: top;
}
.achievements-list-dialog .achievement-full.info .content-txt-container {
    display: block;
    padding-top: 8px;
    height: 112px;
}
.achievements-cell .medium-icon.remind-icon {
<<<<<<< HEAD
    background-image: url(../images/mega/fm-main-sprite_v13.png);
=======
    background-image: url(../images/mega/fm-main-sprite_v12.png);
>>>>>>> 7061baeb
    background-repeat: no-repeat;
    background-position: -22px -12374px;
    background-size: 48px auto;
    display: inline-block;
    margin-left: 4px;
    margin-top: -6px;
    opacity: 0.4;
    cursor: pointer;
    transition: 0.3s;
}
.achievements-cell  .medium-icon.remind-icon:hover {
    opacity: 0.8;
}
.achievements-cell .top-login-warning-arrow {
    position: absolute;
    top: 0;
    right: 46px;
}
.achievements-cell .icon-container {
    display: inline-block;
    vertical-align: top;
    width: 24px;
    height: 22px;
    overflow: visible;
    position: absolute;
    margin-top: 2px;
    margin-left: -4px;
}
.achievements-cell .invitee-remind-pad {
    position: relative;
    width: 200px;
    padding:12px;
    right: 150px;
    top: 4px;
    background-color: rgba(51, 51, 51, 1);
    border-radius: 6px;
    z-index: 6;
    display: none;
}
.achievements-cell  .medium-icon.remind-icon:hover~.invitee-remind-pad, .achievements-cell  .medium-icon.remind-icon:hover~.top-login-warning-arrow {
    display: block;
}
.achievements-list-dialog .achievement-full.info .invitee-remind-pad .achi-content-txt {
    color: #eee;
    padding-top: 0;
    height: auto;
}
.content-txt-container ol {
    list-style-type: decimal;
    list-style-position: outside;
    padding-left: 24px;
    margin:0;
    color: #666;
}
.content-txt-container ol li {
    text-align: left;
    margin-bottom: 12px;
    position: relative;
}
.content-txt-container ol li:last-child {
    margin-bottom: 0;
}
.content-txt-container li a {
    width: 216px;
    color: #999;
    text-decoration: none;
    font-size: 14px;
    line-height: 21px;
    cursor: default;
}
.achievements-cell .achievement-dialog.expires-txt {
    padding:10px 0;
    font-size: 14px;
    line-height: 32px;
    color: #D90007;
    text-align: center;
    display: none;
}
.achievements-cell.achieved .achievement-dialog.expires-txt,
.achievements-cell.one-reward .achievement-dialog.expires-txt{
    display: block;
}
.achievement-full.info .default-green-button {
    width: auto;
    margin: 10px auto;
    position: relative;
    display: inline-block;
}
.achievements-cell.achieved .default-green-button,
.achievements-cell.one-reward .default-green-button{
    display: none;
}

.achievements-cell.achieved .achievement-dialog.reward,
.achievements-cell.one-reward .achievement-dialog.reward {
    opacity: 0.5;
}
.achievement-dialog.bottom-block {
    border-radius: 0 0px 8px 8px;
    background-color: #f5f5f5;
}
.achievement-dialog.bottom-block .achievement-dialog.reward {
    display: inline-block;
    position: relative;
    width: 100%;
    padding:0 24px;
    margin: 0;
    box-sizing: border-box;
    text-align: left;
}
.achievement-dialog.bottom-block .achievement-dialog.reward.hidden {
    display: none;
}
.achievement-dialog.bottom-block .achievement-dialog.reward:not(:last-child)::after {
    content: '';
    width: 220px;
    height: 1px;
    left: 24px;
    bottom: 0;
    position: absolute;
    background-color: rgba(0,0,0,0.1);
}

.achievement-dialog.bottom-block .achievement-dialog.reward i {
    margin: 10px 3px 10px -5px;
    display: inline-block;
    opacity: 0.6;
}
.achievement-dialog.bottom-block .achievement-dialog.reward-txt {
    display: inline-block;
    max-width: 150px;
    font-size: 14px;
    line-height: 18px;
    padding: 14px 0;
    color: #555;
    margin: 0;
}
.achievement-dialog.bottom-block .achievement-dialog.reward span {
    font-size: 14px;
    line-height: 46px;
    font-family: 'LatoWebBold','source_sans_proregular', Arial;
    float: right;
    text-transform: uppercase;
    color: #666;
}
/*
.achievement-full.expires-txt {
    font-size: 14px;
    line-height: 18px;
    color: #333333;
    padding: 10px 0 0 0;
}
.achievement-full.expires-txt.red {
    color: #333333;
}
.achievement-dialog.right-block .reward {
    margin: 0 0 17px 10px;
    min-width: 140px;
}
.achievement-dialog.right-block .reward i {
    margin: -17px 0 0 0;
    position: absolute;
    top: 50%;
}
.achievement-dialog.right-block .reward-txt {
    margin: -4px 0 0 47px;
} */
.achievement-dialog.status-block {
    position: absolute;
    width: 100%;
    bottom: 0;
    left: 0;
}
.achievement-dialog.status-block .button {
    display: inline-block;
    min-width: 126px;
}
.achieved .achievement-dialog.status-block .button {
    display: none;
}
.achievement-dialog.achieved-icon {
    font-size: 0;
    line-height: 0;
    display: none;
}
.achieved .achievement-dialog.achieved-icon {
    display: block;
}
.one-reward .achievement-dialog.right-block, .achieved .achievement-dialog.right-block {
    vertical-align: middle;
    padding: 0 15px 0 15px;
}
.one-reward .achievement-dialog.right-block .reward {
    margin: 0px 0 4px 10px;
}
.one-reward .right-block .reward.bandwidth, .achieved .achievement-dialog.right-block .reward {
    display: none;
}

@media only screen and (max-height:  740px) {
    .achievements-scroll {
        max-height: 448px;
    }
    .fm-dialog.achievements-list-dialog {
        margin-top: -314px;
    }
}
/* End of Achievements list dialog */

/* Invite a friend dialog */
.fm-dialog.invite-dialog {
    width: 644px;
    margin: -353px 0 0 -322px;
    background-color: #FAFAFA;
}
.fm-dialog.invite-dialog.success {
    margin: -326px 0 0 -322px;
}
.invite-dialog .header {
    margin-top: -5px;
}
.invite-dialog .fm-dialog-body {
    padding-bottom: 36px;
}
.achievement-dialog.green-header {
    font-size: 16px;
    line-height: 20px;
    color: #54BCA9;
    display: inline-block;
    position: relative;
    background-color: #FAFAFA;
    padding: 21px 10px 0 10px;
}
.achievement-dialog.info-block {
    display: table;
    width: 100%;
    border-top: 1px solid rgba(0,0,0,0.1);
    border-bottom: 1px solid rgba(0,0,0,0.1);
    margin: -12px 0 0 0;
}
.achievement-dialog.info-icon {
    display: table-cell;
    width: 88px;
    vertical-align: middle;
    text-align: left;
}
.achievement-dialog.info-icon i {
    margin-left: -2px;
}
.achievement-dialog.info-body {
    display: table-cell;
    vertical-align: middle;
    text-align: left;
    padding: 18px 0;
}
.achievement-dialog.info-body p {
    padding: 6px 0;
    margin: 0;
    font-size: 14px;
    line-height: 18px;
    color: #666666;
}
.achievement-dialog.info-body p strong {
    color: #333333;
}
.achievement-dialog.info-body p.italic {
    font-style: italic;
    color: #999999;
}
.achievement-dialog.info-body p .red {
    color: #FF333A;
}
.achievement-dialog.input-header {
    font-size: 16px;
    line-height: 20px;
    color: #666666;
    padding: 16px 0 16px 0;
}
.achievement-dialog.input-field {
    max-height: 64px;
    min-height: 32px;
    -webkit-box-sizing: border-box;
    -moz-box-sizing: border-box;
    box-sizing: border-box;
    -moz-border-radius: 3px;
    -webkit-border-radius: 3px;
    border-radius: 3px;
    padding: 0 10px 0 0;
    height: auto !important;
    cursor: text;
    text-align: center;
    overflow: hidden;
    line-height: 0;
    min-width: 100%;
}
.active .achievement-dialog.input-field {
    background-color: white;
}
.achievement-dialog.input-field .jspContainer, .achievement-dialog.input-field .jspPane {
    min-height: 32px;
    min-width: 100%;
}
.achievement-dialog.input-field ul {
    padding: 0 10px 0 10px;
    font-size: 0;
    line-height: 0;
    clear: left;
    overflow: hidden;
    -webkit-transition: all 0ms ease-in-out;
    -moz-transition: all 0ms ease-in-out;
    -o-transition: all 0ms ease-in-out;
    -ms-transition: all 0ms ease-in-out;
    transition: all 0ms ease-in-out;
}
.achievement-dialog.input-field li {
    overflow: hidden;
    height: 32px;
    line-height: 18px;
    margin: 0;
    padding: 0;
    cursor: default;
    font-size: 14px;
    color: #333333;
    padding: 7px 18px 7px 4px;
    float: left;
    white-space: nowrap;
    position: relative;
    max-width: 100%;
    -webkit-box-sizing: border-box;
    -moz-box-sizing: border-box;
    box-sizing: border-box;
    -o-text-overflow: ellipsis;
    text-overflow: ellipsis;
    overflow: hidden;
    white-space: nowrap;
}
li.token-input-token-invite .input-close {
    top: 6px;
}
.achievement-dialog.input-field input {
    border: 0;
    width: 100px;
    padding: 0;
    background-color: transparent;
    font-size: 14px;
    line-height: 18px;
    height:  32px;
    float: left;
    color: #333333;
    margin: 0;
    padding: 0;
    -webkit-appearance: caret;
    font-family: 'source_sans_proregular', Arial;
}
.achievement-dialog.input-field input.tiny, ul.token-input-list-mega li input.tiny, .multiple-input input.tiny {
    width: 0 !important;
}
.achievement-dialog li.token-input-input-token-invite {
    float: left;
    margin: 0;
    padding: 0 4px;
    list-style-type: none;
    max-width: 100%;
}
.achievement-dialog.input-info.red, .achievement-dialog.input-field input.red {
    color: #E54C51;
}
.achievement-dialog.input-info, .achievement-dialog.success-info {
    font-size: 12px;
    line-height: 15px;
    color: #999999;
    padding: 12px 0 15px 0;
}
.achievement-dialog.success-info {
    padding: 23px 0 26px 0;
}
.achievement-dialog.success-content, .success .achievement-dialog.default-content, .invite-dialog .default-grey-button.back, .invite-dialog.success .default-grey-button.send {
    display: none;
}
.success .achievement-dialog.success-content {
    display: block;
    margin-bottom: 31px;
}
.invite-dialog.success .default-grey-button.back {
    display: inline-block;
}
.achievement-dialog .default-green-button.hidden {
    display: none;
}
.achievement-dialog.links-block {
    float: left;
    width: 50%;
    padding: 14px 12px 2px 0;
    -webkit-box-sizing: border-box;
    -moz-box-sizing: border-box;
    box-sizing: border-box;
}
.achievement-dialog.links-block.inputs {
    float: left;
    width: 50%;
    padding: 14px 0 11px 12px;
}
.achievement-dialog.links-block input {
    width: 100%;
    margin-top: 6px;
}
.achievement-dialog.links-block .input-field {
    margin: 16px 0 0 0;
    padding: 0 14px 0 14px;
}
.achievement-dialog.links-block .input-label {
    margin: 24px 0 0px 0;
    height: 24px;
    font-size: 14px;
    line-height: 16px;
    text-align: right;
    color: #333333;
    font-family: 'source_sans_prosemibold', Arial;
}
/* End of Invite a friend dialog */

/* Invitation status dialog */
.fm-dialog.invitation-dialog {
    width: 724px;
    margin: -303px 0 0 -362px;
    background-color: #FAFAFA;
}
.fm-dialog-body.invitation-dialog {
    padding: 14px 0 224px 0;
    text-align: center;
}
.invitation-dialog.table {
    display: table;
    width: 100%;
    table-layout: fixed;
    text-align: left;
}
.invitation-dialog.table-row {
    display: table-row;
}
.invitation-dialog.table-cell {
    font-size: 13px;
    line-height: 18px;
    color: #666666;
    -webkit-box-sizing: border-box;
    -moz-box-sizing: border-box;
    box-sizing: border-box;
    display: table-cell;
    vertical-align: middle;
    height: 48px;
    border-left: 1px dashed rgba(0,0,0,0.1);
    padding: 0 12px 0 12px;
    white-space: nowrap;
    overflow: hidden;
    -o-text-overflow: ellipsis;
    text-overflow: ellipsis;
    -webkit-box-sizing: border-box;
    -moz-box-sizing: border-box;
    box-sizing: border-box;
    position: relative;
}
.invitation-dialog.table-cell *:not(.button) {
    white-space: nowrap;
    overflow: hidden;
    -o-text-overflow: ellipsis;
    text-overflow: ellipsis;
}
.invitation-dialog.table-cell span {
    display: block;
}
.invitation-dialog.table-cell:first-child {
    border-left: 0;
    width: 35px;
    padding: 0 9px;
}
.invitation-dialog.table-cell:nth-child(3) {
    width: 170px;
}
.invitation-dialog.table-cell:nth-child(4) {
    width: 190px;
}
.invitation-dialog.table-row.header .table-cell {
    font-size: 13px;
    line-height: 16px;
    height: 25px;
    color: #666666;
    height: 16px;
    border-bottom: 1px solid rgba(0,0,0,0.1);
    border-left: 1px solid rgba(0,0,0,0.1);
    padding: 0 12px 4px 12px;
    display: table-cell;
}
.invitation-dialog.table-cell strong {
    font-size: 14px;
}
.invitation-dialog.table-cell .dark-grey {
    color: #333333;
}
.invitation-dialog.table-cell .light-grey {
    color: #999999;
}
.invitation-dialog.table-cell .green {
    color: #31B500;
    font-size: 13px;
}
.invitation-dialog.table-cell .green {
    color: #31B500;
    font-size: 13px;
}
.invitation-dialog.table-cell .orange {
    color: #FFA500;
    font-size: 13px;
}
.invitation-dialog.table-cell.small {
    color: #999999;
}
.invitation-dialog.table-cell span {
    display: block;
    cursor: pointer;
    margin-right: 8px;
}
.invitation-dialog.table-cell span.desc {
<<<<<<< HEAD
    background-image: url(../images/mega/fm-main-sprite_v13.png);
=======
    background-image: url(../images/mega/fm-main-sprite_v12.png);
>>>>>>> 7061baeb
    background-position: right -11445px;
    background-repeat: no-repeat;
}
.invitation-dialog.table-cell span.asc {
<<<<<<< HEAD
    background-image: url(../images/mega/fm-main-sprite_v13.png);
=======
    background-image: url(../images/mega/fm-main-sprite_v12.png);
>>>>>>> 7061baeb
    background-position: right -11475px;
    background-repeat: no-repeat;
}
.invitation-dialog.table-scroll {
    height: 385px;
    -webkit-box-sizing: border-box;
    -moz-box-sizing: border-box;
    box-sizing: border-box;
    border-bottom: 1px solid rgba(0,0,0,0.1);
}
.invitation-dialog.table-bg {
    min-height: 100%;
    background: url("data:image/svg+xml;base64,PHN2ZyB4bWxucz0iaHR0cDovL3d3dy53My5vcmcvMjAwMC9zdmciIHdpZHRoPSI5MCIgaGVpZ2h0PSI5NiI+CjxyZWN0IHdpZHRoPSI5MCIgaGVpZ2h0PSI0OCIgZmlsbD0iI2Y1ZjVmNSI+PC9yZWN0Pgo8cmVjdCB3aWR0aD0iOTAiIGhlaWdodD0iNDgiIGZpbGw9IndoaXRlIj48L3JlY3Q+Cjwvc3ZnPg==");
}
.invitation-dialog.table-info {
    font-size: 14px;
    line-height: 18px;
    color: #666666;
    padding: 24px 48px 23px 48px;
    text-align: left;
}
.invitation-dialog.table-info span {
    color: #FF333A;
}
.invitation-dialog .default-grey-button, .invitation-dialog .default-white-button:not(.small-square-button) {
    padding: 0 24px;
}
.invitation-dialog.table-cell .small-square-button {
    position: absolute;
    right: 12px;
    top: 50%;
    margin: -12px 0 0 0;
}
.invitation-dialog.table-cell .small-square-button span {
    margin-right: 30px;
}
/* End of Invitation status dialog */

.fm-dialog.create-folder-dialog {
    width: 402px;
    margin: -96px 0 0 -201px;
}
.fm-dialog.chat-rename-dialog {
    left: 50%;
    top: 50%;
    transform: translate(-50%, -50%);
}
.chat-rename-dialog input {
    padding-left: 10px;
    width: 260px;
}
.chat-rename-dialog .rename-input-bl {
    margin-bottom: 10px;
}
.dropdown.body.create-folder-dialog {
    min-width: 334px;
    min-height: 154px;
    left: 50%;
    top: 50%;
    margin: -77px 0 0 -167px;
}
.fm-dialog-body.mid-pad {
    padding: 24px;
    position: relative;
}
 .default-dialog-bottom .default-white-button, .default-dialog-bottom .default-grey-button, .default-dialog-bottom .default-green-button {
    margin-top: 12px;
}
.create-folder-size-icon, .add-user-size-icon {
<<<<<<< HEAD
    background-image: url(../images/mega/fm-main-sprite_v13.png);
=======
    background-image: url(../images/mega/fm-main-sprite_v12.png);
>>>>>>> 7061baeb
    background-position: center -5509px;
    background-repeat: no-repeat;
    width: 20px;
    height: 20px;
    position: absolute;
    top: 5px;
    right: 10px;
    -webkit-transition: opacity 200ms ease-in-out;
    -moz-transition: opacity 200ms ease-in-out;
    -o-transition: opacity 200ms ease-in-out;
    -ms-transition: opacity 200ms ease-in-out;
    transition: opacity 200ms ease-in-out;
    filter: progid:DXImageTransform.Microsoft.Alpha(opacity=30);
    -moz-opacity: 0.3;
    -khtml-opacity: 0.3;
    opacity: 0.3;
    cursor: pointer;
    z-index: 40;
}
.create-folder-size-icon:hover, .add-user-size-icon:hover {
    -moz-opacity: 0.6;
    -khtml-opacity: 0.6;
    opacity: 0.6;
}
.create-folder-size-icon.short-size, .add-user-size-icon.short-size {
    background-position: center -5559px;
    top: 14px;
    right: 40px;
    z-index: 30;
}
.create-folder-input-bl, .add-user-popup-input-bl, .fm-account-input, .rename-input-bl {
    width: 100%;
    -webkit-box-shadow: 0px 0px 0px 1px rgba(0,0,0,0.15);
    -moz-box-shadow: 0px 0px 0px 1px gba(0,0,0,0.15);
    box-shadow: 0px 0px 0px 1px gba(0,0,0,0.15);
    background-color: rgba(0,0,0,0.02);
    height: 36px;
    -moz-border-radius: 2px;
    -webkit-border-radius: 2px;
    border-radius: 2px;
    position: relative;
    -webkit-transition: box-shadow 200ms ease-in-out;
    -moz-transition: box-shadow 200ms ease-in-out;
    -o-transition: box-shadow 200ms ease-in-out;
    -ms-transition: box-shadow 200ms ease-in-out;
    transition: box-shadow 200ms ease-in-out;
}
.fm-account-input {
    height:  32px;
}
.fm-account-input::before {
    content: '';
    position: absolute;
    width: 19px;
    height: 18px;
<<<<<<< HEAD
    background-image: url(../images/mega/fm-main-sprite_v13.png);
=======
    background-image: url(../images/mega/fm-main-sprite_v12.png);
>>>>>>> 7061baeb
    background-repeat: no-repeat;
    background-position: -14px -10610px;
    right: 6px;
    top: 7px;
    -webkit-transition: opacity 200ms ease-in-out;
    -moz-transition: opacity 200ms ease-in-out;
    -o-transition: opacity 200ms ease-in-out;
    -ms-transition: opacity 200ms ease-in-out;
    transition: opacity 200ms ease-in-out;
    filter: progid:DXImageTransform.Microsoft.Alpha(opacity=0);
    -moz-opacity: 0;
    -khtml-opacity: 0;
    opacity: 0;
}
.fm-account-input:hover::before {
    filter: progid:DXImageTransform.Microsoft.Alpha(opacity=100);
    -moz-opacity: 1;
    -khtml-opacity: 1;
    opacity: 1;
}
.create-folder-input-bl input, .add-user-popup-input-bl input, .fm-account-input input, .rename-input-bl input {
    width: 100%;
    -webkit-box-sizing: border-box;
    -moz-box-sizing: border-box;
    box-sizing: border-box;
    background-color: white;
    line-height: 35px;
    margin-top: 0;
    font-size: 13px;
    height: 35px;
    color: #333333;
    padding: 0 10px 0 42px;
    margin: 0;
    background-repeat: no-repeat;
    background-color: transparent;
    border: 0;
    -webkit-transition: color 200ms ease-in-out;
    -moz-transition: color 200ms ease-in-out;
    -o-transition: color 200ms ease-in-out;
    -ms-transition: color 200ms ease-in-out;
    transition: color 200ms ease-in-out;
    font-family: 'LatoWeb', 'source_sans_proregular';
}

/* just to replace padding property from the above class */
.chat-rename-group-dialog {
    padding: 0 10px 0 10px !important;
}

.fm-account-input input {
    font-size: 14px;
    line-height: 32px;
    height: 32px;
    padding: 0 10px;
}
.active .fm-account-input, .fm-account-input.focused, .fm-account-input:hover {
    -webkit-box-shadow: 0px 0px 0px 1px rgba(0,0,0,0.25);
    -moz-box-shadow: 0px 0px 0px 1px rgba(0,0,0,0.25);
    box-shadow: 0px 0px 0px 1px rgba(0,0,0,0.25);
}
.error .fm-account-input {
    color: #D90007;
}
/* Storage dialog */
.fm-dialog.storage-dialog, .fm-dialog.drop-quota-dialog {
    width: 644px;
    margin: -270px 0 0 -322px;
    background-color: #FAFAFA;
}
.fm-dialog.storage-dialog.achievements {
    margin: -307px 0 0 -322px;
}
.fm-dialog.storage-dialog.almost-full {
    margin: -225px 0 0 -322px;
}
.fm-dialog.storage-dialog.almost-full.achievements {
    margin: -235px 0 0 -322px;
}
.fm-dialog-body.storage-dialog {
    padding: 0 48px 19px 48px;
    text-align: center;
}
.storage-dialog.body-header {
    font-size: 20px;
    line-height: 25px;
    color: #666666;
    max-width: 420px;
    margin: 0 auto;
    padding-bottom: 24px;
}
.storage-dialog.body-header span, .storage-dialog.body-p span, .storage-dialog.body-p a {
    font-family: 'source_sans_prosemibold';
}
.storage-dialog.body-p {
    font-size: 16px;
    line-height: 20px;
    color: #666666;
    padding: 0 5px 12px 5px;
}
.storage-dialog.body-p a {
    color: #D90007;
    cursor: pointer;
}
.storage-dialog.body-p.medium {
    font-size: 14px;
    line-height: 18px;
    padding: 2px 0 0 0;
}
.storage-dialog.body-p.small {
    font-size: 12px;
    line-height: 15px;
    color: #999999;
    padding: 12px 0 15px 0;
}
.storage-dialog.body-p.small.top-pad {
    padding: 24px 0 0 0;
}
.storage-dialog.divider-txt {
    padding: 16px 0 13px 0;
    position: relative;
    font-size: 16px;
    line-height: 20px;
    color: #999999;
    margin-top: 12px;
}
.storage-dialog.divider-txt::before {
    content: '';
    position: absolute;
    height: 1px;
    background-color: rgba(0,0,0,0.1);
    left: 0;
    top: 28px;
    width: 100%;
}
.storage-dialog.divider-txt span {
    background-color: #FAFAFA;
    padding: 0 16px;
    display: inline-block;
    position: relative;
}
.fm-dialog-title.big {
    font-size: 20px;
}
.storage-dialog .huge-icon {
    margin: 14px;
}
.storage-dialog .button.big {
    padding: 0 20px;
    min-width: 180px;
}
.storage-dialog.achievements-bl, .achievements .storage-dialog.no-achievements-bl {
    display: none;
}
.achievements .storage-dialog.achievements-bl {
    display: block;
}
.storage-dialog.body-p i.rocket {
    cursor: pointer;
}
.storage-dialog.body-p.small a {
    color: #999999;
    cursor: pointer;
    text-decoration: underline;
    font-family: 'source_sans_proregular', Arial;
}
.storage-dialog.body-p.small i {
    vertical-align: top;
    display: inline-block;
    margin: -2px 0 0 0;
}
.almost-full .fm-dialog-body.storage-dialog.full, .full .fm-dialog-body.storage-dialog.almost-full {
    display: none;
}
.storage-dialog.buttons-block {
    padding: 12px 0 0 0;
    font-size: 0;
}
.almost-full .fm-dialog-body.storage-dialog {
    padding-bottom: 24px;
}
.storage-dialog.almost-full .chart.progressbars span::before {
    background-color: #FFA500;
}
.storage-dialog.almost-full .chart.data .perc-txt {
    color: #FFA500;
}
.storage-dialog .account.chart.overlay, .storage-dialog .account.chart.body::after {
    background-color: #FAFAFA;
}
.storage-dialog .account.chart.overlay span::after {
    border-color: #FAFAFA;
}
.chart.icon .big-icon.almost-full-storage {
    margin: -2px;
}
/* end of Storage dialog */


/* Dublicate conflict dialog */
.fm-dialog.duplicate-conflict {
    width: 564px;
    margin: -313px 0 0 -282px;
}
.duplicate-conflict.body {
    padding: 20px 32px 9px 32px;
}
.duplicate-conflict.info-txt {
    font-size: 14px;
    line-height: 24px;
    color: #666666;
}
.duplicate-conflict.info-txt strong {
    font-family: 'source_sans_prosemibold';
    font-weight: normal;
    word-break: break-word;
    display: inline-block;
    max-width: 100%;
    white-space: nowrap;
    overflow: hidden;
    -o-text-overflow: ellipsis;
    text-overflow: ellipsis;
    vertical-align: top;
}
.duplicate-conflict.info-txt.light-grey {
    color: #999999;
}
.duplicate-conflict.red-header {
    font-size: 17px;
    line-height: 26px;
    color: #EB4444;
}
.duplicate-conflict.action-block {
    margin: 12px 0 15px 0;
    cursor: pointer;
}
.duplicate-conflict.info-block {
    padding: 9px 0;
    display: table;
    width: 100%;
    table-layout: fixed;
}
.duplicate-conflict.file-info {
    padding-left: 78px;
    font-size: 0;
    -webkit-box-sizing: border-box;
    -moz-box-sizing: border-box;
    box-sizing: border-box;
    width: 100%;
    height: 60px;
    display: table-cell;
    vertical-align: middle;
}
.duplicate-conflict.file-info .info-txt {
    line-height: 20px;
}
.duplicate-conflict.file-name {
    white-space: nowrap;
    overflow: hidden;
    -o-text-overflow: ellipsis;
    text-overflow: ellipsis;
}
.duplicate-conflict .export-icon {
    margin: 0 0 0 -4px;
    position: absolute;
}
.duplicate-conflict.file-date span, .duplicate-conflict.file-date i {
    display: inline-block;
    vertical-align: top;
    position: relative;
}
.duplicate-conflict.file-date i {
    margin: -1px 1px 0 -4px;
}
.duplicate-conflict.file-date .time {
    padding-left: 22px;
}
.duplicate-conflict.file-date .time::before {
    content: '';
    display: block;
    position: absolute;
    left: 10px;
    top: 3px;
    width: 1px;
    height: 14px;
    background-color: rgba(0,0,0,0.1);
}
.multiple-files.duplicate-conflict .export-icon:nth-child(2) {
    margin: 4px 0 0 -4px;
}
.multiple-files.duplicate-conflict .export-icon:nth-child(1) {
    margin: -4px 0 0 4px;
}
/* end of Dublicate conflict dialog */


/* MegaSync dialog */
.nw-dark-overlay.megasync-overlay {
    background-color: rgba(0,0,0,0.1);
    -webkit-transition: all 200ms ease-in-out;
    -moz-transition: all 200ms ease-in-out;
    -o-transition: all 200ms ease-in-out;
    -ms-transition: all 200ms ease-in-out;
    transition: all 200ms ease-in-out;
}
.nw-dark-overlay.megasync-overlay .default-select-dropdown::before,
.nw-dark-overlay.megasync-overlay .default-select-dropdown::after {
    content: unset;
}
.nw-dark-overlay.megasync-overlay.downloading {
    background-color: rgba(34,34,34,0.95);
}
.fm-dialog-close.big {
    background-image: url(../images/mega/download-dialog_v2.png);
    background-position: -368px 7px;
    filter: progid:DXImageTransform.Microsoft.Alpha(opacity=50);
    -moz-opacity: 0.5;
    -khtml-opacity: 0.5;
    opacity: 0.5;
    right: 17px;
    top: 17px;
}
.fm-dialog-close.big:hover {
    filter: progid:DXImageTransform.Microsoft.Alpha(opacity=80);
    -moz-opacity: 0.8;
    -khtml-opacity: 0.8;
    opacity: 0.8;
}
.megasync-content.slider {
    width: 900px;
    margin: -256px 0 0 -450px;
    background-color: white;
    overflow: hidden;
    position: absolute;
    z-index: 1200;
    background-color: white;
    -moz-border-radius: 6px;
    -webkit-border-radius: 6px;
    border-radius: 6px;
    left: 50%;
    top: 50%;
    display: block;
    -webkit-box-shadow: 0px 1px 2px 0px rgba(0,0,0,0.15);
    -moz-box-shadow: 0px 1px 2px 0px rgba(0,0,0,0.15);
    box-shadow: 0px 1px 2px 0px rgba(0,0,0,0.15);
}
.warning .megasync-content.slider {
    margin-top: -301px;
}
.megasync-content.slider::before {
    content: '';
    display: block;
    position: absolute;
    width: 100%;
    height: 100%;
    -moz-border-radius: 6px;
    -webkit-border-radius: 6px;
    border-radius: 6px;
    -webkit-box-shadow: 0px 0px 0px 1px rgba(0,0,0,0.05);
    -moz-box-shadow: 0px 0px 0px 1px rgba(0,0,0,0.05);
    box-shadow: 0px 0px 0px 1px rgba(0,0,0,0.05);
}
.downloading .megasync-content.slider {
    display: none;
}
.megasync-body {
    padding: 31px 0px 0 0px;
    -webkit-box-sizing: border-box;
    -moz-box-sizing: border-box;
    box-sizing: border-box;
    min-height: inherit;
    text-align: center;
    position: relative;
}
.megasync-slider.main-block {
    overflow: hidden;
    position: relative;
    min-height: 506px;
}
.slide1 .megasync-slider.body-block {
    left: 0;
}
.slide2 .megasync-slider.body-block {
    left: -768px;
}
.slide3 .megasync-slider.body-block {
    left: -1536px;
}
.megasync-slider.body-block {
    min-height: 506px;
    position: relative;
    -webkit-transition: all 200ms ease-in-out;
    -moz-transition: all 200ms ease-in-out;
    -o-transition: all 200ms ease-in-out;
    -ms-transition: all 200ms ease-in-out;
    transition: all 200ms ease-in-out;
}
.megasync-info-txt a {
    cursor: pointer;
}
.megasync-slide {
    width: 900px;
    min-height: 481px;
    position: absolute;
    -webkit-transition: all 400ms ease-in-out;
    -moz-transition: all 400ms ease-in-out;
    -o-transition: all 400ms ease-in-out;
    -ms-transition: all 400ms ease-in-out;
    transition: all 400ms ease-in-out;
    filter: progid:DXImageTransform.Microsoft.Alpha(opacity=0);
    -moz-opacity: 0;
    -khtml-opacity: 0;
    opacity: 0;
    left: 0;
    visibility: hidden;
    font-family: 'LatoWeb', 'source_sans_proregular';
}
.megasync-slide.next {
    left: 100%;
}
.megasync-slide.prev {
    left: -100%;
}
.files-ammount .megasync-slide.slide0 {
    display: block;
}
.megasync-slide.current {
    filter: progid:DXImageTransform.Microsoft.Alpha(opacity=100);
    -moz-opacity: 1;
    -khtml-opacity: 1;
    opacity: 1;
    visibility: visible;
}
.megasync-slide.slide2 {
    text-align: left;
}
.megasync-img {
    height: 463px;
    position: relative;
}
.megasync-img::before {
    content: '';
    background-image: url(../images/mega/download-dialog_v2.png);
    background-position: 42px -194px;
    background-repeat: no-repeat;
    position: absolute;
    width: 100%;
    left: 0;
    top: 0;
    height: 413px;
}
.megasync-img.img0::before {
    background-position: center -1069px;
    width: 600px;
    height: 200px;
    bottom: auto;
    left: 50%;
    margin: 84px 0 0 -300px;
    border: 1px dashed #d0d0d0;
    -moz-border-radius: 3px;
    -webkit-border-radius: 3px;
    border-radius: 3px;
    -webkit-box-sizing: border-box;
    -moz-box-sizing: border-box;
    box-sizing: border-box;
    overflow: hidden;
}
.megasync-img.img2::before {
    background-position: center -581px;
}
.megasync-header {
    height: 43px;
    font-size: 20px;
    line-height: 24px;
    color: #333333;
    -webkit-box-sizing: border-box;
    -moz-box-sizing: border-box;
    box-sizing: border-box;
    padding: 4px 25px 0 25px;
    text-align: center;
}
.megasync-text {
    font-size: 15px;
    line-height: 24px;
    color: #777777;
    text-align: center;
    padding: 0;
    height: 109px;
    max-width: 584px;
    margin: 0 auto;
    position: relative;
}
.megasync-info-txt {
    position: absolute;
    width: 180px;
    left: 410px;
    top: 107px;
    font-size: 14px;
    line-height: 18px;
    color: #777777;
}
.megasync-info-arrow {
    width: 46px;
    height: 45px;
    background-image: url(../images/mega/download-sprite_v10.png);
    background-position: -15px -2448px;
    position: absolute;
    left: 350px;
    top: 207px;
}
.megasync-dark-logo {
    height: 68px;
    width: 258px;
    color: #666666;
    -webkit-box-sizing: border-box;
    -moz-box-sizing: border-box;
    box-sizing: border-box;
    background-image: url(../images/mega/download-sprite_v10.png);
    background-position: -1px -1178px;
    background-repeat: no-repeat;
    display: inline-block;
    margin: -23px 0 0 23px;
}
.megasync-listing {
    padding: 0 0 12px 82px;
    position: relative;
    text-align: left;
    width: 482px;
    -webkit-box-sizing: border-box;
    -moz-box-sizing: border-box;
    box-sizing: border-box;
    margin: 11px 0 0 129px;
}
.megasync-icon {
    width: 64px;
    height: 64px;
    left: 0;
    position: absolute;
    margin: 0 0 0 0;
    background-image: url(../images/mega/download-sprite_v10.png);
    background-position: 0 -2289px;
}
.megasync-icon.blink {
    background-position: -92px -2289px;
}
.megasync-icon.infinity {
    background-position: -172px -2289px;
}
.megasync-listing h3 {
    font-size: 16px;
    line-height: 20px;
    color: #333333;
    padding: 0 0 9px 0;
    margin: 0 0 0 0;
}
.megasync-listing p {
    font-size: 14px;
    line-height: 18px;
    color: #777777;
    padding: 0 0 0 0;
    margin: 0 0 0 0;
}
.megasync-slider-wrap {
    position: relative;
}
.megasync-body .big-button {
    min-width: 0;
    position: relative;
    vertical-align: top;
}
.megasync-buttons {
    position: absolute;
    width: 100%;
    margin: -76px 0 0 0;
}
.megasync-buttons .big-button {
    padding: 0 24px;
}
.megasync-bottom-warning {
    font-size: 13px;
    display: none;
    table-layout: fixed;
    width: 100%;
    line-height: 21px;
    letter-spacing: 0;
    color: white;
    padding: 10px;
    position: relative;
    text-align: left;
    background-color: #333333;
    font-family: 'LatoWeb', 'source_sans_proregular', Arial;
}
.megasync-bottom-warning.visible, .warning .megasync-bottom-warning {
    display: table;
}
.megasync-bottom-warning a {
    color: white;
    text-decoration: underline;
}
.megasync-bottom-warning a:hover {
    text-decoration: none;
}
.megasync-bottom-warning .download.big-icon {
    position: static;
    top: 0;
    margin: 0;
}
.megasync-bottom-warning span {
    display: table-cell;
    vertical-align: middle;
    text-align: left;
    padding: 0;
    width: 74px;
}
.megasync-bottom-warning span.txt {
    width: auto;
    padding: 15px;
}
.megasync-features {
    height: 423px;
    font-size: 0;
}
.megasync-feature {
    display: inline-block;
    width: 30.5%;
    padding: 20px 0 0 0;
}
.megasync-feature-txt {
    font-size: 16px;
    line-height: 20px;
    color: #666666;
    font-family: 'montserrat', 'open_sans', sans-serif;
    margin: -7px 0 0 0;
}
.megasync-content .fm-dialog-close {
    opacity: 0.8;
    right: 8px;
    top: 8px;
}
.megasync-content .fm-dialog-close:hover {
    opacity: 1;
}
.megasync .toast-icon {
    background-position: -85px -816px;
    background-repeat: no-repeat;
}
.megasync .toast-button {
    display: none;
}
.megasync-slide-info {
    display: table-cell;
    height: 400px;
    width: 100%;
    vertical-align: middle;
    padding: 0 47px 0 523px;
    -webkit-box-sizing: border-box;
    -moz-box-sizing: border-box;
    box-sizing: border-box;
    position: relative;
    text-align: left;
}
.megasync-slide-info  .small-header {
    text-transform: uppercase;
    font-size: 14px;
    line-height: 17px;
    color: #3C434D;
}
.megasync-slide-info .big-header {
    font-size: 24px;
    line-height: 32px;
    color: #3C434D;
    font-family: 'LatoWebBold','source_sans_probold', Arial;
    padding: 10px 0 20px 0px;
}
.megasync-slide-info .txt {
    font-size: 13px;
    line-height: 20px;
    color: rgba(60,67,77,0.7);
}
/* end of MegaSync dialog */

/* Password remider */
.dropdown.body.pass-reminder {
    width: 560px;
    z-index: 1120;
}
.de .dropdown.body.pass-reminder, .nl .dropdown.body.pass-reminder, .br .dropdown.body.pass-reminder, .it .dropdown.body.pass-reminder, .es .dropdown.body.pass-reminder, .jp .dropdown.body.pass-reminder {
    width: 640px;
}
.fr .dropdown.body.pass-reminder, .ru .dropdown.body.pass-reminder {
    width: 690px;
}
.dropdown.body.fm-dialog.pass-reminder {
    margin: 0;
    z-index: 1101;
}
.fm-dialog.pass-reminder .dropdown.content-block {
    padding: 0 0 12px 0;
}
.fm-dialog.pass-reminder .content-body {
    padding: 12px 48px 12px 48px;
}
.fm-dialog.pass-reminder .centered-checkbox .radio-txt {
    padding-top: 6px;
}
.fm-dialog.pass-reminder .centered-checkbox .checkboxOff, .fm-dialog.pass-reminder .centered-checkbox .checkboxOn {
    margin-top: 8px;
}
.dropdown.content-block {
    position: relative;
    padding: 12px 48px 12px 48px;
}
.nw-fm-dialog-title.big {
    font-size: 20px;
    color: #666666;
}
.pass-reminder .bottom-page.big-icon {
    margin: 23px auto 0 auto;
    display: block;
}
.pass-reminder.info-txt {
    font-size: 14px;
    line-height: 24px;
    text-align: center;
    color: #666666;
    padding: 23px 0 32px 0;
}
.pass-reminder.light.info-txt {
    color: #999999;
    line-height: 18px;
    padding: 6px 0 16px 0;
}
.pass-reminder.info-txt a {
    color: #d90007;
}
.dialog.input-wrapper {
    display: table;
    width: 100%;
    font-size: 0;
    line-height: 0;
    margin-bottom: 4px;
}
.dialog.big-input-bg {
    display: table-cell;
    height: 36px;
    background-color: #FAFAFA;
    -moz-border-radius: 3px;
    -webkit-border-radius: 3px;
    border-radius: 3px;
    -webkit-box-sizing: border-box;
    -moz-box-sizing: border-box;
    box-sizing: border-box;
    -webkit-box-shadow: 0px 0px 0px 1px rgba(0,0,0,0.15);
    -moz-box-shadow: 0px 0px 0px 1px rgba(0,0,0,0.15);
    box-shadow: 0px 0px 0px 1px rgba(0,0,0,0.15);
    padding: 8px 12px 0 12px;
    vertical-align: top;
}
.dialog.big-input-bg input {
    margin: 0;
    padding: 0;
    border: 0;
    width: 100%;
    font-size: 14px;
    line-height: 18px;
    color: #777777;
    vertical-align: top;
    background-color: #FAFAFA;
    -webkit-text-security: disc;
}
.dialog.big-input-bg input:-webkit-autofill, .dialog.big-input-bg input:-webkit-autofill:focus {
    -webkit-box-shadow: 0 0 0 50px #FAFAFA inset;
    -webkit-text-fill-color: #777777;
}
.wrong .dialog.big-input-bg {
    -webkit-box-shadow: 0px 0px 0px 1px rgba(217,0,7,0.4);
    -moz-box-shadow: 0px 0px 0px 1px rgba(217,0,7,0.4);
    box-shadow: 0px 0px 0px 1px rgba(217,0,7,0.4);
}
.wrong .dialog.big-input-bg input {
    color: #D90007;
}
.wrong .button-prd-backup {
    background: rgb(255,102,107);
}
.wrong .button-prd-backup span {
    background: rgb(255,102,107);
    background: url(data:image/svg+xml;base64,PD94bWwgdmVyc2lvbj0iMS4wIiA/Pgo8c3ZnIHhtbG5zPSJodHRwOi8vd3d3LnczLm9yZy8yMDAwL3N2ZyIgd2lkdGg9IjEwMCUiIGhlaWdodD0iMTAwJSIgdmlld0JveD0iMCAwIDEgMSIgcHJlc2VydmVBc3BlY3RSYXRpbz0ibm9uZSI+CiAgPGxpbmVhckdyYWRpZW50IGlkPSJncmFkLXVjZ2ctZ2VuZXJhdGVkIiBncmFkaWVudFVuaXRzPSJ1c2VyU3BhY2VPblVzZSIgeDE9IjAlIiB5MT0iMCUiIHgyPSIwJSIgeTI9IjEwMCUiPgogICAgPHN0b3Agb2Zmc2V0PSIwJSIgc3RvcC1jb2xvcj0iI2ZmNjY2YiIgc3RvcC1vcGFjaXR5PSIxIi8+CiAgICA8c3RvcCBvZmZzZXQ9IjEwMCUiIHN0b3AtY29sb3I9IiNlYzUyNTciIHN0b3Atb3BhY2l0eT0iMSIvPgogIDwvbGluZWFyR3JhZGllbnQ+CiAgPHJlY3QgeD0iMCIgeT0iMCIgd2lkdGg9IjEiIGhlaWdodD0iMSIgZmlsbD0idXJsKCNncmFkLXVjZ2ctZ2VuZXJhdGVkKSIgLz4KPC9zdmc+);
    background: -moz-linear-gradient(top, rgba(255,102,107,1) 0%, rgba(236,82,87,1) 100%);
    background: -webkit-linear-gradient(top, rgba(255,102,107,1) 0%, rgba(236,82,87,1) 100%);
    background: linear-gradient(to bottom, rgba(255,102,107,1) 0%, rgba(236,82,87,1) 100%);
}
.wrong .button-prd-backup span::before {
    -webkit-box-shadow: 0px 0px 0px 1px rgba(236,82,87,1);
    -moz-box-shadow: 0px 0px 0px 1px rgba(236,82,87,1);
    box-shadow: 0px 0px 0px 1px rgba(236,82,87,1);
}
.dialog.big-input-bg input::-webkit-input-placeholder {
    color:#777777;
}
.dialog.big-input-bg input:-moz-placeholder {
    color:#777777;
    opacity: 1;
}
.dialog.big-input-bg input::-moz-placeholder {
    color:#777777;
    opacity: 1;
}
.dialog.big-input-bg input:-ms-input-placeholder {
    color:#777777;
}
.dialog.input-button {
    display: table-cell;
    width: 96px;
    -webkit-box-sizing: border-box;
    -moz-box-sizing: border-box;
    box-sizing: border-box;
    padding-left: 12px;
    vertical-align: top;
}
.pass-reminder.big-buttons {
    text-align: center;
    padding: 0 0 15px 0;
    font-size: 0;
}
.pass-reminder.result-block {
    margin: 8px 0 0 0;
    min-height: 16px;
}
.pass-reminder.result-txt {
    font-size: 12px;
    line-height: 15px;
    color: #31B500;
    padding: 0 0 0 12px;
}
.pass-reminder.result-txt.wrong {
    color: #D90007;
}
.pass-reminder.result-txt i {
    display: inline-block;
    vertical-align: top;
    margin: 0 5px 0 0;
}
.pass-reminder .default-white-button span {
    display: block;
}
.pass-reminder .default-white-button span:first-letter {
    text-transform: uppercase !important;
}
.dropdown.body.pass-reminder .radio-txt.medium {
    font-size: 14px;
}
.default-big-button.change-pass {
    display: none;
}
.wrong .default-big-button.change-pass {
    display: inline-block;
}
/* end of Password remider */

/* FM file versioning overlay */
.fm-versioning.overlay {
    position: absolute;
    left: 0;
    top: 0;
    width: 100%;
    height: 100%;
    min-width: 1010px;
    background-color: #FAFAFA;
    z-index: 1200;
}
.fm-versioning.header {
    background-color: white;
    height: 64px;
    -webkit-box-shadow: 0px 0px 0px 1px rgba(0,0,0,0.05);
    -moz-box-shadow: 0px 0px 0px 1px rgba(0,0,0,0.05);
    box-shadow: 0px 0px 0px 1px rgba(0,0,0,0.05);

}
.fm-versioning.body {
    height: 100%;
    height: -webkit-calc(100% -64x);
    height: -moz-calc(100% - 64px);
    height: calc(100% - 64px);
    width: 1010px;
    margin: 0 auto;
    padding: 0 50px;
    -moz-box-sizing: border-box;
    -webkit-box-sizing: border-box;
    box-sizing: border-box;
}
.fm-versioning.pad {
    width: 1010px;
    margin: 0 auto;
    padding: 0 50px;
    -moz-box-sizing: border-box;
    -webkit-box-sizing: border-box;
    box-sizing: border-box;
    display: table;
}
.fm-versioning.top-column {
    display: table-cell;
    font-size: 0;
    white-space: nowrap;
    vertical-align: top;
    position: relative;
}
.fm-versioning.top-column:nth-child(2) {
    width: 10px;
}
.fm-versioning .jspVerticalBar {
    width: 6px;
}
.fm-versioning.button.settings {
    position: absolute;
    top: 22px;
    left: 20px;
    cursor: pointer;
    opacity: 0.8;
}
.fm-versioning.button.settings:hover {
    opacity: 1;
}
.fm-versioning.button.close {
    position: absolute;
    top: 18px;
    right: 18px;
    cursor: pointer;
}
.fm-versioning.pad .default-white-button {
    margin-top: 18px;
    padding-left: 12px;
    margin-left: 8px;
    display: inline-block;
    min-width: 0;
}
.default-white-button.semi-small i.reverted-clock, .default-white-button.semi-small i.clock-with-cross {
    margin-top: 4px;
}
.default-white-button.semi-small i.rubbish-bin-icon {
    margin-left: -7px;
}
.fm-versioning .medium-file-icon {
    position:absolute;
    margin: 13px 0 0 37px;
}
.fm-versioning.file-data {
    padding: 14px 0 0 87px;
}
.header .fm-versioning.file-data {
    position: absolute;
    width: 100%;
    -webkit-box-sizing: border-box;
    -moz-box-sizing: border-box;
    box-sizing: border-box;
}
.fm-versioning.file-name {
    font-size: 18px;
    line-height: 20px;
    color: #666666;
    white-space: nowrap;
    overflow: hidden;
    -o-text-overflow: ellipsis;
    text-overflow: ellipsis;

}
.fm-versioning.file-name span.red {
    font-size: 14px;
    color: #FF333A;
    font-family: 'source_sans_prosemibold';
    padding: 0 0 0 10px;
    cursor: default;
}
.fm-versioning.file-info span.red {
    color: #FF333A;
}
.fm-versioning.file-path {
    font-size: 13px;
    line-height: 17px;
    color: #999999;
    white-space: nowrap;
    overflow: hidden;
    -o-text-overflow: ellipsis;
    text-overflow: ellipsis;
}
.fm-versioning.file-path span:not(:first-child) {
    position:relative;
    padding-left: 13px;
}
.fm-versioning.file-path span:not(:first-child)::before {
    content:'';
    display:block;
    width: 10px;
    height: 17px;
    left: 2px;
    top: 0;
    position: absolute;
    background-image: url(../images/mega/icons-sprite_v30.png);
    background-position: -6px -743px;
}
.fm-versioning.scroll-bl {
    width: 100%;
    height: 100%;
    overflow: hidden;
}
.fm-versioning.content {
    padding: 0 0 20px 0;
}
.fm-versioning.data {
    font-size: 18px;
    line-height: 23px;
    color: #FF333A;
    padding: 24px 0 10px 36px;
}
.fm-versioning.data span {
    border-bottom: 2px solid #FF333A;
    display:inline-block;
    padding: 0 4px 2px 4px;
}
.fm-versioning.file-info-row {
    height: 48px;
    border-bottom: 1px solid rgba(0,0,0,0.1);
    -moz-box-sizing: border-box;
    -webkit-box-sizing: border-box;
    box-sizing: border-box;
    position:relative;
    -webkit-transition: all 200ms ease-in-out;
    -moz-transition: all 200ms ease-in-out;
    -o-transition: all 200ms ease-in-out;
    -ms-transition: all 200ms ease-in-out;
    transition: all 200ms ease-in-out;
}
.fm-versioning.file-info-row:last-child {
    border-bottom: 0;
}
.fm-versioning.file-info-row:hover {
    background-color: rgba(0,0,0,0.02);
}
.fm-versioning.table-cell {
    float: left;
    -moz-box-sizing: border-box;
    -webkit-box-sizing: border-box;
    box-sizing: border-box;
    white-space: nowrap;
    overflow: hidden;
    -o-text-overflow: ellipsis;
    text-overflow: ellipsis;
    -webkit-transition: all 100ms ease-in-out;
    -moz-transition: all 100ms ease-in-out;
    -o-transition: all 100ms ease-in-out;
    -ms-transition: all 100ms ease-in-out;
    transition: all 100ms ease-in-out;
}
.fm-versioning.table-cell span {
    vertical-align: top;
    padding-right: 14px;
}
.fm-versioning.table-cell span:empty {
    padding: 0;
}
.fm-versioning.table-cell i {
    display: inline-block;
    margin: -2px 9px 0 0;
    vertical-align: top;
}
.fm-versioning.file-info-row .medium-file-icon {
    margin-top: 4px;

}
.fm-versioning .radio-input {
    position: absolute;
    margin: 15px 0 0 7px;
}
.fm-versioning.table-cell .file-name {
    font-size: 14px;
    line-height: 18px;
    color: #666666;
}
.fm-versioning.file-info {
    font-size: 13px;
    line-height: 17px;
    color:#999999;

}
.fm-versioning.modified-time {
    font-size: 14px;
    line-height: 18px;
    color: #666666;
}
.fm-versioning.modified-info {
    font-size: 14px;
    line-height: 18px;
    color: #777777;
}
.fm-versioning.file-data.table-cell {
    padding: 5px 14px 0 87px;
    width: 35%;
}
.fm-versioning.modified-time.table-cell {
    padding: 14px 14px 0 0;
    width: 15%;
}
.fm-versioning.modified-info.table-cell {
    padding: 14px 0 0 0;
    width: 50%;
}
.fm-versioning.modified-time.table-cell i.clock {
    margin-right: 6px;

}
.fm-versioning.file-info .size {
    position:relative;
}
.fm-versioning.table-cell span.light-grey {
    color: #999999;
}
.fm-versioning.table-cell span.italic {
    font-style: italic;
}
.fm-versioning.table-cell span.strong {
    color: #666666;
    font-family: 'source_sans_prosemibold';
}
.fm-versioning.buttons {
    position:absolute;
    right: 6px;
    top: 11px;
    font-size: 0;
    -webkit-transition: all 200ms ease-in-out;
    -moz-transition: all 200ms ease-in-out;
    -o-transition: all 200ms ease-in-out;
    -ms-transition: all 200ms ease-in-out;
    transition: all 200ms ease-in-out;
    filter:progid:DXImageTransform.Microsoft.Alpha(opacity=0);
    -moz-opacity: 0;
    -khtml-opacity: 0;
    opacity: 0;
    visibility: hidden;
}
.fm-versioning.buttons .button {
    display: inline-block;
    padding: 3px;
    margin: 0 0 0 11px;

}
.fm-versioning.buttons .button i {
    margin: 0;
}
.file-info-row:hover .fm-versioning.modified-info.table-cell {
    padding-right: 110px;
}
.file-info-row:hover .fm-versioning.buttons {
    filter:progid:DXImageTransform.Microsoft.Alpha(opacity=100);
    -moz-opacity: 1;
    -khtml-opacity: 1;
    opacity: 1;
    visibility: visible;
}
.table-cell .file-path {
    fline-height: 19px;
}
/* end of FM file versioning overlay */

/* Resume-transfer dialog*/
.fm-dialog.resume-transfer {
    width: 520px;
    margin: -133px 0 0 -260px;
}
.dialog.resume-transfer.body {
    padding: 30px 46px 46px 46px;
}
.dialog.resume-transfer.text {
    text-align: center;
    padding: 0 0 0 0;
    font-size: 14px;
    line-height: 24px;
    color: #777777;
}
.dialog.resume-transfer.buttons {
    white-space: nowrap;
    padding: 35px 1px 1px 1px;
}
.fm-dialog-header.big-pad {
    margin: 7px 0 0 0;
    position: relative;
}
/* end of Resume-transfer dialog*/

/* Drag and Drop overlay */
.drag-n-drop.overlay {
    position: absolute;
    z-index: 2000;
    width: 100%;
    height: 100%;
    left: 0;
    top: 0;
    background-color: rgba(0,0,0,0.4);
}
.drag-n-drop.content {
    position: absolute;
    width: 400px;
    height: 168px;
    display: table;
    background-color: white;
    -moz-border-radius: 4px;
    -webkit-border-radius: 4px;
    border-radius: 4px;
    left: 50%;
    -webkit-transform: translateX(-50%);
    -ms-transform: translateX(-50%);
    transform: translateX(-50%);
    top: 50%;
    margin-top: -64px;
}
.drag-n-drop.header {
    height: 211px;
    margin: -83px auto 0 auto;
    background-image: url(../images/mega/overlay-sprite.png);
    background-position: center top;
    background-repeat: no-repeat;
    font-size:36px;
    line-height: 40px;
    letter-spacing: 0.2px;
    font-family: 'source_sans_prolight';
    text-align: center;
    color: rgba(51,51,51,0.8);
    white-space: nowrap;
    -moz-box-sizing: border-box;
    -webkit-box-sizing: border-box;
    box-sizing: border-box;
    padding: 139px 30px 0 30px;
}
.drag-n-drop.header strong {
    font-family: 'source_sans_probold';
    font-weight: normal;
}
.drag-n-drop hr {
    width: 100%;
    height: 1px;
    border: 0;
    margin: 0;
    padding: 0;
    background-image: url(../images/mega/overlay-sprite.png);
    background-position: left -211px;
    background-repeat: repeat-x;
}
.drag-n-drop.info-block {
    font-size: 14px;
    line-height: 18px;
    color: #777E82;
    padding: 9px 30px 0 30px;
    text-align: center;
    opacity: 0.8;
}
.drag-n-drop.info-block i {
    background-image: url(../images/mega/overlay-sprite.png);
    background-position: 0 -240px;
    background-repeat: no-repeat;
    display: inline-block;
    vertical-align: top;
    width: 16px;
    height: 18px;
}
.drag-n-drop.info-block span {
    display: inline-block;
    vertical-align: top;
}
/* end of Drag and Drop overlay */

/* Start of embed and share file dialog */
.fm-dialog .embed-content-block .wrapper.embed-video {
    height: auto;
    display: table;
    width: 100%;
}
.fm-dialog .embed-content-block .code-field{
    background: #FFF;
    border: 1px solid rgba(0,0,0,0.15);
    border-radius: 3px;
    padding: 10px 12px 8px 12px;
    min-height: 20px;
}
.fm-dialog .embed-content-block .code-field span {
    line-height: 21px;
    color: #333;
    font-size: 14px;
    -webkit-touch-callout: text;
    -webkit-user-select: text;
    -khtml-user-select: text;
    -moz-user-select: text;
    user-select: text;
    word-wrap: break-word;
    margin-left: 34px;
    height: auto;
    display: block;
    margin-top: -3px;
}
.fm-dialog .embed-content-block .wrapper.embed-code-container {
    margin-top: 12px;
}
.fm-dialog .embed-content-block .information-container {
    opacity: 0.7;
    font-size: 13px;
    color: #777E82;
    letter-spacing: 0;
    margin: 12px 0 0 0;
}
.fm-dialog .embed-content-block .checkboxOff, .fm-dialog .embed-content-block .checkboxOn, .checkbox-container .settings-row .checkboxOff, .checkbox-container .settings-row .checkboxOn{
    margin:  16px 14px;
}
.checkbox-container .settings-row .checkboxOff, .checkbox-container .settings-row .checkboxOn {
    margin-left: 1px
}
.fm-dialog .embed-content-block input.checkboxOn, .fm-dialog .embed-content-block input.checkboxOff, .checkbox-container .settings-row input.checkboxOn, .checkbox-container .settings-row input.checkboxOff {
    margin: 0;
}
.embed-content-block .radio-txt {
    padding: 0 0;
    line-height: 48px;
    color: #333;
}
.fm-dialog .embed-content-block .video-resolution, .fm-dialog .embed-content-block .start-at-time {
    float: left;
    margin: 8px 8px;
}
.fm-dialog .embed-content-block .video-resolution input, .fm-dialog .embed-content-block .start-at-time input {
    background-color: #fafafa;
    width: auto;
    max-width: 80px;
    outline: none;
    font-size: 14px;
    color: #333333;
    margin: 0;
    text-align: center;
    -moz-box-sizing: border-box;
    -webkit-box-sizing: border-box;
    height: 32px;
    line-height: 27px;
    -moz-border-radius: 3px;
    -webkit-border-radius: 3px;
    border-radius: 3px;
    text-align: center;
    box-sizing: border-box;
    padding: 0 10px;
    background: rgba(250,250,250,0.75);
    border: 1px solid rgba(0,0,0,0.15);
    box-shadow: inset 0 1px 3px 0 rgba(0,0,0,0.10);
    border-radius: 3px;
}
.fm-dialog .embed-content-block .settings-container{
    overflow: auto;
    margin-top: 8px;
    background-color: #fff;
    border: 1px solid #eee;
    border-radius: 3px;
    min-height: 44px;
}
.fm-dialog.export-embed-player .bullet-point {
    height: 3px;
    width: 3px;
    border-radius: 6px;
    background-color: #888;
    display: inline-block;
}
.fm-dialog.export-embed-player .video-attributes span {
    margin-right: 8px;
    vertical-align: middle;
    letter-spacing: 0.4px;
}
.export-links-dialog .fm-dialog-tab {
    background-image: linear-gradient(-180deg, rgba(249,249,249,0.05) 0%, rgba(238,238,238,0.10) 100%);
    width: 100%;
    height: 48px;
    border-bottom: 1px solid #eee;
    margin-top: 8px;
}
.export-links-dialog .fm-dialog-tab .fm-tab-wrapper {
    display: flex;
    margin:0 auto;
    width: auto;
    align-items: center;
    justify-content: center;
}
.export-links-dialog .fm-dialog-tab .fm-tab {
    height: 48px;
    line-height: 48px;
    font-size: 14px;
    color: #333333;
    border-bottom: 2px solid transparent;
    cursor: pointer;
    opacity: 0.4;
    margin-top: -1px;
    padding: 0 20px;
    min-width: 112px;
    text-align: center;
    -webkit-transition: all 200ms ease-in-out;
    -moz-transition: all 200ms ease-in-out;
    -o-transition:  all 200ms ease-in-out;
    -ms-transition:  all 200ms ease-in-out;
    transition:  all 200ms ease-in-out;
}
.export-links-dialog .fm-dialog-tab .fm-tab:hover{
    opacity: 0.6;
    border-bottom: 2px solid #ff5555;
    -webkit-transition: all 200ms ease-in-out;
    -moz-transition: all 200ms ease-in-out;
    -o-transition:  all 200ms ease-in-out;
    -ms-transition:  all 200ms ease-in-out;
    transition:  all 200ms ease-in-out;
}
.export-links-dialog .fm-dialog-tab .fm-tab.active  {
    height: 48px;
    line-height: 48px;
    opacity: 1;
    padding: 0 20px;
    border-bottom: 2px solid #eb4444;
    font-family: 'source_sans_prosemibold';
}
.embed-content-block .tab-icon{
    width: 20px;
    height: 16px;
    margin: -1px 12px 0 2px;
    float: left;
    display: inline-block;
    opacity: 0.8;
}
.embed-content-block .tab-icon.url {
    background-image: url(../images/mega/dialog-sprite_v8.png);
    background-position: -128px -5818px;
}
.embed-content-block .tab-icon.embed {
    background-image: url(../images/mega/dialog-sprite_v8.png);
    background-position: -88px -5818px;
}
.embed-content-block .fm-subheading {
    margin-top: 20px;
    font-family: 'source_sans_prosemibold';
    color: #444;
    font-size: 14px;
    margin-left: 12px;
}
.export-links-dialog .embed-code-container {
    padding: 12px 24px 24px;
}
.export-links-dialog .embed-content-block {
    background-color: #fafafa;
}
.export-links-dialog .settings-container {
    overflow: auto;
}
.export-links-dialog .video-thumbnail * {
    height: 72px;
    width: 128px;
    background-color: #222;
    position: relative;
    display: inline-block;
}
.export-links-dialog .video-thumbnail div {
    width: 100%;
    position: absolute;
    top: 0;
    left: 0;
}
.export-links-dialog .file-information-container {
    display: table-cell;
    vertical-align: middle;
    padding-left: 16px;
}
.export-links-dialog .video-thumbnail-container {
    padding: 24px 24px 0 24px;
}
.export-links-dialog .video-thumbnail {
    display: table-cell;
    vertical-align: middle;
}
.fm-dialog .embed-content-block .video-filename {
    font-size: 15px;
    color: #222;
}
.export-links-dialog .video-attributes {
    color: #666;
    display: table;
}
.export-links-dialog .video-attributes span {
    padding-right: 12px;
    display: table-cell;
    vertical-align: middle;
    font-size: 14px;
    color: #777;
}
.export-links-dialog .video-attributes .bullet-point {
    width: 4px;
    height: 4px;
    background-color: #999;
    border-radius: 6px;
    display: inline-block;
    padding: 0;
    margin-right: 12px;
    margin-top: -2px;
}
.export-links-dialog .settings-row, .improved-recovery-steps .checkbox-container .settings-row {
    overflow: auto;
}
.export-links-dialog  .settings-row label, .improved-recovery-steps .checkbox-container .settings-row label {
    cursor: pointer;
}
.improved-recovery-steps .checkbox-container .settings-row label {
    line-height: 21px;
    padding-top: 14px;
    color: #495057;
    max-width: initial;
    padding-right: 12px;
    margin-top:0;
    float: inherit;
    display: block;
}
.improved-recovery-steps .checkbox-container .settings-row label strong {
    font-family: 'source_sans_prosemibold';
}
.export-links-dialog .embed-setting.disabled {
    cursor: none !important;
    opacity: 0.3;
}
.export-links-dialog .embed-setting.enabled {
    cursor: auto;
    opacity: 1;
}
.export-links-dialog .video-resolution-by {
    float: left;
    line-height: 48px;
}
.export-links-dialog .video-player-container {
    width: 100%;
    height: 360px;
    position: relative;
}
.export-links-dialog .video-player-container iframe {
    margin: 0 auto;
    display: block;
    position: relative;
}
/*  Park account warning styles */
.park-account-dialog.fm-dialog {
    width: 640px;
    margin: -281px 0 0 -320px;
}
.park-account-dialog .fm-dialog-title {
    font-size: 20px;
    color: #262F3B;
    letter-spacing: 0;
    text-align: center;
    line-height: 30px;
    margin: 50px auto 16px;
    width: 560px;
    overflow: initial;
    padding: 0 0;
}
.improved-recovery-steps .park-account-dialog h3.main-italic-header {
    font-family: 'LatoWeb', 'source_sans_proregular', Arial;
    font-size: 14px;
    color: #495057;
    letter-spacing: 0;
    text-align: center;
    width: 52px;
}
.park-account-dialog .improved-recovery-steps .content-text {
    margin-left: 60px;
    line-height: 21px;
}
.park-account-dialog .improved-recovery-steps .content-highlight.warning {
    padding: 12px 12px 12px 0;
    margin-top: 16px;
    margin-bottom: 4px;
    cursor: default;
}
.park-account-dialog .improved-recovery-steps .warning-icon, .improved-recovery-steps .warning-icon {
    margin-top: 6px;
    background-image: url(../images/mega/download-dialog_v2.png);
    background-size: 384px auto;
    background-position: -355px -46px;
    width: 30px;
    height: 25px;
    background-repeat: no-repeat;
    display: inline-block;
    float: left;
    position: relative;
    margin: 6px 18px 0 14px;
}
/* .park-account-dialog .improved-recovery-steps .warning-icon {
    background-size: 768px auto;
    width: 60px;
    height: 50px;
    background-position: -709px -88px;
    display: none;
}*/
.improved-recovery-steps .warning-icon {
    margin: 1px 11px 0 0;
    display: none;
}
.park-account-dialog .improved-recovery-steps .login-register-input {
    margin-top: 12px;
}
.park-account-dialog .improved-recovery-steps .login-register-input.email {
    background-position: 12px -69px;
    padding: 0 12px 0 46px;
    line-height: 30px;
    color: #333;
    margin-bottom: 18px;
}
.park-account-dialog .fm-notifications-bottom {
    border-top: 1px solid #fff;
    padding-bottom: 24px;
}
.widget-dialog .copy-widget-code {
    text-transform: capitalize;
}

/* Two Factor Authentication dialogs */
.fm-dialog.two-factor-dialog {
    width: 482px;
    margin: -172px 0 0 -240px;
}
.fm-dialog.two-factor-dialog.verify-two-factor-login {
    background-color: #f6f6f6;
    margin: -175px 0 0 -240px;
    width: 480px;
}
.fm-dialog.two-factor-dialog.verify-two-factor-login .middle-button-wrapper {
    margin: 22px auto 48px auto;
}
.fm-dialog.two-factor-dialog.verify-two-factor-login .fm-account-input {
    width: 302px;
}
.fm-dialog.two-factor-dialog.verify-two-factor-login .fm-account-input input {
    color: #333;
    font-size: 20px;
    line-height: 25px;
    text-align: center;
}
.es .fm-dialog.two-factor-dialog.verify-two-factor-login .fm-account-input input, .es .fm-dialog.two-factor-dialog.setup-two-factor-verify .pin-input {
    font-size: 16px;
}
.fm-dialog.two-factor-dialog.verify-two-factor-login .warning-text-field {
    background-color: rgba(240,55,58,0.1);
    border: 1px solid rgba(218,49,53,0.5);
    border-radius: 2px;
    box-sizing: border-box;
    color: #da3135;
    font-size: 14px;
    line-height: 18px;
    margin: 0 auto;
    padding: 4px 0;
    text-align: center;
    text-transform: uppercase;
    width: 302px;
}
.fm-dialog.two-factor-dialog.verify-two-factor-login .warning-text-field.hidden {
    display: block;
    visibility: hidden;
}
.fm-dialog.two-factor-dialog .two-factor-content-block {

    position: relative;
    height: auto;
    padding: 24px 30px 0 30px;
}
.fm-dialog.two-factor-dialog .two-factor-content-block.verify-tfactor {
    margin: 10px 18px 0;
}
.fm-dialog.two-factor-dialog .two-factor-qr-code {
    width: 224px;
    height: 224px;
    background-color: #f2f2f2;
    margin: 24px auto 48px;
    position: relative;
}
.fm-dialog.two-factor-dialog .fm-account-input input {
    box-sizing: border-box;
    border-radius: 2px;
    background-color: rgba(0,0,0,0.02);
    padding: 0;
    text-align: center;
    height: 38px;
}
.fm-dialog.two-factor-dialog .fm-account-input::before {
    display: none;
}
.fm-dialog.two-factor-dialog.setup-two-factor-verify .pin-input {
    color: #333;
    font-size: 20px;
    line-height: 25px;
    text-align: center;
}
.fm-dialog.two-factor-dialog .fm-account-input {
    height: 38px;
    margin: 24px auto 16px;
}
.fm-dialog.two-factor-dialog .middle-button-wrapper {
    margin: 24px -1px 24px;
    text-align: center;
    font-size: 0;
}
.fm-dialog.two-factor-dialog .middle-button-wrapper.inline-buttons .default-56px-button {
    min-width: 181px;
    display: inline-block;
    margin-left: 24px
}
.fm-dialog.two-factor-dialog .middle-button-wrapper.inline-buttons .default-56px-button:first-of-type {
    margin-left: 0;
    display: inline-block;
}
.fm-dialog.two-factor-dialog .middle-button-wrapper.inline-buttons .default-56px-button.hidden {
    display: none;
}
.fm-dialog.two-factor-dialog .default-56px-button.finish-button {
    height: 40px;
    line-height: 40px;
    width: initial;
    min-width: 120px;
}
.fm-dialog.two-factor-dialog .default-56px-button.grey-button {
    box-sizing: border-box;
    border: 1px solid rgba(0,0,0,0.45);
    border-radius: 4px;
    background: linear-gradient(0deg, #999999 0%, #AAAAAA 100%);
    box-shadow: 0 1px 2px 0 rgba(0,0,0,0.15);
}
.fm-dialog.two-factor-dialog .dialog-body-subheader {
    width: 300px;
    color: #333333;
    font-family: "source_sans_prosemibold";
    font-size: 16px;
    line-height: 20px;
    text-align: center;
    margin: 0 auto 32px;
}
.fm-dialog.two-factor-dialog.verify-two-factor-login .middle-button-wrapper {
    margin-bottom: 0;
    text-align: center;
}
.fm-dialog.verify-two-factor-login .submit-button .loading-image {
    display: none;
}
.fm-dialog.verify-two-factor-login .submit-button.loading .label {
    display: none;
}
.fm-dialog.verify-two-factor-login .submit-button.loading .loading-image {
    display: inline-block;
    height: 28px;
    left: 50%;
    margin-left: -14px;
    margin-top: 14px;
    position: absolute;
    width: 28px;
    font-size: 0;
    line-height: 0;
}
.fm-dialog.verify-two-factor-login .loading-image img {
    width: 28px;
    height: 28px;
}
.fm-dialog.verify-two-factor-login .lost-authenticator-button, .fm-dialog.two-factor-verify-action .lost-authenticator-button {
    color: #333;
    cursor: pointer;
    font-size: 14px;
    margin: 30px 0;
    text-align: center;
}
.fm-dialog.verify-two-factor-login .lost-authenticator-button:hover, .fm-dialog.two-factor-verify-action .lost-authenticator-button:hover {
    text-decoration: underline;
}
.two-factor-dialog.setup-two-factor .middle-button-wrapper {
    text-align: center;
}
.fm-dialog.two-factor-verify-action .middle-button-wrapper, .fm-dialog.two-factor-verify-action .lost-authenticator-button {
    text-align: center;
}
.fm-dialog.two-factor-verify-action .pin-input {
    color: #333;
    font-size: 20px;
    line-height: 25px;
    text-align: center;
}
.recovery-key-info-container {
    box-sizing: border-box;
    height: 66px;
    width: 386px;
    border: 1px solid rgba(0,0,0,0.05);
    border-radius: 4px;
    background-color: #FFFFFF;
    box-shadow: 0 1px 2px 0 rgba(0,0,0,0.1);
    margin: 12px auto 16px;
}
.recovery-key-container .recovery-key-icon {
    height: 48px;
    width: 48px;
    background-image: url(../images/mega/files-icons_v3.png);
    background-position: -211px -1073px;
    background-repeat: no-repeat;
    margin: 8px 8px 8px 12px;
    display: inline-block;
}
.fm-dialog .dialog-body-centre-text {
    width: 384px;
    color: #333333;
    font-size: 16px;
    line-height: 24px;
    text-align: center;
    margin: 16px auto 24px;
}
.fm-dialog.two-factor-dialog.setup-two-factor {
    margin: -278px 0 0 -240px;
}
.setup-two-factor .instruction-message {
    color: #333;
    font-size: 16px;
    line-height: 24px;
}
.setup-two-factor .no-auth-app-button {
    color: #00a58f;
    cursor: pointer;
    display: inline-block;
    font-size: 14px;
    line-height: 18px;
    margin-top: 12px;
}
.auth-app-select-tooltip {
    background-color: #fff;
    border: 1px solid #eee;
    border-radius: 12px;
    box-shadow: 0 2px 10px 0 rgba(0,0,0,0.15);
    margin: 5px;
    position: absolute;
    width: 376px;
    z-index: 1300;
}
.auth-app-select-tooltip .dropdown-white-arrow {
    display: block;
}
.auth-app-select-tooltip .explanation {
    color: #262f3b;
    font-size: 14px;
    line-height: 22px;
    margin: 24px 20px 20px 20px;
}
.auth-app-select-tooltip .app-link {
    cursor: pointer;
    display: block;
    border: 1px solid #eee;
    border-radius: 4px;
    margin: 4px 20px 0 20px;
    position: relative;
    -webkit-transition: all 200ms ease-in-out;
    -moz-transition: all 200ms ease-in-out;
    -o-transition: all 200ms ease-in-out;
    -ms-transition: all 200ms ease-in-out;
    transition: all 200ms ease-in-out;
}
.auth-app-select-tooltip .app-link:hover {
    border: 1px solid rgba(0,0,0,0.1);
    box-shadow: 0 0 0 4px rgba(0,0,0,0.15);
    -webkit-transition: all 100ms ease-in-out;
    -moz-transition: all 200ms ease-in-out;
    -o-transition: all 200ms ease-in-out;
    -ms-transition: all 200ms ease-in-out;
    transition: all 200ms ease-in-out;
}
.auth-app-select-tooltip .app-link:last-child {
    margin-bottom: 20px;
}
.auth-app-select-tooltip .app-link-icon {
    background: url(../images/mega/2fa-auth-apps.png);
    background-repeat: no-repeat;
    display: inline-block;
    height: 32px;
    position: absolute;
    left: 14px;
    top: 12px;
    width: 32px;
}
.auth-app-select-tooltip .authy .app-link-icon {
    background-position: -2px -2px;
}
.auth-app-select-tooltip .duomobile .app-link-icon {
    background-position: -38px -2px;
}
.auth-app-select-tooltip .googleauthenticator .app-link-icon {
    background-position: -2px -38px;
}
.auth-app-select-tooltip .microsoftauthenticator .app-link-icon {
    background-position: -38px -38px;
}
.auth-app-select-tooltip .app-link-text {
    color: #4C5251;
    display: block;
    font-size: 14px;
    line-height: 56px;
    margin-left: 64px;
    font-family: 'LatoWeb';
    font-weight: 500;
    letter-spacing: .2px;
}
.auth-app-select-tooltip .app-link-arrow {
    background-image: url(../images/mega/2fa-auth-apps.png);
    background-position: -14px -77px;
    background-repeat: no-repeat;
    -webkit-tap-highlight-color: rgba(0,0,0,0);
    -webkit-tap-highlight-color: transparent;
    height: 14px;
    right: 25px;
    position: absolute;
    top: 19px;
    width: 8px;
}
.auth-app-select-tooltip .app-link:hover .app-link-arrow {
    background-position: -50px -77px;
}
.setup-two-factor-backup-key .middle-button-wrapper {
    text-align: center;
}
/* End of Two Factor Authentication dialogs */

/* Private chat dialog */
.create-private-chat {
    width: 560px;
    margin: -220px 0 0 -280px;
    overflow: visible;
    text-align: center;
}
.create-private-chat .fm-dialog-title {
    font-size: 20px;
    color: #666666;
}
.create-private-chat .wrapper {
    width: 460px;
    margin: 24px auto 44px;
}
.create-private-chat .fm-body-text {
    font-size: 16px;
    line-height: 24px;
}
.create-private-chat .default-huge-button.make-private {
    display: table;
    margin: 24px auto;
    font-family: 'montserrat';
    background-color: #F0373B;
    box-shadow: 0 1px 2px 0 rgba(217,0,7,0.30), inset 0 1px 1px 0 rgba(255,255,255,0.20);
    line-height: 65px;
}
.private-chat-illustration .bottom-page.big-icon.top-pad {
    display: table;
    margin: 24px auto;
}
.create-private-chat i {
    margin: 14px 0 18px 0;
}
.fm-dialog.create-private-chat .dialog-body-text {
    max-width: 480px;
    margin: 0 auto 24px;
    font-size: 16px;
    line-height: 24px;
    color: #555;
}
.fm-dialog.create-private-chat .big-red-button {
    margin: 0 0 34px 0;
}
/* Add contact */
.add-user-popup.fm-dialog {
    z-index: 1200;
    left: 50%;
    top: 50%;
    width: 640px;
    margin: -150px 0 0 -320px;
}
.add-user-popup.fm-dialog.arrange-to-back {
    z-index: 900;
}
.add-user-popup.fm-dialog.private {
    margin: -185px 0 0 -320px;
}
.add-user-popup.fm-dialog.achievements {
    margin: -189px 0 0 -320px;
}
.add-user-popup.fm-dialog.achievements.private {
    margin: -224px 0 0 -320px;
}
.fm-dialog-add-contact-pad {
    margin: 0 15px 0 0;
}
.add-user-popup-pad {
    margin: 58px 48px 24px 48px;
    position: relative;
    text-align: center;
}
.dropdown.body.add-user-popup {
    max-width: 90%;
    z-index: 100;
    width: 640px !important;
}
.add-user-popup .multiple-input i {
    opacity: 0.74;
    position: absolute;
    margin: 8px 0 0 10px;
    left: 0;
}
.hidden-textarea-info {
    font-size: 14px;
    line-height: 18px;
    color: #999999;
    text-align: center;
    margin: 10px 0 2px 0;
}
.hidden-textarea-info span {
    display: inline-block;
    padding: 0 10px;
    cursor: pointer;
}
.hidden-textarea-info span:hover {
    text-decoration: underline;
}
.dialog-dark-bottom {
    background-color: #333333;
    height: 48px;
    -webkit-border-bottom-left-radius: 7px;
    -moz-border-radius-bottomleft: 7px;
    border-bottom-left-radius: 7px;
    -webkit-border-bottom-right-radius: 7px;
    -moz-border-radius-bottomleft: 7px;
    border-bottom-right-radius: 7px;
    padding: 14px 48px 0 48px;
    font-size: 14px;
    line-height: 20px;
    -webkit-box-sizing: border-box;
    -moz-box-sizing: border-box;
    box-sizing: border-box;
    color: white;
    position: relative;
}
.big-red-button.add-user-popup-button {
    margin: 16px 0 0 0;
}
.big-red-button.add-user-popup-button.disabled {
    opacity: 0;
}
.dialog-dark-bottom i {
    margin-right: 8px;
}
.dialog-dark-bottom a {
    text-decoration: underline;
}
.add-user-popup .add-user-notification, .add-user-popup.private .hidden-textarea-info {
    display: none;
}
.add-user-popup.private .add-user-notification {
    display: block;
}
.hidden-achievement-info {
    display: none;
    margin: 0 0 0 0;
}
.achievements .hidden-achievement-info {
    display: table;
    text-align: left;
    width: 100%;
    margin: 22px 0 0 0;
}
.hidden-achievement-cell {
    display: table-cell;
    vertical-align: middle;
}
.hidden-achievement-cell:first-child {
    width: 68px;
}
.hidden-achievement-cell .big-txt {
    font-size: 16px;
    line-height: 22px;
    color: #333333;
    font-family: 'source_sans_prosemibold';
}
.hidden-achievement-cell .small-txt {
    font-size: 14px;
    line-height: 18px;
    color: #666666;
}
/* end of Add contact */

/* New contact dialog*/
.fm-dialog.new-contact {
    width: 560px;
    margin: -190px 0 0 -280px;
    text-align: center;
}
.new-contact-info {
    font-size: 16px;
    line-height: 24px;
    color: #666666;
    padding: 0 30px 12px 30px;
    text-transform: lowercase;
}
.new-contact-info:first-letter {
    text-transform: uppercase;
}
.new-contact-info span {
    font-family: 'source_sans_prosemibold';
    color: #333333;
}
.new-user-message {
    font-size: 13px;
    line-height: 24px;
    color: #777777;
    font-family: 'Open Sans Italic';
    position: relative;
    display: inline-block;
    padding: 12px 58px 0 58px;
}
.new-user-message i.quote1 {
    position:absolute;
    left: 25px;
    top: 0;
}
.new-user-message i.quote2 {
    position:absolute;
    right: 25px;
    bottom: -23px;
}
.new-contact-buttons {
    text-align: center;
    padding: 36px 0 16px 0;
    font-size: 0;
}
.new-contact-avatar {
    width: 100px;
    height: 100px;
    margin: 19px auto 23px auto;
    background-color: white;
    -moz-border-radius: 100%;
    -webkit-border-radius: 100%;
    border-radius: 100%;
    position: relative;
    -webkit-box-shadow: 0px 1px 2px 0px rgba(0,0,0,0.15);
    -moz-box-shadow: 0px 1px 2px 0px rgba(0,0,0,0.15);
    box-shadow: 0px 1px 2px 0px rgba(0,0,0,0.15);
    padding: 2px;
    -webkit-box-sizing: border-box;
    -moz-box-sizing: border-box;
    box-sizing: border-box;
}
.new-contact-avatar::before {
    content: '';
    display: block;
    position: absolute;
    width: 100%;
    height: 100%;
    left: 0;
    top: 0;
    -moz-border-radius: 100%;
    -webkit-border-radius: 100%;
    border-radius: 100%;
    -webkit-box-shadow: 0px 0px 0px 1px rgba(0,0,0,0.05);
    -moz-box-shadow: 0px 0px 0px 1px rgba(0,0,0,0.05);
    box-shadow: 0px 0px 0px 1px rgba(0,0,0,0.05);
}
/* end of New contact dialog*/

/* Contact info dialog*/
.fm-dialog.contact-info {
    width: 560px;
    margin: -190px 0 0 -280px;
    text-align: center;
}
/* end of Contact info dialog*/

/* invitation link password dialog */

.fm-dialog.sub-account-link-password {
    left: 50%;
    margin-left: -297px;
    top: 50%;
    margin-top: -275px;
    width: 594px;
}

.fm-dialog.sub-account-link-password.user-management-dialog .dialog-input-title-ontop {
    margin:8px 172px;
}

.bus-welcome-dialog, .add-reassign-dialog {
    width: 612px;
    margin-left: -306px;
    margin-top: -270px;
}

.user-management-dialog .add-user64 {
    background-position: -4px -1347px;
}

.user-management-dialog .user-management64 {
    background-position: -73px -1347px;
}

.user-management-dialog .add-user64,
.user-management-dialog .user-management64 {
    margin: auto;
    display: block;
}
.user-management-dialog .icon102 {
    background-image: url(../images/mega/big-icons_v4.png);
    background-size: 192px auto;
}
.user-management-dialog .bus-welcome-logo {
    background-position: -8px -1420px;
    width: 102px;
    height: 75px;
    display: block;
}
.bus-welcome-dialog .dialog-input-container {
    width: 100%;
    position: relative;
}
.user-management-dialog .dialog-right-block,
.user-management-dialog .dialog-left-block {
    width: 272px;
    display: inline-block;
    vertical-align: top;
    box-sizing: border-box;
    border: 1px solid rgba(0,0,0,0);
    border-radius: 8px;
    transition: 0.5s;
    cursor: pointer;
}
.user-management-dialog .dialog-right-block:hover,
.user-management-dialog .dialog-left-block:hover {
    background-color: #fff;
    border: 1px solid rgba(0,0,0,0.1);
    box-shadow: 0 0.5px 6px 0 rgba(0,0,0,0.07);
}

.user-management-dialog .dialog-left-block {
    margin: 0 0 -24px 32px;
    padding: 24px;
}

.user-management-dialog .dialog-right-block {
    margin: 0 32px -24px 0px;
    padding: 24px;
}

.user-management-dialog .dialog-sub-title {
    width: 100%;
    text-align: center;
    font-size: 16px;
    line-height: 20px;
    color: #333;
    margin-top: 24px;
    margin-bottom: 8px;
}

.user-management-dialog .dialog-txt {
    width: 100%;
    text-align: center;
    font-size: 13px;
    color: #999;
    line-height: 20px;
}

.bus-welcome-dialog .default-white-button-user-management {
    margin-right: 24px;
}
.user-management-dialog.payment-reminder {
    width: 596px;
    margin-left: -298px;
    margin-top: -190px;
    padding-bottom: 40px;
    text-align: center;
}
.user-management-dialog.payment-reminder .payment-reminder-logo {
    background-position: -20px -969px;
    width: 80px;
    height: 80px;
    display: block;
}
.user-management-dialog.payment-reminder .big-red-button {
    margin: 0;
}

/* Recover account */
.fm-dialog.recovery-key-dialog, .fm-dialog.recovery-key-info {
    width: 640px;
    margin: -306px 0 0 -320px;
    text-align: center;
}
.fm-dialog.recovery-key-info {
    height: initial;
}
.fm-dialog.improved-recovery-steps .recover-paste-block h5.main-italic-header {
    display: block;
    text-align: left;
}
.fm-dialog.improved-recovery-steps .recover-paste-block {
    margin: 30px auto 0;
}
/* end of Recover account */

/* Verify phone num */
.fm-dialog.verify-phone {
    width: 360px;
    margin: -281px 0 0 -180px;
    text-align: center;
    border-radius: 4px;
}
.fm-dialog.verify-phone .verify-ph-top {
    height: 240px;
    border-top-left-radius: 4px;
    border-top-right-radius: 4px;
    background: #40b0d7;
    background: -moz-linear-gradient(top, #40b0d7 0%, #29a6d1 100%);
    background: -webkit-linear-gradient(top, #40b0d7 0%,#29a6d1 100%);
    background: linear-gradient(to bottom, #40b0d7 0%,#29a6d1 100%);
    position: relative;
}
.fm-dialog.verify-phone .fm-dialog-title.white {
    color: white;
    font-size: 15px;
    line-height: 20px;
    font-family: 'LatoWebSemibold', 'source_sans_prosemibold', Arial;
}
.fm-dialog.verify-phone.suspended .js-dialog-close, .fm-dialog.verify-phone.suspended .not-now-button {
    display: none;
}
.fm-dialog.verify-phone .verify-ph-body {
    padding: 24px 35px;
}
.fm-dialog.verify-phone .verify-ph-info {
    font-size: 14px;
    line-height: 20px;
    color: #333333;
    min-height: 72px;
    font-family: 'LatoWeb', 'source_sans_proregular', Arial;
    padding: 0 0 20px 0;
    -webkit-box-sizing: border-box;
    -moz-box-sizing: border-box;
    box-sizing: border-box;
}
.fm-dialog.verify-phone .verify-ph-info.long {
    letter-spacing: 1px;
}
.fm-dialog.verify-phone .verify-ph-info .green-lnk {
    color: #00BFA5;
    font-size: 13px;
    cursor: pointer;
    letter-spacing: 0.93px;
    display: block;
}
.fm-dialog.verify-phone .verify-ph-info .green-lnk.hidden {
    display: none;
}
.fm-dialog.verify-phone .verify-ph-info .phone-num {
    color: #999999;
    display: block;
}
.fm-dialog.verify-phone .verify-success-page .verify-ph-info {
    min-height: 0;
}
.fm-dialog.verify-phone .verify-ph-country .ui-selectmenu-text {
    width: 221px;
}
.verify-ph-buttons .button {
    min-width: 92px;
}
.account.input-wrapper.incorrect + .account.input-tooltip.static + .verify-ph-buttons {
    padding-top: 9px;
}
#verify-dialog-countries-menu {
    min-width: 260px;
    font-family: 'LatoWeb', 'source_sans_proregular', Arial;
    letter-spacing: 1px;
}
.verify-ph-icon, .verify-ph-success-icon {
    width: 122px;
    height: 154px;
    position: absolute;
    bottom: 0;
    left: 50%;
    margin: 0 0 0 -61px;
    background-image: url(../images/mega/dialog-sprite_v8.png);
}
.verify-ph-icon {
    background-position: -19px -6008px;
}
.verify-ph-success-icon {
    background-position: -19px -6209px;
}
.verify-ph-buttons {
    padding-top: 16px;
    text-align: left;
}
.verify-ph-info.small-txt {
    font-size: 13px;
    min-height: 0;
}
.account.input-tooltip + .verify-ph-info {
    padding: 32px 0 0 0;
}
.incorrect + .account.input-tooltip + .verify-ph-info {
    padding: 8px 0 0 0;
}
.verify-ph-bonus-container {
    padding:22px 0;
    margin: auto;
    text-align: left;
    display: inline-block;
}
.verify-success-page {
    text-align: center;
}
.verify-ph-info.long {
    height: auto;
    min-height: 0;
}
.verify-success-page.non-achievement-account .verify-ph-info.long {
    height: 174px;
    margin-top: 48px;
}
.verify-ph-bonus-container .bonus-image {
    display: inline-block;
    margin-right: 20px;
}
.verify-success-page.non-achievement-account .verify-ph-bonus-container {
    display: none;
}
.verify-ph-bonus-block.storge-bonus .bonus-image {
    background-position: -22px -267px;
}
.verify-ph-bonus-block.transfer-bonus .bonus-image {
    background-position: -92px -267px;
}
.verify-ph-bonus-container .verify-ph-bonus-block:not(:last-child) .bonus-image {
    margin-bottom: 24px;
}
.verify-ph-bonus-block {
    display: table-row-group;
}
.verify-ph-bonus-intro-wrapper {
    display: inline-block;
    vertical-align: top;
}
.verify-ph-bonus-intro-wrapper .big-num {
    display: table-row;
    font-size: 30px;
    line-height: 36px;
    height: 38px;
    color: #333;
    text-align: left;
    font-family: 'LatoWebLight','source_sans_proregular', Arial;
}
.verify-ph-bonus-intro-wrapper .body-txt {
    display: table-row;
    font-size: 14px;
    line-height: 17px;
    height: 18px;
    color: #333;
    text-align: left;
    font-family: 'LatoWebSemibold','source_sans_proregular', Arial;
}
.verify-ph-bonus-valid-days {
    display: inline-block;
}
.verify-success-page.non-achievement-account .verify-ph-bonus-valid-days {
	display: none;
}
.verify-ph-bonus-valid-days .valid-days-title {
    display: inline-block;
    position: relative;
    height: 18px;
    font-size: 14px;
    line-height: 18px;
    color: #666;
    padding-left: 26px;
    padding-right: 8px;
    margin: 7px 0;
    max-width: 124px;
    white-space: normal;
}
.verify-ph-bonus-valid-days .valid-days-title::before {
    position: absolute;
    width: 18px;
    height: 18px;
    left: 0;
    top: 0;
    content: '';
    background-position: -269px -211px;
    background-image: url(../images/mega/mid-achievements-v2.png);
    background-size: 380px auto;
    background-repeat: no-repeat;
}
.verify-ph-bonus-valid-days .valid-days-body-txt {
    display: inline-block;
    position: relative;
    height: 18px;
    font-size: 14px;
    line-height:18px;
    color: #666;
    font-family: 'LatoWebSemibold','source_sans_proregular', Arial;
}
/* end of Verify phone num */
/*adding contact reassign dialog*/
.add-reassign-dialog .icon102 {
    margin:8px auto 20px;
}
.user-management-dialog .add-contact-logo {
    background-position: -8px -1507px;
    width: 102px;
    height: 75px;
    display: block;
}
.add-reassign-dialog tr {
    vertical-align: top;
}
.dialog-block {
    width: 240px;
    margin: 0 32px 40px;
    display: inline-block;
    text-align: center;
}
.add-reassign-dialog .default-green-button {
    display: inline-block;
}
.add-reassign-dialog .dialog-input-container th, .add-reassign-dialog .dialog-input-container td {
    width: 312px;
}
.add-reassign-dialog .dialog-input-container tr:nth-child(3) td {
    box-sizing: border-box;
    padding: 8px 32px 32px 32px;
}
.add-reassign-dialog .dialog-input-container tr:last-child td {
    text-align: center;
    box-sizing: border-box;
    padding-bottom: 40px;
}
.add-reassign-dialog .dialog-dark-bottom {
    padding-left: 32px;
}

.fm-dialog.export-chat-links-dialog {
    width: 560px;
    margin-top: -160px;
    margin-left: -265px;
    background-color: #fafafa;
}
.fm-dialog.export-chat-links-dialog .export-link-item {
    margin: 12px auto 32px;
}
.fm-dialog.export-chat-links-dialog .export-link-text-pad {
    padding: 10px 0;
}
.fm-dialog.export-chat-links-dialog .file-link-block {
    padding: 9px 16px 9px 16px;
    font-size: 15px;
}
.fm-dialog.export-chat-links-dialog .export-chat-ink-warning {
    text-align: center;
    font-size: 15px;
    margin: 28px auto 16px;
    color: #444;
    margin-top: 23px;
    width: 70%;
}
.fm-dialog.export-chat-links-dialog .default-red-button {
    margin-top: 12px;
}
.fm-dialogs.export-chat-links-dialog .rename-input-bl input {
    padding-left: 8px;
}

/* Join group chat */
.fm-dialog.join-group-chat {
    width: 480px;
    margin: -241px 0 0 -240px;
    text-align: center;
    font-family: 'LatoWeb', 'source_sans_proregular';
}
.join-group-chat .fm-dialog-body {
    padding: 12px 42px 24px 42px;
}
.join-group-chat .chat-title {
    font-size:  20px;
    line-height: 24px;
    color: #333333;
    padding: 22px 0 7px 0;
    letter-spacing: -0.52px;
}
.join-group-chat .members {
    font-size: 16px;
    line-height: 21px;
    color: #666666;
    padding: 0 0 0 0;
    letter-spacing: -0.18px;
}
.join-group-chat .info {
    font-size: 14px;
    line-height: 21px;
    color: #333333;
    padding: 32px 0 32px 0;
    letter-spacing: -0.18px;
}
.join-group-chat .huge-icon {
    margin: 12px auto 0 auto;
}
.join-group-chat .button {
    margin: 0 0 22px 0;
}
.join-group-chat .red-link {
    display: inline-block;
    margin: 0;
    font-size: 16px;
    line-height: 21px;
    color: #F0373A;
    padding: 0 0 0 0;
    letter-spacing: -0.18px;
    cursor: pointer;
}
.join-group-chat .red-link:hover {
    text-decoration: underline;
}
/* end of Join group chat */

/* Group chat link */
.fm-dialog-close.small-pad {
    top: 10px;
    right: 10px;
}
.fm-dialog.group-chat-link {
    width: 360px;
    margin: -142px 0 0 -180px;
    text-align: center;
    font-family: 'LatoWeb', 'source_sans_proregular';
    background-color: white;
}
.fr .fm-dialog.group-chat-link {
    width: 440px;
    margin: -142px 0 0 -220px;
}
.group-chat-link .chat-title {
    font-size: 14px;
    line-height: 20px;
    color: #333333;
    padding: 24px 0 24px 0;
}
.group-chat-link .info {
    font-size: 13px;
    line-height: 20px;
    color: #666666;
    padding: 16px 0 4px 0;
}
.group-chat-link .big-icon {
    margin: 12px auto 0 auto;
}
.chat-link-input {
    height: 32px;
    border: 1px solid rgba(0,0,0,0.1);
    box-sizing: border-box;
    border-radius: 4px;
    position: relative;
    padding: 0 10px 0 35px;
}
.chat-link-input i {
    position: absolute;
    left: 5px;
    top: 5px;
}
.chat-link-input input {
    border: 0;
    width: 100%;
    height: 30px;
    font-size: 13px;
    line-height: 30px;
    color: #333333;
    padding: 0;
    margin: 0;
    font-family: 'LatoWeb', 'source_sans_proregular';
}
.group-chat-link.requires-topic {
    width: 450px;
}
/* end of Make chat private */

/* Contact Nickname dialog */
.contact-nickname-dialog {
    left: 50%;
    margin-left: -228px;
    margin-top: -124px;
    padding: 0;
    top: 50%;
}
.contact-nickname-dialog .fm-dialog-body {
    padding: 49px 40px 0 40px;
}
.contact-nickname-dialog .input-block {
    position: relative;
}
.contact-nickname-dialog .small-icon.gentleman {
    left: 7px;
    position: absolute;
    top: 20px;
}
.contact-nickname-dialog .nickname-input-title {
    color: #999;
    font-family: 'LatoWebSemibold';
    font-size: 12px;
    letter-spacing: 0.86px;
    line-height: 15px;
    margin-left: 34px;
    visibility: hidden;
}
.contact-nickname-dialog .nickname-input-title.visible {
    visibility: visible;
}
.contact-nickname-dialog .nickname-input {
    border: 0;
    color: #333;
    font-family: 'LatoWeb';
    font-size: 14px;
    letter-spacing: 1px;
    line-height: 17px;
    margin-left: 34px;
    padding: 8px 0 14px 0;
    width: 343px;
}
.contact-nickname-dialog .horizontal-bar {
    background-color: #00bfa5;
    height: 1px;
}
.contact-nickname-dialog .button-block {
    padding: 32px 40px 36px 40px;
}
.contact-nickname-dialog .cancel-button {
    margin-right: 11px;
}

/* Register side pane */
.register-side-pane.container {
    position: absolute;
    background-color: white;
    width: 360px;
    -webkit-box-shadow: -2px 2px 20px 0 rgba(0,0,0,0.1);
    -moz-box-shadow: -2px 2px 20px 0 rgba(0,0,0,0.1);
    box-shadow: -2px 2px 20px 0 rgba(0,0,0,0.1);
    z-index: 11;
    right: 0;
    top: 118px;
    height: 0;
    overflow: hidden;
    visibility: hidden;
    opacity: 0;
    -webkit-transition: opacity 400ms ease-in-out;
    transition: opacity 400ms ease-in-out;
    text-align: center;
    font-family: 'LatoWeb', 'source_sans_proregular', Arial;
}
body:not(.en) .register-side-pane.container {
    top: 128px;
}
.register-side-pane.container.visible {
    opacity: 1;
    visibility: visible;
    overflow: visible;
    min-height: 100%;
    min-height: -webkit-calc(100% - 128px);
    min-height: -moz-calc(100% - 128px);
    min-height: calc(100% - 128px);
    height: auto;
}
body.en .register-side-pane.container.visible {
    min-height: -webkit-calc(100% - 118px);
    min-height: -moz-calc(100% - 118px);
    min-height: calc(100% - 118px);
}
.register-side-pane.top-block {
    height: 176px;
    background-color: #E4EBEF;
    background-image: url(../images/mega/register-sprite_v1.png);
    background-position: -114px -180px;
    background-repeat: no-repeat;
    border-top-left-radius: inherit;
    border-top-right-radius: inherit;
    text-align: center;
}
.register-side-pane.top-block.wide {
    background-position: 0 -469px;
    height: 191px;
    margin-bottom: -11px;
}
.register-side-pane.top-bg {
    background-image: url(../images/mega/register-sprite_v1.png);
    background-position: -168px 0;
    width: 254px;
    height: 127px;
    display: inline-block;
    margin: 24px auto 0 auto;
    position: relative;
}
.wide .register-side-pane.top-bg {
    margin: 24px auto 0 auto;
}
.register-side-pane.top-bg-txt {
    color: white;
    font-size: 11px;
    line-height: 14px;
    letter-spacing: -0.4px;
    text-align: center;
    position: absolute;
    width: 78px;
    height: 40px;
    right: 6px;
    top: 55px;
    display: table;
    table-layout: fixed;
}
.register-side-pane.top-bg-txt span {
    display: table-cell;
    vertical-align: middle;
}
.register-side-pane.top-bg-txt strong {
    font-family: 'LatoWebBlack', 'source_sans_probold', Arial;
    font-size: 14px;
    line-height: 18px;
    font-weight: normal;
    display: inline-block;
    width: 100%;
}
.register-side-pane.header {
    font-size: 20px;
    line-height: 32px;
    color: #333333;
    padding: 3px 30px 0 30px;
    white-space: nowrap;
    display: inline-block;
    -webkit-box-sizing: border-box;
    -moz-box-sizing: border-box;
    box-sizing: border-box;
    min-width: 100%;
}
.fm-dialog .register-side-pane.header {
    min-width: 330px;
    padding: 0 30px 14px 30px;
    font-size: 24px;
}
.register-side-pane.header span {
    padding: 0 40px;
}
.register-side-pane.header a {
    font-size: 13px;
    line-height: 16px;
    color: #666666;
    display: inline-block;
    vertical-align: top;
    padding: 10px 0 0 0;
    float: right;
    margin-left: -30px;
    text-decoration: underline;
    position: relative;
    cursor: pointer;
}
.register-side-pane.header a.hidden {
    display: none;
}
.register-side-pane.header a:hover {
    text-decoration: none;
}
.register-side-pane.header-info {
    font-size: 12px;
    line-height: 18px;
    color: #999999;
    padding: 24px;
}
.fm-dialog .register-side-pane.header-info {
    font-size: 13px;
    line-height: 20px;
    color: #999;
    padding: 0 32px 28px 32px;
}
.register-side-pane.header-info span {
    color: #00BFA5;
    font-size: 14px;
    font-family: 'LatoWebBlack', 'source_sans_prosemibold', Arial;
}
.register-side-pane.content {
    padding: 0 30px 24px 30px;
    position: relative;
    text-align: left;
}
.fm-dialog .register-side-pane.content {
    padding: 0 40px 24px 40px;
}
.register-side-pane .fm-dialog-close {
    right: 6px;
    top: 6px;
}
.register-side-pane.wide .fm-dialog-close {
    right: 13px;
    top: 13px;
}
.register-side-pane .default-green-button {
    min-width: 142px;
}
.pro-register-dialog .dialog-dark-bottom.login {
    height: 36px;
    padding: 7px 48px 0 48px;
    color: #ddd;
}
.pro-register-dialog .dialog-dark-bottom.login a {
    font-size: 15px;
    color: #fff;
    font-family: 'LatoWebBold', 'source_sans_prosemibold', Arial;
    margin-left: 4px;
}
.pro-register-dialog .account.achievements-tip {
    margin-bottom: 8px;
    padding: 0;
}
.pro-register-dialog .account.input-tooltip, .pro-register-dialog .both-input-tooltip {
    font-size: 13px;
    min-width: 100%;
    text-transform: none;
}
.pro-register-dialog .password .account.input-tooltip {
    min-width: 516px;
}
/* end of Register side pane */

/**
  * PRO upgrade, new flow styling for the login/register popups and buttons
  */
.fm-dialog.loginrequired-dialog {
    min-height: 166px;
    width: 445px;
}
.loginrequired-dialog .fm-notification-body {
    padding: 0 20px 10px 20px;
}
.loginrequired-dialog .fm-notification-icon {
    width: 70px;
    height: 70px;
    background-image: url(../images/mega/startpage-sprite_v9.png);
    background-position: center -210px;
    background-repeat: no-repeat;
    margin: 4px 16px 0 0px;
}
.pro-login.default-white-button, .pro-register.default-white-button, .loginrequired-dialog .notification-button, .warning-dialog-a.login .notification-button {
    display: none;
}
.loginrequired-dialog .pro-login, .loginrequired-dialog .pro-register, .warning-dialog-a.login .pro-login, .warning-dialog-a.login .pro-register {
    display: block;
}
/* login dialog */
.pro-login-dialog {
    z-index: 1200;
    top: 50%;
    left: 50%;
    width: 490px;
    margin: -198px 0 0 -245px;
}
.pro-login-dialog.hidden {
    display: none;
}
.pro-login-dialog .fm-dialog-header {
    margin-bottom: 10px;
}
.pro-login-dialog .fm-dialog-subheading {
    font-size: 13px;
    letter-spacing: normal;
}
.pro-login-dialog .fm-dialog-subheading a {
    color: #FF333A;
}

/* register */
.pro-register-dialog {
    z-index: 1180;
    top: 50%;
    left: 50%;
    width: 596px;
    margin: -288px 0 0 -298px;
    text-align: center;
    border-radius: 16px;
    font-family: 'LatoWeb', 'source_sans_proregular', Arial;
}
.pro-register-dialog .fm-dialog-body {
    font-size: 15px;
    line-height: 24px;
    color: #666666;
    padding: 12px 32px 10px 32px;
    margin: 0;
}
.pro-register-dialog div.big-red-button.register-button {
    margin-top: 20px;
    margin-bottom: 0px;
}
.pro-register-dialog.hidden {
    display: none;
}
.top-login-popup.sign .fm-dialog-header {
    margin-bottom: 24px;
}
.top-login-popup.sign .top-login-pad {
    padding: 0px 32px 32px;
}
.top-login-popup.sign .login-page-forgot-bl {
    padding: 0 0 34px 0;
}
.pro-login-dialog.sign .login-checkbox {
    margin: 8px 11px 0 0;
}
.pro-register-dialog .account.checkbox-block {
    padding: 19px 0 0 0;
}
.pro-register-dialog .button {
    cursor: pointer;
    float: right;
    margin-top: 11px;
}
.pro-register-dialog .account.input-wrapper {
    margin: 0 0 37px 0;
}
.pro-register-dialog p {
    padding: 0 0 9px 0;
    margin: 0;
}
.pro-register-dialog h2 {
    padding: 12px 0 0 0;
    font-size: 20px;
    line-height: 24px;
    color: #333333;
    font-weight: normal;
    margin: 0;
}
.register-side-pane.header-info h2 span {
    font-family: 'LatoWeb', 'source_sans_proregular', Arial;
    font-size: inherit;
}
.pro-register-paypal-dialog .reg-success-icon, .payment-confirmation .icon {
    background: url(../images/mega/bitcoin-v7.png) 0 5px no-repeat;
    width: 200px;
    height: 200px;
}
.pro-register-paypal-dialog .reg-success-icon.unionpay, .payment-confirmation .icon.unionpay {
    background-position: center -846px;
}<|MERGE_RESOLUTION|>--- conflicted
+++ resolved
@@ -1282,11 +1282,7 @@
     padding-left: 96px;
 }
 .achieved-block.invitees .new-dialog-icon {
-<<<<<<< HEAD
     background-image: url(../images/mega/fm-main-sprite_v13.png);
-=======
-    background-image: url(../images/mega/fm-main-sprite_v12.png);
->>>>>>> 7061baeb
     background-repeat: no-repeat;
     background-position: -22px -12279px;
     background-size: 48px auto;
@@ -1403,11 +1399,7 @@
     height: 112px;
 }
 .achievements-cell .medium-icon.remind-icon {
-<<<<<<< HEAD
     background-image: url(../images/mega/fm-main-sprite_v13.png);
-=======
-    background-image: url(../images/mega/fm-main-sprite_v12.png);
->>>>>>> 7061baeb
     background-repeat: no-repeat;
     background-position: -22px -12374px;
     background-size: 48px auto;
@@ -1930,20 +1922,12 @@
     margin-right: 8px;
 }
 .invitation-dialog.table-cell span.desc {
-<<<<<<< HEAD
     background-image: url(../images/mega/fm-main-sprite_v13.png);
-=======
-    background-image: url(../images/mega/fm-main-sprite_v12.png);
->>>>>>> 7061baeb
     background-position: right -11445px;
     background-repeat: no-repeat;
 }
 .invitation-dialog.table-cell span.asc {
-<<<<<<< HEAD
     background-image: url(../images/mega/fm-main-sprite_v13.png);
-=======
-    background-image: url(../images/mega/fm-main-sprite_v12.png);
->>>>>>> 7061baeb
     background-position: right -11475px;
     background-repeat: no-repeat;
 }
@@ -2013,11 +1997,7 @@
     margin-top: 12px;
 }
 .create-folder-size-icon, .add-user-size-icon {
-<<<<<<< HEAD
     background-image: url(../images/mega/fm-main-sprite_v13.png);
-=======
-    background-image: url(../images/mega/fm-main-sprite_v12.png);
->>>>>>> 7061baeb
     background-position: center -5509px;
     background-repeat: no-repeat;
     width: 20px;
@@ -2073,11 +2053,7 @@
     position: absolute;
     width: 19px;
     height: 18px;
-<<<<<<< HEAD
     background-image: url(../images/mega/fm-main-sprite_v13.png);
-=======
-    background-image: url(../images/mega/fm-main-sprite_v12.png);
->>>>>>> 7061baeb
     background-repeat: no-repeat;
     background-position: -14px -10610px;
     right: 6px;
