--- conflicted
+++ resolved
@@ -2164,11 +2164,7 @@
     left: 2px;
     top: 0;
     position: absolute;
-<<<<<<< HEAD
-    background-image: url(../images/mega/icons-sprite_v12.png);
-=======
     background-image: url(../images/mega/icons-sprite_v13.png);
->>>>>>> dbbbc586
     background-position: -6px -743px;
 }
 .fm-versioning.scroll-bl {
