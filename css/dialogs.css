--- conflicted
+++ resolved
@@ -2602,19 +2602,11 @@
     opacity: 0.8;
 }
 .embed-content-block .tab-icon.url {
-<<<<<<< HEAD
-    background-image: url(../images/mega/dialogs-sprite_v14.svg);
-    background-position: -128px -5818px;
-}
-.embed-content-block .tab-icon.embed {
-    background-image: url(../images/mega/dialogs-sprite_v14.svg);
-=======
     background-image: url(../images/mega/dialog-sprite.png);
     background-position: -128px -5818px;
 }
 .embed-content-block .tab-icon.embed {
     background-image: url(../images/mega/dialog-sprite.png);
->>>>>>> 7d0b62f7
     background-position: -88px -5818px;
 }
 .embed-content-block .fm-subheading {
@@ -2743,11 +2735,7 @@
     margin-bottom: 4px;
     cursor: default;
 }
-<<<<<<< HEAD
-.park-account-dialog  .improved-recovery-steps .warning-icon, .improved-recovery-steps .warning-icon {
-=======
 .park-account-dialog .improved-recovery-steps .warning-icon, .improved-recovery-steps .warning-icon {
->>>>>>> 7d0b62f7
     margin-top: 6px;
     background-image: url(../images/mega/download-dialog_v1.png);
     background-size: 384px auto;
@@ -2760,8 +2748,6 @@
     position: relative;
     margin: 6px 18px 0 14px;
 }
-<<<<<<< HEAD
-=======
 /* .park-account-dialog .improved-recovery-steps .warning-icon {
     background-size: 768px auto;
     width: 60px;
@@ -2769,7 +2755,6 @@
     background-position: -709px -88px;
     display: none;
 }*/
->>>>>>> 7d0b62f7
 .improved-recovery-steps .warning-icon {
     margin: 1px 11px 0 0;
     display: none;
