
@media only screen and (-webkit-min-device-pixel-ratio: 1.5), only screen and (-o-min-device-pixel-ratio: 3/2), only screen and (min--moz-device-pixel-ratio: 1.5), only screen and (min-device-pixel-ratio: 1.5) {
body.pro:after {
    content: url(../images/mega/payment-animation@2x.gif);
}
.pro-register-paypal-dialog .reg-success-icon, .payment-confirmation .icon, .bitcoin-invoice-dialog .qr-code-mega-icon, .bitcoin-invoice-dialog .clock-icon, .payment-result-icon, .payment-close-icon, .overlay-close-icon, .notification-item .notification-icon, .fm-dialog.bitcoin-provider-failure-dialog .reg-success-icon, .fm-dialog-close.overlay-close-icon {
    background-image: url(../images/mega/bitcoin-v7@2x.png);
    background-size: 200px auto;
}
.astropay-payment-reminder .mega-payment-icon {
    background-image: url('../images/mega/bitcoin-v7@2x.png');
}
.provider-icon {
    background-image: url(../images/mega/payment-provider-icons-v3@2x.png);
    background-size: 20px auto;
}
.fm-dialog.cancel-subscription-st2 .blue-success-icon {
    background-image: url(../images/mega/bitcoin-v7@2x.png);
    background-size: 200px auto;
}
.icoming-call-button {
    background-image: url(../images/mega/chat-sprite@2x.png?v=2);
    background-size: 72px auto;
}
.top-context-close {
    background-image: url(../images/mega/context-top@2x.png);
    background-size: 27px auto;
}
.download-dialog-icon, .download-chrome-lnk, a.download-chrome-lnk, .download-user-icon, .new-download-sync-app, .new-download-red-button, .mega-list-arrow, .megasync-logo, .megasync-table table th span, .megasync-table table td span, .default-dropdown-item.icon, .camera-bottom-icon, .camera-top-icon, .button.download-button.down-arrow, .button.download-button.to-clouddrive, .download-icon, .download.error-text.na-icon, .download.error-text.cross-icon, .download.error-text.error-icon, .megasync-info-arrow, .megasync-dark-logo, .megasync-icon, .video .play-video-button {
    background-image: url(../images/mega/download-sprite-v8@2x.png);
    background-size: 257px auto;
}
.top-login-full, .top-login-input-block, .top-login-warning-close, .top-login-warning-icon, .top-login-popup .top-login-warning-bott .checkboxOn, .top-login-popup .top-login-warning-bott .checkboxOff, .top-login-tooltip-arrow, .password-tooltip-arrow, .login-register-input, .register-st2-button, .register-st2-button-arrow, .password-status-icon, .login-notification-icon, .top-login-forgot-pass, .login-forgot-password, .checkboxOn::after, .checkboxOff::after, .contains-value .top-clear-button, .account-history-drop-items.active, .account-warning-icon, .warning-gray-icon, .membership-arrow, .small-icon.membership, .dropdown-white-arrow, .dropdown-item.tick-item.active::before, .dropdown-item.do-sort.selected i, .fm-dialog:not(exceeded) .pro-plan-descr::after, .dropdown.close-button {
    background-image: url(../images/mega/top-login-sprite_v11@2x.png);
    background-size: 48px auto;
}
.reg-success-icon, .reg-st3-save-icon, .toast-icon, .resend-email-button, .reg-st3-storage::before, .reg-st3-bandwidth::before, .pro-icon, .pro-bottom-info-header::before, .toast-close-button, .small-icon.green-arrow, .small-icon.blue-arrow, .fm-dialog-close.small, .reg-st5-info-icon {
    background-image: url(../images/mega/register-big-sprite-v15@2x.png);
    background-size: 200px auto;
}
.terms-agent-info, p.privacy-list {
    background-image: url(../images/mega/terms-icons@2x.png);
    background-size: 14px auto;
}
.team-social-icon {
    background-image: url(../images/mega/about-sprite@2x.png);
    background-size: 72px auto;
}
.browsers-notification, .safari .browsers-logo-lnk, .ie .browsers-logo-lnk {
    background-image: url(../images/mega/browsers-page@2x.png);
    background-size: 892px auto;
}
.membership-question-mark span, .membership-date, .membership-st2-select span, .membership-payment-icon, .membership-radio-label, .astropay-dialog .powered-by-astropay {
    background-image: url(../images/mega/pro-new-sprite-v8@2x.png);
    background-size: 755px auto;
}
.privacy-company-icon, .privacy-company-bott .st-quote-left, .privacy-company-bott .st-quote-right {
    background-image: url(../images/mega/privacy-sprite@2x.png);
    background-size: 130px auto;
}
.widget-circle, .widget-arrows, .widget-icon, .widget-arrow {
    background-image: url(../images/mega/widjet-progress@2x.png);
    background-size: 40px auto;
}
.image-explorer-container .image-explorer-scale-slider-wrapper:before, .image-explorer-container .image-explorer-scale-slider-wrapper:after {
    background-image: url(../images/mega/avatar-zoom@2x.png);
    background-size: 367px auto;
}
ul.top-ul li span, ul.mid-ul li span, ul.bot-ul li span, ul.can-ul li span, ul.cannt-ul li span, .new-affiliate-star, .affiliate-input-block.select {
    background-image: url(../images/mega/new-affiliate-sprite_v1@2x.png);
    background-size: 1500px auto;
}
<<<<<<< HEAD
.contact-us-revamp .contact-new-title, .contact-us-revamp .main-mid-pad h1 {
=======
.contact-us .contact-new-title::before, .contact-us-revamp .main-mid-pad h1 {
>>>>>>> 68fdd67a
    background-image: url(../images/mega/contact-us-sprite@2x.png);
    background-size: 80px auto;
}
.new-left-menu-icon, .dev-short-bl-icon, .dev-new-button, .dev-new-table-icon, .dev-new-app-settings, .dev-no-apps-txt, .dev-new-app-big-icon, .new-left-submenu-item, .new-bottom-pages .new-right-content-block li {
    background-image: url(../images/mega/sdk-sprite@2x.png);
    background-size: 904px auto;
}
.blog-new-search, .social-icon, .social-arrow, .rss-view-all, .blog-new-forward, .blog-new-back, .blog-plus-sign, .blog-minus-sign, .blog-new-arrow, .blog-new-positive, .blog-new-negative, .blog-new-strong-recomend, .blog-new-recomend, .blog-new-not-recomend, .blog-pagination-button.to-the-beggining, .blog-pagination-button.previous, .blog-pagination-button.to-the-end, .blog-pagination-button.next, .fm-breadcrumbs.calendar {
    background-image: url(../images/mega/blog-new-sprite@2x_v2.png);
    background-size: 217px auto;
}
.new-left-menu-icon.help-icon, .help-nw .dev-new-button, .help-listing, .help-short-icon {
    background-image: url(../images/mega/help-new-sprite-v1@2x.png);
    background-size: 886px auto;
}
.opensource-top-icon, .opensource-icon {
    background-image: url(../images/mega/opensource-v3@2x.png);
    background-size: 100px auto;
}
.loading-info li::after {
    background-image: url(../images/mega/loading-sprite_v4@2x.png);
    background-size: 222px auto;
}
.new-bottom-pages .blog-new-full p.strong-paragraph.new-blog-icon {
    background-image: url(../images/mega/blogs/blog-post-sprite1@2x.png);
    background-size: 36px auto;
}
.empty-icon, .fm-empty-cloud-bg, .fm-empty-folder-bg, .fm-empty-conversations-bg, .fm-empty-incoming-bg, .fm-empty-contacts-bg, .fm-invalid-folder-bg, .fm-empty-folder-link-bg, .fm-empty-trashbin-bg, .fm-empty-transfers-bg, .fm-empty-search-bg, .dialog-empty-icon, .fm-empty-filter-bg {
    background-image: url(../images/mega/empty-sprite_v5@2x.png);
    background-size: 294px auto;
}
.blog-article li, .blog-new-full ul li, .sync li, .affiliate li, .pro li {
    background-image: url(../images/mega/dev-point-new.png);
    background-size: 39px auto;
}
.blog-new-full ul ul li {
    background-image: url(../images/mega/dev-point-gray-new.png);
    background-size: 39px auto;
}
.fm-bandwidth-icon, .fm-bandwidth-dashed {
    background-image: url(../images/mega/quota-sprite@2x.png);
    background-size: 240px auto;
}
.backup-download-block, .recover-upload-block, .backup-notification-icon, .restore-uploading-status-icon, .login-register-input.fail, .reset-account-lock-image, .login-register-input.green-tick {
    background-image: url(../images/mega/encr-sprite@2x_v1.png);
    background-size: 216px;
}
.huge-white-icon, .shared-link.small-icon {
    background-image: url(../images/mega/chat-static-sprite-v1@2x.png);
    background-size: 68px auto;
}
.small-icon.context, .dropdown-item.contains-submenu:not(.disabled-submenu)::before, .labels:not(.disabled) .dropdown-colour-item::after, .download.thumb-hover-icon, .small-icon.red-lens, .small-icon.red-play, .small-icon.small-play-icon, .medium-icon.icons-img, .semi-big-icon.icons-img, .viewer-mid-button, .small-icon.clock, i.icons-sprite, .fm-versioning.file-path span:not(:first-child)::before, .fm-account-button.megadrop::before, .transfer-panel-title span::before, .transfer-type.upload::before, .transfer-type.download::before, .megasync-transfer .toast-col:nth-child(1) span::before, .megasync-transfer .toast-col:nth-child(1) span::before, .grid-url-arrow::after, .file-settings-icon::after, .improved-recovery-steps .nav-back-icon, .clipboard .toast-icon, .small-icon.icons-sprite.grey-plus .dropdown-dark-arrow, .dropdown-item.asc i::after, .dropdown-item.desc i::after, .improved-recovery-steps .nav-back-icon {
    background-image: url(../images/mega/icons-sprite_v21@2x.png);
    background-size: 262px auto;
}
#help2-main .ui-autocomplete .client, #help2-main .ios-desktop-icon, #help2-main .windows-desktop-icon, #help2-main .linux-desktop-icon, #help2-main .webclient-icon {
    background-image: url(../images/mega/help2/welcome_icons_v2@2x.png);
    background-size: 250px auto;
}
.mid-white-icon, .huge-white-icon.achievement, .account.bonuses-icon, .dropdown.transfer-icon, .huge-icon.storage-icon, .semi-small-icon.rocket, .semi-huge-icon.green-tick, .semi-big-icon.blue-cloud, .semi-big-icon.green-speedometer, .achieved .account.progress-indicator, .achievement-complete::after, .big-104px-icon.speedometer, .big-icon.almost-full-storage, .semi-huge-icon.speedometer, .semi-huge-icon.storage {
    background-image: url(../images/mega/account-sprite_v4@2x.png);
    background-size: 172px auto;
}
.huge-icon.achievement {
    background-image: url(../images/mega/big-achievements@2x.png);
    background-size: 436px auto;
}
.logo, .languages-dialog .show-more-languages .round-arrow span, .top-head .top-icon::before, .top-menu-popup .top-icon::before, .top-bar .top-icon::before, .main-top.top-icon::before, .notification-txt, .nw-bottom-copyrights, .nw-bottom-social, .top-login-warning-arrow, .main-top-info-text, .new-notification-icon, .feedback-button, .semi-small-icon.grey-mega, .semi-small-icon.yellow-triangle, .tiny-icon.membership-status, .top-menu-item.submenu-item::before, .medium-icon.rocket, .nlanguage-bottom, .tiny-icon.green-tick, .tiny-icon.red-cross, .site-update-available .mega-icon, .megasync-close, .improved-recovery-steps .list-point b.megasync-logo, .fm-files-search i.search {
    background-image: url(../images/mega/top-sprite_v4@2x.png);
    background-size: 38px auto;
}
.block-view-file-type, .dragger-icon, .export-icon, .new-download-file-icon, .share-folder-icon div, .transfer-filetype-icon, .medium-file-icon, .shared-folder-icon, .nw-fm-tree-folder::before, .shared-details-icon, .contact-share-notification::before, .search-path-icon.folder, .search-path-icon.shared-folder, .search-path-icon-span {
    background-image: url(../images/mega/files-icons_v3@2x.png);
    background-size: 399px 5575px;
}
.fm-widget-illustration {
    background-image: url(../images/mega/PUf_illustration_v1@2x.png);
    background-size: 560px auto;
}
.download.big-icon, .fm-dialog-close.big, .megasync-img::before, .megasync-slider.button::after {
    background-image: url(../images/mega/download-dialog_v1@2x.png);
    background-size: 768px auto;
}
.upload-overlay-icon {
    background-image: url(../images/mega/startpage-sprite_v6@2x.png);
    background-size: 267px auto;
}
.properties-file-icon div {
    background-image: url(../images/mega/properties-sprite_v2@2x.png);
    background-size: 589px 6320px;
}
.drag-n-drop.header, .drag-n-drop hr, .drag-n-drop.info-block i {
    background-image: url(../images/mega/overlay-sprite@2x.png);
    background-size: 400px auto;
}
.dropdown.hint-thumb {
    background-image: url(../images/mega/hints-sprite@2x.png);
    background-size: 660px auto;
}
.es .dropdown.hint-thumb {
    background-image: url(../images/mega/hints-sprite-es@2x.png);
}
.br .dropdown.hint-thumb {
    background-image: url(../images/mega/hints-sprite-pt@2x.png);
}
.cn .dropdown.hint-thumb {
    background-image: url(../images/mega/hints-sprite-cn@2x.png);
}
.widget-dialog .fm-body-text .widget-folder-icon, .tab-icon.url, .tab-icon.embed, .widget-card .widget-minimise, .widget-card .widget-maximise, .shared .contact-list-icon, .properties-context-arrow, .properties-share-icon, .fm-notification-close, .dlkey-dialog .decryption-key .icon, .password-dialog .decryption-password .icon, .fm-dialog-close, .btn-close-dialog, .export-links-warning-close, .fm-notification-icon, .delete-contact.multiple .fm-del-contact-avatar, .fm-notification-warning::before, .export-gradient, .export-link-expiry-icon, .export-links-warning-close, .shared-with-me.read-only .properties-elements-counter span, .shared-with-me.read-and-write .properties-elements-counter span, .shared-with-me.full-access .properties-elements-counter span, .full-access .context-menu-icon, .read-and-write .context-menu-icon, .read-only .context-menu-icon, .notification-empty-icon, .start-chat-button, .start-chat-button span, .multiple-input-warning .arrow, .duplicated-input-warning .arrow, li.token-input-token-mega .input-close, li.token-input-token-invite .input-close, .share-pending-arrow, .email .search-avatar::after, .gmail .search-avatar::after, .gmail .avatar-wrapper::after, .email .avatar-wrapper::after, .pending .search-avatar::after, .pending-indicator::after, .share-search-result.selected, .share-dialog-img, .share-dialog-icon, .add-user-icon, .import-contacts-link span, #ui-datepicker-div .ui-icon.ui-icon-circle-triangle-w, #ui-datepicker-div .ui-icon.ui-icon-circle-triangle-e, #ui-datepicker-div.ui-widget-content .ui-datepicker-buttonpane .ui-datepicker-close, .link-handle .icon, .link-decryption-key .icon, .link-handle-and-key .icon, .file-link-block .icon, .information-icon, .information-icon div span, .share-dialog-permissions span, .share-dialog-icon.permissions-icon span, .permissions-menu span, .fm-dialogs-select span, .fm-dialogs-dropdown span, .share-dialog-remove-button, .import-contacts-service.imported, .import-contacts-service span, .import-contacts-info, .import-contacts-info-txt .import-arrow, .imported-notification-close, .rating a, .feedback-label-txt div.checkboxOn, .feedback-label-txt .checkboxOff, .membership-question.stats-button, .nw-fm-dialog-title span, .bandwidth-text-bl .star, .bandwidth-back-button, .copyrights-dialog-icon, .embed-content-block .tab-icon.url, .embed-content-block .tab-icon.embed {
    background-image: url(../images/mega/dialog-sprite_v2@2x.png);
    background-size: 160px auto;
}
.tiny-icon, .semi-small-icon, .small-icon, .medium-icon, .semi-big-icon, .big-icon, .huge-icon, .huge-grey-warning, .round-icon, .call-icon, .verified .verified_icon, .icon-dropdown:not(.disabled):hover, .icon-dropdown.active, .user-card-verified, div.message.richpreview.confirmation-icon, .dropdown-fingerprint {
    background-image: url(../images/mega/new-chat-sprite_v6@2x.png);
    background-size: 237px auto;
}
.invitation-dialog.table-cell span.desc, .invitation-dialog.table-cell span.asc, .tiny-icon.cog, .big-icon.cloud, .big-icon.speedometer, .semi-big-icon.cloud-up, .semi-big-icon.cloud-down, .medium-icon.cloud, .medium-icon.speedometer, .small-icon.grey-plus, .semi-small-icon.file, .semi-small-icon.folder, .semi-small-icon.left-arrow, .semi-small-icon.right-arrow, .semi-small-icon.rubbish, .semi-small-icon.rubbish-arrows, .semi-small-icon.linked, .semi-small-icon.star, .semi-small-icon.cloud, .semi-small-icon.down-arrow, .semi-small-icon.left-arrow-with-dot, .semi-small-icon.circle, .semi-big-icon.cloud, .semi-big-icon.speedometer, .semi-small-icon.tick, .semi-small-icon.dots, .semi-small-icon.rounded-arrow, .semi-small-icon.exclamation-point, .small-icon.dark-grey-plus, .small-icon.small-red-cross, .small-icon.file-upload:not(.context), .small-icon.folder-upload:not(.context), .small-icon.import-to-cloud, .small-icon.download-as-zip:not(.context), .small-icon.pause-icon, .small-icon.play-icon, .small-icon.refresh-icon, .ui-slider-handle::before, .free .fm-right-block:not(.active-achievements) .bandwidth .chart.data .perc-txt, .free .fm-right-account-block:not(.active-achievements) .bandwidth .chart.data .perc-txt, .no-percs .chart.data .perc-txt, .fm-contact-requests span, .fm-received-requests span, .nw-fm-tree-item.contains-folders .nw-fm-arrow-icon, .fm-add-user-scrolling .nw-contact-item, .fm-dialog-search, .verified .nw-contact-verified-icon, .nw-verified-icon, .nw-tree-panel-arrows, .fm-picker-dialog-panel-arrows, .fm-picker-dialog-panel-arrows, .share-dialog-panel-arrows, .nw-fm-search-icon, .nw-fm-left-icon::before, .arrow.desc.grid-header-star, .arrow.asc.grid-header-star, .grid-header-star, .grid-status-icon.star, .grid-status-icon, .file-status-icon.star, .contact-status-icon, .linked .data-item-icon, .taken-down .file-status-icon, .undecryptable .file-status-icon, .clear-transfer-icon::after, .transfer-type::before, .transfer-status::before, .transfer-table .eta, .transfer-table .eta.unknown::before, .fm-breadcrumbs.has-next-button, .fm-breadcrumbs:first-child:not(.public-links) .right-arrow-bg, .contact-request-ignored, .fm-files-view-icon, .fm-contacts-view-icon, .create-folder-size-icon, .add-user-size-icon, .fm-account-input::before, .fm-share-dropdown, .share-dialog-permissions, .share-dialog-icon.permissions-icon, .fm-dialogs-select, .default-select, .ui-selectmenu-button, .context-top-arrow, .context-bottom-arrow, .sorting-menu-item.active, .sorting-menu-item.selected, .sorting-menu-arrow, .transfer-table-header th:first-child span, .redeem-voucher .notification-arrow, .fm-close-all-sessions span, .settings-logout, .account.rounded-icon, .arrow:not(.grid-header-star), .search-path-icon.cloud-drive, .search-path-icon.recycle-item, .search-path-icon.inbox-item, .search-path-arrow, .star .incoming-contact-info span.incoming-call-name, .fm-mega-dialog-size-icon, .transfer-bar-overlay div, .fm-account-button::before, .search-path-icon.shared-folder, .search-path-icon.contacts-item, .shared-folder-access, .contacts-interation, .small-icon.fm-s, .notification-accepted, .notification-avatar-icon, .fm-picker-dialog .icon, .semi-big-icon.xscheduler, .fm-picker-dialog .next-arrow, .big-icon.fm-s {
    background-image: url(../images/mega/fm-main-sprite_v4@2x.png);
    background-size: 48px auto;
}
.fm-picker-dialog-button::before {
    background-image: url(../images/mega/big-icons@2x.png);
    background-size: 192px auto;
}
.fm-picker-dialog .summary-container .transfer-filetype-icon.chat {
    background-image: url(../images/mega/fm-main-sprite_v4@2x.png);
    background-size: 48px auto;
}
.fm-picker-dialog .contact-row.selected .contact-checkboxOn.small12::before, .fm-picker-dialog .contact-row:hover .small12::before {
    background-image: url(../images/mega/fm-main-sprite_v4@2x.png);
    background-size: 48px auto;
}
}<|MERGE_RESOLUTION|>--- conflicted
+++ resolved
@@ -70,11 +70,7 @@
     background-image: url(../images/mega/new-affiliate-sprite_v1@2x.png);
     background-size: 1500px auto;
 }
-<<<<<<< HEAD
-.contact-us-revamp .contact-new-title, .contact-us-revamp .main-mid-pad h1 {
-=======
 .contact-us .contact-new-title::before, .contact-us-revamp .main-mid-pad h1 {
->>>>>>> 68fdd67a
     background-image: url(../images/mega/contact-us-sprite@2x.png);
     background-size: 80px auto;
 }
