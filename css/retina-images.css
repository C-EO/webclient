@media only screen and (-webkit-min-device-pixel-ratio: 1.5), only screen and (-o-min-device-pixel-ratio: 3/2), only screen and (min--moz-device-pixel-ratio: 1.5), only screen and (min-device-pixel-ratio: 1.5) {
.try-new-close {
    background-image: url(../images/mega/close-white-icon@2x.png);
    background-size: 14px auto;
}
body.pro:after {
    content: url(../images/mega/payment-animation@2x.gif);
}
.pro-register-paypal-dialog .reg-success-icon, .payment-confirmation .icon, .bitcoin-invoice-dialog .qr-code-mega-icon, .bitcoin-invoice-dialog .clock-icon, .payment-result-icon, .payment-close-icon, .overlay-close-icon, .notification-item .notification-icon, .fm-dialog.bitcoin-provider-failure-dialog .reg-success-icon {
    background-image: url(../images/mega/bitcoin-v7@2x.png);
    background-size: 200px auto;
}
.astropay-payment-reminder .mega-payment-icon {
    background-image: url("../images/mega/bitcoin-v7@2x.png");
}
.provider-icon {
    background-image: url(../images/mega/payment-provider-icons-v1@2x.png);
    background-size: 20px auto;
}
.fm-dialog.cancel-subscription-st2 .blue-success-icon {
    background-image: url(../images/mega/bitcoin-v7@2x.png);
    background-size: 200px auto;
}
.icoming-call-button {
    background-image: url(../images/mega/chat-sprite@2x.png?v=2);
    background-size: 72px auto;
}
.slideshow-progress {
    background-image: url(../images/mega/gallery-pr-bar@2x.png);
    background-size: 222px auto;
}
.slideshow-icon, .slideshow-download span, .slideshow-prev-icon, .slideshow-next-icon, .slideshow-pending, .slideshow-error-icon, .slideshow-error-button, .slideshow-progress-icon {
    background-image: url(../images/mega/slideshow-sprite@2x.png?v=1);
    background-size: 276px auto;
}
.sync-top-logo, .sync-short-block li, .sync-help-center {
    background-image: url(../images/mega/sync-nw-v3@2x.png);
    background-size: 168px auto;
}
.sync-main-img {
    background-image: url(../images/mega/img_sync_@2x.png);
    background-size: 700px auto;
}
.top-context-close {
    background-image: url(../images/mega/context-top@2x.png);
    background-size: 27px auto;
}
.ff-extension-icon, .ff-extension-button {
    background-image: url(../images/mega/firefox-sprite@2x.png);
    background-size: 90px auto;
}
.download-megasync-dialog .icon {
    background-image: url(../images/mega/sync-nw-v3@2x.png);
    background-size: 168px auto;
}
.st-green-note {
    background-image: url(../images/mega/en/start-green-note@2x.png);
    background-size: 180px auto;
}
.ct .st-green-note {
    background-image: url(../images/mega/ct/start-green-note@2x.png);
}
.ru .st-green-note {
    background-image: url(../images/mega/ru/start-green-note@2x.png);
}
.es .st-green-note {
    background-image: url(../images/mega/es/start-green-note@2x.png);
}
.fr .st-green-note {
    background-image: url(../images/mega/fr/start-green-note@2x.png);
}
.de .st-green-note {
    background-image: url(../images/mega/de/start-green-note@2x.png);
}
.it .st-green-note {
    background-image: url(../images/mega/it/start-green-note@2x.png);
}
.br .st-green-note {
    background-image: url(../images/mega/br/start-green-note@2x.png);
}
.mi .st-green-note {
    background-image: url(../images/mega/mi/start-green-note@2x.png);
}
.vn .st-green-note {
    background-image: url(../images/mega/vn/start-green-note@2x.png);
}
.nl .st-green-note {
    background-image: url(../images/mega/nl/start-green-note@2x.png);
}
.ar .st-green-note {
    background-image: url(../images/mega/ar/start-green-note@2x.png);
}
.pt .st-green-note {
    background-image: url(../images/mega/pt/start-green-note@2x.png);
}
.he .st-green-note {
    background-image: url(../images/mega/he/start-green-note@2x.png);
}
.pl .st-green-note {
    background-image: url(../images/mega/pl/start-green-note@2x.png);
}
.ca .st-green-note {
    background-image: url(../images/mega/ca/start-green-note@2x.png);
}
.eu .st-green-note {
    background-image: url(../images/mega/eu/start-green-note@2x.png);
}
.sk .st-green-note {
    background-image: url(../images/mega/sk/start-green-note@2x.png);
}
.af .st-green-note {
    background-image: url(../images/mega/af/start-green-note@2x.png);
}
.cz .st-green-note {
    background-image: url(../images/mega/cz/start-green-note@2x.png);
}
.ro .st-green-note {
    background-image: url(../images/mega/ro/start-green-note@2x.png);
}
.fi .st-green-note {
    background-image: url(../images/mega/fi/start-green-note@2x.png);
}
.no .st-green-note {
    background-image: url(../images/mega/no/start-green-note@2x.png);
}
.dk .st-green-note {
    background-image: url(../images/mega/dk/start-green-note@2x.png);
}
.ka .st-green-note {
    background-image: url(../images/mega/ka/start-green-note@2x.png);
}
.tr .st-green-note {
    background-image: url(../images/mega/tr/start-green-note@2x.png);
}
.be .st-green-note {
    background-image: url(../images/mega/be/start-green-note@2x.png);
}
.cy .st-green-note {
    background-image: url(../images/mega/cy/start-green-note@2x.png);
}
.ee .st-green-note {
    background-image: url(../images/mega/ee/start-green-note@2x.png);
}
.fa .st-green-note {
    background-image: url(../images/mega/fa/start-green-note@2x.png);
}
.hi .st-green-note {
    background-image: url(../images/mega/hi/start-green-note@2x.png);
}
.mk .st-green-note {
    background-image: url(../images/mega/mk/start-green-note@2x.png);
}
.ms .st-green-note {
    background-image: url(../images/mega/ms/start-green-note@2x.png);
}
.se .st-green-note {
    background-image: url(../images/mega/se/start-green-note@2x.png);
}
.sr .st-green-note {
    background-image: url(../images/mega/sr/start-green-note@2x.png);
}
.tl .st-green-note {
    background-image: url(../images/mega/tl/start-green-note@2x.png);
}
.pro-recommended {
    background-image: url(../images/mega/en/recommended@2x.png);
    background-size: 108px auto;
}
.en .pro-recommended {
    background-image: url(../images/mega/en/recommended@2x.png);
}
.af .pro-recommended {
    background-image: url(../images/mega/af/recommended@2x.png);
}
.ar .pro-recommended {
    background-image: url(../images/mega/ar/recommended@2x.png);
}
.bg .pro-recommended {
    background-image: url(../images/mega/bg/recommended@2x.png);
}
.br .pro-recommended {
    background-image: url(../images/mega/br/recommended@2x.png);
}
.bs .pro-recommended {
    background-image: url(../images/mega/bs/recommended@2x.png);
}
.cn .pro-recommended {
    background-image: url(../images/mega/cn/recommended@2x.png);
}
.ct .pro-recommended {
    background-image: url(../images/mega/ct/recommended@2x.png);
}
.cz .pro-recommended {
    background-image: url(../images/mega/cz/recommended@2x.png);
}
.br .pro-recommended {
    background-image: url(../images/mega/br/recommended@2x.png);
}
.de .pro-recommended {
    background-image: url(../images/mega/de/recommended@2x.png);
}
.dk .pro-recommended {
    background-image: url(../images/mega/dk/recommended@2x.png);
}
.el .pro-recommended {
    background-image: url(../images/mega/el/recommended@2x.png);
}
.es .pro-recommended {
    background-image: url(../images/mega/es/recommended@2x.png);
}
.et .pro-recommended {
    background-image: url(../images/mega/et/recommended@2x.png);
}
.eu .pro-recommended {
    background-image: url(../images/mega/eu/recommended@2x.png);
}
.fi .pro-recommended {
    background-image: url(../images/mega/fi/recommended@2x.png);
}
.fr .pro-recommended {
    background-image: url(../images/mega/fr/recommended@2x.png);
}
.gl .pro-recommended {
    background-image: url(../images/mega/gl/recommended@2x.png);
}
.he .pro-recommended {
    background-image: url(../images/mega/he/recommended@2x.png);
}
.hr .pro-recommended {
    background-image: url(../images/mega/hr/recommended@2x.png);
}
.hu .pro-recommended {
    background-image: url(../images/mega/hu/recommended@2x.png);
}
.id .pro-recommended {
    background-image: url(../images/mega/id/recommended@2x.png);
}
.it .pro-recommended {
    background-image: url(../images/mega/it/recommended@2x.png);
}
.jp .pro-recommended {
    background-image: url(../images/mega/jp/recommended@2x.png);
}
.kr .pro-recommended {
    background-image: url(../images/mega/kr/recommended@2x.png);
}
.lt .pro-recommended {
    background-image: url(../images/mega/lt/recommended@2x.png);
}
.lv .pro-recommended {
    background-image: url(../images/mega/lv/recommended@2x.png);
}
.nl .pro-recommended {
    background-image: url(../images/mega/nl/recommended@2x.png);
}
.no .pro-recommended {
    background-image: url(../images/mega/no/recommended@2x.png);
}
.pl .pro-recommended {
    background-image: url(../images/mega/pl/recommended@2x.png);
}
.pt .pro-recommended {
    background-image: url(../images/mega/pt/recommended@2x.png);
}
.ro .pro-recommended {
    background-image: url(../images/mega/ro/recommended@2x.png);
}
.ru .pro-recommended {
    background-image: url(../images/mega/ru/recommended@2x.png);
}
.sk .pro-recommended {
    background-image: url(../images/mega/sk/recommended@2x.png);
}
.sl .pro-recommended {
    background-image: url(../images/mega/sl/recommended@2x.png);
}
.th .pro-recommended {
    background-image: url(../images/mega/th/recommended@2x.png);
}
.tr .pro-recommended {
    background-image: url(../images/mega/tr/recommended@2x.png);
}
.uk .pro-recommended {
    background-image: url(../images/mega/uk/recommended@2x.png);
}
.br .pro-recommended {
    background-image: url(../images/mega/br/recommended@2x.png);
}
.ka .pro-recommended {
    background-image: url(../images/mega/ka/recommended@2x.png);
}
.be .pro-recommended {
    background-image: url(../images/mega/be/recommended@2x.png);
}
.cy .pro-recommended {
    background-image: url(../images/mega/cy/recommended@2x.png);
}
.ee .pro-recommended {
    background-image: url(../images/mega/ee/recommended@2x.png);
}
.fa .pro-recommended {
    background-image: url(../images/mega/fa/recommended@2x.png);
}
.hi .pro-recommended {
    background-image: url(../images/mega/hi/recommended@2x.png);
}
.mk .pro-recommended {
    background-image: url(../images/mega/mk/recommended@2x.png);
}
.ms .pro-recommended {
    background-image: url(../images/mega/ms/recommended@2x.png);
}
.se .pro-recommended {
    background-image: url(../images/mega/se/recommended@2x.png);
}
.sr .pro-recommended {
    background-image: url(../images/mega/sr/recommended@2x.png);
}
.tl .pro-recommended {
    background-image: url(../images/mega/tl/recommended@2x.png);
}
.register-info-icon {
    background-image: url(../images/mega/register-info@2x.png);
    background-size: 120px auto;
}
.download-dialog-icon, .download-chrome-lnk, a.download-chrome-lnk, .download-user-icon, .new-download-sync-app, .new-download-red-button, .megasync-list-arrow, .megasync-logo, .megasync-table table th span, .megasync-table table td span, .megasync-dropdown span, .megasync-dropdown-link, .camera-bottom-icon, .camera-top-icon, .button.download-button.down-arrow, .button.download-button.to-clouddrive, .download-icon, .download.error-text.na-icon, .download.error-text.cross-icon, .download.error-text.error-icon, .megasync-info-arrow, .megasync-dark-logo, .megasync-icon, .megasync-slider.button, .megasync .toast-icon, .toast-close-button {
    background-image: url(../images/mega/download-sprite-v6@2x.png);
    background-size: 257px auto;
}
.active.new-start-arrow-button, .st-red-header, .st-quote-left, .st-quote-right, .st-privacy-tool-icon, .st-membership-icon, .st-devices-icon, .st-os-icons, .st-cloud-icon, .st-mobile-apps-icon, .st-member-ship-right-bl, .st-apps-icon {
    background-image: url(../images/mega/new-start-full1@2x.png);
    background-size: 930px auto;
}
.green-circle, .blue-circle, .game-circle {
    background-image: url(../images/mega/rounded-progressbars@2x.png);
    background-size: 64px auto;
}
.top-login-full, .top-login-input-block, .top-login-warning-close, .top-login-warning-icon, .top-login-popup .top-login-warning-bott .checkboxOn, .top-login-popup .top-login-warning-bott .checkboxOff, .top-login-tooltip-arrow, .password-tooltip-arrow, .main-top-info-text, .login-register-input, .register-st2-button, .register-st2-button-arrow, .password-status-icon, .login-notification-icon, .top-login-forgot-pass, .login-forgot-password, .checkboxOn::after, .checkboxOff::after, .contains-value .top-search-clear, .account-history-drop-items.active, .account-warning-icon, .warning-gray-icon, .membership-arrow, .top-login-forgot-pass {
    background-image: url(../images/mega/top-login-sprite_v6@2x.png);
    background-size: 48px auto;
}
.reg-success-icon, .reg-st3-save-icon, .reg-st3-membership-icon, .membership-icon, .loginrequired-dialog .fm-notification-icon, .file-status-icon.star, .taken-down .file-status-icon, .taken-down .grid-status-icon, .contact-status-icon.star, .grid-status-icon.star, .linked .data-item-icon, .taken-down .data-item-icon, .toast-icon, .resend-email-button {
    background-image: url(../images/mega/register-big-sprite-v9@2x.png);
    background-size: 200px auto;
}
.reg-st5-key-gen, .reg-st5-info-icon {
    background-image: url(../images/mega/reg-st5-rounded@2x.png);
    background-size: 140px auto;
}
.terms-agent-info, p.privacy-list {
    background-image: url(../images/mega/terms-icons@2x.png);
    background-size: 14px auto;
}
.team-social-icon {
    background-image: url(../images/mega/about-sprite@2x.png);
    background-size: 72px auto;
}
.browsers-notification, .safari .browsers-logo-lnk, .ie .browsers-logo-lnk {
    background-image: url(../images/mega/browsers-page@2x.png);
    background-size: 892px auto;
}
.pro-icons-block, .membership-question-mark span, .membership-date, .membership-st2-select span, .membership-payment-icon, .membership-radio-label, .astropay-dialog .powered-by-astropay {
    background-image: url(../images/mega/pro-new-sprite-v8@2x.png);
    background-size: 755px auto;
}
.sync-list-txt, .sync-icon, .mobile-icon, .ff-icon, .chrome-icon, .mobile-small-icon, .chrome-bott-icons .ads-top-arrow {
    background-image: url(../images/mega/mobile-sprite_v7@2x.png);
    background-size: 836px auto;
}
.privacy-company-icon, .privacy-company-bott .st-quote-left, .privacy-company-bott .st-quote-right {
    background-image: url(../images/mega/privacy-sprite@2x.png);
    background-size: 130px auto;
}
.widget-circle, .widget-arrows, .widget-icon, .widget-arrow {
    background-image: url(../images/mega/widjet-progress@2x.png);
    background-size: 40px auto;
}
.image-explorer-container .image-explorer-scale-slider-wrapper:before, .image-explorer-container .image-explorer-scale-slider-wrapper:after {
    background-image: url(../images/mega/avatar-zoom@2x.png);
    background-size: 367px auto;
}
.new-affiliate-bg1, .new-affiliate-right-bg, .new-affialite-mid-bg, ul.top-ul li span, ul.mid-ul li span, ul.bot-ul li span, ul.can-ul li span, ul.cannt-ul li span, .new-affiliate-icon, .new-affiliate-star, .affiliate-input-block.select {
    background-image: url(../images/mega/new-affiliate-sprite@2x.png);
    background-size: 1500px auto;
}
.contact-new-title, .contact-new-button, a.contact-new-button {
    background-image: url(../images/mega/contact-new-sprite@2x.png);
    background-size: 541px auto;
}
.new-left-menu-icon, .dev-short-bl-icon, .dev-new-button, .dev-new-table-icon, .dev-new-app-settings, .dev-no-apps-txt, .dev-new-app-big-icon, .new-left-submenu-item, .new-bottom-pages .new-right-content-block li {
    background-image: url(../images/mega/sdk-sprite@2x.png);
    background-size: 904px auto;
}
.investors-nw.new-bottom-pages .new-right-content-block li {
    background-image: url(../images/mega/bottom-sprite_v2.svg);
    background-size: auto;
}
.blog-new-search, .social-icon, .social-arrow, .rss-view-all, .blog-new-forward, .blog-new-back, .blog-plus-sign, .blog-minus-sign, .blog-new-arrow, .blog-new-positive, .blog-new-negative, .blog-new-strong-recomend, .blog-new-recomend, .blog-new-not-recomend, .blog-pagination-button.to-the-beggining, .blog-pagination-button.previous, .blog-pagination-button.to-the-end, .blog-pagination-button.next, .fm-breadcrumbs.calendar {
    background-image: url(../images/mega/blog-new-sprite@2x_v2.png);
    background-size: 217px auto;
}
.new-left-menu-icon.help-icon, .help-nw .dev-new-button, .help-listing, .help-short-icon {
    background-image: url(../images/mega/help-new-sprite-v1@2x.png);
    background-size: 886px auto;
}
.opensource-top-icon, .opensource-icon {
    background-image: url(../images/mega/opensource-v3@2x.png);
    background-size: 100px auto;
}
.st-main-button-icon, .st-main-button-icon-hovered, .st-main-cursor, .st-main-logo, .st-bottom-scroll-button.grey-arrow, .upload-overlay-icon, .bottom-info.icon {
    background-image: url(../images/mega/new-startpage-sprite_v5@2x.png);
    background-size: 356px auto;
}
.loading-info li::after {
    background-image: url(../images/mega/loading-sprite_v2@2x.png);
    background-size: 222px auto;
}
.powered-logo, .powered-arrow {
    background-image: url(../images/mega/instra-sprite@2x.png);
    background-size: 158px auto;
}
.new-bottom-pages .blog-new-full p.strong-paragraph.new-blog-icon {
    background-image: url(../images/mega/blogs/blog-post-sprite1@2x.png);
    background-size: 36px auto;
}
.warning-green-icon {
    background-position: center -50px;
    background-size: 60px auto;
}
.fm-empty-search-bg, .fm-empty-messages-bg {
    background-image: url(../images/mega/empty@2x.png);
    background-size: 300px auto;
}
.membership-icon-old {
    background-image: url(../images/mega/membership-spite@2x.png);
    background-size: 83px auto;
}
.blog-article li, .blog-new-full ul li, .sync li, .affiliate li, .pro li {
    background-image: url(../images/mega/dev-point-new.png);
    background-size: 39px auto;
}
.blog-new-full ul ul li {
    background-image: url(../images/mega/dev-point-gray-new.png);
    background-size: 39px auto;
}
.radioOn {
    background-position: 0 2px;
    background-size: 16px auto;
}
.radioOff {
    background-position: 0 -28px;
    background-size: 16px auto;
}
.fm-bandwidth-icon, .fm-bandwidth-dashed {
    background-image: url(../images/mega/quota-sprite@2x.png);
    background-size: 240px auto;
}
.chrome-app-button, .chrome-app-logo, .chrome-app-scr, .chrome-download-button, a.chrome-download-button {
    background-image: url(../images/mega/chrome-app_v3@2x.png);
    background-size: 700px auto;
}
.chrome-app-button.new-app, .sync-button, .google-play-button, .ios-button, .ff-bott-button, .blackberry-button, .chrome-app-button, .win-phone-button, .products-top-arrow {
    background-image: url(../images/mega/download-buttons-sprite@2x.png);
    background-size: 530px auto;
}
.chrome-download-button:hover, a.chrome-download-button:hover {
    background-image: url(../images/mega/mobile-sprite_v7@2x.png);
    background-size: 836px auto;
}
.backup-download-block, .recover-upload-block, .backup-notification-icon, .restore-uploading-status-icon, .login-register-input.fail, .reset-account-lock-image, .login-register-input.green-tick {
    background-image: url(../images/mega/encr-sprite@2x_v1.png);
    background-size: 216px;
}
.zoom-overlay-icon, .zoom-overlay-key::after {
    background-image: url(../images/mega/zoom-sprite@2x.png);
    background-size: 160px auto;
}
.dropdown-white-arrow, .huge-white-icon, .shared-link.small-icon {
    background-image: url(../images/mega/chat-static-sprite-v1@2x.png);
    background-size: 68px auto;
}
<<<<<<< HEAD
=======
#help2-main .ui-autocomplete .client {
    background-image: url("../images/mega/help2/welcome_icons@2x.png");
    background-size: 250px auto;
}
>>>>>>> 3503910e
}<|MERGE_RESOLUTION|>--- conflicted
+++ resolved
@@ -479,11 +479,8 @@
     background-image: url(../images/mega/chat-static-sprite-v1@2x.png);
     background-size: 68px auto;
 }
-<<<<<<< HEAD
-=======
 #help2-main .ui-autocomplete .client {
     background-image: url("../images/mega/help2/welcome_icons@2x.png");
     background-size: 250px auto;
 }
->>>>>>> 3503910e
 }