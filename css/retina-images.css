@media only screen and (-webkit-min-device-pixel-ratio: 1.5), only screen and (-o-min-device-pixel-ratio: 3/2), only screen and (min--moz-device-pixel-ratio: 1.5), only screen and (min-device-pixel-ratio: 1.5) {
.try-new-close {
    background-image: url(../images/mega/close-white-icon@2x.png);
    background-size: 14px auto;
}
body.pro:after {
    content: url(../images/mega/payment-animation@2x.gif);
}
.pro-register-paypal-dialog .reg-success-icon, .payment-confirmation .icon, .bitcoin-invoice-dialog .qr-code-mega-icon, .bitcoin-invoice-dialog .clock-icon, .payment-result-icon, .payment-close-icon, .overlay-close-icon, .notification-item .notification-icon, .fm-dialog.bitcoin-provider-failure-dialog .reg-success-icon {
    background-image: url(../images/mega/bitcoin-v7@2x.png);
    background-size: 200px auto;
}
.astropay-payment-reminder .mega-payment-icon {
    background-image: url("../images/mega/bitcoin-v7@2x.png");
}
.provider-icon {
    background-image: url(../images/mega/payment-provider-icons-v1@2x.png);
    background-size: 20px auto;
}
.fm-dialog.cancel-subscription-st2 .blue-success-icon {
    background-image: url(../images/mega/bitcoin-v7@2x.png);
    background-size: 200px auto;
}
.icoming-call-button {
    background-image: url(../images/mega/chat-sprite@2x.png?v=2);
    background-size: 72px auto;
}
.slideshow-progress {
    background-image: url(../images/mega/gallery-pr-bar@2x.png);
    background-size: 222px auto;
}
.slideshow-icon, .slideshow-download span, .slideshow-prev-icon, .slideshow-next-icon, .slideshow-pending, .slideshow-error-icon, .slideshow-error-button, .slideshow-progress-icon {
    background-image: url(../images/mega/slideshow-sprite@2x.png?v=1);
    background-size: 276px auto;
}
.sync-top-logo, .sync-short-block li, .sync-help-center {
    background-image: url(../images/mega/sync-nw-v3@2x.png);
    background-size: 168px auto;
}
.sync-main-img {
    background-image: url(../images/mega/img_sync_@2x.png);
    background-size: 700px auto;
}
.top-context-close {
    background-image: url(../images/mega/context-top@2x.png);
    background-size: 27px auto;
}
.ff-extension-icon, .ff-extension-button {
    background-image: url(../images/mega/firefox-sprite@2x.png);
    background-size: 90px auto;
}
.download-megasync-dialog .icon {
    background-image: url(../images/mega/sync-nw-v3@2x.png);
    background-size: 168px auto;
}
.st-green-note {
    background-image: url(../images/mega/en/start-green-note@2x.png);
    background-size: 180px auto;
}
.ct .st-green-note {
    background-image: url(../images/mega/ct/start-green-note@2x.png);
}
.ru .st-green-note {
    background-image: url(../images/mega/ru/start-green-note@2x.png);
}
.es .st-green-note {
    background-image: url(../images/mega/es/start-green-note@2x.png);
}
.fr .st-green-note {
    background-image: url(../images/mega/fr/start-green-note@2x.png);
}
.de .st-green-note {
    background-image: url(../images/mega/de/start-green-note@2x.png);
}
.it .st-green-note {
    background-image: url(../images/mega/it/start-green-note@2x.png);
}
.br .st-green-note {
    background-image: url(../images/mega/br/start-green-note@2x.png);
}
.mi .st-green-note {
    background-image: url(../images/mega/mi/start-green-note@2x.png);
}
.vn .st-green-note {
    background-image: url(../images/mega/vn/start-green-note@2x.png);
}
.nl .st-green-note {
    background-image: url(../images/mega/nl/start-green-note@2x.png);
}
.ar .st-green-note {
    background-image: url(../images/mega/ar/start-green-note@2x.png);
}
.pt .st-green-note {
    background-image: url(../images/mega/pt/start-green-note@2x.png);
}
.he .st-green-note {
    background-image: url(../images/mega/he/start-green-note@2x.png);
}
.pl .st-green-note {
    background-image: url(../images/mega/pl/start-green-note@2x.png);
}
.ca .st-green-note {
    background-image: url(../images/mega/ca/start-green-note@2x.png);
}
.eu .st-green-note {
    background-image: url(../images/mega/eu/start-green-note@2x.png);
}
.sk .st-green-note {
    background-image: url(../images/mega/sk/start-green-note@2x.png);
}
.af .st-green-note {
    background-image: url(../images/mega/af/start-green-note@2x.png);
}
.cz .st-green-note {
    background-image: url(../images/mega/cz/start-green-note@2x.png);
}
.ro .st-green-note {
    background-image: url(../images/mega/ro/start-green-note@2x.png);
}
.fi .st-green-note {
    background-image: url(../images/mega/fi/start-green-note@2x.png);
}
.no .st-green-note {
    background-image: url(../images/mega/no/start-green-note@2x.png);
}
.dk .st-green-note {
    background-image: url(../images/mega/dk/start-green-note@2x.png);
}
.ka .st-green-note {
    background-image: url(../images/mega/ka/start-green-note@2x.png);
}
.tr .st-green-note {
    background-image: url(../images/mega/tr/start-green-note@2x.png);
}
.be .st-green-note {
    background-image: url(../images/mega/be/start-green-note@2x.png);
}
.cy .st-green-note {
    background-image: url(../images/mega/cy/start-green-note@2x.png);
}
.ee .st-green-note {
    background-image: url(../images/mega/ee/start-green-note@2x.png);
}
.fa .st-green-note {
    background-image: url(../images/mega/fa/start-green-note@2x.png);
}
.hi .st-green-note {
    background-image: url(../images/mega/hi/start-green-note@2x.png);
}
.mk .st-green-note {
    background-image: url(../images/mega/mk/start-green-note@2x.png);
}
.ms .st-green-note {
    background-image: url(../images/mega/ms/start-green-note@2x.png);
}
.se .st-green-note {
    background-image: url(../images/mega/se/start-green-note@2x.png);
}
.sr .st-green-note {
    background-image: url(../images/mega/sr/start-green-note@2x.png);
}
.tl .st-green-note {
    background-image: url(../images/mega/tl/start-green-note@2x.png);
}
.pro-recommended {
    background-image: url(../images/mega/en/recommended@2x.png);
    background-size: 108px auto;
}
.en .pro-recommended {
    background-image: url(../images/mega/en/recommended@2x.png);
}
.af .pro-recommended {
    background-image: url(../images/mega/af/recommended@2x.png);
}
.ar .pro-recommended {
    background-image: url(../images/mega/ar/recommended@2x.png);
}
.bg .pro-recommended {
    background-image: url(../images/mega/bg/recommended@2x.png);
}
.br .pro-recommended {
    background-image: url(../images/mega/br/recommended@2x.png);
}
.bs .pro-recommended {
    background-image: url(../images/mega/bs/recommended@2x.png);
}
.cn .pro-recommended {
    background-image: url(../images/mega/cn/recommended@2x.png);
}
.ct .pro-recommended {
    background-image: url(../images/mega/ct/recommended@2x.png);
}
.cz .pro-recommended {
    background-image: url(../images/mega/cz/recommended@2x.png);
}
.br .pro-recommended {
    background-image: url(../images/mega/br/recommended@2x.png);
}
.de .pro-recommended {
    background-image: url(../images/mega/de/recommended@2x.png);
}
.dk .pro-recommended {
    background-image: url(../images/mega/dk/recommended@2x.png);
}
.el .pro-recommended {
    background-image: url(../images/mega/el/recommended@2x.png);
}
.es .pro-recommended {
    background-image: url(../images/mega/es/recommended@2x.png);
}
.et .pro-recommended {
    background-image: url(../images/mega/et/recommended@2x.png);
}
.eu .pro-recommended {
    background-image: url(../images/mega/eu/recommended@2x.png);
}
.fi .pro-recommended {
    background-image: url(../images/mega/fi/recommended@2x.png);
}
.fr .pro-recommended {
    background-image: url(../images/mega/fr/recommended@2x.png);
}
.gl .pro-recommended {
    background-image: url(../images/mega/gl/recommended@2x.png);
}
.he .pro-recommended {
    background-image: url(../images/mega/he/recommended@2x.png);
}
.hr .pro-recommended {
    background-image: url(../images/mega/hr/recommended@2x.png);
}
.hu .pro-recommended {
    background-image: url(../images/mega/hu/recommended@2x.png);
}
.id .pro-recommended {
    background-image: url(../images/mega/id/recommended@2x.png);
}
.it .pro-recommended {
    background-image: url(../images/mega/it/recommended@2x.png);
}
.jp .pro-recommended {
    background-image: url(../images/mega/jp/recommended@2x.png);
}
.kr .pro-recommended {
    background-image: url(../images/mega/kr/recommended@2x.png);
}
.lt .pro-recommended {
    background-image: url(../images/mega/lt/recommended@2x.png);
}
.lv .pro-recommended {
    background-image: url(../images/mega/lv/recommended@2x.png);
}
.nl .pro-recommended {
    background-image: url(../images/mega/nl/recommended@2x.png);
}
.no .pro-recommended {
    background-image: url(../images/mega/no/recommended@2x.png);
}
.pl .pro-recommended {
    background-image: url(../images/mega/pl/recommended@2x.png);
}
.pt .pro-recommended {
    background-image: url(../images/mega/pt/recommended@2x.png);
}
.ro .pro-recommended {
    background-image: url(../images/mega/ro/recommended@2x.png);
}
.ru .pro-recommended {
    background-image: url(../images/mega/ru/recommended@2x.png);
}
.sk .pro-recommended {
    background-image: url(../images/mega/sk/recommended@2x.png);
}
.sl .pro-recommended {
    background-image: url(../images/mega/sl/recommended@2x.png);
}
.th .pro-recommended {
    background-image: url(../images/mega/th/recommended@2x.png);
}
.tr .pro-recommended {
    background-image: url(../images/mega/tr/recommended@2x.png);
}
.uk .pro-recommended {
    background-image: url(../images/mega/uk/recommended@2x.png);
}
.br .pro-recommended {
    background-image: url(../images/mega/br/recommended@2x.png);
}
.ka .pro-recommended {
    background-image: url(../images/mega/ka/recommended@2x.png);
}
.be .pro-recommended {
    background-image: url(../images/mega/be/recommended@2x.png);
}
.cy .pro-recommended {
    background-image: url(../images/mega/cy/recommended@2x.png);
}
.ee .pro-recommended {
    background-image: url(../images/mega/ee/recommended@2x.png);
}
.fa .pro-recommended {
    background-image: url(../images/mega/fa/recommended@2x.png);
}
.hi .pro-recommended {
    background-image: url(../images/mega/hi/recommended@2x.png);
}
.mk .pro-recommended {
    background-image: url(../images/mega/mk/recommended@2x.png);
}
.ms .pro-recommended {
    background-image: url(../images/mega/ms/recommended@2x.png);
}
.se .pro-recommended {
    background-image: url(../images/mega/se/recommended@2x.png);
}
.sr .pro-recommended {
    background-image: url(../images/mega/sr/recommended@2x.png);
}
.tl .pro-recommended {
    background-image: url(../images/mega/tl/recommended@2x.png);
}
.register-info-icon {
    background-image: url(../images/mega/register-info@2x.png);
    background-size: 120px auto;
}
.download-dialog-icon, .download-chrome-lnk, a.download-chrome-lnk, .download-user-icon, .new-download-sync-app, .new-download-red-button, .megasync-list-arrow, .megasync-logo, .megasync-table table th span, .megasync-table table td span, .megasync-dropdown span, .megasync-dropdown-link, .camera-bottom-icon, .camera-top-icon, .button.download-button.down-arrow, .button.download-button.to-clouddrive, .download-icon, .download.error-text.na-icon, .download.error-text.cross-icon, .download.error-text.error-icon, .megasync-info-arrow, .megasync-dark-logo, .megasync-icon, .megasync-slider.button, .megasync .toast-icon, .toast-close-button {
    background-image: url(../images/mega/download-sprite-v6@2x.png);
    background-size: 257px auto;
}
.active.new-start-arrow-button, .st-red-header, .st-quote-left, .st-quote-right, .st-privacy-tool-icon, .st-membership-icon, .st-devices-icon, .st-os-icons, .st-cloud-icon, .st-mobile-apps-icon, .st-member-ship-right-bl, .st-apps-icon {
    background-image: url(../images/mega/new-start-full1@2x.png);
    background-size: 930px auto;
}
.green-circle, .blue-circle, .game-circle {
    background-image: url(../images/mega/rounded-progressbars@2x.png);
    background-size: 64px auto;
}
.top-login-full, .top-login-input-block, .top-login-warning-close, .top-login-warning-icon, .top-login-popup .top-login-warning-bott .checkboxOn, .top-login-popup .top-login-warning-bott .checkboxOff, .top-login-tooltip-arrow, .password-tooltip-arrow, .main-top-info-text, .login-register-input, .register-st2-button, .register-st2-button-arrow, .password-status-icon, .login-notification-icon, .top-login-forgot-pass, .login-forgot-password, .checkboxOn::after, .checkboxOff::after, .contains-value .top-search-clear, .account-history-drop-items.active, .account-warning-icon, .warning-gray-icon, .membership-arrow, .top-login-forgot-pass {
    background-image: url(../images/mega/top-login-sprite_v6@2x.png);
    background-size: 48px auto;
}
.reg-success-icon, .reg-st3-save-icon, .reg-st3-membership-icon, .membership-icon, .loginrequired-dialog .fm-notification-icon, .file-status-icon.star, .taken-down .file-status-icon, .taken-down .grid-status-icon, .contact-status-icon.star, .grid-status-icon.star, .linked .data-item-icon, .taken-down .data-item-icon, .toast-icon, .resend-email-button {
    background-image: url(../images/mega/register-big-sprite-v9@2x.png);
    background-size: 200px auto;
}
.reg-st5-key-gen, .reg-st5-info-icon {
    background-image: url(../images/mega/reg-st5-rounded@2x.png);
    background-size: 140px auto;
}
.terms-agent-info, p.privacy-list {
    background-image: url(../images/mega/terms-icons@2x.png);
    background-size: 14px auto;
}
.team-social-icon {
    background-image: url(../images/mega/about-sprite@2x.png);
    background-size: 72px auto;
}
.browsers-notification, .safari .browsers-logo-lnk, .ie .browsers-logo-lnk {
    background-image: url(../images/mega/browsers-page@2x.png);
    background-size: 892px auto;
}
.pro-icons-block, .membership-question-mark span, .membership-date, .membership-st2-select span, .membership-payment-icon, .membership-radio-label, .astropay-dialog .powered-by-astropay {
    background-image: url(../images/mega/pro-new-sprite-v8@2x.png);
    background-size: 755px auto;
}
.sync-list-txt, .sync-icon, .mobile-icon, .ff-icon, .chrome-icon, .mobile-small-icon, .chrome-bott-icons .ads-top-arrow {
    background-image: url(../images/mega/mobile-sprite_v7@2x.png);
    background-size: 836px auto;
}
.privacy-company-icon, .privacy-company-bott .st-quote-left, .privacy-company-bott .st-quote-right {
    background-image: url(../images/mega/privacy-sprite@2x.png);
    background-size: 130px auto;
}
.widget-circle, .widget-arrows, .widget-icon, .widget-arrow {
    background-image: url(../images/mega/widjet-progress@2x.png);
    background-size: 40px auto;
}
.image-explorer-container .image-explorer-scale-slider-wrapper:before, .image-explorer-container .image-explorer-scale-slider-wrapper:after {
    background-image: url(../images/mega/avatar-zoom@2x.png);
    background-size: 367px auto;
}
.new-affiliate-bg1, .new-affiliate-right-bg, .new-affialite-mid-bg, ul.top-ul li span, ul.mid-ul li span, ul.bot-ul li span, ul.can-ul li span, ul.cannt-ul li span, .new-affiliate-icon, .new-affiliate-star, .affiliate-input-block.select {
    background-image: url(../images/mega/new-affiliate-sprite@2x.png);
    background-size: 1500px auto;
}
.contact-new-title, .contact-new-button, a.contact-new-button {
    background-image: url(../images/mega/contact-new-sprite@2x.png);
    background-size: 541px auto;
}
.new-left-menu-icon, .dev-short-bl-icon, .dev-new-button, .dev-new-table-icon, .dev-new-app-settings, .dev-no-apps-txt, .dev-new-app-big-icon, .new-left-submenu-item, .new-bottom-pages .new-right-content-block li {
    background-image: url(../images/mega/sdk-sprite@2x.png);
    background-size: 904px auto;
}
.investors-nw.new-bottom-pages .new-right-content-block li {
    background-image: url(../images/mega/bottom-sprite_v2.svg);
    background-size: auto;
}
.blog-new-search, .social-icon, .social-arrow, .rss-view-all, .blog-new-forward, .blog-new-back, .blog-plus-sign, .blog-minus-sign, .blog-new-arrow, .blog-new-positive, .blog-new-negative, .blog-new-strong-recomend, .blog-new-recomend, .blog-new-not-recomend, .blog-pagination-button.to-the-beggining, .blog-pagination-button.previous, .blog-pagination-button.to-the-end, .blog-pagination-button.next, .fm-breadcrumbs.calendar {
    background-image: url(../images/mega/blog-new-sprite@2x_v2.png);
    background-size: 217px auto;
}
.new-left-menu-icon.help-icon, .help-nw .dev-new-button, .help-listing, .help-short-icon {
    background-image: url(../images/mega/help-new-sprite-v1@2x.png);
    background-size: 886px auto;
}
.opensource-top-icon, .opensource-icon {
    background-image: url(../images/mega/opensource-v3@2x.png);
    background-size: 100px auto;
}
.st-main-button-icon, .st-main-button-icon-hovered, .st-main-cursor, .st-main-logo, .st-bottom-scroll-button.grey-arrow, .upload-overlay-icon, .bottom-info.icon {
    background-image: url(../images/mega/new-startpage-sprite_v5@2x.png);
    background-size: 356px auto;
}
.loading-info li::after {
    background-image: url(../images/mega/loading-sprite_v2@2x.png);
    background-size: 222px auto;
}
.powered-logo, .powered-arrow {
    background-image: url(../images/mega/instra-sprite@2x.png);
    background-size: 158px auto;
}
.new-bottom-pages .blog-new-full p.strong-paragraph.new-blog-icon {
    background-image: url(../images/mega/blogs/blog-post-sprite1@2x.png);
    background-size: 36px auto;
}
.warning-green-icon {
    background-position: center -50px;
    background-size: 60px auto;
}
.fm-empty-search-bg, .fm-empty-messages-bg {
    background-image: url(../images/mega/empty@2x.png);
    background-size: 300px auto;
}
.membership-icon-old {
    background-image: url(../images/mega/membership-spite@2x.png);
    background-size: 83px auto;
}
.blog-article li, .blog-new-full ul li, .sync li, .affiliate li, .pro li {
    background-image: url(../images/mega/dev-point-new.png);
    background-size: 39px auto;
}
.blog-new-full ul ul li {
    background-image: url(../images/mega/dev-point-gray-new.png);
    background-size: 39px auto;
}
.radioOn {
    background-position: 0 2px;
    background-size: 16px auto;
}
.radioOff {
    background-position: 0 -28px;
    background-size: 16px auto;
}
.fm-bandwidth-icon, .fm-bandwidth-dashed {
    background-image: url(../images/mega/quota-sprite@2x.png);
    background-size: 240px auto;
}
.chrome-app-button, .chrome-app-logo, .chrome-app-scr, .chrome-download-button, a.chrome-download-button {
    background-image: url(../images/mega/chrome-app_v3@2x.png);
    background-size: 700px auto;
}
.chrome-app-button.new-app, .sync-button, .google-play-button, .ios-button, .ff-bott-button, .blackberry-button, .chrome-app-button, .win-phone-button, .products-top-arrow {
    background-image: url(../images/mega/download-buttons-sprite@2x.png);
    background-size: 530px auto;
}
.chrome-download-button:hover, a.chrome-download-button:hover {
    background-image: url(../images/mega/mobile-sprite_v7@2x.png);
    background-size: 836px auto;
}
.backup-download-block, .recover-upload-block, .backup-notification-icon, .restore-uploading-status-icon, .login-register-input.fail, .reset-account-lock-image, .login-register-input.green-tick {
    background-image: url(../images/mega/encr-sprite@2x_v1.png);
    background-size: 216px;
}
.zoom-overlay-icon, .zoom-overlay-key::after {
    background-image: url(../images/mega/zoom-sprite@2x.png);
    background-size: 160px auto;
}
.dropdown-white-arrow, .huge-white-icon, .shared-link.small-icon {
    background-image: url(../images/mega/chat-static-sprite-v1@2x.png);
    background-size: 68px auto;
}
<<<<<<< HEAD
.small-icon.context, .dropdown-item.contains-submenu::before, .dropdown-colour-item::after {
    background-image: url(../images/mega/icons-sprite@2x.png);
    background-size: 262px auto;
}
=======
>>>>>>> af55c2b7
#help2-main .ui-autocomplete .client {
    background-image: url("../images/mega/help2/welcome_icons@2x.png");
    background-size: 250px auto;
}
}<|MERGE_RESOLUTION|>--- conflicted
+++ resolved
@@ -479,13 +479,10 @@
     background-image: url(../images/mega/chat-static-sprite-v1@2x.png);
     background-size: 68px auto;
 }
-<<<<<<< HEAD
 .small-icon.context, .dropdown-item.contains-submenu::before, .dropdown-colour-item::after {
     background-image: url(../images/mega/icons-sprite@2x.png);
     background-size: 262px auto;
 }
-=======
->>>>>>> af55c2b7
 #help2-main .ui-autocomplete .client {
     background-image: url("../images/mega/help2/welcome_icons@2x.png");
     background-size: 250px auto;
