
@media only screen and (-webkit-min-device-pixel-ratio: 1.5), only screen and (-o-min-device-pixel-ratio: 3/2), only screen and (min--moz-device-pixel-ratio: 1.5), only screen and (min-device-pixel-ratio: 1.5) {
body.pro:after {
    content: url(../images/mega/payment-animation@2x.gif);
}
.pro-register-paypal-dialog .reg-success-icon, .payment-confirmation .icon, .bitcoin-invoice-dialog .qr-code-mega-icon, .bitcoin-invoice-dialog .clock-icon, .payment-result-icon, .payment-close-icon, .overlay-close-icon, .notification-item .notification-icon, .fm-dialog.bitcoin-provider-failure-dialog .reg-success-icon, .fm-dialog-close.overlay-close-icon {
    background-image: url(../images/mega/bitcoin-v7@2x.png);
    background-size: 200px auto;
}
.astropay-payment-reminder .mega-payment-icon {
    background-image: url('../images/mega/bitcoin-v7@2x.png');
}
.provider-icon {
    background-image: url(../images/mega/payment-provider-icons-v3@2x.png);
    background-size: 20px auto;
}
.fm-dialog.cancel-subscription-st2 .blue-success-icon {
    background-image: url(../images/mega/bitcoin-v7@2x.png);
    background-size: 200px auto;
}
.icoming-call-button {
    background-image: url(../images/mega/chat-sprite@2x.png?v=2);
    background-size: 72px auto;
}
.top-context-close {
    background-image: url(../images/mega/context-top@2x.png);
    background-size: 27px auto;
}
.download-dialog-icon, .download-chrome-lnk, a.download-chrome-lnk, .download-user-icon, .new-download-sync-app, .new-download-red-button, .mega-list-arrow, .megasync-logo, .megasync-table table th span, .megasync-table table td span, .default-dropdown-item.icon, .camera-bottom-icon, .camera-top-icon, .button.download-button.down-arrow, .button.download-button.to-clouddrive, .download-icon, .download.error-text.na-icon, .download.error-text.cross-icon, .download.error-text.error-icon, .megasync-info-arrow, .megasync-dark-logo, .megasync-icon, .video .play-video-button, .download.error-big-icon {
    background-image: url(../images/mega/download-sprite_v10@2x.png);
    background-size: 257px auto;
}
.top-login-full, .top-login-input-block, .top-login-warning-close, .top-login-warning-icon, .top-login-popup .top-login-warning-bott .checkboxOn, .top-login-popup .top-login-warning-bott .checkboxOff, .top-login-tooltip-arrow, .password-tooltip-arrow, .login-register-input, .register-st2-button, .register-st2-button-arrow, .password-status-icon, .top-login-forgot-pass, .login-forgot-password, .checkboxOn::after, .checkboxOff::after, .contains-value .top-clear-button, .account-history-drop-items.active, .account-warning-icon, .warning-gray-icon, .membership-arrow, .small-icon.membership, .dropdown-white-arrow, .dropdown-item.tick-item.active::before, .dropdown-item.do-sort.selected i, .fm-dialog:not(exceeded) .pro-plan-descr::after, .dropdown.close-button, .fm-picker-dialog .fm-dialog-body .nw-contact-item .nw-contact-checkbox::before {
    background-image: url(../images/mega/top-login-sprite_v11@2x.png);
    background-size: 48px auto;
}

.small-icon.membership.pro100, .tiny-icon.membership-status.pro100 {
    background-image: url(../images/mega/big-icons_v4@2x.png);
    background-size: 192px auto;
}

.reg-success-icon, .reg-st3-save-icon, .toast-icon, .resend-email-button, .reg-st3-storage::before, .reg-st3-bandwidth::before, .pro-icon, .pro-bottom-info-header::before, .toast-close-button, .small-icon.green-arrow, .small-icon.blue-arrow, .fm-dialog-close.small, .reg-st5-info-icon {
    background-image: url(../images/mega/register-big-sprite-v15@2x.png);
    background-size: 200px auto;
}
.terms-agent-info, p.privacy-list {
    background-image: url(../images/mega/terms-icons@2x.png);
    background-size: 14px auto;
}
.team-social-icon {
    background-image: url(../images/mega/about-sprite@2x.png);
    background-size: 72px auto;
}
.browsers-notification, .safari .browsers-logo-lnk, .ie .browsers-logo-lnk {
    background-image: url(../images/mega/browsers-page@2x.png);
    background-size: 892px auto;
}
.membership-question-mark span, .membership-date, .membership-st2-select span, .membership-payment-icon, .membership-radio-label, .astropay-dialog .powered-by-astropay {
    background-image: url(../images/mega/pro-new-sprite-v8@2x.png);
    background-size: 755px auto;
}
.privacy-company-icon, .privacy-company-bott .st-quote-left, .privacy-company-bott .st-quote-right {
    background-image: url(../images/mega/privacy-sprite_v2@2x.png);
    background-size: 130px auto;
}
.widget-circle, .widget-arrows, .widget-icon, .widget-arrow {
    background-image: url(../images/mega/widjet-progress@2x.png);
    background-size: 40px auto;
}
.image-explorer-container .image-explorer-scale-slider-minus, .image-explorer-container .image-explorer-scale-slider-plus {
    background-image: url(../images/mega/avatar-zoom@2x.png);
    background-size: 367px auto;
}
ul.top-ul li span, ul.mid-ul li span, ul.bot-ul li span, ul.can-ul li span, ul.cannt-ul li span, .new-affiliate-star, .affiliate-input-block.select {
    background-image: url(../images/mega/new-affiliate-sprite_v1@2x.png);
    background-size: 1500px auto;
}
.contact-us .contact-new-title::before, .contact-us-revamp h1 {
    background-image: url(../images/mega/contact-us-sprite@2x.png);
    background-size: 80px auto;
}
.new-left-menu-icon, .dev-short-bl-icon, .dev-new-button, .dev-new-table-icon, .dev-new-app-settings, .dev-no-apps-txt, .dev-new-app-big-icon, .new-left-submenu-item, .new-bottom-pages .new-right-content-block li {
    background-image: url(../images/mega/sdk-sprite@2x.png);
    background-size: 904px auto;
}
.blog-new-search, .social-icon, .social-arrow, .rss-view-all, .blog-new-forward, .blog-new-back, .blog-plus-sign, .blog-minus-sign, .blog-new-arrow, .blog-new-positive, .blog-new-negative, .blog-new-strong-recomend, .blog-new-recomend, .blog-new-not-recomend, .blog-pagination-button.to-the-beggining, .blog-pagination-button.previous, .blog-pagination-button.to-the-end, .blog-pagination-button.next, .fm-breadcrumbs.calendar {
    background-image: url(../images/mega/blog-new-sprite@2x_v2.png);
    background-size: 217px auto;
}
.new-left-menu-icon.help-icon, .help-nw .dev-new-button, .help-listing, .help-short-icon {
    background-image: url(../images/mega/help-new-sprite-v1@2x.png);
    background-size: 886px auto;
}
.opensource-top-icon, .opensource-icon {
    background-image: url(../images/mega/opensource-v3@2x.png);
    background-size: 100px auto;
}
.loading-info li::after {
    background-image: url(../images/mega/loading-sprite_v4@2x.png);
    background-size: 222px auto;
}
.new-bottom-pages .blog-new-full p.strong-paragraph.new-blog-icon {
    background-image: url(../images/mega/blogs/blog-post-sprite1@2x.png);
    background-size: 36px auto;
}
.empty-icon, .fm-empty-cloud-bg, .fm-empty-folder-bg, .fm-empty-conversations-bg, .fm-empty-incoming-bg, .fm-empty-contacts-bg, .fm-invalid-folder-bg, .fm-empty-folder-link-bg, .fm-empty-trashbin-bg, .fm-empty-transfers-bg, .fm-empty-search-bg, .dialog-empty-icon, .fm-empty-filter-bg {
    background-image: url(../images/mega/empty-sprite_v6@2x.png);
    background-size: 294px auto;
}
.blog-article li, .blog-new-full ul li, .sync li, .affiliate li, .pro li:not(.no-red-dot) {
    background-image: url(../images/mega/dev-point-new.png);
    background-size: 39px auto;
}
.blog-new-full ul ul li {
    background-image: url(../images/mega/dev-point-gray-new.png);
    background-size: 39px auto;
}
.fm-bandwidth-icon, .fm-bandwidth-dashed {
    background-image: url(../images/mega/quota-sprite@2x.png);
    background-size: 240px auto;
}
.backup-download-block, .recover-upload-block, .backup-notification-icon, .restore-uploading-status-icon, .login-register-input.fail, .reset-account-lock-image, .login-register-input.green-tick {
    background-image: url(../images/mega/encr-sprite@2x_v1.png);
    background-size: 216px;
}
.huge-white-icon, .shared-link.small-icon {
    background-image: url(../images/mega/chat-static-sprite-v1@2x.png);
    background-size: 68px auto;
}
.icons-sprite,
i.icons-sprite,
i.small-icon.icons-sprite,
.small-icon.context,
.dropdown-item.contains-submenu:not(.disabled-submenu)::before,
.labels:not(.disabled) .dropdown-colour-item::after,
.download.thumb-hover-icon,
.small-icon.red-lens,
.small-icon.red-play,
.small-icon.small-play-icon,
.medium-icon.icons-img,
.semi-big-icon.icons-img,
.viewer-mid-button,
.small-icon.clock,
.fm-versioning.file-path span:not(:first-child)::before,
.fm-account-button.megadrop::before,
.transfer-panel-title span::before,
.transfer-type.upload::before,
.transfer-type.download::before,
.megasync-transfer .toast-col:nth-child(1) span::before,
.grid-url-arrow::after,
.file-settings-icon::after,
.improved-recovery-steps .nav-back-icon,
.clipboard .toast-icon,
.small-icon.icons-sprite.grey-plus .dropdown-dark-arrow,
.dropdown-item.asc i::after,
.dropdown-item.desc i::after,
.improved-recovery-steps .nav-back-icon,
.top-search-button,
.head-title::before,
.settings-menu-arrow,
.transfer-progress-icon,
.transfer-progress-type.download .transfer-progress-pct::before,
.transfer-progress-type.upload .transfer-progress-pct::before,
.transfer-task-row::before,
.toast-icon.multi-files-icon,
#mega-text-editor .txt-editor-download-btn .txt-editor-download-btn-icon{
    background-image: url(../images/mega/icons-sprite_v36@2x.png);
    background-size: 262px auto;
}
#help2-main .ui-autocomplete .client, #help2-main .ios-desktop-icon, #help2-main .windows-desktop-icon, #help2-main .linux-desktop-icon, #help2-main .webclient-icon {
    background-image: url(../images/mega/help2/welcome_icons_v3@2x.png);
    background-size: 250px auto;
}
.mid-white-icon, .huge-white-icon.achievement, .account.bonuses-icon, .dropdown.transfer-icon, .huge-icon.storage-icon, .semi-small-icon.rocket, .semi-huge-icon.green-tick, .semi-big-icon.blue-cloud, .semi-big-icon.green-speedometer, .achieved .account.progress-indicator, .achievement-complete::after, .big-104px-icon.speedometer, .big-icon.almost-full-storage, .semi-huge-icon.speedometer, .semi-huge-icon.storage {
    background-image: url(../images/mega/account-sprite_v4@2x.png);
    background-size: 172px auto;
}
.huge-icon.achievement {
    background-image: url(../images/mega/big-achievements@2x.png);
    background-size: 436px auto;
}
.logo, .languages-dialog .show-more-languages .round-arrow span, .top-head .top-icon::before, .top-menu-popup .top-icon::before, .top-bar .top-icon::before, .main-top.top-icon::before, .notification-txt, .nw-bottom-copyrights, .nw-bottom-social, .top-login-warning-arrow, .main-top-info-text, .new-notification-icon, .feedback-button, .semi-small-icon.grey-mega, .semi-small-icon.white-mega, .semi-small-icon.yellow-triangle, .tiny-icon.membership-status, .top-menu-item.submenu-item::before, .medium-icon.rocket, .nlanguage-bottom, .tiny-icon.green-tick, .tiny-icon.red-cross, .site-update-available .mega-icon, .megasync-close, .improved-recovery-steps .list-point b.megasync-logo, i.account-icon, .fm-files-search i.search, .send-chat .toast-icon {
    background-image: url(../images/mega/top-sprite_v8@2x.png);
    background-size: 38px auto;
}
.block-view-file-type, .dragger-icon, .export-icon, .new-download-file-icon, .share-folder-icon div, .transfer-filetype-icon, .medium-file-icon, .shared-folder-icon, .nw-fm-tree-folder::before, .shared-details-icon, .contact-share-notification::before, .search-path-icon.folder, .search-path-icon.shared-folder, .search-path-icon-span {
    background-image: url(../images/mega/files-icons_v3@2x.png);
    background-size: 399px 5575px;
}
.fm-widget-illustration {
    background-image: url(../images/mega/PUf_illustration_v1@2x.png);
    background-size: 560px auto;
}
.download.big-icon, .fm-dialog-close.big, .megasync-img::before, .megasync-slider.button::after {
    background-image: url(../images/mega/download-dialog_v2@2x.png);
    background-size: 853px auto;
}
.upload-overlay-icon {
    background-image: url(../images/mega/startpage-sprite_v10@2x.png);
    background-size: 267px auto;
}
.properties-file-icon div {
    background-image: url(../images/mega/properties-sprite_v2@2x.png);
    background-size: 589px 6320px;
}
.drag-n-drop.header, .drag-n-drop hr, .drag-n-drop.info-block i {
    background-image: url(../images/mega/overlay-sprite@2x.png);
    background-size: 400px auto;
}
.dropdown.hint-thumb {
    background-image: url(../images/mega/hints-sprite_v1@2x.png);
    background-size: 660px auto;
}
.es .dropdown.hint-thumb {
    background-image: url(../images/mega/hints-sprite-es_v1@2x.png);
}
.br .dropdown.hint-thumb {
    background-image: url(../images/mega/hints-sprite-pt_v1@2x.png);
}
.cn .dropdown.hint-thumb {
    background-image: url(../images/mega/hints-sprite-cn_v1@2x.png);
}
.widget-dialog .fm-body-text .widget-folder-icon, .tab-icon.url, .tab-icon.embed, .widget-card .widget-minimise, .widget-card .widget-maximise, .shared .contact-list-icon, .properties-context-arrow, .properties-share-icon, .fm-notification-close, .dlkey-dialog .decryption-key .icon, .password-dialog .decryption-password .icon, .fm-dialog-close, .btn-close-dialog, .export-links-warning-close, .fm-notification-icon, .delete-contact.multiple .fm-del-contact-avatar, .fm-notification-info p.red::before, .export-gradient, .export-link-expiry-icon, .export-links-warning-close, .shared-with-me.read-only .properties-elements-counter span, .shared-with-me.read-and-write .properties-elements-counter span, .shared-with-me.full-access .properties-elements-counter span, .full-access .context-menu-icon, .read-and-write .context-menu-icon, .read-only .context-menu-icon, .notification-empty-icon, .start-chat-button, .start-chat-button span, .multiple-input-warning .arrow, .duplicated-input-warning .arrow, li.token-input-token-mega .input-close, li.token-input-token-invite .input-close, .share-pending-arrow, .email .search-avatar::after, .gmail .search-avatar::after, .gmail .avatar-wrapper::after, .email .avatar-wrapper::after, .pending .search-avatar::after, .pending-indicator::after, .share-search-result.selected, .share-dialog-img, .share-dialog-icon, .add-user-icon, .import-contacts-link span, #ui-datepicker-div .ui-icon.ui-icon-circle-triangle-w, #ui-datepicker-div .ui-icon.ui-icon-circle-triangle-e, #ui-datepicker-div.ui-widget-content .ui-datepicker-buttonpane .ui-datepicker-close, .link-handle .icon, .link-decryption-key .icon, .link-handle-and-key .icon, .file-link-block .icon, .information-icon, .information-icon div span, .share-dialog-permissions span, .share-dialog-icon.permissions-icon span, .permissions-menu span, .fm-dialogs-select span, .fm-dialogs-dropdown span, .share-dialog-remove-button, .import-contacts-service.imported, .import-contacts-service span, .import-contacts-info, .import-contacts-info-txt .import-arrow, .imported-notification-close, .rating a, .feedback-label-txt div.checkboxOn, .feedback-label-txt .checkboxOff, .membership-question.stats-button, .nw-fm-dialog-title span, .bandwidth-text-bl .star, .bandwidth-back-button, .copyrights-dialog-icon, .embed-content-block .tab-icon.url, .embed-content-block .tab-icon.embed, .bottom-info.fm-dialog-close:not(.mobile), .notification-loading-icon, .verify-ph-icon,
.dialog-sprite {
    background-image: url(../images/mega/dialog-sprite_v9@2x.png);
    background-size: 160px auto;
}
.tiny-icon, .semi-small-icon, .small-icon, .medium-icon, .semi-big-icon, .big-icon, .huge-icon, .huge-grey-warning, .round-icon, .call-icon, .verified .verified_icon, .icon-dropdown:not(.disabled):hover, .icon-dropdown.active, .user-card-verified, div.message.richpreview.confirmation-icon, .dropdown-fingerprint, div.chat-topic-icon::before, div.chat-share-nav.button::before, div.chat-topic-icon::before, div.chat-share-nav.button::before, .chat-topic-block.privateChat .privateChatDiv, .privateChat + .privateChatDiv {
    background-image: url(../images/mega/new-chat-sprite_v16@2x.png);
    background-size: 237px auto;
}
.invitation-dialog.table-cell span.desc, .invitation-dialog.table-cell span.asc, .tiny-icon.cog, .big-icon.cloud, .big-icon.speedometer, .semi-big-icon.cloud-up, .semi-big-icon.cloud-down, .medium-icon.cloud, .medium-icon.speedometer, .small-icon.grey-plus:not(.icons-sprite), .semi-small-icon.file, .semi-small-icon.folder, .semi-small-icon.left-arrow, .semi-small-icon.right-arrow, .semi-small-icon.rubbish, .semi-small-icon.rubbish-arrows, .semi-small-icon.linked, .semi-small-icon.star, .semi-small-icon.cloud, .semi-small-icon.down-arrow, .semi-small-icon.left-arrow-with-dot, .semi-small-icon.circle, .semi-big-icon.cloud, .semi-big-icon.speedometer, .semi-small-icon.tick, .semi-small-icon.dots, .semi-small-icon.rounded-arrow, .semi-small-icon.exclamation-point, .small-icon.dark-grey-plus, .small-icon.small-red-cross, .small-icon.file-upload:not(.context), .small-icon.folder-upload:not(.context), .small-icon.import-to-cloud, .small-icon.download-as-zip:not(.context), .small-icon.pause-icon, .small-icon.play-icon, .small-icon.refresh-icon, .ui-slider-handle::before, .free .fm-right-block:not(.active-achievements) .bandwidth .chart.data .perc-txt, .free .fm-right-account-block:not(.active-achievements) .bandwidth .chart.data .perc-txt, .no-percs .chart.data .perc-txt, .fm-contact-requests span, .fm-received-requests span, .nw-fm-tree-item.contains-folders .nw-fm-arrow-icon, .fm-add-user-scrolling .nw-contact-item, .fm-dialog-search, .verified .nw-contact-verified-icon, .nw-verified-icon, .fm-picker-dialog-panel-arrows, .fm-picker-dialog-panel-arrows, .share-dialog-panel-arrows, .nw-fm-search-icon, .nw-fm-left-icon::before, .arrow.desc.grid-header-star, .arrow.asc.grid-header-star, .grid-header-star, .grid-status-icon.star, .grid-status-icon, .file-status-icon.star, .contact-status-icon, .linked .data-item-icon, .taken-down .file-status-icon, .undecryptable .file-status-icon, .clear-transfer-icon::after, .transfer-type::before, .transfer-status::before, .transfer-table .eta, .transfer-table .eta.unknown::before, .fm-breadcrumbs.has-next-button, .fm-breadcrumbs:first-child:not(.public-links) .right-arrow-bg, .contact-request-ignored, .fm-files-view-icon, .fm-contacts-view-icon, .create-folder-size-icon, .add-user-size-icon, .fm-account-input::before, .fm-share-dropdown, .share-dialog-permissions, .share-dialog-icon.permissions-icon, .default-select, .ui-selectmenu-button, .context-top-arrow, .context-bottom-arrow, .sorting-menu-item.active, .sorting-menu-item.selected, .sorting-menu-arrow, .transfer-table-header th:first-child span, .redeem-voucher .notification-arrow, .fm-close-all-sessions span, .settings-logout, .arrow:not(.grid-header-star), .search-path-icon.cloud-drive, .search-path-icon.recycle-item, .search-path-icon.inbox-item, .search-path-arrow, .star .incoming-contact-info span.incoming-call-name, .fm-mega-dialog-size-icon, .transfer-bar-overlay div, .fm-account-button::before, .search-path-icon.shared-folder, .search-path-icon.contacts-item, .shared-folder-access, .contacts-interation, .small-icon.fm-s, .notification-accepted, .notification-avatar-icon, .fm-picker-dialog .icon, .semi-big-icon.grnt-quota, .semi-big-icon.xscheduler, .fm-picker-dialog .next-arrow, .big-icon.fm-s, .achievements-cell .medium-icon.remind-icon, .fm-right-account-block .icon, .achieved-block.invitees .new-dialog-icon, .fm-right-account-block .underline-dropdown-input .list-arrow, .fm-right-account-block .dialog-input-title-ontop .birth-arrow-container .up-control, .fm-right-account-block .dialog-input-title-ontop .birth-arrow-container .down-control, .fm-right-account-block .tooltip-icon .medium-icon.info-icon, .float-widget.transfer-prorgess .banner .delete-img.icon,
.fm-picker-dialog .summary-container .transfer-filetype-icon.chat, .fm-picker-dialog .contact-row.selected .contact-checkboxOn.small12::before, .fm-picker-dialog .contact-row:hover .small12::before, .content-panel.dashboard .small-icon.info-icon, .export-links-dialog .small-icon.info-icon {
    background-image: url(../images/mega/fm-main-sprite_v13@2x.png);
    background-size: 48px auto;
}
.fm-picker-dialog-button::before {
    background-image: url(../images/mega/big-icons_v4@2x.png);
    background-size: 192px auto;
}
.achievements-scroll .achievements-icon, .achievements-scroll .green-tick, .verify-ph-bonus-valid-days .valid-days-title::before, .fm-dialog.verify-phone .achievements-icon {
    background-image: url(../images/mega/mid-achievements-v2@2x.png);
    background-size: 380px auto;
    background-repeat: no-repeat;
}


/*business icon start from here*/
.content-panel.user-management .user-management-status::before, .user-management-view .user-management-status::before {
    background-image: url(../images/mega/fm-main-sprite_v13@2x.png);
    background-size: 48px auto;
}
.user-management-tree-panel-header .img{
    background-image: url(../images/mega/fm-main-sprite_v13@2x.png);
    background-size: 48px auto;
}
.user-management-tree-panel-arrows {
    background-image: url(../images/mega/fm-main-sprite_v13@2x.png);
    background-size: 48px auto;
}
.default-white-button-user-management .icon, .default-green-button-user-management .icon, .default-red-button-user-management .icon{
    background-image: url(../images/mega/fm-main-sprite_v13@2x.png);
    background-size: 48px auto;
}
.fm-files-view-icon-user-management {
    background-image: url(../images/mega/fm-main-sprite_v13@2x.png);
    background-size: 48px auto;
}
.user-management-overview-bar-data .info-block .icon{
    background-image: url(../images/mega/fm-main-sprite_v13@2x.png);
    background-size: 48px auto;
}
.user-management-sorting-menu .sort-icon{
    background-image: url(../images/mega/fm-main-sprite_v13@2x.png);
    background-size: 48px auto;
}
.up-arrow-icon {
    background-image: url(../images/mega/fm-main-sprite_v13@2x.png);
    background-size: 48px auto;
}
.user-management-breadcrumb .user-management-icon {
    background-image: url(../images/mega/fm-main-sprite_v13@2x.png);
    background-size: 48px auto;
}
.user-management-breadcrumb .user-management-next-arrow {
    background-image: url(../images/mega/fm-main-sprite_v13@2x.png);
    background-size: 48px auto;
}
.user-management-view-status.enabled, .user-management-view-status.disabled, .user-management-view-status.pending{
    background-image: url(../images/mega/fm-main-sprite_v13@2x.png);
    background-size: 48px auto;
}
.subaccount-view-used-data .used-storage-info .folder-small-icon{
    background-image: url(../images/mega/fm-main-sprite_v13@2x.png);
    background-size: 48px auto;
}
.subaccount-view-used-data .used-storage-info .folder-small-icon.ex-out-share,
.subaccount-view-used-data .used-storage-info .folder-small-icon.ex-in-share,
.user-management-view .subaccount-view-used-data .used-storage-info .folder-small-icon.ex-out-share,
.fm-right-header-user-management .folder-small-icon.ex-out-share,
.user-management-dialog .folder-small-icon.ex-out-share,
.business-dashboard .folder-small-icon.ex-out-share,
.bus-reg-icon
{
    background-image: url(../images/mega/top-sprite_v8@2x.png);
    background-size: 38px auto;
}
.user-management-breadcrumbs-img {
    background-image: url(../images/mega/fm-main-sprite_v13@2x.png);
    background-size: 48px auto;
}
.user-management-view .default-white-drop-box .list-arrow, .user-management-dialog .list-arrow {
    background-image: url(../images/mega/fm-main-sprite_v13@2x.png);
    background-size: 48px auto;
}
.user-management-overview-container .daily-transfer-flow-bar .tooltip::after {
    background-image: url(../images/mega/fm-main-sprite_v13@2x.png);
    background-size: 48px auto;
}
.user-management-grid-table .subaccount-img-big .subaccount-selection-button::before {
    background-image: url(../images/mega/fm-main-sprite_v13@2x.png);
    background-size: 48px auto;
}
.user-management-view .icon, .fm-right-header-user-management .icon, .user-management-dialog .icon, .user-management-overview-bar .icon{
    background-image: url(../images/mega/fm-main-sprite_v13@2x.png);
    background-size: 48px auto;
}
.user-management-view .admin-icon{
    background-image: url(../images/mega/fm-main-sprite_v13@2x.png);
    background-size: 48px auto;
}
    .user-management-view .icon48, .user-management-dialog .icon48, .user-management-view .icon56, .user-management-dialog .icon56, .user-management-view-data .user-management-view-overall-usage .user-management-storage .img, .user-management-view-data .user-management-view-overall-usage .user-management-transfer .img, .user-management-landing-page .mega-56px-icon, .user-management-view .icon64, .user-management-dialog .icon64, .user-management-view .id-card-icon.icon, .fm-right-header-user-management .id-card-icon.icon, .user-management-dialog .id-card-icon.icon, .user-management-dialog .dialog-heading-img, .user-management-dialog .sent-email-logo, .bus-reg-btn .next-arrow, .bus-reg-btn-2 .next-arrow, .bus-plan-icon64, .bus-reg-featureImg100, .bus-confirm-body .bus-confirmImg, .user-management-account-settings .setting-icon24, .user-management-dialog .icon102, .user-management-storage .img, .user-management-transfer .img, .card-container .dialog-heading-img, .user-management-dialog .icon102, .user-management-storage .img, .user-management-transfer .img {
        background-image: url(../images/mega/big-icons_v4@2x.png);
        background-size: 192px auto;
    }
.user-management-account-settings .invoice-detail .mega-logo, .user-management-account-settings .icon12 {
    background-image: url(../images/mega/invoice-image_v1@2x.png);
    background-size: 120px auto;
}

.bus-reg-checkbox.checkOn::before {
    background-image: url(../images/mega/top-login-sprite_v11@2x.png);
}
.bottom-page.large-icon, .cropped-page .bottom-page.big-icon, .cropped-page .bottom-page.top-title::before, .mobile-apps-button.uwp,.uwp .advertise-chat .mobile-apps-button.red span::before, .megaapp-linux-arrow, .megaapp-linux .default-select, .bottom-page-icon.white-info, .dark-notification-arrow, .bottom-page.icon.new-pages-sprite, .bottom-page.top-title::before {
    background-image: url(../images/mega/new-pages-sprite_v4@2x.png) !important;
    background-size: 376px auto;
}
.auth-app-select-tooltip .app-link-icon, .auth-app-select-tooltip .app-link-arrow {
    background-image: url(../images/mega/2fa-auth-apps@2x.png);
    background-size: 72px auto;
}
.improved-recovery-steps .recover-image, .improved-recovery-steps .session-image-block, .improved-recovery-steps .recover-button.yes::after, .improved-recovery-steps .recover-button.no::after, .tooltip-block .minimum-password-block .password-icon, .recoveryKey .toast-icon {
    background-image: url(../images/mega/recover-account-sprite_v1@2x.png);
    background-size: 344px auto;
}
.background-cloud-img {
    background-image: url("../images/mega/cloud-background@2x.png");
    background-size: 512px auto;
}
.register-side-pane.top-block, .register-side-pane.top-bg, .big-illustration.register, .big-illustration.login {
    background-image: url(../images/mega/register-sprite_v2@2x.png);
    background-size: 612px auto;
}
.register-page .slider-ctrl-button {
    background-image: url(../images/mega/business@2x.png) !important;
    background-size: 367px auto;
}
<<<<<<< HEAD

=======
    
/* Context-sprite */
.context-sprite, i.context-sprite {
    background-image: url(../images/mega/context-sprite_v1@2x.png);
    background-size: 217px auto;
}
>>>>>>> 0ff3784e
}<|MERGE_RESOLUTION|>--- conflicted
+++ resolved
@@ -366,14 +366,10 @@
     background-image: url(../images/mega/business@2x.png) !important;
     background-size: 367px auto;
 }
-<<<<<<< HEAD
-
-=======
-    
+
 /* Context-sprite */
 .context-sprite, i.context-sprite {
     background-image: url(../images/mega/context-sprite_v1@2x.png);
     background-size: 217px auto;
 }
->>>>>>> 0ff3784e
 }