.chat-topic-block {
    display: block;
    color: #666666;
    background-color: white;
    border-bottom: 1px solid rgba(0, 0, 0, 0.1);
    position: relative;
    margin-right: 256px;
    line-height: 20px;
    height: 23px;
    font-size: 15px;
    padding: 8px 24px 6px 24px;
    z-index: 3;
    white-space: nowrap;
    -o-text-overflow: ellipsis;
    text-overflow: ellipsis;
    overflow: hidden;
}
.messages-block {
    height: 100%;
    position: relative;
    background-color: #FFFFFF;
    margin-right: 256px;
    overflow: hidden;
}
.conversation-panel.group-chat .messages-block {
    height: -webkit-calc(100% - 38px);
    height: -moz-calc(100% - 38px);
    height: calc(100% - 38px);
}
.messages-block.small-block {
    height: 240px;
}
.messages.scroll-area {
    position: relative;
    height: 100%;
    height: -webkit-calc(100% - 72px);
    height: -moz-calc(100% - 72px);
    height: calc(100% - 72px);
    overflow: hidden;
}
.messages.error.scroll-area {
    height: 100%;
}
.messages.scroll-area .jspVerticalBar {
    width: 10px;
}
.messages.scroll-area .jspPane {
    height: 100%;
    display: table;
}
.messages.main-pad {
    display: table;
    width: 100%;
    table-layout: fixed;
    height: 100%;
}
.messages.content-area {
    display: table-cell;
    vertical-align: bottom;
    padding: 0 0 24px 0;
}
.error.scroll-area .messages.content-area {
    padding: 0 0 25px 0;
}
.messages.notification .header {
    color: #999999;
    font-size: 24px;
    line-height: 31px;
    font-family: 'source_sans_prolight';
    padding: 0 0 15px 0;
}
.messages.notification .header span {
    color: #666666;
}
.messages.notification .info {
    font-size: 16px;
    line-height: 20px;
    color: #999999;
    padding: 20px 0 22px 0;
}
.messages.notification .info > span {
    padding: 0 0 16px 0;
    display: block;
}
.messages.notification .info p {
    font-size: 14px;
    line-height: 18px;
    position: relative;
    padding: 24px 0 0 48px;
    margin: 0;
}
.messages.notification .info p i {
    position: absolute;
    left: 0;
    margin: 4px 0 0 0;
}
.messages.notification .info p strong {
    display: block;
    color: #666666;
}
.message.body {
    padding: 3px 24px 0 24px;
    margin: 14px 0 0 0;
    position: relative;
    clear: both;
}
.message.content-area {
    margin: 0 0 0 48px;
    font-size: 0;
    line-height: 0;
    color: #666666;
}
.message.content-area::after, .typingarea-componentedit-typing-area::after {
    content: '';
    display: block;
    clear: both;
}
.message.content-area::before {
    content: '';
    display: block;
    position:absolute;
    left: 0;
    top: 0;
    width: 100%;
    height: 100%;
    background-color: rgba(0,0,0,0);
    -webkit-transition: background-color 200ms ease-in-out;
    -moz-transition: background-color 200ms ease-in-out;
    -o-transition: background-color 200ms ease-in-out;
    -ms-transition: background-color 200ms ease-in-out;
    transition: background-color 200ms ease-in-out;
}
.message.content-area:hover::before {
    background-color: rgba(0,0,0,0.03);
}
.message.small-rounded-avatar {
    margin: 2px 0 0 0;
}
.message.text-block {
<<<<<<< HEAD
    font-size: 14px;
    line-height: 24px;
=======
    font-size: 15px;
    line-height: 23px;
>>>>>>> 03ce9413
    color: #222;
    margin: 0 30px 0 0;
    word-wrap: break-word;
    min-height: 20px;
    position: relative;
}
.message.text-block.scroll {
    max-height: 60px;
}
.not-sent.retrying .message.text-block {
 filter: progid:DXImageTransform.Microsoft.Alpha(opacity=30);
    -moz-opacity: 0.3;
    -khtml-opacity: 0.3;
    opacity: 0.3;
}
.message.text-block em {
    font-family: 'Open Sans Italic';
    font-size: 12px;
    color: rgba(43,166,222,0.7);
    display: inline-block;
    position: relative;
    font-style: normal;
    cursor: default;
}
.message.text-block a {
    color: #017bb2;
    text-decoration: underline;
}
.message.text-block a:hover {
    text-decoration: none;
}
.small-info-txt .message.text-block {
    color: #999999;
}
.message .dark-grey-txt {
    color: #666666;
}
.message.date-time {
    font-size: 13px;
    line-height: 20px;
    display: inline-block;
    vertical-align: top;
    padding-top: 1px;
    color: rgba(153,153,153,0.84);
    -webkit-box-sizing: border-box;
    -moz-box-sizing: border-box;
    box-sizing: border-box;
    height: 19px;
}
.message.user-card-name {
    display: inline-block;
    padding: 0 10px 0 0;
<<<<<<< HEAD
    color: #222;
=======
    color: #333;
>>>>>>> 03ce9413
    font-size: 15px;
    line-height: 20px;
    vertical-align: top;
    height: 20px;
    max-width: -webkit-calc(100% - 60px);
    max-width: -moz-calc(100% - 60px);
    max-width: calc(100% - 60px);
    font-family: 'source_sans_probold';
}
.message.date-divider {
    font-size: 16px;
    line-height: 18px;
    color: #2BA6DE;
    padding: 48px 0 10px 71px;
    font-family: 'source_sans_prosemibold';
}
.message.shared-block {
    position: relative;
}
.message.shared-info {
    white-space: nowrap;
    padding: 17px 0 4px 0;
}
.message.shared-info:first-child {
    padding: 1px 0 4px 0;
}
.message.shared-info .user-card-email {
    padding: 0 0 4px 0;
}
.message.content-area .user-card-verified.big {
    display: inline-block;
    margin: 3px 0 0 -58px;
    float: none;
    position: absolute;
}
.message.data-title {
    font-size: 13px;
    line-height: 20px;
    font-family: 'Open Sans Italic';
    display: inline-block;
    color: #0387C3;
    white-space: nowrap;
    -o-text-overflow: ellipsis;
    text-overflow: ellipsis;
    overflow: hidden;
    max-width: 100%;
    padding: 0 70px 0 0;
    -webkit-box-sizing: border-box;
    -moz-box-sizing: border-box;
    box-sizing: border-box;
}
.message.data-title.red {
    color: rgba(217,0,7,0.7);
}
.message.file-size {
    font-size: 13px;
    line-height: 20px;
    margin: 1px 0 0 -60px;
    display: inline-block;
    vertical-align: top;
    color: #666666;
}
.message.shared-data, .typingarea-componentedit-typing-area {
    padding-bottom: 6px;
}
.not-sent.message.body:not(.retrying) {
    background-color: rgba(255, 51, 58, 0.7);
    padding: 12px 24px 12px 24px;
}
.not-sent:not(.retrying) .message.user-card-name, .not-sent:not(.retrying) .message.text-block {
    color: white;
}
.not-sent:not(.retrying) .message.date-time {
    color: rgba(255,255,255,0.84);
}
.not-sent:not(.retrying) .red {
    color: #E54C51;
}
.not-sent-indicator {
    position: absolute;
    z-index: 10;
    right: 20px;
    margin: 5px 0 0 0;
}
.message.circuit-label {
    display: block;
    font-size: 12px;
    -moz-border-radius: 4px;
    -webkit-border-radius: 4px;
    border-radius: 4px;
    line-height: 30px;
    border: 1px solid white;
    color: white;
    font-family: 'Open Sans Italic';
    padding: 0 10px;
    height: 32px;
    text-align: center;
    -webkit-box-sizing: border-box;
    -moz-box-sizing: border-box;
    box-sizing: border-box;
}
.messages.notification {
    padding: 24px 24px 0 24px;
}
.message.body.grouped {
    margin: 0;
}
.message.body.grouped {
    margin: 0;
    padding-top: 0;
}
.message.content-area > .default-white-button.tiny-button {
    position: absolute;
    top: 2px;
    right: 11px;
    float: none;
    margin: 2px 0 0 0;
    z-index: 100;
}
.message.content-area .small-blue-spinner {
    position: absolute;
    right: 24px;
    margin-top: -15px;
}
.message.warning-text {
    font-size: 11px;
    line-height: 20px;
    color: #999999;
    font-family: 'Open Sans Italic';
    padding: 11px 0 0 7px;
    margin: 0 0 -1px 0;
}
.message.warning-text i {
    margin: 0 5px 0 0;
}
.message.body.dialog-wrapper .not-sent-indicator {
    display: none;
}
.not-sent.retrying .default-white-button.tiny-button {
    right: 47px;
}
.not-sent-indicator i {
    cursor: pointer;
}
.message em.rtf-italic {
    color: #333333;
    position: static;
}
.message pre.rtf-multi {
    margin: 0;
    display: inline-block;
    padding: 0px 4px;
    background-color: #f4f4f4;
    border-radius: 3px;
    font-size: 14px;
    letter-spacing: -0.7px;
    font-family: 'source_code_proregular';
    -webkit-box-shadow: inset 0px 0px 0px 1px #ccc;
    -moz-box-shadow: inset 0px 0px 0px 1px #ccc;
    box-shadow: inset 0px 0px 0px 1px #ccc;
}
.message pre.rtf-multi {
    display: block;
    width: auto;
}
.message pre.rtf-multi:last-child {
    content: '';
    display: block;
    margin-bottom: 2px;
}
.message pre.rtf-multi {
    white-space: pre-wrap;
}

.message pre.rtf-quote, .message pre.rtf-single {
    margin: 0;
    display: inline;
    border: 1px solid #ccc;
    padding: 0px 4px;
    background-color: #f1f1f1;
    border-radius: 3px;
    font-size: 14px;
    letter-spacing: -0.7px;
    white-space: normal;
    font-family: 'source_code_proregular';
}
.message pre.rtf-single {
    color: #d72b3f;
}

.ps-container .message.body {
    will-change: transform;
}

.message.content-area .buttons-block {
    padding: 10px 0 6px 0;
}<|MERGE_RESOLUTION|>--- conflicted
+++ resolved
@@ -137,13 +137,8 @@
     margin: 2px 0 0 0;
 }
 .message.text-block {
-<<<<<<< HEAD
-    font-size: 14px;
-    line-height: 24px;
-=======
     font-size: 15px;
     line-height: 23px;
->>>>>>> 03ce9413
     color: #222;
     margin: 0 30px 0 0;
     word-wrap: break-word;
@@ -196,11 +191,7 @@
 .message.user-card-name {
     display: inline-block;
     padding: 0 10px 0 0;
-<<<<<<< HEAD
-    color: #222;
-=======
     color: #333;
->>>>>>> 03ce9413
     font-size: 15px;
     line-height: 20px;
     vertical-align: top;
