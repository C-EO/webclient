--- conflicted
+++ resolved
@@ -803,11 +803,7 @@
     -moz-box-shadow: inset 0px 1px 1px 0px rgba(255,255,255,0.2);
     box-shadow: inset 0px 1px 1px 0px rgba(255,255,255,0.2);
 }
-<<<<<<< HEAD
-.default-white-button.small.red {
-=======
 .default-white-button.small.red-bg {
->>>>>>> 9edc4b66
     background: #F0373A;
     color: white;
     -webkit-box-shadow: inset 0px 1px 1px 0px rgba(255,255,255,0.2);
@@ -837,11 +833,7 @@
 .big-red-button span {
     vertical-align: top;
 }
-<<<<<<< HEAD
-.big-red-button::before, .big-red-button::after, .default-white-button.small.red::before, .default-white-button.small.red::after {
-=======
 .big-red-button::before, .big-red-button::after, .default-white-button.small.red-bg::before, .default-white-button.small.red-bg::after {
->>>>>>> 9edc4b66
     webkit-box-shadow: 0px 1px 2px 0px rgba(217,0,7,0.3);
     -moz-box-shadow: 0px 1px 2px 0px rgba(217,0,7,0.3);
     box-shadow: 0px 1px 2px 0px rgba(217,0,7,0.3);
@@ -856,21 +848,13 @@
     -webkit-border-radius: 4px;
     border-radius: 4px;
 }
-<<<<<<< HEAD
-.big-red-button:hover, .default-white-button.small.red:hover {
-=======
 .big-red-button:hover, .big-red-button.focused, .default-white-button.small.red-bg:hover {
->>>>>>> 9edc4b66
     background: #E12124;
     -webkit-box-shadow: inset 0px 1px 1px 0px rgba(255,255,255,0.2);
     -moz-box-shadow: inset 0px 1px 1px 0px rgba(255,255,255,0.2);
     box-shadow: inset 0px 1px 1px 0px rgba(255,255,255,0.2);
 }
-<<<<<<< HEAD
-.big-red-button::after, .default-white-button.small.red::after {
-=======
 .big-red-button::after, .default-white-button.small.red-bg::after {
->>>>>>> 9edc4b66
     -webkit-box-shadow: 0px 0px 0px 1px rgba(218,49,53,1);
     -moz-box-shadow: 0px 0px 0px 1px rgba(218,49,53,1);
     box-shadow: 0px 0px 0px 1px rgba(218,49,53,1);
