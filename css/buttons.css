.button {
    display: block;
}
.button > i, .button > span {
    cursor: pointer;
}
.button input {
    position: absolute;
    top: 0;
    left: 0;
    width: 100%;
    height: 100%;
 filter: progid:DXImageTransform.Microsoft.Alpha(opacity=0);
    -moz-opacity: 0;
    -khtml-opacity: 0;
    opacity: 0;
    z-index: 1;
    margin: 0;
    padding: 0;
    border: 0;
}
.button input[type=file], .button input[type=file]::-webkit-file-upload-button {
 cursor: pointer;
}
.link-button {
    display: block;
    cursor: pointer;
    font-size: 13px;
    line-height: 20px;
    color: #777777;
    white-space: nowrap;
    -o-text-overflow: ellipsis;
    text-overflow: ellipsis;
    overflow: hidden;
    position: relative;
    text-align: left;
    -webkit-transition: all 200ms ease-in-out;
    -moz-transition: all 200ms ease-in-out;
    -o-transition: all 200ms ease-in-out;
    -ms-transition: all 200ms ease-in-out;
    transition: all 200ms ease-in-out;
}
.link-button:hover {
    color: #555555;
}
.link-button.right {
    margin-left: 27px;
}
.link-button.red {
    color: #E44C51
}
.link-button.red:hover {
    color: #D90007;
}
.link-button i, .button i, .default-white-button i {
    font-size: inherit;
    line-height: inherit;
}
.big-button {
    height: 48px;
    font-size: 14px;
    line-height: 48px;
    padding: 0 10px;
    color: #777777;
    cursor: pointer;
    font-family: 'source_sans_prosemibold';
    background-color: white;
    text-align: center;
    text-transform: uppercase;
    -moz-border-radius: 4px;
    -webkit-border-radius: 4px;
    border-radius: 4px;
    -webkit-box-sizing: border-box;
    -moz-box-sizing: border-box;
    box-sizing: border-box;
    -webkit-transition: all 100ms ease-in-out;
    -moz-transition: all 100ms ease-in-out;
    -o-transition: all 100ms ease-in-out;
    -ms-transition: all 100ms ease-in-out;
    transition: all 100ms ease-in-out;
    white-space: nowrap;
    -o-text-overflow: ellipsis;
    text-overflow: ellipsis;
    overflow: hidden;
}
.big-button i {
    margin: 0 12px 0 0;
    vertical-align: middle;
}
.big-button.button-with-border {
    border: 2px solid rgba(212,212,212,1);
    line-height: 44px;
}
.big-button.button-with-border:hover {
    background-color: 2px solid rgba(212,212,212,1);
    color: white;
}
.button:hover .grey-medium-plus, .button.active .grey-medium-plus {
    background-position: -2px -1504px;
}
.button:hover .smiling-face, .button.active .smiling-face {
    background-position: -3px -1586px;
}
.big-button:hover .dashed-conversation {
    background-position: 1px -1694px;
}
.default-white-button, .default-grey-button {
    display: block;
    font-size: 14px;
    -moz-border-radius: 4px;
    -webkit-border-radius: 4px;
    border-radius: 4px;
    line-height: 31px;
    color: #333333;
    padding: 0 15px;
    min-width: 102px;
    height: 32px;
    text-align: center;
    cursor: pointer;
    background-color: rgba(255,255,255,1);
    position: relative;
    -webkit-transition: all 200ms ease-in-out;
    -moz-transition: all 200ms ease-in-out;
    -o-transition: all 200ms ease-in-out;
    -ms-transition: all 200ms ease-in-out;
    transition: all 200ms ease-in-out;
    -webkit-box-sizing: border-box;
    -moz-box-sizing: border-box;
    box-sizing: border-box;
    white-space: nowrap;
}
.default-grey-button {
    color: white;
    background: rgb(170,170,170);
    background: url(data:image/svg+xml;base64,PD94bWwgdmVyc2lvbj0iMS4wIiA/Pgo8c3ZnIHhtbG5zPSJodHRwOi8vd3d3LnczLm9yZy8yMDAwL3N2ZyIgd2lkdGg9IjEwMCUiIGhlaWdodD0iMTAwJSIgdmlld0JveD0iMCAwIDEgMSIgcHJlc2VydmVBc3BlY3RSYXRpbz0ibm9uZSI+CiAgPGxpbmVhckdyYWRpZW50IGlkPSJncmFkLXVjZ2ctZ2VuZXJhdGVkIiBncmFkaWVudFVuaXRzPSJ1c2VyU3BhY2VPblVzZSIgeDE9IjAlIiB5MT0iMCUiIHgyPSIwJSIgeTI9IjEwMCUiPgogICAgPHN0b3Agb2Zmc2V0PSIwJSIgc3RvcC1jb2xvcj0iI2FhYWFhYSIgc3RvcC1vcGFjaXR5PSIxIi8+CiAgICA8c3RvcCBvZmZzZXQ9IjEwMCUiIHN0b3AtY29sb3I9IiM5OTk5OTkiIHN0b3Atb3BhY2l0eT0iMSIvPgogIDwvbGluZWFyR3JhZGllbnQ+CiAgPHJlY3QgeD0iMCIgeT0iMCIgd2lkdGg9IjEiIGhlaWdodD0iMSIgZmlsbD0idXJsKCNncmFkLXVjZ2ctZ2VuZXJhdGVkKSIgLz4KPC9zdmc+);
    background: -moz-linear-gradient(top, rgba(170,170,170,1) 0%, rgba(153,153,153,1) 100%);
    background: -webkit-linear-gradient(top, rgba(170,170,170,1) 0%, rgba(153,153,153,1) 100%);
    background: linear-gradient(to bottom, rgba(170,170,170,1) 0%, rgba(153,153,153,1) 100%);
}
.button.inline, .default-white-button.inline, .default-grey-button.inline {
    display: inline-block;
    margin: 0 5px;
}
.default-white-button.hidden, .default-grey-button.hidden {
    display: none;
}
.button.disabled, .default-white-button.disabled, .default-grey-button.disabled {
    cursor: default;
 filter: progid:DXImageTransform.Microsoft.Alpha(opacity=30);
    -moz-opacity: 0.3;
    -khtml-opacity: 0.3;
    opacity: 0.3;
}
.default-white-button.semi-big, .default-grey-button.semi-big {
    line-height: 35px;
    height: 36px;
}
.default-white-button.semi-small, .default-grey-button.semi-small {
    line-height: 27px;
    height: 28px;
    -moz-border-radius: 3px;
    -webkit-border-radius: 3px;
    border-radius: 3px;
}
.default-white-button.small, .default-grey-button.small {
    line-height: 23px;
    height: 24px;
    -moz-border-radius: 3px;
    -webkit-border-radius: 3px;
    border-radius: 3px;
}
.default-grey-button.small::before, .default-grey-button.small::after, .default-white-button.small::before, .default-white-button.small::after {
    -moz-border-radius: 3px;
    -webkit-border-radius: 3px;
    border-radius: 3px;
}
.default-white-button.grey-txt, .default-white-button.grey-txt span {
    color: #777777;
}
.default-grey-button.semi-small:before, .default-grey-button.semi-small:after, .default-white-button.semi-small::before, .default-white-button.semi-small::after {
    -moz-border-radius: 3px;
    -webkit-border-radius: 3px;
    border-radius: 3px;
}
.default-grey-button::before, .default-grey-button::after, .default-white-button::before, .default-white-button::after {
    -webkit-box-shadow: 0px 1px 2px 0px rgba(0,0,0,0.15);
    -moz-box-shadow: 0px 1px 2px 0px rgba(0,0,0,0.15);
    box-shadow: 0px 1px 2px 0px rgba(0,0,0,0.15);
    content: '';
    display: block;
    position: absolute;
    width: 100%;
    height: 100%;
    left: 0;
    top: 0;
    -moz-border-radius: 4px;
    -webkit-border-radius: 4px;
    border-radius: 4px;
}
.default-white-button.small-text {
    font-size: 13px;
}
.default-white-button::after {
    -webkit-box-shadow: 0px 0px 0px 1px rgba(0,0,0,0.05);
    -moz-box-shadow: 0px 0px 0px 1px rgba(0,0,0,0.05);
    box-shadow: 0px 0px 0px 1px rgba(0,0,0,0.05);
}
.default-white-button:not(.tiny-button):not(.disabled):hover {
    -webkit-box-shadow: 0px 0px 0px 4px rgba(0,0,0,0.15);
    -moz-box-shadow: 0px 0px 0px 4px rgba(0,0,0,0.15);
    box-shadow: 0px 0px 0px 4px rgba(0,0,0,0.15);
}
.default-grey-button:after {
    -webkit-box-shadow: 0px 0px 0px 1px rgba(0,0,0,0.45);
    -moz-box-shadow: 0px 0px 0px 1px rgba(0,0,0,0.45);
    box-shadow: 0px 0px 0px 1px rgba(0,0,0,0.45);
}
.default-grey-button:not(.disabled):hover {
    -webkit-box-shadow: 0px 0px 0px 4px rgba(0,0,0,0.15);
    -moz-box-shadow: 0px 0px 0px 4px rgba(0,0,0,0.15);
    box-shadow: 0px 0px 0px 4px rgba(0,0,0,0.15);
}
.default-white-button:not(.tiny-button) i {
    margin: 6px 6px 1px -5px;
    vertical-align: top;
}
.default-white-button.small i {
    margin: 3px 3px 1px -5px;
}
.default-white-button.semi-small i {
    margin: 5px 4px 1px -5px;
}
.red.default-white-button:hover {
    -webkit-box-shadow: 0px 0px 0px 4px rgba(217,0,7,0.2);
    -moz-box-shadow: 0px 0px 0px 4px rgba(217,0,7,0.2);
    box-shadow: 0px 0px 0px 4px rgba(217,0,7,0.2);
}
.default-white-button.tiny-button {
    width: 16px;
    height: 16px;
    min-width: 0;
    padding: 0;
    float: right;
    text-align: left;
 filter: progid:DXImageTransform.Microsoft.Alpha(opacity=0);
    -moz-opacity: 0;
    -khtml-opacity: 0;
    opacity: 0;
}
.icon-dropdown {
    padding: 2px 13px 2px 3px;
    float: right;
    text-align: left;
    -moz-border-radius: 4px;
    -webkit-border-radius: 4px;
    border-radius: 4px;
    position: relative;
    cursor: pointer;
}
.button.icon-dropdown.disabled > i {
    cursor: default;
}
.icon-dropdown.disabled {
    cursor: default;
 filter: progid:DXImageTransform.Microsoft.Alpha(opacity=60);
    -moz-opacity: 0.6;
    -khtml-opacity: 0.6;
    opacity: 0.6;
}
.icon-dropdown:not(.disabled):hover, .icon-dropdown.active {
<<<<<<< HEAD
    background-image: url(../images/mega/new-chat-sprite-v5.svg);
=======
    background-image: url(../images/mega/new-chat-sprite-v4.svg);
>>>>>>> e88a5925
    background-repeat: no-repeat;
    background-position: -64px -657px;
}
.icon-dropdown:not(.disabled).active {
    background-position: -64px -699px;
}
.icon-dropdown:not(.disabled):hover::before, .icon-dropdown:not(.disabled):hover::after, .icon-dropdown.active::before, .icon-dropdown.active::after {
    content: '';
    width: 100%;
    height: 100%;
    position: absolute;
    left: 0;
    top: 0;
    -moz-border-radius: 2px;
    -webkit-border-radius: 2px;
    border-radius: 2px;
    -webkit-box-shadow: 0px 0px 0px 1px rgba(0,0,0,0.05);
    -moz-box-shadow: 0px 0px 0px 1px rgba(0,0,0,0.05);
    box-shadow: 0px 0px 0px 1px rgba(0,0,0,0.05);
}
.icon-dropdown:not(.disabled):hover::before, .icon-dropdown.active::before {
    -webkit-box-shadow: 0px 1px 2px 0px rgba(0,0,0,0.15);
    -moz-box-shadow: 0px 1px 2px 0px rgba(0,0,0,0.15);
    box-shadow: 0px 1px 2px 0px rgba(0,0,0,0.15);
}
.default-white-button.tiny-button .tiny-icon {
    margin: 0 auto;
    display: block;
}
.contacts-info:hover .tiny-button, .message.content-area:hover > .tiny-button, .default-white-button.tiny-button.active, .shared-link.img-block:hover .tiny-button, .data-block-view:hover .tiny-button {
 filter: progid:DXImageTransform.Microsoft.Alpha(opacity=100);
    -moz-opacity: 1;
    -khtml-opacity: 1;
    opacity: 1;
}
.button.disabled.visible, .contacts-info:hover .tiny-button.disabled, .message.content-area:hover > .tiny-button.disabled, .default-white-button.tiny-button.active.disabled, .shared-link.img-block:hover .tiny-button.disabled, .data-block-view:hover .tiny-button.disabled {
    cursor: default;
 filter: progid:DXImageTransform.Microsoft.Alpha(opacity=60);
    -moz-opacity: 0.6;
    -khtml-opacity: 0.6;
    opacity: 0.6;
}
.default-white-button.tiny-button:not(.disabled):hover, .default-white-button.tiny-button.active:not(.disabled) {
    -webkit-box-shadow: 0px 0px 0px 1px rgba(0,0,0,0.1);
    -moz-box-shadow: 0px 0px 0px 1px rgba(0,0,0,0.1);
    box-shadow: 0px 0px 0px 1px rgba(0,0,0,0.1);
}
.blue.big-button {
    color: #2BA6DE;
    border-color: #2BA6DE;
}
.blue.big-button:hover {
    background-color: #2BA6DE;
}
.default-white-button.left, .default-grey-button.left {
    margin-right: 12px;
}
.default-white-button.right, .default-grey-button.right {
    margin-left: 12px;
}
.red {
    color: #D90007
}
.button.overlay-button {
    position: absolute;
    left: 50%;
    top: 50%;
    margin: -35px 0 0 -35px;
    webkit-transition: opacity 100ms ease-in-out;
    -moz-transition: opacity 100ms ease-in-out;
    -o-transition: opacity 100ms ease-in-out;
    -ms-transition: opacity 100ms ease-in-out;
    transition: opacity 100ms ease-in-out;
 filter: progid:DXImageTransform.Microsoft.Alpha(opacity=0);
    -moz-opacity: 0;
    -khtml-opacity: 0;
    opacity: 0;
    z-index: 10;
}
.button.square-button {
    width: 32px;
    height: 32px;
    float: left;
    -webkit-box-sizing: border-box;
    -moz-box-sizing: border-box;
    box-sizing: border-box;
    -moz-border-radius: 4px;
    -webkit-border-radius: 4px;
    border-radius: 4px;
    -webkit-transition: all 100ms ease-in-out;
    -moz-transition: all 100ms ease-in-out;
    -o-transition: all 100ms ease-in-out;
    -ms-transition: all 100ms ease-in-out;
    transition: all 100ms ease-in-out;
    text-align: center;
}
.button.square-button:hover {
    background-color: #EEEEEE;
}
.button.square-button.active {
    background-color: #999999;
}
.default-big-button {
    display: block;
    font-size: 14px;
    line-height: 47px;
    height: 48px;
    text-align: center;
    cursor: pointer;
    color: #333333;
    -moz-border-radius: 4px;
    -webkit-border-radius: 4px;
    border-radius: 4px;
    position: relative;
    -webkit-box-shadow: 0px 0px 0px 4px rgba(0,0,0,0.05);
    -moz-box-shadow: 0px 0px 0px 4px rgba(0,0,0,0.05);
    box-shadow: 0px 0px 0px 4px rgba(0,0,0,0.05);
    background-color: rgba(0,0,0,0.05);
    -webkit-transition: all 200ms ease-in-out;
    -moz-transition: all 200ms ease-in-out;
    -o-transition: all 200ms ease-in-out;
    -ms-transition: all 200ms ease-in-out;
    transition: all 200ms ease-in-out;
}
.default-big-button span {
    display: block;
    height: 48px;
    background-color: white;
    -moz-border-radius: 4px;
    -webkit-border-radius: 4px;
    border-radius: 4px;
    -webkit-box-shadow: 0 1px 2px 0 rgba(0,0,0,0.15);
    -moz-box-shadow: 0 1px 2px 0 rgba(0,0,0,0.15);
    box-shadow: 0 1px 2px 0 rgba(0,0,0,0.15);
    left: 0;
    top: 0;
    padding: 0 24px;
}
.default-big-button span::before {
    content: '';
    display: block;
    position: absolute;
    width: 100%;
    height: 100%;
    left: 0;
    top: 0;
    -moz-border-radius: 4px;
    -webkit-border-radius: 4px;
    border-radius: 4px;
    -webkit-box-shadow: 0px 0px 0px 1px rgba(0,0,0,0.05);
    -moz-box-shadow: 0px 0px 0px 1px rgba(0,0,0,0.05);
    box-shadow: 0px 0px 0px 1px rgba(0,0,0,0.05);
}
.default-big-button:hover, .default-big-button.active {
    -webkit-box-shadow: 0px 0px 0px 4px rgba(0,0,0,0.1);
    -moz-box-shadow: 0px 0px 0px 4px rgba(0,0,0,0.1);
    box-shadow: 0px 0px 0px 4px rgba(0,0,0,0.1);
    background-color: rgba(0,0,0,0.1);
}
.default-big-button.button-without-outline {
    webkit-box-shadow: none;
    -moz-box-shadow: none;
    box-shadow: none;
    color: #777777;
}
.default-big-button.button-without-outline:hover {
    webkit-box-shadow: 0px 0px 0px 4px rgba(0,0,0,0.05);
    -moz-box-shadow: 0px 0px 0px 4px rgba(0,0,0,0.05);
    box-shadow: 0px 0px 0px 4px rgba(0,0,0,0.05);
}
.default-big-button.grey-gradient {
    color: white;
}
.default-big-button.grey-gradient:hover {
    webkit-box-shadow: 0px 0px 0px 4px rgba(0,0,0,0.1);
    -moz-box-shadow: 0px 0px 0px 4px rgba(0,0,0,0.1);
    box-shadow: 0px 0px 0px 4px rgba(0,0,0,0.1);
}
.default-big-button.grey-gradient span {
    background: rgb(184,184,184);
    background: url(data:image/svg+xml;base64,PD94bWwgdmVyc2lvbj0iMS4wIiA/Pgo8c3ZnIHhtbG5zPSJodHRwOi8vd3d3LnczLm9yZy8yMDAwL3N2ZyIgd2lkdGg9IjEwMCUiIGhlaWdodD0iMTAwJSIgdmlld0JveD0iMCAwIDEgMSIgcHJlc2VydmVBc3BlY3RSYXRpbz0ibm9uZSI+CiAgPGxpbmVhckdyYWRpZW50IGlkPSJncmFkLXVjZ2ctZ2VuZXJhdGVkIiBncmFkaWVudFVuaXRzPSJ1c2VyU3BhY2VPblVzZSIgeDE9IjAlIiB5MT0iMCUiIHgyPSIwJSIgeTI9IjEwMCUiPgogICAgPHN0b3Agb2Zmc2V0PSIwJSIgc3RvcC1jb2xvcj0iI2I4YjhiOCIgc3RvcC1vcGFjaXR5PSIxIi8+CiAgICA8c3RvcCBvZmZzZXQ9IjEwMCUiIHN0b3AtY29sb3I9IiNhNmE2YTYiIHN0b3Atb3BhY2l0eT0iMSIvPgogIDwvbGluZWFyR3JhZGllbnQ+CiAgPHJlY3QgeD0iMCIgeT0iMCIgd2lkdGg9IjEiIGhlaWdodD0iMSIgZmlsbD0idXJsKCNncmFkLXVjZ2ctZ2VuZXJhdGVkKSIgLz4KPC9zdmc+);
    background: -moz-linear-gradient(top, rgba(184,184,184,1) 0%, rgba(166,166,166,1) 100%);
    background: -webkit-linear-gradient(top, rgba(184,184,184,1) 0%, rgba(166,166,166,1) 100%);
    background: linear-gradient(to bottom, rgba(184,184,184,1) 0%, rgba(166,166,166,1) 100%);
    -moz-text-shadow: 0 1px 2px rgba(0,0,0,0.2);
    -webkit-text-shadow: 0 1px 2px rgba(0,0,0,0.2);
    text-shadow: 0 1px 2px rgba(0,0,0,0.2);
}
.default-big-button.grey-gradient span::before {
    -webkit-box-shadow: 0px 0px 0px 1px rgba(0,0,0,0.35);
    -moz-box-shadow: 0px 0px 0px 1px rgba(0,0,0,0.35);
    box-shadow: 0px 0px 0px 1px rgba(0,0,0,0.35);
}
.default-huge-button {
    display: block;
    font-size: 20px;
    -moz-border-radius: 4px;
    -webkit-border-radius: 4px;
    border-radius: 4px;
    line-height: 63px;
    color: white;
    padding: 0 15px;
    min-width: 228px;
    height: 64px;
    text-align: center;
    cursor: pointer;
    background-color: rgba(217,0,7,0.7);
    position: relative;
    -webkit-transition: all 200ms ease-in-out;
    -moz-transition: all 200ms ease-in-out;
    -o-transition: all 200ms ease-in-out;
    -ms-transition: all 200ms ease-in-out;
    transition: all 200ms ease-in-out;
    -webkit-box-sizing: border-box;
    -moz-box-sizing: border-box;
    box-sizing: border-box;
    white-space: nowrap;
}
.default-huge-button:not(.disabled):hover {
    background-color: rgba(217,0,7,1);
}
.default-huge-button i {
    margin: 19px 20px 0 0;
    vertical-align: top;
}
.default-white-button.small-square-button {
    width: 24px;
    height: 24px;
    min-width: 0;
    padding: 0;
}
.default-white-button.small-square-button i {
    margin: 3px 0 0 0;
}<|MERGE_RESOLUTION|>--- conflicted
+++ resolved
@@ -268,11 +268,7 @@
     opacity: 0.6;
 }
 .icon-dropdown:not(.disabled):hover, .icon-dropdown.active {
-<<<<<<< HEAD
     background-image: url(../images/mega/new-chat-sprite-v5.svg);
-=======
-    background-image: url(../images/mega/new-chat-sprite-v4.svg);
->>>>>>> e88a5925
     background-repeat: no-repeat;
     background-position: -64px -657px;
 }
