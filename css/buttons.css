--- conflicted
+++ resolved
@@ -134,7 +134,12 @@
     box-sizing: border-box;
     white-space: nowrap;
 }
-<<<<<<< HEAD
+.default-white-button.light-grey-txt {
+    color: #777777;
+}
+.default-white-button::first-letter {
+    text-transform: uppercase;
+}
 .default-white-button.small-height {
     line-height: 19px;
     height: 20px;
@@ -158,13 +163,6 @@
 }
 .default-white-button .red {
     color: #F0373A;
-=======
-.default-white-button.light-grey-txt {
-    color: #777777;
-}
-.default-white-button::first-letter {
-    text-transform: uppercase;
->>>>>>> 4c62cf75
 }
 .default-grey-button {
     color: white;
