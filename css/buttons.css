--- conflicted
+++ resolved
@@ -1112,11 +1112,7 @@
     width: 24px;
     height: 24px;
     margin:3px 8px 4px 0px;
-<<<<<<< HEAD
     background-image: url(../images/mega/fm-main-sprite_v13.png);
-=======
-    background-image: url(../images/mega/fm-main-sprite_v12.png);
->>>>>>> 7061baeb
     -webkit-box-sizing: border-box;
     -moz-box-sizing: border-box;
     box-sizing: border-box;
