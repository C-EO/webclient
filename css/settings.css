--- conflicted
+++ resolved
@@ -677,11 +677,7 @@
 .fm-right-account-block .underline-dropdown-input .list-arrow {
     width: 16px;
     height: 16px;
-<<<<<<< HEAD
     background-image: url(../images/mega/fm-main-sprite_v13.png);
-=======
-    background-image: url(../images/mega/fm-main-sprite_v12.png);
->>>>>>> 7061baeb
     background-repeat: no-repeat;
     background-position: -4px -12309px;
     right: 8px;
@@ -700,11 +696,7 @@
 .fm-right-account-block .dialog-input-title-ontop .birth-arrow-container .up-control {
     width: 24px;
     height: 16px;
-<<<<<<< HEAD
     background-image: url(../images/mega/fm-main-sprite_v13.png);
-=======
-    background-image: url(../images/mega/fm-main-sprite_v12.png);
->>>>>>> 7061baeb
     background-repeat: no-repeat;
     background-position: 0px -12311px;
     opacity: 0.4;
@@ -717,11 +709,7 @@
 .fm-right-account-block .dialog-input-title-ontop .birth-arrow-container .down-control {
     width: 24px;
     height: 16px;
-<<<<<<< HEAD
     background-image: url(../images/mega/fm-main-sprite_v13.png);
-=======
-    background-image: url(../images/mega/fm-main-sprite_v12.png);
->>>>>>> 7061baeb
     background-repeat: no-repeat;
     background-position: 0px -12311px;
     opacity: 0.4;
@@ -1119,11 +1107,7 @@
     width: 24px;
     height: 24px;
     margin:6px 8px 4px 0px;
-<<<<<<< HEAD
     background-image: url(../images/mega/fm-main-sprite_v13.png);
-=======
-    background-image: url(../images/mega/fm-main-sprite_v12.png);
->>>>>>> 7061baeb
     -webkit-box-sizing: border-box;
     -moz-box-sizing: border-box;
     box-sizing: border-box;
@@ -1676,11 +1660,7 @@
     position: relative;
 }
 .fm-right-account-block .tooltip-icon .medium-icon.info-icon {
-<<<<<<< HEAD
     background-image: url(../images/mega/fm-main-sprite_v13.png);
-=======
-    background-image: url(../images/mega/fm-main-sprite_v12.png);
->>>>>>> 7061baeb
     background-repeat: no-repeat;
     background-position: -22px -12374px;
     background-size: 48px auto;
@@ -1792,19 +1772,11 @@
     margin: 0px;
 }
 .fm-close-all-sessions span {
-<<<<<<< HEAD
     background: rgba(255, 255, 255, 1) url(../images/mega/fm-main-sprite_v13.png) no-repeat scroll -18px -5468px;
     padding-left: 20px;
 }
 .settings-logout {
     background: #ccc url(../images/mega/fm-main-sprite_v13.png) no-repeat scroll 5px -8423px;
-=======
-    background: rgba(255, 255, 255, 1) url(../images/mega/fm-main-sprite_v12.png) no-repeat scroll -18px -5468px;
-    padding-left: 20px;
-}
-.settings-logout {
-    background: #ccc url(../images/mega/fm-main-sprite_v12.png) no-repeat scroll 5px -8423px;
->>>>>>> 7061baeb
     cursor: pointer;
     float: right;
     padding-left: 19px;
