--- conflicted
+++ resolved
@@ -53,11 +53,7 @@
     height: 16px;
     left: 16px;
     top: 10px;
-<<<<<<< HEAD
-    background-image: url(../images/mega/icons-sprite_v31.png);
-=======
     background-image: url(../images/mega/icons-sprite_v32.png);
->>>>>>> 20e1e230
     background-repeat: no-repeat;
     opacity: 0.3;
 }
@@ -69,11 +65,7 @@
     height: 24px;
     right: 16px;
     top: 6px;
-<<<<<<< HEAD
-    background-image: url(../images/mega/icons-sprite_v31.png);
-=======
     background-image: url(../images/mega/icons-sprite_v32.png);
->>>>>>> 20e1e230
     background-repeat: no-repeat;
     background-position: -98px -249px;
     opacity: 0;
