/* New settings and Dashboard*/

.fm-right-account-block, .fm-right-block.dashboard {
    height: 100%;
    height: -webkit-calc(100% - 35px);
    height: -moz-calc(100% - 35px);
    height: calc(100% - 35px);
    position: relative;
}
.fm-right-block.dashboard, .fm-right-block.dashboard .jspContainer, .fm-right-block.dashboard .jspPane {
    width: auto !important;
}
.fm-right-block.dashboard {
    background-color: #fafafa;
    margin-top: -1px;
}
.fm-right-block.dashboard .jspContainer::before {
    content: '';
    display: block;
    width: 100%;
    height: 8px;
    left: 0;
    top: 0;
    position: absolute;
    background: url(data:image/svg+xml;base64,PD94bWwgdmVyc2lvbj0iMS4wIiA/Pgo8c3ZnIHhtbG5zPSJodHRwOi8vd3d3LnczLm9yZy8yMDAwL3N2ZyIgd2lkdGg9IjEwMCUiIGhlaWdodD0iMTAwJSIgdmlld0JveD0iMCAwIDEgMSIgcHJlc2VydmVBc3BlY3RSYXRpbz0ibm9uZSI+CiAgPGxpbmVhckdyYWRpZW50IGlkPSJncmFkLXVjZ2ctZ2VuZXJhdGVkIiBncmFkaWVudFVuaXRzPSJ1c2VyU3BhY2VPblVzZSIgeDE9IjAlIiB5MT0iMCUiIHgyPSIwJSIgeTI9IjEwMCUiPgogICAgPHN0b3Agb2Zmc2V0PSIwJSIgc3RvcC1jb2xvcj0iI2ZhZmFmYSIgc3RvcC1vcGFjaXR5PSIxIi8+CiAgICA8c3RvcCBvZmZzZXQ9IjEwMCUiIHN0b3AtY29sb3I9IiNmYWZhZmEiIHN0b3Atb3BhY2l0eT0iMCIvPgogIDwvbGluZWFyR3JhZGllbnQ+CiAgPHJlY3QgeD0iMCIgeT0iMCIgd2lkdGg9IjEiIGhlaWdodD0iMSIgZmlsbD0idXJsKCNncmFkLXVjZ2ctZ2VuZXJhdGVkKSIgLz4KPC9zdmc+);
    background: -moz-linear-gradient(top, rgba(250,250,250,1) 0%, rgba(250,250,250,0) 100%);
    background: -webkit-linear-gradient(top, rgba(250,250,250,1) 0%, rgba(250,250,250,0) 100%);
    background: linear-gradient(to bottom, rgba(250,250,250,1) 0%, rgba(250,250,250,0) 100%);
    z-index: 10;
}
.content-panel.account {
    font-family: 'LatoWeb','source_sans_proregular', Arial;
}
.head-title {
    display: block;
    line-height: 20px;
    padding: 8px 40px 8px 44px;
    font-size: 16px;
    color: #555;
    position: relative;
    cursor: pointer;
    -webkit-transition: all 200ms ease-in-out;
    -moz-transition: all 200ms ease-in-out;
    -o-transition: all 200ms ease-in-out;
    -ms-transition: all 200ms ease-in-out;
    transition: all 200ms ease-in-out;
}
.head-title::before {
    content: '';
    display: block;
    position: absolute;
    width: 16px;
    height: 16px;
    left: 16px;
<<<<<<< HEAD
    top: 10px;
=======
    top: 9px;
>>>>>>> b21ca7c4
    background-image: url(../images/mega/icons-sprite_v25.png);
    background-repeat: no-repeat;
    opacity: 0.3;
}
.settings-menu-arrow {
    content: '';
    display: block;
    position: absolute;
    width: 24px;
    height: 24px;
    right: 16px;
    top: 6px;
    background-image: url(../images/mega/icons-sprite_v25.png);
    background-repeat: no-repeat;
    background-position: -98px -249px;
    opacity: 0;
}
.fm-account-button.active .settings-menu-arrow:hover, .head-title:hover .settings-menu-arrow:hover {
    opacity: 1;
}
.head-title:hover {
    background-color: #eee;
}
.fm-account-button.active .head-title::before, .head-title:hover::before {
    opacity: 0.8;
}
.fm-account-button.active .head-title {
    background-color: #eee;
    font-family: 'LatoWebSemibold', 'source_sans_proregular', Arial;
}
.head-title .settings-menu-arrow {
    opacity: 0.4;
    -webkit-transition: all 200ms ease-in-out;
    -moz-transition: all 200ms ease-in-out;
    -o-transition: all 200ms ease-in-out;
    -ms-transition: all 200ms ease-in-out;
    transition: all 200ms ease-in-out;
}
.fm-account-button.active .settings-menu-arrow, .fm-account-button:not(.closed) .settings-menu-arrow {
    -o-transform: rotateZ(90deg);
    -ms-transform: rotateZ(90deg);
    -webkit-transform: rotateZ(90deg);
    transform: rotateZ(90deg);
}
.fm-account-button.account-s .head-title::before {
    background-position: -10px -1671px;
}
.fm-account-button.plan .head-title::before {
    background-position: -35px -1670px;
}
.fm-account-button.notifications .head-title::before {
    background-position: -63px -1671px;
}
.fm-account-button.security .head-title::before {
    background-position: -90px -1671px;
}
.fm-account-button.file-management .head-title::before {
    background-position: -120px -1671px;
}
.content-panel.dashboard * {
   font-family: 'LatoWeb', 'source_sans_proregular', Arial;
}
.account.user-data-block {
    position: relative;
    padding: 60px 20px 16px 20px;
    text-align: center;
    font-size: 0;
    line-height: 0;
}
.fm-account-button.transfers .head-title::before {
    background-position: -150px -1671px;
}
.fm-account-button.contact-chats .head-title::before {
    background-position: -179px -1671px;
}
.fm-account-button.reseller .head-title::before {
    background-position: -210px -1670px;
}
.fm-account-button .sub-title-container {
    display: block;
    max-height: 250px;
}
.fm-account-button .sub-title {
    font-size: 14px;
    color: #888;
    line-height: 16px;
    padding: 8px 8px 8px 44px;
    position: relative;
    cursor: pointer;
    -webkit-transition: all 200ms ease-in-out;
    -moz-transition: all 200ms ease-in-out;
    -o-transition: all 200ms ease-in-out;
    -ms-transition: all 200ms ease-in-out;
    transition: all 200ms ease-in-out;
}
.fm-account-button .sub-title:hover {
    color: #000;
}
.fm-right-account-block {
    font-family: 'LatoWeb','source_sans_proregular', Arial;
    background-color: #fff;
}
.fm-right-account-block .default-select-dropdown {
    top: -8px;
    left: -9px;
}
.fm-right-account-block .txt-center {
    text-align: center;
    display: block;
}
.fm-right-account-block .txt-center.default-green-button {
    height: auto;
    white-space: normal;
    line-height: 20px;
    padding:7px 0;
}
.settings-banner {
    margin: 16px auto;
    width: calc(100% - 32px);
    max-width: 1020px;
    border-radius: 5px;
    border: 1px solid rgba(0,0,0,0.1);
    -webkit-box-shadow: 0px 1px 2px 0px rgba(0,0,0,0.05);
    -moz-box-shadow: 0px 1px 2px 0px rgba(0,0,0,0.05);
    box-shadow: 0px 1px 2px 0px rgba(0,0,0,0.05);
    display:block;
    background-color: #fafafa;
    z-index: 9;
    -moz-box-sizing: border-box;
    -webkit-box-sizing: border-box;
    box-sizing: border-box;
}
.first-block {
    width: 20%;
    min-width: 90px;
    display: inline-block;
    position: relative;
    vertical-align: middle;
    line-height: 130px;
    text-align: center;
}
.first-block .title-txt {
    padding: 16px 8px;
    vertical-align: middle;
}
.second-block {
    width: 58.5%;
    min-width: 518px;
    display: inline-block;
    position: relative;
    vertical-align: top;
}
.last-block {
    width: 20%;
    display: inline-block;
    position: relative;
    text-align: center;
    padding: 16px 2px;
    vertical-align: middle;
}
.last-block .default-green-button {
    font-size: 15px;
    height: auto;
    min-height: 40px;
    padding:10px 16px;
    line-height: 20px;
    white-space: normal;
    max-width: 94%;
    margin-right: 3%;
    display: inline-block;
}
.second-block .dashboard-container {
    margin: 22px 0;
    text-align: center;
}
.fm-account-main .green {
    background-color: #00BFA5;
    color: #fff;
}
.fm-account-main .grid-table.transactions .green {
    background-color: initial;
    color: #00BFA5;
}
.fm-account-main .white {
    color: #fff;
}
.title-txt {
    font-size: 20px;
    color: #333;
    line-height: 24px;
    display: inline-block;
    transition: 0.3s;
}
.subtitle-txt {
    font-size: 16px;
    color: #333;
    line-height: 18px;
    display: inline-block;
    vertical-align: top;
    max-width: 370px;
    text-overflow: ellipsis;
    position: relative;
    transition: 0.3s;
}
.settings-sub-section.no-button .subtitle-txt, .settings-sub-section.no-button .content-txt {
    max-width: none;
}
.settings-sub-section.avatar .subtitle-txt {
    line-height: 64px;
    margin-right: 16px;
    vertical-align: top;
}
.settings-sub-section .uidateformat {
    margin-bottom: 8px;
}
.settings-sub-section .status-container {
    position: relative;
    padding-top: 24px;
}
.settings-sub-section .status-container .content-txt {
    padding: 0;
}
.fm-account-notifications .subtitle-txt {
    display: block;
    line-height: 22px;
    margin-bottom: 8px;
    margin-top: 24px;
}
.subtitle-txt.short-title {
    width: 140px;
}
.content-txt {
    font-size: 14px;
    line-height: 20px;
    padding-top: 18px;
    color: #999;
    vertical-align:top;
    transition: 0.3s;
}
.fm-account-notifications.fm-account-sections .content-txt {
    max-width: 400px;
}
.status-container .content-txt {
    max-width: 340px;
}
.settings-sub-section .radio-txt {
    font-size: 14px;
    line-height: 20px;
    color: #999;
    vertical-align:top;
    max-width: 340px;
    transition: 0.3s;
    max-width: 224px;
}
.settings-sub-section .radio-txt.big {
    font-size: 18px;
}
.settings-sub-section .radio-txt.small {
    font-size: 14px;
}
.fm-account-notifications .content-txt {
    padding: 0px;
    display: inline-block;
}
.slider-percentage-bl .content-txt {
    font-size: 12px;
    line-height: 17px;
    display: table-cell;
    color: #999999;
    vertical-align: middle;
    padding: 0 0 0 10px;
}
.account.data-block.test-network .content-txt,
.account.qr-settings .settings-left-block .content-txt {
    margin-bottom: 40px;
}
.account.qr-settings .settings-right-block .qr-http-link {
    max-width: 100%;
    min-height: 24px;
}
.content-container.auto-away {
    padding: 16px 0;
}
.content-container.auto-away .content-txt {
    display: inline-block;
    vertical-align: middle;
    padding-top: 0;
}
.fm-right-account-block .content-txt.resellerbuy {
    text-decoration: underline;
    margin-right: 16px;
    padding-top: 6px;
    cursor: pointer;
    max-width: none;
}
.achievements-block .title-txt {
    margin-bottom: 24px;
}
.achievements-block .content-txt {
    max-width: 100%;
}
.achievements-block .card-container {
    margin-top: 24px;
}
.content-container.auto-away .account-counter-number {
    float: none;
    display: inline-block;
    margin: 0 12px;
    vertical-align: middle;
}
.settings-banner .fm-account-blocks {
    display: inline-block;
    max-width: 56%;
    text-align: left;
}
.settings-banner .fm-account-blocks:first-child {
    padding: 0 4% 0 1%;
}
.settings-banner .fm-account-blocks:last-child {
    padding: 0 1% 0 4%;
}
.settings-banner .account.chart-block {
    padding:0;
}
.settings-banner .tiny-chart .account.chart.data {
    margin: 0px 0 0 92px;
}
.settings-banner .tiny-chart .chart.icon {
    left: 22px;
    top: 16px;
}
.fm-right-account-block .icon.chart {
    width: 32px;
    height: 32px;
    opacity: 1;
}
.settings-banner .account.chart.overlay {
    background-color: #fafafa;
}
.settings-banner .account.chart.body::after {
    background-color: #fafafa;
}
.settings-banner .fm-account-header {
    font-size: 14px;
    line-height: 18px;
    color: #333;
    font-family: 'LatoWebBold','source_sans_proregular', Arial;
}
.settings-banner .chart.data .perc-txt {
    font-size: 26px;
    font-family: 'LatoWebLight', 'source_sans_proregular', Arial;
    line-height: 38px;
    color: #666;
    display: block;
}
.settings-banner .tiny-chart .chart.data .size-txt {
    font-size: 14px;
    line-height: 22px;
    font-family: 'LatoWebBold','source_sans_proregular', Arial;
    display: inline-block;
    vertical-align: top;
}
.settings-banner .chart.data .pecents-txt, 
.settings-banner .chart.data .gb-txt {
    font-family: 'LatoWebLight', 'source_sans_proregular', Arial;
    display: inline-block;
    vertical-align: top;
}
.fm-account-sections{
    position: relative;
    width: 802px;
    margin:  0 auto;
    margin-top: 16px;
    padding: 0 16px 64px 16px;
    -webkit-box-sizing: border-box;
    -moz-box-sizing: border-box;
    box-sizing: border-box;
}
.account.data-block {
    position: relative;
}
.account.achievements-block {
    margin: 48px;
}
.achievements-block .account.data-block {
    margin-bottom: 32px;
}
.account.data-block:not(:last-child)::after {
    content: '';
    display: block;
    position: absolute;
    width: 100%;
    height: 1px;
    left: : 0px;
    bottom: 0px;
    background-color: rgba(0,0,0,0.1);
}
.settings-left-block {
    display: inline-block;
    vertical-align: top;
    width: 230px;
    padding-top: 28px;
    box-sizing: border-box;
}
.settings-right-block {
    width: 536px;
    padding: 9px 0 16px 56px;
    box-sizing: border-box;
    display: inline-block;
    vertical-align: top;
}
.settings-right-block div.radioOn, .settings-right-block div.radioOff {
    margin-left: 2px;
}
.account.data-block.table-block .settings-left-block {
    width: 100%;
    padding-bottom: 0;
}
.account.data-block.table-block .settings-right-block {
    width: 100%;
    padding: 24px 0 40px 0;
}
.settings-sub-section {
    padding: 24px 0;
    position: relative;
}
.settings-sub-section.no-padding {
    padding: 0;
}
.settings-sub-section.button-container {
    padding-top: 0;
}
.settings-sub-section.border {
    padding-bottom: 25px;
}
.settings-sub-section.border::after {
    content: '';
    display: block;
    position: absolute;
    width: 100%;
    height: 1px;
    left: : 0px;
    bottom: 0px;
    background-color: rgba(0,0,0,0.1);
}
.fm-right-account-block .default-white-button {
    position: absolute;
    margin-left: 12px;
    display: inline-block;
    top: 20px;
    right: 0px;
}
.fm-right-account-block .default-green-button {
    margin-left: 12px;
}
.fm-right-account-block .access-qr-container .default-white-button {
    right: 4px;
}
.fm-right-account-block .default-white-button.btn-cancel-sub {
    margin-top: 24px;
}
.fm-right-account-block .default-white-button.avatar {
    top: 50%;
    margin-top: -16px;
}
.fm-right-account-block .default-white-button.right, .fm-right-account-block .default-green-button.right {
    position: relative;
    float: right;
    top: 0;
    -o-transform: none;
    -ms-transform: none; /* IE 9 */
    -webkit-transform: none; /* Safari */
    transform: none;
    max-height: 40px;
}
.dialog-input-title-ontop {
    height: 56px;
    position: relative;
    width:222px;
    margin:0px;
    display: inline-block;
    vertical-align: bottom;
    margin-bottom: 16px;
}
.fm-right-account-block .dialog-input-title-ontop:nth-child(odd) {
    margin-right: 32px;
}
.dialog-input-title-ontop::after {
    content: " ";
    width: 100%;
    height: 1px;
    bottom: 0;
    left: 0;
    background-color: rgba(0,0,0,0.2);
    position: absolute;
    transition: background-color 0.2s linear;
}
.dialog-input-title-ontop:hover::after {
    background-color: rgba(0,0,0,0.5);
}
.dialog-input-title-ontop .title {
    position: absolute;
    left: 0px;
    top: 30px;
    font-size: 14px;
    color: #888;
    line-height: 18px;
    -webkit-transition: font-size 0.2s ease-in, color 0.2s ease-in, top 0.2s cubic-bezier(0.4, 0.0, 1, 1);
    -moz-transition: font-size 0.2s ease-in, color 0.2s ease-in, top 0.2s cubic-bezier(0.4, 0.0, 1, 1);
    -o-transition: font-size 0.2s ease-in, color 0.2s ease-in, top 0.2s cubic-bezier(0.4, 0.0, 1, 1);
    -ms-transition: font-size 0.2s ease-in, color 0.2s ease-in, top 0.2s cubic-bezier(0.4, 0.0, 1, 1);
    transition: font-size 0.2s ease-in, color 0.2s ease-in, top 0.2s cubic-bezier(0.4, 0.0, 1, 1);
    z-index: 1129;
}
.dialog-input-title-ontop input {
    font-family: 'LatoWeb','source_sans_proregular', Arial;
}
.fm-right-account-block .dialog-input-title-ontop .dialog-input, .fm-voucher-popup .dialog-input-title-ontop .dialog-input {
    border: none;
    width: 210px;
    height: 24px;
    margin-top:24px;
    margin-right: 0;
    line-height: 24px;
    color: #333;
    font-family: 'LatoWeb','source_sans_proregular', Arial;
    font-size: 17px;
    white-space: nowrap;
    text-overflow: ellipsis;
    background-color: none;
    cursor: text;
}
.fm-right-account-block .dialog-input-title-ontop.underline-dropdown-input .dialog-input {
    cursor: pointer;
}
.fm-right-account-block .dialog-input-title-ontop .dialog-input.default-select {
    box-shadow: none;
    padding: 0;
    background: transparent;
    min-width: auto;
    width: 100%;
}
.dialog-input-title-ontop .dialog-input::placeholder{
    font-size: 14px;
}
.fm-right-account-block .dialog-input-title-ontop .dialog-input.short-input {
    width: calc(38% - 28px);
    display: inline-block;
    padding: 0;
}
.fm-right-account-block .dialog-input-title-ontop .dialog-input.short-input:not(:nth-child(2)) {
    width: calc(27% - 28px);
    display: inline-block;
    padding: 0;
}
/* three extra status for the inputs: error, active, correctinput */
.dialog-input-title-ontop.correctinput .title {
    visibility: visible;
    filter:progid:DXImageTransform.Microsoft.Alpha(opacity=100);
    -moz-opacity: 1;
    -khtml-opacity: 1;
    opacity: 1;
    top:0;
}
.dialog-input-title-ontop.active .title, .dialog-input-title-ontop.valued .title, .dialog-input-title-ontop.birth .title, .dialog-input-title-ontop.underline-dropdown-input .title {
    top: 0;
    color: #aaa;
}
.dialog-input-title-ontop:not(.birth).active input::placeholder{
    opacity: 0;
}
.dialog-input-title-ontop.active::after{
    background-color: rgba(0,0,0,0.6);
}
 
.dialog-input-title-ontop.error::after{
    background-color: rgba(217,0,7,0.5);
}
.dialog-input-title-ontop.error input.dialog-input.errored{
    color: rgba(217,0,7,1);
}
.dialog-input-title-ontop.error .title {
    visibility: visible;
    filter:progid:DXImageTransform.Microsoft.Alpha(opacity=100);
    -moz-opacity: 1;
    -khtml-opacity: 1;
    opacity: 1;
    top:0;
}
.fm-right-account-block .dialog-input-title-ontop .error-message{
    font-size: 13px;
    padding: 4px 0 0 0px;
    color: rgba(229,76,81,1);
    white-space: nowrap;
    text-overflow: ellipsis;
    position: absolute;
    top: 56px;
    left: 0px;
    width: -webkit-calc(100% - 40px);
    width: -moz-calc(100% - 40px);
    width: calc(100% - 40px);
    display:none;
}
.dialog-input-title-ontop.error .error-message{
    display: inline-block;
}
.dialog-input-title-ontop.active:not(.birth) input.dialog-input::placeholder,
.dialog-input-title-ontop.correctinput:not(.birth) input.dialog-input::placeholder,
.dialog-input-title-ontop.error:not(.birth) input.dialog-input::placeholder {
    opacity: 0;
}
.fm-right-account-block .underline-dropdown-input .list-arrow {
    width: 16px;
    height: 16px;
    background-image: url(../images/mega/fm-main-sprite_v7.png);
    background-repeat: no-repeat;
    background-position: -4px -12309px;
    right: 8px;
    bottom:10px;
    position: absolute;
}
.fm-right-account-block .dialog-input-title-ontop .birth-arrow-container {
    width: 24px;
    height: 32px;
    position: relative;
    display: inline-block;
    bottom: -10px;
    cursor: pointer;
    margin-right: 4px;
}
.fm-right-account-block .dialog-input-title-ontop .birth-arrow-container .up-control {
    width: 24px;
    height: 16px;
    background-image: url(../images/mega/fm-main-sprite_v7.png);
    background-repeat: no-repeat;
    background-position: 0px -12311px;
    opacity: 0.4;
    -o-transform: rotate(180deg);
    -ms-transform: rotate(180deg); /* IE 9 */
    -webkit-transform: rotate(180deg); /* Safari */
    transform: rotate(180deg);
    transition: 0.3s;
}
.fm-right-account-block .dialog-input-title-ontop .birth-arrow-container .down-control {
    width: 24px;
    height: 16px;
    background-image: url(../images/mega/fm-main-sprite_v7.png);
    background-repeat: no-repeat;
    background-position: 0px -12311px;
    opacity: 0.4;
    transition: 0.3s;
}
.fm-right-account-block .dialog-input-title-ontop .birth-arrow-container .up-control:hover, .fm-right-account-block .dialog-input-title-ontop .birth-arrow-container .down-control:hover {
    opacity: 1;
}
.fm-right-account-block .underline-dropdown-input select{
    background:transparent;
    border:none;
    font-size: 14px;
    color: #333333;
    height: 40px;
    width: calc(100% + 16px);
    margin-top:-4px;
    padding: 8px 8px 8px 0;
    position: absolute;
    right: -16px;
    bottom: 0;
}
.settings-sub-section.profile .default-green-button,
.settings-sub-section.preference .default-green-button {
    margin-top: 24px;
}
.fm-right-account-block .dialog-feature-toggle {
    border: solid 1px rgba(0, 0, 0, 0.05);
    background-color: rgba(0, 0, 0, 0.25);
    border-radius: 40px;
    cursor: pointer;
    display: inline-block;
    position: absolute;
    height: 22px;
    width: 38px;
    right: 0;
    top: 23px;
    -webkit-box-sizing: border-box;
    -moz-box-sizing: border-box;
    box-sizing: border-box;
}
.fm-right-account-block .content-txt + .dialog-feature-toggle {
    top: 26px;
}
.fm-right-account-block .dialog-feature-toggle.toggle-on {
    background-color: #00BFA5;
    background: -moz-linear-gradient(180deg, rgba(0,191,165,1) 0%, rgba(0,172,148,1) 100%);
    background: -webkit-linear-gradient(180deg, rgba(0,191,165,1) 0%, rgba(0,172,148,1) 100%);
    background: linear-gradient(to bottom, rgba(0,191,165,1) 0%, rgba(0,172,148,1) 100%);
}
.fm-right-account-block .dialog-feature-switch {
    background-color: #ffffff;
    border: 1px solid rgba(0, 0, 0, 0.05);
    border-radius: 8px;
    box-shadow: 0 1px 2px 0 rgba(0, 0, 0, 0.15);
    cursor: pointer;
    height: 14px;
    margin-left: 2px;
    margin-top: 2px;
    width: 14px;
    transition: margin 0.15s linear;
}
.fm-account-main .fm-account-profile .settings-left-block .account.qr-block {
    margin-bottom: 0px;
}
.settings-bar {
    height: 8px;
    width: 334px;
    border-radius: 4px;
    margin-top: 8px;
    position: relative;
}
.settings-bar .settings-sub-bar {
    position: absolute;
    border-radius: 0px 8px 8px 0px;
    width: 30%;
    height: 100%;
    right: 0;
    top: 0;
    content: "";
}
.settings-bar.light-blue .settings-sub-bar {
    background-color: #4DA8CC;
}
.settings-bar.light-green .settings-sub-bar {
    background-color: #279000;
}
.fm-right-account-block .account.plan-info {
    padding: 0;
    line-height: 18px;
    display: inline-block;
    position: relative;
    vertical-align: top;
    /*float: right;*/
}
.quota-note {
    padding-left: 16px;
    font-size: 13px;
    line-height: 16px;
    font-family: 'LatoWebLight', 'source_sans_proregular', Arial;
    color: #aaa;
    display: inline-block;
    position: relative;
}
.quota-note:first-child {
    margin-right: 24px;
}
.quota-note-container.storage .quota-note::before {
    background-color: #4DA8CC;
    width: 8px;
    height: 8px;
    border-radius: 100%;
    position: absolute;
    content: "";
    top: 4px;
    left: 0;
}
.quota-note-container.storage .quota-note:first-child::before {
    background-color: #61D2FF;
}
.quota-note-container.bandwidth .quota-note::before {
    background-color: #279000;
    width: 8px;
    height: 8px;
    border-radius: 100%;
    position: absolute;
    content: "";
    top: 4px;
    left: 0;
}
.quota-note-container.bandwidth .quota-note:first-child::before {
    background-color: #31B500;
}
.fm-account-main .light-blue {
    background-color: #61D2FF;
    color:#fff;
}
.fm-account-main .light-green {
    background-color: #31B500;
    color:#fff;
    overflow: hidden;
}
.fm-right-account-block .grid-table{
    border-collapse: collapse;
    background: white;
    border-radius: 4px;
    box-sizing: border-box;
    box-shadow: 0 0 0 1px rgba(0,0,0,0.1);
    width: 99.5%;
    margin: 0 auto;
    position: relative;
    overflow: hidden;
}
.fm-right-account-block .grid-table tr:hover {
    background-color: #fff;
}
.fm-right-account-block .grid-table tr {
    font-family: 'LatoWeb','source_sans_proregular', Arial;
    position: relative;
    transition: 0.3s;
    border-bottom: 1px solid rgba(0,0,0,0.1);
}
.fm-right-account-block .grid-table tr:last-child {
    border: 0;
}
.fm-right-account-block .grid-table tr:not(:first-child):hover {
    background-color: #fafafa;
}
.fm-right-account-block .grid-table tr:first-child {
    background-color: rgba(245,245,245,1);
    border-radius: 8px 8px 0 0;
    padding: 0;
    line-height: 31px;
}
.fm-right-account-block .grid-table th {
    font-family: 'LatoWeb','source_sans_proregular', Arial;
    padding: 8px 12px 8px 12px;
    font-size: 14px;
    line-height: 18px;
    color:#333;
    font-weight: normal;
    text-align: left;
    position: relative;
}
.fm-right-account-block .grid-table th:not(:last-child)::after {
    content: "";
    position: absolute;
    bottom: 0;
    top: 8px;
    right: 0;
    width: 1px;
    background-color: rgba(0,0,0,0.1);
}
.fm-right-account-block .grid-table td {
    padding: 8px 12px;
    line-height: 24px;
    font-size: 14px;
    color: #888;
    position: relative;
    text-align: left;
    box-sizing: border-box;
}
.fm-right-account-block .grid-table.megadrop td {
    padding: 0;
    cursor: pointer;
}
.fm-right-account-block .grid-table td.ip-addr {
    max-width: 165px;
    word-wrap: break-word;
    vertical-align: top;
}
.fm-right-account-block .grid-table tr th:first-child, 
.fm-right-account-block .grid-table tr td:first-child {
    padding-left: 12px;
}
.fm-right-account-block .grid-table.megadrop tr th:first-child {
    line-height: 24px;
}
.fm-right-account-block .grid-table.megadrop tr th:first-child, 
.fm-right-account-block .grid-table.megadrop tr td:first-child {
    width: 124px;
    -webkit-box-sizing: content-box;
    -moz-box-sizing: content-box;
    box-sizing: content-box;
    position: relative;
} 
.fm-right-account-block .grid-table.megadrop tr th:nth-child(3), 
.fm-right-account-block .grid-table.megadrop tr td:nth-child(3) {
    width: 80px;
    overflow: visible;
    line-height: 0;
} 
.fm-right-account-block .grid-table .grid-table-empty, .fm-right-account-block .grid-table.megadrop td.grid-table-empty {
    text-align: center;
    padding:8px;
    cursor: default;
}
.fm-right-account-block .checkboxOff,
.fm-right-account-block .checkboxOn {
    margin:0;
}
.fm-account-security .register-pass-status-line1, 
.fm-account-security .register-pass-status-line2, 
.fm-account-security .register-pass-status-line3, 
.fm-account-security .register-pass-status-line4, 
.fm-account-security .register-pass-status-line5 {
    width: 41px;
    height: 4px;
    float: left;
    margin-top: 6px;
    margin-right: 4px;
    -moz-border-radius: 2px;
    -webkit-border-radius: 2px;
    border-radius: 2px;
    transition: background-color 0.15s linear;
}
.fm-account-security .register-pass-status-line5 {
    margin-right: 0px;
}
.fm-account-security .fm-browsers-icon img {
<<<<<<< HEAD
    margin: 4px 0 0 0;
=======
    margin: 4px 0;
>>>>>>> b21ca7c4
}
.fm-account-security .fm-flags-icon img {
    margin: 0;
}
<<<<<<< HEAD
=======
.fm-account-security .active-session-txt, 
.fm-account-security .current-session-txt, 
.fm-account-security .expired-session-txt, 
.fm-account-security .settings-logout {
    margin: 2px 0;
}
>>>>>>> b21ca7c4
.fm-account-security .tranfer-filetype-txt, .fm-account-security .fm-browsers-txt, .fm-flags-txt, .fm-member-icon-txt {
    height: auto;
}
.fm-right-account-block .account.rubbish-inputs .account-counter-number {
    float: none;
    display: inline-block;
    margin: -4px 16px;
}
.fm-right-account-block .account-counter-block {
    margin: 0;
}
.fm-right-account-block .fm-picker-breadcrumbs {
    white-space: nowrap;
    max-width: 520px;
    overflow: hidden;
}
.fm-right-account-block .icon {
    width: 24px;
    height: 24px;
    margin:6px 8px 4px 0px;
    background-image: url(../images/mega/fm-main-sprite_v7.png);
    -webkit-box-sizing: border-box;
    -moz-box-sizing: border-box;
    box-sizing: border-box;
    background-repeat: no-repeat;
    display: inline-block;
    opacity: 0.3;
    overflow: visible;
}
.dashboard .account.user-data-block {
    padding: 60px 20px 0 20px;
}
.content-panel .default-green-button.upgrade-account {
    display: inline-block;
    font-size: 15px;
    margin: 24px 0;
    white-space: normal;
    height: auto;
    min-height: 40px;
    line-height: 1.2;
    padding: 10px 20px;
}
.content-panel .default-white-button.backup-master-key {
    display: inline-block;
    font-size: 15px;
    margin: 12px 0 0 0;
    min-width: 140px;
    left: 50%;
    -o-transform: translateX(-50%);
    -ms-transform: translateX(-50%); /* IE 9 */
    -webkit-transform: translateX(-50%); /* Safari */
    transform: translateX(-50%);
}
.account.left-pane.info-block {
    padding: 17px 25px 24px 25px;
}
.account.left-pane.divider {
    height: 1px;
    background-color: rgba(0,0,0,0.1);
}
.fm-right-account-block .grid-table.megadrop .icon {
    position: relative;
}
.fm-right-account-block .grid-table.megadrop .megadrop-row:hover .icon {
    display: inline-block;
}
.fm-right-account-block .icon:hover {
    opacity: 0.8;
}
.fm-right-account-block .icon .tooltips {
    height: 20px;
    padding: 0 8px;
    background-color: rgba(0,0,0,1);
    line-height: 20px;
    color: #CCCCCC;
    font-size: 13px;
    position: absolute;
    -moz-border-radius: 4px;
    -webkit-border-radius: 4px;
    border-radius: 4px;
    white-space: nowrap;
    left: 50%;
    -o-transform: translateX(-50%);
    -ms-transform: translateX(-50%); /* IE 9 */
    -webkit-transform: translateX(-50%); /* Safari */
    transform: translateX(-50%);
    bottom: -15px;
    -webkit-transition: bottom 1s ease-in, top 1s ease-in, visibility 0.5s, opacity 1s ease-in;
    -moz-transition: bottom 1s ease-in, top 1s ease-in, visibility 0.5s, opacity 1s ease-in;
    -o-transition: bottom 1s ease-in, top 1s ease-in, visibility 0.5s, opacity 1s ease-in;
    -ms-transition: bottom 1s ease-in, top 1s ease-in, visibility 0.5s, opacity 1s ease-in;
    transition: bottom 1s ease-in, top 1s ease-in, visibility 0.5s, opacity 1s ease-in;
    filter:progid:DXImageTransform.Microsoft.Alpha(opacity=1);
    -moz-opacity: 0;
    -khtml-opacity: 0;
    opacity: 0;
    z-index: 1129;
    visibility: hidden;
}
.fm-right-account-block .icon:hover .tooltips {
    -moz-opacity: 1;
    -khtml-opacity: 1;
    opacity: 1;
    visibility: visible;
    bottom: -20px;
}
.fm-right-account-block .delete-img {
    background-position: 0px -12400px;
    opacity: 0.3;
    cursor: pointer;
}
.fm-right-account-block .delete-img.icon{
    display: none;
}
.fm-right-account-block .close-icon{
    background-position: -24px -12569px;
    display: none;
}
.fm-right-account-block .megadrop-row.closed .close-icon {
    -o-transform: rotateZ(180deg);
    -ms-transform: rotateZ(180deg); /* IE 9 */
    -webkit-transform: rotateZ(180deg); /* Safari */
    transform: rotateZ(180deg);
}
.fm-right-account-block .megadrop-row.closed .close-icon .tooltips {
    top: -15px;
    bottom: auto;
    -o-transform: rotateZ(180deg) translateX(50%);
    -ms-transform: rotateZ(180deg) translateX(50%); /* IE 9 */
    -webkit-transform: rotateZ(180deg) translateX(50%); /* Safari */
    transform: rotateZ(180deg) translateX(50%);
}
.fm-right-account-block .megadrop-row.closed .close-icon:hover .tooltips {
    top: -20px;
}
.fm-right-account-block .quick-edit-icon {
    background-position: -0px -12568px;
}
.grid-table.megadrop .megafolder-name {
    padding-top: 8px;
    font-size: 14px;
    line-height: 24px;
    display: block;
    width: 100%;
    overflow: hidden;
    white-space: nowrap;
    text-overflow: ellipsis;
}
.fm-right-account-block .fm-breadcrumbs {
    margin: 8px 0;
    cursor: pointer;
}
.fm-right-account-block .megadrop-row .fm-breadcrumbs:hover > span {
    text-decoration: underline;
}
.fm-right-account-block .widget-card.expanded-widget {
    max-height: 365px;
}
.fm-right-account-block .widget-card:hover {
    box-shadow: none;
}
.fm-right-account-block .widget-card::before {
    box-shadow: none;
}
.fm-right-account-block .widget-card .widget-dialog-buttons {
    position: relative;
    padding:16px 0 24px 0;
}
.fm-right-account-block .widget-card .widget-dialog-buttons .default-white-button,
.fm-right-account-block .widget-card .widget-dialog-buttons .default-green-button {
    position: relative;
    float: right;
    margin: 0 6px;
}
.fm-right-account-block .widget-card .fm-dialog-tab {
    border-top:none;
}
.fm-right-account-block .jspPane.shrink{
    transition: top 300ms ease-in-out;
}
.list-2col {
    display: block;
    position: relative;
    width: auto;
    height: auto;
    border: 1px solid rgba(0,0,0,0.15);
    background-color: white;
    -moz-border-radius: 4px;
    -webkit-border-radius: 4px;
    border-radius: 4px;
    -webkit-background-clip: padding-box;
    background-clip: padding-box;
    -webkit-box-sizing: border-box;
    -moz-box-sizing: border-box;
    box-sizing: border-box;
}
.list-2col-heading{
    display: block;
    position: relative;
    width: 100%;
    height: 32px;
    background-color: rgba(250,250,250,1);
    border-radius: 8px 8px 0 0;
}
.list-2col-heading::after {
    content: " ";
    width: 100%;
    height: 1px;
    background-color: rgba(0,0,0,0.1);
    position: absolute;
    display: block;
    bottom: 0;
}
.list-2col-row{
    display: block;
    position: relative;
    width: auto;
    height: 40px;
    padding: 0 24px;
    transition: 0.1s;
}
.list-2col-row::after{
    content: " ";
    width: -webkit-calc(100% - 48px);
    width: -moz-calc(100% - 48px);
    width: calc(100% - 48px);
    height: 1px;
    background-color: rgba(0,0,0,0.1);
    position: absolute;
    display: block;
    bottom: 0;
    left: 24px;
}
.list-2col-row:last-child::after{
    display: none;
}
/*.list-2col-row:hover {
    background-color: rgba(250,250,250,1);
}*/
.list-2col-row:hover .icon,
.list-2col-row:hover .delete-img.icon{
    display: inline-block;
}
.list-2col-row .list-email {
    color: #666666;
    line-height: 40px;
    font-size: 14px;
    display: inline-block;
    position: relative;
    max-width: 80%;
    overflow: hidden;
    text-overflow: ellipsis;
    white-space: nowrap;
}
.list-2col-row .icon{
    float: right;
    margin:8px 0 8px 12px;
    display: none;
}
.list-2col-heading .default-button-no-border {
    float: right;
    padding-right: 24px; 
    display: inline-block;
}
.list-2col-heading .default-button-no-border .icon {
    margin: 0 4px 0 0;
}
.fm-right-account-block div.radioOn {
    -webkit-box-shadow: 0 0 0 1px rgba(0,191,165, 0.5);
    -moz-box-shadow: 0 0 0 rgba(0,191,165, 0.5);
    box-shadow: 0 0 0 1px rgba(0,191,165, 0.5);
}
.fm-right-account-block div.radioOn::after {
    background:rgb(0,191,165);
    background: -moz-linear-gradient(top, rgba(0,191,165,1) 0%, rgba(0,148,128,1) 100%);
    background: -webkit-linear-gradient(top, rgba(0,191,165,1) 0%, rgba(0,148,128,1) 100%);
    background: linear-gradient(to bottom, rgba(0,191,165,1) 0%, rgba(0,148,128,1) 100%);
}
/* Account settings-rubbish bin notification */
.rubbish-settings {
    display: inline-block;
}
.green-notification.body {
    display: table;
    background-color: rgba(0,191,165,0.05);
    -webkit-box-shadow: 0 0 0 1px rgba(0,191,165,0.2);
    -moz-box-shadow: 0 0 0 1px rgba(0,191,165,0.2);
    box-shadow: 0 0 0 1px rgba(0,191,165,0.2);
    -moz-border-radius: 3px;
    -webkit-border-radius: 3px;
    border-radius: 3px;
    padding: 0 16px 0 12px;
}
.settings-sub-section.rub-grn-noti {
    margin-bottom: 24px;
}
.green-notification.with-btn {
    text-align: left;
    margin-top: 20px;
}
.green-notification.with-btn .text-cell {
    padding: 7px 0;
}
.green-notification.body .versioning-body-text{
    max-width: 370px;
    padding-left: 4px;
}
.green-notification.body.with-btn .versioning-body-text{
    max-width: none;
}
.free .green-notification.body:not(.hidden) {
    position: relative;
}
.green-notification.cell {
    display: table-cell;
    vertical-align: middle;
    color: #00B79E;
    font-size: 13px;
    line-height: 18px;
}
.green-notification.cell .button {
    position: relative;
    -o-transform: none;
    -ms-transform: none; /* IE 9 */
    -webkit-transform: none; /* Safari */
    transform: none;
}
.green-notification.cell:nth-child(2) {
    width: auto;
}
.green-notification .xscheduler {
    margin: 0 11px 0 3px;
}
.green-notification .button {
    margin: 12px 0px 12px 24px;
}
.green-notification .fvnotice {
    background-position: -233px -1666px;
    width: 24px;
    height: 24px;
    display: inline-block;
    margin-top: 4px;
}
/*when its width is smaller than 992px, add class `half-size`*/
.fm-account-main.low-width .settings-banner {
    width: 566px;
}
.fm-account-main.low-width .first-block {
    width: 100%;
    display: block;
    text-align: center;
}
.fm-account-main.low-width .first-block .title-txt {
    display: block;
}
.fm-account-main.low-width .second-block {
    width: 100%;
    display: block;
    height: 124px;
}
.fm-account-main.low-width .last-block {
    width: 100%;
    display: block;
    position: relative;
    border-radius: 0 0px 8px 8px;
}
.fm-account-main.low-width .last-block .content-txt {
    display: none;
}
.fm-account-main.low-width .fm-right-account-block .txt-center.default-green-button {
    width: auto;
    margin: auto;
    padding: 7px 16px;
    position: absolute;
    right: 24px;
    top: 14px;
}
.fm-account-main.low-width .fm-account-sections {
    width: 572px;
}
.fm-account-main.low-width .settings-left-block {
    display: block;
    width: 100%;
}
.fm-account-main.low-width .settings-left-block .content-txt {
    width: 100%;
}
.fm-account-main.low-width .settings-right-block {
    display: block;
    width: 100%;
    padding-left: 0;
}
.fm-account-main.low-width .fm-account-sections.fm-account-sections, .fm-account-main.low-width .fm-account-transfers.fm-account-sections {
    overflow: visible;
}
.fm-account-main.low-width .fm-account-sections.fm-account-sections .settings-right-block, .fm-account-main.low-width .fm-account-transfers.fm-account-sections .account.data-block.table-block {
    overflow: visible;
}
.fm-account-main.low-width .grid-table.sessions, .fm-account-main.low-width .grid-table.megadrop {
    margin: 0 -64px;
    width: calc(100% + 128px);
}
.fm-account-main.low-width .fm-right-account-block .fm-picker-breadcrumbs {
    max-width: 340px;
}
.fm-account-main.low-width .settings-right-block .dialog-input-title-ontop {
    width: 250px;
}
.fm-account-main.low-width .fm-account-security .register-pass-status-line1, 
.fm-account-main.low-width .fm-account-security .register-pass-status-line2, 
.fm-account-main.low-width .fm-account-security .register-pass-status-line3, 
.fm-account-main.low-width .fm-account-security .register-pass-status-line4, 
.fm-account-main.low-width .fm-account-security .register-pass-status-line5 {
    width: 46px;
}


/* Small rounded chart */
.tiny-chart .account.chart.body {
    width: 76px;
    height: 76px;
}
.tiny-chart .account.chart.overlay {
    width: 68px;
    height: 68px;
    margin: 15px 0 0 40px;
}
.tiny-chart .account.chart.overlay span {
    top: 53px;
    left: -3px;
}
.tiny-chart .account.chart.overlay span:first-child {
    top: -6px;
    left: 22px;
    -o-transform: rotate(48deg);
    -ms-transform: rotate(48deg); /* IE 9 */
    -webkit-transform: rotate(48deg); /* Safari */
    transform: rotate(48deg);
}
.tiny-chart .chart.progressbars .right-chart {
    clip: rect(0, 76px, 76px, 38px);
}
.tiny-chart .chart.progressbars .left-chart {
    clip: rect(0, 38px, 76px, 0);
}
.tiny-chart .account.chart.body::after {
    width: 68px;
    height: 68px;
}
.tiny-chart .chart.icon {
    left: 22px;
    top: 35px;
}
.tiny-chart .account.chart.data {
    margin: 6px 0 0 84px;
}
.tiny-chart .chart.data .perc-txt {
    font-size: 24px;
    line-height: 32px;
}
.tiny-chart .chart.data .size-txt {
    font-size: 14px;
    line-height: 18px;
}
.tiny-chart .chart.data .of-txt, .tiny-chart .chart.data .pecents-txt, .tiny-chart .chart.data .gb-txt {
    font-size: 14px;
    line-height: 22px;
}
.tiny-chart .chart-indicator {
    left: 150px;
    top: 24px;
    width: 6px;
    height: 6px;
}
.tiny-chart .chart-warning {
    display: none;
    font-size: 12px;
}
.exceeded .tiny-chart .chart-warning, .going-out .tiny-chart .chart-warning {
    display: block;
}
.going-out .chart-warning a {
    color: #333333;
}
.access-qr-container {
    max-height: 370px;
}
.fm-right-account-block:not(.active-achievements) .btn-achievement {
    display: none;
}
.fm-right-account-block .hidden {
    display: none;
}
.rubsched-options {
    max-height: 250px;
}<|MERGE_RESOLUTION|>--- conflicted
+++ resolved
@@ -52,11 +52,7 @@
     width: 16px;
     height: 16px;
     left: 16px;
-<<<<<<< HEAD
     top: 10px;
-=======
-    top: 9px;
->>>>>>> b21ca7c4
     background-image: url(../images/mega/icons-sprite_v25.png);
     background-repeat: no-repeat;
     opacity: 0.3;
@@ -963,24 +959,11 @@
     margin-right: 0px;
 }
 .fm-account-security .fm-browsers-icon img {
-<<<<<<< HEAD
     margin: 4px 0 0 0;
-=======
-    margin: 4px 0;
->>>>>>> b21ca7c4
 }
 .fm-account-security .fm-flags-icon img {
     margin: 0;
 }
-<<<<<<< HEAD
-=======
-.fm-account-security .active-session-txt, 
-.fm-account-security .current-session-txt, 
-.fm-account-security .expired-session-txt, 
-.fm-account-security .settings-logout {
-    margin: 2px 0;
-}
->>>>>>> b21ca7c4
 .fm-account-security .tranfer-filetype-txt, .fm-account-security .fm-browsers-txt, .fm-flags-txt, .fm-member-icon-txt {
     height: auto;
 }
