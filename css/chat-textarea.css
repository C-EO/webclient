--- conflicted
+++ resolved
@@ -30,13 +30,8 @@
 	right: 14px;
 	bottom: 14px;
 }
-<<<<<<< HEAD
 .chat-textarea .popup-button {
 	float:right;
-=======
-.chat-textarea-buttons .pupup-button {
-	float: right;
->>>>>>> 655aa06a
 	margin: 0 0 0 20px;
 }
 .chat-textarea-scroll {
@@ -69,5 +64,5 @@
  opacity: 1;
 }
 .chat-textarea-scroll textarea:-ms-input-placeholder {
- color:#CCCCCC;
+	color:#CCCCCC;
 }