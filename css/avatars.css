.avatar-wrapper {
    display: block;
    width: 36px;
    height: 36px;
    display: block;
    font-size: 18px;
    line-height: 31px;
    color: white;
    text-align: center;
    -webkit-box-sizing: border-box;
    -moz-box-sizing: border-box;
    box-sizing: border-box;
    -moz-border-radius: 100%;
    -webkit-border-radius: 100%;
    border-radius: 100%;
    position: relative;
    background: white;
}
.avatar-wrapper img {
    -moz-border-radius: inherit;
    -webkit-border-radius: inherit;
    border-radius: inherit;
    width: inherit;
}
.small-rounded-avatar {
    font-family: 'source_sans_prosemibold';
    border: 2px solid white;
    float: left;
    -webkit-box-shadow: 0px 1px 2px 0px rgba(0,0,0,0.1);
    -moz-box-shadow: 0px 1px 2px 0px rgba(0,0,0,0.1);
    box-shadow: 0px 1px 2px 0px rgba(0,0,0,0.1);
}
.token-input-dropdown-mega .small-rounded-avatar {
    margin: 6px 0 6px 8px;
}
<<<<<<< HEAD

.small-rounded-avatar::before {
=======
.small-rounded-avatar::before, .semi-small-rounded-avatar::before {
>>>>>>> da8d4758
    content: '';
    display: block;
    width: -webkit-calc(100% + 4px);
    width: -moz-calc(100% + 4px);
    width: calc(100% + 4px);
    height: -webkit-calc(100% + 4px);
    height: -moz-calc(100% + 4px);
    height: calc(100% + 4px);
    position: absolute;
    margin: -2px 0 0 -2px;
    -webkit-box-shadow: 0px 0px 0px 1px rgba(0,0,0,0.05);
    -moz-box-shadow: 0px 0px 0px 1px rgba(0,0,0,0.05);
    box-shadow: 0px 0px 0px 1px rgba(0,0,0,0.05);
    -moz-border-radius: 100%;
    -webkit-border-radius: 100%;
    border-radius: 100%;
}


.small-rounded-avatar img {
    width: 32px;
    height: 32px;
}

.semi-small-rounded-avatar {
    width: 64px;
    height: 64px;
    font-size: 36px;
    line-height: 64px;
    border: 0;
    background-color: red;
}

.semi-small-rounded-avatar {
    width: 64px;
    height: 64px;
    font-size: 36px;
    line-height: 64px;
    border: 0;
    background-color: red;
    font-family: 'source_sans_proregular';
}

.medium-avatar {
    width: 162px;
    height: 162px;
    -moz-border-radius: 2px;
    -webkit-border-radius: 2px;
    border-radius: 2px;
    font-size: 48px;
    line-height: 162px;
}

.semi-mid-avatar {
    width: 96px;
    height: 96px;
    font-size: 48px;
    line-height: 96px;
    border: 0;
    font-family: 'source_sans_proregular';
}
.mobile.semi-big-avatar {
    width: 96px;
    height: 96px;
    -moz-border-radius: 9px;
    -webkit-border-radius: 9px;
    border-radius: 9px;
    font-size: 30px;
    line-height: 96px;
}
.semi-big-avatar {
    width: 184px;
    height: 184px;
    font-size: 58px;
    line-height: 184px;
    -moz-border-radius: 9px;
    -webkit-border-radius: 9px;
    border-radius: 9px;
}
.context-avatar {
    width: 240px;
    height: 180px;
    overflow: hidden;
    font-size: 76px;
    line-height: 178px;
    -webkit-border-bottom-right-radius: 2px;
    -moz-border-radius-bottomright: 2px;
    border-bottom-right-radius: 2px;
    -webkit-border-bottom-left-radius: 2px;
    -moz-border-radius-bottomleft: 2px;
    border-bottom-left-radius: 2px;
    -webkit-border-top-right-radius: inherit;
    -moz-border-radius-topright: inherit;
    border-top-right-radius: inherit;
    -webkit-border-top-left-radius: inherit;
    -moz-border-radius-topleft: inherit;
    border-top-left-radius: inherit;
}
.context-avatar img {
    position: absolute;
    left: 0;
    top: 0;
    bottom: 0;
    margin: auto 0;
}
.big-avatar {
    width: 260px;
    height: 260px;
    font-size: 80px;
    line-height: 260px;
    -moz-border-radius: 9px;
    -webkit-border-radius: 9px;
    border-radius: 9px;
}
.shared-data .user-card-verified {
    display: none;
}
.shared-blocks-view .avatar-wrapper {
    margin: 8px 0 6px 8px;
}
#mobile-ui-contact-card .mobile.semi-big-avatar, #mobile-ui-contact-card .avatar-wrapper {
    display: block;
    width: 96px;
    height: 96px;
    -moz-border-radius: 48px;
    -webkit-border-radius: 48px;
    border-radius: 48px;
    position: relative;
    margin: 0 auto;
    border: 2px solid #fff;
    box-shadow: 0 1px 4px 0 rgba(0,0,0,0.25);
}
.color1 {
    background: rgb(105,240,174);
    background: url(data:image/svg+xml;base64,PD94bWwgdmVyc2lvbj0iMS4wIiA/Pgo8c3ZnIHhtbG5zPSJodHRwOi8vd3d3LnczLm9yZy8yMDAwL3N2ZyIgd2lkdGg9IjEwMCUiIGhlaWdodD0iMTAwJSIgdmlld0JveD0iMCAwIDEgMSIgcHJlc2VydmVBc3BlY3RSYXRpbz0ibm9uZSI+CiAgPGxpbmVhckdyYWRpZW50IGlkPSJncmFkLXVjZ2ctZ2VuZXJhdGVkIiBncmFkaWVudFVuaXRzPSJ1c2VyU3BhY2VPblVzZSIgeDE9IjAlIiB5MT0iMTAwJSIgeDI9IjEwMCUiIHkyPSIwJSI+CiAgICA8c3RvcCBvZmZzZXQ9IjAlIiBzdG9wLWNvbG9yPSIjNjlmMGFlIiBzdG9wLW9wYWNpdHk9IjEiLz4KICAgIDxzdG9wIG9mZnNldD0iMTAwJSIgc3RvcC1jb2xvcj0iIzk4ZmZjZCIgc3RvcC1vcGFjaXR5PSIxIi8+CiAgPC9saW5lYXJHcmFkaWVudD4KICA8cmVjdCB4PSIwIiB5PSIwIiB3aWR0aD0iMSIgaGVpZ2h0PSIxIiBmaWxsPSJ1cmwoI2dyYWQtdWNnZy1nZW5lcmF0ZWQpIiAvPgo8L3N2Zz4=);
    background: -moz-linear-gradient(45deg, rgba(105,240,174,1) 0%, rgba(152,255,205,1) 100%);
    background: -webkit-linear-gradient(45deg, rgba(105,240,174,1) 0%, rgba(152,255,205,1) 100%);
    background: linear-gradient(45deg, rgba(105,240,174,1) 0%, rgba(152,255,205,1) 100%);
}
.color2 {
    background: rgb(19,224,60);
    background: url(data:image/svg+xml;base64,PD94bWwgdmVyc2lvbj0iMS4wIiA/Pgo8c3ZnIHhtbG5zPSJodHRwOi8vd3d3LnczLm9yZy8yMDAwL3N2ZyIgd2lkdGg9IjEwMCUiIGhlaWdodD0iMTAwJSIgdmlld0JveD0iMCAwIDEgMSIgcHJlc2VydmVBc3BlY3RSYXRpbz0ibm9uZSI+CiAgPGxpbmVhckdyYWRpZW50IGlkPSJncmFkLXVjZ2ctZ2VuZXJhdGVkIiBncmFkaWVudFVuaXRzPSJ1c2VyU3BhY2VPblVzZSIgeDE9IjAlIiB5MT0iMTAwJSIgeDI9IjEwMCUiIHkyPSIwJSI+CiAgICA8c3RvcCBvZmZzZXQ9IjAlIiBzdG9wLWNvbG9yPSIjMTNlMDNjIiBzdG9wLW9wYWNpdHk9IjEiLz4KICAgIDxzdG9wIG9mZnNldD0iMTAwJSIgc3RvcC1jb2xvcj0iIzJiZjI2ZiIgc3RvcC1vcGFjaXR5PSIxIi8+CiAgPC9saW5lYXJHcmFkaWVudD4KICA8cmVjdCB4PSIwIiB5PSIwIiB3aWR0aD0iMSIgaGVpZ2h0PSIxIiBmaWxsPSJ1cmwoI2dyYWQtdWNnZy1nZW5lcmF0ZWQpIiAvPgo8L3N2Zz4=);
    background: -moz-linear-gradient(45deg, rgba(19,224,60,1) 0%, rgba(43,242,111,1) 100%);
    background: -webkit-linear-gradient(45deg, rgba(19,224,60,1) 0%, rgba(43,242,111,1) 100%);
    background: linear-gradient(45deg, rgba(19,224,60,1) 0%, rgba(43,242,111,1) 100%);
}
.participantsContainer > .call {
    width: auto;
    height: 60px;
}
.mobile.semi-big-avatar img {
    display: block;
    width: 96px;
    height: 96px;
    -moz-border-radius: 9px;
    -webkit-border-radius: 9px;
    border-radius: 9px;
    position: relative;
    margin: 0 auto;
}
.group-chat .chat-right-pad .small-rounded-avatar {
    width: 24px;
    height: 24px;
    font-size: 14px;
    line-height: 24px;
    border: 0px solid rgba(0,0,0,0);
    box-shadow: none;
    -moz-border-radius: 4px;
    -webkit-border-radius: 4px;
    border-radius: 4px;
    margin-top: 4px;
}
.group-chat .chat-right-pad .small-rounded-avatar::before {
    content: '';
    display: block;
    width: 24px;
    height: 24px;
    position: absolute;
    margin: 0 0;
    border: 0px solid rgba(0,0,0,0);
    box-shadow: none;
    -moz-border-radius: 4px;
    -webkit-border-radius: 4px;
    border-radius: 4px;
}
.group-chat .chat-right-pad .avatar-letter::before {
    position:absolute;
    text-align: center;
    left: 0;
    width: 100%;
    height: 100%;
    line-height: 24px;
    content: attr(data-user-letter);
}
.group-chat .chat-right-pad .small-rounded-avatar img {
    width: 24px;
    height: 24px;
    -moz-border-radius: 4px;
    -webkit-border-radius: 4px;
    border-radius: 4px;
}
.color1 {
    background: rgb(105,240,174);
    background: url(data:image/svg+xml;base64,PD94bWwgdmVyc2lvbj0iMS4wIiA/Pgo8c3ZnIHhtbG5zPSJodHRwOi8vd3d3LnczLm9yZy8yMDAwL3N2ZyIgd2lkdGg9IjEwMCUiIGhlaWdodD0iMTAwJSIgdmlld0JveD0iMCAwIDEgMSIgcHJlc2VydmVBc3BlY3RSYXRpbz0ibm9uZSI+CiAgPGxpbmVhckdyYWRpZW50IGlkPSJncmFkLXVjZ2ctZ2VuZXJhdGVkIiBncmFkaWVudFVuaXRzPSJ1c2VyU3BhY2VPblVzZSIgeDE9IjAlIiB5MT0iMTAwJSIgeDI9IjEwMCUiIHkyPSIwJSI+CiAgICA8c3RvcCBvZmZzZXQ9IjAlIiBzdG9wLWNvbG9yPSIjNjlmMGFlIiBzdG9wLW9wYWNpdHk9IjEiLz4KICAgIDxzdG9wIG9mZnNldD0iMTAwJSIgc3RvcC1jb2xvcj0iIzk4ZmZjZCIgc3RvcC1vcGFjaXR5PSIxIi8+CiAgPC9saW5lYXJHcmFkaWVudD4KICA8cmVjdCB4PSIwIiB5PSIwIiB3aWR0aD0iMSIgaGVpZ2h0PSIxIiBmaWxsPSJ1cmwoI2dyYWQtdWNnZy1nZW5lcmF0ZWQpIiAvPgo8L3N2Zz4=);
    background: -moz-linear-gradient(45deg, rgba(105,240,174,1) 0%, rgba(152,255,205,1) 100%);
    background: -webkit-linear-gradient(45deg, rgba(105,240,174,1) 0%, rgba(152,255,205,1) 100%);
    background: linear-gradient(45deg, rgba(105,240,174,1) 0%, rgba(152,255,205,1) 100%);
}
.color2 {
    background: rgb(19,224,60);
    background: url(data:image/svg+xml;base64,PD94bWwgdmVyc2lvbj0iMS4wIiA/Pgo8c3ZnIHhtbG5zPSJodHRwOi8vd3d3LnczLm9yZy8yMDAwL3N2ZyIgd2lkdGg9IjEwMCUiIGhlaWdodD0iMTAwJSIgdmlld0JveD0iMCAwIDEgMSIgcHJlc2VydmVBc3BlY3RSYXRpbz0ibm9uZSI+CiAgPGxpbmVhckdyYWRpZW50IGlkPSJncmFkLXVjZ2ctZ2VuZXJhdGVkIiBncmFkaWVudFVuaXRzPSJ1c2VyU3BhY2VPblVzZSIgeDE9IjAlIiB5MT0iMTAwJSIgeDI9IjEwMCUiIHkyPSIwJSI+CiAgICA8c3RvcCBvZmZzZXQ9IjAlIiBzdG9wLWNvbG9yPSIjMTNlMDNjIiBzdG9wLW9wYWNpdHk9IjEiLz4KICAgIDxzdG9wIG9mZnNldD0iMTAwJSIgc3RvcC1jb2xvcj0iIzJiZjI2ZiIgc3RvcC1vcGFjaXR5PSIxIi8+CiAgPC9saW5lYXJHcmFkaWVudD4KICA8cmVjdCB4PSIwIiB5PSIwIiB3aWR0aD0iMSIgaGVpZ2h0PSIxIiBmaWxsPSJ1cmwoI2dyYWQtdWNnZy1nZW5lcmF0ZWQpIiAvPgo8L3N2Zz4=);
    background: -moz-linear-gradient(45deg, rgba(19,224,60,1) 0%, rgba(43,242,111,1) 100%);
    background: -webkit-linear-gradient(45deg, rgba(19,224,60,1) 0%, rgba(43,242,111,1) 100%);
    background: linear-gradient(45deg, rgba(19,224,60,1) 0%, rgba(43,242,111,1) 100%);
}
.color3 {
    background: rgb(49,181,0);
    background: url(data:image/svg+xml;base64,PD94bWwgdmVyc2lvbj0iMS4wIiA/Pgo8c3ZnIHhtbG5zPSJodHRwOi8vd3d3LnczLm9yZy8yMDAwL3N2ZyIgd2lkdGg9IjEwMCUiIGhlaWdodD0iMTAwJSIgdmlld0JveD0iMCAwIDEgMSIgcHJlc2VydmVBc3BlY3RSYXRpbz0ibm9uZSI+CiAgPGxpbmVhckdyYWRpZW50IGlkPSJncmFkLXVjZ2ctZ2VuZXJhdGVkIiBncmFkaWVudFVuaXRzPSJ1c2VyU3BhY2VPblVzZSIgeDE9IjAlIiB5MT0iMTAwJSIgeDI9IjEwMCUiIHkyPSIwJSI+CiAgICA8c3RvcCBvZmZzZXQ9IjAlIiBzdG9wLWNvbG9yPSIjMzFiNTAwIiBzdG9wLW9wYWNpdHk9IjEiLz4KICAgIDxzdG9wIG9mZnNldD0iMTAwJSIgc3RvcC1jb2xvcj0iIzVmZGIwMCIgc3RvcC1vcGFjaXR5PSIxIi8+CiAgPC9saW5lYXJHcmFkaWVudD4KICA8cmVjdCB4PSIwIiB5PSIwIiB3aWR0aD0iMSIgaGVpZ2h0PSIxIiBmaWxsPSJ1cmwoI2dyYWQtdWNnZy1nZW5lcmF0ZWQpIiAvPgo8L3N2Zz4=);
    background: -moz-linear-gradient(45deg, rgba(49,181,0,1) 0%, rgba(95,219,0,1) 100%);
    background: -webkit-linear-gradient(45deg, rgba(49,181,0,1) 0%, rgba(95,219,0,1) 100%);
    background: linear-gradient(45deg, rgba(49,181,0,1) 0%, rgba(95,219,0,1) 100%);
}
.color4 {
    background: rgb(0,137,123);
    background: url(data:image/svg+xml;base64,PD94bWwgdmVyc2lvbj0iMS4wIiA/Pgo8c3ZnIHhtbG5zPSJodHRwOi8vd3d3LnczLm9yZy8yMDAwL3N2ZyIgd2lkdGg9IjEwMCUiIGhlaWdodD0iMTAwJSIgdmlld0JveD0iMCAwIDEgMSIgcHJlc2VydmVBc3BlY3RSYXRpbz0ibm9uZSI+CiAgPGxpbmVhckdyYWRpZW50IGlkPSJncmFkLXVjZ2ctZ2VuZXJhdGVkIiBncmFkaWVudFVuaXRzPSJ1c2VyU3BhY2VPblVzZSIgeDE9IjAlIiB5MT0iMTAwJSIgeDI9IjEwMCUiIHkyPSIwJSI+CiAgICA8c3RvcCBvZmZzZXQ9IjAlIiBzdG9wLWNvbG9yPSIjMDA4OTdiIiBzdG9wLW9wYWNpdHk9IjEiLz4KICAgIDxzdG9wIG9mZnNldD0iMTAwJSIgc3RvcC1jb2xvcj0iIzAwYmRiMiIgc3RvcC1vcGFjaXR5PSIxIi8+CiAgPC9saW5lYXJHcmFkaWVudD4KICA8cmVjdCB4PSIwIiB5PSIwIiB3aWR0aD0iMSIgaGVpZ2h0PSIxIiBmaWxsPSJ1cmwoI2dyYWQtdWNnZy1nZW5lcmF0ZWQpIiAvPgo8L3N2Zz4=);
    background: -moz-linear-gradient(45deg, rgba(0,137,123,1) 0%, rgba(0,189,178,1) 100%);
    background: -webkit-linear-gradient(45deg, rgba(0,137,123,1) 0%, rgba(0,189,178,1) 100%);
    background: linear-gradient(45deg, rgba(0,137,123,1) 0%, rgba(0,189,178,1) 100%);
}
.color5 {
    background: rgb(0,172,193);
    background: url(data:image/svg+xml;base64,PD94bWwgdmVyc2lvbj0iMS4wIiA/Pgo8c3ZnIHhtbG5zPSJodHRwOi8vd3d3LnczLm9yZy8yMDAwL3N2ZyIgd2lkdGg9IjEwMCUiIGhlaWdodD0iMTAwJSIgdmlld0JveD0iMCAwIDEgMSIgcHJlc2VydmVBc3BlY3RSYXRpbz0ibm9uZSI+CiAgPGxpbmVhckdyYWRpZW50IGlkPSJncmFkLXVjZ2ctZ2VuZXJhdGVkIiBncmFkaWVudFVuaXRzPSJ1c2VyU3BhY2VPblVzZSIgeDE9IjAlIiB5MT0iMTAwJSIgeDI9IjEwMCUiIHkyPSIwJSI+CiAgICA8c3RvcCBvZmZzZXQ9IjAlIiBzdG9wLWNvbG9yPSIjMDBhY2MxIiBzdG9wLW9wYWNpdHk9IjEiLz4KICAgIDxzdG9wIG9mZnNldD0iMTAwJSIgc3RvcC1jb2xvcj0iIzAwZDVlMiIgc3RvcC1vcGFjaXR5PSIxIi8+CiAgPC9saW5lYXJHcmFkaWVudD4KICA8cmVjdCB4PSIwIiB5PSIwIiB3aWR0aD0iMSIgaGVpZ2h0PSIxIiBmaWxsPSJ1cmwoI2dyYWQtdWNnZy1nZW5lcmF0ZWQpIiAvPgo8L3N2Zz4=);
    background: -moz-linear-gradient(45deg, rgba(0,172,193,1) 0%, rgba(0,213,226,1) 100%);
    background: -webkit-linear-gradient(45deg, rgba(0,172,193,1) 0%, rgba(0,213,226,1) 100%);
    background: linear-gradient(45deg, rgba(0,172,193,1) 0%, rgba(0,213,226,1) 100%);
}
.color6 {
    background: rgb(97,210,255);
    background: url(data:image/svg+xml;base64,PD94bWwgdmVyc2lvbj0iMS4wIiA/Pgo8c3ZnIHhtbG5zPSJodHRwOi8vd3d3LnczLm9yZy8yMDAwL3N2ZyIgd2lkdGg9IjEwMCUiIGhlaWdodD0iMTAwJSIgdmlld0JveD0iMCAwIDEgMSIgcHJlc2VydmVBc3BlY3RSYXRpbz0ibm9uZSI+CiAgPGxpbmVhckdyYWRpZW50IGlkPSJncmFkLXVjZ2ctZ2VuZXJhdGVkIiBncmFkaWVudFVuaXRzPSJ1c2VyU3BhY2VPblVzZSIgeDE9IjAlIiB5MT0iMTAwJSIgeDI9IjEwMCUiIHkyPSIwJSI+CiAgICA8c3RvcCBvZmZzZXQ9IjAlIiBzdG9wLWNvbG9yPSIjNjFkMmZmIiBzdG9wLW9wYWNpdHk9IjEiLz4KICAgIDxzdG9wIG9mZnNldD0iMTAwJSIgc3RvcC1jb2xvcj0iIzlhZWFmZiIgc3RvcC1vcGFjaXR5PSIxIi8+CiAgPC9saW5lYXJHcmFkaWVudD4KICA8cmVjdCB4PSIwIiB5PSIwIiB3aWR0aD0iMSIgaGVpZ2h0PSIxIiBmaWxsPSJ1cmwoI2dyYWQtdWNnZy1nZW5lcmF0ZWQpIiAvPgo8L3N2Zz4=);
    background: -moz-linear-gradient(45deg, rgba(97,210,255,1) 0%, rgba(154,234,255,1) 100%);
    background: -webkit-linear-gradient(45deg, rgba(97,210,255,1) 0%, rgba(154,234,255,1) 100%);
    background: linear-gradient(45deg, rgba(97,210,255,1) 0%, rgba(154,234,255,1) 100%);
}
.color7 {
    background: rgb(43,166,222);
    background: url(data:image/svg+xml;base64,PD94bWwgdmVyc2lvbj0iMS4wIiA/Pgo8c3ZnIHhtbG5zPSJodHRwOi8vd3d3LnczLm9yZy8yMDAwL3N2ZyIgd2lkdGg9IjEwMCUiIGhlaWdodD0iMTAwJSIgdmlld0JveD0iMCAwIDEgMSIgcHJlc2VydmVBc3BlY3RSYXRpbz0ibm9uZSI+CiAgPGxpbmVhckdyYWRpZW50IGlkPSJncmFkLXVjZ2ctZ2VuZXJhdGVkIiBncmFkaWVudFVuaXRzPSJ1c2VyU3BhY2VPblVzZSIgeDE9IjAlIiB5MT0iMTAwJSIgeDI9IjEwMCUiIHkyPSIwJSI+CiAgICA8c3RvcCBvZmZzZXQ9IjAlIiBzdG9wLWNvbG9yPSIjMmJhNmRlIiBzdG9wLW9wYWNpdHk9IjEiLz4KICAgIDxzdG9wIG9mZnNldD0iMTAwJSIgc3RvcC1jb2xvcj0iIzU1ZDJmMCIgc3RvcC1vcGFjaXR5PSIxIi8+CiAgPC9saW5lYXJHcmFkaWVudD4KICA8cmVjdCB4PSIwIiB5PSIwIiB3aWR0aD0iMSIgaGVpZ2h0PSIxIiBmaWxsPSJ1cmwoI2dyYWQtdWNnZy1nZW5lcmF0ZWQpIiAvPgo8L3N2Zz4=);
    background: -moz-linear-gradient(45deg, rgba(43,166,222,1) 0%, rgba(85,210,240,1) 100%);
    background: -webkit-linear-gradient(45deg, rgba(43,166,222,1) 0%, rgba(85,210,240,1) 100%);
    background: linear-gradient(45deg, rgba(43,166,222,1) 0%, rgba(85,210,240,1) 100%);
}
.color8 {
    background: rgb(255,211,0);
    background: url(data:image/svg+xml;base64,PD94bWwgdmVyc2lvbj0iMS4wIiA/Pgo8c3ZnIHhtbG5zPSJodHRwOi8vd3d3LnczLm9yZy8yMDAwL3N2ZyIgd2lkdGg9IjEwMCUiIGhlaWdodD0iMTAwJSIgdmlld0JveD0iMCAwIDEgMSIgcHJlc2VydmVBc3BlY3RSYXRpbz0ibm9uZSI+CiAgPGxpbmVhckdyYWRpZW50IGlkPSJncmFkLXVjZ2ctZ2VuZXJhdGVkIiBncmFkaWVudFVuaXRzPSJ1c2VyU3BhY2VPblVzZSIgeDE9IjAlIiB5MT0iMTAwJSIgeDI9IjEwMCUiIHkyPSIwJSI+CiAgICA8c3RvcCBvZmZzZXQ9IjAlIiBzdG9wLWNvbG9yPSIjZmZkMzAwIiBzdG9wLW9wYWNpdHk9IjEiLz4KICAgIDxzdG9wIG9mZnNldD0iMTAwJSIgc3RvcC1jb2xvcj0iI2ZmZWIwMCIgc3RvcC1vcGFjaXR5PSIxIi8+CiAgPC9saW5lYXJHcmFkaWVudD4KICA8cmVjdCB4PSIwIiB5PSIwIiB3aWR0aD0iMSIgaGVpZ2h0PSIxIiBmaWxsPSJ1cmwoI2dyYWQtdWNnZy1nZW5lcmF0ZWQpIiAvPgo8L3N2Zz4=);
    background: -moz-linear-gradient(45deg, rgba(255,211,0,1) 0%, rgba(255,235,0,1) 100%);
    background: -webkit-linear-gradient(45deg, rgba(255,211,0,1) 0%, rgba(255,235,0,1) 100%);
    background: linear-gradient(45deg, rgba(255,211,0,1) 0%, rgba(255,235,0,1) 100%);
}
.color9 {
    background: rgb(255,165,0);
    background: url(data:image/svg+xml;base64,PD94bWwgdmVyc2lvbj0iMS4wIiA/Pgo8c3ZnIHhtbG5zPSJodHRwOi8vd3d3LnczLm9yZy8yMDAwL3N2ZyIgd2lkdGg9IjEwMCUiIGhlaWdodD0iMTAwJSIgdmlld0JveD0iMCAwIDEgMSIgcHJlc2VydmVBc3BlY3RSYXRpbz0ibm9uZSI+CiAgPGxpbmVhckdyYWRpZW50IGlkPSJncmFkLXVjZ2ctZ2VuZXJhdGVkIiBncmFkaWVudFVuaXRzPSJ1c2VyU3BhY2VPblVzZSIgeDE9IjAlIiB5MT0iMTAwJSIgeDI9IjEwMCUiIHkyPSIwJSI+CiAgICA8c3RvcCBvZmZzZXQ9IjAlIiBzdG9wLWNvbG9yPSIjZmZhNTAwIiBzdG9wLW9wYWNpdHk9IjEiLz4KICAgIDxzdG9wIG9mZnNldD0iMTAwJSIgc3RvcC1jb2xvcj0iI2ZmZDIwMCIgc3RvcC1vcGFjaXR5PSIxIi8+CiAgPC9saW5lYXJHcmFkaWVudD4KICA8cmVjdCB4PSIwIiB5PSIwIiB3aWR0aD0iMSIgaGVpZ2h0PSIxIiBmaWxsPSJ1cmwoI2dyYWQtdWNnZy1nZW5lcmF0ZWQpIiAvPgo8L3N2Zz4=);
    background: -moz-linear-gradient(45deg, rgba(255,165,0,1) 0%, rgba(255,210,0,1) 100%);
    background: -webkit-linear-gradient(45deg, rgba(255,165,0,1) 0%, rgba(255,210,0,1) 100%);
    background: linear-gradient(45deg, rgba(255,165,0,1) 0%, rgba(255,210,0,1) 100%);
}
.color10 {
    background: rgb(255,111,0);
    background: url(data:image/svg+xml;base64,PD94bWwgdmVyc2lvbj0iMS4wIiA/Pgo8c3ZnIHhtbG5zPSJodHRwOi8vd3d3LnczLm9yZy8yMDAwL3N2ZyIgd2lkdGg9IjEwMCUiIGhlaWdodD0iMTAwJSIgdmlld0JveD0iMCAwIDEgMSIgcHJlc2VydmVBc3BlY3RSYXRpbz0ibm9uZSI+CiAgPGxpbmVhckdyYWRpZW50IGlkPSJncmFkLXVjZ2ctZ2VuZXJhdGVkIiBncmFkaWVudFVuaXRzPSJ1c2VyU3BhY2VPblVzZSIgeDE9IjAlIiB5MT0iMTAwJSIgeDI9IjEwMCUiIHkyPSIwJSI+CiAgICA8c3RvcCBvZmZzZXQ9IjAlIiBzdG9wLWNvbG9yPSIjZmY2ZjAwIiBzdG9wLW9wYWNpdHk9IjEiLz4KICAgIDxzdG9wIG9mZnNldD0iMTAwJSIgc3RvcC1jb2xvcj0iI2ZmYTcwMCIgc3RvcC1vcGFjaXR5PSIxIi8+CiAgPC9saW5lYXJHcmFkaWVudD4KICA8cmVjdCB4PSIwIiB5PSIwIiB3aWR0aD0iMSIgaGVpZ2h0PSIxIiBmaWxsPSJ1cmwoI2dyYWQtdWNnZy1nZW5lcmF0ZWQpIiAvPgo8L3N2Zz4=);
    background: -moz-linear-gradient(45deg, rgba(255,111,0,1) 0%, rgba(255,167,0,1) 100%);
    background: -webkit-linear-gradient(45deg, rgba(255,111,0,1) 0%, rgba(255,167,0,1) 100%);
    background: linear-gradient(45deg, rgba(255,111,0,1) 0%, rgba(255,167,0,1) 100%);
}
.color11 {
    background: rgb(230,81,0);
    background: url(data:image/svg+xml;base64,PD94bWwgdmVyc2lvbj0iMS4wIiA/Pgo8c3ZnIHhtbG5zPSJodHRwOi8vd3d3LnczLm9yZy8yMDAwL3N2ZyIgd2lkdGg9IjEwMCUiIGhlaWdodD0iMTAwJSIgdmlld0JveD0iMCAwIDEgMSIgcHJlc2VydmVBc3BlY3RSYXRpbz0ibm9uZSI+CiAgPGxpbmVhckdyYWRpZW50IGlkPSJncmFkLXVjZ2ctZ2VuZXJhdGVkIiBncmFkaWVudFVuaXRzPSJ1c2VyU3BhY2VPblVzZSIgeDE9IjAlIiB5MT0iMTAwJSIgeDI9IjEwMCUiIHkyPSIwJSI+CiAgICA8c3RvcCBvZmZzZXQ9IjAlIiBzdG9wLWNvbG9yPSIjZTY1MTAwIiBzdG9wLW9wYWNpdHk9IjEiLz4KICAgIDxzdG9wIG9mZnNldD0iMTAwJSIgc3RvcC1jb2xvcj0iI2Y0ODkwMCIgc3RvcC1vcGFjaXR5PSIxIi8+CiAgPC9saW5lYXJHcmFkaWVudD4KICA8cmVjdCB4PSIwIiB5PSIwIiB3aWR0aD0iMSIgaGVpZ2h0PSIxIiBmaWxsPSJ1cmwoI2dyYWQtdWNnZy1nZW5lcmF0ZWQpIiAvPgo8L3N2Zz4=);
    background: -moz-linear-gradient(45deg, rgba(230,81,0,1) 0%, rgba(244,137,0,1) 100%);
    background: -webkit-linear-gradient(45deg, rgba(230,81,0,1) 0%, rgba(244,137,0,1) 100%);
    background: linear-gradient(45deg, rgba(230,81,0,1) 0%, rgba(244,137,0,1) 100%);
}
.color12 {
    background: rgb(255,82,82);
    background: url(data:image/svg+xml;base64,PD94bWwgdmVyc2lvbj0iMS4wIiA/Pgo8c3ZnIHhtbG5zPSJodHRwOi8vd3d3LnczLm9yZy8yMDAwL3N2ZyIgd2lkdGg9IjEwMCUiIGhlaWdodD0iMTAwJSIgdmlld0JveD0iMCAwIDEgMSIgcHJlc2VydmVBc3BlY3RSYXRpbz0ibm9uZSI+CiAgPGxpbmVhckdyYWRpZW50IGlkPSJncmFkLXVjZ2ctZ2VuZXJhdGVkIiBncmFkaWVudFVuaXRzPSJ1c2VyU3BhY2VPblVzZSIgeDE9IjAlIiB5MT0iMTAwJSIgeDI9IjEwMCUiIHkyPSIwJSI+CiAgICA8c3RvcCBvZmZzZXQ9IjAlIiBzdG9wLWNvbG9yPSIjZmY1MjUyIiBzdG9wLW9wYWNpdHk9IjEiLz4KICAgIDxzdG9wIG9mZnNldD0iMTAwJSIgc3RvcC1jb2xvcj0iI2ZmODk4OSIgc3RvcC1vcGFjaXR5PSIxIi8+CiAgPC9saW5lYXJHcmFkaWVudD4KICA8cmVjdCB4PSIwIiB5PSIwIiB3aWR0aD0iMSIgaGVpZ2h0PSIxIiBmaWxsPSJ1cmwoI2dyYWQtdWNnZy1nZW5lcmF0ZWQpIiAvPgo8L3N2Zz4=);
    background: -moz-linear-gradient(45deg, rgba(255,82,82,1) 0%, rgba(255,137,137,1) 100%);
    background: -webkit-linear-gradient(45deg, rgba(255,82,82,1) 0%, rgba(255,137,137,1) 100%);
    background: linear-gradient(45deg, rgba(255,82,82,1) 0%, rgba(255,137,137,1) 100%);
}
.color13 {
    background: rgb(255,51,58);
    background: url(data:image/svg+xml;base64,PD94bWwgdmVyc2lvbj0iMS4wIiA/Pgo8c3ZnIHhtbG5zPSJodHRwOi8vd3d3LnczLm9yZy8yMDAwL3N2ZyIgd2lkdGg9IjEwMCUiIGhlaWdodD0iMTAwJSIgdmlld0JveD0iMCAwIDEgMSIgcHJlc2VydmVBc3BlY3RSYXRpbz0ibm9uZSI+CiAgPGxpbmVhckdyYWRpZW50IGlkPSJncmFkLXVjZ2ctZ2VuZXJhdGVkIiBncmFkaWVudFVuaXRzPSJ1c2VyU3BhY2VPblVzZSIgeDE9IjAlIiB5MT0iMTAwJSIgeDI9IjEwMCUiIHkyPSIwJSI+CiAgICA8c3RvcCBvZmZzZXQ9IjAlIiBzdG9wLWNvbG9yPSIjZmYzMzNhIiBzdG9wLW9wYWNpdHk9IjEiLz4KICAgIDxzdG9wIG9mZnNldD0iMTAwJSIgc3RvcC1jb2xvcj0iI2ZmNjI2YyIgc3RvcC1vcGFjaXR5PSIxIi8+CiAgPC9saW5lYXJHcmFkaWVudD4KICA8cmVjdCB4PSIwIiB5PSIwIiB3aWR0aD0iMSIgaGVpZ2h0PSIxIiBmaWxsPSJ1cmwoI2dyYWQtdWNnZy1nZW5lcmF0ZWQpIiAvPgo8L3N2Zz4=);
    background: -moz-linear-gradient(45deg, rgba(255,51,58,1) 0%, rgba(255,98,108,1) 100%);
    background: -webkit-linear-gradient(45deg, rgba(255,51,58,1) 0%, rgba(255,98,108,1) 100%);
    background: linear-gradient(45deg, rgba(255,51,58,1) 0%, rgba(255,98,108,1) 100%);
}
.color14 {
    background: rgb(197,17,98);
    background: url(data:image/svg+xml;base64,PD94bWwgdmVyc2lvbj0iMS4wIiA/Pgo8c3ZnIHhtbG5zPSJodHRwOi8vd3d3LnczLm9yZy8yMDAwL3N2ZyIgd2lkdGg9IjEwMCUiIGhlaWdodD0iMTAwJSIgdmlld0JveD0iMCAwIDEgMSIgcHJlc2VydmVBc3BlY3RSYXRpbz0ibm9uZSI+CiAgPGxpbmVhckdyYWRpZW50IGlkPSJncmFkLXVjZ2ctZ2VuZXJhdGVkIiBncmFkaWVudFVuaXRzPSJ1c2VyU3BhY2VPblVzZSIgeDE9IjAlIiB5MT0iMTAwJSIgeDI9IjEwMCUiIHkyPSIwJSI+CiAgICA8c3RvcCBvZmZzZXQ9IjAlIiBzdG9wLWNvbG9yPSIjYzUxMTYyIiBzdG9wLW9wYWNpdHk9IjEiLz4KICAgIDxzdG9wIG9mZnNldD0iMTAwJSIgc3RvcC1jb2xvcj0iI2U0MjY5YiIgc3RvcC1vcGFjaXR5PSIxIi8+CiAgPC9saW5lYXJHcmFkaWVudD4KICA8cmVjdCB4PSIwIiB5PSIwIiB3aWR0aD0iMSIgaGVpZ2h0PSIxIiBmaWxsPSJ1cmwoI2dyYWQtdWNnZy1nZW5lcmF0ZWQpIiAvPgo8L3N2Zz4=);
    background: -moz-linear-gradient(45deg, rgba(197,17,98,1) 0%, rgba(228,38,155,1) 100%);
    background: -webkit-linear-gradient(45deg, rgba(197,17,98,1) 0%, rgba(228,38,155,1) 100%);
    background: linear-gradient(45deg, rgba(197,17,98,1) 0%, rgba(228,38,155,1) 100%);
}
.color15 {
    background: rgb(136,14,79);
    background: url(data:image/svg+xml;base64,PD94bWwgdmVyc2lvbj0iMS4wIiA/Pgo8c3ZnIHhtbG5zPSJodHRwOi8vd3d3LnczLm9yZy8yMDAwL3N2ZyIgd2lkdGg9IjEwMCUiIGhlaWdodD0iMTAwJSIgdmlld0JveD0iMCAwIDEgMSIgcHJlc2VydmVBc3BlY3RSYXRpbz0ibm9uZSI+CiAgPGxpbmVhckdyYWRpZW50IGlkPSJncmFkLXVjZ2ctZ2VuZXJhdGVkIiBncmFkaWVudFVuaXRzPSJ1c2VyU3BhY2VPblVzZSIgeDE9IjAlIiB5MT0iMTAwJSIgeDI9IjEwMCUiIHkyPSIwJSI+CiAgICA8c3RvcCBvZmZzZXQ9IjAlIiBzdG9wLWNvbG9yPSIjODgwZTRmIiBzdG9wLW9wYWNpdHk9IjEiLz4KICAgIDxzdG9wIG9mZnNldD0iMTAwJSIgc3RvcC1jb2xvcj0iI2JjMjA4NiIgc3RvcC1vcGFjaXR5PSIxIi8+CiAgPC9saW5lYXJHcmFkaWVudD4KICA8cmVjdCB4PSIwIiB5PSIwIiB3aWR0aD0iMSIgaGVpZ2h0PSIxIiBmaWxsPSJ1cmwoI2dyYWQtdWNnZy1nZW5lcmF0ZWQpIiAvPgo8L3N2Zz4=);
    background: -moz-linear-gradient(45deg, rgba(136,14,79,1) 0%, rgba(188,32,134,1) 100%);
    background: -webkit-linear-gradient(45deg, rgba(136,14,79,1) 0%, rgba(188,32,134,1) 100%);
    background: linear-gradient(45deg, rgba(136,14,79,1) 0%, rgba(188,32,134,1) 100%);
}
.fm-account-avatar {
    width: 136px;
    height: 136px;
    margin: 0 auto;
}
.fm-account-avatar .avatar-wrapper {
    width: 136px;
    height: 136px;
    margin: 0 auto;
    font-size: 46px;
    line-height: 126px;
    font-family: 'source_sans_proregular';
}
.fm-account-avatar .avatar-wrapper img {
    width: 128px;
    height: 128px;
}
.fm-account-avatar .avatar-wrapper {
    border: 4px solid white;
    padding: 0;
}
.fm-account-avatar .avatar-wrapper::before {
    width: 136px;
    height: 136px;
    margin: -4px 0 0 -4px;
}
.fm-right-account-block .fm-account-avatar {
    width: 64px;
    height: 64px;
    margin-left: 16px;
    display: inline-block;
}
.fm-right-account-block .fm-account-avatar .avatar-wrapper {
    width: 64px;
    height: 64px;
    margin: 0 auto;
    font-size: 36px;
    line-height: 60px;
    font-family: 'LatoWeb','source_sans_proregular', Arial;
}
.fm-right-account-block .fm-account-avatar .avatar-wrapper img {
    width: 60px;
    height: 60px;
}
.fm-right-account-block .avatar-wrapper {
    border: 2px solid white;
    padding: 0;
}
.fm-right-account-block .avatar-wrapper::before {
    width: 64px;
    height: 64px;
    margin: -2px 0 0 -2px;
}
.fm-right-account-block .avatar-bg.colorized::after {
    background:none;
}<|MERGE_RESOLUTION|>--- conflicted
+++ resolved
@@ -33,12 +33,7 @@
 .token-input-dropdown-mega .small-rounded-avatar {
     margin: 6px 0 6px 8px;
 }
-<<<<<<< HEAD
-
-.small-rounded-avatar::before {
-=======
 .small-rounded-avatar::before, .semi-small-rounded-avatar::before {
->>>>>>> da8d4758
     content: '';
     display: block;
     width: -webkit-calc(100% + 4px);
