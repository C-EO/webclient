.dropdown.body {
    padding: 8px;
    position: absolute;
    z-index: 100;
    background-color: white;
    -moz-border-radius: 4px;
    -webkit-border-radius: 4px;
    border-radius: 4px;
    -webkit-box-shadow: 0px 0px 0px 1px rgba(0,0,0,0.05);
    -moz-box-shadow: 0px 0px 0px 1px rgba(0,0,0,0.05);
    box-shadow: 0px 0px 0px 1px rgba(0,0,0,0.05);
    min-width: 160px;
    min-height: 32px;
    -webkit-box-sizing: border-box;
    -moz-box-sizing: border-box;
    box-sizing: border-box;
    margin: -2px 0 0 0;
}
.dropdown.body.popup {
    width: 360px;
    padding: 0;
}
.dropdown.body:not(.white-context-menu)::before {
    -webkit-box-shadow: 0px 1px 2px 0px rgba(0,0,0,0.15);
    -moz-box-shadow: 0px 1px 2px 0px rgba(0,0,0,0.15);
    box-shadow: 0px 1px 2px 0px rgba(0,0,0,0.15);
    content: '';
    display: block;
    position: absolute;
    width: 100%;
    height: 100%;
    left: 0;
    top: 0;
    -moz-border-radius: 4px;
    -webkit-border-radius: 4px;
    border-radius: 4px;
}
.dropdown.body.white-context-menu {
    -webkit-box-shadow: 0px 1px 2px 0px rgba(0,0,0,0.4);
    -moz-box-shadow: 0px 1px 2px 0px rgba(0,0,0,0.4);
    box-shadow: 0px 1px 2px 0px rgba(0,0,0,0.4);
}
.dropdown.body.wide-dropdown {
    min-width: 232px;
}
.dropdown.body .dropdown-item {
    position: relative;
    z-index: 10;
}
.dropdown-white-arrow {
    display: none;
    position: absolute;
    left: 50%;
    margin-left: -11px;
    top: -11px;
    width: 24px;
    height: 11px;
    z-index: 123;
    background-image: url(../images/mega/chat-static-sprite-v1.png);
    background-repeat: no-repeat;
    background-position: 0px -72px;
}
.dropdown-arrow .dropdown-white-arrow {
    display: block;
}
.down-arrow .dropdown-white-arrow {
    top: auto;
    bottom: -11px;
    background-position: -30px -78px;
}
.left-arrow .dropdown-white-arrow {
    width: 11px;
    height: 24px;
    top: 50%;
    left: -11px;
    margin: -12px 0 0 0;
    background-position: -1px -315px;
}
.right-arrow .dropdown-white-arrow {
    width: 11px;
    height: 24px;
    top: 50%;
    left: auto;
    right: -11px;
    margin: -12px 0 0 0;
    background-position: -22px -315px;
}
.dropdown-item {
    height: 32px;
    font-size: 13px;
    line-height: 32px;
    color: #777777;
    -webkit-transition: all 100ms ease-in-out;
    -moz-transition: all 100ms ease-in-out;
    -o-transition: all 100ms ease-in-out;
    -ms-transition: all 100ms ease-in-out;
    transition: all 100ms ease-in-out;
    -moz-border-radius: 4px;
    -webkit-border-radius: 4px;
    border-radius: 4px;
    padding: 0 10px;
    white-space: nowrap;
    cursor: pointer;
}
.dropdown-item:hover {
    background-color: #AAAAAA;
    color: white;
}
.dropdown-item.red {
    color: #E44C51;
}
.dropdown-item.red:hover {
    background-color: #E44C51;
    color: white;
}
.dropdown-item i {
    margin: 0 9px 1px 0;
    vertical-align: middle;
}
.dropdown.body hr {
    border: 0;
    height: 1px;
    padding: 0;
    margin: 8px -8px;
    background-color: rgba(0,0,0,0.1);
}
.link-button .dropdown.body:not(.popup) {
    margin: 2px 0 0 0;
    padding: 8px 0;
}
.link-button .dropdown.body .dropdown-item {
    -moz-border-radius: 0;
    -webkit-border-radius: 0;
    border-radius: 0;
}
.link-button .dropdown.body .dropdown-item i {
    margin: 0 9px 1px 0;
}
.link-button .dropdown.body:not(.popup) .dropdown-white-arrow {
    margin-left: -107px;
}
<<<<<<< HEAD
.dropdown.body.img-preview {
    padding: 4px;
}
.img-preview .dropdown.img-wrapper {
    width: 176px;
    height: 176px;
    display: table-cell;
    text-align: center;
    vertical-align: middle;
    background-size: 20px 20px;
    background-position: 0 0, 0 10px, 10px -10px, -10px 0px;
    background-image: linear-gradient(45deg, rgba(222,222,222,0.6) 25%, transparent 25%), linear-gradient(-45deg, rgba(222,222,222,0.6) 25%, transparent 25%), linear-gradient(45deg, transparent 75%, rgba(222,222,222,0.6) 75%), linear-gradient(-45deg, transparent 75%, rgba(222,222,222,0.6) 75%);
    -moz-border-radius: 2px;
    -webkit-border-radius: 2px;
    border-radius: 2px;
    overflow: hidden;
}
.dropdown.body.img-preview img {
    max-width: 100%;
    max-height: 100%;
=======
.dropdown.body.notification {
    width: 282px;
    color: #666666;
    font-size: 13px;
    line-height: 18px;
    font-family: 'source_sans_proregular', Arial;
    padding: 17px 18px 15px 18px;
    text-align: center;
    bottom: 29px;
    left: 50%;
    margin: 0 0 0 -141px;
    display: none;
}
.message.text-block em:hover .dropdown.body.notification {
    display: block;
}
.dropdown.notification-text {
    height: 32px;
    font-size: 14px;
    line-height: 32px;
    color: #666666; white-space:nowrap;
    padding:0 15px 0 12px;
}
.dropdown.notification-text i {
    margin: 0 5px 0 0;
    vertical-align: middle;
>>>>>>> bd5cf3de
}<|MERGE_RESOLUTION|>--- conflicted
+++ resolved
@@ -14,7 +14,6 @@
     -webkit-box-sizing: border-box;
     -moz-box-sizing: border-box;
     box-sizing: border-box;
-    margin: -2px 0 0 0;
 }
 .dropdown.body.popup {
     width: 360px;
@@ -139,28 +138,6 @@
 .link-button .dropdown.body:not(.popup) .dropdown-white-arrow {
     margin-left: -107px;
 }
-<<<<<<< HEAD
-.dropdown.body.img-preview {
-    padding: 4px;
-}
-.img-preview .dropdown.img-wrapper {
-    width: 176px;
-    height: 176px;
-    display: table-cell;
-    text-align: center;
-    vertical-align: middle;
-    background-size: 20px 20px;
-    background-position: 0 0, 0 10px, 10px -10px, -10px 0px;
-    background-image: linear-gradient(45deg, rgba(222,222,222,0.6) 25%, transparent 25%), linear-gradient(-45deg, rgba(222,222,222,0.6) 25%, transparent 25%), linear-gradient(45deg, transparent 75%, rgba(222,222,222,0.6) 75%), linear-gradient(-45deg, transparent 75%, rgba(222,222,222,0.6) 75%);
-    -moz-border-radius: 2px;
-    -webkit-border-radius: 2px;
-    border-radius: 2px;
-    overflow: hidden;
-}
-.dropdown.body.img-preview img {
-    max-width: 100%;
-    max-height: 100%;
-=======
 .dropdown.body.notification {
     width: 282px;
     color: #666666;
@@ -187,5 +164,26 @@
 .dropdown.notification-text i {
     margin: 0 5px 0 0;
     vertical-align: middle;
->>>>>>> bd5cf3de
+}
+.dropdown.body.img-preview {
+    padding: 4px;
+    position: fixed;
+}
+.img-preview .dropdown.img-wrapper {
+    width: 176px;
+    height: 176px;
+    display: table-cell;
+    text-align: center;
+    vertical-align: middle;
+    background-size: 20px 20px;
+    background-position: 0 0, 0 10px, 10px -10px, -10px 0px;
+    background-image: linear-gradient(45deg, rgba(222,222,222,0.6) 25%, transparent 25%), linear-gradient(-45deg, rgba(222,222,222,0.6) 25%, transparent 25%), linear-gradient(45deg, transparent 75%, rgba(222,222,222,0.6) 75%), linear-gradient(-45deg, transparent 75%, rgba(222,222,222,0.6) 75%);
+    -moz-border-radius: 2px;
+    -webkit-border-radius: 2px;
+    border-radius: 2px;
+    overflow: hidden;
+}
+.dropdown.body.img-preview img {
+    max-width: 100%;
+    max-height: 100%;
 }