.dropdown.body {
    padding: 8px;
    position: absolute;
    z-index: 150;
    background-color: white;
    -moz-border-radius: 4px;
    -webkit-border-radius: 4px;
    border-radius: 4px;
    -webkit-box-shadow: 0px 0px 0px 1px rgba(0,0,0,0.1);
    -moz-box-shadow: 0px 0px 0px 1px rgba(0,0,0,0.1);
    box-shadow: 0px 0px 0px 1px rgba(0,0,0,0.1);
    min-width: 160px;
    min-height: 32px;
    -webkit-box-sizing: border-box;
    -moz-box-sizing: border-box;
    box-sizing: border-box;
}
.dropdown.body.light {
    padding: 4px 6px;
    line-height: 0;
}
.dropdown.body.dark {
    -webkit-box-shadow: none;
    -moz-box-shadow: none;
    box-shadow: none;
    background-color: #333333;
}
.dropdown.body.big-radius, .fm-dialog.big-radius {
    -moz-border-radius: 24px;
    -webkit-border-radius: 24px;
    border-radius: 24px;
}
.big-radius .fm-dialog-close {
    right: 27px;
    top: 27px;
}
.dropdown.info-txt {
    font-family: 'LatoWeb', 'source_sans_proregular', Arial;
    font-size: 12px;
    line-height: 18px;
    padding: 2px 0 6px 5px;
    color: #999999;
}
.dropdown.body.context {
    min-width: 188px;
    transition: top 100ms ease, left 100ms ease;
}
.dropdown.body.submenu {
    -webkit-transition: all 200ms ease-in-out, right 200ms ease-in-out;
    -moz-transition: all 200ms ease-in-out, right 200ms ease-in-out;
    -o-transition: all 200ms ease-in-out, right 200ms ease-in-out;
    -ms-transition: all 200ms ease-in-out, right 200ms ease-in-out;
    transition: all 200ms ease-in-out, right 200ms ease-in-out;
    left: 100%;
    right: auto;
    min-width: 202px;
    max-width: 240px;
    margin: -8px -4px 0 -4px;
    visibility: hidden;
 filter: progid:DXImageTransform.Microsoft.Alpha(opacity=0);
    -moz-opacity: 0;
    -khtml-opacity: 0;
    opacity: 0;
}
.dropdown.body.submenu.left-position {
    left: auto;
    right: 100%;
}
.dropdown.body.submenu.active {
    visibility: visible;
 filter: progid:DXImageTransform.Microsoft.Alpha(opacity=100);
    -moz-opacity: 1;
    -khtml-opacity: 1;
    opacity: 1;
}
.disabled-submenu + .dropdown.body.submenu {
    display: none;
    visibility: hidden;
}
.dropdown.body.submenu.active {
    display: block;
    opacity: 1;
}
.dropdown.body hr {
    margin: 8px 0;
    padding: 0;
    border: 0;
    height: 1px;
    position: relative;
}
.dropdown.body hr::before {
    content: '';
    position: absolute;
    width: 100%;
    left: 0;
    height: 1px;
    background-color: #EEEEEE;
}
.dropdown.body hr::before {
    content: '';
    position: absolute;
    width: 100%;
    left: 0;
    height: 1px;
    background-color: #EEEEEE;
}
.dropdown.body.dark hr::before {
    background-color: rgba(255,255,255,0.1);
}
.dropdown.body.popup {
    width: 402px;
    padding: 0;
}
.dropdown.body.fm-dialog {
    padding: 0;
    width: 560px;
    margin: -245px 0 0 -233px;
    z-index: 1200;
}
.dropdown.body:not(.fm-dialog):not(.add-user-popup) .nw-fm-dialog-title {
    padding-top: 34px;
}
.dropdown.body:not(.white-context-menu):not(.fm-dialog):not(.dark)::before {
    -webkit-box-shadow: 0px 1px 2px 0px rgba(0,0,0,0.2);
    -moz-box-shadow: 0px 1px 2px 0px rgba(0,0,0,0.2);
    box-shadow: 0px 1px 2px 0px rgba(0,0,0,0.2);
    content: '';
    display: block;
    position: absolute;
    width: 100%;
    height: 100%;
    left: 0;
    top: 0;
    -moz-border-radius: inherit;
    -webkit-border-radius: inherit;
    border-radius: inherit;
}
.dropdown.body.white-context-menu {
    -webkit-box-shadow: 0px 1px 2px 0px rgba(0,0,0,0.4);
    -moz-box-shadow: 0px 1px 2px 0px rgba(0,0,0,0.4);
    box-shadow: 0px 1px 2px 0px rgba(0,0,0,0.4);
}
.dropdown.body.wide-dropdown {
    width: 240px;
}
.dropdown.body .dropdown-item {
    position: relative;
    z-index: 10;
}
.dropdown-white-arrow {
    display: none;
    position: absolute;
    left: 50%;
    margin-left: -12px;
    top: -11px;
    width: 24px;
    height: 11px;
    z-index: 123;
    background-image: url(../images/mega/top-login-sprite_v11.png);
    background-repeat: no-repeat;
    background-position: 0 -2249px;
}
.dropdown-dark-arrow {
<<<<<<< HEAD
    background-image: url(../images/mega/icons-sprite_v31.png);
=======
    background-image: url(../images/mega/icons-sprite_v32.png);
>>>>>>> 20e1e230
    background-repeat: no-repeat;
    background-position: -41px -1315px;
    display: none;
    position: absolute;
    left: -9px;
    top: 10px;
    width: 11px;
    height: 24px;
    z-index: 123;
}
.dropdown.dropdown-arrow:not(.dialog):not(.fm-dialog) .dropdown-white-arrow, .dropdown.dropdown-arrow .dropdown-dark-arrow {
    display: block;
}
.down-arrow .dropdown-white-arrow {
    top: auto;
    bottom: -11px;
    background-position: -24px -2256px;
}
.dropdown.body.popup.astropay-payment-reminder {
    width: auto;
    max-width: 464px;
}
.left-arrow .dropdown-white-arrow {
    width: 11px;
    height: 24px;
    top: 50%;
    left: -11px;
    margin: -12px 0 0 0;
    background-position: -8px -2284px;
}
.right-arrow .dropdown-white-arrow {
    width: 11px;
    height: 24px;
    top: 50%;
    left: auto;
    right: -11px;
    margin: -12px 0 0 0;
    background-position: -29px -2284px;
}
.left-pos-arrow .dropdown-white-arrow {
    left: 8px;
    right: auto;
    margin: 0;
}
.right-pos-arrow .dropdown-white-arrow {
    left: auto;
    right: 8px;
    margin: 0;
}
.top-pos-arrow .dropdown-white-arrow {
    top: 8px;
    bottom: auto;
    margin: 0;
}
.high-top-pos-arrow .dropdown-white-arrow {
    top: 3px;
    bottom: auto;
    margin: 0;
}
.bottom-pos-arrow .dropdown-white-arrow {
    top: auto;
    bottom: 8px;
    margin: 0;
}
.dropdown-item {
    height: 32px;
    font-size: 14px;
    line-height: 31px;
    color: #444;
    -webkit-transition: all 100ms ease-in-out;
    -moz-transition: all 100ms ease-in-out;
    -o-transition: all 100ms ease-in-out;
    -ms-transition: all 100ms ease-in-out;
    transition: all 100ms ease-in-out;
    -moz-border-radius: 2px;
    -webkit-border-radius: 2px;
    border-radius: 2px;
    padding: 0 10px;
    cursor: pointer;
    display: block;
    -o-text-overflow: ellipsis;
    text-overflow: ellipsis;
    overflow: hidden;
    white-space: nowrap;
    max-width: 100%;
    -webkit-box-sizing: border-box;
    -moz-box-sizing: border-box;
    box-sizing: border-box;
    position: relative;
}
.dropdown-item.contains-submenu {
    padding-right: 18px;
}
.dropdown-item.static {
    cursor: default;
}
.dark .dropdown-item {
    color:#999999;
}
.dropdown-item.mid-txt {
    font-size: 14px;
}
.dropdown-item:not(.static):hover, .dropdown-item.opened {
    background-color: #AAAAAA;
    color: white;
}
.txt-hovers .dropdown-item:not(.static):hover, .dropdown-item.active {
    background-color: transparent;
    color: #333333;
}
.dark .dropdown-item:not(.static):hover, .dark .dropdown-item.active {
    background-color: transparent;
    color: white;
}
.dropdown-item.contains-submenu:not(.disabled-submenu)::before {
    content: '';
    display: block;
    width: 9px;
    height: 14px;
    position: absolute;
    right: 7px;
    top: 9px;
<<<<<<< HEAD
    background-image: url(../images/mega/icons-sprite_v31.png);
=======
    background-image: url(../images/mega/icons-sprite_v32.png);
>>>>>>> 20e1e230
    background-repeat: no-repeat;
    background-position: -106px -254px;
    filter: progid:DXImageTransform.Microsoft.Alpha(opacity=73);
    -moz-opacity: 0.73;
    -khtml-opacity: 0.73;
    opacity: 0.73;
}
.dropdown-item.contains-submenu:hover::before, .dropdown-item.contains-submenu.opened::before {
    background-position: -146px -254px;
    filter: progid:DXImageTransform.Microsoft.Alpha(opacity=100);
    -moz-opacity: 1;
    -khtml-opacity: 1;
    opacity: 1;
}
.dropdown-item.tick-item {
    padding-right: 24px;
}
.dropdown-item.tick-item.active:hover {
    color: white;
}
.dropdown-item.tick-item.active::before {
    content: '';
    width: 11px;
    height: 8px;
    position: absolute;
    right: 8px;
    top: 12px;
    margin: 0;
    background-image: url(../images/mega/top-login-sprite_v11.png);
    background-repeat: no-repeat;
    background-position: -30px -1816px;
}
.dropdown-item.tick-item.active:hover::before {
    background-position: -30px -1856px;
}
.dropdown-item.red {
    color: #E44C51;
}
.dropdown-item.red:not(.disabled):hover {
    background-color: #E44C51;
    color: white;
}
.dropdown-item i {
    margin: 6px 9px 1px 0;
    vertical-align: middle;
    filter: progid:DXImageTransform.Microsoft.Alpha(opacity=73);
    -moz-opacity: 0.73;
    -khtml-opacity: 0.73;
    opacity: 0.73;
    float: left;
}
.dark .dropdown-item i {
    filter: progid:DXImageTransform.Microsoft.Alpha(opacity=52);
    -moz-opacity: 0.5;
    -khtml-opacity: 0.5;
    opacity: 0.5;
    -webkit-transition: opacity 100ms ease-in-out;
    -moz-transition: opacity 100ms ease-in-out;
    -o-transition: opacity 100ms ease-in-out;
    -ms-transition: opacity 100ms ease-in-out;
    transition: opacity 100ms ease-in-out;
}
.sort-by .dropdown-item {
    padding-right: 25px;
}
.dropdown-item.asc i::after, .dropdown-item.desc i::after {
    position: absolute;
    width: 12px;
    height: 16px;
    right: 13px;
    top: 7px;
    content: '';
    display: block;
<<<<<<< HEAD
    background-image: url(../images/mega/icons-sprite_v31.png);
=======
    background-image: url(../images/mega/icons-sprite_v32.png);
>>>>>>> 20e1e230
    background-repeat: no-repeat;
}
.colour-sorting-menu .dropdown-item.asc i::after {/* Dark arrow pointing up */
    background-position: -3px -1353px;
}
.colour-sorting-menu .dropdown-item.desc i::after {/* Dark arrow pointing down */
    background-position: -43px -1353px;
}
.nw-sorting-menu .dropdown-item.asc i::after, .dialog-sorting-menu .dropdown-item.asc i::after{/* White arrow pointing up */
    background-position: -83px -1353px;
}
.nw-sorting-menu .dropdown-item.desc i::after, .dialog-sorting-menu .dropdown-item.desc i::after{/* Dark arrow pointing up */
    background-position: -123px -1353px;
}
.dropdown-item.active i, .dropdown-item:not(.static):hover > i, .dark .dropdown-item:not(.static):hover > i, .dropdown-item.opened > i, .dropdown-item.red i, .dropdown-item.do-sort i {
    filter: progid:DXImageTransform.Microsoft.Alpha(opacity=100);
    -moz-opacity: 1;
    -khtml-opacity: 1;
    opacity: 1;
}
.dropdown-items-info {
    font-size: 13px;
    line-height: 17px;
    color: #999999;
    padding: 0 4px 6px 4px;
}
.dropdown-section.sort-by .dropdown-item, .dropdown-section.sort-by .dropdown-item i{
    -webkit-transition: none;
    -moz-transition: none;
    -o-transition: none;
    -ms-transition: none;
    transition: none;
}
.dropdown.body hr {
    border: 0;
    height: 1px;
    padding: 0;
    margin: 8px -8px;
    background-color: rgba(0,0,0,0.1);
}
.link-button .dropdown.body:not(.popup) {
    margin: 2px 0 0 0;
    padding: 8px 0;
}
.link-button .dropdown.body .dropdown-item {
    -moz-border-radius: 0;
    -webkit-border-radius: 0;
    border-radius: 0;
}
.link-button .dropdown.body .dropdown-item i {
    margin: 0 9px 1px 0;
}
.link-button .dropdown.body:not(.popup) .dropdown-white-arrow {
    margin-left: -107px;
}
.dropdown.body.notification {
    width: 282px;
    color: #666666;
    font-size: 13px;
    line-height: 18px;
    font-family: 'source_sans_proregular', Arial;
    padding: 17px 18px 15px 18px;
    text-align: center;
    bottom: 29px;
    left: 50%;
    margin: 0 0 0 -141px;
    display: none;
}
.message.text-block em:hover .dropdown.body.notification {
    display: block;
}
.dropdown.notification-text {
    font-size: 14px;
    line-height: 19px;
    color: #666666;
    white-space: nowrap;
    padding: 7px 15px 5px 12px;
}
.dropdown.notification-text i {
    margin: 0 8px 0 -1px;
}
.dark-direct-tooltip {
    font-size: 14px;
    line-height: 20px;
    color: white;
    padding: 8px 12px;
    background-color: #333333;
    -moz-border-radius: 6px;
    -webkit-border-radius: 6px;
    border-radius: 6px;
    white-space: nowrap;
    position: absolute;
    display: none;
}
.dark-direct-tooltip i {
    position: absolute;
    bottom: -9px;
    left: 50%;
    margin: 0 0 0 -11px;
}
.dropdown.body.tooltip {
    position: fixed;
    visibility: collapse;
    -webkit-transition: opacity 200ms ease-in-out, visibility 200ms ease-in-out;
    -moz-transition: opacity 200ms ease-in-out, visibility 200ms ease-in-out;
    -o-transition: opacity 200ms ease-in-out, visibility 200ms ease-in-out;
    -ms-transition: opacity 200ms ease-in-out, visibility 200ms ease-in-out;
    transition: opacity 200ms ease-in-out, visibility 200ms ease-in-out;
filter: progid:DXImageTransform.Microsoft.Alpha(opacity=0);
    -moz-opacity: 0;
    -khtml-opacity: 0;
    opacity: 0;
}
.dropdown.body.tooltip.small {
    position: fixed;
    font-size: 14px;
    line-height: 18px;
    color: #333333;
    text-align: center;
    padding: 12px 24px;
    -moz-border-radius: 6px;
    -webkit-border-radius: 6px;
    border-radius: 6px;
    z-index: 1500;
}
.dropdown.body.tooltip.visible {
    visibility: visible;
 filter: progid:DXImageTransform.Microsoft.Alpha(opacity=100);
    -moz-opacity: 1;
    -khtml-opacity: 1;
    opacity: 1;
}
.dropdown.body.img-preview {
    padding: 4px;
    min-width: 0;
}
.img-preview .dropdown.img-wrapper {
    width: 120px;
    height: 120px;
    display: table-cell;
    text-align: center;
    vertical-align: middle;
    background-size: 20px 20px;
    background-position: 0 0, 0 10px, 10px -10px, -10px 0px;
    background-image: linear-gradient(45deg, rgba(222,222,222,0.6) 25%, transparent 25%), linear-gradient(-45deg, rgba(222,222,222,0.6) 25%, transparent 25%), linear-gradient(45deg, transparent 75%, rgba(222,222,222,0.6) 75%), linear-gradient(-45deg, transparent 75%, rgba(222,222,222,0.6) 75%);
    -moz-border-radius: 2px;
    -webkit-border-radius: 2px;
    border-radius: 2px;
    overflow: hidden;
}
.dropdown.body.img-preview img {
    max-width: 100%;
    max-height: 100%;
}
.dropdown.contact-preview {
    min-width: 238px;
    max-width: 320px;
    position: fixed;
}
.dropdown.contact-preview .contacts-info.body {
    padding: 2px 4px 4px 4px;
}
.dropdown.body.img-preview {
    padding: 4px;
    position: fixed;
}
.img-preview .dropdown.img-wrapper {
    width: 176px;
}
.dropdown.body.download.context {
    width: 188px;
}
.dropdown.body.submenu.download {
    width: 214px;
}
.dropdown.body.dropdown-arrow.wide-dropdown {
    margin-bottom: 16px;
}
.dropdown-item.active-tick::before {
    position: absolute;
    content: '';
    width: 14px;
    height: 14px;
    background-image: url(../images/mega/top-login-sprite_v11.png);
}
.dropdown.text-block {
    font-size: 14px;
    line-height: 20px;
    color: #666666;
    position: relative;
    margin: 0;
    padding: 11px 24px 24px 24px;
}
.dropdown.text-block span {
    color: #424242;
}
.dropdown.text-block a {
    color: #FF4D4A;
}
.context .dropdown-item {
    font-size: 14px;
    line-height: 32px;
}
.context .small-icon {
    margin: 6px 13px 1px 1px;
    float: left;
}
.dropdown.submenu.labels {
    width: 216px;
}
.dropdown-color-txt {
    font-size: 14px;
    line-height: 18px;
    color: #777777;
    display: block;
    margin: 7px 0 9px 8px;
    text-transform: uppercase;
}
.dark .dropdown-color-txt {
    color: #FFFFFF;
}
.dropdown-colour-item {
    width: 16px;
    height: 16px;
    float: left;
    margin: 6px 4px 8px 8px;
    display: block;
    -moz-border-radius: 100%;
    -webkit-border-radius: 100%;
    border-radius: 100%;
    background-color: #777777;
    -webkit-transition: all 200ms ease-in-out, right 200ms ease-in-out;
    -moz-transition: all 200ms ease-in-out, right 200ms ease-in-out;
    -o-transition: all 200ms ease-in-out, right 200ms ease-in-out;
    -ms-transition: all 200ms ease-in-out, right 200ms ease-in-out;
    transition: all 200ms ease-in-out, right 200ms ease-in-out;
    cursor: pointer;
    position: relative;
    z-index: 1;
}
.labels.small .dropdown-colour-item {
    width: 14px;
    height: 14px;
}
.labels.no-tips .dropdown-colour-item {
    margin: 6px 4px 13px 8px;
}
.dropdown-color-info {
    display: block;
    padding: 0 0 0 0;
    font-size: 14px;
    line-height: 18px;
    color: #999999;
    font-style: italic;
    margin: 8px 0 6px 8px;
    -webkit-transition: all 200ms ease-in-out, right 200ms ease-in-out;
    -moz-transition: all 200ms ease-in-out, right 200ms ease-in-out;
    -o-transition: all 200ms ease-in-out, right 200ms ease-in-out;
    -ms-transition: all 200ms ease-in-out, right 200ms ease-in-out;
    transition: all 200ms ease-in-out, right 200ms ease-in-out;
    filter: progid:DXImageTransform.Microsoft.Alpha(opacity=0);
    -moz-opacity: 0;
    -khtml-opacity: 0;
    opacity: 0;
    word-wrap: break-word;
    max-width: 174px;
}
.dropdown-color-info.active {
 filter: progid:DXImageTransform.Microsoft.Alpha(opacity=100);
    -moz-opacity: 1;
    -khtml-opacity: 1;
    opacity: 1;
}
.context .dropdown-color-info {
    max-width: 200px;
}
.dropdown-colour-item::before, .dropdown-colour-item::after {
    content: '';
    width: 100%;
    height: 100%;
    -moz-border-radius: 100%;
    -webkit-border-radius: 100%;
    border-radius: 100%;
    position: absolute;
    -webkit-transition: all 200ms ease-in-out, right 200ms ease-in-out;
    -moz-transition: all 200ms ease-in-out, right 200ms ease-in-out;
    -o-transition: all 200ms ease-in-out, right 200ms ease-in-out;
    -ms-transition: all 200ms ease-in-out, right 200ms ease-in-out;
    transition: all 200ms ease-in-out, right 200ms ease-in-out;
}
.labels:not(.disabled) .dropdown-colour-item::after {
<<<<<<< HEAD
    background-image: url(../images/mega/icons-sprite_v31.png);
=======
    background-image: url(../images/mega/icons-sprite_v32.png);
>>>>>>> 20e1e230
    background-position: 2.2px -532.2px;
    filter: progid:DXImageTransform.Microsoft.Alpha(opacity=0);
    -moz-opacity: 0;
    -khtml-opacity: 0;
    opacity: 0;
}
.filter-by .labels:not(.disabled) .dropdown-colour-item::after {
    background-position: 1.4px -533px;
}
.dropdown-colour-item.active:hover::after {
    filter: progid:DXImageTransform.Microsoft.Alpha(opacity=100);
    -moz-opacity: 0.8;
    -khtml-opacity: 0.8;
    opacity: 0.8;
}
.dropdown-colour-item.active::before {
    -webkit-box-shadow: 0px 0px 0px 2px rgba(255,255,255,1);
    -moz-box-shadow: 0px 0px 0px 2px rgba(255,255,255,1);
    box-shadow: 0px 0px 0px 2px rgba(255,255,255,1);
}
.fm-left-panel .dropdown-colour-item.active::before {
    -webkit-box-shadow: 0px 0px 0px 2px rgba(51,51,51,1);
    -moz-box-shadow: 0px 0px 0px 2px rgba(51,51,51,1);
    box-shadow: 0px 0px 0px 2px rgba(51,51,51,1);
}
.dropdown-colour-item.active:hover::before {
    -webkit-box-shadow: 0px 0px 0px 2px rgba(255,255,255,0.7);
    -moz-box-shadow: 0px 0px 0px 2px rgba(255,255,255,0.7);
    box-shadow: 0px 0px 0px 2px rgba(255,255,255,0.7);
}
.fm-left-panel .dropdown-colour-item.active:hover::before {
    -webkit-box-shadow: 0px 0px 0px 2px rgba(51,51,51,0.7);
    -moz-box-shadow: 0px 0px 0px 2px rgba(51,51,51,0.7);
    box-shadow: 0px 0px 0px 2px rgba(51,51,51,0.7);
}
.dropdown-colour-item.red-colour-label {
    background-color: #FF625C;
}
.dropdown-colour-item.orange-colour-label {
    background-color: #F9A646;
}
.dropdown-colour-item.yellow-colour-label {
    background-color: #F4CE4A;
}
.dropdown-colour-item.green-colour-label {
    background-color: #6DCC50;
}
.dropdown-colour-item.blue-colour-label {
    background-color: #4BB8F3;
}
.dropdown-colour-item.purple-colour-label {
    background-color: #D088E1;
}
.dropdown-colour-item.grey-colour-label {
    background-color: #A4A4A7;
}
/* hover over non active/selected label, show shadow around */
.dropdown-colour-item.red-colour-label:hover {
    -webkit-box-shadow: 0px 0px 0px 4px rgba(255,98,92,0.3);
    -moz-box-shadow: 0px 0px 0px 4px rgba(255,98,92,0.3);
    box-shadow: 0px 0px 0px 4px rgba(255,98,92,0.3);
}
.dropdown-colour-item.orange-colour-label:hover {
    -webkit-box-shadow: 0px 0px 0px 4px rgba(249,166,70,0.3);
    -moz-box-shadow: 0px 0px 0px 4px rgba(249,166,70,0.3);
    box-shadow: 0px 0px 0px 4px rgba(249,166,70,0.3);
}
.dropdown-colour-item.yellow-colour-label:hover {
    -webkit-box-shadow: 0px 0px 0px 4px rgba(244,206,74,0.3);
    -moz-box-shadow: 0px 0px 0px 4px rgba(244,206,74,0.3);
    box-shadow: 0px 0px 0px 4px rgba(244,206,74,0.3);
}
.dropdown-colour-item.green-colour-label:hover {
    -webkit-box-shadow: 0px 0px 0px 4px rgba(109,204,80,0.3);
    -moz-box-shadow: 0px 0px 0px 4px rgba(109,204,80,0.3);
    box-shadow: 0px 0px 0px 4px rgba(109,204,80,0.3);
}
.dropdown-colour-item.blue-colour-label:hover {
    -webkit-box-shadow: 0px 0px 0px 4px rgba(74,184,243,0.3);
    -moz-box-shadow: 0px 0px 0px 4px rgba(74,184,243,0.3);
    box-shadow: 0px 0px 0px 4px rgba(74,184,243,0.3);
}
.dropdown-colour-item.purple-colour-label:hover {
    -webkit-box-shadow: 0px 0px 0px 4px rgba(208,136,225,0.3);
    -moz-box-shadow: 0px 0px 0px 4px rgba(208,136,225,0.3);
    box-shadow: 0px 0px 0px 4px rgba(208,136,225,0.3);
}
.dropdown-colour-item.grey-colour-label:hover {
    -webkit-box-shadow: 0px 0px 0px 4px rgba(164,164,167,0.3);
    -moz-box-shadow: 0px 0px 0px 4px rgba(164,164,167,0.3);
    box-shadow: 0px 0px 0px 4px rgba(164,164,167,0.3);
}
/* sprite for active/selected label */
.dropdown-colour-item.red-colour-label.active {
    -webkit-box-shadow: 0px 0px 0px 4px rgba(255,98,92,1);
    -moz-box-shadow: 0px 0px 0px 4px rgba(255,98,92,1);
    box-shadow: 0px 0px 0px 4px rgba(255,98,92,1);
}
.dropdown-colour-item.orange-colour-label.active {
    -webkit-box-shadow: 0px 0px 0px 4px rgba(249,166,70,1);
    -moz-box-shadow: 0px 0px 0px 4px rgba(249,166,70,1);
    box-shadow: 0px 0px 0px 4px rgba(249,166,70,1);
}
.dropdown-colour-item.yellow-colour-label.active {
    -webkit-box-shadow: 0px 0px 0px 4px rgba(244,206,74,1);
    -moz-box-shadow: 0px 0px 0px 4px rgba(244,206,74,1);
    box-shadow: 0px 0px 0px 4px rgba(244,206,74,1);
}
.dropdown-colour-item.green-colour-label.active {
    -webkit-box-shadow: 0px 0px 0px 4px rgba(109,204,80,1);
    -moz-box-shadow: 0px 0px 0px 4px rgba(109,204,80,1);
    box-shadow: 0px 0px 0px 4px rgba(109,204,80,1);
}
.dropdown-colour-item.blue-colour-label.active {
    -webkit-box-shadow: 0px 0px 0px 4px rgba(74,184,243,1);
    -moz-box-shadow: 0px 0px 0px 4px rgba(74,184,243,1);
    box-shadow: 0px 0px 0px 4px rgba(74,184,243,1);
}
.dropdown-colour-item.purple-colour-label.active {
    -webkit-box-shadow: 0px 0px 0px 4px rgba(208,136,225,1);
    -moz-box-shadow: 0px 0px 0px 4px rgba(208,136,225,1);
    box-shadow: 0px 0px 0px 4px rgba(208,136,225,1);
}
.dropdown-colour-item.grey-colour-label.active {
    -webkit-box-shadow: 0px 0px 0px 4px rgba(164,164,167,1);
    -moz-box-shadow: 0px 0px 0px 4px rgba(164,164,167,1);
    box-shadow: 0px 0px 0px 4px rgba(164,164,167,1);
}
.labels.disabled .dropdown-colour-item{
    -webkit-box-shadow: none;
    -moz-box-shadow: none;
    box-shadow: none;
    cursor: inherit;
}
/* Tips and Hints */
.dropdown.body.hint {
    padding: 0;
    width: 542px;
    -moz-border-radius: 3px;
    -webkit-border-radius: 3px;
    border-radius: 3px;
    -webkit-box-shadow: 0px 0px 12px 0px rgba(0,0,0,0.1);
    -moz-box-shadow: 0px 0px 12px 0px rgba(0,0,0,0.1);
    box-shadow: 0px 0px 12px 0px rgba(0,0,0,0.1);
}
.dropdown.body.hint:not(.white-context-menu):not(.fm-dialog)::before {
    -webkit-box-shadow: 0px 0px 0px 1px rgba(0,0,0,0.1);
    -moz-box-shadow: 0px 0px 0px 1px rgba(0,0,0,0.1);
    box-shadow: 0px 0px 0px 1px rgba(0,0,0,0.1);
}
.hint .dropdown-white-arrow {
    background-position: 0 -2314px;
}
.hint.down-arrow .dropdown-white-arrow {
    background-position: -24px -2321px;
}
.hint.left-arrow .dropdown-white-arrow {
    background-position: -8px -2349px;
}
.hint.right-arrow .dropdown-white-arrow {
    background-position: -29px -2349px;
}
.hint .dropdown.content-block {
    padding: 24px;
}
.dropdown.hint-thumb {
    width: 180px;
    height: 180px;
    float: left;
    background-image: url(../images/mega/hints-sprite_v1.png);
    background-position: 0 0;
    background-repeat: no-repeat;
}
.es .dropdown.hint-thumb {
    background-image: url(../images/mega/hints-sprite-es_v1.png);
}
.br .dropdown.hint-thumb {
    background-image: url(../images/mega/hints-sprite-pt_v1.png);
}
.cn .dropdown.hint-thumb {
    background-image: url(../images/mega/hints-sprite-cn_v1.png);
}
.dropdown.hint-thumb.upload {
    height: 198px;
    margin-bottom: -18px;
    background-position: -420px -210px;
}
.dropdown.hint-thumb.add-contacts {
    background-position: 0 -420px;
}
.dropdown.hint-thumb.chat {
    background-position: -210px -210px;
}
.dropdown.hint-thumb.manage-transfers {
    background-position: 0 -210px;
}
.dropdown.hint-thumb.share-content {
    background-position: 0 0;
}
.dropdown.hint-thumb.share-folders {
    background-position: -210px 0;
}
.dropdown.hint-thumb.rubbish-bin {
    background-position: -420px 0;
}
.dropdown.hint-thumb.left-click {
    background-position: 0px -631px;
    width: 192px;
    height: 144px;
    margin: -11px 0 -11px -15px;
}
.dropdown.hint-thumb.right-click {
    background-position: -250px -631px;
    width: 192px;
    height: 144px;
    margin: -11px 0 -11px -15px;
}
.dropdown.hint-thumb.have-notifications {
    background-position: -195px -420px;
    width: 210px;
    margin-left: -15px;
}
.dropdown.hint-info-block {
    margin: 0 0 0 204px;
    min-height: 180px;
}
.dropdown.close-button {
    height:24px;
    width: 24px;
    position: absolute;
    right:10px;
    top: 10px;
    z-index: 10;
    background-image: url(../images/mega/top-login-sprite_v11.png);
    background-position: 6px -1157px;
    background-repeat: no-repeat;
    cursor: pointer;
    -webkit-transition: opacity 100ms ease-in-out;
    -moz-transition: opacity 100ms ease-in-out;
    -o-transition: opacity 100ms ease-in-out;
    -ms-transition: opacity 100ms ease-in-out;
    transition: opacity 100ms ease-in-out;
    filter:progid:DXImageTransform.Microsoft.Alpha(opacity=53);
    -moz-opacity: 0.53;
    -khtml-opacity: 0.53;
    opacity: 0.53;
}
.dropdown.close-button:hover {
    filter:progid:DXImageTransform.Microsoft.Alpha(opacity=65);
    -moz-opacity: 0.65;
    -khtml-opacity: 0.65;
    opacity: 0.65;
}
.dropdown.hint-header {
    font-size: 18px;
    line-height: 24px;
    color: #FF333A;
    font-family: 'LatoWeb', 'source_sans_proregular', Arial;
}
.dropdown.hint-info {
    font-size: 14px;
    line-height: 24px;
    color: #333333;
    padding: 8px 0 40px 0;
    font-family: 'LatoWeb', 'source_sans_proregular', Arial;
}
.dropdown.hint-info .bold {
    font-family: 'LatoWebBold', 'source_sans_prosemibold', Arial;
}
.dropdown.hint-info .red {
    color: #FF333A;
}
.dropdown.hint-info a {
    color: #FF333A;
    font-family: 'LatoWebBold', 'source_sans_prosemibold', Arial;
}
.dropdown.hint-bottom {
    position: absolute;
    display: table;
    width: 100%;
    bottom: 0;
    padding: 0 24px 24px 228px;
    -webkit-box-sizing: border-box;
    -moz-box-sizing: border-box;
    box-sizing: border-box;
}
.hint.short .dropdown.hint-bottom {
    display: none;
}
.hint.short .dropdown.hint-info-block {
    margin: 0;
    min-height: 0;
    padding: 0 0 0 27px;
    height: 120px;
    display: table-cell;
    vertical-align: middle;
}
.hint.short .dropdown.hint-info {
    padding: 8px 0 0 0;
}
.dropdown.hint-bottom .checkbox-block {
    display: table-cell;
    vertical-align: middle;
}
.hint-bottom .checkdiv.small {
    margin-top: 1px;
}
.hint-bottom .button {
    min-width: auto;
    margin-top: 1px;
    display: table-cell;
}
.hint-bottom .radio-txt {
    padding-right: 6px;
    padding-top: 0;
    line-height: 16px;
    vertical-align: top;
}
/* end of Tips and Hints */

/* Contact dropdown */
.dropdown-contact-details, .dropdown-avatar .avatar {
    border-radius: inherit;
}
.dropdown-avatar {
    border-radius: inherit;
    cursor: pointer;
    position: relative;
    margin: -8px -8px 8px -8px;
}
.dropdown-avatar.rounded {
    border-radius: 4px;
}
.dropdown-avatar::before {
    content: '';
    display: block;
    position:absolute;
    width: 100%;
    height: 75px;
    bottom: 0;
    background: url(data:image/svg+xml;base64,PD94bWwgdmVyc2lvbj0iMS4wIiA/Pgo8c3ZnIHhtbG5zPSJodHRwOi8vd3d3LnczLm9yZy8yMDAwL3N2ZyIgd2lkdGg9IjEwMCUiIGhlaWdodD0iMTAwJSIgdmlld0JveD0iMCAwIDEgMSIgcHJlc2VydmVBc3BlY3RSYXRpbz0ibm9uZSI+CiAgPGxpbmVhckdyYWRpZW50IGlkPSJncmFkLXVjZ2ctZ2VuZXJhdGVkIiBncmFkaWVudFVuaXRzPSJ1c2VyU3BhY2VPblVzZSIgeDE9IjAlIiB5MT0iMCUiIHgyPSIwJSIgeTI9IjEwMCUiPgogICAgPHN0b3Agb2Zmc2V0PSIwJSIgc3RvcC1jb2xvcj0iIzAwMDAwMCIgc3RvcC1vcGFjaXR5PSIwIi8+CiAgICA8c3RvcCBvZmZzZXQ9IjEwMCUiIHN0b3AtY29sb3I9IiMwMDAwMDAiIHN0b3Atb3BhY2l0eT0iMC4zIi8+CiAgPC9saW5lYXJHcmFkaWVudD4KICA8cmVjdCB4PSIwIiB5PSIwIiB3aWR0aD0iMSIgaGVpZ2h0PSIxIiBmaWxsPSJ1cmwoI2dyYWQtdWNnZy1nZW5lcmF0ZWQpIiAvPgo8L3N2Zz4=);
background: -moz-linear-gradient(top, rgba(0,0,0,0) 0%, rgba(0,0,0,0.3) 100%);
background: -webkit-linear-gradient(top, rgba(0,0,0,0) 0%,rgba(0,0,0,0.3) 100%);
background: linear-gradient(to bottom, rgba(0,0,0,0) 0%,rgba(0,0,0,0.3) 100%);
z-index: 1;
    bottom: 0;
    opacity: 0.3;
    -webkit-transition: opacity 250ms ease-in-out;
    -moz-transition: opacity 250ms ease-in-out;
    -o-transition: opacity 250ms ease-in-out;
    -ms-transition: opacity 250ms ease-in-out;
    transition: opacity 250ms ease-in-out;
}
.dropdown-avatar:hover::before {
    opacity: 0;
}
.dropdown-fingerprint {
    position: relative;
    background-color: #FAFAFA;
    padding: 11px 8px 6px 8px;
    -webkit-box-shadow: 0 1px 0 0 rgba(0,0,0,0.1);
    -moz-box-shadow: 0 1px 0 0 rgba(0,0,0,0.1);
    box-shadow: 0 1px 0 0 rgba(0,0,0,0.1);
    margin: -8px -8px 9px -8px;
    background-image: url(../images/mega/new-chat-sprite_v16.png);
    background-position: 0 -3881px;
    background-repeat: repeat-x;
    height: 80px;
    -moz-box-sizing: border-box;
    -webkit-box-sizing: border-box;
    box-sizing: border-box;
}
.dropdown-item:not(.hidden) + .dropdown-fingerprint {
    -webkit-box-shadow: 0 0 0 1px rgba(0,0,0,0.1);
    -moz-box-shadow: 0 0 0 1px rgba(0,0,0,0.1);
    box-shadow: 0 0 0 1px rgba(0,0,0,0.1);
    margin: 9px -8px 9px -8px;
}
.dropdown .contact-fingerprint-title {
    font-size: 14px;
    line-height: 18px;
    font-family: 'source_sans_proregular';
    height: auto;
    color: #666666;
    padding-bottom: 6px;
    position: relative;
    overflow: hidden;
    white-space: nowrap;
    -o-text-overflow: ellipsis;
    text-overflow: ellipsis;
    position: relative;
}
.dropdown .contact-fingerprint-title span {
    display: inline-block;
    position: relative;
    overflow: hidden;
    white-space: nowrap;
    -o-text-overflow: ellipsis;
    text-overflow: ellipsis;
    max-width: 180px;
    vertical-align: top;
}
.dropdown .dropdown-verify {
    display: none;
}
.dropdown .dropdown-verify.active {
    position: absolute;
    display: table;
    width: 100%;
    height: 100%;
    left: 0;
    top: 0;
    background-color: rgba(250, 250, 250, 0.95);
    font-size: 14px;
    line-height: 20px;
    color: #777777;
    -moz-box-sizing: border-box;
    -webkit-box-sizing: border-box;
    box-sizing: border-box;
    padding: 0 20px;
    opacity: 0;
    -webkit-transition: opacity 250ms ease-in-out;
    -moz-transition: opacity 250ms ease-in-out;
    -o-transition: opacity 250ms ease-in-out;
    -ms-transition: opacity 250ms ease-in-out;
    transition: opacity 250ms ease-in-out;
    cursor: pointer;
}
.dropdown .dropdown-verify:hover {
    opacity: 1;
}
.dropdown .dropdown-verify i {
    margin: 31px 9px 0 0;
    opacity: 0.73;
    position: absolute;
}
.dropdown .dropdown-verify span {
    display: table-cell;
    padding-left: 32px;
    vertical-align: middle;
}
.contact-fingerprint-title .user-card-verified, .verified .contact-fingerprint-title .verified_icon {
    display: inline-block;
    vertical-align: top;
    margin: 1px 0 0 10px;
    float: none;
    position: relative;
    top: auto;
    right: auto;
}
.dropdown .contact-fingerprint-txt span {
    width: 44px;
    color: #333333;
}
.dropdown-user-name {
    font-size: 0;
    line-height: 0;
    color: white;
    position: absolute;
    left: 0;
    bottom: 8px;
    padding:  0 18px;
    margin: 0;
    width: 100%;
    box-sizing: border-box;
    -moz-text-shadow: 0 1px 2px 0 rgba(0,0,0,0.15);
    -webkit-text-shadow: 0 1px 2px 0 rgba(0,0,0,0.15);
    text-shadow: 0 1px 2px 0 rgba(0,0,0,0.15);
    z-index: 10;
    cursor: pointer;
    -webkit-transition: opacity 250ms ease-in-out;
    transition: opacity 250ms ease-in-out;
}
.dropdown-user-name .name {
    font-size: 18px;
    line-height: 24px;
    display: inline-block;
    padding-right: 24px;
    max-width: 100%;
    white-space: nowrap;
    -o-text-overflow: ellipsis;
    text-overflow: ellipsis;
    overflow: hidden;
    box-sizing: border-box;
    position: relative;
}
.dropdown-user-name .email {
    display: block;
    font-size: 14px;
    line-height: 17px;
    white-space: nowrap;
    -o-text-overflow: ellipsis;
    text-overflow: ellipsis;
    overflow: hidden;
}
.dropdown-contact-details:hover .dropdown-user-name {
    opacity: 0;
}
.dropdown .nw-contact-status, .user-card-presence.small {
    -moz-box-shadow: 0 0 0 1px #FFFFFF;
    -webkit-box-shadow: 0 0 0 1px #FFFFFF;
    box-shadow: 0 0 0 2px #FFFFFF;
    position: absolute;
    left: auto;
    right: 6px;
    width: 8px;
    height: 8px;
    top: 8px;
    margin: 0;
    z-index: 10;
}

.main-start-chat-dropdown .dropdown-white-arrow {
    top: -19px;
    margin-left: -18px;
}<|MERGE_RESOLUTION|>--- conflicted
+++ resolved
@@ -161,11 +161,7 @@
     background-position: 0 -2249px;
 }
 .dropdown-dark-arrow {
-<<<<<<< HEAD
-    background-image: url(../images/mega/icons-sprite_v31.png);
-=======
     background-image: url(../images/mega/icons-sprite_v32.png);
->>>>>>> 20e1e230
     background-repeat: no-repeat;
     background-position: -41px -1315px;
     display: none;
@@ -288,11 +284,7 @@
     position: absolute;
     right: 7px;
     top: 9px;
-<<<<<<< HEAD
-    background-image: url(../images/mega/icons-sprite_v31.png);
-=======
     background-image: url(../images/mega/icons-sprite_v32.png);
->>>>>>> 20e1e230
     background-repeat: no-repeat;
     background-position: -106px -254px;
     filter: progid:DXImageTransform.Microsoft.Alpha(opacity=73);
@@ -366,11 +358,7 @@
     top: 7px;
     content: '';
     display: block;
-<<<<<<< HEAD
-    background-image: url(../images/mega/icons-sprite_v31.png);
-=======
     background-image: url(../images/mega/icons-sprite_v32.png);
->>>>>>> 20e1e230
     background-repeat: no-repeat;
 }
 .colour-sorting-menu .dropdown-item.asc i::after {/* Dark arrow pointing up */
@@ -662,11 +650,7 @@
     transition: all 200ms ease-in-out, right 200ms ease-in-out;
 }
 .labels:not(.disabled) .dropdown-colour-item::after {
-<<<<<<< HEAD
-    background-image: url(../images/mega/icons-sprite_v31.png);
-=======
     background-image: url(../images/mega/icons-sprite_v32.png);
->>>>>>> 20e1e230
     background-position: 2.2px -532.2px;
     filter: progid:DXImageTransform.Microsoft.Alpha(opacity=0);
     -moz-opacity: 0;
