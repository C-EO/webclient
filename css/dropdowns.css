--- conflicted
+++ resolved
@@ -123,15 +123,6 @@
 .link-button .dropdown.body:not(.popup) .dropdown-white-arrow {
     margin-left: -107px;
 }
-<<<<<<< HEAD
-.dropdown.contact-preview {
-    min-width: 238px;
-    max-width: 320px;
-    position:fixed;
-}
-.dropdown.contact-preview .contacts-info.body {
-    padding: 2px 4px 4px 4px;
-=======
 .dropdown.body.notification {
     width: 282px;
     color: #666666;
@@ -158,5 +149,19 @@
 .dropdown.notification-text i {
     margin: 0 5px 0 0;
     vertical-align: middle;
->>>>>>> bd5cf3de
+}
+.dropdown.contact-preview {
+    min-width: 238px;
+    max-width: 320px;
+    position:fixed;
+}
+.dropdown.contact-preview .contacts-info.body {
+    padding: 2px 4px 4px 4px;
+}
+.dropdown.body.img-preview {
+    padding: 4px;
+    position: fixed;
+}
+.img-preview .dropdown.img-wrapper {
+    width: 176px;
 }