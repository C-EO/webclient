--- conflicted
+++ resolved
@@ -209,11 +209,7 @@
     position: absolute;
     right: 7px;
     top: 9px;
-<<<<<<< HEAD
-    background-image: url(../images/mega/icons-sprite_v18.png);
-=======
     background-image: url(../images/mega/icons-sprite_v19.png);
->>>>>>> 9b30a23b
     background-repeat: no-repeat;
     background-position: -106px -254px;
     filter: progid:DXImageTransform.Microsoft.Alpha(opacity=73);
@@ -488,11 +484,7 @@
     transition: all 200ms ease-in-out, right 200ms ease-in-out;
 }
 .dropdown-colour-item::after {
-<<<<<<< HEAD
-    background-image: url(../images/mega/icons-sprite_v18.png);
-=======
     background-image: url(../images/mega/icons-sprite_v19.png);
->>>>>>> 9b30a23b
     background-position: 2px -532px;
  filter: progid:DXImageTransform.Microsoft.Alpha(opacity=0);
     -moz-opacity: 0;
