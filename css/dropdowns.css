--- conflicted
+++ resolved
@@ -69,7 +69,8 @@
     width: 24px;
     height: 11px;
     z-index: 123;
-    background-image: url(../images/mega/chat-static-sprite-v1.png);
+    background-image: url(../images/mega/chat-static-sprite@2x.png);
+    background-size: 68px auto;
     background-repeat: no-repeat;
     background-position: 0px -72px;
 }
@@ -239,7 +240,6 @@
     display: table-cell;
     text-align: center;
     vertical-align: middle;
-<<<<<<< HEAD
     background-size: 20px 20px;
     background-position: 0 0, 0 10px, 10px -10px, -10px 0px;
     background-image: linear-gradient(45deg, rgba(222,222,222,0.6) 25%, transparent 25%), linear-gradient(-45deg, rgba(222,222,222,0.6) 25%, transparent 25%), linear-gradient(45deg, transparent 75%, rgba(222,222,222,0.6) 75%), linear-gradient(-45deg, transparent 75%, rgba(222,222,222,0.6) 75%);
@@ -251,7 +251,6 @@
 .dropdown.body.img-preview img {
     max-width: 100%;
     max-height: 100%;
-=======
 }
 .dropdown.contact-preview {
     min-width: 238px;
@@ -267,5 +266,4 @@
 }
 .img-preview .dropdown.img-wrapper {
     width: 176px;
->>>>>>> a4c689ea
 }