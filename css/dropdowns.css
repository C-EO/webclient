.dropdown.body {
    padding: 8px;
    position: absolute;
    z-index: 100;
    background-color: white;
    -moz-border-radius: 8px;
    -webkit-border-radius: 8px;
    border-radius: 8px;
    -webkit-box-shadow: 0px 0px 0px 1px rgba(0,0,0,0.1);
    -moz-box-shadow: 0px 0px 0px 1px rgba(0,0,0,0.1);
    box-shadow: 0px 0px 0px 1px rgba(0,0,0,0.1);
    min-width: 160px;
    min-height: 32px;
    -webkit-box-sizing: border-box;
    -moz-box-sizing: border-box;
    box-sizing: border-box;
}
.dropdown.body.context {
    min-width: 188px;
}
.dropdown.body.submenu {
    -webkit-transition: all 200ms ease-in-out, right 200ms ease-in-out;
    -moz-transition: all 200ms ease-in-out, right 200ms ease-in-out;
    -o-transition: all 200ms ease-in-out, right 200ms ease-in-out;
    -ms-transition: all 200ms ease-in-out, right 200ms ease-in-out;
    transition: all 200ms ease-in-out, right 200ms ease-in-out;
    left: 100%;
    right: auto;
    width: 160px;
    margin: -8px -4px 0 -4px;
    visibility: hidden;
 filter: progid:DXImageTransform.Microsoft.Alpha(opacity=0);
    -moz-opacity: 0;
    -khtml-opacity: 0;
    opacity: 0;
}
.dropdown.body.submenu.left-position {
    left: auto;
    right: 100%;
}
.dropdown.body.submenu.active {
    visibility: visible;
 filter: progid:DXImageTransform.Microsoft.Alpha(opacity=100);
    -moz-opacity: 1;
    -khtml-opacity: 1;
    opacity: 1;
}
.dropdown.body.submenu.active {
    display: block;
    opacity: 1;
}
.dropdown.body hr {
    margin: 8px 0;
    padding: 0;
    border: 0;
    height: 1px;
}
.dropdown.body hr::before {
    content: '';
    position: absolute;
    width: 100%;
    left: 0;
    height: 1px;
    background-color: #EEEEEE;
}
.dropdown.body.popup {
    width: 360px;
    padding: 0;
}
.dropdown.body:not(.white-context-menu)::before {
    -webkit-box-shadow: 0px 1px 2px 0px rgba(0,0,0,0.2);
    -moz-box-shadow: 0px 1px 2px 0px rgba(0,0,0,0.2);
    box-shadow: 0px 1px 2px 0px rgba(0,0,0,0.2);
    content: '';
    display: block;
    position: absolute;
    width: 100%;
    height: 100%;
    left: 0;
    top: 0;
    -moz-border-radius: inherit;
    -webkit-border-radius: inherit;
    border-radius: inherit;
}
.dropdown.body.white-context-menu {
    -webkit-box-shadow: 0px 1px 2px 0px rgba(0,0,0,0.4);
    -moz-box-shadow: 0px 1px 2px 0px rgba(0,0,0,0.4);
    box-shadow: 0px 1px 2px 0px rgba(0,0,0,0.4);
}
.dropdown.body.wide-dropdown {
    min-width: 232px;
}
.dropdown.body .dropdown-item {
    position: relative;
    z-index: 10;
}
.dropdown-white-arrow {
    display: none;
    position: absolute;
    left: 50%;
    margin-left: -12px;
    top: -11px;
    width: 24px;
    height: 11px;
    z-index: 123;
    background-image: url(../images/mega/top-login-sprite_v7.png);
    background-repeat: no-repeat;
    background-position: 0 -2249px;
}
.dropdown.dropdown-arrow:not(.dialog) .dropdown-white-arrow {
    display: block;
}
.down-arrow .dropdown-white-arrow {
    top: auto;
    bottom: -11px;
    background-position: -24px -2256px;
}
.left-arrow .dropdown-white-arrow {
    width: 11px;
    height: 24px;
    top: 50%;
    left: -11px;
    margin: -12px 0 0 0;
    background-position: -8px -2284px;
}
.right-arrow .dropdown-white-arrow {
    width: 11px;
    height: 24px;
    top: 50%;
    left: auto;
    right: -11px;
    margin: -12px 0 0 0;
    background-position: -29px -2284px;
}
.dropdown-item {
    height: 32px;
    font-size: 13px;
    line-height: 32px;
    color: #777777;
    -webkit-transition: all 100ms ease-in-out;
    -moz-transition: all 100ms ease-in-out;
    -o-transition: all 100ms ease-in-out;
    -ms-transition: all 100ms ease-in-out;
    transition: all 100ms ease-in-out;
    -moz-border-radius: 2px;
    -webkit-border-radius: 2px;
    border-radius: 2px;
    padding: 0 10px;
    cursor: pointer;
    display: block;
    -o-text-overflow: ellipsis;
    text-overflow: ellipsis;
    overflow: hidden;
    white-space: nowrap;
    max-width: 100%;
    -webkit-box-sizing: border-box;
    -moz-box-sizing: border-box;
    box-sizing: border-box;
    position: relative;
}
.dropdown-item.mid-txt {
    font-size: 14px;
}
.dropdown-item:hover {
    background-color: #AAAAAA;
    color: white;
}
.dropdown-item.contains-submenu::before {
    content: '';
    display: block;
    width: 9px;
    height: 14px;
    position: absolute;
    right: 7px;
    top: 9px;
    background-image: url(http://localhost:8089/images/mega/icons-sprite.png);
    background-repeat: no-repeat;
    background-position: -106px -254px;
}
.dropdown-item.contains-submenu:hover::before {
    background-position: -146px -254px;
}
.dropdown-item.tick-item {
    padding-right: 24px;
}
.dropdown-item.tick-item.active:hover {
    color: white;
}
.dropdown-item.tick-item.active::before {
    content: '';
    width: 11px;
    height: 8px;
    position: absolute;
    right: 8px;
    top: 50%;
    margin: -4px 0 0 0;
    background-image: url(../images/mega/top-login-sprite_v7.png);
    background-repeat: no-repeat;
    background-position: -30px -1816px;
}
.dropdown-item.tick-item.active:hover::before {
    background-position: -30px -1856px;
}
.dropdown-item.red {
    color: #E44C51;
}
.dropdown-item.red:hover {
    background-color: #E44C51;
    color: white;
}
.dropdown-item i {
    margin: 0 9px 1px 0;
    vertical-align: middle;
}
.dropdown-items-info {
    font-size: 13px;
    line-height: 17px;
    color: #999999;
    padding: 0 4px 6px 4px;
}
.dropdown.body hr {
    border: 0;
    height: 1px;
    padding: 0;
    margin: 8px -8px;
    background-color: rgba(0,0,0,0.1);
}
.link-button .dropdown.body:not(.popup) {
    margin: 2px 0 0 0;
    padding: 8px 0;
}
.link-button .dropdown.body .dropdown-item {
    -moz-border-radius: 0;
    -webkit-border-radius: 0;
    border-radius: 0;
}
.link-button .dropdown.body .dropdown-item i {
    margin: 0 9px 1px 0;
}
.link-button .dropdown.body:not(.popup) .dropdown-white-arrow {
    margin-left: -107px;
}
.dropdown.body.notification {
    width: 282px;
    color: #666666;
    font-size: 13px;
    line-height: 18px;
    font-family: 'source_sans_proregular', Arial;
    padding: 17px 18px 15px 18px;
    text-align: center;
    bottom: 29px;
    left: 50%;
    margin: 0 0 0 -141px;
    display: none;
}
.message.text-block em:hover .dropdown.body.notification {
    display: block;
}
.dropdown.notification-text {
    font-size: 14px;
    line-height: 19px;
    color: #666666;
    white-space: nowrap;
    padding: 7px 15px 5px 12px;
}
.dropdown.notification-text i {
    margin: 0 8px 0 -1px;
}
.dropdown.body.tooltip {
    position: fixed;
    visibility: collapse;
    -webkit-transition: opacity 200ms ease-in-out, visibility 200ms ease-in-out;
    -moz-transition: opacity 200ms ease-in-out, visibility 200ms ease-in-out;
    -o-transition: opacity 200ms ease-in-out, visibility 200ms ease-in-out;
    -ms-transition: opacity 200ms ease-in-out, visibility 200ms ease-in-out;
    transition: opacity 200ms ease-in-out, visibility 200ms ease-in-out;
filter: progid:DXImageTransform.Microsoft.Alpha(opacity=0);
    -moz-opacity: 0;
    -khtml-opacity: 0;
    opacity: 0;
}
.dropdown.body.tooltip.visible {
    visibility: visible;
 filter: progid:DXImageTransform.Microsoft.Alpha(opacity=100);
    -moz-opacity: 1;
    -khtml-opacity: 1;
    opacity: 1;
}
.dropdown.body.img-preview {
    padding: 4px;
    min-width: 0;
}
.img-preview .dropdown.img-wrapper {
    width: 120px;
    height: 120px;
    display: table-cell;
    text-align: center;
    vertical-align: middle;
    background-size: 20px 20px;
    background-position: 0 0, 0 10px, 10px -10px, -10px 0px;
    background-image: linear-gradient(45deg, rgba(222,222,222,0.6) 25%, transparent 25%), linear-gradient(-45deg, rgba(222,222,222,0.6) 25%, transparent 25%), linear-gradient(45deg, transparent 75%, rgba(222,222,222,0.6) 75%), linear-gradient(-45deg, transparent 75%, rgba(222,222,222,0.6) 75%);
    -moz-border-radius: 2px;
    -webkit-border-radius: 2px;
    border-radius: 2px;
    overflow: hidden;
}
.dropdown.body.img-preview img {
    max-width: 100%;
    max-height: 100%;
}
.dropdown.contact-preview {
    min-width: 238px;
    max-width: 320px;
    position: fixed;
}
.dropdown.contact-preview .contacts-info.body {
    padding: 2px 4px 4px 4px;
}
.dropdown.body.img-preview {
    padding: 4px;
    position: fixed;
}
.img-preview .dropdown.img-wrapper {
    width: 176px;
}
<<<<<<< HEAD
.dropdown.body.download.context, .dropdown.body.submenu.download {
    width: 188px;
}
.dropdown.body.dropdown-arrow.wide-dropdown {
    margin-bottom: 16px;
}
.context .dropdown-item {
    font-size: 14px;
    line-height: 31px;
}
.context .small-icon {
    margin: 0 13px 1px 1px;
}
.dropdown.submenu.labels {
    width: 216px;
}
.dropdown-color-txt {
    font-size: 14px;
    line-height: 18px;
    color: #777777;
    display: block;
    margin: 6px 0 10px 8px;
}
.dropdown-colour-item {
    width: 16px;
    height: 16px;
    float: left;
    margin: 6px 4px 8px 8px;
    display: block;
    -moz-border-radius: 100%;
    -webkit-border-radius: 100%;
    border-radius: 100%;
    background-color: #777777;
    -webkit-transition: all 200ms ease-in-out, right 200ms ease-in-out;
    -moz-transition: all 200ms ease-in-out, right 200ms ease-in-out;
    -o-transition: all 200ms ease-in-out, right 200ms ease-in-out;
    -ms-transition: all 200ms ease-in-out, right 200ms ease-in-out;
    transition: all 200ms ease-in-out, right 200ms ease-in-out;
    cursor: pointer;
    position: relative;
    z-index: 1;
}
.dropdown-colour-item::before, .dropdown-colour-item::after {
    content: '';
    width: 100%;
    height: 100%;
    -moz-border-radius: 100%;
    -webkit-border-radius: 100%;
    border-radius: 100%;
    position: absolute;
    -webkit-transition: all 200ms ease-in-out, right 200ms ease-in-out;
    -moz-transition: all 200ms ease-in-out, right 200ms ease-in-out;
    -o-transition: all 200ms ease-in-out, right 200ms ease-in-out;
    -ms-transition: all 200ms ease-in-out, right 200ms ease-in-out;
    transition: all 200ms ease-in-out, right 200ms ease-in-out;
}
.dropdown-colour-item::after {
    background-image: url(../images/mega/icons-sprite.png);
    background-position: 2px -532px;
 filter: progid:DXImageTransform.Microsoft.Alpha(opacity=0);
    -moz-opacity: 0;
    -khtml-opacity: 0;
    opacity: 0;
}
.dropdown-colour-item.active:hover::after {
 ilter: progid:DXImageTransform.Microsoft.Alpha(opacity=100);
    -moz-opacity: 1;
    -khtml-opacity: 1;
    opacity: 1;
}
.dropdown-colour-item.active::before {
    -webkit-box-shadow: 0px 0px 0px 2px rgba(255,255,255,1);
    -moz-box-shadow: 0px 0px 0px 2px rgba(255,255,255,1);
    box-shadow: 0px 0px 0px 2px rgba(255,255,255,1);
}
.dropdown-colour-item.active:hover::before {
    -webkit-box-shadow: 0px 0px 0px 2px rgba(255,255,255,0.7);
    -moz-box-shadow: 0px 0px 0px 2px rgba(255,255,255,0.7);
    box-shadow: 0px 0px 0px 2px rgba(255,255,255,0.7);
}
.dropdown-colour-item.red-colour-label {
    background-color: #FF625C;
}
.dropdown-colour-item.orange-colour-label {
    background-color: #F9A646;
}
.dropdown-colour-item.yellow-colour-label {
    background-color: #F4CE4A;
}
.dropdown-colour-item.green-colour-label {
    background-color: #6DCC50;
}
.dropdown-colour-item.blue-colour-label {
    background-color: #4BB8F3;
}
.dropdown-colour-item.purple-colour-label {
    background-color: #D088E1;
}
.dropdown-colour-item.grey-colour-label {
    background-color: #A4A4A7;
}
/* hover over non active/selected label, show shadow around */
.dropdown-colour-item.red-colour-label:hover {
    -webkit-box-shadow: 0px 0px 0px 4px rgba(255,98,92,0.3);
    -moz-box-shadow: 0px 0px 0px 4px rgba(255,98,92,0.3);
    box-shadow: 0px 0px 0px 4px rgba(255,98,92,0.3);
}
.dropdown-colour-item.orange-colour-label:hover {
    -webkit-box-shadow: 0px 0px 0px 4px rgba(249,166,70,0.3);
    -moz-box-shadow: 0px 0px 0px 4px rgba(249,166,70,0.3);
    box-shadow: 0px 0px 0px 4px rgba(249,166,70,0.3);
}
.dropdown-colour-item.yellow-colour-label:hover {
    -webkit-box-shadow: 0px 0px 0px 4px rgba(244,206,74,0.3);
    -moz-box-shadow: 0px 0px 0px 4px rgba(244,206,74,0.3);
    box-shadow: 0px 0px 0px 4px rgba(244,206,74,0.3);
}
.dropdown-colour-item.green-colour-label:hover {
    -webkit-box-shadow: 0px 0px 0px 4px rgba(109,204,80,0.3);
    -moz-box-shadow: 0px 0px 0px 4px rgba(109,204,80,0.3);
    box-shadow: 0px 0px 0px 4px rgba(109,204,80,0.3);
}
.dropdown-colour-item.blue-colour-label:hover {
    -webkit-box-shadow: 0px 0px 0px 4px rgba(74,184,243,0.3);
    -moz-box-shadow: 0px 0px 0px 4px rgba(74,184,243,0.3);
    box-shadow: 0px 0px 0px 4px rgba(74,184,243,0.3);
}
.dropdown-colour-item.purple-colour-label:hover {
    -webkit-box-shadow: 0px 0px 0px 4px rgba(208,136,225,0.3);
    -moz-box-shadow: 0px 0px 0px 4px rgba(208,136,225,0.3);
    box-shadow: 0px 0px 0px 4px rgba(208,136,225,0.3);
}
.dropdown-colour-item.grey-colour-label:hover {
    -webkit-box-shadow: 0px 0px 0px 4px rgba(164,164,167,0.3);
    -moz-box-shadow: 0px 0px 0px 4px rgba(164,164,167,0.3);
    box-shadow: 0px 0px 0px 4px rgba(164,164,167,0.3);
}
/* sprite for active/selected label */
.dropdown-colour-item.red-colour-label.active {
    -webkit-box-shadow: 0px 0px 0px 4px rgba(255,98,92,1);
    -moz-box-shadow: 0px 0px 0px 4px rgba(255,98,92,1);
    box-shadow: 0px 0px 0px 4px rgba(255,98,92,1);
}
.dropdown-colour-item.orange-colour-label.active {
    -webkit-box-shadow: 0px 0px 0px 4px rgba(249,166,70,1);
    -moz-box-shadow: 0px 0px 0px 4px rgba(249,166,70,1);
    box-shadow: 0px 0px 0px 4px rgba(249,166,70,1);
}
.dropdown-colour-item.yellow-colour-label.active {
    -webkit-box-shadow: 0px 0px 0px 4px rgba(244,206,74,1);
    -moz-box-shadow: 0px 0px 0px 4px rgba(244,206,74,1);
    box-shadow: 0px 0px 0px 4px rgba(244,206,74,1);
}
.dropdown-colour-item.green-colour-label.active {
    -webkit-box-shadow: 0px 0px 0px 4px rgba(109,204,80,1);
    -moz-box-shadow: 0px 0px 0px 4px rgba(109,204,80,1);
    box-shadow: 0px 0px 0px 4px rgba(109,204,80,1);
}
.dropdown-colour-item.blue-colour-label.active {
    -webkit-box-shadow: 0px 0px 0px 4px rgba(74,184,243,1);
    -moz-box-shadow: 0px 0px 0px 4px rgba(74,184,243,1);
    box-shadow: 0px 0px 0px 4px rgba(74,184,243,1);
}
.dropdown-colour-item.purple-colour-label.active {
    -webkit-box-shadow: 0px 0px 0px 4px rgba(208,136,225,1);
    -moz-box-shadow: 0px 0px 0px 4px rgba(208,136,225,1);
    box-shadow: 0px 0px 0px 4px rgba(208,136,225,1);
}
.dropdown-colour-item.grey-colour-label.active {
    -webkit-box-shadow: 0px 0px 0px 4px rgba(164,164,167,1);
    -moz-box-shadow: 0px 0px 0px 4px rgba(164,164,167,1);
    box-shadow: 0px 0px 0px 4px rgba(164,164,167,1);
=======
.dropdown.body.dropdown-arrow.wide-dropdown {
    margin-bottom: 16px;
}
.dropdown-item.active-tick::before {
    position: absolute;
    content: '';
    width: 14px;
    height: 14px;
    background-image: url(../images/mega/top-login-sprite_v7.png);
}
.dropdown.text-block {
    font-size: 14px;
    line-height: 20px;
    color: #666666;
    position: relative;
    margin: 0;
    padding: 11px 24px 24px 24px;
}
.dropdown.text-block span {
    color: #424242;
}
.dropdown.text-block a {
    color: #FF4D4A;
>>>>>>> 2701f92f
}<|MERGE_RESOLUTION|>--- conflicted
+++ resolved
@@ -323,13 +323,36 @@
 .img-preview .dropdown.img-wrapper {
     width: 176px;
 }
-<<<<<<< HEAD
 .dropdown.body.download.context, .dropdown.body.submenu.download {
     width: 188px;
 }
 .dropdown.body.dropdown-arrow.wide-dropdown {
     margin-bottom: 16px;
 }
+
+.dropdown-item.active-tick::before {
+    position: absolute;
+    content: '';
+    width: 14px;
+    height: 14px;
+    background-image: url(../images/mega/top-login-sprite_v7.png);
+}
+.dropdown.text-block {
+    font-size: 14px;
+    line-height: 20px;
+    color: #666666;
+    position: relative;
+    margin: 0;
+    padding: 11px 24px 24px 24px;
+}
+.dropdown.text-block span {
+    color: #424242;
+}
+.dropdown.text-block a {
+    color: #FF4D4A;
+}
+
+
 .context .dropdown-item {
     font-size: 14px;
     line-height: 31px;
@@ -496,29 +519,4 @@
     -webkit-box-shadow: 0px 0px 0px 4px rgba(164,164,167,1);
     -moz-box-shadow: 0px 0px 0px 4px rgba(164,164,167,1);
     box-shadow: 0px 0px 0px 4px rgba(164,164,167,1);
-=======
-.dropdown.body.dropdown-arrow.wide-dropdown {
-    margin-bottom: 16px;
-}
-.dropdown-item.active-tick::before {
-    position: absolute;
-    content: '';
-    width: 14px;
-    height: 14px;
-    background-image: url(../images/mega/top-login-sprite_v7.png);
-}
-.dropdown.text-block {
-    font-size: 14px;
-    line-height: 20px;
-    color: #666666;
-    position: relative;
-    margin: 0;
-    padding: 11px 24px 24px 24px;
-}
-.dropdown.text-block span {
-    color: #424242;
-}
-.dropdown.text-block a {
-    color: #FF4D4A;
->>>>>>> 2701f92f
 }