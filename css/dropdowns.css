.dropdown.body {
	padding: 8px;
	position: absolute;
	z-index: 100;
	background-color: white;
	-moz-border-radius: 4px;
	-webkit-border-radius: 4px;
	border-radius: 4px;
	-webkit-box-shadow: 0px 0px 0px 1px rgba(0,0,0,0.05);
	-moz-box-shadow: 0px 0px 0px 1px rgba(0,0,0,0.05);
	box-shadow: 0px 0px 0px 1px rgba(0,0,0,0.05);
	min-width: 160px;
	min-height: 32px;
	-webkit-box-sizing: border-box;
	-moz-box-sizing: border-box;
	box-sizing: border-box;
	margin: -2px 0 0 0;
}
.dropdown.body:not(.white-context-menu)::before {
	-webkit-box-shadow: 0px 1px 2px 0px rgba(0,0,0,0.15);
	-moz-box-shadow: 0px 1px 2px 0px rgba(0,0,0,0.15);
	box-shadow: 0px 1px 2px 0px rgba(0,0,0,0.15);
	content: '';
	display: block;
	position: absolute;
	width: 100%;
	height: 100%;
	left: 0;
	top: 0;
	-moz-border-radius: 4px;
	-webkit-border-radius: 4px;
	border-radius: 4px;
}
.dropdown.body.white-context-menu {
	-webkit-box-shadow: 0px 1px 2px 0px rgba(0,0,0,0.5);
	-moz-box-shadow: 0px 1px 2px 0px rgba(0,0,0,0.5);
	box-shadow: 0px 1px 2px 0px rgba(0,0,0,0.5);
}
.dropdown.body.wide-dropdown {
	min-width: 234px;
}
.dropdown.body div {
	position: relative;
	z-index: 10;
}
.dropdown-white-arrow {
	display: none;
<<<<<<< HEAD
    position: absolute;
    left:50%;
	margin-left: -13px;
    top: -9px;
    width: 26px;
    height: 9px;
    z-index: 123;
    background-image: url(../images/mega/new-chat-sprite.svg);
    background-repeat: no-repeat;
    background-position: 0px -1388px;
=======
	position: absolute;
	left: 50%;
	margin-left: -12px;
	top: -11px;
	width: 24px;
	height: 11px;
	z-index: 123;
	background-image: url(../images/mega/new-chat-sprite.svg);
	background-repeat: no-repeat;
	background-position: -2px -1388px;
>>>>>>> 655aa06a
}
.dropdown-arrow .dropdown-white-arrow {
	display: block;
}
.down-arrow .dropdown-white-arrow {
	top: auto;
	bottom: -11px;
	background-position: -2px -1416px;
}
.dropdown-item {
	height: 32px;
	font-size: 13px;
	line-height: 32px;
	color: #777777;
	-webkit-transition: all 100ms ease-in-out;
	-moz-transition: all 100ms ease-in-out;
	-o-transition: all 100ms ease-in-out;
	-ms-transition: all 100ms ease-in-out;
	transition: all 100ms ease-in-out;
	-moz-border-radius: 4px;
	-webkit-border-radius: 4px;
	border-radius: 4px;
	padding: 0 10px;
	white-space: nowrap;
	cursor: pointer;
}
.dropdown-item:hover {
	background-color: #AAAAAA;
	color: white;
}
.dropdown-item.red {
	color: #E44C51;
}
.dropdown-item.red:hover {
	background-color: #E44C51;
	color: white;
}
.dropdown-item i {
	margin: 0 7px 1px 0;
	vertical-align: middle;
}
.dropdown.body hr {
	border: 0;
	height: 1px;
	padding: 0;
	margin: 8px -8px;
	background-color: rgba(0,0,0,0.1);
}<|MERGE_RESOLUTION|>--- conflicted
+++ resolved
@@ -45,18 +45,6 @@
 }
 .dropdown-white-arrow {
 	display: none;
-<<<<<<< HEAD
-    position: absolute;
-    left:50%;
-	margin-left: -13px;
-    top: -9px;
-    width: 26px;
-    height: 9px;
-    z-index: 123;
-    background-image: url(../images/mega/new-chat-sprite.svg);
-    background-repeat: no-repeat;
-    background-position: 0px -1388px;
-=======
 	position: absolute;
 	left: 50%;
 	margin-left: -12px;
@@ -67,7 +55,6 @@
 	background-image: url(../images/mega/new-chat-sprite.svg);
 	background-repeat: no-repeat;
 	background-position: -2px -1388px;
->>>>>>> 655aa06a
 }
 .dropdown-arrow .dropdown-white-arrow {
 	display: block;
