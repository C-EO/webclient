--- conflicted
+++ resolved
@@ -352,11 +352,7 @@
     padding-bottom: 10px;
 }
 .bottom-page.small-txt a, .bottom-page.small-txt span {
-<<<<<<< HEAD
-    color: #F0373A;
-=======
     color: #F0373B;
->>>>>>> 9edc4b66
 }
 .bottom-page.small-txt.no-pad {
     padding: 0;
@@ -3106,12 +3102,9 @@
 .bird .bottom-page.top-links.mb {
     display: none;
 }
-<<<<<<< HEAD
 .sync-4 .bottom-page.right-cell, .sync-4 .bottom-page.left-cell {
     width: 100%;
 }
-=======
->>>>>>> 9edc4b66
 }
 @media only screen and (max-width: 495px) {
 .pages-nav.compound-items.other {
