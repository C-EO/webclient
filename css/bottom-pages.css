--- conflicted
+++ resolved
@@ -1122,31 +1122,9 @@
     -moz-box-shadow: 0px 0px 0px 1px rgba(0,0,0,0.05);
     box-shadow: 0px 0px 0px 1px rgba(0,0,0,0.05);
 }
-<<<<<<< HEAD
-.bottom-page.blocks-cell-txt {
-    padding: 12px 10px 170px 48px;
-    position: relative;
-    z-index: 1;
-}
-.bottom-page.blocks-cell-txt .num {
-    width: 22px;
-    height: 22px;
-    -moz-border-radius: 100%;
-    -webkit-border-radius: 100%;
-    border-radius: 100%;
-    -webkit-box-shadow: 0px 0px 0px 1px rgba(0,0,0,0.1);
-    -moz-box-shadow: 0px 0px 0px 1px rgba(0,0,0,0.1);
-    box-shadow: 0px 0px 0px 1px rgba(0,0,0,0.1);
-    position: absolute;
-    left: 13px;
-    top: 13px;
-    text-align: center;
-    font-size: 16px;
-=======
 .megacmd-icon-info {
     cursor: default;
     font-size: 18px;
->>>>>>> 2f203f1c
     line-height: 21px;
     color: #666666;
 }
