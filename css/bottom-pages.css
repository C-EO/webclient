--- conflicted
+++ resolved
@@ -770,7 +770,6 @@
     text-align: center;
     padding: 34px 15px 34px 15px;
 }
-<<<<<<< HEAD
 
 
 .bottom-btn-container {
@@ -820,7 +819,6 @@
 }
 
 
-=======
 .bottom-page.horizontal-centered-bl.wide {
     max-width: 1246px;
     padding: 0 40px;
@@ -836,7 +834,6 @@
     padding: 0 40px;
 }
 
->>>>>>> ec07beaa
 /* end of Bottom pages common styles*/
 
 
