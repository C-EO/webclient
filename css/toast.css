/**
 * CSS for the desktop and mobile toast notifications
 */
 .toast-notification {
    width: 100%;
    max-width: 507px;
    position: fixed;
    bottom: 8px;
    left: 50%;
    margin: 0 0 -72px -253px;
    background-color: white;
    -moz-border-radius: 4px;
    -webkit-border-radius: 4px;
    border-radius: 4px;
    -webkit-box-sizing: border-box;
    -moz-box-sizing: border-box;
    box-sizing: border-box;
    padding: 12px 4px 12px 62px;
    z-index: 2000;
    color: #666666;
    font-size: 14px;
    line-height: 18px;
    -webkit-transition: opacity 500ms ease-in-out, visibility 500ms ease-in-out, bottom 500ms ease-in-out, margin-bottom 500ms ease-in-out;
    -moz-transition: opacity 500ms ease-in-out, visibility 500ms ease-in-out, bottom 500ms ease-in-out, margin-bottom 500ms ease-in-out;
    -o-transition: opacity 500ms ease-in-out, visibility 500ms ease-in-out, bottom 500ms ease-in-out, margin-bottom 500ms ease-in-out;
    -ms-transition: opacity 500ms ease-in-out, visibility 500ms ease-in-out, bottom 500ms ease-in-out, margin-bottom 500ms ease-in-out;
    transition: opacity 500ms ease-in-out, visibility 500ms ease-in-out, bottom 500ms ease-in-out, margin-bottom 500ms ease-in-out;
    cursor: default;
    filter: progid:DXImageTransform.Microsoft.Alpha(opacity=0);
    -moz-opacity: 0;
    -khtml-opacity: 0;
    opacity: 0;
    -webkit-box-shadow: 0px 0px 0px 1px rgba(0,0,0,0.1);
    -moz-box-shadow: 0px 0px 0px 1px rgba(0,0,0,0.1);
    box-shadow: 0px 0px 0px 1px rgba(0,0,0,0.1);
    visibility: hidden;
}
.toast-notification::before {
    -webkit-box-shadow: 0px 1px 2px 0px rgba(0,0,0,0.2);
    -moz-box-shadow: 0px 1px 2px 0px rgba(0,0,0,0.2);
    box-shadow: 0px 1px 2px 0px rgba(0,0,0,0.2);
    content: '';
    display: block;
    position: absolute;
    width: 100%;
    height: 100%;
    left: 0;
    top: 0;
    -moz-border-radius: inherit;
    -webkit-border-radius: inherit;
    border-radius: inherit;
}
.toast-notification.visible {
    margin-bottom: 0;
    filter: progid:DXImageTransform.Microsoft.Alpha(opacity=100);
    -moz-opacity: 1;
    -khtml-toast-notification: 1;
    opacity: 1;
    visibility: visible;
}
.toast-notification.second {
    margin-bottom: 64px;
    bottom: 16px;
}
.toast-icon {
    width: 30px;
    height: 30px;
    position: absolute;
    left: 15px;
    top: 50%;
    margin: -15px 0 0 0;
    background-image: url(../images/mega/register-big-sprite-v15.png);
    background-position: -85px -860px;
}
.clipboard .toast-icon {
    background-position: -85px -1162px;
}
.settings .toast-icon {
    background-position: -85px -1212px;
}
.upload .toast-icon {
    background-position: -85px -900px;
}
.warning .toast-icon {
    background-position: -85px -1260px;
}
.settings .toast-button {
    display: none;
}
.send-chat .toast-icon {
    background-image: url(../images/mega/top-sprite_v4@2x.png);
    background-position:-82px -151px;
    background-size: 38px 1574px;
    opacity: 0.8;
}
.toast-body {
    display: table;
    width: 100%;
    position: relative;
}
.toast-col {
    display: table-cell;
    vertical-align: middle;
    font-family: 'source_sans_proregular';
    -webkit-box-sizing: border-box;
    -moz-box-sizing: border-box;
    box-sizing: border-box;
}
.toast-col:nth-child(1) span {
    display: inline-block;
    vertical-align: middle;
}
.toast-col:nth-child(1) {
    padding: 0 0 4px 0;
}
.toast-col:nth-child(2) {
    padding: 0 16px 2px 0;
    text-align: right;
    white-space: nowrap;
    width: 0;
    font-size: 0;
}
.toast-col:nth-child(3) {
    width: 40px;
    height: 40px;
    text-align: right;
}
.toast-close-button {
    cursor: pointer;
    width: 30px;
    height: 30px;
    background-image: url(../images/mega/register-big-sprite-v15.png);
    background-position: 10px -130px;
    background-repeat: no-repeat;
    display: inline-block;
    margin: 0 14px 0 0;
    vertical-align: middle;
}
.toast-button {
    display: inline-block;
    font-size: 14px;
    line-height: 31px;
    vertical-align: middle;
    height: 32px;
    padding: 0 12px;
    color: #666666;
    background-color: rgba(0,0,0,0.02);
    white-space: nowrap;
    -moz-border-radius: 4px;
    -webkit-border-radius: 4px;
    border-radius: 4px;
    margin: 3px 0 1px 8px;
    cursor: pointer;
    position: relative;
}
.toast-button span {
    display: inline-block;
}
.toast-button span:first-letter {
    text-transform: uppercase;
}
.toast-button i {
    vertical-align: top;
    margin: 6px 3px 0 -2px;
}
.toast-button::before, .toast-button::after {
    content: '';
    position:absolute;
    width: 100%;
    height: 100%;
    left: 0;
    top: 0;
    -moz-border-radius: inherit;
    -webkit-border-radius: inherit;
    border-radius: inherit;
    -webkit-box-shadow: inset 0px 1px 2px 0px rgba(0,0,0,0.1);
    -moz-box-shadow: inset 0px 1px 2px 0px rgba(0,0,0,0.1);
    box-shadow: inset 0px 1px 2px 0px rgba(0,0,0,0.1);
}
.toast-button::after {
    -webkit-box-shadow: inset 0px 0px 0px 1px rgba(0,0,0,0.1);
    -moz-box-shadow: inset 0px 0px 0px 1px rgba(0,0,0,0.1);
    box-shadow: inset 0px 0px 0px 1px rgba(0,0,0,0.1);
}
.second-line-message {
    color: #939DA3;
    font-size: 13px;
    z-index: 9;
    margin-top: 4px;
    line-height: 16px;
    white-space: nowrap; 
    overflow: hidden;
    text-overflow: ellipsis; 
}
/* Megasync transfer */
.toast-notification.megasync-transfer {
    width: 720px;
    max-width: 720px;
    margin-left: -360px;
}
.megasync-transfer .toast-icon {
    width: 34px;
    height: 34px;
    margin: -17px 0 0 0;
    background-position: -83px -767px;
}
.megasync-transfer .toast-col:nth-child(1) {
    padding-left: 10px;
}
.megasync-transfer .toast-col:nth-child(1) span::before {
    content: '';
    display: inline-block;
    width: 14px;
    height: 14px;
<<<<<<< HEAD
    background-image: url(../images/mega/icons-sprite_v18.png);
=======
    background-image: url(../images/mega/icons-sprite_v19.png);
>>>>>>> 9b30a23b
    vertical-align: top;
    margin: 2px 9px 0 1px;
    background-position: -198px -1240px;
}
.megasync-transfer.upload .toast-col:nth-child(1) span::before {
    background-position: -228px -1240px;
}
.megasync-transfer.sync .toast-col:nth-child(1) span::before {
    background-position: -200px -351px;
    width: 20px;
    height: 20px;
}
.megasync-transfer .toast-col:nth-child(1) span {
    padding-right: 20px;
}
/* end of Megasync transfer */

/* Mobile*/
.mobile.toast-notification {
    font-size: 15px;
    line-height: 40px;
    margin-left: -37%;
    margin-bottom: 0;
    padding: 0;
    text-align: center;
    width: 75%;
    background-color: #565656;
    color: white;
    -webkit-box-shadow: none;
    -moz-box-shadow: none;
    box-shadow: none;
}
.mobile.toast-notification::before {
    display: none;
}
.mobile.toast-notification.active {
    opacity: 1;
    visibility: visible;
}
.mobile.toast-notification.top {
	bottom: initial;
	top: 8px;
}
.mobile.toast-notification .toast-icon {
    display: none;
}
/* end of Mobile*/<|MERGE_RESOLUTION|>--- conflicted
+++ resolved
@@ -1,7 +1,7 @@
 /**
  * CSS for the desktop and mobile toast notifications
  */
- .toast-notification {
+.toast-notification {
     width: 100%;
     max-width: 507px;
     position: fixed;
@@ -212,11 +212,7 @@
     display: inline-block;
     width: 14px;
     height: 14px;
-<<<<<<< HEAD
-    background-image: url(../images/mega/icons-sprite_v18.png);
-=======
     background-image: url(../images/mega/icons-sprite_v19.png);
->>>>>>> 9b30a23b
     vertical-align: top;
     margin: 2px 9px 0 1px;
     background-position: -198px -1240px;
