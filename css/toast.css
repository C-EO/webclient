--- conflicted
+++ resolved
@@ -307,7 +307,36 @@
 .mobile.toast-notification .toast-icon {
     display: none;
 }
-<<<<<<< HEAD
+.mobile.toast-notification.info .message-body {
+    text-align: center;
+}
+.mobile.toast-notification.success {
+    background-color: rgba(0, 191, 166, 0.9);
+    color: white;
+}
+
+.mobile.toast-notification.error {
+    background-color: #9a1c06;
+    color: white;
+}
+
+.mobile.toast-notification .message-body {
+    margin-left: 5px;
+    padding: 12px 12px;
+    text-align: left;
+}
+
+.mobile.toast-notification .toast-alert-icon {
+    display: table-cell;
+    vertical-align: middle;
+}
+
+@media screen and (min-width: 500px) {
+    .mobile.toast-notification {
+        margin-left: -210px;
+    }
+}
+
 /* end of Mobile*/
 
 /* Desktop Progress bar */
@@ -343,36 +372,3 @@
 
 
 
-=======
-.mobile.toast-notification.info .message-body {
-    text-align: center;
-}
-.mobile.toast-notification.success {
-    background-color: rgba(0, 191, 166, 0.9);
-    color: white;
-}
-
-.mobile.toast-notification.error {
-    background-color: #9a1c06;
-    color: white;
-}
-
-.mobile.toast-notification .message-body {
-    margin-left: 5px;
-    padding: 12px 12px;
-    text-align: left;
-}
-
-.mobile.toast-notification .toast-alert-icon {
-    display: table-cell;
-    vertical-align: middle;
-}
-
-@media screen and (min-width: 500px) {
-    .mobile.toast-notification {
-        margin-left: -210px;
-    }
-}
-
-/* end of Mobile*/
->>>>>>> ec07beaa
