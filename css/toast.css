--- conflicted
+++ resolved
@@ -202,11 +202,7 @@
     display: inline-block;
     width: 14px;
     height: 14px;
-<<<<<<< HEAD
     background-image: url(../images/mega/icons-sprite_v16.png);
-=======
-    background-image: url(../images/mega/icons-sprite_v15.png);
->>>>>>> 7199c2a4
     vertical-align: top;
     margin: 2px 9px 0 1px;
     background-position: -198px -1240px;
