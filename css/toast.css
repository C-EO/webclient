/**
 * CSS for the desktop and mobile toast notifications
 */
.toast-notification {
    width: 100%;
    max-width: 507px;
    position: fixed;
    bottom: 8px;
    left: 50%;
    margin: 0 0 -72px -253px;
    background-color: white;
    -moz-border-radius: 4px;
    -webkit-border-radius: 4px;
    border-radius: 4px;
    -webkit-box-sizing: border-box;
    -moz-box-sizing: border-box;
    box-sizing: border-box;
    padding: 12px 4px 12px 62px;
    z-index: 2000;
    color: #666666;
    font-size: 14px;
    line-height: 18px;
    -webkit-transition: opacity 500ms ease-in-out, visibility 500ms ease-in-out, bottom 500ms ease-in-out, margin-bottom 500ms ease-in-out;
    -moz-transition: opacity 500ms ease-in-out, visibility 500ms ease-in-out, bottom 500ms ease-in-out, margin-bottom 500ms ease-in-out;
    -o-transition: opacity 500ms ease-in-out, visibility 500ms ease-in-out, bottom 500ms ease-in-out, margin-bottom 500ms ease-in-out;
    -ms-transition: opacity 500ms ease-in-out, visibility 500ms ease-in-out, bottom 500ms ease-in-out, margin-bottom 500ms ease-in-out;
    transition: opacity 500ms ease-in-out, visibility 500ms ease-in-out, bottom 500ms ease-in-out, margin-bottom 500ms ease-in-out;
    cursor: default;
 filter: progid:DXImageTransform.Microsoft.Alpha(opacity=0);
    -moz-opacity: 0;
    -khtml-opacity: 0;
    opacity: 0;
    -webkit-box-shadow: 0px 0px 0px 1px rgba(0,0,0,0.1);
    -moz-box-shadow: 0px 0px 0px 1px rgba(0,0,0,0.1);
    box-shadow: 0px 0px 0px 1px rgba(0,0,0,0.1);
    visibility: hidden;
}
.toast-notification::before {
    -webkit-box-shadow: 0px 1px 2px 0px rgba(0,0,0,0.2);
    -moz-box-shadow: 0px 1px 2px 0px rgba(0,0,0,0.2);
    box-shadow: 0px 1px 2px 0px rgba(0,0,0,0.2);
    content: '';
    display: block;
    position: absolute;
    width: 100%;
    height: 100%;
    left: 0;
    top: 0;
    -moz-border-radius: inherit;
    -webkit-border-radius: inherit;
    border-radius: inherit;
}
    .toast-notification.visible {
        margin-bottom: 0;
        filter: progid:DXImageTransform.Microsoft.Alpha(opacity=100);
        -moz-opacity: 1;
        -khtml-toast-notification: 1;
        opacity: 1;
        visibility: visible;
    }
.toast-notification.second {
    margin-bottom: 64px;
    bottom: 16px;
}
.toast-icon {
    width: 30px;
    height: 30px;
    position: absolute;
    left: 15px;
    top: 50%;
    margin: -15px 0 0 0;
    background-image: url(../images/mega/register-big-sprite-v15.png);
    background-position: -85px -860px;
}
.clipboard .toast-icon {
    background-position: -85px -1162px;
}
.settings .toast-icon {
    background-position: -85px -1212px;
}
.upload .toast-icon {
    background-position: -85px -900px;
}
.warning .toast-icon {
    background-position: -85px -1260px;
}
.settings .toast-button {
    display: none;
}
.toast-body {
    display: table;
    width: 100%;
    position: relative;
}
.toast-col {
    display: table-cell;
    vertical-align: middle;
    font-family: 'source_sans_proregular';
    -webkit-box-sizing: border-box;
    -moz-box-sizing: border-box;
    box-sizing: border-box;
}
.toast-col:nth-child(1) span {
    display: inline-block;
    vertical-align: middle;
    padding-right: 20px;
}
.toast-col:nth-child(1) {
    padding: 0 0 4px 0;
}
.toast-col:nth-child(2) {
    padding: 0 16px 2px 0;
    text-align: right;
    white-space: nowrap;
    width: 0;
    font-size: 0;
}
.toast-col:nth-child(3) {
    width: 40px;
    height: 40px;
    text-align: right;
}
.toast-close-button {
    cursor: pointer;
    width: 30px;
    height: 30px;
    background-image: url(../images/mega/register-big-sprite-v15.png);
    background-position: 10px -130px;
    background-repeat: no-repeat;
    display: inline-block;
    margin: 0 14px 0 0;
    vertical-align: middle;
}
.toast-button {
    display: inline-block;
    font-size: 14px;
    line-height: 31px;
    vertical-align: middle;
    height: 32px;
    padding: 0 12px;
    color: #666666;
    background-color: rgba(0,0,0,0.02);
    white-space: nowrap;
    -moz-border-radius: 4px;
    -webkit-border-radius: 4px;
    border-radius: 4px;
    margin: 3px 0 1px 8px;
    cursor: pointer;
    position: relative;
}
.toast-button span {
    display: inline-block;
}
.toast-button span:first-letter {
    text-transform: uppercase;
}
.toast-button i {
    vertical-align: top;
    margin: 6px 3px 0 -2px;
}
.toast-button::before, .toast-button::after {
    content: '';
    position:absolute;
    width: 100%;
    height: 100%;
    left: 0;
    top: 0;
    -moz-border-radius: inherit;
    -webkit-border-radius: inherit;
    border-radius: inherit;
    -webkit-box-shadow: inset 0px 1px 2px 0px rgba(0,0,0,0.1);
    -moz-box-shadow: inset 0px 1px 2px 0px rgba(0,0,0,0.1);
    box-shadow: inset 0px 1px 2px 0px rgba(0,0,0,0.1);
}
.toast-button::after {
    -webkit-box-shadow: inset 0px 0px 0px 1px rgba(0,0,0,0.1);
    -moz-box-shadow: inset 0px 0px 0px 1px rgba(0,0,0,0.1);
    box-shadow: inset 0px 0px 0px 1px rgba(0,0,0,0.1);
}
/* Megasync transfer */
.toast-notification.megasync-transfer {
    width: 720px;
    max-width: 720px;
    margin-left: -360px;
}
.megasync-transfer .toast-icon {
    width: 34px;
    height: 34px;
    margin: -17px 0 0 0;
    background-position: -83px -767px;
}
.megasync-transfer .toast-col:nth-child(1) {
    padding-left: 10px;
}
.megasync-transfer .toast-col:nth-child(1) span::before {
    content: '';
    display: inline-block;
    width: 14px;
    height: 14px;
<<<<<<< HEAD
    background-image: url(../images/mega/icons-sprite_v12@2x.png);
=======
    background-image: url(../images/mega/icons-sprite_v13.png);
>>>>>>> dbbbc586
    vertical-align: top;
    margin: 2px 9px 0 1px;
    background-position: -198px -1240px;
}
.megasync-transfer.upload .toast-col:nth-child(1) span::before {
    background-position: -228px -1240px;
}
/* end of Megasync transfer */

/* Mobile*/
.mobile.toast-notification {
    font-size: 15px;
    line-height: 40px;
    margin-left: -37%;
    margin-bottom: 0;
    padding: 0;
    text-align: center;
    width: 75%;
    background-color: #565656;
    color: white;
    -webkit-box-shadow: none;
    -moz-box-shadow: none;
    box-shadow: none;
}
.mobile.toast-notification::before {
    display: none;
}
.mobile.toast-notification.active {
    opacity: 1;
    visibility: visible;
}
.mobile.toast-notification.top {
	bottom: initial;
	top: 8px;
}
.mobile.toast-notification .toast-icon {
    display: none;
}
/* end of Mobile*/<|MERGE_RESOLUTION|>--- conflicted
+++ resolved
@@ -197,11 +197,7 @@
     display: inline-block;
     width: 14px;
     height: 14px;
-<<<<<<< HEAD
-    background-image: url(../images/mega/icons-sprite_v12@2x.png);
-=======
     background-image: url(../images/mega/icons-sprite_v13.png);
->>>>>>> dbbbc586
     vertical-align: top;
     margin: 2px 9px 0 1px;
     background-position: -198px -1240px;
