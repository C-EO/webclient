.typing-block {
	position: absolute;
	padding: 3px 0 0 71px;
}
.typing-text {
	font-size: 12px;
	line-height: 15px;
	color: #999999;
	float: left;
}
.typing-bounce {
	margin: 0 2px;
<<<<<<< HEAD
    width: 34px;
    text-align: center;
    float: left;
=======
	width: 34px;
	text-align: center;
	float: left;
>>>>>>> 655aa06a
	margin-top: 7px;
}
.typing-bounce div {
	width: 4px;
	height: 4px;
	background-color: #999999;
	border-radius: 100%;
	display: inline-block;
	-webkit-animation: typing-bounce 1.4s ease-in-out 0s infinite both;
	animation: typing-bounce 1.4s ease-in-out 0s infinite both;
	vertical-align: middle;
}
.typing-bounce div.typing-bounce1 {
	-webkit-animation-delay: -0.32s;
	animation-delay: -0.32s;
}
.typing-bounce div.typing-bounce2 {
	-webkit-animation-delay: -0.16s;
	animation-delay: -0.16s;
}
 @-webkit-keyframes typing-bounce {
 0%, 80%, 100% {
 -webkit-transform: scale(0);
 transform: scale(0);
}
 40% {
 -webkit-transform: scale(1);
 transform: scale(1);
}
}
 @keyframes typing-bounce {
 0%, 80%, 100% {
 -webkit-transform: scale(0);
 transform: scale(0);
}
 40% {
 -webkit-transform: scale(1);
 transform: scale(1);
}
}<|MERGE_RESOLUTION|>--- conflicted
+++ resolved
@@ -10,15 +10,13 @@
 }
 .typing-bounce {
 	margin: 0 2px;
-<<<<<<< HEAD
+	width: 34px;
+	text-align: center;
+	float: left;
+	margin-top: 7px;
     width: 34px;
     text-align: center;
     float: left;
-=======
-	width: 34px;
-	text-align: center;
-	float: left;
->>>>>>> 655aa06a
 	margin-top: 7px;
 }
 .typing-bounce div {
@@ -49,13 +47,13 @@
  transform: scale(1);
 }
 }
- @keyframes typing-bounce {
- 0%, 80%, 100% {
- -webkit-transform: scale(0);
- transform: scale(0);
-}
- 40% {
- -webkit-transform: scale(1);
- transform: scale(1);
-}
+@keyframes typing-bounce {
+	0%, 80%, 100% {
+		-webkit-transform: scale(0);
+		transform: scale(0);
+	}
+	40% {
+		-webkit-transform: scale(1);
+		transform: scale(1);
+	}
 }