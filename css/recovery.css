--- conflicted
+++ resolved
@@ -51,27 +51,15 @@
     color: #51585D;
     font-size: 20px;
     display: inline-block;
-    letter-spacing: 0.2px;
-<<<<<<< HEAD
     font-family: 'LatoWebSemibold', 'source_sans_proregular', Arial;
 }
 .improved-recovery-steps h1 {
     font-family:'LatoWebSemibold', 'source_sans_proregular', Arial;
-=======
-    font-family: 'montserrat', 'LatoWeb', 'source_sans_proregular', Arial;
-}
-.improved-recovery-steps h1 {
-    font-family: 'montserrat', 'LatoWeb', 'source_sans_proregular', Arial;
->>>>>>> cca0e254
     font-size: 20px;
     color: #495057;
     line-height: 30px;
     -webkit-margin-before: 12px;
-<<<<<<< HEAD
     -webkit-margin-after: 20px;
-=======
-    -webkit-margin-after: 16px;
->>>>>>> cca0e254
     -webkit-margin-start: 0px;
     -webkit-margin-end: 0px;
     text-align: center;
@@ -130,7 +118,6 @@
 }
 .improved-recovery-steps .info-container h3.main-italic-header, .improved-recovery-steps .check-sessions-text {
     text-align: left;
-<<<<<<< HEAD
     font-family: 'LatoWebBold', 'source_sans_proregular', Arial;
     font-size: 15px;
     color: #495057;
@@ -138,12 +125,6 @@
 .improved-recovery-steps .check-sessions-text {
     text-align: center;
     margin-top: 24px;
-=======
-    font-family: 'LatoWeb', 'source_sans_proregular', Arial;
-    font-weight: 800;
-    font-size: 16px;
-    letter-spacing: .4px;
->>>>>>> cca0e254
 }
 .improved-recovery-steps .app-instruction-block p, .improved-recovery-steps .info-container h3.main-italic-header  {
     text-align: left;
@@ -801,11 +782,7 @@
 }
 
 .improved-recovery-steps .account.input-wrapper #recover-input1 {
-<<<<<<< HEAD
     font-size: 14px;
-=======
-    font-size: 20px;
->>>>>>> cca0e254
     letter-spacing: 0px;
 }
 .improved-recovery-steps strong, .improved-recovery-steps b {
