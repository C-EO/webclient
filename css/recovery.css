--- conflicted
+++ resolved
@@ -10,19 +10,9 @@
     margin: 0 0;
 }
 .improved-recovery-steps h3.main-italic-header, .improved-recovery-steps h2, .improved-recovery-steps.backup-recover h3.main-italic-header  {
-<<<<<<< HEAD
-    font-family: 'source_sans_proregular', Arial;
-    color: #666;
-    padding: 20px 48px 20px 48px;
-=======
     font-family:'LatoWeb', 'source_sans_proregular', Arial;
     font-size: 16px;
     color: #aaa;
-    padding: 0 0;
-    -webkit-margin-before: 0em;
-    -webkit-margin-after: 0em;
-    margin: 0 0;
->>>>>>> be920b39
     text-align: center;
     min-height: 38px;
     -webkit-box-sizing: border-box;
@@ -67,30 +57,15 @@
     color: #51585D;
     font-size: 20px;
     display: inline-block;
-<<<<<<< HEAD
-    letter-spacing: 0.2px;
-    font-family: 'source_sans_proregular', Arial;
-}
-.improved-recovery-steps h1 {
-    font-family: 'source_sans_proregular', Arial;
-=======
     font-family: 'LatoWebSemibold', 'source_sans_proregular', Arial;
 }
 .improved-recovery-steps h1 {
     font-family:'LatoWebSemibold', 'source_sans_proregular', Arial;
->>>>>>> be920b39
     font-size: 20px;
     color: #495057;
     line-height: 30px;
-<<<<<<< HEAD
     margin: 0;
     padding: 20px 0;
-=======
-    -webkit-margin-before: 12px;
-    -webkit-margin-after: 20px;
-    -webkit-margin-start: 0px;
-    -webkit-margin-end: 0px;
->>>>>>> be920b39
     text-align: center;
 }
 .improved-recovery-steps .recover-image-block {
