.centered-textalign, .centered-textalign * {
    text-align: center !important;
}
.new-startpage .top-head::after {
    display: none;
}
.bottom-page.startpage .top, .bottom-page.startpage .top, .bottom-page.startpage.full-block {
    font-family: 'LatoWeb', 'source_sans_proregular';
}
.bottom-page.light-blue {
    background-color: #F7F9FB;
    overflow: hidden;
}
.startpage.top-header {
    font-family: 'montserrat', 'LatoWeb', 'source_sans_proregular', arial;
    font-size: 40px;
    line-height: 63px;
    color: #373737;
    padding: 76px 40px 35px 40px;
}
<<<<<<< HEAD
.download .startpage.top-header {
    margin-top: 128px;
}
body.en .download .startpage.top-header {
=======
.download .startpage.top-header, .download .bottom-page.top-title {
    margin-top: 128px;
}
body.en .download .startpage.top-header, body.en .download .bottom-page.top-title {
>>>>>>> 1addcb97
    margin-top: 118px;
}
.startpage.top-info {
    font-size: 16px;
    line-height: 18px;
    color: #373737;
    padding: 0 40px 40px 40px;
}
.startpage.top-notice {
    font-size: 12px;
    line-height: 15px;
    color: #999999;
    text-align: center;
    padding: 0 40px 90px 40px;
    margin: -13px 0 0 0;
    position: relative;
}
.startpage.top-info strong {
    font-family: 'LatoWebBold', 'source_sans_probold';
    font-weight: normal;
    font-size: 18px;
}
.startpage.img1 {
    width: 100%;
    max-width: 1494px;
    position: relative;
}
.startpage.abs {
    position: absolute;
}
.startpage.img2 {
    width: 200%;
    max-width: 726px;
    margin: 0 0 0 5px;
}
.startpage.img3 {
    max-width: 1081px;
    width: 250%;
    float: right;
    position: relative;
    margin: -16% -63% 0 0;
}
.startpage.img3.abs {
    position: absolute;
    right: 0;
    top: 0;
}
.startpage.img4 {
    width: 200%;
    max-width: 712px;
}
.startpage-chat-img {
    position: relative;
    margin: 0 0 0 10px;
}
.startpage-chat-content, .startpage-chat-content span {
    width: 443px;
    height: 299px;
    position: absolute;
    left: 192px;
    top: 90px;
    overflow: hidden;
    z-index: 10;
    font-size: 0;
}
.startpage-chat-content span {
    display: block;
    height: 2221px;
    top: 0;
    left: 0;
    background-image: url(../images/mega/bottom-page/start_img4-2@2x.png);
    background-size: 100% auto;
    background-repeat: repeat-y;
}
.startpage.img5 {
    width: 200%;
    max-width: 759px;
    margin: 0;
    float: right;
}
.startpage.img-wrap {
    line-height: 0;
    position: relative;
    margin: -20px -20px 0 -20px;
}
.startpage.img-wrap::before, .startpage.img-wrap::after {
    content: '';
    display: block;
    background-color: white;
    position: absolute;
    width: 50%;
    width: -webkit-calc(50% - 700px);
    width: -moz-calc(50% - 700px);
    width: calc(50% - 700px);
    height: 85px;
    bottom: 0;
    z-index: 1;
}
.startpage.img-wrap::after {
    right: 0;
}
.bottom-page.banners {
    position: relative;
}
.bottom-page.top-banner {
    position: absolute;
    top: 0;
    width: 100%;
    opacity: 0;
    visibility: hidden;
    -webkit-transition: opacity 500ms ease-in-out, visibility 500ms ease-in-out;
    transition: opacity 500ms ease-in-out, visibility 500ms ease-in-out;
}
.bottom-page.top-banner.active {
    position: relative;
    opacity: 1;
    visibility: visible;
}
.bottom-page.top-banner.banner2 {
    padding-bottom: 71px;
}
.bottom-page.banner-control {
    position: absolute;
    top: 470px;
    left: 90px;
    z-index: 3;
    cursor: pointer;
}
.bottom-page.banner-control.next {
    left: auto;
    right: 90px;
}
.startpage.plan-wrapper {
    max-width: 848px;
    margin: 0 auto;
    font-size: 0;
    padding: 37px 0 0 0;
}
.startpage.plan-block {
    width: 440px;
    margin: 0 0 0 -16px;
    display: inline-block;
    vertical-align: top;
    background-color: white;
}
.startpage.plan-block.personal {
    margin: 0 -16px 0 0;
}
.startpage.plan-top-square {
    border: 1px solid #00C0A6;
    -moz-border-radius: 4px;
    -webkit-border-radius: 4px;
    border-radius: 4px;
    padding: 42px 20px 52px 20px;
    text-align: center;
    margin: 0 0 22px 0;
}
.startpage.plan-block.personal .startpage.plan-top-square {
    border-color: #FBA500;
    padding: 20px 52px 30px 20px;
    margin: 22px 0;
}
.startpage.plan-header {
    font-size: 30px;
    line-height: 62px;
    color: #666666;
    padding: 6px 0 3px 0;
}
.startpage.plan-price {
    font-size: 18px;
    line-height: 50px;
    color: #666666;
}
.startpage.plan-price .price {
    color: #20BFA5;
    font-size: 24px;
}
.personal .startpage.plan-price .price {
    color: #FBA500;
}
.startpage.plan-price .price .big {
    font-size: 42px;
}
.startpage.plan-info {
    font-size: 14px;
    line-height: 18px;
    color: #666666;
    padding: 19px 0 13px 0;
}
.startpage.plan-features {
    display: inline-block;
}
.personal .startpage.plan-features {
    padding-right: 32px;
}
.startpage.plan-feature {
    font-size: 18px;
    line-height: 24px;
    color: #666666;
    position: relative;
    padding: 7px 0 16px 32px;
    text-align: left;
}
.startpage.plan-feature i {
    position: absolute;
    left: 0;
    top: 10px;
}
.startpage.small-icon, .startpage.mid-icon {
    background-image: url(../images/mega/startpage-sprite_v10.png);
    background-position: -243px 14px;
    background-repeat: no-repeat;
    width: 20px;
    height: 20px;
}
.startpage.mid-icon {
    width: 60px;
    height: 60px;
}
.startpage.small-icon.green-tick {
    background-position: -25px -615px;
}
.startpage.small-icon.orange-tick {
    background-position: -75px -615px;
}
.startpage.mid-icon.mobile {
    background-position: -4px -635px;
}
.startpage.mid-icon.uwp {
    background-position: -79px -635px;
}
.startpage.mid-icon.desktop {
    background-position: -150px -635px;
}
.startpage.mid-icon.cmd {
    background-position: -3px -684px;
}
.startpage.mid-icon.ext {
    background-position: -76px -684px;
}
.startpage.mid-icon.bird {
    background-position: -150px -685px;
}
.startpage .dark-slider {
    display: table;
    width: 100%;
}
.startpage .dark-slider .slide {
    height: 565px;
    position: relative;
    text-align: center;
    vertical-align: middle;
    padding-top: 25px;
    -webkit-box-sizing: border-box;
    -moz-box-sizing: border-box;
    box-sizing: border-box;
    font-size: 0;
    line-height: 0;
}
.startpage.dark-slide-bg {
    background-image: url(../images/mega/bottom-page/start_graph_bg.png);
    background-position: left bottom;
    background-size: auto 100%;
    background-repeat: no-repeat;
    position: absolute;
    bottom: 0;
    width: 100%;
    left: 50%;
    margin-left: -270px;
    height: 100%;
}
.startpage.dark-slide-img {
    width: 48%;
    position: relative;
}
.startpage.slide.dark-slide3 {
    vertical-align: bottom;
}
.startpage.img6 {
    float: right;
    max-width: 916px;
    width: 200%;
    margin-right: -22%;
}
.startpage.img7 {
    max-width: 468px;
    width: 100%;
}
.startpage.img8 {
    max-width: 900px;
    width: 100%;
}
.startpage.img9 {
    max-width: 949px;
    width: 100%;
}
.startpage.img10 {
    max-width: 684px;
    width: 100%;
}
.startpage.img11 {
    max-width: 720px;
    width: 100%;
}
.startpage.dark-slider .slide, .startpage.dark-slider-info {
    display: none;
    opacity: 0;
}
.startpage.dark-slider .slide.active, .startpage.dark-slider-info.active {
    display: block;
    -webkit-animation-name: show-features;
    -webkit-animation-duration: 1.5s;
    -webkit-animation-delay: 0;
    -webkit-animation-fill-mode: forwards;
    animation-name: show-features;
    animation-duration: 1.5s;
    animation-delay: 0;
    animation-fill-mode: forwards;
}
.startpage.dark-slider .slide.active {
    display: table-cell;
}
@-webkit-keyframes show-features {
 0% {
 opacity: 0;
}
 100% {
 opacity: 1;
}
}
.startpage.dark-slider-nav {
    padding: 25px 0 0 0;
    white-space: nowrap;
    text-align: center;
}
.startpage.dark-slider-nav span {
    display: inline-block;
    width: 10px;
    height: 10px;
    border: 1px solid transparent;
    -moz-border-radius: 100%;
    -webkit-border-radius: 100%;
    border-radius: 100%;
    background-color: #515558;
    margin: 0 13px;
    cursor: pointer;
    vertical-align: top;
    position: relative;
    -webkit-transition: border-color 200ms ease-in-out;
    transition: border-color 200ms ease-in-out;
    -webkit-box-sizing: border-box;
    -moz-box-sizing: border-box;
    box-sizing: border-box;
}
.startpage.dark-slider-nav span:before {
    content: '';
    display: block;
    position: absolute;
    width: 20px;
    height: 20px;
    left: -7px;
    top: -7px;
    cursor: pointer;
}
.startpage.dark-slider-nav span:hover, .startpage.dark-slider-nav span.active {
    border-color: white;
}
.startpage.square-blocks {
    margin: 40px -25px 0 -25px;
    position: relative;
    font-size: 0;
}
.startpage.square-block {
    width: 280px;
    height: 260px;
    display: inline-block;
    vertical-align: top;
    border: 1px solid transparent;
    -webkit-box-sizing: border-box;
    -moz-box-sizing: border-box;
    box-sizing: border-box;
    font-size: 18px;
    line-height: 22px;
    color: #373737;
    margin: 25px;
    cursor: default;
    -webkit-transition: all 200ms ease-in-out;
    transition: all 200ms ease-in-out;
    -moz-border-radius: 4px;
    -webkit-border-radius: 4px;
    border-radius: 4px;
    overflow: hidden;
    position: relative;
}
.startpage.square-block:hover {
    border-color: rgba(206,206,206,0.5);
    background-color: white;
    -webkit-box-shadow: 0px 2px 4px 0px rgba(206,206,206,0.5);
    -moz-box-shadow: 0px 2px 4px 0px rgba(206,206,206,0.5);
    box-shadow: 0px 2px 4px 0px rgba(206,206,206,0.5);
}
.chaotic.startpage.square-blocks {
    margin-top: 57px;
}
.chaotic .startpage.square-block {
    border-color: #E1E1E1;
    background-color: white;
    width: 300px;
    height: 300px;
    margin: 10px;
    -webkit-box-shadow: 0px 3px 5px 0px rgba(226,226,226,0.5);
    -moz-box-shadow: 0px 3px 5px 0px rgba(226,226,226,0.5);
    box-shadow: 0px 3px 5px 0px rgba(226,226,226,0.5);
    -moz-border-radius: 0;
    -webkit-border-radius: 0;
    border-radius: 0;
}
.chaotic .startpage.square-block:hover {
    border-color: #E1E1E1;
    -webkit-box-shadow: 0px 3px 9px 0px rgba(131,131,131,0.5);
    -moz-box-shadow: 0px 3px 9px 0px rgba(131,131,131,0.5);
    box-shadow: 0px 3px 9px 0px rgba(131,131,131,0.5);
}
.startpage.square-block:hover span, .active .startpage.square-bl-hover span {
    height: 100%;
}
.startpage.square-block:hover .startpage.square-bl-hover .txt, .active .startpage.square-bl-hover .txt {
    opacity: 1;
    visibility: visible;
}
.startpage.square-block.top-margin, .chaotic .startpage.square-block:nth-child(odd) {
    margin-top: 124px;
}
.startpage.square-block i {
    display: block;
    width: 120px;
    height: 110px;
    margin: 48px auto 2px auto;
}
.startpage.square-blocks .big-icon.centered {
    top: 50%;
    left: 50%;
    position: absolute;
    z-index: 1;
    margin: -51px 0 0 -51px;
}
.chaotic .startpage.square-block i {
    margin: 68px auto 2px auto;
}
.startpage.square-bl-hover {
    position: absolute;
    left: 0;
    top: 0;
    width: 100%;
    height: 100%;
    display: table;
}
.startpage.square-bl-hover .txt {
    opacity: 0;
    display: table-cell;
    text-align: center;
    vertical-align: middle;
    color: white;
    font-size: 14px;
    line-height: 21px;
    -moz-box-sizing: border-box;
    -webkit-box-sizing: border-box;
    box-sizing: border-box;
    padding: 12px;
    position: relative;
    visibility: hidden;
    -webkit-transition: opacity 400ms ease-in-out, visibility 400ms ease-in-out;
    transition: opacity 400ms ease-in-out, visibility 400ms ease-in-out;
    -webkit-transition-delay: 200ms;
    transition-delay: 200ms;
    white-space: normal;
}
.startpage.square-bl-hover .txt a {
    color: white;
    text-decoration: underline;
}
.startpage.square-bl-hover .txt a:hover {
    text-decoration: none;
}
.en .startpage.square-bl-hover .txt a {
    text-decoration: none;
    position: relative;
}
.en .startpage.square-bl-hover .txt a::before {
    content: '';
    display: block;
    position: absolute;
    width: 100%;
    height: 1px;
    left: 0;
    bottom: 0;
    background-color: white;
}
.en .startpage.square-bl-hover .txt a:hover::before, .en .startpage.square-bl-hover .txt a.os-icons::before {
    display: none;
}
.startpage.square-bl-hover .txt .header {
    font-size: 16px;
    padding-bottom: 5px;
}
.startpage.square-bl-hover span {
    position: absolute;
    display: block;
    width: 100%;
    left: 0;
    bottom: 0;
    height: 0;
    background-color: #00C0A6;
    -webkit-transition: height 400ms ease-in-out;
    transition: height 400ms ease-in-out;
    -webkit-transition-delay: 200ms;
    transition-delay: 200ms;
}
.startpage.carousel {
    height: 253px;
    position: relative;
    margin-top: 44px;
}
.startpage.carousel-slide {
    width: 50%;
    border: 1px solid #E6E6E6;
    -moz-border-radius: 4px;
    -webkit-border-radius: 4px;
    border-radius: 4px;
    -webkit-box-sizing: border-box;
    -moz-box-sizing: border-box;
    box-sizing: border-box;
    padding: 30px;
    font-size: 15px;
    line-height: 24px;
    color: #373737;
    text-align: center;
    font-style: italic;
    -webkit-box-shadow: 5px 8px 21px 0px rgba(212,212,212,0.5);
    -moz-box-shadow: 5px 8px 21px 0px rgba(212,212,212,0.5);
    box-shadow: 5px 8px 21px 0px rgba(212,212,212,0.5);
    position: absolute;
    left: 0;
    top: 0;
    z-index: 10;
    background-color: white;
    transform: scale(0.5);
    opacity: 0;
    margin: 0 0 0 0;
    -webkit-transition: left 400ms ease-in-out, transform 400ms ease-in-out, opacity 400ms ease-in-out;
    transition: left 400ms ease-in-out, transform 400ms ease-in-out, opacity 400ms ease-in-out;
}
.startpage.carousel-slide.current {
    left: 25%;
    transform: scale(1);
    opacity: 1;
}
/* Demo*/
.startpage.carousel-slide.prev {
    left: 0;
    opacity: 0.5;
    z-index: 9;
    transform: scale(0.8);
}
.startpage.carousel-slide.next {
    left: 50%;
    opacity: 0.5;
    z-index: 9;
    margin: 0;
    transform: scale(0.8);
}
.startpage.rating-block {
    margin: -3px 0 10px 0;
    font-size: 0;
}
.startpage.comment-block {
    min-height: 134px
}
.startpage.author-name {
    font-size: 14px;
    font-style: normal;
    color: #666666;
    padding: 0;
    word-break: break-word;
}
.startpage.rating-block span {
    background-image: url(../images/mega/startpage-sprite_v10.png);
    background-position: -161px -618px;
    background-repeat: no-repeat;
    width: 14px;
    height: 14px;
    margin: 0 2px;
    display: inline-block;
}
.startpage.rating-block span.active {
    background-position: -121px -618px;
}
.startpage.carousel-control {
    position: absolute;
    width: 32px;
    height: 32px;
    top: 50%;
    left: 0;
    margin: -16px 0 0 0;
    background-color: white;
    -moz-border-radius: 100%;
    -webkit-border-radius: 100%;
    border-radius: 100%;
    background-image: url(../images/mega/startpage-sprite_v10.png);
    background-position: -220px -650px;
    -webkit-transition: opacity 200ms ease-in-out;
    transition: opacity 200ms ease-in-out;
    opacity: 0.5;
    -webkit-box-shadow: 0px 0px 0px 1px rgba(0,0,0,0.15);
    -moz-box-shadow: 0px 0px 0px 1px rgba(0,0,0,0.15);
    box-shadow: 0px 0px 0px 1px rgba(0,0,0,0.15);
    cursor: pointer;
    z-index: 20;
}
.startpage.carousel-control:hover {
    opacity: 0.7;
}
.startpage.carousel-control.next {
    left: auto;
    right: 0;
    background-position: -190px -610px;
}
.startpage.button-48-height {
    height: 48px;
    font-size: 18px;
    line-height: 46px;
    position: relative;
    z-index: 1;
    min-width: 170px;
    margin: 0 20px;
    padding: 0 15px;
    display: inline-block;
    background-color: #0BBDAA;
    border: 1px solid #0BBDAA;
    -moz-border-radius: 2px;
    -webkit-border-radius: 2px;
    border-radius: 2px;
    -webkit-box-sizing: border-box;
    -moz-box-sizing: border-box;
    box-sizing: border-box;
    text-align: center;
    color: white;
    white-space: nowrap;
    cursor: pointer;
    -webkit-transition: all 200ms ease-in-out;
    transition: all 200ms ease-in-out;
}
.startpage.button-48-height:hover {
    background-color: #00AC94;
    border-color: #00AC94;
    -webkit-box-shadow: 0px 0px 0px 4px rgba(0,191,165,0.3);
    -moz-box-shadow: 0px 0px 0px 4px rgba(0,191,165,0.3);
    box-shadow: 0px 0px 0px 4px rgba(0,191,165,0.3);
}
.startpage.button-48-height.orange {
    background-color: #FBA500;
    border-color: #FBA500;
}
.startpage.button-48-height.orange:hover {
    background-color: #EE9200;
    border-color: #EE9200;
    -webkit-box-shadow: 0px 0px 0px 4px rgba(251, 165, 0,0.2);
    -moz-box-shadow: 0px 0px 0px 4px rgba(251, 165, 0,0.2);
    box-shadow: 0px 0px 0px 4px rgba(251, 165, 0,0.2);
}
.startpage.button-48-height.white {
    border-color: #CFCFCF;
    color: #373737;
    background-color: white;
}
.startpage.button-48-height.white:hover {
    background-color: #FAFAFA;
    -webkit-box-shadow: 0px 0px 0px 4px rgba(0,0,0,0.15);
    -moz-box-shadow: 0px 0px 0px 4px rgba(0,0,0,0.15);
    box-shadow: 0px 0px 0px 4px rgba(0,0,0,0.15);
}
.startpage.buttons-block {
    padding: 80px 0 40px 0;
}
.startpage.counters {
    padding: 18px 0 12px 0;
}
.startpage.flip-wrapper {
    padding: 12px 0 0 0;
    font-size: 0;
    margin: 0 -15px;
    display: inline-block;
}
.flip-block {
    margin: 2px;
}
.flip-block, .flip-bg {
    width: 24px;
    height: 35px;
    -moz-border-radius: 3px;
    -webkit-border-radius: 3px;
    border-radius: 3px;
    -webkit-box-shadow: 0px 1px 2px 0px rgba(0,0,0,0.15);
    -moz-box-shadow: 0px 1px 2px 0px rgba(0,0,0,0.15);
    box-shadow: 0px 1px 2px 0px rgba(0,0,0,0.15);
    font-size: 28px;
    line-height: 35px;
    color: #777777;
    text-align: right;
    display: inline-block;
}
.flip-bg {
    -webkit-box-shadow: 0px 0px 0px 1px rgba(0,0,0,0.05);
    -moz-box-shadow: 0px 0px 0px 1px rgba(0,0,0,0.05);
    box-shadow: 0px 0px 0px 1px rgba(0,0,0,0.05);
    -webkit-box-sizing: border-box;
    -moz-box-sizing: border-box;
    box-sizing: border-box;
    padding: 0 4px;
    vertical-align: top;
    background-image: url(../images/mega/startpage-sprite_v10.png);
    background-position: -243px 14px;
    background-repeat: no-repeat;
}
.flip-div {
    width: 2px;
    height: 6px;
    background-color: #CCCCCC;
    -moz-border-radius: 1px;
    -webkit-border-radius: 1px;
    border-radius: 1px;
    display: inline-block;
    margin: 38px -1px 0 -1px;
    vertical-align: top;
}
.startpage.scroll-to-top {
    width: 52px;
    height: 52px;
    right: 50px;
    margin: 0;
    position: fixed;
    bottom: 60px;
    z-index: 10;
    -moz-border-radius: 100%;
    -webkit-border-radius: 100%;
    border-radius: 100%;
    background-color: #CECECE;
    background-image: url(../images/mega/startpage-sprite_v10.png);
    background-position: -214px -688px;
    cursor: pointer;
    -webkit-transition: background-color 200ms ease-in-out, opacity 200ms ease-in-out;
    transition: background-color 200ms ease-in-out, opacity 200ms ease-in-out;
    opacity: 0;
}
.start-animation .startpage.scroll-to-top {
    opacity: 1;
}
.startpage.scroll-to-top.up {
    background-position: -214px -601px;
}
.mobile .startpage.scroll-to-top {
    bottom: 30px;
    right: 30px;
}
.startpage.scroll-to-top:hover {
    background-color: #A1A1A1;
}
.startpage-download {
    position: relative;
    display: inline;
}
.startpage.img2-progress {
    position: absolute;
    width: 100%;
    width: -webkit-calc(100% - 284px);
    width: -moz-calc(100% - 284px);
    width: calc(100% - 284px);
    left: 139px;
    height: 10px;
    background-color: rgba(51,51,51,0.2);
    -moz-border-radius: 2px;
    -webkit-border-radius: 2px;
    border-radius: 2px;
    bottom: 144px;
}
.startpage.img2-progress.pr2 {
    bottom: 57px;
}
.startpage.img2-progress span {
    position: absolute;
    height: 100%;
    width: 0%;
    left: 0;
    background-color: #00C0A6;
    -moz-border-radius: 2px;
    -webkit-border-radius: 2px;
    border-radius: 2px;
}
.startpage-filetypes {
    position: relative;
    float: right;
    display: inline;
}
.startpage-business-wrap {
    position: relative;
    margin-right: -30px;
}
.startpage-busines-cont {
    position: absolute;
    right: 0;
    top: 0;
    width: 456px;
    height: 451px;
    z-index: 10;
    background-image: url(../images/mega/bottom-page/start_img5-3@2x.png);
    background-size: 100% auto;
}
.startpage-busines-cont.c2 {
    right: 265px;
    top: 341px;
    width: 381px;
    height: 404px;
    background-image: url(../images/mega/bottom-page/start_img5-4_v2@2x.png);
}
.startpage .bottom-page.half-sized-cell.mid-width {
    max-width: 618px;
    padding: 0;
}
.startpage .bottom-page.right-cell .img-description.mid-width {
    padding-left: 30px;
}
.startpage .bottom-page.horizontal-centered-bl {
    max-width: 1220px;
}
.startpage .bottom-page.horizontal-centered-bl.width-with-pad {
    padding: 0 20px;
    table-layout: fixed;
}
.bottom-page.visible {
    overflow: visible !important;
}
.startpage.button-48-height.account {
    display: none;
}
.logged .startpage.button-48-height.account {
    display: inline-block;
}
.startpage.os-icons {
    display: block;
    width: 106px;
    height: 20px;
    margin: 20px auto 0 auto;
    background-image: url(../images/mega/startpage-sprite_v10.png);
    background-position: -108px -1447px;
}
.startpage.italic-text {
    font-style: italic;
    font-size: 18px;
    line-height: 36px;
    color: rgba(0,0,0,0.7);
    max-width: 810px;
    padding: 0 15px;
    margin: 0 auto;
    position: relative;
    -webkit-box-sizing: border-box;
    -moz-box-sizing: border-box;
    box-sizing: border-box;
}
.startpage.italic-text span {
    padding: 0 8px;
}
.startpage.quote-icon {
    position: absolute;
    width: 36px;
    height: 26px;
    left: 14px;
    top: -25px;
    background-image: url(../images/mega/startpage-sprite_v10.png);
    background-position: -115px -2739px;
}
.startpage.quote-icon.close {
    left: auto;
    top: auto;
    bottom: -25px;
    right: 14px;
    background-position: -218px -2739px;
}
.startpage.declaration-lnk {
    text-align: center;
    font-size: 14px;
    line-height: 20px;
    padding: 0 10px;
    color: #FF333A;
    font-family: 'montserrat', 'open_sans', sans-serif;
}
.startpage.medium-icon.declaration {
    background-position: 1px -2723px;
    margin: 27px auto 22px auto;
}
.startpage.medium-icon {
    width: 66px;
    height: 66px;
    margin: 20px auto 12px auto;
    background-image: url(../images/mega/startpage-sprite_v10.png);
    background-position: 1px -2723px;
    background-repeat: no-repeat;
}
@media only screen and (-webkit-min-device-pixel-ratio: 1.5), only screen and (-o-min-device-pixel-ratio: 3/2), only screen and (min--moz-device-pixel-ratio: 1.5), only screen and (min-device-pixel-ratio: 1.5) {
.reg-st3-membership-icon, .membership-icon, .mobile.membership-icon, .pro-icon, div.pro-feature-icon, .startpage.mega-logo, .startpage.upload-cloud-icon, .startpage.white-question, .pages-nav.nav-icon, .bottom-page.big-icon, .startpage.medium-icon, .small-red-link i, .flip-bg, .startpage.quote-icon, .bottom-menu.logo, .loginrequired-dialog .fm-notification-icon, .top-arrow-icon, .mobile.icon, .startpage.small-icon, .startpage.mid-icon, .startpage.rating-block span, .startpage.carousel-control, .startpage.scroll-to-top, .startpage.os-icons, .startpage.scroll-to-top, .startpage.quote-icon {
    background-image: url(../images/mega/startpage-sprite_v10@2x.png) !important;
    background-size: 267px auto;
}
.bottom-page.large-icon, .cropped-page .bottom-page.big-icon {
    background-image: url(../images/mega/new-pages-sprite@2x.png);
    background-size: 376px auto;
}
}

@media only screen and (max-width: 1140px) {
.startpage.img-wrap::before {
    display: none;
}
.bottom-page.banner-control {
    left: 10px;
}
.bottom-page.banner-control.next {
    left: auto;
    right: 10px;
}
}

@media only screen and (max-width: 1020px) {
.startpage.carousel-slide {
    width: 60%;
}
.startpage.carousel-slide.current {
    left: 20%;
}
/* Demo*/
.startpage.carousel-slide.next {
    left: 40%;
}
.startpage.square-block {
    margin: 8px;
    font-size: 16px;
    line-height: 18px;
}
.startpage.square-block, .chaotic .startpage.square-block {
    width: 280px;
    height: 260px;
}
.startpage.square-block.top-margin, .chaotic .startpage.square-block:nth-child(odd) {
    margin-top: 8px;
}
.startpage.square-blocks .big-icon.centered {
    display: none;
}
.chaotic .startpage.square-block {
    transform: none !important;
}
.startpage.square-blocks {
    margin: -2px auto 0 auto;
    max-width: 768px;
}
.startpage.square-block i {
    margin: 76px auto 0 auto;
    background-size: 200px auto;
    width: 100px;
    height: 80px;
}
.bottom-page.big-icon.privacy {
    background-position: 1px -182px;
}
.bottom-page.big-icon.cloud-b {
    background-position: -108px -182px;
}
.bottom-page.big-icon.security {
    background-position: -7px -273px;
    width: 100px;
}
.bottom-page.big-icon.transparent {
    background-position: -108px -269px;
}
.bottom-page.big-icon.powerful {
    background-position: 5px -361px;
}
.bottom-page.big-icon.generous {
    background-position: -111px -360px;
}
.chaotic .startpage.square-block {
    margin: 8px;
}
.bottom-page.big-icon.sharing {
    background-position: 3px -658px;
}
.bottom-page.big-icon.connect {
    background-position: 3px -570px;
}
.bottom-page.big-icon.backup {
    background-position: -102px -569px;
}
.bottom-page.big-icon.sync {
    background-position: -101px -658px;
}
.bottom-page.big-icon.f-versioning {
    background-position: -103px -743px;
}
.bottom-page.big-icon.communicate {
    background-position: 1px -742px;
}
.chaotic .startpage.square-block i {
    margin: 76px auto 0 auto;
}
.startpage.carousel-control {
    left: 20px;
}
.startpage.carousel-control.next {
    right: 20px;
}
}

@media only screen and (max-width: 880px) {
.startpage .dark-slider .slide {
    height: 540px;
}
.startpage .dark-slider img:not(.img6) {
    width: auto;
    max-width: 100%;
    max-height: 100%;
}
.bottom-page.top-banner.banner2 {
    padding-bottom: 0;
}
}

@media only screen and (max-width: 783px) {
.startpage .bottom-page.half-sized-cell.mid-width {
    max-width: 450px;
    padding: 0;
    margin: 0 auto;
}
.startpage.counters {
    padding: 18px 10px 12px 10px;
}
.startpage .bottom-page.left-cell, .startpage .bottom-page.right-cell {
    width: 100%;
    display: block;
    text-align: center;
}
.startpage.top-header {
    font-size: 36px;
    line-height: 48px;
    padding: 82px 40px 32px 40px;
}
.startpage.img-wrap {
    line-height: 0;
    position: relative;
    margin-top: 0;
}
.startpage.top-notice {
    margin: 0;
    padding: 0px 40px 22px 40px;
}
.startpage.img2-progress {
    position: absolute;
    width: 100%;
    height: 100%;
    left: 0;
    top: 0;
    bottom: 0;
    background-image: url(../images/mega/bottom-page/start_img2-1@2x.png);
    background-size: 100% auto;
    background-repeat: no-repeat;
    background-position: bottom center;
    background-color: transparent;
}
.startpage.img2-progress span {
    display: none;
}
.startpage.img2-progress.pr2 {
    display: none;
}
.startpage-download {
    margin: 68px 0 0 0;
    display: block;
}
.startpage.img4 {
    width: 100%;
}
.startpage-chat-img {
    position: relative;
    display: block;
    margin: 68px 25px 40px 25px;
}
.startpage-chat-content, .startpage-chat-content span {
    width: 100%;
    height: 100%;
    position: absolute;
    left: 0;
    top: 0;
    overflow: hidden;
    background-image: url(../images/mega/bottom-page/start_img4-1@2x.png);
    background-size: 100% auto;
}
.startpage-chat-content span {
    display: none;
}
.startpage.img2 {
    margin: 0;
    width: 100%;
}
.startpage .bottom-page.table.changed-order .left-cell, .startpage .bottom-page.table.changed-order .right-cell {
    height: auto;
    width: 100%;
    max-width: none;
}
.startpage .bottom-page.right-cell .img-description.mid-width {
    padding-left: 0;
}
.startpage .bottom-page.table.changed-order .order2 {
    display: block;
}
.startpage .bottom-page.table.changed-order .order1 {
    display: none;
}
.bottom-page.angle-pad {
    padding-top: 163px;
}
.startpage.img3 {
    width: 120%;
    margin: 100px -40px 0 0;
}
.startpage .bottom-page.grey-angle-bg {
    background-position: center 180px;
}
.startpage .bottom-page.ultra-huge-top-pad {
    padding-top: 78px;
}
.startpage.img5 {
    width: 100%;
    display: block;
    margin: 26px 0 0 15px;
    float: none;
}
.startpage.plan-wrapper {
    max-width: 848px;
    margin: 0 -40px;
}
.startpage.plan-block {
    width: 50%;
}
.startpage.plan-top-square {
    padding: 42px 10px 52px 10px;
}
.startpage.plan-block.personal .startpage.plan-top-square {
    padding: 20px 42px 30px 10px;
}
.bottom-page.square-nav-button {
    margin: 0 0;
    font-size: 12px;
}
.startpage .dark-slider .slide {
    height: 300px;
    padding: 25px 20px 0 20px;
}
.startpage.dark-slide-img {
    width: 50%;
}
.startpage.dark-slide-bg {
    left: 0;
    margin-left: 0;
    height: 100%;
}
.startpage.carousel-slide {
    width: 70%;
}
.startpage.carousel-slide.current {
    left: 15%;
}
.startpage.carousel-slide.next {
    left: 30%;
}
.startpage.carousel-slide.prev, .startpage.carousel-slide.next {
    top: 0;
}
.startpage.carousel-control {
    margin-top: -32px;
}
.startpage.plan-header {
    font-size: 20px;
}
.startpage.plan-price {
    font-size: 15px;
}
.startpage.italic-text {
    font-size: 14px;
}
.affiliate-page.top-banner .bottom-page.top-bl {
    margin-bottom: 60px;
}
}
@media only screen and (max-width: 705px) {
.startpage.square-block.top-margin, .chaotic .startpage.square-block:nth-child(odd) {
    margin-top: 8px;
}
.startpage.square-blocks .big-icon.centered {
    display: none;
}
.chaotic.startpage.square-blocks {
    margin-top: 0px;
}
}

@media only screen and (max-width: 640px) {
.bottom-page.dark-slider-wrap {
    padding-bottom: 40px;
}
.startpage.plan-wrapper {
    margin: 0 0;
}
.startpage.plan-block {
    width: 100%;
    margin: 0;
}
.startpage.plan-top-square {
    padding: 42px 20px 52px 20px;
}
.startpage.plan-block.personal .startpage.plan-top-square {
    padding: 20px 20px 30px 20px;
}
.startpage.plan-block.personal {
    margin: 0 0 60px 0;
}
.startpage .bottom-page.big-header.small-pad {
    padding-top: 0;
}
.startpage.button-48-height {
    margin: 0 5px;
}
.startpage.buttons-block {
    padding: 40px 0 20px 0;
}
.startpage.button-48-height {
    margin: 5px 5px;
}
}

/* Mobile size */
@media only screen and (max-width: 565px) {
.startpage.img1 {
    width: 140%;
    margin: 0 -20%;
}
.startpage.flip-wrapper {
    padding: 12px 0 32px 0;
    margin: 0 -43px;
}
.startpage.top-header {
    font-size: 26px;
    line-height: 38px;
    padding: 47px 40px 32px 40px;
}
.startpage .bottom-page.big-header {
    font-size: 26px;
    line-height: 38px;
}
.startpage.plan-header {
    font-size: 26px;
}
.startpage.plan-feature {
    font-size: 16px;
}
.startpage.square-block, .chaotic .startpage.square-block, .startpage.square-block.top-margin, .chaotic .startpage.square-block:nth-child(odd) {
    margin: 8px 0;
}
.startpage.carousel-control {
    left: -10px;
    margin-top: -16px;
}
.startpage.carousel-control.next {
    left: auto;
    right: -10px;
}
.startpage.carousel {
    height: auto;
}
.startpage.carousel-slide {
    width: 100%;
    left: 0;
}
.startpage.carousel-slide.current {
    width: 100%;
    left: 0;
    opacity: 1;
    position: static;
}
.startpage.carousel-slide.next, .startpage.carousel-slide.prev {
    opacity: 0;
    left: 0;
}
.bottom-page.banner-control {
    left: 5px;
}
.bottom-page.banner-control.next {
    left: auto;
    right: 5px;
}
}

@media only screen and (max-width: 420px) {
.startpage.square-block, .chaotic .startpage.square-block {
    width: 100%;
}
.startpage.top-header, .startpage .bottom-page.big-header {
    font-size: 20px;
    line-height: 28px;
    font-family: 'montserrat', 'open_sans', Arial;
}
.startpage.top-info, .startpage .mid-green-link, .startpage .mid-green-link.small {
    font-size: 14px;
    line-height: 18px;
}
.startpage.plan-header {
    font-size: 20px;
    padding: 0 0 0 0;
}
.startpage.plan-price {
    font-size: 14px;
    line-height: 20px;
}
.startpage.plan-price .price .big {
    font-size: 27px;
}
.startpage.plan-feature {
    font-size: 15px;
}
.startpage.top-info strong {
    font-size: 14px;
}
.bottom-page.angle-pad {
    padding-top: 100px;
}
.startpage.img3 {
    margin: 60px -30px -30px 0;
}
.startpage .bottom-page.grey-angle-bg {
    background-position: center 20px;
}
.startpage .bottom-page.ultra-huge-top-pad {
    padding-top: 63px;
}
.startpage.plan-wrapper {
    padding: 10px 0 0 0;
}
.startpage.plan-block.personal {
    margin: 0 0 40px 0;
}
.bottom-page.square-nav {
    display: none;
}
.flip-block, .flip-bg {
    width: 20px;
    height: 32px;
    font-size: 20px;
    line-height: 32px;
}
.startpage .bottom-page.small-info, .startpage .bottom-page.mid-header {
    font-size: 14px;
}
.startpage.flip-wrapper {
    padding: 0 0 0 0;
}
.startpage-chat-img {
    margin-bottom: 10px;
}
.startpage.plan-block .startpage.button-48-height {
    font-size: 16px;
}
.ar .startpage.plan-block .startpage.button-48-height {
    font-size: 13px;
}
.bottom-page.banner-control {
    top: 430px;
}
}<|MERGE_RESOLUTION|>--- conflicted
+++ resolved
@@ -18,17 +18,10 @@
     color: #373737;
     padding: 76px 40px 35px 40px;
 }
-<<<<<<< HEAD
-.download .startpage.top-header {
-    margin-top: 128px;
-}
-body.en .download .startpage.top-header {
-=======
 .download .startpage.top-header, .download .bottom-page.top-title {
     margin-top: 128px;
 }
 body.en .download .startpage.top-header, body.en .download .bottom-page.top-title {
->>>>>>> 1addcb97
     margin-top: 118px;
 }
 .startpage.top-info {
