--- conflicted
+++ resolved
@@ -480,13 +480,8 @@
     background-position: -17px -10463px;
 }
 .medium-icon.rocket {
-<<<<<<< HEAD
-    background-image: url(../images/mega/nw-fm-sprite_v22.svg);
-    background-position: -10px -10781px;
-=======
     background-image: url(/images/mega/top-sprite_v2.png);
     background-position: -7px -16px;
->>>>>>> 911ffade
 }
 .medium-icon.down-arrow {
     background-image: url(../images/mega/megacmd-sprite.png);
