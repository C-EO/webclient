--- conflicted
+++ resolved
@@ -722,19 +722,11 @@
     background-position: -14px -11665px;
 }
 .small-icon.green-arrow {
-<<<<<<< HEAD
     background-image: url(../images/mega/register-big-sprite-v12.png);
     background-position: 0px -56px;
 }
 .small-icon.blue-arrow {
     background-image: url(../images/mega/register-big-sprite-v12.png);
-=======
-    background-image: url(../images/mega/register-big-sprite-v11.png);
-    background-position: 0px -56px;
-}
-.small-icon.blue-arrow {
-    background-image: url(../images/mega/register-big-sprite-v11.png);
->>>>>>> dc622469
     background-position: 0px -99px;
 }
 /* Context menu icons */
