--- conflicted
+++ resolved
@@ -715,11 +715,7 @@
 
 
 .tiny-icon.cog {
-<<<<<<< HEAD
-    background-image: url(../images/mega/fm-main-sprite_v13.png);
-=======
-    background-image: url(../images/mega/fm-main-sprite_v12.png);
->>>>>>> 7061baeb
+    background-image: url(../images/mega/fm-main-sprite_v13.png);
     background-position: -17px -10463px;
 }
 .medium-icon.rocket {
@@ -843,7 +839,6 @@
     background-position: -104px -353px;
 }
 .big-icon.cloud {
-<<<<<<< HEAD
     background-image: url(../images/mega/fm-main-sprite_v13.png);
     background-position: 0px -10734px;
 }
@@ -861,35 +856,12 @@
 }
 .medium-icon.cloud {
     background-image: url(../images/mega/fm-main-sprite_v13.png);
-=======
-    background-image: url(../images/mega/fm-main-sprite_v12.png);
-    background-position: 0px -10734px;
-}
-.big-icon.speedometer {
-    background-image: url(../images/mega/fm-main-sprite_v12.png);
-    background-position: 0px -10684px;
-}
-.semi-big-icon.cloud-up {
-    background-image: url(../images/mega/fm-main-sprite_v12.png);
-    background-position: -7px -10390px;
-}
-.semi-big-icon.cloud-down {
-    background-image: url(../images/mega/fm-main-sprite_v12.png);
-    background-position: -7px -10420px;
-}
-.medium-icon.cloud {
-    background-image: url(../images/mega/fm-main-sprite_v12.png);
->>>>>>> 7061baeb
     background-position: -11px -10817px;
     width: 24px;
     height: 24px;
 }
 .medium-icon.speedometer {
-<<<<<<< HEAD
-    background-image: url(../images/mega/fm-main-sprite_v13.png);
-=======
-    background-image: url(../images/mega/fm-main-sprite_v12.png);
->>>>>>> 7061baeb
+    background-image: url(../images/mega/fm-main-sprite_v13.png);
     background-position: -11px -10851px;
     width: 24px;
     height: 24px;
@@ -898,7 +870,6 @@
     background-position: -3px -2971px;
 }
 .small-icon.grey-plus {
-<<<<<<< HEAD
     background-image: url(../images/mega/fm-main-sprite_v13.png);
     background-position: -14px -10991px;
 }
@@ -948,57 +919,6 @@
 }
 .semi-small-icon.circle {
     background-image: url(../images/mega/fm-main-sprite_v13.png);
-=======
-    background-image: url(../images/mega/fm-main-sprite_v12.png);
-    background-position: -14px -10991px;
-}
-.semi-small-icon.file {
-    background-image: url(../images/mega/fm-main-sprite_v12.png);
-    background-position: -4px -11021px;
-}
-.semi-small-icon.folder {
-    background-image: url(../images/mega/fm-main-sprite_v12.png);
-    background-position: -4px -11047px;
-}
-.semi-small-icon.left-arrow {
-    background-image: url(../images/mega/fm-main-sprite_v12.png);
-    background-position: -29px -11019px;
-}
-.semi-small-icon.right-arrow {
-    background-image: url(../images/mega/fm-main-sprite_v12.png);
-    background-position: -29px -11045px;
-}
-.semi-small-icon.rubbish {
-    background-image: url(../images/mega/fm-main-sprite_v12.png);
-    background-position: -4px -11073px;
-}
-.semi-small-icon.rubbish-arrows {
-    background-image: url(../images/mega/fm-main-sprite_v12.png);
-    background-position: -3px -11073px;
-}
-.semi-small-icon.linked {
-    background-image: url(../images/mega/fm-main-sprite_v12.png);
-    background-position: -28px -11071px;
-}
-.semi-small-icon.star {
-    background-image: url(../images/mega/fm-main-sprite_v12.png);
-    background-position: -4px -11097px;
-}
-.semi-small-icon.cloud {
-    background-image: url(../images/mega/fm-main-sprite_v12.png);
-    background-position: -3px -11895px;
-}
-.semi-small-icon.down-arrow {
-    background-image: url(../images/mega/fm-main-sprite_v12.png);
-    background-position: -29px -11895px;
-}
-.semi-small-icon.left-arrow-with-dot {
-    background-image: url(../images/mega/fm-main-sprite_v12.png);
-    background-position: -2px -11916px;
-}
-.semi-small-icon.circle {
-    background-image: url(../images/mega/fm-main-sprite_v12.png);
->>>>>>> 7061baeb
     background-position: -3px -11937px;
 }
 .huge-icon.achievement {
@@ -1045,11 +965,7 @@
     background-position: 0px -4455px;
 }
 .small-icon.fm-s, .big-icon.fm-s {
-<<<<<<< HEAD
-    background-image: url(../images/mega/fm-main-sprite_v13.png);
-=======
-    background-image: url(../images/mega/fm-main-sprite_v12.png);
->>>>>>> 7061baeb
+    background-image: url(../images/mega/fm-main-sprite_v13.png);
 }
 .small-icon.double-l-arrows.fm-s {
     background-position: -27px -1680px;
@@ -1091,29 +1007,20 @@
     background-position: -2px -444px;
 }
 .semi-big-icon.cloud {
-<<<<<<< HEAD
-    background-image: url(../images/mega/fm-main-sprite_v13.png);
-=======
-    background-image: url(../images/mega/fm-main-sprite_v12.png);
->>>>>>> 7061baeb
+    background-image: url(../images/mega/fm-main-sprite_v13.png);
     background-position: -9px -11163px;
 }
 .exceeded .semi-big-icon.cloud {
     background-position: -9px -11234px;
 }
 .semi-big-icon.speedometer {
-<<<<<<< HEAD
-    background-image: url(../images/mega/fm-main-sprite_v13.png);
-=======
-    background-image: url(../images/mega/fm-main-sprite_v12.png);
->>>>>>> 7061baeb
+    background-image: url(../images/mega/fm-main-sprite_v13.png);
     background-position: -9px -11128px;
 }
 .exceeded .semi-big-icon.speedometer {
     background-position: -9px -11199px;
 }
 .semi-small-icon.tick {
-<<<<<<< HEAD
     background-image: url(../images/mega/fm-main-sprite_v13.png);
     background-position: -15px -11322px;
 }
@@ -1127,31 +1034,12 @@
 }
 .semi-small-icon.exclamation-point {
     background-image: url(../images/mega/fm-main-sprite_v13.png);
-=======
-    background-image: url(../images/mega/fm-main-sprite_v12.png);
-    background-position: -15px -11322px;
-}
-.semi-small-icon.dots {
-    background-image: url(../images/mega/fm-main-sprite_v12.png);
-    background-position: -15px -11288px;
-}
-.semi-small-icon.rounded-arrow {
-    background-image: url(../images/mega/fm-main-sprite_v12.png);
-    background-position: -15px -11363px;
-}
-.semi-small-icon.exclamation-point {
-    background-image: url(../images/mega/fm-main-sprite_v12.png);
->>>>>>> 7061baeb
     background-position: -15px -11404px;
 }
 .semi-big-icon.grnt-quota, .semi-big-icon.xscheduler {
     width: 38px;
     height: 38px;
-<<<<<<< HEAD
-    background-image: url(../images/mega/fm-main-sprite_v13.png);
-=======
-    background-image: url(../images/mega/fm-main-sprite_v12.png);
->>>>>>> 7061baeb
+    background-image: url(../images/mega/fm-main-sprite_v13.png);
 }
 .semi-big-icon.xscheduler {
     background-position: -5px -876px;
@@ -1196,48 +1084,31 @@
     background-position: -10px -1266px;
 }
 .small-icon.dark-grey-plus {
-<<<<<<< HEAD
-    background-image: url(../images/mega/fm-main-sprite_v13.png);
-=======
-    background-image: url(../images/mega/fm-main-sprite_v12.png);
->>>>>>> 7061baeb
+    background-image: url(../images/mega/fm-main-sprite_v13.png);
     background-position: -14px -11545px;
     width: 24px;
     height: 24px;
     opacity: 0.65;
 }
 .small-icon.small-red-cross {
-<<<<<<< HEAD
     background-image: url(../images/mega/fm-main-sprite_v13.png);
     background-position: -14px -11624px;
 }
 .small-icon.file-upload {
     background-image: url(../images/mega/fm-main-sprite_v13.png);
-=======
-    background-image: url(../images/mega/fm-main-sprite_v12.png);
-    background-position: -14px -11624px;
-}
-.small-icon.file-upload {
-    background-image: url(../images/mega/fm-main-sprite_v12.png);
->>>>>>> 7061baeb
     background-position: -14px -11585px;
     width: 24px;
     height: 24px;
     opacity: 0.65;
 }
 .small-icon.folder-upload {
-<<<<<<< HEAD
-    background-image: url(../images/mega/fm-main-sprite_v13.png);
-=======
-    background-image: url(../images/mega/fm-main-sprite_v12.png);
->>>>>>> 7061baeb
+    background-image: url(../images/mega/fm-main-sprite_v13.png);
     background-position: -14px -11705px;
     width: 24px;
     height: 24px;
     opacity: 0.75;
 }
 .small-icon.import-to-cloud {
-<<<<<<< HEAD
     background-image: url(../images/mega/fm-main-sprite_v13.png);
     background-position: -13px -4701px;
 }
@@ -1255,25 +1126,6 @@
 }
 .small-icon.refresh-icon {
     background-image: url(../images/mega/fm-main-sprite_v13.png);
-=======
-    background-image: url(../images/mega/fm-main-sprite_v12.png);
-    background-position: -13px -4701px;
-}
-.small-icon.download-as-zip {
-    background-image: url(../images/mega/fm-main-sprite_v12.png);
-    background-position: -13px -4733px;
-}
-.small-icon.pause-icon {
-    background-image: url(../images/mega/fm-main-sprite_v12.png);
-    background-position: -14px -11505px;
-}
-.small-icon.play-icon {
-    background-image: url(../images/mega/fm-main-sprite_v12.png);
-    background-position: -13px -11745px;
-}
-.small-icon.refresh-icon {
-    background-image: url(../images/mega/fm-main-sprite_v12.png);
->>>>>>> 7061baeb
     background-position: -14px -11665px;
 }
 .small-icon.green-arrow {
@@ -1494,11 +1346,7 @@
     background-position: -41px -228px;
 }
 .small-icon.dark-grey-plus {
-<<<<<<< HEAD
-    background-image: url(../images/mega/fm-main-sprite_v13.png);
-=======
-    background-image: url(../images/mega/fm-main-sprite_v12.png);
->>>>>>> 7061baeb
+    background-image: url(../images/mega/fm-main-sprite_v13.png);
     background-position: -14px -11545px;
 }
 .dropdown-item:hover .small-icon.context.share-folder {
