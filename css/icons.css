--- conflicted
+++ resolved
@@ -143,13 +143,11 @@
 .small-icon.circle-with-arrow {
     background-position: -4px -735px;
 }
-<<<<<<< HEAD
-.small-icon.grey-triangle {
-    background-position: -3px -3846px;
-=======
 .small-icon.horizontal-red-handset {
     background-position: -54px -38px;
->>>>>>> 5a5d73c1
+}
+.small-icon.grey-triangle {
+    background-position: -52px -146px;
 }
 .square-button .small-icon {
     width: 22px;
