--- conflicted
+++ resolved
@@ -146,15 +146,12 @@
 .small-icon.horizontal-red-handset {
     background-position: -54px -38px;
 }
-<<<<<<< HEAD
-=======
 .small-icon.grey-triangle {
     background-position: -52px -146px;
 }
 .small-icon.yellow-triangle {
     background-position: -52px -111px;
 }
->>>>>>> bd5cf3de
 .square-button .small-icon {
     width: 22px;
     height: 22px;
