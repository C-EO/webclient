--- conflicted
+++ resolved
@@ -632,7 +632,6 @@
 .semi-small-icon.exclamation-point {
     background-image: url(../images/mega/nw-fm-sprite_v19.svg);
     background-position: -15px -11404px;
-<<<<<<< HEAD
 }
 .tiny-icon.membership-status {
     background-image: url(../images/mega/top-sprite_v5.svg);
@@ -658,6 +657,4 @@
 .semi-small-icon.yellow-triangle {
     background-image: url(../images/mega/top-sprite_v5.svg);
     background-position: -10px -1266px;
-=======
->>>>>>> 9688f90f
 }