.tiny-icon, .semi-small-icon, .small-icon, .medium-icon, .semi-big-icon, .big-icon, .huge-icon {
    width: 20px;
    height: 20px;
    background-image: url(../images/mega/new-chat-sprite-v5.svg);
    background-repeat: no-repeat;
    background-position: -2px -1446px;
    display: inline-block;
    vertical-align: top;
}
.huge-grey-warning {
    width: 220px;
    height: 184px;
    margin: 21px auto;
    display: block;
    background-image: url(../images/mega/new-chat-sprite-v5.svg);
    background-repeat: no-repeat;
    background-position: center -1838px;
}
.link-button > .small-icon {
    margin: 0 9px 0 0;
    -webkit-transition: opacity 100ms ease-in-out;
    -moz-transition: opacity 100ms ease-in-out;
    -o-transition: opacity 100ms ease-in-out;
    -ms-transition: opacity 100ms ease-in-out;
    transition: opacity 100ms ease-in-out;
 filter: progid:DXImageTransform.Microsoft.Alpha(opacity=60);
    -moz-opacity: 0.6;
    -khtml-opacity: 0.6;
    opacity: 0.6;
}
.link-button.red > .small-icon {
 filter: progid:DXImageTransform.Microsoft.Alpha(opacity=70);
    -moz-opacity: 0.7;
    -khtml-opacity: 0.7;
    opacity: 0.7;
}
.link-button:not(.disabled):hover > .small-icon {
    ilter: progid:DXImageTransform.Microsoft.Alpha(opacity=90);
    -moz-opacity: 0.9;
    -khtml-opacity: 0.9;
    opacity: 0.9;
}
.link-button.active > .small-icon, .link-button.red:hover > .small-icon, .link-button.red.active > .small-icon {
 filter: progid:DXImageTransform.Microsoft.Alpha(opacity=100);
    -moz-opacity: 1;
    -khtml-opacity: 1;
    opacity: 1;
}
.tiny-icon {
    width: 12px;
    height: 16px;
}
.semi-small-icon {
    width: 18px;
    height: 18px;
}
.medium-icon {
    width: 28px;
    height: 28px;
}
.semi-big-icon, .small-block .big-icon {
    width: 32px;
    height: 32px;
}
.big-icon {
    width: 48px;
    height: 48px;
}
.semi-huge-icon {
    width: 64px;
    height: 64px;
    display: inline-block;
}
.huge-icon {
    width: 140px;
    height: 140px;
}
.white-medium-plus {
    background-position: -2px -1447px;
}
.grey-medium-plus {
    background-position: -2px -1474px;
}
.smiling-face {
    background-position: -3px -1546px;
}
.tiny-icon.blue-handset {
    background-position: -6px -2217px;
}
.tiny-icon.grey-down-arrow {
    background-position: -8px 4px;
}
.tiny-icon.grey-minus-icon {
    background-position: -11px -3609px;
}
.tiny-icon.grey-plus-icon, .minimized .tiny-icon.grey-minus-icon {
    background-position: -51px -3609px;
}
.tiny-icon.green-tick, .tiny-icon.red-cross {
    background-image: url(../images/mega/top-sprite_v3.png);
    background-position: -12px -1437px;
}
.tiny-icon.red-cross {
    background-position: -12px -1403px;
}
.small-icon.audio-call {
    background-position: -4px -38px;
}
.small-icon.video-call {
    background-position: -4px -74px;
}
.small-icon.rounded-grey-plus {
    background-position: -4px -110px;
}
.small-icon.rounded-grey-up-arrow {
    background-position: -4px -146px;
}
.small-icon.shared-grey-folder {
    background-position: -4px -182px;
}
.small-icon.rounded-stop {
    background-position: -4px -218px;
}
.small-icon.grey-letter {
    background-position: -4px -2154px;
}
.small-icon.conversations {
    background-position: -3px -3052px;
}
.small-icon.refresh-circle {
    background-position: -4px -2074px;
}
.small-icon.grey-cloud {
    background-position: -4px -263px;
}
.small-icon.grey-computer {
    background-position: -4px -305px;
}
.small-icon.red-cross {
    background-position: -3px -462px;
}
.small-icon.writing-pen {
    background-position: -53px -347px;
}
.small-icon.clear-arrow {
    background-position: -83px -1400px;
}
.small-icon.quotes {
    background-position: -3px -389px;
}
.small-icon.human-profile {
    background-position: -3px -496px;
}
.small-icon.eye-icon {
    background-position: -44px -497px;
}
.small-icon.conversation-icon {
    background-position: -44px -533px;
}
.small-icon.cogwheel-icon {
    background-position: -44px -577px;
}
.small-icon.dashed-conversation {
    background-position: -3px -533px;
}
.small-icon.square-profile {
    background-position: -3px -663px;
}
.small-icon.play-icon {
    background-position: -2px -703px;
}
.small-icon.search-icon {
    background-position: -5px -1287px;
}
.small-icon.rounded-grey-down-arrow {
    background-position: -3px -2931px;
}
.small-icon.grey-chain {
    background-position: -3px -2971px;
}
.small-icon.circle-with-arrow {
    background-position: -4px -735px;
}
.small-icon.horizontal-red-handset {
    background-position: -54px -38px;
}
.small-icon.grey-triangle {
    background-position: -52px -146px;
}
.small-icon.yellow-triangle {
    background-position: -52px -111px;
}
.square-button .small-icon {
    width: 22px;
    height: 22px;
}
.small-icon.white-videocam, .conversations-pane li.active .small-icon.grey-videocam {
    background-position: -102px -3267px;
}
.small-icon.grey-videocam {
    background-position: -212px -3267px;
}
.small-icon.blue-videocam {
    background-position: -172px -3267px;
}
.small-icon.white-crossed-mic, .conversations-pane li.active .small-icon.grey-crossed-mic {
    background-position: -28px -3268px;
}
.small-icon.grey-crossed-mic {
    background-position: -65px -3268px;
}
.small-icon.clock-icon {
    background-position: -2px -3200px;
}
.small-icon.smile-icon {
    background-position: -34px -3200px;
}
.small-icon.leaf-icon {
    background-position: -66px -3200px;
}
.small-icon.cutlery-icon  {
    background-position: -98px -3200px;
}
.small-icon.ball-icon {
    background-position: -130px -3200px;
}
.small-icon.bowling-ball-icon {
    background-position: -162px -3200px;
}
.small-icon.car-icon {
    background-position: -2px -3230px;
}
.small-icon.bulb-icon {
    background-position: -34px -3230px;
}
.small-icon.heart-icon {
    background-position: -66px -3230px;
}
.small-icon.flag-icon {
    background-position: -98px -3230px;
}

.dropdown-item .small-icon.rounded-grey-plus {
    background-position: -3px -3131px;
}
.dropdown-item:hover .small-icon.circle-with-arrow {
    background-position: -4px -1225px;
}
.dropdown-item:hover .small-icon.rounded-grey-plus {
    background-position: -3px -3171px;
}
.dropdown-item .small-icon.search-icon {
    background-position: -3px -2681px;
}
.dropdown-item .small-icon.grey-cloud {
    background-position: -3px -579px;
}
.dropdown-item .small-icon.grey-computer {
    background-position: -3px -2501px;
}
.dropdown-item .small-icon.rounded-grey-up-arrow {
    background-position: -3px -620px;
}
.dropdown-item .small-icon.rounded-grey-down-arrow {
    background-position: -3px -2721px;
}
.dropdown-item .small-icon.grey-chain {
    background-position: -3px -2761px;
}
.dropdown-item .small-icon.writing-pen {
    background-position: -3px -347px;
}
.dropdown-item:hover .small-icon.conversations {
    background-position: -3px -3092px;
}
.dropdown-item:hover .small-icon.grey-chain {
    background-position: -3px -2881px;
}
.dropdown-item:hover .small-icon.rounded-grey-down-arrow {
    background-position: -3px -2841px;
}
.dropdown-item:hover .small-icon.search-icon {
    background-position: -3px -2801px;
}
.dropdown-item:hover .small-icon.grey-cloud {
    background-position: -4px -773px;
}
.dropdown-item:hover .small-icon.grey-computer {
    background-position: -4px -815px;
}
.dropdown-item:hover .small-icon.red-cross {
    background-position: -3px -926px;
}
.dropdown-item:hover .small-icon.writing-pen {
    background-position: -3px -857px;
}
.dropdown-item:hover .small-icon.quotes {
    background-position: -3px -899px;
}
.dropdown-item:hover .small-icon.human-profile {
    background-position: -3px -986px;
}
.dropdown-item:hover .small-icon.eye-icon {
    background-position: -84px -497px;
}
.dropdown-item:hover .small-icon.conversation-icon {
    background-position: -84px -533px;
}
.dropdown-item:hover .small-icon.cogwheel-icon {
    background-position: -84px -577px;
}
.dropdown-item:hover .small-icon.dashed-conversation {
    background-position: -3px -1023px;
}
.dropdown-item:hover .small-icon.rounded-grey-up-arrow {
    background-position: -3px -1110px;
}
.dropdown-item:hover .small-icon.square-profile {
    background-position: -3px -1153px;
}
.dropdown-item:hover .small-icon.play-icon {
    background-position: -2px -1193px;
}
.dropdown-item .small-icon.audio-call {
    background-position: -104px -38px;
}
.dropdown-item:hover .small-icon.audio-call {
    background-position: -154px -38px;
}
.dropdown-item .small-icon.video-call {
    background-position: -104px -74px;
}
.dropdown-item:hover .small-icon.video-call {
    background-position: -154px -74px;
}
.dashed-conversation {
    background-position: 1px -1644px;
}
.round-icon {
    width: 32px;
    height: 32px;
    display: block;
    background-image: url(../images/mega/new-chat-sprite-v5.svg);
    background-repeat: no-repeat;
    -moz-border-radius: 100%;
    -webkit-border-radius: 100%;
    border-radius: 100%;
}
.round-icon.diagonal-handset {
    background-position: 2px -2264px;
}
.round-icon.horizontal-handset {
    background-position: 2px -2314px;
}
.round-icon.handset-with-arrow {
    background-position: 2px -2362px;
}
.round-icon.crossed-handset {
    background-position: 2px -2422px;
}
.round-icon.blue {
    background-color: #61D2FF;
}
.round-icon.green {
    background-color: #13E03C;
}
.round-icon.yellow {
    background-color: #FFD300;
}
.round-icon.grey {
    background-color: #777777;
}
.round-icon.red {
    background-color: #FF1A53;
}
.huge-white-icon {
    width: 70px;
    height: 70px;
    display: block;
    background-image: url(../images/mega/chat-static-sprite-v1.png);
    background-repeat: no-repeat;
    background-position: 0 0;
}
.huge-white-icon.loupe {
    background-position: center -195px;
}
.huge-white-icon.play {
    background-position: center -104px;
}
.shared-link.small-icon {
    width: 16px;
    height: 16px;
    display: inline-block;
    background-image: url(../images/mega/chat-static-sprite-v1.png);
    background-repeat: no-repeat;
    background-position: 0 0;
    vertical-align: top;
    margin: 2px 6px 0 0;
}
.shared-link.small-icon.vimeo {
    background-position: -14px 0;
}
.shared-link.small-icon.youtube {
    background-position: -14px -40px;
}
.semi-big-icon.conversations, .small-block .big-icon.conversations {
    background-position: -161px -3386px;
}
.semi-big-icon.conversations-blue, .button.unread .semi-big-icon.conversations, .small-block .big-icon.conversations-blue, .small-block .button.unread .big-icon.conversations {
    background-position: -201px -3386px;
}
.semi-big-icon.microphone, .small-block .big-icon.microphone {
    background-position: -161px -3317px;
}
.semi-big-icon.crossed-microphone, .button.active .semi-big-icon.microphone, .small-block .big-icon.crossed-microphone, .small-block .button.active .big-icon.microphone {
    background-position: -201px -3317px;
}
.semi-big-icon.videocam, .small-block .big-icon.videocam {
    background-position: -161px -3446px;
}
.semi-big-icon.crossed-videocam, .button.active .semi-big-icon.videocam, .small-block .big-icon.crossed-videocam, .small-block .button.active .big-icon.videocam {
    background-position: -201px -3446px;
}
.semi-big-icon.horizontal-red-handset, .small-block .big-icon.horizontal-red-handset {
    background-position: -161px -3494px;
}
.semi-big-icon.nwse-resize, .small-block .big-icon.nwse-resize {
    background-position: -200px -3549px;
}
.semi-big-icon.nwse-inset-resize, .button.active .semi-big-icon.nwse-resize, .small-block .big-icon.nwse-inset-resize, .small-block .button.active .big-icon.nwse-resize {
    background-position: -160px -3549px;
}
.semi-big-icon.grey-lock {
    background-position: -3px -3710px;
}
.semi-big-icon.grey-tick {
    background-position: -3px -3770px;
}
.big-icon.conversations {
    background-position: -17px -3375px;
}
.big-icon.conversations-blue, .button.unread .big-icon.conversations {
    background-position: -87px -3375px;
}
.big-icon.microphone {
    background-position: -17px -3305px;
}
.big-icon.crossed-microphone, .button.active .big-icon.microphone {
    background-position: -87px -3306px;
}
.big-icon.videocam {
    background-position: -19px -3435px;
}
.big-icon.crossed-videocam, .button.active .big-icon.videocam {
    background-position: -89px -3435px;
}
.big-icon.horizontal-red-handset {
    background-position: -19px -3485px;
}
.big-icon.nwse-resize {
    background-position: -84px -3537px;
}
.big-icon.nwse-inset-resize, .button.active .big-icon.nwse-resize {
    background-position: -14px -3537px;
}
.big-104px-icon {
    width: 104px;
    height: 104px;
    display: inline-block;
    vertical-align: top;
}
.small-icon.membership {
    background-image: url(../images/mega/top-login-sprite_v7.png);
    background-repeat: no-repeat;
    background-position: center -2094px;
    position: relative;
    height: 22px;
}
.small-icon.membership.pro4 {
    background-position: center -2124px;
}
.small-icon.membership.pro1 {
    background-position: center -2154px;
}
.small-icon.membership.pro2 {
    background-position: center -2184px;
}
.small-icon.membership.pro3 {
    background-position: center -2214px;
}
.tiny-icon.cog {
    background-image: url(../images/mega/nw-fm-sprite_v25.svg);
    background-position: -17px -10463px;
}
.medium-icon.rocket {
    background-image: url(../images/mega/top-sprite_v3.png);
    background-position: -7px -16px;
}
.medium-icon.down-arrow {
    background-image: url(../images/mega/pages-sprite.png);
    background-position: 0 -712px;
    width: 18px;
}
.medium-icon.icons-img {
<<<<<<< HEAD
    background-image: url(../images/mega/icons-sprite_v9.png);
=======
    background-image: url(../images/mega/icons-sprite_v8.png);
>>>>>>> 4c62cf75
}
.medium-icon.icons-img.close {
        background-position: -47px -687px;
}
.medium-icon.icons-img.chain {
        background-position: -237px -129px;
}
.medium-icon.icons-img.arrow-in-circle {
        background-position: -47px -631px;
}
.medium-icon.icons-img.heart {
    background-position: -237px -495px;
}
.medium-icon.icons-img.broken-heart {
    background-position: -237px -99px;
}
.medium-icon.icons-img.red-heart {
    background-position: -111px -825px;
}
.medium-icon.icons-img.fullscreen {
        background-position: -95px -580px;
}
.medium-icon.icons-img.lowscreen {
        background-position: -141px -580px;
}
.medium-icon.icons-img.refresh {
            background-position: -237px -347px;
}
.huge-white-icon.achievement {
    background-image: url(../images/mega/account-sprite_v4.png);
    width: 72px;
    height: 72px;
}
.huge-white-icon.achievement.ach-create-account {
    background-position: 0 -86px;
}
.huge-white-icon.achievement.ach-install-megasync {
    background-position: -104px -86px;
}
.huge-white-icon.achievement.ach-install-mobile-app {
    background-position: 0 -175px;
}
.huge-white-icon.achievement.ach-take-tour {
    background-position: -104px -175px;
}
.huge-white-icon.achievement.ach-verify-number {
    background-position: 0 -264px;
}
.huge-white-icon.achievement.ach-invite-friend {
    background-position: -104px -264px;
}
.huge-white-icon.achievement.ach-group-chat {
    background-position: 0 -353px;
}
.huge-white-icon.achievement.ach-share-folder {
    background-position: -104px -353px;
}
.big-icon.cloud {
    background-image: url(../images/mega/nw-fm-sprite_v25.svg);
    background-position: 0px -10734px;
}
.big-icon.speedometer {
    background-image: url(../images/mega/nw-fm-sprite_v25.svg);
    background-position: 0px -10684px;
}
.semi-big-icon.cloud-up {
    background-image: url(../images/mega/nw-fm-sprite_v25.svg);
    background-position: -7px -10390px;
}
.semi-big-icon.cloud-down {
    background-image: url(../images/mega/nw-fm-sprite_v25.svg);
    background-position: -7px -10420px;
}
.medium-icon.cloud {
    background-image: url(../images/mega/nw-fm-sprite_v25.svg);
    background-position: -11px -10817px;
    width: 24px;
    height: 24px;
}
.medium-icon.speedometer {
    background-image: url(../images/mega/nw-fm-sprite_v25.svg);
    background-position: -11px -10851px;
    width: 24px;
    height: 24px;
}
.small-icon.grey-chain {
    background-position: -3px -2971px;
}
.small-icon.grey-plus {
    background-image: url(../images/mega/nw-fm-sprite_v25.svg);
    background-position: -14px -10991px;
}
.semi-small-icon.file {
    background-image: url(../images/mega/nw-fm-sprite_v25.svg);
    background-position: -4px -11021px;
}
.semi-small-icon.folder {
    background-image: url(../images/mega/nw-fm-sprite_v25.svg);
    background-position: -4px -11047px;
}
.semi-small-icon.left-arrow {
    background-image: url(../images/mega/nw-fm-sprite_v25.svg);
    background-position: -29px -11019px;
}
.semi-small-icon.right-arrow {
    background-image: url(../images/mega/nw-fm-sprite_v25.svg);
    background-position: -29px -11045px;
}
.semi-small-icon.rubbish {
    background-image: url(../images/mega/nw-fm-sprite_v25.svg);
    background-position: -4px -11073px;
}
.semi-small-icon.rubbish-arrows {
    background-image: url(../images/mega/nw-fm-sprite_v25.svg);
    background-position: -3px -11073px;
}
.semi-small-icon.linked {
    background-image: url(../images/mega/nw-fm-sprite_v25.svg);
    background-position: -28px -11071px;
}
.semi-small-icon.star {
    background-image: url(../images/mega/nw-fm-sprite_v25.svg);
    background-position: -4px -11097px;
}
.semi-small-icon.cloud {
    background-image: url(../images/mega/nw-fm-sprite_v25.svg);
    background-position: -3px -11895px;
}
.semi-small-icon.down-arrow {
    background-image: url(../images/mega/nw-fm-sprite_v25.svg);
    background-position: -29px -11895px;
}
.semi-small-icon.left-arrow-with-dot {
    background-image: url(../images/mega/nw-fm-sprite_v25.svg);
    background-position: -2px -11916px;
}
.semi-small-icon.circle {
    background-image: url(../images/mega/nw-fm-sprite_v25.svg);
    background-position: -3px -11937px;
}
.huge-icon.achievement {
    background-image: url(../images/mega/big-achievements.png);
}
.ach-create-account .huge-icon.achievement {
    background-position: -2px 6px;
}
.ach-install-megasync .huge-icon.achievement {
    background-position: -152px 6px;
}
.ach-install-mobile-app .huge-icon.achievement {
    background-position: -302px 6px;
}
.ach-take-tour .huge-icon.achievement {
    background-position: -2px -144px;
}
.ach-invite-friend .huge-icon.achievement {
    background-position: -152px -144px;
}
.ach-verify-number .huge-icon.achievement {
    background-position: -302px -144px;
}
.ach-group-chat .huge-icon.achievement {
    background-position: -2px -294px;
}
.ach-share-folder .huge-icon.achievement {
    background-position: -152px -294px;
}
.green-tick .huge-icon.achievement {
    background-position: -2px -444px;
}
.semi-big-icon.cloud {
    background-image: url(../images/mega/nw-fm-sprite_v25.svg);
    background-position: -9px -11163px;
}
.exceeded .semi-big-icon.cloud {
    background-position: -9px -11234px;
}
.semi-big-icon.speedometer {
    background-image: url(../images/mega/nw-fm-sprite_v25.svg);
    background-position: -9px -11128px;
}
.exceeded .semi-big-icon.speedometer {
    background-position: -9px -11199px;
}
.semi-small-icon.tick {
    background-image: url(../images/mega/nw-fm-sprite_v25.svg);
    background-position: -15px -11322px;
}
.semi-small-icon.dots {
    background-image: url(../images/mega/nw-fm-sprite_v25.svg);
    background-position: -15px -11288px;
}
.semi-small-icon.rounded-arrow {
    background-image: url(../images/mega/nw-fm-sprite_v25.svg);
    background-position: -15px -11363px;
}
.semi-small-icon.exclamation-point {
    background-image: url(../images/mega/nw-fm-sprite_v25.svg);
    background-position: -15px -11404px;
}
.tiny-icon.membership-status {
    background-image: url(../images/mega/top-sprite_v3.png);
    background-position: -10px -979px;
    width: 16px;
}
.tiny-icon.membership-status.lite {
    background-position: -10px -999px;
}
.tiny-icon.membership-status.pro1 {
    background-position: -10px -1019px;
}
.tiny-icon.membership-status.pro2 {
    background-position: -10px -1039px;
}
.tiny-icon.membership-status.pro3 {
    background-position: -10px -1059px;
}
.semi-small-icon.grey-mega {
    background-image: url(../images/mega/top-sprite_v3.png);
    background-position: -10px -326px;
}
.semi-small-icon.yellow-triangle {
    background-image: url(../images/mega/top-sprite_v3.png);
    background-position: -10px -1266px;
}
.small-icon.dark-grey-plus {
    background-image: url(../images/mega/nw-fm-sprite_v25.svg);
    background-position: -14px -11545px;
}
.small-icon.small-red-cross {
    background-image: url(../images/mega/nw-fm-sprite_v25.svg);
    background-position: -14px -11624px;
}
.small-icon.file-upload {
    background-image: url(../images/mega/nw-fm-sprite_v25.svg);
    background-position: -14px -11585px;
}
.small-icon.folder-upload {
    background-image: url(../images/mega/nw-fm-sprite_v25.svg);
    background-position: -14px -11705px;
}
.small-icon.import-to-cloud {
    background-image: url(../images/mega/nw-fm-sprite_v25.svg);
    background-position: -13px -4701px;
}
.small-icon.download-as-zip {
    background-image: url(../images/mega/nw-fm-sprite_v25.svg);
    background-position: -13px -4733px;
}
.small-icon.pause-icon {
    background-image: url(../images/mega/nw-fm-sprite_v25.svg);
    background-position: -14px -11505px;
}
.small-icon.play-icon {
    background-image: url(../images/mega/nw-fm-sprite_v25.svg);
    background-position: -13px -11745px;
}
.small-icon.refresh-icon {
    background-image: url(../images/mega/nw-fm-sprite_v25.svg);
    background-position: -14px -11665px;
}
.small-icon.green-arrow {
    background-image: url(../images/mega/register-big-sprite-v13.png);
    background-position: 0px -56px;
}
.small-icon.blue-arrow {
    background-image: url(../images/mega/register-big-sprite-v13.png);
    background-position: 0px -99px;
}
.small-icon.red-lens {
<<<<<<< HEAD
    background-image: url(../images/mega/icons-sprite_v9.png);
    background-position: -192px -585px;
}
.small-icon.red-play {
    background-image: url(../images/mega/icons-sprite_v9.png);
    background-position: -233px -585px;
}
.small-icon.small-play-icon {
    background-image: url(../images/mega/icons-sprite_v9.png);
=======
    background-image: url(../images/mega/icons-sprite_v8.png);
    background-position: -192px -585px;
}
.small-icon.red-play {
    background-image: url(../images/mega/icons-sprite_v8.png);
    background-position: -233px -585px;
}
.small-icon.small-play-icon {
    background-image: url(../images/mega/icons-sprite_v8.png);
>>>>>>> 4c62cf75
    background-position: -188px -634px;
}
/* Context menu icons */
.small-icon.context {
<<<<<<< HEAD
    background-image: url(../images/mega/icons-sprite_v9.png);
=======
    background-image: url(../images/mega/icons-sprite_v8.png);
>>>>>>> 4c62cf75
}
.small-icon.context.standart-download {
    background-position: -1px -499px;
}
.small-icon.context.download-as-zip {
    background-position: -101px -499px;
}
.small-icon.context.labels {
    background-position: -101px -99px;
}
.small-icon.context.download {
    background-position: -101px -138px;
}
.small-icon.context.get-link {
    background-position: -200px -133px;
    width: 22px;
    margin: 0 13px 1px -1px;
}
.small-icon.context.remove-link {
    background-position: -200px -165px;
    width: 22px;
    margin: 0 13px 1px -1px;
}
.small-icon.context.share {
    background-position: -99px -172px;
    width: 23px;
    margin: 0 12px 1px -1px;
}
.small-icon.context.conversation {
    background-position: -1px -146px;
}
.small-icon.context.handset {
    background-position: -1px -333px;
}
.small-icon.context.videocam {
    background-position: -1px -365px;
}
.small-icon.context.writing-pen {
    background-position: -202px -226px;
}
.small-icon.context.position-arrows {
    background-position: -200px -258px;
    width: 22px;
    margin: 0 13px 1px -1px;
}
.small-icon.context.cloned-files {
    background-position: -202px -288px;
    height: 24px;
}
.small-icon.context.plus {
    background-position: -201px -391px;
}
.small-icon.context.file-upload {
    background-position: -201px -429px;
}
.small-icon.context.folder-upload {
    background-position: -201px -461px;
}
.small-icon.context.remove-to-bin {
    background-position: -200px -322px;
    width: 22px;
    margin: 0 13px 1px -1px;
}
.small-icon.context.loupe {
    background-position: -102px 1px;
}
.small-icon.context.open-folder {
    background-position: -202px -32px;
}
.small-icon.context.info {
    background-position: -202px -71px;
}
.small-icon.context.clock {
    background-position: 0px -1200px;
    margin: 0 13px 1px 0px;
}
.small-icon.context.clock-with-cross {
    background-position: -80px -1200px;
    margin: 0 13px 1px 0px;
}
.small-icon.context.heart {
    background-position: -202px -499px;
}
.small-icon.context.broken-heart {
    background-position: -202px -103px;
}
.small-icon.context.leave-share {
    background-position: -100px -539px;
}
.small-icon.context.red-cross {
    background-position: -102px -212px;
}
.small-icon.context.pause {
    background-position: -1px -39px;
}
.small-icon.context.play {
    background-position: -1px 1px;
}
.small-icon.context.move-up {
    background-position: -1px -78px;
}
.small-icon.context.move-down {
    background-position: -1px -110px;
}
.small-icon.context.small-refresh {
    background-position: -202px 2px;
}
.small-icon.context.network-diagnostic {
    background-position: -201px -538px;
}
.small-icon.context.aim {
    background-position: -100px -60px;
    width: 22px;
    height: 22px;
    margin: 0 13px 1px -1px;
}
.dropdown-item:hover .small-icon.context.download-as-zip {
    background-position: -141px -499px;
}
.dropdown-item:hover .small-icon.context.labels, .dropdown-item.opened .small-icon.context.labels {
    background-position: -141px -99px;
}
.dropdown-item:hover .small-icon.context.download, .dropdown-item.opened .small-icon.context.download {
    background-position: -141px -138px;
}
.small-icon.context.cloud {
    background-position: -102px -30px;
}
.small-icon.context.folder-item {
    background-position: -100px -291px;
}
.small-icon.context.shared-folder-item {
    background-position: -100px -331px;
}
/* hovers*/
.dropdown-item:hover .small-icon.context.standart-download {
    background-position: -41px -499px;
}
.dropdown-item:hover .small-icon.context.download-as-zip {
    background-position: -141px -499px;
}
.dropdown-item:hover .small-icon.context.labels, .dropdown-item.opened .small-icon.context.labels {
    background-position: -141px -99px;
}
.dropdown-item:hover .small-icon.context.download, .dropdown-item.opened .small-icon.context.download {
    background-position: -141px -138px;
}
.dropdown-item:hover .small-icon.context.get-link {
    background-position: -240px -133px;
}
.dropdown-item:hover .small-icon.context.remove-link {
    background-position: -240px -165px;
}
.dropdown-item:hover .small-icon.context.share {
    background-position: -139px -172px;
}
.dropdown-item:hover .small-icon.context.conversation {
    background-position: -41px -146px;
}
.dropdown-item:hover .small-icon.context.handset {
    background-position: -41px -333px;
}
.dropdown-item:hover .small-icon.context.videocam {
    background-position: -41px -365px;
}
.dropdown-item:hover .small-icon.context.writing-pen {
    background-position: -242px -226px;
}
.dropdown-item:hover .small-icon.context.position-arrows, .dropdown-item.opened .small-icon.context.position-arrows {
    background-position: -240px -258px;
}
.dropdown-item:hover .small-icon.context.cloned-files {
    background-position: -242px -288px;
}
.dropdown-item:hover .small-icon.context.plus {
    background-position: -241px -391px;
}
.dropdown-item:hover .small-icon.context.file-upload {
    background-position: -241px -429px;
}
.dropdown-item:hover .small-icon.context.folder-upload {
    background-position: -241px -461px;
}
.dropdown-item:hover .small-icon.context.remove-to-bin {
    background-position: -240px -322px;
}
.dropdown-item:hover .small-icon.context.loupe {
    background-position: -142px 1px;
}
.dropdown-item:hover .small-icon.context.open-folder {
    background-position: -242px -32px;
}
.dropdown-item:hover .small-icon.context.info {
    background-position: -242px -71px;
}
.dropdown-item:hover .small-icon.context.clock {
    background-position: -40px -1200px;
}
.dropdown-item:hover .small-icon.context.clock-with-cross {
    background-position: -120px -1200px;
}
.dropdown-item:hover .small-icon.context.heart {
    background-position: -242px -499px;
}
.dropdown-item:hover .small-icon.context.broken-heart {
    background-position: -242px -103px;
}
.dropdown-item:hover .small-icon.context.red-cross {
    background-position: -142px -212px;
}
.dropdown-item:hover .small-icon.context.pause {
    background-position: -41px -39px;
}
.dropdown-item:hover .small-icon.context.play {
    background-position: -41px 1px;
}
.dropdown-item:hover .small-icon.context.move-up {
    background-position: -41px -78px;
}
.dropdown-item:hover .small-icon.context.move-down {
    background-position: -41px -110px;
}
.dropdown-item:hover .small-icon.context.small-refresh {
    background-position: -242px 2px;
}
.dropdown-item:hover .small-icon.context.network-diagnostic {
    background-position: -241px -538px;
}
.dropdown-item:hover .small-icon.context.leave-share {
    background-position: -140px -539px;
}
.dropdown-item:hover .small-icon.context.aim {
    background-position: -140px -60px;
}
.dropdown-item:hover .small-icon.context.cloud, .dropdown-item.opened .small-icon.context.cloud {
    background-position: -142px -30px;
}
.dropdown-item:hover .small-icon.context.folder-item, .dropdown-item.opened .small-icon.context.folder-item {
    background-position: -140px -291px;
}
.dropdown-item:hover .small-icon.context.shared-folder-item, .dropdown-item.opened .small-icon.context.shared-folder-item {
    background-position: -140px -331px;
}
/* End of Context menu icons */
.huge-icon.storage-icon {
    background-image: url(../images/mega/account-sprite_v4.png);
    background-position: 20px -771px;
    background-repeat: no-repeat;
}
.huge-icon.storage-icon.full {
    background-position: 20px -651px;
}
.semi-small-icon.rocket {
    background-image: url(../images/mega/account-sprite_v4.png);
    background-position: -156px -619px;
}
.semi-huge-icon.green-tick {
    background-image: url(../images/mega/account-sprite_v4.png);
    background-position: 0 -1045px;
}
.semi-huge-icon.speedometer {
    background-image: url(../images/mega/account-sprite_v4.png);
    background-position: -102px -1407px;
    width: 68px;
    height: 68px;
}
.semi-huge-icon.storage {
    background-image: url(../images/mega/account-sprite_v4.png);
    background-position: -2px -1406px;
    width: 68px;
    height: 68px;
}
.fm-dialog.achievements .semi-huge-icon.storage {
    background-position: -2px -88px;
}
.semi-big-icon.blue-cloud {
    background-image: url(../images/mega/account-sprite_v4.png);
    background-position: -100px -984px;
}
.semi-big-icon.green-speedometer {
    background-image: url(../images/mega/account-sprite_v4.png);
    background-position: -100px -1032px;
}
.big-104px-icon.speedometer {
    background-image: url(../images/mega/account-sprite_v4.png);
    background-position: 2px -1269px;
}
.big-104px-icon.speedometer.almost-full {
    background-position: 2px -1139px;
}
.big-icon.almost-full-storage {
    background-position: -121px -790px;
    width: 52px;
    height: 52px;
    background-image: url(../images/mega/account-sprite_v4.png);
}
<<<<<<< HEAD
.small-icon.clock {
    background-image: url(../images/mega/icons-sprite_v9.png);
=======
.small-icon.icons-sprite.clock {
>>>>>>> 4c62cf75
    background-position: -79px -743px;
    width: 20px;
    height:22px;
}
.small-icon.icons-sprite.grey-clock {
    background-position: -81px -1159px;
    width: 21px;
}
.medium-icon.icons-sprite.big-close {
    background-position: 3px -777px;
}
.small-icon.icons-sprite.down-arrow {
    background-position: -78px -832px;
}
.small-icon.icons-sprite.reverted-clock {
    background-position: 0px -1200px;
}
.small-icon.icons-sprite.clock-with-cross {
    background-position: -80px -1200px;
}
.small-icon.icons-sprite.rubbish-bin-icon {
    background-position: -40px -745px;
}
.small-icon.icons-sprite.refresh-arrows {
    background-position: -79px -780px;
    width: 20px;
    height:22px;
}
.small-icon.icons-sprite.reverted-light-clock {
    background-position: -41px -829px;
    width: 20px;
    height:22px;
}
.small-icon.icons-sprite.earth {
    background-position: -116px -779px;
    width: 20px;
    height:22px;
}
.small-icon.icons-sprite.mobile-device {
    background-position: -116px -743px;
    width: 20px;
    height:22px;
}
.small-icon.icons-sprite.revert-small-arrow {
    background-position: -156px -745px;
}
.small-icon.icons-sprite.filled-rubbish-bin {
    background-position: -192px -781px;
}
i.icons-sprite {
<<<<<<< HEAD
    background-image: url(../images/mega/icons-sprite_v9.png);
=======
    background-image: url(../images/mega/icons-sprite_v8.png);
>>>>>>> 4c62cf75
}
.medium-icon.icons-sprite.mega {
    background-position: -49px -1004px;
}
.medium-icon.icons-sprite.big-mega, .big-button .medium-icon.icons-sprite.mega {
    background-position: 2px -1006px;
}
.medium-icon.icons-sprite.download {
    background-position: 0 -953px;
}
.medium-icon.icons-sprite.download.resume {
    background-position: -55px -953px;
}
.medium-icon.icons-sprite.download.save {
    background-position: -106px -953px;
}
.small-icon.icons-sprite.dark-down-arrow {
    background-position: 5px -870px;
}
.small-icon.icons-sprite.mega {
    background-position: 4px -1237px;
}
.small-icon.icons-sprite.red-down-arrow {
    background-position: -25px -870px;
}
.paused .small-icon.icons-sprite.red-down-arrow {
    background-position: -55px -870px;
}
.small-icon.icons-sprite.mid-pause {
    background-position: -86px -872px;
}
.small-icon.icons-sprite.mid-pause.active {
    background-position: -146px -871px;
}
.semi-small-icon.icons-sprite.pause {
    background-position: -117px -872px;
}
.active .semi-small-icon.icons-sprite.pause {
    background-position: -146px -872px;
}
.semi-small-icon.icons-sprite.red-cross {
    background-position: -71px -911px;
}
.semi-small-icon.icons-sprite.grey-down-arrow {
    background-position: 4px -873px;
}
.semi-small-icon.icons-sprite.green-tick {
    background-position: -28px -910px;
    width: 23px;
}
.semi-small-icon.icons-sprite.tiny-clock {
    background-position: -124px -1160px;
}
.semi-small-icon.icons-sprite.tiny-star {
    background-position: -164px -1160px;
}
.semi-small-icon.icons-sprite.lens {
    background-position: -179px -873px;
}
.download.big-icon {
    width: 74px;
    height: 74px;
    background-image: url(../images/mega/download-dialog.png);
    background-position: -622px -81px;
}
.chrome .download.big-icon {
    background-position: 2px -81px;
}
.safari .download.big-icon {
    background-position: -282px -81px;
}
.ff .download.big-icon {
    background-position: -412px -81px;
}
.edge .download.big-icon {
    background-position: -412px -81px;
}
.opera .download.big-icon {
    background-position: -82px -81px;
}
.ie .download.big-icon {
    background-position: -522px -81px;
}
.default-warning .download.big-icon {
    background-position: -708px -76px;
}<|MERGE_RESOLUTION|>--- conflicted
+++ resolved
@@ -502,11 +502,7 @@
     width: 18px;
 }
 .medium-icon.icons-img {
-<<<<<<< HEAD
     background-image: url(../images/mega/icons-sprite_v9.png);
-=======
-    background-image: url(../images/mega/icons-sprite_v8.png);
->>>>>>> 4c62cf75
 }
 .medium-icon.icons-img.close {
         background-position: -47px -687px;
@@ -769,15 +765,14 @@
     background-position: -14px -11665px;
 }
 .small-icon.green-arrow {
-    background-image: url(../images/mega/register-big-sprite-v13.png);
+    background-image: url(../images/mega/register-big-sprite-v14.png);
     background-position: 0px -56px;
 }
 .small-icon.blue-arrow {
-    background-image: url(../images/mega/register-big-sprite-v13.png);
+    background-image: url(../images/mega/register-big-sprite-v14.png);
     background-position: 0px -99px;
 }
 .small-icon.red-lens {
-<<<<<<< HEAD
     background-image: url(../images/mega/icons-sprite_v9.png);
     background-position: -192px -585px;
 }
@@ -787,26 +782,11 @@
 }
 .small-icon.small-play-icon {
     background-image: url(../images/mega/icons-sprite_v9.png);
-=======
-    background-image: url(../images/mega/icons-sprite_v8.png);
-    background-position: -192px -585px;
-}
-.small-icon.red-play {
-    background-image: url(../images/mega/icons-sprite_v8.png);
-    background-position: -233px -585px;
-}
-.small-icon.small-play-icon {
-    background-image: url(../images/mega/icons-sprite_v8.png);
->>>>>>> 4c62cf75
     background-position: -188px -634px;
 }
 /* Context menu icons */
 .small-icon.context {
-<<<<<<< HEAD
     background-image: url(../images/mega/icons-sprite_v9.png);
-=======
-    background-image: url(../images/mega/icons-sprite_v8.png);
->>>>>>> 4c62cf75
 }
 .small-icon.context.standart-download {
     background-position: -1px -499px;
@@ -1103,12 +1083,7 @@
     height: 52px;
     background-image: url(../images/mega/account-sprite_v4.png);
 }
-<<<<<<< HEAD
-.small-icon.clock {
-    background-image: url(../images/mega/icons-sprite_v9.png);
-=======
 .small-icon.icons-sprite.clock {
->>>>>>> 4c62cf75
     background-position: -79px -743px;
     width: 20px;
     height:22px;
@@ -1159,11 +1134,7 @@
     background-position: -192px -781px;
 }
 i.icons-sprite {
-<<<<<<< HEAD
     background-image: url(../images/mega/icons-sprite_v9.png);
-=======
-    background-image: url(../images/mega/icons-sprite_v8.png);
->>>>>>> 4c62cf75
 }
 .medium-icon.icons-sprite.mega {
     background-position: -49px -1004px;
@@ -1188,6 +1159,9 @@
 }
 .small-icon.icons-sprite.red-down-arrow {
     background-position: -25px -870px;
+}
+.small-icon.icons-sprite.cog {
+    background-position: -158px -1199px;
 }
 .paused .small-icon.icons-sprite.red-down-arrow {
     background-position: -55px -870px;
