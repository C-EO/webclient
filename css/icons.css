.tiny-icon, .semi-small-icon, .small-icon, .medium-icon, .semi-big-icon, .big-icon, .huge-icon {
    width: 20px;
    height: 20px;
    background-image: url(../images/mega/new-chat-sprite.png);
    background-repeat: no-repeat;
    background-position: -2px -1446px;
    display: inline-block;
    vertical-align: top;
}
.huge-grey-warning {
    width: 220px;
    height: 184px;
    margin: 21px auto;
    display: block;
    background-image: url(../images/mega/new-chat-sprite.png);
    background-repeat: no-repeat;
    background-position: center -1838px;
}
.link-button > .small-icon {
    margin: 0 9px 0 0;
    -webkit-transition: opacity 100ms ease-in-out;
    -moz-transition: opacity 100ms ease-in-out;
    -o-transition: opacity 100ms ease-in-out;
    -ms-transition: opacity 100ms ease-in-out;
    transition: opacity 100ms ease-in-out;
 filter: progid:DXImageTransform.Microsoft.Alpha(opacity=73);
    -moz-opacity: 0.73;
    -khtml-opacity: 0.73;
    opacity: 0.73;
}
.link-button.red > .small-icon {
 filter: progid:DXImageTransform.Microsoft.Alpha(opacity=70);
    -moz-opacity: 0.7;
    -khtml-opacity: 0.7;
    opacity: 0.7;
}
.link-button:not(.disabled):hover > .small-icon {
    ilter: progid:DXImageTransform.Microsoft.Alpha(opacity=90);
    -moz-opacity: 0.9;
    -khtml-opacity: 0.9;
    opacity: 0.9;
}
.link-button.active > .small-icon, .link-button.red:hover > .small-icon, .link-button.red.active > .small-icon {
 filter: progid:DXImageTransform.Microsoft.Alpha(opacity=100);
    -moz-opacity: 1;
    -khtml-opacity: 1;
    opacity: 1;
}
.tiny-icon {
    width: 12px;
    height: 16px;
}
.semi-small-icon {
    width: 18px;
    height: 18px;
}
.medium-icon {
    width: 28px;
    height: 28px;
}
.semi-big-icon, .small-block .big-icon {
    width: 32px;
    height: 32px;
}
.big-icon {
    width: 48px;
    height: 48px;
}
.semi-huge-icon {
    width: 64px;
    height: 64px;
    display: inline-block;
}
.huge-icon {
    width: 140px;
    height: 140px;
}
.white-medium-plus {
    background-position: -2px -1447px;
}
.grey-medium-plus {
    background-position: -2px -1474px;
}
.smiling-face {
    background-position: -3px -1546px;
}
.tiny-icon.blue-handset {
    background-position: -6px -2217px;
}
.tiny-icon.grey-down-arrow {
    background-position: -8px 4px;
}
.tiny-icon.icons-sprite.grey-dots {
    background-position: -160px -831px;
    width: 13px;
}
.tiny-icon.grey-minus-icon {
    background-position: -11px -3609px;
}
.tiny-icon.grey-plus-icon, .minimized .tiny-icon.grey-minus-icon {
    background-position: -51px -3609px;
}
.tiny-icon.green-tick, .tiny-icon.red-cross {
    background-image: url(../images/mega/top-sprite_v4.png);
    background-position: -12px -1437px;
}
.tiny-icon.red-cross {
    background-position: -12px -1403px;
}
.small-icon.audio-call {
    background-position: -4px -38px;
}
.small-icon.video-call {
    background-position: -4px -74px;
}
.small-icon.rounded-grey-plus {
    background-position: -4px -110px;
}
.small-icon.rounded-grey-up-arrow {
    background-position: -4px -146px;
}
.small-icon.shared-grey-folder {
    background-position: -4px -182px;
}
.small-icon.rounded-stop {
    background-position: -4px -218px;
}
.small-icon.grey-letter {
    background-position: -4px -2154px;
}
.small-icon.conversations {
    background-position: -3px -3012px;
    width: 21px;
    margin-right: 8px;
}
.small-icon.refresh-circle {
    background-position: -4px -2074px;
}
.small-icon.grey-cloud {
    background-position: -4px -263px;
}
.small-icon.grey-computer {
    background-position: -4px -305px;
}
.small-icon.red-cross {
    background-position: -3px -462px;
}
.small-icon.writing-pen {
    background-position: -53px -347px;
}
.small-icon.clear-arrow {
    background-position: -54px -2074px;
}
.small-icon.quotes {
    background-position: -3px -389px;
}
.small-icon.human-profile {
    background-position: -3px -496px;
}
.small-icon.eye-icon {
    background-position: -44px -497px;
}
.small-icon.conversation-icon {
    background-position: -44px -533px;
}
.small-icon.cogwheel-icon {
    background-position: -44px -577px;
}
.small-icon.dashed-conversation {
    background-position: -3px -533px;
}
.small-icon.square-profile {
    background-position: -3px -663px;
}
.small-icon.play-icon {
    background-position: -2px -703px;
}
.small-icon.search-icon {
    background-position: -5px -1287px;
}
.small-icon.rounded-grey-down-arrow {
    background-position: -3px -2931px;
}
.small-icon.grey-chain {
    background-position: -3px -2971px;
}
.small-icon.circle-with-arrow {
    background-position: -4px -735px;
}
.small-icon.horizontal-red-handset {
    background-position: -54px -38px;
}
.small-icon.grey-triangle {
    background-position: -52px -146px;
}
.small-icon.yellow-triangle {
    background-position: -52px -111px;
}
.square-button .small-icon {
    width: 22px;
    height: 22px;
}
.small-icon.white-videocam, .conversations-pane li.active .small-icon.grey-videocam {
    background-position: -102px -3267px;
}
.small-icon.grey-videocam {
    background-position: -212px -3267px;
}
.small-icon.blue-videocam {
    background-position: -172px -3267px;
}
.small-icon.white-crossed-mic, .conversations-pane li.active .small-icon.grey-crossed-mic {
    background-position: -28px -3268px;
}
.small-icon.grey-crossed-mic {
    background-position: -65px -3268px;
}
.small-icon.clock-icon {
    background-position: -2px -3200px;
}
.small-icon.smile-icon {
    background-position: -34px -3200px;
}
.small-icon.leaf-icon {
    background-position: -66px -3200px;
}
.small-icon.cutlery-icon  {
    background-position: -98px -3200px;
}
.small-icon.ball-icon {
    background-position: -130px -3200px;
}
.small-icon.bowling-ball-icon {
    background-position: -162px -3200px;
}
.small-icon.car-icon {
    background-position: -2px -3230px;
}
.small-icon.bulb-icon {
    background-position: -34px -3230px;
}
.small-icon.heart-icon {
    background-position: -66px -3230px;
}
.small-icon.flag-icon {
    background-position: -98px -3230px;
}
.small-icon.tab-icon {
    background-position: -5px -3829px;
}
.small-icon.enter-icon {
    background-position: -43px -3829px;
}

.dropdown-item .small-icon.rounded-grey-plus {
    background-position: -3px -3131px;
}
.dropdown-item:hover .small-icon.circle-with-arrow {
    background-position: -4px -1225px;
}
.dropdown-item:hover .small-icon.rounded-grey-plus {
    background-position: -3px -3171px;
}
.dropdown-item .small-icon.search-icon {
    background-position: -3px -2681px;
}
.dropdown-item .small-icon.grey-cloud {
    background-position: -3px -579px;
    width: 21px;
    margin-right: 8px;
}
.dropdown-item .small-icon.grey-computer {
    background-position: -3px -2501px;
}
.dropdown-item .small-icon.rounded-grey-up-arrow {
    background-position: -3px -620px;
}
.dropdown-item .small-icon.rounded-grey-down-arrow {
    background-position: -3px -2721px;
}
.dropdown-item .small-icon.grey-chain {
    background-position: -3px -2761px;
}
.dropdown-item .small-icon.icons-sprite.chain {
    width: 22px;
    background-position: -200px -133px;
    margin: 6px 8px 1px -1px;
}
.dropdown-item .small-icon.writing-pen {
    background-position: -3px -347px;
}
.dropdown-item:hover .small-icon.conversations {
    background-position: -3px -3092px;
}
.dropdown-item:hover .small-icon.grey-chain {
    background-position: -3px -2881px;
}
.dropdown-item:hover .small-icon.icons-sprite.chain {
    background-position: -240px -133px;
}
.dropdown-item:hover .small-icon.rounded-grey-down-arrow {
    background-position: -3px -2841px;
}
.dropdown-item:hover .small-icon.search-icon {
    background-position: -3px -2801px;
}
.dropdown-item:hover .small-icon.grey-cloud {
    background-position: -4px -773px;
}
.dropdown-item:hover .small-icon.grey-computer {
    background-position: -4px -815px;
}
.dropdown-item:hover .small-icon.red-cross {
    background-position: -3px -926px;
}
.dropdown-item:hover .small-icon.writing-pen {
    background-position: -3px -857px;
}
.dropdown-item:hover .small-icon.quotes {
    background-position: -3px -899px;
}
.dropdown-item:hover .small-icon.human-profile {
    background-position: -3px -986px;
}
.dropdown-item:hover .small-icon.eye-icon {
    background-position: -84px -497px;
}
.dropdown-item:hover .small-icon.conversation-icon {
    background-position: -84px -533px;
}
.dropdown-item:hover .small-icon.cogwheel-icon {
    background-position: -84px -577px;
}
.dropdown-item:hover .small-icon.dashed-conversation {
    background-position: -3px -1023px;
}
.dropdown-item:hover .small-icon.rounded-grey-up-arrow {
    background-position: -3px -1110px;
}
.dropdown-item:hover .small-icon.square-profile {
    background-position: -3px -1153px;
}
.dropdown-item:hover .small-icon.play-icon {
    background-position: -2px -1193px;
}
.dropdown-item .small-icon.audio-call {
    background-position: -104px -38px;
}
.dropdown-item:hover .small-icon.audio-call {
    background-position: -154px -38px;
}
.dropdown-item .small-icon.video-call {
    background-position: -104px -74px;
}
.dropdown-item:hover .small-icon.video-call {
    background-position: -154px -74px;
}
.dropdown-item:hover .small-icon.rounded-stop {
    background-position: -54px -218px;
}
.dropdown.body:not(.context) .dropdown-item .small-icon.remove-link {
    margin: 6px 8px 1px -1px;
}
.dashed-conversation {
    background-position: 1px -1644px;
}
.round-icon {
    width: 32px;
    height: 32px;
    display: block;
    background-image: url(../images/mega/new-chat-sprite.png);
    background-repeat: no-repeat;
    -moz-border-radius: 100%;
    -webkit-border-radius: 100%;
    border-radius: 100%;
}
.round-icon.diagonal-handset {
    background-position: 2px -2264px;
}
.round-icon.horizontal-handset {
    background-position: 2px -2314px;
}
.round-icon.handset-with-arrow {
    background-position: 2px -2362px;
}
.round-icon.crossed-handset {
    background-position: 2px -2422px;
}
.round-icon.blue {
    background-color: #61D2FF;
}
.round-icon.green {
    background-color: #13E03C;
}
.round-icon.yellow {
    background-color: #FFD300;
}
.round-icon.grey {
    background-color: #777777;
}
.round-icon.red {
    background-color: #FF1A53;
}
.huge-white-icon {
    width: 70px;
    height: 70px;
    display: block;
    background-image: url(../images/mega/chat-static-sprite-v1.png);
    background-repeat: no-repeat;
    background-position: 0 0;
}
.huge-white-icon.loupe {
    background-position: center -195px;
}
.huge-white-icon.play {
    background-position: center -104px;
}
.shared-link.small-icon {
    width: 16px;
    height: 16px;
    display: inline-block;
    background-image: url(../images/mega/chat-static-sprite-v1.png);
    background-repeat: no-repeat;
    background-position: 0 0;
    vertical-align: top;
    margin: 2px 6px 0 0;
}
.shared-link.small-icon.vimeo {
    background-position: -14px 0;
}
.shared-link.small-icon.youtube {
    background-position: -14px -40px;
}
.semi-big-icon.conversations, .small-block .big-icon.conversations {
    background-position: -161px -3386px;
}
.semi-big-icon.conversations-blue, .button.unread .semi-big-icon.conversations, .small-block .big-icon.conversations-blue, .small-block .button.unread .big-icon.conversations {
    background-position: -201px -3386px;
}
.semi-big-icon.microphone, .small-block .big-icon.microphone {
    background-position: -161px -3317px;
}
.semi-big-icon.crossed-microphone, .button.active .semi-big-icon.microphone, .small-block .big-icon.crossed-microphone, .small-block .button.active .big-icon.microphone {
    background-position: -201px -3317px;
}
.semi-big-icon.videocam, .small-block .big-icon.videocam {
    background-position: -161px -3446px;
}
.semi-big-icon.crossed-videocam, .button.active .semi-big-icon.videocam, .small-block .big-icon.crossed-videocam, .small-block .button.active .big-icon.videocam {
    background-position: -201px -3446px;
}
.semi-big-icon.horizontal-red-handset, .small-block .big-icon.horizontal-red-handset {
    background-position: -161px -3494px;
}
.semi-big-icon.nwse-resize, .small-block .big-icon.nwse-resize {
    background-position: -200px -3549px;
}
.semi-big-icon.nwse-inset-resize, .button.active .semi-big-icon.nwse-resize, .small-block .big-icon.nwse-inset-resize, .small-block .button.active .big-icon.nwse-resize {
    background-position: -160px -3549px;
}
.semi-big-icon.grey-lock {
    background-position: -3px -3710px;
}
.semi-big-icon.grey-tick {
    background-position: -3px -3770px;
}
.big-icon.conversations {
    background-position: -17px -3375px;
}
.big-icon.conversations-blue, .button.unread .big-icon.conversations {
    background-position: -87px -3375px;
}
.big-icon.microphone {
    background-position: -17px -3305px;
}
.big-icon.crossed-microphone, .button.active .big-icon.microphone {
    background-position: -87px -3306px;
}
.big-icon.videocam {
    background-position: -19px -3435px;
}
.big-icon.crossed-videocam, .button.active .big-icon.videocam {
    background-position: -89px -3435px;
}
.big-icon.horizontal-red-handset {
    background-position: -19px -3485px;
}
.big-icon.nwse-resize {
    background-position: -84px -3537px;
}
.big-icon.nwse-inset-resize, .button.active .big-icon.nwse-resize {
    background-position: -14px -3537px;
}
.big-104px-icon {
    width: 104px;
    height: 104px;
    display: inline-block;
    vertical-align: top;
}
.small-icon.membership {
    background-image: url(../images/mega/top-login-sprite_v9.png);
    background-repeat: no-repeat;
    background-position: center -2094px;
    position: relative;
    height: 22px;
}
.small-icon.membership.pro4 {
    background-position: center -2124px;
}
.small-icon.membership.pro1 {
    background-position: center -2154px;
}
.small-icon.membership.pro2 {
    background-position: center -2184px;
}
.small-icon.membership.pro3 {
    background-position: center -2214px;
}
.tiny-icon.cog {
    background-image: url(../images/mega/fm-main-sprite.png);
    background-position: -17px -10463px;
}
.medium-icon.rocket {
    background-image: url(../images/mega/top-sprite_v4.png);
    background-position: -7px -16px;
}
.medium-icon.down-arrow {
    background-image: url(../images/mega/pages-sprite.png);
    background-position: 0 -712px;
    width: 18px;
}
<<<<<<< HEAD
.medium-icon.icons-img, .semi-big-icon.icons-img {
    background-image: url(../images/mega/icons-sprite_v18.png);
=======
.medium-icon.icons-img {
    background-image: url(../images/mega/icons-sprite_v19.png);
>>>>>>> 9b30a23b
}
.medium-icon.icons-img.close {
        background-position: -47px -687px;
}
.medium-icon.icons-img.chain {
    background-position: -237px -129px;
}
.medium-icon.icons-img.share {
        background-position: -230px -1005px;
}
.medium-icon.icons-img.arrow-in-circle {
    background-position: -47px -631px;
}
.medium-icon.icons-img.i-in-circle {
    background-position: -69px -1392px;
}
.medium-icon.icons-img.heart {
    background-position: -237px -495px;
}
.medium-icon.icons-img.broken-heart {
    background-position: -237px -99px;
}
.medium-icon.icons-img.red-heart {
    background-position: -111px -825px;
}
.medium-icon.icons-img.fullscreen {
    background-position: -95px -580px;
}
.medium-icon.icons-img.lowscreen {
    background-position: -141px -580px;
}
.medium-icon.icons-img.plus {
    background-position: -149px -1392px;
}
.medium-icon.icons-img.minus {
    background-position: -109px -1392px;
}
.medium-icon.icons-img.refresh {
    background-position: -237px -347px;
}
.medium-icon.icons-img.volume {
    background-position: -222px -777px;
}
.no-audio .medium-icon.icons-img.volume {
    background-position: -222px -817px;
}
.medium-icon.icons-img.volume-muted {
    background-position: -222px -741px;
}
.medium-icon.icons-img.play {
    background-position: -42px -537px;
}
.medium-icon.icons-img.pause {
    background-position: -93px -630px;
}
.semi-big-icon.icons-img.pause {
    background-position: 2px -1440px;
}
.semi-big-icon.icons-img.play {
    background-position: -208px -1440px;
}
.semi-big-icon.icons-img.cross {
    background-position: -158px -1439px;
}
.semi-big-icon.icons-img.prev {
    background-position: -48px -1440px;
}
.semi-big-icon.icons-img.next {
    background-position: -108px -1440px;
}
.huge-white-icon.achievement {
    background-image: url(../images/mega/account-sprite_v4.png);
    width: 72px;
    height: 72px;
}
.huge-white-icon.achievement.ach-create-account {
    background-position: 0 -86px;
}
.huge-white-icon.achievement.ach-install-megasync {
    background-position: -104px -86px;
}
.huge-white-icon.achievement.ach-install-mobile-app {
    background-position: 0 -175px;
}
.huge-white-icon.achievement.ach-take-tour {
    background-position: -104px -175px;
}
.huge-white-icon.achievement.ach-verify-number {
    background-position: 0 -264px;
}
.huge-white-icon.achievement.ach-invite-friend {
    background-position: -104px -264px;
}
.huge-white-icon.achievement.ach-group-chat {
    background-position: 0 -353px;
}
.huge-white-icon.achievement.ach-share-folder {
    background-position: -104px -353px;
}
.big-icon.cloud {
    background-image: url(../images/mega/fm-main-sprite.png);
    background-position: 0px -10734px;
}
.big-icon.speedometer {
    background-image: url(../images/mega/fm-main-sprite.png);
    background-position: 0px -10684px;
}
.semi-big-icon.cloud-up {
    background-image: url(../images/mega/fm-main-sprite.png);
    background-position: -7px -10390px;
}
.semi-big-icon.cloud-down {
    background-image: url(../images/mega/fm-main-sprite.png);
    background-position: -7px -10420px;
}
.medium-icon.cloud {
    background-image: url(../images/mega/fm-main-sprite.png);
    background-position: -11px -10817px;
    width: 24px;
    height: 24px;
}
.medium-icon.speedometer {
    background-image: url(../images/mega/fm-main-sprite.png);
    background-position: -11px -10851px;
    width: 24px;
    height: 24px;
}
.small-icon.grey-chain {
    background-position: -3px -2971px;
}
.small-icon.grey-plus {
    background-image: url(../images/mega/fm-main-sprite.png);
    background-position: -14px -10991px;
}
.semi-small-icon.file {
    background-image: url(../images/mega/fm-main-sprite.png);
    background-position: -4px -11021px;
}
.semi-small-icon.folder {
    background-image: url(../images/mega/fm-main-sprite.png);
    background-position: -4px -11047px;
}
.semi-small-icon.left-arrow {
    background-image: url(../images/mega/fm-main-sprite.png);
    background-position: -29px -11019px;
}
.semi-small-icon.right-arrow {
    background-image: url(../images/mega/fm-main-sprite.png);
    background-position: -29px -11045px;
}
.semi-small-icon.rubbish {
    background-image: url(../images/mega/fm-main-sprite.png);
    background-position: -4px -11073px;
}
.semi-small-icon.rubbish-arrows {
    background-image: url(../images/mega/fm-main-sprite.png);
    background-position: -3px -11073px;
}
.semi-small-icon.linked {
    background-image: url(../images/mega/fm-main-sprite.png);
    background-position: -28px -11071px;
}
.semi-small-icon.star {
    background-image: url(../images/mega/fm-main-sprite.png);
    background-position: -4px -11097px;
}
.semi-small-icon.cloud {
    background-image: url(../images/mega/fm-main-sprite.png);
    background-position: -3px -11895px;
}
.semi-small-icon.down-arrow {
    background-image: url(../images/mega/fm-main-sprite.png);
    background-position: -29px -11895px;
}
.semi-small-icon.left-arrow-with-dot {
    background-image: url(../images/mega/fm-main-sprite.png);
    background-position: -2px -11916px;
}
.semi-small-icon.circle {
    background-image: url(../images/mega/fm-main-sprite.png);
    background-position: -3px -11937px;
}
.huge-icon.achievement {
    background-image: url(../images/mega/big-achievements.png);
}
.small-icon.fm-s {
    background-image: url(../images/mega/fm-main-sprite.png);
}
.small-icon.verify.fm-s {
    background-position: -14px -4586px;
}
.ach-create-account .huge-icon.achievement {
    background-position: -2px 6px;
}
.ach-install-megasync .huge-icon.achievement {
    background-position: -152px 6px;
}
.ach-install-mobile-app .huge-icon.achievement {
    background-position: -302px 6px;
}
.ach-take-tour .huge-icon.achievement {
    background-position: -2px -144px;
}
.ach-invite-friend .huge-icon.achievement {
    background-position: -152px -144px;
}
.ach-verify-number .huge-icon.achievement {
    background-position: -302px -144px;
}
.ach-group-chat .huge-icon.achievement {
    background-position: -2px -294px;
}
.ach-share-folder .huge-icon.achievement {
    background-position: -152px -294px;
}
.green-tick .huge-icon.achievement {
    background-position: -2px -444px;
}
.semi-big-icon.cloud {
    background-image: url(../images/mega/fm-main-sprite.png);
    background-position: -9px -11163px;
}
.exceeded .semi-big-icon.cloud {
    background-position: -9px -11234px;
}
.semi-big-icon.speedometer {
    background-image: url(../images/mega/fm-main-sprite.png);
    background-position: -9px -11128px;
}
.exceeded .semi-big-icon.speedometer {
    background-position: -9px -11199px;
}
.semi-small-icon.tick {
    background-image: url(../images/mega/fm-main-sprite.png);
    background-position: -15px -11322px;
}
.semi-small-icon.dots {
    background-image: url(../images/mega/fm-main-sprite.png);
    background-position: -15px -11288px;
}
.semi-small-icon.rounded-arrow {
    background-image: url(../images/mega/fm-main-sprite.png);
    background-position: -15px -11363px;
}
.semi-small-icon.exclamation-point {
    background-image: url(../images/mega/fm-main-sprite.png);
    background-position: -15px -11404px;
}
.tiny-icon.membership-status {
    background-image: url(../images/mega/top-sprite_v4.png);
    background-position: -10px -979px;
    width: 16px;
}
.tiny-icon.membership-status.lite {
    background-position: -10px -999px;
}
.tiny-icon.membership-status.pro1 {
    background-position: -10px -1019px;
}
.tiny-icon.membership-status.pro2 {
    background-position: -10px -1039px;
}
.tiny-icon.membership-status.pro3 {
    background-position: -10px -1059px;
}
.semi-small-icon.grey-mega {
    background-image: url(../images/mega/top-sprite_v4.png);
    background-position: -10px -326px;
}
.semi-small-icon.yellow-triangle {
    background-image: url(../images/mega/top-sprite_v4.png);
    background-position: -10px -1266px;
}
.small-icon.dark-grey-plus {
    background-image: url(../images/mega/fm-main-sprite.png);
    background-position: -14px -11545px;
}
.small-icon.small-red-cross {
    background-image: url(../images/mega/fm-main-sprite.png);
    background-position: -14px -11624px;
}
.small-icon.file-upload {
    background-image: url(../images/mega/fm-main-sprite.png);
    background-position: -14px -11585px;
}
.small-icon.folder-upload {
    background-image: url(../images/mega/fm-main-sprite.png);
    background-position: -14px -11705px;
}
.small-icon.import-to-cloud {
    background-image: url(../images/mega/fm-main-sprite.png);
    background-position: -13px -4701px;
}
.small-icon.download-as-zip {
    background-image: url(../images/mega/fm-main-sprite.png);
    background-position: -13px -4733px;
}
.small-icon.pause-icon {
    background-image: url(../images/mega/fm-main-sprite.png);
    background-position: -14px -11505px;
}
.small-icon.play-icon {
    background-image: url(../images/mega/fm-main-sprite.png);
    background-position: -13px -11745px;
}
.small-icon.refresh-icon {
    background-image: url(../images/mega/fm-main-sprite.png);
    background-position: -14px -11665px;
}
.small-icon.green-arrow {
    background-image: url(../images/mega/register-big-sprite-v15.png);
    background-position: 0px -56px;
}
.small-icon.blue-arrow {
    background-image: url(../images/mega/register-big-sprite-v15.png);
    background-position: 0px -99px;
}
.small-icon.red-lens {
<<<<<<< HEAD
    background-image: url(../images/mega/icons-sprite_v18.png);
    background-position: -192px -585px;
}
.small-icon.red-play {
    background-image: url(../images/mega/icons-sprite_v18.png);
    background-position: -233px -585px;
}
.small-icon.small-play-icon {
    background-image: url(../images/mega/icons-sprite_v18.png);
=======
    background-image: url(../images/mega/icons-sprite_v19.png);
    background-position: -192px -585px;
}
.small-icon.red-play {
    background-image: url(../images/mega/icons-sprite_v19.png);
    background-position: -233px -585px;
}
.small-icon.small-play-icon {
    background-image: url(../images/mega/icons-sprite_v19.png);
>>>>>>> 9b30a23b
    background-position: -148px -634px;
}
.thumb .small-icon.small-play-icon {
    background-position: -188px -634px;
}
/* Context menu icons */
.small-icon.context {
<<<<<<< HEAD
    background-image: url(../images/mega/icons-sprite_v18.png);
=======
    background-image: url(../images/mega/icons-sprite_v19.png);
>>>>>>> 9b30a23b
}
.small-icon.context.standart-download {
    background-position: -1px -499px;
}
.small-icon.context.download-as-zip {
    background-position: -101px -499px;
}
.small-icon.context.labels {
    background-position: -101px -99px;
}
.small-icon.context.download {
    background-position: -101px -138px;
}
.small-icon.context.get-link {
    background-position: -200px -133px;
    width: 22px;
    margin: 6px 13px 1px -1px;
}
.small-icon.context.syncmegasync {
    background-position: -200px -351px;
    width: 22px;
    margin: 6px 13px 1px -1px;
}
.small-icon.context.remove-link {
    background-position: -200px -165px;
    width: 22px;
    margin: 6px 13px 1px -1px;
}
.small-icon.context.embed {
    background-position: -233px -873px;
    width: 22px;
    margin: 6px 13px 1px -1px;
}
.small-icon.context.share {
    background-position: -99px -172px;
    width: 23px;
    margin: 6px 12px 1px -1px;
}
.small-icon.context.conversation {
    background-position: -1px -146px;
}
.small-icon.context.handset {
    background-position: -1px -333px;
}
.small-icon.context.videocam {
    background-position: -1px -365px;
}
.small-icon.context.writing-pen {
    background-position: -202px -226px;
}
.small-icon.context.position-arrows {
    background-position: -200px -258px;
    width: 22px;
    margin: 6px 13px 1px -1px;
}
.small-icon.context.cloned-files {
    background-position: -202px -288px;
    height: 24px;
    margin-top: 4px;
}
.small-icon.context.plus {
    background-position: -201px -391px;
}
.small-icon.context.file-upload {
    background-position: -201px -429px;
}
.small-icon.context.folder-upload {
    background-position: -201px -461px;
}
.small-icon.context.remove-to-bin {
    background-position: -200px -322px;
    width: 22px;
    margin: 6px 13px 1px -1px;
}
.small-icon.context.loupe {
    background-position: -102px 1px;
}
.small-icon.context.open-folder {
    background-position: -2px -1071px;
}
.small-icon.context.info {
    background-position: -202px -71px;
}
.small-icon.context.clock {
    background-position: -200px -1200px;
    margin: 6px 13px 1px 0px;
}
.small-icon.context.clock-with-cross {
    background-position: -240px -1200px;
    margin: 6px 13px 1px 0px;
}
.small-icon.context.heart {
    background-position: -202px -499px;
}
.small-icon.context.broken-heart {
    background-position: -202px -103px;
}
.small-icon.context.leave-share {
    background-position: -100px -539px;
    width: 21px;
    margin-right: 12px;
}
.small-icon.context.red-cross {
    background-position: -102px -212px;
}
.small-icon.context.pause {
    background-position: -1px -39px;
}
.small-icon.context.play {
    background-position: -1px 1px;
}
.small-icon.context.move-up {
    background-position: -1px -78px;
}
.small-icon.context.move-down {
    background-position: -1px -110px;
}
.small-icon.context.small-refresh {
    background-position: -202px 2px;
}
.small-icon.context.network-diagnostic {
    background-position: -201px -538px;
}
.small-icon.context.aim {
    background-position: -100px -60px;
    width: 22px;
    height: 22px;
    margin: 5px 13px 1px -1px;
}
.dropdown-item:hover .small-icon.context.download-as-zip {
    background-position: -141px -499px;
}
.dropdown-item:hover .small-icon.context.labels, .dropdown-item.opened .small-icon.context.labels {
    background-position: -141px -99px;
}
.dropdown-item:hover .small-icon.context.download, .dropdown-item.opened .small-icon.context.download {
    background-position: -141px -138px;
}
.small-icon.context.cloud {
    background-position: -102px -30px;
}
.small-icon.context.folder-item {
    background-position: -100px -291px;
}
.small-icon.context.shared-folder-item {
    background-position: 0px -260px;
}
.small-icon.context.puf-folder {
    background-position: -150px -911px;
}
.small-icon.context.create-widget {
    background-position: -82px -1071px;
}
.small-icon.context.remove-widget {
    background-position: -162px -1071px;
}
.small-icon.context.manage-widget {
    background-position: -202px -1112px;
}
/* hovers*/
.dropdown-item:hover .small-icon.context.standart-download {
    background-position: -41px -499px;
}
.dropdown-item:hover .small-icon.context.download-as-zip {
    background-position: -141px -499px;
}
.dropdown-item:hover .small-icon.context.labels, .dropdown-item.opened .small-icon.context.labels {
    background-position: -141px -99px;
}
.dropdown-item:hover .small-icon.context.download, .dropdown-item.opened .small-icon.context.download {
    background-position: -141px -138px;
}
.dropdown-item:hover .small-icon.context.get-link {
    background-position: -240px -133px;
}
.dropdown-item:hover .small-icon.context.remove-link {
    background-position: -240px -165px;
}
.dropdown-item:hover .small-icon.context.embed {
    background-position: -233px -909px;
}
.dropdown-item:hover .small-icon.context.share {
    background-position: -139px -172px;
}
.dropdown-item:hover .small-icon.context.conversation {
    background-position: -41px -146px;
}
.dropdown-item:hover .small-icon.context.handset {
    background-position: -41px -333px;
}
.dropdown-item:hover .small-icon.context.videocam {
    background-position: -41px -365px;
}
.dropdown-item:hover .small-icon.context.writing-pen {
    background-position: -242px -226px;
}
.dropdown-item:hover .small-icon.context.position-arrows, .dropdown-item.opened .small-icon.context.position-arrows {
    background-position: -240px -258px;
}
.dropdown-item:hover .small-icon.context.cloned-files {
    background-position: -242px -288px;
}
.dropdown-item:hover .small-icon.context.plus {
    background-position: -241px -391px;
}
.dropdown-item:hover .small-icon.context.file-upload {
    background-position: -241px -429px;
}
.dropdown-item:hover .small-icon.context.folder-upload {
    background-position: -241px -461px;
}
.dropdown-item:hover .small-icon.context.remove-to-bin {
    background-position: -240px -322px;
}
.dropdown-item:hover .small-icon.context.loupe {
    background-position: -142px 1px;
}
.dropdown-item:hover .small-icon.context.open-folder {
    background-position: -42px -1071px;
}
.dropdown-item:hover .small-icon.context.info {
    background-position: -242px -71px;
}
.dropdown-item:hover .small-icon.context.clock {
    background-position: -40px -1200px;
}
.dropdown-item:hover .small-icon.context.clock-with-cross {
    background-position: -120px -1200px;
}
.dropdown-item:hover .small-icon.context.heart {
    background-position: -242px -499px;
}
.dropdown-item:hover .small-icon.context.broken-heart {
    background-position: -242px -103px;
}
.dropdown-item:hover .small-icon.context.red-cross {
    background-position: -142px -212px;
}
.dropdown-item:hover .small-icon.context.pause {
    background-position: -41px -39px;
}
.dropdown-item:hover .small-icon.context.play {
    background-position: -41px 1px;
}
.dropdown-item:hover .small-icon.context.move-up {
    background-position: -41px -78px;
}
.dropdown-item:hover .small-icon.context.move-down {
    background-position: -41px -110px;
}
.dropdown-item:hover .small-icon.context.small-refresh {
    background-position: -242px 2px;
}
.dropdown-item:hover .small-icon.context.network-diagnostic {
    background-position: -241px -538px;
}
.dropdown-item:hover .small-icon.context.leave-share {
    background-position: -140px -539px;
}
.dropdown-item:hover .small-icon.context.aim {
    background-position: -140px -60px;
}
.dropdown-item:hover .small-icon.context.cloud, .dropdown-item.opened .small-icon.context.cloud {
    background-position: -142px -30px;
}
.dropdown-item:hover .small-icon.context.folder-item, .dropdown-item.opened .small-icon.context.folder-item {
    background-position: -140px -291px;
}
.dropdown-item:hover .small-icon.context.shared-folder-item, .dropdown-item.opened .small-icon.context.shared-folder-item {
    background-position: -40px -260px;
}
.dropdown-item:hover .small-icon.context.puf-folder, .dropdown-item.opened .small-icon.context.puf-folder {
    background-position: -190px -911px;
}
.small-icon.context.puf-folder {
    background-position: -150px -911px;
}
.dropdown-item:hover .small-icon.context.create-widget {
    background-position: -122px -1071px;
}
.dropdown-item:hover .small-icon.context.remove-widget {
    background-position: -202px -1071px;
}
.dropdown-item:hover .small-icon.context.manage-widget {
    background-position: -42px -1112px;
}
/* End of Context menu icons */
.huge-icon.storage-icon {
    background-image: url(../images/mega/account-sprite_v4.png);
    background-position: 20px -771px;
    background-repeat: no-repeat;
}
.huge-icon.storage-icon.full {
    background-position: 20px -651px;
}
.semi-small-icon.rocket {
    background-image: url(../images/mega/account-sprite_v4.png);
    background-position: -156px -619px;
}
.semi-huge-icon.green-tick {
    background-image: url(../images/mega/account-sprite_v4.png);
    background-position: 0 -1045px;
}
.semi-huge-icon.speedometer {
    background-image: url(../images/mega/account-sprite_v4.png);
    background-position: -102px -1407px;
    width: 68px;
    height: 68px;
}
.semi-huge-icon.storage {
    background-image: url(../images/mega/account-sprite_v4.png);
    background-position: -2px -1406px;
    width: 68px;
    height: 68px;
}
.fm-dialog.achievements .semi-huge-icon.storage {
    background-position: -2px -88px;
}
.semi-big-icon.blue-cloud {
    background-image: url(../images/mega/account-sprite_v4.png);
    background-position: -100px -984px;
}
.semi-big-icon.green-speedometer {
    background-image: url(../images/mega/account-sprite_v4.png);
    background-position: -100px -1032px;
}
.big-104px-icon.speedometer {
    background-image: url(../images/mega/account-sprite_v4.png);
    background-position: 2px -1269px;
}
.big-104px-icon.speedometer.almost-full {
    background-position: 2px -1139px;
}
.big-icon.almost-full-storage {
    background-position: -121px -790px;
    width: 52px;
    height: 52px;
    background-image: url(../images/mega/account-sprite_v4.png);
}
.small-icon.icons-sprite.clock {
    background-position: -79px -743px;
    width: 20px;
    height:22px;
}
.small-icon.icons-sprite.grey-clock {
    background-position: -81px -1159px;
    width: 21px;
}
.medium-icon.icons-sprite.big-close {
    background-position: 3px -777px;
}
.small-icon.icons-sprite.down-arrow {
    background-position: -78px -832px;
}
.small-icon.icons-sprite.reverted-clock {
    background-position: 0px -1201px;
}
.small-icon.icons-sprite.clock-with-cross {
    background-position: -80px -1201px;
}
.small-icon.icons-sprite.rubbish-bin-icon {
    background-position: -40px -745px;
}
.small-icon.icons-sprite.refresh-arrows {
    background-position: -79px -780px;
    width: 20px;
    height:22px;
}
.small-icon.icons-sprite.reverted-light-clock {
    background-position: -41px -829px;
    width: 20px;
    height:22px;
}
.small-icon.icons-sprite.earth {
    background-position: -116px -779px;
    width: 20px;
    height:22px;
}
.small-icon.icons-sprite.mobile-device {
    background-position: -116px -743px;
    width: 20px;
    height:22px;
}
.small-icon.icons-sprite.revert-small-arrow {
    background-position: -156px -745px;
}
.small-icon.icons-sprite.filled-rubbish-bin {
    background-position: -192px -781px;
}
i.icons-sprite {
<<<<<<< HEAD
    background-image: url(../images/mega/icons-sprite_v18.png);
=======
    background-image: url(../images/mega/icons-sprite_v19.png);
>>>>>>> 9b30a23b
}
.medium-icon.icons-sprite.mega {
    background-position: -49px -1004px;
}
.medium-icon.icons-sprite.big-mega, .big-button .medium-icon.icons-sprite.mega {
    background-position: 2px -1006px;
}
.medium-icon.icons-sprite.download {
    background-position: 0 -953px;
}
.medium-icon.icons-sprite.download.resume {
    background-position: -55px -953px;
}
.medium-icon.icons-sprite.download.save {
    background-position: -106px -953px;
}
.medium-icon.icons-sprite.share {
    background-position: -194px -1006px;
    opacity: 0.6;
    margin-right: 0px;
}
.small-icon.icons-sprite.dark-down-arrow {
    background-position: 5px -870px;
}
.small-icon.icons-sprite.mega {
    background-position: 4px -1237px;
}
.small-icon.icons-sprite.red-down-arrow {
    background-position: -25px -870px;
}
.small-icon.icons-sprite.cog {
    background-position: -158px -1199px;
}
.paused .small-icon.icons-sprite.red-down-arrow {
    background-position: -55px -870px;
}
.small-icon.icons-sprite.mid-pause {
    background-position: -86px -872px;
}
.small-icon.icons-sprite.mid-pause.active {
    background-position: -146px -871px;
}
.semi-small-icon.icons-sprite.pause {
    background-position: -117px -872px;
}
.active .semi-small-icon.icons-sprite.pause {
    background-position: -146px -872px;
}
.semi-small-icon.icons-sprite.red-cross {
    background-position: -71px -911px;
}
.semi-small-icon.icons-sprite.grey-down-arrow {
    background-position: 4px -873px;
}
.semi-small-icon.icons-sprite.green-tick {
    background-position: -28px -910px;
    width: 23px;
}
.semi-small-icon.icons-sprite.tiny-clock {
    background-position: -124px -1160px;
}
.semi-small-icon.icons-sprite.tiny-star {
    background-position: -164px -1160px;
}
.semi-small-icon.icons-sprite.lens {
    background-position: -179px -873px;
}
.download.big-icon {
    width: 74px;
    height: 74px;
    background-image: url(../images/mega/download-dialog_v1.png);
    background-position: -622px -81px;
}
.chrome .download.big-icon {
    background-position: 2px -81px;
}
.safari .download.big-icon {
    background-position: -282px -81px;
}
.ff .download.big-icon {
    background-position: -412px -81px;
}
.edge .download.big-icon {
    background-position: -184px -81px;
}
.opera .download.big-icon {
    background-position: -82px -81px;
}
.ie .download.big-icon {
    background-position: -522px -81px;
}
.default-warning .download.big-icon {
    background-position: -708px -76px;
}<|MERGE_RESOLUTION|>--- conflicted
+++ resolved
@@ -529,13 +529,8 @@
     background-position: 0 -712px;
     width: 18px;
 }
-<<<<<<< HEAD
 .medium-icon.icons-img, .semi-big-icon.icons-img {
-    background-image: url(../images/mega/icons-sprite_v18.png);
-=======
-.medium-icon.icons-img {
     background-image: url(../images/mega/icons-sprite_v19.png);
->>>>>>> 9b30a23b
 }
 .medium-icon.icons-img.close {
         background-position: -47px -687px;
@@ -854,17 +849,6 @@
     background-position: 0px -99px;
 }
 .small-icon.red-lens {
-<<<<<<< HEAD
-    background-image: url(../images/mega/icons-sprite_v18.png);
-    background-position: -192px -585px;
-}
-.small-icon.red-play {
-    background-image: url(../images/mega/icons-sprite_v18.png);
-    background-position: -233px -585px;
-}
-.small-icon.small-play-icon {
-    background-image: url(../images/mega/icons-sprite_v18.png);
-=======
     background-image: url(../images/mega/icons-sprite_v19.png);
     background-position: -192px -585px;
 }
@@ -874,7 +858,6 @@
 }
 .small-icon.small-play-icon {
     background-image: url(../images/mega/icons-sprite_v19.png);
->>>>>>> 9b30a23b
     background-position: -148px -634px;
 }
 .thumb .small-icon.small-play-icon {
@@ -882,11 +865,7 @@
 }
 /* Context menu icons */
 .small-icon.context {
-<<<<<<< HEAD
-    background-image: url(../images/mega/icons-sprite_v18.png);
-=======
     background-image: url(../images/mega/icons-sprite_v19.png);
->>>>>>> 9b30a23b
 }
 .small-icon.context.standart-download {
     background-position: -1px -499px;
@@ -1277,11 +1256,7 @@
     background-position: -192px -781px;
 }
 i.icons-sprite {
-<<<<<<< HEAD
-    background-image: url(../images/mega/icons-sprite_v18.png);
-=======
     background-image: url(../images/mega/icons-sprite_v19.png);
->>>>>>> 9b30a23b
 }
 .medium-icon.icons-sprite.mega {
     background-position: -49px -1004px;
