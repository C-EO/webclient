.tiny-icon, .semi-small-icon, .small-icon, .medium-icon, .semi-big-icon, .big-icon, .huge-icon {
    width: 20px;
    height: 20px;
    background-image: url(../images/mega/new-chat-sprite_v8.png);
    background-repeat: no-repeat;
    background-position: -2px -1446px;
    display: inline-block;
    vertical-align: top;
}
.huge-grey-warning {
    width: 220px;
    height: 184px;
    margin: 21px auto;
    display: block;
    background-image: url(../images/mega/new-chat-sprite_v8.png);
    background-repeat: no-repeat;
    background-position: center -1838px;
}
.link-button > .small-icon {
    margin: 0 9px 0 0;
    -webkit-transition: opacity 100ms ease-in-out;
    -moz-transition: opacity 100ms ease-in-out;
    -o-transition: opacity 100ms ease-in-out;
    -ms-transition: opacity 100ms ease-in-out;
    transition: opacity 100ms ease-in-out;
 filter: progid:DXImageTransform.Microsoft.Alpha(opacity=73);
    -moz-opacity: 0.75;
    -khtml-opacity: 0.75;
    opacity: 0.75;
}
.link-button.red > .small-icon {
 filter: progid:DXImageTransform.Microsoft.Alpha(opacity=70);
    -moz-opacity: 0.7;
    -khtml-opacity: 0.7;
    opacity: 0.7;
}
.link-button:not(.disabled):hover > .small-icon {
    ilter: progid:DXImageTransform.Microsoft.Alpha(opacity=90);
    -moz-opacity: 0.9;
    -khtml-opacity: 0.9;
    opacity: 0.9;
}
.link-button.active > .small-icon, .link-button.red:hover > .small-icon, .link-button.red.active > .small-icon {
 filter: progid:DXImageTransform.Microsoft.Alpha(opacity=100);
    -moz-opacity: 1;
    -khtml-opacity: 1;
    opacity: 1;
}
.tiny-icon {
    width: 12px;
    height: 16px;
}
.semi-small-icon {
    width: 18px;
    height: 18px;
}
.medium-icon {
    width: 28px;
    height: 28px;
}
.semi-big-icon, .small-block .big-icon {
    width: 32px;
    height: 32px;
}
.big-icon {
    width: 48px;
    height: 48px;
}
.semi-huge-icon {
    width: 64px;
    height: 64px;
    display: inline-block;
}
.huge-icon {
    width: 140px;
    height: 140px;
}
.white-medium-plus {
    background-position: -2px -1447px;
}
.grey-medium-plus {
    background-position: -2px -1474px;
}
.smiling-face {
    background-position: -3px -1546px;
}
.tiny-icon.blue-handset {
    background-position: -6px -2217px;
}
.tiny-icon.white-handset {
    background-position: -46px -2217px;
}
.tiny-icon.grey-down-arrow {
    background-position: -8px 4px;
}
.tiny-icon.icons-sprite.grey-dots {
    background-position: -160px -831px;
    width: 13px;
}
.tiny-icon.grey-minus-icon {
    background-position: -11px -3609px;
}
.tiny-icon.grey-plus-icon, .minimized .tiny-icon.grey-minus-icon {
    background-position: -51px -3609px;
}
.tiny-icon.green-tick, .tiny-icon.red-cross {
    background-image: url(../images/mega/top-sprite_v5.png);
    background-position: -12px -1437px;
}
.tiny-icon.red-cross {
    background-position: -12px -1403px;
}
.small-icon.audio-call {
    background-position: -4px -38px;
}
.small-icon.video-call {
    background-position: -5px -74px;
}
.small-icon.rounded-grey-plus {
    background-position: -4px -110px;
}
.small-icon.rounded-grey-up-arrow {
    background-position: -4px -146px;
}
.small-icon.shared-grey-folder {
    background-position: -4px -182px;
}
.small-icon.rounded-stop {
    background-position: -4px -218px;
}
.small-icon.grey-letter {
    background-position: -4px -2154px;
}
.small-icon.conversations {
    background-position: -3px -3012px;
    width: 21px;
    margin-right: 8px;
}
.small-icon.refresh-circle {
    background-position: -4px -2074px;
}
.small-icon.grey-cloud {
    background-position: -4px -263px;
}
.small-icon.grey-computer {
    background-position: -4px -305px;
}
.small-icon.red-cross {
    background-position: -3px -462px;
}
.small-icon.writing-pen {
    background-position: -53px -347px;
}
.small-icon.clear-arrow {
    background-position: -54px -2074px;
}
.small-icon.quotes {
    background-position: -3px -389px;
}
.small-icon.human-profile {
    background-position: -3px -496px;
}
.small-icon.eye-icon {
    background-position: -44px -497px;
}
.small-icon.conversation-icon {
    background-position: -44px -533px;
}
.small-icon.cogwheel-icon {
    background-position: -44px -577px;
}
.small-icon.gentleman {
    background-position: -54px -302px;
}
.small-icon.dashed-conversation {
    background-position: -3px -533px;
}
.small-icon.square-profile {
    background-position: -3px -663px;
}
.small-icon.play-icon {
    background-position: -2px -703px;
}
.small-icon.search-icon {
    background-position: -5px -1287px;
}
.small-icon.rounded-grey-down-arrow {
    background-position: -3px -2931px;
}
.small-icon.icons-sprite.grey-chain {
    background-position: -200px -133px;
    width: 22px;
}
.small-icon.circle-with-arrow {
    background-position: -4px -735px;
}
.small-icon.horizontal-red-handset {
    background-position: -54px -38px;
}
.small-icon.grey-triangle {
    background-position: -52px -146px;
}
.small-icon.yellow-triangle {
    background-position: -52px -111px;
}
.square-button .small-icon {
    width: 22px;
    height: 22px;
}
.small-icon.white-videocam, .conversations-pane li.active .small-icon.grey-videocam {
    background-position: -102px -3267px;
}
.small-icon.grey-videocam {
    background-position: -212px -3267px;
}
.small-icon.blue-videocam {
    background-position: -172px -3267px;
}
.small-icon.white-crossed-mic, .conversations-pane li.active .small-icon.grey-crossed-mic {
    background-position: -28px -3268px;
}
.small-icon.grey-crossed-mic {
    background-position: -65px -3268px;
}
.small-icon.clock-icon {
    background-position: -2px -3200px;
}
.small-icon.smile-icon {
    background-position: -34px -3200px;
}
.small-icon.leaf-icon {
    background-position: -66px -3200px;
}
.small-icon.cutlery-icon  {
    background-position: -98px -3200px;
}
.small-icon.ball-icon {
    background-position: -130px -3200px;
}
.small-icon.bowling-ball-icon {
    background-position: -162px -3200px;
}
.small-icon.car-icon {
    background-position: -2px -3230px;
}
.small-icon.bulb-icon {
    background-position: -34px -3230px;
}
.small-icon.heart-icon {
    background-position: -66px -3230px;
}
.small-icon.flag-icon {
    background-position: -98px -3230px;
}
.small-icon.tab-icon {
    background-position: -5px -3829px;
}
.small-icon.enter-icon {
    background-position: -43px -3829px;
}

/* Icons for archived chat */
.small-icon.archive {
    background-position: -54px -262px;
}
.small-icon.archive.white {
    background-position: -104px -262px;
}
.small-icon.unarchive {
    background-position: -154px -262px;
}
.small-icon.person {
    background-position: -54px -292px;
}
.small-icon.person.white {
    background-position: -104px -292px;
}
.small-icon.tiny-down-arrow {
    background-position: -154px -292px;
}
.small-icon.tiny-down-arrow.flipped {
    background-position: -204px -292px;
}
/*  end of Icons for chat archived */

.dropdown-item .small-icon.rounded-grey-plus {
    background-position: -3px -3131px;
}
.dropdown-item:hover .small-icon.circle-with-arrow {
    background-position: -4px -1225px;
}
.dropdown-item:hover .small-icon.rounded-grey-plus {
    background-position: -3px -3171px;
}
.dropdown-item .small-icon.search-icon {
    background-position: -3px -2681px;
}
.dropdown-item .small-icon.grey-cloud {
    background-position: -3px -579px;
    width: 21px;
    margin-right: 8px;
}
.dropdown-item .small-icon.grey-computer {
    background-position: -3px -2501px;
}
.dropdown-item .small-icon.rounded-grey-up-arrow {
    background-position: -3px -620px;
}
.dropdown-item .small-icon.rounded-grey-down-arrow {
    background-position: -3px -2721px;
}
.dropdown-item .small-icon.grey-chain {
    background-position: -3px -2761px;
}
.dropdown-item .small-icon.icons-sprite.chain {
    width: 22px;
    background-position: -200px -133px;
    margin: 6px 8px 1px -1px;
}
.dropdown-item .small-icon.writing-pen {
    background-position: -3px -347px;
}
.dropdown-item:hover .small-icon.conversations {
    background-position: -3px -3092px;
}
.dropdown-item:hover .small-icon.grey-chain {
    background-position: -3px -2881px;
}
.dropdown-item:hover .small-icon.icons-sprite.chain {
    background-position: -240px -133px;
}
.dropdown-item:hover .small-icon.rounded-grey-down-arrow {
    background-position: -3px -2841px;
}
.dropdown-item:hover .small-icon.search-icon {
    background-position: -3px -2801px;
}
.dropdown-item:hover .small-icon.grey-cloud {
    background-position: -4px -773px;
}
.dropdown-item:hover .small-icon.grey-computer {
    background-position: -4px -815px;
}
.dropdown-item:hover .small-icon.red-cross {
    background-position: -3px -926px;
}
.dropdown-item:hover .small-icon.writing-pen {
    background-position: -3px -857px;
}
.dropdown-item:hover .small-icon.quotes {
    background-position: -3px -899px;
}
.dropdown-item:hover .small-icon.human-profile {
    background-position: -3px -986px;
}
.dropdown-item:hover .small-icon.eye-icon {
    background-position: -84px -497px;
}
.dropdown-item:hover .small-icon.conversation-icon {
    background-position: -84px -533px;
}
.dropdown-item:hover .small-icon.cogwheel-icon {
    background-position: -84px -577px;
}
.dropdown-item:hover .small-icon.gentleman {
    background-position: -104px -302px;
}
.dropdown-item:hover .small-icon.dashed-conversation {
    background-position: -3px -1023px;
}
.dropdown-item:hover .small-icon.rounded-grey-up-arrow {
    background-position: -3px -1110px;
}
.dropdown-item:hover .small-icon.square-profile {
    background-position: -3px -1153px;
}
.dropdown-item:hover .small-icon.play-icon {
    background-position: -2px -1193px;
}
.dropdown-item .small-icon.audio-call {
    background-position: -104px -38px;
}
.dropdown-item:hover .small-icon.audio-call {
    background-position: -154px -38px;
}
.dropdown-item .small-icon.video-call {
    background-position: -104px -74px;
}
.dropdown-item:hover .small-icon.video-call {
    background-position: -154px -74px;
}
.dropdown-item:hover .small-icon.rounded-stop {
    background-position: -54px -218px;
}
.dropdown.body:not(.context) .dropdown-item .small-icon.remove-link {
    margin: 6px 8px 1px -1px;
}
.dashed-conversation {
    background-position: 1px -1644px;
}
.call-icon {
    width: 32px;
    height: 32px;
    display: block;
    background-image: url(../images/mega/new-chat-sprite_v8.png);
    background-repeat: no-repeat;
}
.call-icon.handset-with-stop {
    background-position: -58px -2318px;
}
.call-icon.handset-with-yellow-arrow {
    background-position: -59px -2268px;
}
.call-icon.handset-with-up-arrow {
    background-position: 2px -2368px;
}
.call-icon.handset-with-cross {
    background-position: 2px -2418px;
}
.call-icon.handset-with-yellow-cross {
    background-position: -118px -2268px;
}
.call-icon.horizontal-handset {
    background-position: 2px -2319px;
}
.call-icon.crossed-handset {
    background-position: -58px -2368px;
}
.call-icon.diagonal-handset {
    background-position: -58px -2418px;
}
.call-icon.handset-with-down-arrow {
    background-position: 2px -2268px;
}
.call-icon.big {
    width: 46px;
    height: 46px;
}
.call-icon.big.handset-with-stop {
    background-position: -149px -2737px;
}
.call-icon.big.handset-with-yellow-arrow {
    background-position: -149px -2678px;
}
.call-icon.big.handset-with-up-arrow {
    background-position: -69px -2677px;
}
.call-icon.big.handset-with-cross {
    background-position: -69px -2857px;
}
.call-icon.big.handset-with-yellow-cross {
    background-position: -69px -2917px;
}
.call-icon.big.horizontal-handset {
    background-position: -69px -2735px;
}
.call-icon.big.crossed-handset {
    background-position: -149px -2797px;
}
.call-icon.big.diagonal-handset {
    background-position: -149px -2857px;
}
.call-icon.big.handset-with-down-arrow {
    background-position: -69px -2797px;
}
.huge-white-icon {
    width: 70px;
    height: 70px;
    display: block;
    background-image: url(../images/mega/chat-static-sprite-v1.png);
    background-repeat: no-repeat;
    background-position: 0 0;
}
.huge-white-icon.loupe {
    background-position: center -195px;
}
.huge-white-icon.play {
    background-position: center -104px;
}
.shared-link.small-icon {
    width: 16px;
    height: 16px;
    display: inline-block;
    background-image: url(../images/mega/chat-static-sprite-v1.png);
    background-repeat: no-repeat;
    background-position: 0 0;
    vertical-align: top;
    margin: 2px 6px 0 0;
}
.shared-link.small-icon.vimeo {
    background-position: -14px 0;
}
.shared-link.small-icon.youtube {
    background-position: -14px -40px;
}
.semi-big-icon.conversations, .small-block .big-icon.conversations {
    background-position: -161px -3386px;
}
.semi-big-icon.conversations-blue, .button.unread .semi-big-icon.conversations, .small-block .big-icon.conversations-blue, .small-block .button.unread .big-icon.conversations {
    background-position: -201px -3386px;
}
.semi-big-icon.microphone, .small-block .big-icon.microphone {
    background-position: -161px -3317px;
}
.semi-big-icon.crossed-microphone, .button.active .semi-big-icon.microphone, .small-block .big-icon.crossed-microphone, .small-block .button.active .big-icon.microphone {
    background-position: -201px -3317px;
}
.semi-big-icon.videocam, .small-block .big-icon.videocam {
    background-position: -161px -3446px;
}
.semi-big-icon.crossed-videocam, .button.active .semi-big-icon.videocam, .small-block .big-icon.crossed-videocam, .small-block .button.active .big-icon.videocam {
    background-position: -201px -3446px;
}
.semi-big-icon.horizontal-red-handset, .small-block .big-icon.horizontal-red-handset {
    background-position: -161px -3494px;
}
.semi-big-icon.nwse-resize, .small-block .big-icon.nwse-resize {
    background-position: -200px -3549px;
}
.semi-big-icon.nwse-inset-resize, .button.active .semi-big-icon.nwse-resize, .small-block .big-icon.nwse-inset-resize, .small-block .button.active .big-icon.nwse-resize {
    background-position: -160px -3549px;
}
.semi-big-icon.grey-lock {
    background-position: -3px -3710px;
}
.semi-big-icon.grey-tick {
    background-position: -3px -3770px;
}
.big-icon.conversations {
    background-position: -17px -3375px;
}
.big-icon.conversations-blue, .button.unread .big-icon.conversations {
    background-position: -87px -3375px;
}
.big-icon.microphone {
    background-position: -17px -3305px;
}
.big-icon.crossed-microphone, .button.active .big-icon.microphone {
    background-position: -87px -3306px;
}
.big-icon.videocam {
    background-position: -19px -3435px;
}
.big-icon.crossed-videocam, .button.active .big-icon.videocam {
    background-position: -89px -3435px;
}
.big-icon.horizontal-red-handset {
    background-position: -19px -3485px;
}
.big-icon.nwse-resize {
    background-position: -84px -3537px;
}
.big-icon.nwse-inset-resize, .button.active .big-icon.nwse-resize {
    background-position: -14px -3537px;
}
.big-104px-icon {
    width: 104px;
    height: 104px;
    display: inline-block;
    vertical-align: top;
}
.small-icon.membership {
    background-image: url(../images/mega/top-login-sprite_v11.png);
    background-repeat: no-repeat;
    background-position: center -2094px;
    position: relative;
    height: 22px;
}
.small-icon.membership.pro4 {
    background-position: center -2124px;
}
.small-icon.membership.pro1 {
    background-position: center -2154px;
}
.small-icon.membership.pro2 {
    background-position: center -2184px;
}
.small-icon.membership.pro3 {
    background-position: center -2214px;
}

.small-icon.membership.pro100 {
    background-image: url(../images/mega/big-icons.png);
    background-repeat: no-repeat;
    background-position: -149px -415px;
    position: relative;
    height: 22px;
}


.tiny-icon.cog {
    background-image: url(../images/mega/fm-main-sprite_v7.png);
    background-position: -17px -10463px;
}
.medium-icon.rocket {
    background-image: url(../images/mega/top-sprite_v5.png);
    background-position: -7px -16px;
}
.medium-icon.down-arrow {
    background-image: url(../images/mega/pages-sprite.png);
    background-position: 0 -712px;
    width: 18px;
}
.medium-icon.icons-img, .semi-big-icon.icons-img {
    background-image: url(../images/mega/icons-sprite_v22.png);
}
.medium-icon.icons-img.close {
        background-position: -47px -687px;
}
.medium-icon.icons-img.chain {
    background-position: -237px -129px;
}
.medium-icon.icons-img.share {
        background-position: -230px -1005px;
}
.medium-icon.icons-img.arrow-in-circle {
    background-position: -47px -631px;
}
.medium-icon.icons-img.i-in-circle {
    background-position: -69px -1392px;
}
.medium-icon.icons-img.heart {
    background-position: -237px -495px;
}
.medium-icon.icons-img.broken-heart {
    background-position: -237px -99px;
}
.medium-icon.icons-img.red-heart {
    background-position: -111px -825px;
}
.medium-icon.icons-img.fullscreen {
    background-position: -95px -580px;
}
.medium-icon.icons-img.lowscreen {
    background-position: -141px -580px;
}
.medium-icon.icons-img.plus {
    background-position: -149px -1392px;
}
.medium-icon.icons-img.minus {
    background-position: -109px -1392px;
}
.medium-icon.icons-img.refresh {
    background-position: -237px -347px;
}
.medium-icon.icons-img.volume {
    background-position: -222px -777px;
}
.no-audio .medium-icon.icons-img.volume {
    background-position: -222px -817px;
}
.medium-icon.icons-img.volume-muted {
    background-position: -222px -741px;
}
.medium-icon.icons-img.play {
    background-position: -42px -537px;
}
.medium-icon.icons-img.pause {
    background-position: -93px -630px;
}
.semi-big-icon.icons-img.pause {
    background-position: 2px -1440px;
}
.semi-big-icon.icons-img.play {
    background-position: -208px -1440px;
}
.semi-big-icon.icons-img.cross {
    background-position: -158px -1439px;
}
.semi-big-icon.icons-img.prev {
    background-position: -48px -1440px;
}
.semi-big-icon.icons-img.next {
    background-position: -108px -1440px;
}
.huge-white-icon.achievement, .mid-white-icon {
    background-image: url(../images/mega/account-sprite_v4.png);
    width: 72px;
    height: 72px;
}
.huge-white-icon.achievement.ach-create-account {
    background-position: 0 -86px;
}
.mid-white-icon.ach-create-account {
    background-position: -2px -74px;
    width: 56px;
    height: 56px;
    display: block;
    background-size: 144px auto;
}
.huge-white-icon.achievement.ach-install-megasync {
    background-position: -104px -86px;
}
.huge-white-icon.achievement.ach-install-mobile-app {
    background-position: 0 -175px;
}
.huge-white-icon.achievement.ach-take-tour {
    background-position: -104px -175px;
}
.huge-white-icon.achievement.ach-verify-number {
    background-position: 0 -264px;
}
.huge-white-icon.achievement.ach-invite-friend {
    background-position: -104px -264px;
}
.huge-white-icon.achievement.ach-group-chat {
    background-position: 0 -353px;
}
.huge-white-icon.achievement.ach-share-folder {
    background-position: -104px -353px;
}
.big-icon.cloud {
    background-image: url(../images/mega/fm-main-sprite_v7.png);
    background-position: 0px -10734px;
}
.big-icon.speedometer {
    background-image: url(../images/mega/fm-main-sprite_v7.png);
    background-position: 0px -10684px;
}
.semi-big-icon.cloud-up {
    background-image: url(../images/mega/fm-main-sprite_v7.png);
    background-position: -7px -10390px;
}
.semi-big-icon.cloud-down {
    background-image: url(../images/mega/fm-main-sprite_v7.png);
    background-position: -7px -10420px;
}
.medium-icon.cloud {
    background-image: url(../images/mega/fm-main-sprite_v7.png);
    background-position: -11px -10817px;
    width: 24px;
    height: 24px;
}
.medium-icon.speedometer {
    background-image: url(../images/mega/fm-main-sprite_v7.png);
    background-position: -11px -10851px;
    width: 24px;
    height: 24px;
}
.small-icon.grey-chain {
    background-position: -3px -2971px;
}
.small-icon.grey-plus {
    background-image: url(../images/mega/fm-main-sprite_v7.png);
    background-position: -14px -10991px;
}
.semi-small-icon.file {
    background-image: url(../images/mega/fm-main-sprite_v7.png);
    background-position: -4px -11021px;
}
.semi-small-icon.folder {
    background-image: url(../images/mega/fm-main-sprite_v7.png);
    background-position: -4px -11047px;
}
.semi-small-icon.left-arrow {
    background-image: url(../images/mega/fm-main-sprite_v7.png);
    background-position: -29px -11019px;
}
.semi-small-icon.right-arrow {
    background-image: url(../images/mega/fm-main-sprite_v7.png);
    background-position: -29px -11045px;
}
.semi-small-icon.rubbish {
    background-image: url(../images/mega/fm-main-sprite_v7.png);
    background-position: -4px -11073px;
}
.semi-small-icon.rubbish-arrows {
    background-image: url(../images/mega/fm-main-sprite_v7.png);
    background-position: -3px -11073px;
}
.semi-small-icon.linked {
    background-image: url(../images/mega/fm-main-sprite_v7.png);
    background-position: -28px -11071px;
}
.semi-small-icon.star {
    background-image: url(../images/mega/fm-main-sprite_v7.png);
    background-position: -4px -11097px;
}
.semi-small-icon.cloud {
    background-image: url(../images/mega/fm-main-sprite_v7.png);
    background-position: -3px -11895px;
}
.semi-small-icon.down-arrow {
    background-image: url(../images/mega/fm-main-sprite_v7.png);
    background-position: -29px -11895px;
}
.semi-small-icon.left-arrow-with-dot {
    background-image: url(../images/mega/fm-main-sprite_v7.png);
    background-position: -2px -11916px;
}
.semi-small-icon.circle {
    background-image: url(../images/mega/fm-main-sprite_v7.png);
    background-position: -3px -11937px;
}
.huge-icon.achievement {
    background-image: url(../images/mega/big-achievements.png);
}
.small-icon.fm-s, .big-icon.fm-s {
    background-image: url(../images/mega/fm-main-sprite_v7.png);
}
.small-icon.double-l-arrows.fm-s {
    background-position: -27px -1680px;
}
.active .small-icon.double-l-arrows.fm-s, .small-icon.double-r-arrows.fm-s {
    background-position: 4px -1680px;
}
.small-icon.blue-question.fm-s {
    background-position: 6px -1741px;
}
.small-icon.verify.fm-s {
    background-position: -14px -4586px;
}
.ach-create-account .huge-icon.achievement {
    background-position: -2px 6px;
}
.ach-install-megasync .huge-icon.achievement {
    background-position: -152px 6px;
}
.ach-install-mobile-app .huge-icon.achievement {
    background-position: -302px 6px;
}
.ach-take-tour .huge-icon.achievement {
    background-position: -2px -144px;
}
.ach-invite-friend .huge-icon.achievement {
    background-position: -152px -144px;
}
.ach-verify-number .huge-icon.achievement {
    background-position: -302px -144px;
}
.ach-group-chat .huge-icon.achievement {
    background-position: -2px -294px;
}
.ach-share-folder .huge-icon.achievement {
    background-position: -152px -294px;
}
.green-tick .huge-icon.achievement {
    background-position: -2px -444px;
}
.semi-big-icon.cloud {
    background-image: url(../images/mega/fm-main-sprite_v7.png);
    background-position: -9px -11163px;
}
.exceeded .semi-big-icon.cloud {
    background-position: -9px -11234px;
}
.semi-big-icon.speedometer {
    background-image: url(../images/mega/fm-main-sprite_v7.png);
    background-position: -9px -11128px;
}
.exceeded .semi-big-icon.speedometer {
    background-position: -9px -11199px;
}
.semi-small-icon.tick {
    background-image: url(../images/mega/fm-main-sprite_v7.png);
    background-position: -15px -11322px;
}
.semi-small-icon.dots {
    background-image: url(../images/mega/fm-main-sprite_v7.png);
    background-position: -15px -11288px;
}
.semi-small-icon.rounded-arrow {
    background-image: url(../images/mega/fm-main-sprite_v7.png);
    background-position: -15px -11363px;
}
.semi-small-icon.exclamation-point {
    background-image: url(../images/mega/fm-main-sprite_v7.png);
    background-position: -15px -11404px;
}
.semi-big-icon.xscheduler {
    width: 38px;
    height: 38px;
    background-image: url(../images/mega/fm-main-sprite_v7.png);
    background-position: -5px -876px;
}
.tiny-icon.membership-status {
    background-image: url(../images/mega/top-sprite_v5.png);
    background-position: -10px -979px;
    width: 16px;
}
.tiny-icon.membership-status.lite {
    background-position: -10px -999px;
}
.tiny-icon.membership-status.pro1 {
    background-position: -10px -1019px;
}
.tiny-icon.membership-status.pro2 {
    background-position: -10px -1039px;
}
.tiny-icon.membership-status.pro3 {
    background-position: -10px -1059px;
}
.tiny-icon.membership-status.pro100{
    background-image: url(../images/mega/big-icons.png);
    background-position: -127px -418px;
    width: 16px;
    height: 16px;
}

.semi-small-icon.grey-mega {
    background-image: url(../images/mega/top-sprite_v5.png);
    background-position: -10px -326px;
}
.semi-small-icon.white-mega {
    background-image: url(../images/mega/top-sprite_v5.png);
    background-position: -10px -701px;
}
.semi-small-icon.yellow-triangle {
    background-image: url(../images/mega/top-sprite_v5.png);
    background-position: -10px -1266px;
}
.small-icon.dark-grey-plus {
    background-image: url(../images/mega/fm-main-sprite_v7.png);
    background-position: -14px -11545px;
}
.small-icon.small-red-cross {
    background-image: url(../images/mega/fm-main-sprite_v7.png);
    background-position: -14px -11624px;
}
.small-icon.file-upload {
    background-image: url(../images/mega/fm-main-sprite_v7.png);
    background-position: -14px -11585px;
}
.small-icon.folder-upload {
    background-image: url(../images/mega/fm-main-sprite_v7.png);
    background-position: -14px -11705px;
}
.small-icon.import-to-cloud {
    background-image: url(../images/mega/fm-main-sprite_v7.png);
    background-position: -13px -4701px;
}
.small-icon.download-as-zip {
    background-image: url(../images/mega/fm-main-sprite_v7.png);
    background-position: -13px -4733px;
}
.small-icon.pause-icon {
    background-image: url(../images/mega/fm-main-sprite_v7.png);
    background-position: -14px -11505px;
}
.small-icon.play-icon {
    background-image: url(../images/mega/fm-main-sprite_v7.png);
    background-position: -13px -11745px;
}
.small-icon.refresh-icon {
    background-image: url(../images/mega/fm-main-sprite_v7.png);
    background-position: -14px -11665px;
}
.small-icon.green-arrow {
    background-image: url(../images/mega/register-big-sprite-v15.png);
    background-position: 0px -56px;
}
.small-icon.blue-arrow {
    background-image: url(../images/mega/register-big-sprite-v15.png);
    background-position: 0px -99px;
}
.small-icon.red-lens {
    background-image: url(../images/mega/icons-sprite_v22.png);
    background-position: -192px -585px;
}
.small-icon.red-play {
    background-image: url(../images/mega/icons-sprite_v22.png);
    background-position: -233px -585px;
}
.small-icon.small-play-icon {
    background-image: url(../images/mega/icons-sprite_v22.png);
    background-position: -148px -634px;
}
.thumb .small-icon.small-play-icon {
    background-position: -188px -634px;
}
/* Context menu icons */
.small-icon.context {
    background-image: url(../images/mega/icons-sprite_v22.png);
}
.small-icon.context.standart-download {
    background-position: -1px -499px;
}
.small-icon.context.download-as-zip {
    background-position: -101px -499px;
}
.small-icon.context.labels, .txt-hovers .dropdown-item:not(.static):hover .small-icon.context.labels {
    background-position: -101px -99px;
}
.small-icon.context.download {
    background-position: -101px -138px;
}
.small-icon.context.get-link {
    background-position: -200px -133px;
    width: 22px;
    margin: 6px 13px 1px -1px;
}
.small-icon.context.syncmegasync {
    background-position: -200px -351px;
    width: 22px;
    margin: 6px 13px 1px -1px;
}
.small-icon.context.remove-link {
    background-position: -200px -165px;
    width: 22px;
    margin: 6px 13px 1px -1px;
}
.small-icon.context.embed {
    background-position: -233px -873px;
    width: 22px;
    margin: 6px 13px 1px -1px;
}
.small-icon.context.share {
    background-position: -99px -172px;
    width: 23px;
    margin: 6px 12px 1px -1px;
}
.small-icon.context.conversation, .txt-hovers .dropdown-item:not(.static):hover .small-icon.context.conversation  {
    background-position: -1px -147px;
    margin-left: -1px;
}
.small-icon.context.handset {
    background-position: -1px -333px;
}
.small-icon.context.videocam {
    background-position: -1px -365px;
}
.small-icon.context.writing-pen {
    background-position: -202px -226px;
}
.small-icon.context.position-arrows {
    background-position: -200px -258px;
    width: 22px;
    margin: 6px 13px 1px -1px;
}
.small-icon.context.cloned-files {
    background-position: -202px -288px;
    height: 24px;
    margin-top: 4px;
}
.small-icon.context.plus {
    background-position: -201px -391px;
}
.small-icon.context.file-upload {
    background-position: -201px -429px;
}
.small-icon.context.folder-upload {
    background-position: -201px -461px;
}
.small-icon.context.remove-to-bin {
    background-position: -200px -322px;
    width: 22px;
    margin: 6px 13px 1px -1px;
}
.small-icon.context.loupe {
    background-position: -102px 1px;
}
.small-icon.context.open-folder {
    background-position: -2px -1071px;
}
.small-icon.context.info {
    background-position: -202px -71px;
}
.small-icon.context.clock {
    background-position: -200px -1200px;
    margin: 6px 13px 1px 0px;
}
.small-icon.context.clock-with-cross {
    background-position: -240px -1200px;
    margin: 6px 13px 1px 0px;
}
.small-icon.context.heart, .txt-hovers .dropdown-item:not(.static):hover .small-icon.context.heart {
    background-position: -202px -499px;
}
.small-icon.context.broken-heart {
    background-position: -202px -103px;
}
.small-icon.context.leave-share {
    background-position: -100px -539px;
    width: 21px;
    margin-right: 12px;
}
.small-icon.context.red-cross {
    background-position: -102px -212px;
}
.small-icon.context.pause {
    background-position: -1px -39px;
}
.small-icon.context.play {
    background-position: -1px 1px;
}
.small-icon.context.move-up {
    background-position: -1px -78px;
}
.small-icon.context.move-down {
    background-position: -1px -110px;
}
.small-icon.context.small-refresh {
    background-position: -202px 2px;
}
.small-icon.context.network-diagnostic {
    background-position: -201px -538px;
}
.small-icon.context.aim {
    background-position: -100px -60px;
    width: 22px;
    height: 22px;
    margin: 5px 13px 1px -1px;
}
.small-icon.context.arrow-in-circle {
    background-position: -1px -228px;
}
.small-icon.context.share-folder {
    background-position: -1px -260px;
}
.small-icon.context.headset {
    background-position: -2px -179px;
}
.small-icon.context.red-stop {
    background-position: -1px -299px;
}
.small-icon.icons-sprite.bold-eye {
    background-position: 0px -461px;
}
.small-icon.icons-sprite.bold-crossed-eye {
    background-position: 1px -1498px;
}
.small-icon.icons-sprite.grey-plus {
    background-position: -200px -391px;
}
.small-icon.icons-sprite.writing-pencil {
    background-position: -201px -226px;
}
.small-icon.grey-key {
    background-position: -103px -346px;
}
.small-icon.icons-sprite.writing-pencil {
    background-position: -201px -226px;
}
.dropdown-item:hover .small-icon.icons-sprite.grey-plus {
    background-position: -240px -391px;
}
.dropdown-item:hover .small-icon.context.arrow-in-circle {
    background-position: -41px -228px;
}
.small-icon.dark-grey-plus {
    background-image: url(../images/mega/fm-main-sprite_v7.png);
    background-position: -14px -11545px;
}
.dropdown-item:hover .small-icon.context.share-folder {
    background-position: -41px -260px;
}
.dropdown-item:hover .small-icon.context.headset, .dropdown-item.opened .small-icon.context.headset {
    background-position: -42px -179px;
}
.dropdown-item:hover .small-icon.context.red-stop {
    background-position: -41px -299px;
}
.dropdown-item:hover .small-icon.context.arrow-in-circle {
    background-position: -41px -228px;
}
.dropdown-item:hover .small-icon.context.share-folder {
    background-position: -41px -260px;
}
.dropdown-item:hover .small-icon.context.headset, .dropdown-item.opened .small-icon.context.headset {
    background-position: -42px -179px;
}
.dropdown-item:hover .small-icon.context.red-stop {
    background-position: -41px -299px;
}
.dropdown-item:hover .small-icon.icons-sprite.writing-pencil {
    background-position: -241px -226px;
}
.dropdown-item:hover .small-icon.icons-sprite.bold-eye {
    background-position: -40px -461px;
}
.dropdown-item:hover .small-icon.icons-sprite.bold-crossed-eye {
    background-position: -39px -1498px;
}
.dropdown-item:hover .small-icon.context.download-as-zip {
    background-position: -141px -499px;
}
.small-icon.context.az, .txt-hovers .dropdown-item:not(.static):hover .small-icon.context.az  {
    background-position: 0px -1277px;
}
.small-icon.context.single-clock, .txt-hovers .dropdown-item:not(.static):hover .small-icon.context.single-clock {
    background-position: -80px -1277px;
}
.small-icon.context.status, .txt-hovers .dropdown-item:not(.static):hover .small-icon.context.status {
    background-position: -159px -1277px;
}
.small-icon.context.cloud {
    background-position: -102px -30px;
}
.small-icon.context.folder-item {
    background-position: -100px -291px;
}
.small-icon.context.shared-folder-item {
    background-position: 0px -260px;
}
.small-icon.context.puf-folder {
    background-position: -150px -911px;
}
.small-icon.context.create-widget {
    background-position: -82px -1071px;
}
.small-icon.context.remove-widget {
    background-position: -162px -1071px;
}
.small-icon.context.manage-widget {
    background-position: -202px -1112px;
}
/* hovers*/
.dropdown-item:hover .small-icon.context.standart-download {
    background-position: -41px -499px;
}
.dropdown-item:hover .small-icon.context.download-as-zip {
    background-position: -141px -499px;
}
.dropdown-item:not(.static):hover .small-icon.context.labels, .dropdown-item.opened .small-icon.context.labels, .dark .dropdown-item .small-icon.context.labels {
    background-position: -141px -99px;
}
.dropdown-item:hover .small-icon.context.download, .dropdown-item.opened .small-icon.context.download {
    background-position: -141px -138px;
}
.dropdown-item:hover .small-icon.context.get-link {
    background-position: -240px -133px;
}
.dropdown-item:hover .small-icon.context.remove-link {
    background-position: -240px -165px;
}
.dropdown-item:hover .small-icon.context.embed {
    background-position: -233px -909px;
}
.dropdown-item:hover .small-icon.context.share {
    background-position: -139px -172px;
}
.dropdown-item:hover .small-icon.context.conversation, .dark .dropdown-item:not(.static) .small-icon.context.conversation {
    background-position: -41px -147px;
}
.dropdown-item:hover .small-icon.context.handset, .dropdown-item.opened .small-icon.context.handset {
    background-position: -41px -333px;
}
.dropdown-item:hover .small-icon.context.videocam {
    background-position: -41px -365px;
}
.dropdown-item:hover .small-icon.context.writing-pen {
    background-position: -242px -226px;
}
.dropdown-item:hover .small-icon.context.position-arrows, .dropdown-item.opened .small-icon.context.position-arrows {
    background-position: -240px -258px;
}
.dropdown-item:hover .small-icon.context.cloned-files {
    background-position: -242px -288px;
}
.dropdown-item:hover .small-icon.context.plus {
    background-position: -241px -391px;
}
.dropdown-item:hover .small-icon.context.file-upload {
    background-position: -241px -429px;
}
.dropdown-item:hover .small-icon.context.folder-upload {
    background-position: -241px -461px;
}
.dropdown-item:hover .small-icon.context.remove-to-bin {
    background-position: -240px -322px;
}
.dropdown-item:hover .small-icon.context.loupe {
    background-position: -142px 1px;
}
.dropdown-item:hover .small-icon.context.open-folder {
    background-position: -42px -1071px;
}
.dropdown-item:hover .small-icon.context.info {
    background-position: -242px -71px;
}
.dropdown-item:hover .small-icon.context.clock {
    background-position: -40px -1200px;
}
.dropdown-item:hover .small-icon.context.clock-with-cross {
    background-position: -120px -1200px;
}
.dropdown-item:hover:not(.static) .small-icon.context.heart, .dark .dropdown-item:not(.static) .small-icon.context.heart {
    background-position: -242px -499px;
}
.dropdown-item:hover .small-icon.context.broken-heart {
    background-position: -242px -103px;
}
.dropdown-item:hover .small-icon.context.red-cross {
    background-position: -142px -212px;
}
.dropdown-item:hover .small-icon.context.pause {
    background-position: -41px -39px;
}
.dropdown-item:hover .small-icon.context.play {
    background-position: -41px 1px;
}
.dropdown-item:hover .small-icon.context.move-up {
    background-position: -41px -78px;
}
.dropdown-item:hover .small-icon.context.move-down {
    background-position: -41px -110px;
}
.dropdown-item:hover .small-icon.context.small-refresh {
    background-position: -242px 2px;
}
.dropdown-item:hover .small-icon.context.network-diagnostic {
    background-position: -241px -538px;
}
.dropdown-item:hover .small-icon.context.leave-share {
    background-position: -140px -539px;
}
.dropdown-item:hover .small-icon.context.aim {
    background-position: -140px -60px;
}
.dropdown-item:hover .small-icon.context.cloud, .dropdown-item.opened .small-icon.context.cloud {
    background-position: -142px -30px;
}
.dropdown-item:hover .small-icon.context.folder-item, .dropdown-item.opened .small-icon.context.folder-item {
    background-position: -140px -291px;
}
.dropdown-item:hover .small-icon.context.shared-folder-item, .dropdown-item.opened .small-icon.context.shared-folder-item {
    background-position: -40px -260px;
}
.dropdown-item:hover .small-icon.context.puf-folder, .dropdown-item.opened .small-icon.context.puf-folder {
    background-position: -190px -911px;
}
.small-icon.context.puf-folder {
    background-position: -150px -911px;
}
.dropdown-item:hover .small-icon.context.create-widget {
    background-position: -122px -1071px;
}
.dropdown-item:hover .small-icon.context.remove-widget {
    background-position: -202px -1071px;
}
.dropdown-item:hover .small-icon.context.manage-widget {
    background-position: -42px -1112px;
}
.dropdown-item:hover:not(.static) .small-icon.context.az, .dark .dropdown-item:not(.static) .small-icon.context.az {
    background-position: -40px -1277px;
}
.dropdown-item:hover:not(.static) .small-icon.context.single-clock, .dark .dropdown-item:not(.static) .small-icon.context.single-clock, .video.thumb .small-icon.icons-sprite.grey-clock {
    background-position: -120px -1277px;
}
.dropdown-item:hover:not(.static) .small-icon.context.status, .dark .dropdown-item:not(.static) .small-icon.context.status {
    background-position: -199px -1277px;
}
/* End of Context menu icons */
.huge-icon.storage-icon {
    background-image: url(../images/mega/account-sprite_v4.png);
    background-position: 20px -771px;
    background-repeat: no-repeat;
}
.huge-icon.storage-icon.full {
    background-position: 20px -651px;
}
.semi-small-icon.rocket {
    background-image: url(../images/mega/account-sprite_v4.png);
    background-position: -156px -619px;
}
.semi-huge-icon.green-tick {
    background-image: url(../images/mega/account-sprite_v4.png);
    background-position: 0 -1045px;
}
.semi-huge-icon.speedometer {
    background-image: url(../images/mega/account-sprite_v4.png);
    background-position: -102px -1407px;
    width: 68px;
    height: 68px;
}
.semi-huge-icon.storage {
    background-image: url(../images/mega/account-sprite_v4.png);
    background-position: -2px -1406px;
    width: 68px;
    height: 68px;
}
.fm-dialog.achievements .semi-huge-icon.storage {
    background-position: -2px -88px;
}
.semi-big-icon.blue-cloud {
    background-image: url(../images/mega/account-sprite_v4.png);
    background-position: -100px -984px;
}
.semi-big-icon.green-speedometer {
    background-image: url(../images/mega/account-sprite_v4.png);
    background-position: -100px -1032px;
}
.big-104px-icon.speedometer {
    background-image: url(../images/mega/account-sprite_v4.png);
    background-position: 2px -1269px;
}
.big-104px-icon.speedometer.almost-full {
    background-position: 2px -1139px;
}
.small-icon.fm-s.green-plus {
    background-position: 3px -4003px;
}
.big-icon.fm-s.green-plus {
    background-position: 10px -3939px;
}
.big-icon.almost-full-storage {
    background-position: -121px -790px;
    width: 52px;
    height: 52px;
    background-image: url(../images/mega/account-sprite_v4.png);
}
.small-icon.icons-sprite.clock {
    background-position: -79px -743px;
    width: 20px;
    height:22px;
}
.small-icon.icons-sprite.email {
    background-position: -3px -1596px;
    width: 22px;
}
.small-icon.icons-sprite.white-chain {
    background-position: -3px -1632px;
    width: 22px;
}
.small-icon.icons-sprite.grey-clock {
    background-position: -79px -1276px;
    width: 21px;
}
.medium-icon.icons-sprite.quote1 {
    background-position: -40px -1629px;
}
.medium-icon.icons-sprite.quote2 {
    background-position: -89px -1629px;
}
.medium-icon.icons-sprite.big-close {
    background-position: 3px -777px;
}
.small-icon.icons-sprite.down-arrow {
    background-position: -78px -832px;
}
.small-icon.icons-sprite.reverted-clock {
    background-position: 0 -1200px;
}
.small-icon.icons-sprite.reverted {
    background-position: -120px -1596px;
}
.small-icon.icons-sprite.tiny-red-cross {
    background-position: -84px -1596px;
}
.small-icon.icons-sprite.tiny-green-tick {
    background-position: -41px -1546px;
}
.small-icon.icons-sprite.tiny-grey-tick {
    background-position: -1px -1546px;
}
.small-icon.icons-sprite.clock-with-cross {
    background-position: -80px -1202px;
}
.small-icon.icons-sprite.stop {
    background-position: -121px -1546px;
}
.small-icon.icons-sprite.rubbish-bin-icon {
    background-position: -40px -745px;
}
.small-icon.icons-sprite.refresh-arrows {
    background-position: -79px -780px;
    width: 20px;
    height:22px;
}
.small-icon.icons-sprite.reverted-light-clock {
    background-position: -41px -829px;
    width: 20px;
    height:22px;
}
.small-icon.icons-sprite.earth {
    background-position: -116px -779px;
    width: 20px;
    height:22px;
}
.small-icon.icons-sprite.mobile-device {
    background-position: -116px -743px;
    width: 20px;
    height:22px;
}
.small-icon.icons-sprite.revert-small-arrow {
    background-position: -156px -745px;
}
.small-icon.icons-sprite.filled-rubbish-bin {
    background-position: -192px -781px;
}
.small-icon.icons-sprite.small-cross {
    background-position: 1px -1316px;
}
i.icons-sprite {
    background-image: url(../images/mega/icons-sprite_v22.png);
}
.medium-icon.icons-sprite.mega {
    background-position: -49px -1004px;
}
.medium-icon.icons-sprite.big-mega, .big-button .medium-icon.icons-sprite.mega {
    background-position: 2px -1006px;
}
.medium-icon.icons-sprite.download {
    background-position: 0 -953px;
}
.medium-icon.icons-sprite.download.resume {
    background-position: -55px -953px;
}
.medium-icon.icons-sprite.download.save {
    background-position: -106px -953px;
}
.medium-icon.icons-sprite.share {
    background-position: -194px -1006px;
    opacity: 0.6;
    margin-right: 0px;
}
.small-icon.icons-sprite.thumb-up {
    background-position: -139px -1633px;
}
.small-icon.icons-sprite.dark-down-arrow {
    background-position: 5px -870px;
}
.small-icon.icons-sprite.mega {
    background-position: 4px -1237px;
}
.small-icon.icons-sprite.red-down-arrow {
    background-position: -25px -870px;
}
.small-icon.icons-sprite.cog {
    background-position: -158px -1199px;
}
.paused .small-icon.icons-sprite.red-down-arrow {
    background-position: -55px -870px;
}
.small-icon.icons-sprite.mid-pause {
    background-position: -86px -872px;
}
.small-icon.icons-sprite.mid-pause.active {
    background-position: -146px -871px;
}
.semi-small-icon.icons-sprite.pause {
    background-position: -117px -872px;
}
.active .semi-small-icon.icons-sprite.pause {
    background-position: -146px -872px;
}
.semi-small-icon.icons-sprite.red-cross {
    background-position: -71px -911px;
}
.semi-small-icon.icons-sprite.grey-down-arrow {
    background-position: 4px -873px;
}
.semi-small-icon.icons-sprite.green-tick {
    background-position: -28px -910px;
    width: 23px;
}
.semi-small-icon.icons-sprite.tiny-clock {
    background-position: -124px -1160px;
}
.semi-small-icon.icons-sprite.tiny-star {
    background-position: -164px -1160px;
}
.semi-small-icon.icons-sprite.lens {
    background-position: -179px -873px;
}
.download.big-icon {
    width: 74px;
    height: 74px;
    background-image: url(../images/mega/download-dialog_v1.png);
    background-position: -622px -81px;
}
.chrome .download.big-icon {
    background-position: 2px -81px;
}
.safari .download.big-icon {
    background-position: -282px -81px;
}
.ff .download.big-icon {
    background-position: -412px -81px;
}
.edge .download.big-icon {
    background-position: -184px -81px;
}
.opera .download.big-icon {
    background-position: -82px -81px;
}
.ie .download.big-icon {
    background-position: -522px -81px;
}
.default-warning .download.big-icon {
    background-position: -708px -76px;
}
.medium-icon.right-arrow.icons-sprite {
    background-position: -708px -76px;
}
.medium-icon.right-arrow.icons-sprite {
    background-position: -82px -1312px;
}

/* Account Icons */
i.account-icon {
    width: 26px;
    height: 26px;
    background-image: url(../images/mega/top-sprite_v5.png);
    background-repeat: no-repeat;
}
i.account-icon.building {
    background-position: -6px -1660px;
}
i.account-icon.phone {
    background-position: -6px -1620px;
}
i.account-icon.person {
    background-position: -6px -1580px;
}
i.account-icon.email {
    background-position: -6px -1700px;
}
i.account-icon.lock {
    background-position: -6px -1740px;
}
<<<<<<< HEAD
=======

.link-button > .small-icon.colorized, .link-button:hover > .small-icon.colorized, .link-button.active > .small-icon, .link-button.red:hover > .small-icon, .link-button.red.active > .small-icon {
 filter: progid:DXImageTransform.Microsoft.Alpha(opacity=100);
    -moz-opacity: 1;
    -khtml-opacity: 1;
    opacity: 1;
}
.small-icon.square-profile.colorized {
    background-position: -131px -934px;
}
.dropdown-item.light i.small-icon.square-profile.colorized {
    background-position: -131px -934px;
    width: 22px;
    height: 22px;
    margin: 4px 0 0 7px;
}
.small-icon.audio-call.colorized {
    background-position: -90px -775px;
}
.small-icon.video-call.colorized {
    background-position: -130px -775px;
}
.small-icon.rounded-grey-up-arrow.colorized {
    background-position: -170px -736px;
}
.small-icon.clear-arrow.colorized {
    background-position: -130px -736px;
}
.small-icon.writing-pen.colorized {
    background-position: -130px -815px;
}
.small-icon.rounded-plus.colorized {
    background-position: -50px -816px;
}
.small-icon.rounded-stop.colorized {
    background-position: -90px -816px;
}
.small-icon.horizontal-red-handset.colorized {
    background-position: -170px -815px;
    width: 21px;
}
.small-icon.archive.colorized {
    background-position: -90px -736px;
}
.small-icon.grey-cloud.colorized {
    background-position: -50px -934px;
    width: 22px;
}
.dropdown-item.link-button.light i.small-icon.grey-cloud.colorized {
    background-position: -50px -934px;
    margin-top: 4px;
}
>>>>>>> cdba9548
<|MERGE_RESOLUTION|>--- conflicted
+++ resolved
@@ -1609,8 +1609,6 @@
 i.account-icon.lock {
     background-position: -6px -1740px;
 }
-<<<<<<< HEAD
-=======
 
 .link-button > .small-icon.colorized, .link-button:hover > .small-icon.colorized, .link-button.active > .small-icon, .link-button.red:hover > .small-icon, .link-button.red.active > .small-icon {
  filter: progid:DXImageTransform.Microsoft.Alpha(opacity=100);
@@ -1662,5 +1660,4 @@
 .dropdown-item.link-button.light i.small-icon.grey-cloud.colorized {
     background-position: -50px -934px;
     margin-top: 4px;
-}
->>>>>>> cdba9548
+}