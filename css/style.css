--- conflicted
+++ resolved
@@ -885,15 +885,9 @@
 	padding-top: 7px;
 }
 .reset-pass .radio-txt {
-<<<<<<< HEAD
-	display: block;
-	margin-left: 32px;
-	float: none;
-=======
 	display:block;
 	margin-left:32px;
 	float:none;
->>>>>>> 4f9c0031
 }
 .nt-settings .radio-txt {
 	padding-bottom: 7px;
@@ -4853,11 +4847,7 @@
 	-webkit-box-sizing: border-box;
 	box-sizing: border-box;
 }
-<<<<<<< HEAD
-.backup-file-info span.tranfer-filetype-txt.backup {
-=======
 .backup-download-block span.tranfer-filetype-txt.backup {
->>>>>>> 4f9c0031
 	padding: 0;
 }
 .fm-browsers-txt {
@@ -5750,7 +5740,6 @@
 	background-position: -17px -2848px;
 }
 .fm-chat-user-status.busy {
-	background-position: -17px -10357px;
 	background-position: -17px -10357px;
 }
 .fm-chat-user-status.black {
@@ -9102,7 +9091,7 @@
 	width: 130px;
 	height: 100px;
 	position: absolute;
-	background-image: url(../images/mega/new-startpage-spite.png?v=1);
+    background-image: url(../images/mega/new-startpage-spite.png?v=1);
 	background-position: center -545px;
 	background-repeat: no-repeat;
 	left: 285px;
@@ -9120,7 +9109,7 @@
 }
 .st-main-logo {
 	height: 120px;
-	background-image: url(../images/mega/new-startpage-spite.png?v=1);
+    background-image: url(../images/mega/new-startpage-spite.png?v=1);
 	background-position: center -793px;
 	background-repeat: no-repeat;
 	margin: 12px 0 22px 0;
@@ -9635,11 +9624,7 @@
 	width: 20px;
 	height: 20px;
 	float: right;
-<<<<<<< HEAD
-	background-image: url(../images/mega/top-login-sprite_v4.png);
-=======
 	background-image: url(../images/mega/top-login-sprite_4.png);
->>>>>>> 4f9c0031
 	background-position: 1px 4px;
 	background-repeat: no-repeat;
 	margin: 0 12px 5px 0;
@@ -9662,11 +9647,7 @@
 	-moz-box-sizing: border-box;
 	box-sizing: border-box;
 	margin-bottom: 10px;
-<<<<<<< HEAD
-	background-image: url(../images/mega/top-login-sprite_v4.png);
-=======
 	background-image: url(../images/mega/top-login-sprite_4.png);
->>>>>>> 4f9c0031
 	background-position: 5px -74px;
 	background-repeat: no-repeat;
 	padding: 0 10px 0 30px;
@@ -9713,11 +9694,7 @@
 	margin-top: 14px;
 }
 .top-login-warning-arrow {
-<<<<<<< HEAD
-	background-image: url(../images/mega/top-login-sprite_v4.png);
-=======
 	background-image: url(../images/mega/top-login-sprite_4.png);
->>>>>>> 4f9c0031
 	background-position: -10px -506px;
 	background-repeat: no-repeat;
 	width: 30px;
@@ -9729,11 +9706,7 @@
 	width: 13px;
 	height: 14px;
 	cursor: pointer;
-<<<<<<< HEAD
-	background-image: url(../images/mega/top-login-sprite_v4.png);
-=======
 	background-image: url(../images/mega/top-login-sprite_4.png);
->>>>>>> 4f9c0031
 	background-position: -3px -237px;
 	background-repeat: no-repeat;
 	cursor: pointer;
@@ -9752,11 +9725,7 @@
 	float: left;
 	width: 55px;
 	height: 57px;
-<<<<<<< HEAD
-	background-image: url(../images/mega/top-login-sprite_v4.png);
-=======
 	background-image: url(../images/mega/top-login-sprite_4.png);
->>>>>>> 4f9c0031
 	background-position: -2px -289px;
 	background-repeat: no-repeat;
 }
@@ -9771,11 +9740,7 @@
 	padding-top: 5px;
 }
 .top-login-popup .top-login-warning-bott .checkboxOn, .top-login-popup .top-login-warning-bott .checkboxOff {
-<<<<<<< HEAD
-	background-image: url(../images/mega/top-login-sprite_v4.png);
-=======
 	background-image: url(../images/mega/top-login-sprite_4.png);
->>>>>>> 4f9c0031
 	background-position: -2px -392px;
 	background-repeat: no-repeat;
 	background-size: auto;
@@ -9805,11 +9770,7 @@
 	width: 5px;
 	height: 26px;
 	position: relative;
-<<<<<<< HEAD
-	background-image: url(../images/mega/top-login-sprite_v4.png);
-=======
 	background-image: url(../images/mega/top-login-sprite_4.png);
->>>>>>> 4f9c0031
 	background-position: -3px -554px;
 	background-repeat: no-repeat;
 	margin-left: -13px;
@@ -9853,11 +9814,7 @@
 	width: 12px;
 	height: 5px;
 	position: absolute;
-<<<<<<< HEAD
-	background-image: url(../images/mega/top-login-sprite_v4.png);
-=======
 	background-image: url(../images/mega/top-login-sprite_4.png);
->>>>>>> 4f9c0031
 	background-position: 0 -912px;
 	background-repeat: no-repeat;
 	margin: 0 0 -10px -6px;
@@ -9945,11 +9902,7 @@
 	line-height: 28px;
 	padding-left: 50px;
 	color: white;
-<<<<<<< HEAD
-	background-image: url(../images/mega/top-login-sprite_v4.png);
-=======
 	background-image: url(../images/mega/top-login-sprite_4.png);
->>>>>>> 4f9c0031
 	background-position: -18px -622px;
 	background-repeat: no-repeat;
 	font-size: 13px;
@@ -9998,11 +9951,7 @@
 	-webkit-border-radius: 5px;
 	border-radius: 5px;
 	margin-bottom: 20px;
-<<<<<<< HEAD
-	background-image: url(../images/mega/top-login-sprite_v4.png);
-=======
 	background-image: url(../images/mega/top-login-sprite_4.png);
->>>>>>> 4f9c0031
 	background-position: 9px -69px;
 	background-repeat: no-repeat;
 	padding: 0 10px 0 35px;
@@ -10066,12 +10015,9 @@
 .login-register-input.name.incorrect {
 	background-position: 9px -1099px;
 }
-<<<<<<< HEAD
-=======
 .login-register-input.name.incorrect {
 	background-position: 9px -1099px;
 }
->>>>>>> 4f9c0031
 .login-page-forgot-bl {
 	padding: 0 0 30px 0;
 	margin-top: -10px;
@@ -10093,11 +10039,7 @@
 	float: left;
 	padding-right: 20px;
 	cursor: pointer;
-<<<<<<< HEAD
-	background-image: url(../images/mega/top-login-sprite_v4.png);
-=======
 	background-image: url(../images/mega/top-login-sprite_4.png);
->>>>>>> 4f9c0031
 	background-position: right -772px;
 	background-repeat: no-repeat;
 	margin-bottom: 20px;
@@ -10115,11 +10057,7 @@
 	-webkit-border-top-left-radius: 5px;
 	-moz-border-radius-topleft: 5px;
 	border-top-left-radius: 5px;
-<<<<<<< HEAD
-	background-image: url(../images/mega/top-login-sprite_v4.png);
-=======
 	background-image: url(../images/mega/top-login-sprite_4.png);
->>>>>>> 4f9c0031
 	background-position: right -662px;
 	background-repeat: no-repeat;
 }
@@ -10200,11 +10138,7 @@
 .password-status-icon {
 	height: 36px;
 	width: 30px;
-<<<<<<< HEAD
-	background-image: url(../images/mega/top-login-sprite_v4.png);
-=======
 	background-image: url(../images/mega/top-login-sprite_4.png);
->>>>>>> 4f9c0031
 	background-position: 2px -1000px;
 	background-repeat: no-repeat;
 	position: absolute;
@@ -15137,7 +15071,6 @@
 	position: absolute;
 	min-height: 620px;
 	display: none;
-<<<<<<< HEAD
 }
 .ads-left-block {
 	left: 0;
@@ -15149,7 +15082,7 @@
 	display: block;
 }
 .ads-top-txt {
-	padding: 0 20px;
+	padding: 0 30px;
 	position: absolute;
 	font-size: 13px;
 	text-align: center;
@@ -15221,7 +15154,6 @@
 	-moz-border-radius: 5px;
 	-webkit-border-radius: 5px;
 	border-radius: 5px;
-	cursor: pointer;
 }
 .ads-top-white-txt1 {
 	font-size: 30px;
@@ -15419,10 +15351,10 @@
 	margin-left: -214px;
 }
 .ads .download-mid-centered-block.not-available-some-reason .new-download-icon {
-	display: none;
+	display:none;
 }
 .ads .download-mid-centered-block.not-available-some-reason .new-download-right-block {
-	margin-left: 0;
+	margin-left:0;
 }
 }
 @media only screen and (max-width: 1157px) {
@@ -15459,348 +15391,10 @@
 	top: 51%;
 }
 }
-.ads-left-block, .ads-right-block {
-	background-color: #d9d8d8;
-	height: 100%;
-	width: 300px;
-	position: absolute;
-	min-height: 620px;
-	display:none;
-=======
->>>>>>> 4f9c0031
-}
-.ads-left-block {
-	left: 0;
-}
-.ads-right-block {
-	right: 0;
-}
-.ads .ads-left-block, .ads .ads-right-block {
-	display: block;
-}
-.ads-top-txt {
-	padding: 0 30px;
-	position: absolute;
-	font-size: 13px;
-	text-align: center;
-	color: #333333;
-	width: 100%;
-	-moz-box-sizing: border-box;
-	-webkit-box-sizing: border-box;
-	box-sizing: border-box;
-	top: 18%;
-	line-height: 26px;
-}
-.ads-svg-container {
-	width: 260px;
-	height: 200px;
-	left: 20px;
-	position: absolute;
-	top: 50%;
-	margin-top: -125px;
-}
-.ads-iphone .ads-svg-container {
-	height: 222px;
-	top: 49%;
-}
-.ads-tablet .ads-svg-container, .ads-ipad .ads-svg-container {
-	height: 275px;
-	top: 46.3%;
-}
-.ads-bottom-block {
-	height: 130px;
-	width: 100%;
-	position: absolute;
-	bottom: 50px;
-	padding: 30px 34px 0 34px;
-	-moz-box-sizing: border-box;
-	-webkit-box-sizing: border-box;
-	box-sizing: border-box;
-	background-color: #c5c3c3;
-}
-.ads-bottom-block .sync-bottom-txt {
-	font-size: 11px;
-	padding: 2px 0 0 0;
-	color: #3F4646;
-}
-.ads-right-block {
-	background-color: #d9d8d8;
-	height: 100%;
-	width: 300px;
-	position: absolute;
-	right: 0;
-	min-height: 647px;
-}
-.ads-top-arrow {
-	position: absolute;
-	width: 20px;
-	height: 9px;
-	left: 145px;
-	top: 2px;
-	background-image: url(../images/mega/mobile-sprite.png?v=1);
-	background-position: right -1449px;
-	background-repeat: no-repeat;
-}
-.ads-top-notification {
-	position: absolute;
-	background-color: #221e1f;
-	width: 220px;
-	left: 40px;
-	top: 10px;
-	min-height: 20px;
-	-moz-border-radius: 5px;
-	-webkit-border-radius: 5px;
-	border-radius: 5px;
-}
-.ads-top-white-txt1 {
-	font-size: 30px;
-	font-weight: bold;
-	color: white;
-	text-align: center;
-	line-height: 46px;
-	padding: 10px 0 0 0;
-}
-.ads-top-white-txt2 {
-	font-size: 14px;
-	font-weight: bold;
-	color: white;
-	text-align: center;
-	line-height: 18px;
-	padding: 0 0 18px 0;
-}
-.ads-slides-block {
-	height: 100%;
-}
-.ads-right-bottom-txt {
-	font-size: 11px;
-	text-align: center;
-	padding: 0 40px;
-	position: absolute;
-	bottom: 240px;
-	-moz-box-sizing: border-box;
-	-webkit-box-sizing: border-box;
-	box-sizing: border-box;
-}
-.ads-slides-buttons {
-	width: 100%;
-	bottom: 198px;
-	text-align: center;
-	position: absolute;
-}
-.ads-slides-button {
-	display: inline-block;
-	width: 12px;
-	height: 12px;
-	background-color: #c6c6c6;
-	margin: 0 2px;
-	-moz-border-radius: 100%;
-	-webkit-border-radius: 100%;
-	-ms-border-radius: 100%;
-	-o-border-radius: 100%;
-	border-radius: 100%;
-	cursor: pointer;
-}
-.ads-slides-button.active {
-	background-color: white;
-}
-.ads-bottom-block .sync-button, .ads-bottom-block .chrome-app-button, .ads-bottom-block .ios-button, .ads-bottom-block .google-play-button {
-	display: block;
-	border-color: #8d8c8c;
-}
-.ads-bottom-block .sync-button:hover, .ads-bottom-block .chrome-app-button:hover, .ads-bottom-block .ios-button:hover, .ads-bottom-block .google-play-button:hover {
-	border-color: #DB3200;
-}
-.ads-left-block rect, .ads-right-block rect {
-	fill: rgba(255,55,255,0);
-}
-.ads .new-download-right-block {
-	overflow: visible;
-}
-.incoming-call-dialog .fm-dialog-close {
-	float: none;
-	position: absolute;
-	right: 13px;
-	top: 13px;
-	cursor: pointer;
-	z-index: 10;
-}
-.icoming-call-header {
-	text-align: center;
-	color: #999999;
-	font-size: 15px;
-	font-family: 'Open Sans Semibold', Arial;
-	padding: 20px 0;
-	margin: 0 40px;
-}
-.incoming-call-avatar {
-	width: 140px;
-	height: 140px;
-	margin: 0 auto;
-	border: 4px solid white;
-	overflow: hidden;
-	-moz-border-radius: 100%;
-	-webkit-border-radius: 100%;
-	border-radius: 100%;
-	-webkit-box-sizing: border-box;
-	-moz-box-sizing: border-box;
-	box-sizing: border-box;
-	-webkit-box-shadow: 0px 1px 2px 0px rgba(0,0,0,0.15);
-	-moz-box-shadow: 0px 1px 2px 0px rgba(0,0,0,0.15);
-	box-shadow: 0px 1px 2px 0px rgba(0,0,0,0.15);
-	position: relative;
-}
-.incoming-call-avatar img {
-	width: 132px;
-	height: 132px;
-	-moz-border-radius: 100%;
-	-webkit-border-radius: 100%;
-	border-radius: 100%;
-}
-.incoming-call-shadow-bl {
-	width: 132px;
-	height: 132px;
-	-moz-border-radius: 100%;
-	-webkit-border-radius: 100%;
-	border-radius: 100%;
-	-webkit-box-shadow: inset 0px 2px 1px 0px rgba(0,0,0,0.06);
-	-moz-box-shadow: inset 0px 2px 1px 0px rgba(0,0,0,0.06);
-	box-shadow: inset 0px 2px 1px 0px rgba(0,0,0,0.06);
-	position: absolute;
-	z-index: 10;
-	top: 0;
-}
-.incoming-call-username {
-	text-align: center;
-	padding: 11px 0;
-	margin: 0 20px;
-	color: #333333;
-	font-size: 13px;
-	line-height: 21px;
-	font-family: 'Open Sans Semibold', Arial;
-	overflow: hidden;
-}
-.incoming-call-buttons {
-	text-align: center;
-	padding-bottom: 18px;
-}
-.icoming-call-button {
-	display: inline-block;
-	width: 64px;
-	height: 48px;
-	background-image: url(../images/mega/chat-sprite.png?v=2);
-	background-position: center -1457px;
-	background-repeat: no-repeat;
-	background-color: #e65050;
-	margin: 0 11px;
-	-moz-border-radius: 23px;
-	-webkit-border-radius: 23px;
-	border-radius: 23px;
-	cursor: pointer;
-}
-.icoming-call-button.audio-call {
-	background-color: #9aca71;
-	background-position: center -1547px;
-}
-.icoming-call-button.video-call {
-	background-position: center -1637px;
-	background-color: #60bdf0;
-}
-.icoming-call-button:hover {
-	background-color: #db0605;
-}
-.icoming-call-button.audio-call:hover {
-	background-color: #8fc462;
-}
-.icoming-call-button.video-call:hover {
-	background-color: #1da1e9;
-}
-@media only screen and (max-width: 1593px) {
-.ads .download-mid-centered-block {
-	min-width: 648px;
-	margin-left: -334px;
-}
-.ads .download-mid-centered-block.not-available-some-reason {
-	min-width: 728px;
-	margin-left: -384px;
-}
-}
-@media only screen and (max-width: 1362px) {
-.ads .downloading-progress {
-	width: 300px;
-}
-}
-@media only screen and (max-width: 1323px) {
-.ads .download-mid-centered-block {
-	min-width: 635px;
-}
-.ads .download-mid-centered-block.not-available-some-reason {
-	min-width: 728px;
-	margin-left: -384px;
-}
-.ads.fr .new-download-button-txt2 {
-	font-size: 10px;
-	line-height: 18px;
-}
-}
-@media only screen and (max-width: 1296px) {
-.ads .download-mid-centered-block.not-available-some-reason {
-	min-width: 428px;
-	margin-left: -214px;
-}
-.ads .download-mid-centered-block.not-available-some-reason .new-download-icon {
-	display:none;
-}
-.ads .download-mid-centered-block.not-available-some-reason .new-download-right-block {
-	margin-left:0;
-}
-}
-@media only screen and (max-width: 1157px) {
-.ads .ads-right-block {
-	display: none;
-}
-.ads .download-mid-centered-block {
-	margin-left: -190px;
-}
-.ads .download-mid-centered-block.not-available-some-reason {
-	margin-left: -64px;
-}
-}
-@media only screen and (max-height:  833px) {
-.ads-tablet .ads-right-bottom-txt, .ads-ipad .ads-right-bottom-txt {
-	display: none;
-}
-.ads-tablet .ads-svg-container, .ads-ipad .ads-svg-container {
-	top: 48%;
-}
-}
-@media only screen and (max-height: 758px) {
-.ads-svg-container {
-	top: 53%;
-}
-.ads-iphone .ads-svg-container {
-	top: 52%;
-}
-.ads-right-bottom-txt {
-	display: none;
-}
-.ads-tablet .ads-svg-container, .ads-ipad .ads-svg-container {
-	height: 230px;
-	top: 51%;
-}
-}
  @media only screen and (-webkit-min-device-pixel-ratio: 1.5), only screen and (-o-min-device-pixel-ratio: 3/2), only screen and (min--moz-device-pixel-ratio: 1.5), only screen and (min-device-pixel-ratio: 1.5) {
 .icoming-call-button {
- background-image:url(../images/mega/chat-sprite@2x.png?v=2);
-background-size:72px auto;
-<<<<<<< HEAD
-.icoming-call-button {
-	background-image:url(../images/mega/chat-sprite@2x.png?v=2); background-size:72px auto;
-}
-.backup-download-block, .recover-upload-block, .backup-notification-icon, .restore-uploading-status-icon, .login-register-input.fail, .reset-account-lock-image, .password-dialog-icon {
-background-image: url(../images/mega/encr-sprite@2x.png);
- background-size: 216px;
-=======
->>>>>>> 4f9c0031
+    background-image:url(../images/mega/chat-sprite@2x.png?v=2);
+    background-size:72px auto;
 }
 .slideshow-progress {
  background-image: url(../images/mega/gallery-pr-bar@2x.png);
@@ -16154,13 +15748,8 @@
  background-image: url(../images/mega/bottom-sprite@2x.png);
  background-size: 170px auto;
 }
-<<<<<<< HEAD
- .top-login-full, .top-login-input-block, .top-login-warning-arrow, .top-login-warning-close, .top-login-warning-icon, .top-login-popup .top-login-warning-bott .checkboxOn, .top-login-popup .top-login-warning-bott .checkboxOff, .top-login-tooltip-arrow, .password-tooltip-arrow, .main-top-info-text, .login-register-input, .register-st2-button, .register-st2-button-arrow, .password-status-icon, .fm-chat-messages-pad .file-status-icon, .login-notification-icon, .top-login-forgot-pass, .login-forgot-password {
- background-image: url(../images/mega/top-login-sprite@2x_v4.png);
-=======
  .top-login-full, .top-login-input-block, .top-login-warning-arrow, .top-login-warning-close, .top-login-warning-icon, .top-login-popup .top-login-warning-bott .checkboxOn, .top-login-popup .top-login-warning-bott .checkboxOff, .top-login-tooltip-arrow, .password-tooltip-arrow, .main-top-info-text, .login-register-input, .register-st2-button, .register-st2-button-arrow, .password-status-icon, .fm-chat-messages-pad .file-status-icon {
- background-image: url(../images/mega/top-login-sprite@2x_4.png);
->>>>>>> 4f9c0031
+ background-image: url(../images/mega/top-login-sprite@2x.png?v=1);
  background-size:48px auto;
 }
  .reg-success-icon, .reg-st3-membership-icon, .reg-st3-storage, .reg-st3-bandwidth, .reg-st3-save-icon, .reg-st3-save-icon {
@@ -16312,6 +15901,10 @@
 .campaign-logo, .campaign-arrow, .campaign-mega-logo, .campaign-take-action span, .campaign .new-download-icon, .campaign-icon, .campaign-close-button {
 background-image: url(../images/mega/new-download@2x.png);
 background-size: 340px auto;
+}
+.backup-download-block, .recover-upload-block, .backup-notification-icon, .restore-uploading-status-icon, .login-register-input.fail, .reset-account-lock-image, .password-dialog-icon, .login-register-input.green-tick {
+background-image: url(../images/mega/encr-sprite@2x_v1.png);
+ background-size: 216px;
 }
 .backup-download-block, .recover-upload-block, .backup-notification-icon, .restore-uploading-status-icon, .login-register-input.fail, .reset-account-lock-image, .password-dialog-icon, .login-register-input.green-tick {
 background-image: url(../images/mega/encr-sprite@2x_v1.png);
