@font-face {
	font-family: 'Open Sans';
	src: url('../fonts/opensans-regular-webfont.eot');
	src: url('../fonts/opensans-regular-webfont.eot?#iefix') format('embedded-opentype'), url('../fonts/opensans-regular-webfont.woff') format('woff'), url('../fonts/opensans-regular-webfont.ttf') format('truetype'), url('../fonts/opensans-regular-webfont.svg#open_sansregular') format('svg');
	font-weight: normal;
	font-style: normal;
}
@font-face {
	font-family: 'Open Sans Semibold';
	src: url('../fonts/opensans-semibold-webfont.eot');
	src: url('../fonts/opensans-semibold-webfont.eot?#iefix') format('embedded-opentype'), url('../fonts/opensans-semibold-webfont.woff') format('woff'), url('../fonts/opensans-semibold-webfont.ttf') format('truetype'), url('../fonts/opensans-semibold-webfont.svg#open_sanssemibold') format('svg');
	font-weight: normal;
	font-style: normal;
}
@font-face {
	font-family: "Open Sans Semibold Italic";
	src: url("../fonts/OpenSans-SemiboldItalic.eot");
	src: url("../fonts/OpenSans-SemiboldItalic.eot?#iefix") format('embedded-opentype'), url("../fonts/OpenSans-SemiboldItalic.woff") format("woff"), url("../fonts/OpenSans-SemiboldItalic.ttf") format("truetype"), url("../fonts/OpenSans-SemiboldItalic.svg#OpenSans-SemiboldItalic") format("svg");
	font-weight: normal;
	font-style: normal;
}
@font-face {
	font-family: "Open Sans Light";
	src: url("../fonts/OpenSans-Light.eot");
	src: url("../fonts/OpenSans-Light.eot?#iefix") format('embedded-opentype'), url("../fonts/OpenSans-Light.woff") format("woff"), url("../fonts/OpenSans-Light.ttf") format("truetype"), url("../fonts/OpenSans-Light.svg#OpenSans-Light") format("svg");
	font-weight: normal;
	font-style: normal;
}
@font-face {
	font-family: 'brandon_textbold_italic';
	src: url('../fonts/brandontext-bolditalic-webfont.eot');
	src: url('../fonts/brandontext-bolditalic-webfont.eot?#iefix') format('embedded-opentype'), url('../fonts/brandontext-bolditalic-webfont.woff') format('woff'), url('../fonts/brandontext-bolditalic-webfont.ttf') format('truetype'), url('../fonts/brandontext-bolditalic-webfont.svg#brandon_textbold_italic') format('svg');
	font-weight: normal;
	font-style: normal;
}
@font-face {
	font-family: 'brandon_textmedium';
	src: url('../fonts/brandontext-medium-webfont.eot');
	src: url('../fonts/brandontext-medium-webfont.eot?#iefix') format('embedded-opentype'), url('../fonts/brandontext-medium-webfont.woff') format('woff'), url('../fonts/brandontext-medium-webfont.ttf') format('truetype'), url('../fonts/brandontext-medium-webfont.svg#brandon_textmedium') format('svg');
	font-weight: normal;
	font-style: normal;
}
body, td, th {
	font-family: 'Open Sans', Arial, Helvetica, sans-serif;
	font-size: 12px;
	color: #333333;
	line-height: 15px;
}
html {
	font-size: 100%;
	-webkit-text-size-adjust: 100%;
	-ms-text-size-adjust: 100%;
	width: 100%;
	height: 100%;
	overflow: hidden;
}
body {
	background-color: #FFFFFF !important;
	margin: 0px;
	padding: 0px;
	width: 100%;
	overflow: hidden;
	height: 100%;
	min-width: 987px;
}
::selection {
	background: #d22000;
	color: white;
}

::-moz-selection {
 background: #d22000;
 color: white;
}
.div, span, input {
	outline: none;
}
.bottom-pages.developers #pageholder {
	background-image: none;
}
.hidden {
	display: none;
}
.italic {
	font-style: italic;
}
a, a:link, a:visited, a:hover, a:active {
	font-family: 'Open Sans', Arial, Helvetica, sans-serif;
	color: #333333;
	outline: none;
	text-decoration: none;
}
strong {
	font-weight: normal;
	font-family: 'Open Sans Semibold', Arial;
}
input, div {
	outline: none;
	-moz-appearance: none;
	font-family: 'Open Sans', Arial;
}
a, a:link, a:visited, a:hover, a:active, a:focus img, a:focus img {
	outline: none;
}
.image-scale-hack {
	transform: rotate( .0001deg );
}
.bold {
	font-weight: bold;
}
.clear {
	clear: both;
	margin: 0px;
	padding: 0px;
	display: block;
}
.clear_r {
	clear: right;
	margin: 0px;
	padding: 0px;
}
.clear_l {
	clear: left;
	margin: 0px;
	padding: 0px;
}
.right {
	float: right;
}
.left {
	float: left;
}
.top-head {
	height: 48px;
	background-color: #151412;
	position: relative;
}
.logo {
	display: block;
	width: 36px;
	height: 36px;
	float: left;
	margin: 6px 0 0 6px;
	cursor: pointer;
	background-image: url(../images/mega/top-sprite.svg);
	background-position: left top;
	background-repeat: no-repeat;
}
.nlanguage-popup {
	position: absolute;
	right: 0 !important;
	left: auto !important;
	top: 37px;
	z-index: 90;
}
.arrow-block {
	height: 13px;
	margin-top: -1px;
}
.nlanguage-txt-block {
	width: 150px;
	float: left
}
.nlanguage-lnk, a.nlanguage-lnk, a.nlanguage-lnk:link, a.nlanguage-lnk:visited, a.nlanguage-lnk:hover, a.nlanguage-lnk:active {
	display: block;
	height: 28px;
	-moz-box-sizing: border-box;
	-webkit-box-sizing: border-box;
	box-sizing: border-box;
	font-family: 'Open Sans', Arial, Helvetica;
	font-size: 13px;
	line-height: 22px;
	color: #605F5D;
	padding: 0 10px 0 10px;
	position: relative;
	-moz-border-radius: 4px;
	-webkit-border-radius: 4px;
	border-radius: 4px;
	float: left;
	border: 2px solid transparent;
	margin: 2px 0;
}
a.nlanguage-lnk:hover {
	border: 2px solid #D31A00;
	color: #D31A00;
}
.nlanguage-lnk.selected, a.nlanguage-lnk.selected, a.nlanguage-lnk.selected:link, a.nlanguage-lnk.selected:visited, a.nlanguage-lnk.selected:hover, a.nlanguage-lnk.selected:active {
	color: white;
	background: #D31A00;
	border: 2px solid #D31A00;
}
.nlanguage-tooltip {
	display: none;
	position: absolute;
	left: -5px;
	top: 0;
	width: 1px;
	margin-top: -1px;
}
a.nlanguage-lnk:hover .nlanguage-tooltip {
	display: block;
}
.nlanguage-tooltip-bg {
	display: block;
	background-image: url(../images/mega/language-sprite.png);
	background-position: right top;
	background-repeat: no-repeat;
	padding-right: 13px;
	float: right;
}
.nlanguage-tooltip-main {
	display: block;
	height: 26px;
	-moz-box-sizing: border-box;
	-webkit-box-sizing: border-box;
	box-sizing: border-box;
	font-size: 13px;
	font-family: 'Open Sans', Arial, Helvetica;
	line-height: 24px;
	color: white;
	padding: 0 5px 0 10px;
	position: relative;
	-moz-border-radius: 4px;
	-webkit-border-radius: 4px;
	border-radius: 4px;
	-webkit-border-bottom-right-radius: 0;
	-moz-border-radius-bottomright: 0;
	border-bottom-right-radius: 0;
	-webkit-border-top-right-radius: 0;
	-moz-border-radius-topright: 0;
	border-top-right-radius: 0;
	background-color: rgba(0,0,0,0.85);
	white-space: nowrap;
}
.nlanguage-bottom {
	color: #5F5F5D;
	font-size: 13px;
	line-height: 24px;
	font-family: 'Open Sans', Arial, Helvetica, sans-serif;
	-moz-box-sizing: border-box;
	-webkit-box-sizing: border-box;
	box-sizing: border-box;
	padding: 12px 0 0 50px;
	background-position: 20px -252px;
	background-image: url(../images/mega/language-sprite.png);
	background-repeat: no-repeat;
}
.nlanguage-bottom a, .nlanguage-bottom a:link, .nlanguage-bottom a:visited, .nlanguage-bottom a:hover, .nlanguage-bottom a:active {
	color: #d9290b;
}
.languages-dialog-body {
	min-height: 200px;
	padding: 10px;
}
.relative {
	position: relative;
}
.password-stutus-txt {
	-moz-text-shadow: 0px 1px 1px #FFF;
	-webkit-text-shadow: 0px 1px 1px #FFF;
	text-shadow: 0px 1px 1px #FFF;
	float: right;
	font-size: 13px;
	color: #6C9D3F;
	font-family: 'Open Sans', Arial, Helvetica, sans-serif;
	line-height: 25px;
	display: none;
}
input[type="checkbox"] {
	margin: 0;
	padding: 0;
	opacity: 0;
 filter:progid:DXImageTransform.Microsoft.Alpha(opacity=0);
	-moz-opacity: 0;
	-khtml-opacity: 0;
	-moz-appearance: none;
}
.checkboxOn {
	width: 30px;
	height: 30px;
	background-repeat: no-repeat;
	background-position: left -215px;
	float: left;
	cursor: pointer;
}
.checkboxOff {
	width: 30px;
	height: 30px;
	background-repeat: no-repeat;
	background-position: left -167px;
	float: left;
	cursor: pointer;
}
.selectable {
	webkit-touch-callout: text !important;
	-webkit-user-select: text !important;
	-khtml-user-select: text !important;
	-moz-user-select: text !important;
	-ms-user-select: text !important;
	user-select: text !important;
}
.download-checkbox .checkboxOff, .tips .checkboxOff, .browsers .checkboxOff, .affiliate-block.a-form .checkboxOff, .fm-dialog .checkboxOff, .fm-account-blocks .checkboxOff, .top-login-popup .checkboxOff, .new-registration-checkbox .checkboxOff, .firefox-dialog .checkboxOff {
	width: 21px;
	height: 21px;
	background-position: left -8514px;
	background-image: url(../images/mega/main-sprite.png?v=7);
	background-repeat: no-repeat;
	float: left;
	cursor: pointer;
	margin: 0 0 0 0;
	margin: 5px 11px 0 0;
	webkit-touch-callout: none;
	-webkit-user-select: none;
	-khtml-user-select: none;
	-moz-user-select: none;
	-ms-user-select: none;
	user-select: none;
}
.download-checkbox .checkboxOn, .tips .checkboxOn, .browsers .checkboxOn, .affiliate-block.a-form .checkboxOn, .fm-dialog .checkboxOn, .fm-account-blocks .checkboxOn, .top-login-popup .checkboxOn, .new-registration-checkbox .checkboxOn, .firefox-dialog .checkboxOn {
	width: 21px;
	height: 21px;
	background-position: left -8554px;
	background-image: url(../images/mega/main-sprite.png?v=7);
	background-repeat: no-repeat;
	float: left;
	cursor: pointer;
	margin: 0 0 0 0;
	margin: 5px 11px 0 0;
	webkit-touch-callout: none;
	-webkit-user-select: none;
	-khtml-user-select: none;
	-moz-user-select: none;
	-ms-user-select: none;
	user-select: none;
}
.fm-dialog .checkboxOff, .fm-dialog .checkboxOn {
	margin: 15px 11px 0 15px;
}
.top-login-popup .checkboxOn, .top-login-popup .checkboxOff {
	margin: 9px 11px 0 0;
}
.new-registration-checkbox .checkboxOn, .new-registration-checkbox .checkboxOff {
	margin: 0 11px 20px 0;
}
.new-registration-checkbox .register-st2-button {
	float: right;
	margin-top: -8px;
	background-image: none;
	padding: 0;
}
.new-registration-checkbox .register-st2-button-arrow {
	padding: 0 15px 0 15px;
	background-image: none;
	-webkit-border-radius: 5px;
	-khtml-border-radius: 5px;
	border-radius: 5px;
}
.login-page-create-new {
	float: right;
	font-size: 13px;
	padding: 35px 0 0 0;
}
.login-page-create-new span {
	cursor: pointer;
}
.fm-dialog .radio-txt, .top-login-popup .radio-txt {
	padding-top: 17px;
	webkit-touch-callout: none;
	-webkit-user-select: none;
	-khtml-user-select: none;
	-moz-user-select: none;
	-ms-user-select: none;
	user-select: none;
}
.top-login-popup .radio-txt {
	padding-top: 11px;
	font-size: 12px;
}
.new-registration-checkbox .radio-txt {
	padding-top: 3px;
}
.radio-txt a {
	color: #D62600;
}
label span.black {
	color: black;
}
.download-checkbox input.checkboxOn, .tips input.checkboxOn, .browsers input.checkboxOn, .affiliate-block.a-form input.checkboxOn, .fm-dialog input.checkboxOn, .download-checkbox input.checkboxOff, .tips input.checkboxOff, .browsers input.checkboxOff, .affiliate-block.a-form input.checkboxOff, .fm-dialog input.checkboxOff, .fm-account-blocks input.checkboxOff, .fm-account-blocks input.checkboxOn {
	margin: 0;
}
.main_bg_image {
	padding-bottom: 160px;
}
.register-pass-status-block {
	margin-top: 10px;
	height: 35px;
}
.register-pass-status-line1, .register-pass-status-line2, .register-pass-status-line3, .register-pass-status-line4, .register-pass-status-line5 {
	width: 90px;
	height: 5px;
	background-color: #cbcacd;
	float: left;
	margin-right: 15px;
	-moz-border-radius: 2px;
	-webkit-border-radius: 2px;
	border-radius: 2px;
}
.register-pass-status-line4 {
	margin: 0;
}
.good1 .register-pass-status-line1 {
	background-color: #ff2a0b;
}
.good2 .register-pass-status-line1, .good2 .register-pass-status-line2 {
	background-color: #ffc926;
}
.good3 .register-pass-status-line1, .good3 .register-pass-status-line2, .good3 .register-pass-status-line3 {
	background-color: #7ab148;
}
.good4 .register-pass-status-line1, .good4 .register-pass-status-line2, .good4 .register-pass-status-line3, .good4 .register-pass-status-line4 {
	background-color: #7dd016;
}
.good5 .register-pass-status-line1, .good5 .register-pass-status-line2, .good5 .register-pass-status-line3, .good5 .register-pass-status-line4, .good5 .register-pass-status-line5 {
	background-color: #1DA1E9;
}
.good1 .password-stutus-txt {
	color: #ff2a0b;
	display: block;
}
.good2 .password-stutus-txt {
	color: #ffc926;
	display: block;
}
.good3 .password-stutus-txt {
	color: #7ab148;
	display: block;
}
.good4 .password-stutus-txt {
	color: #7dd016;
	display: block;
}
.good5 .password-stutus-txt {
	color: #1DA1E9;
	display: block;
}
.red, a.red, a.red:link, a.red:visited, a.red:hover, a.red:active, h1 span.red, h2 span.red, p span.red {
	color: #d9290b;
}
.progressbar {
	background-color: rgba(0,0,0,0.2);
	-webkit-border-radius: 12px;
	-moz-border-radius: 12px;
	-ms-border-radius: 12px;
	-o-border-radius: 12px;
	border-radius: 12px;
	height: 12px;
	-moz-box-sizing: border-box;
	-webkit-box-sizing: border-box;
	box-sizing: border-box;
	border: 3px solid rgba(0,0,0,0.2);
	-webkit-background-clip: padding-box;
	-moz-background-clip: padding-box;
	background-clip: padding-box;
	overflow: hidden;
	margin: 0 0 0 0 !important;
}
.progress-block {
	margin: 1px 10px 1px 1px;
}
.progressbarfill {
	height: 6px !important;
	background-color: white !important;
	margin: 0 !important;
	-moz-border-radius: 12px;
	-ms-border-radius: 12px;
	-o-border-radius: 12px;
	border-radius: 12px;
	line-height: none !important;
	width: 0px;
}
.resellers .select_box {
	margin-bottom: 50px;
}
.notice-right-block .select_box {
	width: 423px;
}
.select_box option {
	font-family: 'Open Sans', Arial, Helvetica, sans-serif;
	font-size: 13px;
	line-height: 16px;
	color: #888787;
	background: #F2F2F3;
	border: 0;
	padding: 0;
	margin: 0;
}
.select_box span.select-txt {
	position: absolute;
	left: 10px;
	font-family: 'Open Sans', Arial, Helvetica, sans-serif;
	font-size: 13px;
	line-height: 25px;
	color: #888787;
	top: 2px;
	display: block;
	z-index: 87;
}
.select_box div.select-button {
	background-image: url(../images/mega/fm_sprite2.png);
	background-position: left -42px;
	background-repeat: no-repeat;
	height: 30px;
	width: 27px;
	position: absolute;
	right: -27px;
	top: 0;
}
.select_box select, .fm-account-select select {
	border: 0;
 filter:progid:DXImageTransform.Microsoft.Alpha(opacity=0);
	-moz-opacity: 0;
	-khtml-opacity: 0;
	opacity: 0;
	width: 973px;
	height: 30px;
	font-family: 'Open Sans', Arial, Helvetica, sans-serif;
	font-size: 12px;
	line-height: 16px;
	color: #888787;
	padding: 0;
	position: absolute;
	z-index: 88;
	left: 0;
	top: 0;
}
.notice-right-block .select_box select {
	width: 450px;
}
.storage-txt1 {
	display: block;
	float: left;
	font-size: 16px;
	line-height: 31px;
}
.storage-txt2 {
	font-size: 13px;
	line-height: 16px;
	float: left;
	display: block;
	margin: 5px 0 0 3px;
}
.storage-progressbar, .account-bandwidth-bar {
	-moz-border-radius: 29px;
	-webkit-border-radius: 29px;
	border-radius: 29px;
	background-color: white;
	height: 40px;
	overflow: hidden;
	-moz-box-shadow: 0 1px 6px -4px #000;
	-webkit-box-shadow: 0 1px 6px -4px #000;
	box-shadow: 0 1px 6px -4px #000;
	padding: 5px 5px 0 5px;
	margin-top: 20px;
	-moz-box-sizing: border-box;
	-webkit-box-sizing: border-box;
	box-sizing: border-box;
}
.storage-percentage-bg {
	height: 30px;
	background: #27a8de;
	background: url(data:image/svg+xml;base64,PD94bWwgdmVyc2lvbj0iMS4wIiA/Pgo8c3ZnIHhtbG5zPSJodHRwOi8vd3d3LnczLm9yZy8yMDAwL3N2ZyIgd2lkdGg9IjEwMCUiIGhlaWdodD0iMTAwJSIgdmlld0JveD0iMCAwIDEgMSIgcHJlc2VydmVBc3BlY3RSYXRpbz0ibm9uZSI+CiAgPGxpbmVhckdyYWRpZW50IGlkPSJncmFkLXVjZ2ctZ2VuZXJhdGVkIiBncmFkaWVudFVuaXRzPSJ1c2VyU3BhY2VPblVzZSIgeDE9IjAlIiB5MT0iMCUiIHgyPSIwJSIgeTI9IjEwMCUiPgogICAgPHN0b3Agb2Zmc2V0PSIwJSIgc3RvcC1jb2xvcj0iIzI3YThkZSIgc3RvcC1vcGFjaXR5PSIxIi8+CiAgICA8c3RvcCBvZmZzZXQ9IjEwMCUiIHN0b3AtY29sb3I9IiMyMDkxYzEiIHN0b3Atb3BhY2l0eT0iMSIvPgogIDwvbGluZWFyR3JhZGllbnQ+CiAgPHJlY3QgeD0iMCIgeT0iMCIgd2lkdGg9IjEiIGhlaWdodD0iMSIgZmlsbD0idXJsKCNncmFkLXVjZ2ctZ2VuZXJhdGVkKSIgLz4KPC9zdmc+);
	background: -moz-linear-gradient(top, #27a8de 0%, #2091c1 100%);
	background: -webkit-gradient(linear, left top, left bottom, color-stop(0%, #27a8de), color-stop(100%, #2091c1));
	background: -webkit-linear-gradient(top, #27a8de 0%, #2091c1 100%);
	background: -o-linear-gradient(top, #27a8de 0%, #2091c1 100%);
	background: -ms-linear-gradient(top, #27a8de 0%, #2091c1 100%);
	background: linear-gradient(to bottom, #27a8de 0%, #2091c1 100%);
	-moz-border-radius: 25px;
	-webkit-border-radius: 25px;
	border-radius: 25px;
	background-repeat: no-repeat;
	-moz-box-sizing: border-box;
	-webkit-box-sizing: border-box;
	box-sizing: border-box;
	border: 1px solid #2193c3;
}
.exceed .storage-percentage-bg {
	background: #f42b00;
	background: url(data:image/svg+xml;base64,PD94bWwgdmVyc2lvbj0iMS4wIiA/Pgo8c3ZnIHhtbG5zPSJodHRwOi8vd3d3LnczLm9yZy8yMDAwL3N2ZyIgd2lkdGg9IjEwMCUiIGhlaWdodD0iMTAwJSIgdmlld0JveD0iMCAwIDEgMSIgcHJlc2VydmVBc3BlY3RSYXRpbz0ibm9uZSI+CiAgPGxpbmVhckdyYWRpZW50IGlkPSJncmFkLXVjZ2ctZ2VuZXJhdGVkIiBncmFkaWVudFVuaXRzPSJ1c2VyU3BhY2VPblVzZSIgeDE9IjAlIiB5MT0iMCUiIHgyPSIwJSIgeTI9IjEwMCUiPgogICAgPHN0b3Agb2Zmc2V0PSIwJSIgc3RvcC1jb2xvcj0iI2Y0MmIwMCIgc3RvcC1vcGFjaXR5PSIxIi8+CiAgICA8c3RvcCBvZmZzZXQ9IjEwMCUiIHN0b3AtY29sb3I9IiNkZDI2MDAiIHN0b3Atb3BhY2l0eT0iMSIvPgogIDwvbGluZWFyR3JhZGllbnQ+CiAgPHJlY3QgeD0iMCIgeT0iMCIgd2lkdGg9IjEiIGhlaWdodD0iMSIgZmlsbD0idXJsKCNncmFkLXVjZ2ctZ2VuZXJhdGVkKSIgLz4KPC9zdmc+);
	background: -moz-linear-gradient(top, #f42b00 0%, #dd2600 100%);
	background: -webkit-gradient(linear, left top, left bottom, color-stop(0%, #f42b00), color-stop(100%, #dd2600));
	background: -webkit-linear-gradient(top, #f42b00 0%, #dd2600 100%);
	background: -o-linear-gradient(top, #f42b00 0%, #dd2600 100%);
	background: -ms-linear-gradient(top, #f42b00 0%, #dd2600 100%);
	background: linear-gradient(to bottom, #f42b00 0%, #dd2600 100%);
	border: 1px solid #e92900;
}
.account-bandwidth-bl {
	padding: 35px 0 0 0;
}
.account-bandwidth-bl h2 {
	padding: 0 0 16px 0;
	float: left;
}
.account-manage-button, a.account-manage-button, a.account-manage-button:link, a.account-manage-button:visited, a.account-manage-button:active {
	font-size: 13px;
	line-height: 16px;
	color: white;
	font-family: 'Open Sans', Arial, Helvetica, sans-serif;
	float: right;
	display: block;
	background-color: #a3a3a3;
	-moz-border-radius: 5px;
	-webkit-border-radius: 5px;
	border-radius: 5px;
	padding: 6px 9px 8px 9px;
	margin-top: 5px;
}
a.account-manage-button:hover {
	background-color: #D9290B;
	color: white;
}
.account-bandwidth-txt {
	font-size: 13px;
	line-height: 16px;
	color: #6c6d6f;
	font-family: 'Open Sans', Arial, Helvetica, sans-serif;
	padding: 0 0 0 0;
}
.transfer-settings .account-bandwidth-txt {
	padding: 8px 0 10px 0;
}
.account-tooltip-txt1 {
	color: #38393D;
	font-size: 18px;
	line-height: 22px;
	font-family: 'Open Sans', Arial, Helvetica, sans-serif;
	padding-bottom: 7px;
}
.account-tooltip-txt2 {
	font-family: 'Open Sans', Arial, Helvetica, sans-serif;
	font-size: 13px;
	line-height: 21px;
	color: #727375;
}
.account-div {
	height: 1px;
	line-height: 1px;
	font-size: 1px;
	background-color: #cdcdcd;
	margin: 49px 0 49px -49px;
	position: relative;
}
.account-div div {
	height: 1px;
	line-height: 1px;
	font-size: 1px;
	background-color: #cdcdcd;
	position: absolute;
	width: 300%;
	left: 757px;
}
.account-sessions {
	padding-top: 49px;
}
.account-set-txt {
	color: #38393D;
	font-size: 16px;
	line-height: 22px;
	font-family: 'Open Sans', Arial, Helvetica, sans-serif;
	padding: 35px 0 15px 0;
}
.account-set-bg1 {
	height: 24px;
	width: 490px;
	background-image: url(../images/mega/account-sliders.png);
	background-position: left -65px;
	background-repeat: no-repeat;
	-moz-box-sizing: border-box;
	-webkit-box-sizing: border-box;
	box-sizing: border-box;
	padding-left: 19px;
	padding-right: 21px;
	position: relative;
}
.upload-settings .account-set-bg1, .download-settings .account-set-bg1 {
	width: 490px;
	background-position: left -65px;
	height: 27px;
	margin-top: 12px;
}
.ui-slider.ui-slider-horizontal.ui-widget.ui-widget-content.ui-corner-all {
	position: relative;
}
.account-slider, a.account-slider, a.account-slider:link, a.account-slider:visited, a.account-slider:hover, a.account-slider:active, .ui-slider-handle.ui-state-default.ui-corner-all {
	width: 44px;
	height: 24px;
	background-image: url(../images/mega/account-sliders.png);
	background-position: left -176px;
	background-repeat: no-repeat;
	position: absolute;
	z-index: 90;
	display: block;
	margin: -7px 0 0 -20px;
}
.account-set-green-bg, .ui-slider-range.ui-widget-header.ui-slider-range-min {
	height: 24px;
	background-image: url(../images/mega/account-sliders.png);
	background-position: left -100px;
	background-repeat: no-repeat;
	position: absolute;
	margin-left: -19px;
}
.upload-settings .account-set-green-bg, .upload-settings .ui-slider-range.ui-widget-header.ui-slider-range-min {
	background-position: left top;
}
.download-settings .account-set-green-bg, .download-settings .ui-slider-range.ui-widget-header.ui-slider-range-min {
	background-position: left -130px;
}
.account-counter-block {
	float: left;
	-moz-box-sizing: border-box;
	-webkit-box-sizing: border-box;
	box-sizing: border-box;
	-moz-border-radius: 5px;
	-webkit-border-radius: 5px;
	border-radius: 5px;
	margin: 68px 0 0 21px;
}
.account-counter-num, .account-counter-number {
	float: left;
}
.account-counter-number input {
	background-color: white;
	width: 100%;
	outline: none;
	font-size: 13px;
	color: #868686;
	margin: 0;
	border: 2px solid #d9d9d9;
	text-align: center;
	-moz-box-sizing: border-box;
	-webkit-box-sizing: border-box;
	height: 30px;
	line-height: 22px;
	-moz-border-radius: 5px;
	-webkit-border-radius: 5px;
	border-radius: 5px;
	font-family: 'Open Sans', Arial, Helvetica, sans-serif;
	text-align: center;
	box-sizing: border-box;
}
.account-counter-percents {
	float: left;
	text-align: center;
	-moz-box-sizing: border-box;
	-webkit-box-sizing: border-box;
	box-sizing: border-box;
	color: #999999;
	font-size: 13px;
	line-height: 28px;
	font-family: 'Open Sans', Arial, Helvetica, sans-serif;
}
.account-italic-txt {
	font-style: italic;
	font-size: 12px;
	line-height: 18px;
	color: #8A8A8A;
	padding: 12px 0 0 0;
}
.account-italic-txt.light {
	color: #BBBBBB;
}
.account-manage-block {
	min-height: 16px;
}
.account-manage-block .left, .account-manage-block .account-counter-block {
	display: none;
}
.account-manage-block.visible .left, .account-manage-block.visible .account-counter-block {
	display: block;
}
.transfer-numbers {
	float: left;
	width: 42px;
	color: #6b6c6f;
	font-size: 12px;
	line-height: 18px;
	text-align: center;
	margin-right: 48px;
	padding-bottom: 18px;
}
.transfer-numbers.last {
	margin-right: 0px;
}
.transfer-settings select {
	visibility: hidden;
	position: absolute;
}
.transfer-settings .account-counter-block {
	margin: 0 0 35px 0;
}
.account-counter-number {
	width: 70px;
	padding: 0 7px;
}
.transfer-settings .account-counter-percents {
	width: auto;
	padding: 0 7px;
}
.radioOn {
	float: left;
	background-image: url(../images/mega/progressbars2.png);
	background-position: -347px -439px;
	background-repeat: no-repeat;
	width: 19px;
	height: 19px;
	margin-right: 7px;
	margin-top: 6px;
	cursor: pointer;
}
.radioOff {
	float: left;
	background-image: url(../images/mega/progressbars2.png);
	background-position: -415px -439px;
	background-repeat: no-repeat;
	width: 19px;
	height: 19px;
	margin-right: 7px;
	margin-top: 6px;
	cursor: pointer;
}
.download-radio-block .radioOn, .download-radio-block .radioOff {
	margin-right: 12px;
}
.download-checkbox {
	background-color: #F2F2F3;
	padding: 5px 20px 12px 20px;
}
.download-checkbox.nt-settings {
	background-color: transparent;
}
.nt-settings-txt {
	font-size: 13px;
	line-height: 16px;
	color: #6c6d6f;
	font-family: 'Open Sans', Arial, Helvetica, sans-serif;
	padding-right: 25px;
	padding-top: 7px;
	padding-bottom: 8px;
}
.nt-settings .nt-settings-txt {
	padding-top: 2px;
	padding-bottom: 12px;
}
.download-radio-block {
	padding: 20px 20px 25px 20px;
}
input.radioOn, input.radioOff {
	margin: 0;
}
.radio-txt {
	float: left;
	font-size: 12px;
	line-height: 16px;
	color: #6c6d6f;
	font-family: 'Open Sans', Arial, Helvetica, sans-serif;
	padding-right: 25px;
	padding-top: 7px;
}
.reset-pass .radio-txt {
	display:block;
	margin-left:32px;
	float:none;
}
.nt-settings .radio-txt {
	padding-bottom: 7px;
}
.radioOff input, .radioOn input {
 filter:progid:DXImageTransform.Microsoft.Alpha(opacity=0);
	-moz-opacity: 0;
	-khtml-opacity: 0;
	opacity: 0;
	width: 18px;
	height: 18px;
}
option[selected], option selected, option[selected=selected] {
	background-color: #D9290B !important;
	color: #FFFFFF !important;
}
.terms-main {
	color: #595959;
	font-size: 14px;
	font-family: 'Open Sans', Arial, Helvetica, sans-serif;
	line-height: 22px;
}
.terms-dialog .terms-main {
	padding: 5px 20px 20px 20px;
	-webkit-box-sizing: border-box;
	-moz-box-sizing: border-box;
	box-sizing: border-box;
}
.terms-top-txt {
	padding: 12px 12px 12px 12px;
	height: 300px;
	line-height: 21px;
	margin-bottom: 5px;
	overflow-y: scroll;
	overflow-x: hidden;
}
.slingshot-main {
	color: #595959;
	font-size: 14px;
	font-family: 'Open Sans', Arial, Helvetica, sans-serif;
	line-height: 22px;
}
.slingshot-dialog .slingshot-main {
	padding: 5px 20px 20px 20px;
	-webkit-box-sizing: border-box;
	-moz-box-sizing: border-box;
	box-sizing: border-box;
}
.slingshot-top-txt {
	padding: 12px 12px 12px 12px;
	height: 300px;
	line-height: 21px;
	margin-bottom: 5px;
	overflow-y: scroll;
	overflow-x: hidden;
}
.blog-article {
	padding: 50px 0 30px 0;
	text-align: left;
}
.blog-article li {
	font-size: 14px;
	line-height: 22px;
	color: #38393D;
	font-family: 'Open Sans', Arial, Helvetica, sans-serif;
	background-position: -16px -1px;
	background-image: url(../images/mega/dev-point.png);
	background-repeat: no-repeat;
	list-style: none;
	padding: 6px 13px 6px 18px;
}
.blog-article h2 {
	padding: 0;
	margin: 0;
	font-family: 'Open Sans', Arial, Helvetica, sans-serif;
	font-size: 20px;
	line-height: 29px;
	color: #505050;
	font-weight: normal;
	padding: 0 0 12px 0;
}
.blog-date {
	display: block;
	background-image: url(../images/mega/account_sprite.png);
	background-position: left -1094px;
	background-repeat: no-repeat;
	font-family: 'Open Sans', Arial, Helvetica, sans-serif;
	font-size: 14px;
	line-height: 24px;
	color: #68696b;
	padding: 1px 0 2px 36px;
	float: left;
}
.blog-short-content {
	font-family: 'Open Sans', Arial, Helvetica, sans-serif;
	font-size: 14px;
	line-height: 24px;
	color: #414646;
}
.blog-short-content img {
	margin: 9px 41px 20px 0;
	float: left;
}
.blog-short-content span {
	display: block;
	padding: 16px 0 0 0;
}
.blog-short-content .res-list-arrow-link, .blog-short-content a.res-list-arrow-link, .blog-short-content a.res-list-arrow-link:link, .blog-short-content a.res-list-arrow-link:visited, .blog-short-content a.res-list-arrow-link:hover, .blog-short-content a.res-list-arrow-link:active {
	font-size: 13px;
	display: block;
	margin: 23px 0 20px 0;
}
.blog-button-block {
	height: 90px;
	background-image: url(../images/mega/help_bg.png);
	-moz-box-sizing: border-box;
	-webkit-box-sizing: border-box;
	box-sizing: border-box;
	padding-top: 29px;
	position: relative;
}
.blog-button-bg1 {
	height: inherit;
	background-image: url(../images/mega/help_bg.png);
	position: absolute;
	width: 100%;
	right: 0;
	margin: -29px 979px 0 0;
}
.blog-button-bg2 {
	height: inherit;
	background-image: url(../images/mega/help_bg.png);
	position: absolute;
	width: 100%;
	left: 0;
	margin: -29px 0 0 979px;
}
.blog-button, a.blog-button, a.blog-button:link, a.blog-button:visited, a.blog-button:active {
	display: block;
	width: 240px;
	height: 30px;
	color: white;
	font-size: 14px;
	line-height: 26px;
	font-family: 'Open Sans', Arial, Helvetica, sans-serif;
	-moz-box-sizing: border-box;
	-webkit-box-sizing: border-box;
	box-sizing: border-box;
	padding: 1px 0 0 0;
	text-align: center;
	background-color: #D9290B;
	-moz-border-radius: 4px;
	-webkit-border-radius: 4px;
	border-radius: 4px;
	margin: 0 auto 0 auto
}
a.blog-button:hover {
	display: block;
	width: 240px;
	height: 30px;
	color: white;
	font-size: 14px;
	line-height: 26px;
	font-family: 'Open Sans', Arial, Helvetica, sans-serif;
	-moz-box-sizing: border-box;
	-webkit-box-sizing: border-box;
	box-sizing: border-box;
	padding: 1px 0 0 0;
	text-align: center;
	background-color: #FF3B2B;
	-moz-border-radius: 4px;
	-webkit-border-radius: 4px;
	border-radius: 4px;
	margin: 0 auto 0 auto
}
.blog-article p {
	padding: 0 0 20px 0;
	margin: 0;
	font-family: 'Open Sans', Arial, Helvetica, sans-serif;
	font-size: 14px;
	line-height: 24px;
	color: #414646;
}
.full-article img {
	margin: 0 0 20px 0;
	border: 0;
}
.full-article .blog-date {
	padding-bottom: 18px;
}
.account .register-pass-status-line1, .account .register-pass-status-line2, .account .register-pass-status-line3, .account .register-pass-status-line4 {
	width: 58px;
}
.fm-account-blocks .register-pass-status-line1, .fm-account-blocks .register-pass-status-line2, .fm-account-blocks .register-pass-status-line3, .fm-account-blocks .register-pass-status-line4 {
	width: 55px;
	height: 2px;
	margin-right: 10px;
}
.fm-account-blocks .register-pass-status-line4 {
	margin-right: 0;
}
.new-registration .register-pass-status-line1, .new-registration .register-pass-status-line2, .new-registration .register-pass-status-line3, .new-registration .register-pass-status-line4, .new-registration .register-pass-status-line5 {
	width: 80px;
	height: 2px;
	margin-right: 5px;
}
.new-registration .register-pass-status-line5 {
	margin-right: 0;
}
.new-registration {
	padding-bottom: 20px;
}
.change-pass-block .notice-input-block.last {
	margin: 4px 0 0 0;
}
.notification-num {
	display: block;
	position: absolute;
	-moz-border-radius: 12px;
	-webkit-border-radius: 12px;
	border-radius: 12px;
	background-color: #D41D00;
	color: white;
	font-size: 10px;
	line-height: 12px;
	height: 16px;
	font-weight: bold;
	padding: 1px 2px 2px 3px;
	margin: -6px 0 0 16px;
	border: 2px solid #111111;
	-webkit-box-sizing: border-box;
	-moz-box-sizing: border-box;
	box-sizing: border-box;
}
.create-account-button {
	cursor: pointer;
	height: 24px;
	line-height: 22px;
	font-size: 12px;
	padding: 0 15px;
	background-color: rgba(211,34,0,0.5);
	-webkit-transition: background-color 200ms ease-in-out;
	-moz-transition: background-color 200ms ease-in-out;
	-o-transition: background-color 200ms ease-in-out;
	-ms-transition: background-color 200ms ease-in-out;
	transition: background-color 200ms ease-in-out;
	color: #d5bbb5;
	float: right;
	margin: 12px 10px 0 0;
	-webkit-border-bottom-right-radius: 8px;
	-moz-border-radius-bottomright: 8px;
	border-bottom-right-radius: 8px;
	-webkit-border-top-right-radius: 8px;
	-moz-border-radius-topright: 8px;
	border-top-right-radius: 8px;
}
.create-account-button:hover, .create-account-button.active {
	background-color: rgba(213,31,0,0.7);
	color: #e1bcb4;
}
.top-login-button {
	cursor: pointer;
	height: 24px;
	line-height: 22px;
	font-size: 12px;
	padding: 0 15px;
	background-color: rgba(255,255,255,0.15);
	-webkit-transition: background-color 200ms ease-in-out;
	-moz-transition: background-color 200ms ease-in-out;
	-o-transition: background-color 200ms ease-in-out;
	-ms-transition: background-color 200ms ease-in-out;
	transition: background-color 200ms ease-in-out;
	color: #c2c2c2;
	float: right;
	margin: 12px 2px 0 0;
	-webkit-border-bottom-left-radius: 8px;
	-moz-border-radius-bottomleft: 8px;
	border-bottom-left-radius: 8px;
	-webkit-border-top-left-radius: 8px;
	-moz-border-radius-topleft: 8px;
	border-top-left-radius: 8px;
}
.top-login-button:hover, .top-login-button.active {
	background-color: rgba(255,255,255,0.3);
	color: #bcbcbc;
}
.unread-num {
	display: inline-block;
	background-color: #d31a00;
	-moz-border-radius: 26px;
	-webkit-border-radius: 26px;
	border-radius: 26px;
	color: white;
	font-size: 10px;
	line-height: 14px;
	font-weight: bold;
	min-width: 14px;
	height: 14px;
	text-align: center;
	padding: 0 4px 0 4px;
	-webkit-box-sizing: border-box;
	-moz-box-sizing: border-box;
	box-sizing: border-box;
	margin: -1px -9px 0 6px;
}
.notification-settings {
	display: block;
	float: right;
	width: 22px;
	height: 22px;
	background-position: 1px -9746px;
	background-image: url(../images/mega/main-sprite.png?v=7);
	background-repeat: no-repeat;
	margin: 4px 5px 0 0;
	cursor: pointer;
}
.notification-settings:hover {
	background-position: 1px -9786px;
}
.notification-item {
	display: block;
	border-top: 2px solid #eeeeee;
	cursor: pointer;
}
.notification-item:nth-child(1) {
	border-top: none;
}
.notification-item:nth-child(2n) {
	background-color: white;
}
.notification-item:nth-child(odd) {
	background-color: white;
}
.notification-list {
	-webkit-box-sizing: border-box;
	-moz-box-sizing: border-box;
	box-sizing: border-box;
	padding: 0 !important;
	width: 398px;
	max-height: 481px;
	overflow: auto;
}
.notification-scr-list {
	-webkit-box-sizing: border-box;
	-moz-box-sizing: border-box;
	box-sizing: border-box;
	padding: 0 !important;
	width: 398px;
}
.empty .notification-scr-list, .empty .fm-notifications-bottom {
	display: none;
}
.notification-popup-empty {
	display: none;
}
.empty .notification-popup-empty {
	display: block;
	text-align: center;
	height: 270px;
}
.notification-popup-empty img {
	width: 218px;
	padding-top: 40px;
}
.notification-popup-empty-txt {
	font-size: 21px;
	line-height: 34px;
	color: #797E7F;
	padding-top: 18px;
}
.notification-empty {
	display: none;
}
.empty .notification-empty {
	width: 400px;
	height: 270px;
	text-align: center;
	position: absolute;
	left: 50%;
	top: 50%;
	margin: -135px 0 0 -72px;
	display: block;
}
.notification-scroll {
	max-height: 480px;
	overflow: hidden;
	-webkit-box-sizing: border-box;
	-moz-box-sizing: border-box;
	box-sizing: border-box;
}
.notification-status-icon {
	display: block;
	background-color: inherit;
	padding-left: 26px;
	position: relative;
}
.notification-type {
	display: block;
	background-color: inherit;
	background-image: url(../images/mega/notification-sprite.png);
	background-repeat: no-repeat;
	padding-left: 30px;
	background-position: left center;
}
.nt-incoming-share .notification-type, .nt-incoming-share.notification-type {
	background-position: left center;
}
.nt-incoming-contact-request .notification-type, .nt-incoming-contact-request.notification-type {
	background-position: -80px center;
}
.nt-new-files .notification-type, .nt-new-files.notification-type {
	background-position: -160px center;
}
.nt-new-message .notification-type, .nt-new-message.notification-type {
	background-position: -240px center;
}
.nt-revocation-of-incoming .notification-type, .nt-revocation-of-incoming.notification-type {
	background-position: -320px center;
}
.nt-deletion-of-files .notification-type, .nt-deletion-of-files.notification-type {
	background-position: -400px center;
}
.nt-renaming-of-files .notification-type, .nt-renaming-of-files.notification-type {
	background-position: -480px center;
}
.nt-renaming-of-files .offline-status, .nt-renaming-of-files.offline-status {
	background-position: -1489px center;
}
.notification-content {
	display: block;
	background-color: inherit;
	min-height: 59px;
	-webkit-box-sizing: border-box;
	-moz-box-sizing: border-box;
	box-sizing: border-box;
	padding: 6px 8px 6px 10px;
}
.nt-popup .notification-content {
	padding-right: 0;
	position: relative;
	min-height: 20px;
}
.notification-info {
	font-size: 12px;
	color: #666666;
	display: block;
	font-family: 'Open Sans', Arial, Helvetica, sans-serif;
	line-height: 20px;
	padding-top: 5px;
}
.nt-popup .notification-info {
	height: 40px;
	padding-right: 16px;
	display: table-cell;
	vertical-align: middle;
	overflow: hidden;
}
.nt-popup {
	position: absolute;
	z-index: 900;
	-moz-box-sizing: border-box;
	-webkit-box-sizing: border-box;
	box-sizing: border-box;
	bottom: 9px;
	right: 9px;
	min-width: 300px;
	padding-left: 10px;
	padding-right: 10px;
	background-color: white;
	-moz-border-radius: 6px;
	-webkit-border-radius: 6px;
	border-radius: 6px;
	border: 1px solid #d7d7d7;
	-webkit-box-shadow: 0px 1px 1px rgba(50, 50, 50, 0.04);
	-moz-box-shadow: 0px 1px 1px rgba(50, 50, 50, 0.04);
	box-shadow: 0px 1px 1px rgba(50, 50, 50, 0.04);
	width: 300px;
	opacity: 0;
}
.nt-popup-close {
	display: block;
	background-image: url(../images/mega/notification-sprite.png);
	background-position: -695px center;
	background-repeat: no-repeat;
	background-size: 718px 15px;
	width: 16px;
	height: 20px;
	position: absolute;
	right: 0;
	margin-top: -10px;
	cursor: pointer;
	top: 50%;
	z-index: 901;
}
.notification-date {
	font-size: 11px;
	color: #999999;
	display: block;
	font-family: 'Open Sans', Arial, Helvetica, sans-serif;
	padding-bottom: 5px;
}
.notification-seeAll {
	display: block;
	height: 30px;
	background-color: #f6f6f6;
	padding: 6px 0 0 0;
	text-align: center;
	color: #575656;
	-webkit-box-sizing: border-box;
	-moz-box-sizing: border-box;
	box-sizing: border-box;
	-webkit-border-bottom-left-radius: 5px;
	-moz-border-radius-bottomleft: 5px;
	border-bottom-left-radius: 5px;
	-webkit-border-bottom-right-radius: 5px;
	-moz-border-radius-bottomright: 5px;
	border-bottom-right-radius: 5px;
	cursor: pointer;
}
body.notification-body {
	background-color: #f2f2f3 !important;
}
#fmholder {
	position: absolute;
	width: 100%;
	height: 100%;
	min-width: 987px;
}
.nt-circle-bg1 {
	width: 60px;
	height: 60px;
	-moz-border-radius: 100%;
	-webkit-border-radius: 100%;
	border-radius: 100%;
	margin: 7px 0 4px 274px;
	border: 2px solid #e5e5e5;
	-webkit-box-sizing: border-box;
	-moz-box-sizing: border-box;
	box-sizing: border-box;
}
.nt-circle-bg2 {
	width: 56px;
	height: 56px;
	-moz-border-radius: 100%x;
	-webkit-border-radius: 100%;
	border-radius: 100%;
	border: 3px solid white;
	-webkit-box-sizing: border-box;
	-moz-box-sizing: border-box;
	box-sizing: border-box;
}
.nt-circle-bg3 {
	width: 50px;
	height: 50px;
	-moz-border-radius: 100%;
	-webkit-border-radius: 100%;
	border-radius: 100%;
	-webkit-box-sizing: border-box;
	-moz-box-sizing: border-box;
	box-sizing: border-box;
	background-color: #737271;
}
.nt-circle-date {
	display: block;
	font-size: 20px;
	line-height: 22px;
	font-family: 'Open Sans Semibold', Arial, Helvetica, sans-serif;
	text-align: center;
	color: white;
	padding: 5px 0 0 0;
}
.nt-circle-month {
	display: block;
	font-size: 12px;
	font-family: 'Open Sans Semibold', Arial, Helvetica, sans-serif;
	text-align: center;
	color: white;
	text-transform: uppercase;
}
.nt-main-date {
	float: left;
	width: 305px;
	height: 30px;
	font-size: 12px;
	-webkit-box-sizing: border-box;
	-moz-box-sizing: border-box;
	box-sizing: border-box;
	text-align: right;
	color: #828586;
	padding: 23px 19px 0 0;
}
.nt-info-block {
	-webkit-box-sizing: border-box;
	-moz-box-sizing: border-box;
	box-sizing: border-box;
	margin: 0 0 0 305px;
	padding: 17px 0;
}
.nt-info-connector {
	float: left;
	width: 46px;
	height: 30px;
	background-image: url(../images/mega/notification-icons.png);
	background-position: 0 -209px;
	background-repeat: no-repeat;
}
.nt-info-txt {
	float: left;
	height: 30px;
	font-size: 12px;
	color: #575b5c;
	display: block;
	-webkit-box-sizing: border-box;
	-moz-box-sizing: border-box;
	box-sizing: border-box;
	font-family: 'Open Sans', Arial, Helvetica, sans-serif;
	padding: 6px 0 0 9px;
}
.nt-info-block .notification-type {
	float: left;
	width: 30px;
	height: 30px;
	background-image: url(../images/mega/notification-sprite.png);
	background-repeat: no-repeat;
	padding: 0;
	background-color: transparent;
}
.nt-red-bar {
	width: 305px;
	background-color: #D11E00;
	padding: 15px 15px 16px 16px;
	font-size: 14px;
	font-weight: normal;
	font-family: 'Open Sans', Arial, Helvetica, sans-serif;
	line-height: 19px;
	-webkit-box-sizing: border-box;
	-moz-box-sizing: border-box;
	box-sizing: border-box;
	height: 50px;
	float: left;
}
.red-bar-txt {
	display: block;
	height: 19px;
	color: white;
}
.nt-white-bar {
	margin-left: 305px;
	height: 51px;
	background-color: white;
	border-bottom: 1px solid #e5e5e5;
	-webkit-box-sizing: border-box;
	-moz-box-sizing: border-box;
	box-sizing: border-box;
}
a.nt-back-button:hover {
	background-position: left -148px;
}
.nt-back-button span {
	display: block;
	height: 30px;
	background-color: #dadee1;
	height: 30px;
	-webkit-box-sizing: border-box;
	-moz-box-sizing: border-box;
	font-size: 13px;
	line-height: 30px;
	font-family: 'Open Sans', Arial, Helvetica, sans-serif;
	color: #363636;
	box-sizing: border-box;
	font-size: 13px;
	-webkit-border-bottom-right-radius: 4px;
	-moz-border-radius-bottomright: 4px;
	border-bottom-right-radius: 4px;
	-webkit-border-top-right-radius: 4px;
	-moz-border-radius-topright: 4px;
	border-top-right-radius: 4px;
	padding: 0 10px 0 8px;
}
a.nt-back-button:hover span {
	background-color: #D9290B;
	color: white;
}
.nt-settings-button, a.nt-settings-button, a.nt-settings-button:link, a.nt-settings-button:visited, a.nt-settings-button:active {
	display: block;
	background-color: #dadee1;
	height: 30px;
	-webkit-box-sizing: border-box;
	margin: 10px 0 0 10px;
	-moz-box-sizing: border-box;
	box-sizing: border-box;
	-moz-border-radius: 4px;
	-webkit-border-radius: 4px;
	border-radius: 4px;
	float: left;
}
a.nt-settings-button:hover {
	background-color: #D9290B;
	color: white;
}
a.nt-settings-button:hover span {
	color: white;
}
.jScrollPaneTrack {
	position: absolute;
	cursor: pointer;
	right: 4px;
	top: 0;
	height: 100%;
	-moz-box-sizing: border-box;
	-webkit-box-sizing: border-box;
	box-sizing: border-box;
	width: 9px !important;
}
.jScrollPaneDrag {
	position: absolute;
	background-color: rgba(0, 0, 0, 0.39);
	-webkit-border-radius: 8px;
	-moz-border-radius: 8px;
	border-radius: 8px;
	width: 8px !important;
	cursor: pointer;
	overflow: hidden;
}
.jspHorizontalBar .jScrollPaneDrag, .jspHorizontalBar .jspdrag {
	background-color: #B8BCBF;
}
.jScrollPaneDragTop {
	position: absolute;
	top: 0;
	left: 0;
	overflow: hidden;
}
.jScrollPaneDragBottom {
	position: absolute;
	bottom: 0;
	left: 0;
	overflow: hidden;
}
.jScrollPaneContainer {
	position: relative;
	overflow: hidden;
	z-index: 1;
	padding: 0;
}
.jspContainer {
	overflow: hidden;
	position: relative;
}
.jspPane {
	position: absolute;
}
.jspVerticalBar {
	position: absolute;
	top: 0;
	right: 0;
	width: 8px;
	height: 100%;
}
.jspHorizontalBar {
	position: absolute;
	bottom: 0;
	left: 0;
	width: 100%;
	height: 8px;
}
.jspVerticalBar *, .jspHorizontalBar * {
	margin: 0;
	padding: 0;
}
.jspCap {
	display: none;
}
.jspHorizontalBar .jspCap {
	float: left;
}
.jspTrack {
	position: relative;
}
.jspPane {
	width: inherit !important;
}
.jspDrag {
	background-color: rgb(102, 102, 102);
	-webkit-border-radius: 8px;
	-moz-border-radius: 8px;
	border-radius: 8px;
	width: 6px;
	position: relative;
	top: 0;
	left: 0;
	cursor: pointer;
	-webkit-transition: opacity 250ms ease-in-out;
	-moz-transition: opacity 250ms ease-in-out;
	-o-transition: opacity 250ms ease-in-out;
	-ms-transition: opacity 250ms ease-in-out;
	transition: opacity 250ms ease-in-out;
 filter:progid:DXImageTransform.Microsoft.Alpha(opacity=20);
	-moz-opacity: 0.2;
	-khtml-opacity: 0.2;
	opacity: 0.2;
}
.jspHorizontalBar .jspDrag {
	height: 6px !important;
}
.jspDrag.jspHover, .jspDrag.jspScroll, .jspDrag.jspActive {
 filter:progid:DXImageTransform.Microsoft.Alpha(opacity=50);
	-moz-opacity: 0.5;
	-khtml-opacity: 0.5;
	opacity: 0.5;
}
.jspHorizontalBar .jspTrack, .jspHorizontalBar .jspDrag {
	float: left;
	height: 100%;
}
.jspArrow {
	text-indent: -20000px;
	display: block;
	cursor: pointer;
}
.jspArrow.jspDisabled {
	cursor: default;
}
.jspVerticalBar .jspArrow {
	height: 2px;
}
.jspHorizontalBar .jspArrow {
	width: 2px;
	float: left;
	height: 100%;
}
.jspVerticalBar .jspArrow:focus {
	outline: none;
}
.jspCorner {
	float: left;
	height: 100%;
}
* html .jspCorner {
	margin: 0 -3px 0 0;
}
ul.tagit {
	overflow: auto;
	margin-left: inherit;
	margin-right: inherit;
	padding: 0;
	margin: 0;
}
ul.tagit li {
	display: block;
	float: left;
	color: #565a5b;
}
ul.tagit li.tagit-choice {
	position: relative;
	line-height: inherit;
}
ul.tagit li.tagit-choice-read-only {
	padding: 0 7px 0 7px;
}
ul.tagit li.tagit-choice-editable {
	padding: 0 18px 0 7px;
}
ul.tagit li.tagit-new {
}
ul.tagit li.tagit-choice a.tagit-label {
	cursor: pointer;
	text-decoration: none;
}
ul.tagit li.tagit-choice .tagit-close {
	cursor: pointer;
	position: absolute;
	top: 50%;
	margin-top: -10px;
}
ul.tagit li.tagit-choice .tagit-close .text-icon {
	display: none;
}
ul.tagit li.tagit-choice input {
	display: block;
	float: left;
}
ul.tagit li.tagit-choice {
	-moz-border-radius: 3px;
	border-radius: 3px;
	-webkit-border-radius: 3px;
	border: 1px solid #e7e7e8;
	font-size: 12px;
	background: none;
	background-color: #f2f2f3;
	-moz-box-sizing: border-box;
	-webkit-box-sizing: border-box;
	box-sizing: border-box;
	font-weight: normal;
	height: 22px;
	line-height: 20px;
	margin: 0 0 2px 2px;
	color: #565a5b;
}
ul.tagit li.tagit-choice .tagit-label:not(a) {
	color: #565a5b;
	font-size: 11px;
}
ul.tagit li.tagit-choice a.tagit-close {
	text-decoration: none;
}
ul.tagit li.tagit-choice .tagit-close {
	right: .4em;
}
ul.tagit li.tagit-choice .ui-icon {
	display: none;
}
ul.tagit li.tagit-choice .tagit-close .text-icon {
	display: inline-block;
	height: 8px;
	width: 8px;
	background-image: url(../images/mega/send-sprite.png);
	background-size: 254px 60px;
	background-repeat: no-repeat;
	background-position: left top;
	font-size: 11px;
	margin: 6px 0 0 0;
	color: #565a5b;
}
ul.tagit li.tagit-choice:hover, ul.tagit li.tagit-choice.remove {
}
ul.tagit li.tagit-choice a.tagLabel:hover, ul.tagit li.tagit-choice a.tagit-close .text-icon:hover {
}
ul.tagit input[type="text"] {
	color: #565a5b;
	background: none;
}
.ui-widget {
	font-size: 11px;
}
.tagit-new {
	display: none;
}
.ui-autocomplete.ui-menu.ui-widget.ui-widget-content.ui-corner-all {
	margin: 0;
	padding: 0;
	width: 280px;
	background-color: white;
	-webkit-box-shadow: 0px 3px 4px rgba(50, 50, 50, 0.4);
	-moz-box-shadow: 0px 3px 4px rgba(50, 50, 50, 0.4);
	box-shadow: 0px 3px 4px rgba(50, 50, 50, 0.4);
	-moz-border-radius: 4px;
	-webkit-border-radius: 4px;
	border-radius: 4px;
	-moz-box-sizing: border-box;
	-webkit-box-sizing: border-box;
	box-sizing: border-box;
	overflow: hidden;
	border: 1px solid rgba(0, 0, 0, 0.21);
}
.ui-autocomplete.ui-menu.ui-widget.ui-widget-content.ui-corner-all li {
	list-style: none;
	display: block;
	padding: 0;
	margin: 0;
}
.ui-autocomplete.ui-menu.ui-widget.ui-widget-content.ui-corner-all li a, .send-files-menu-item {
	list-style: none;
	display: block;
	height: 30px;
	line-height: 30px;
	padding-left: 42px;
	background-image: url(../images/mega/send-sprite.png);
	background-size: 254px 60px;
	background-repeat: no-repeat;
	background-position: 10px -34px;
	cursor: pointer;
	color: #383b3d;
	font-size: 11px;
}
.ui-autocomplete.ui-menu.ui-widget.ui-widget-content.ui-corner-all li:nth-child(1) a {
	-webkit-border-top-left-radius: 3px;
	-moz-border-radius-topleft: 3px;
	border-top-left-radius: 3px;
	-webkit-border-top-right-radius: 3px;
	-moz-border-radius-topright: 3px;
	border-top-right-radius: 3px;
}
.ui-autocomplete.ui-menu.ui-widget.ui-widget-content.ui-corner-all li a.ui-state-hover, .send-files-menu-item:hover {
	background-color: #cacfd4;
}
form {
	margin: 0;
	padding: 0;
}
.blog-new-left {
	float: left;
	width: 720px;
}
.blog-new-item {
	padding: 10px 35px 41px 3px;
}
.blog-new.new-bottom-pages h2 {
	margin: 0;
	font-size: 20px;
	line-height: 29px;
	color: #333333;
	font-weight: normal;
	padding: 22px 0 2px 0;
	font-family: 'Open Sans', Arial;
}
.new-bottom-pages .blog-new-right h2, .new-bottom-pages .blog-new-right h1 {
	padding: 36px 0 20px 0;
	font-family: 'Open Sans', Arial;
	color: #555555;
}
.blog-new-small {
	color: #999a9c;
	float: left;
	font-size: 11px;
	line-height: 30px;
	font-family: 'Open Sans Semibold', Arial, Helvetica;
	margin: 0 0 16px 0;
}
.blog-new-date-div {
	width: 2px;
	height: 20px;
	float: left;
	background-color: #e3e3e3;
	margin: 4px 10px 0px 10px;
}
.blog-new-small span {
	color: #727376;
}
.blog-new-item img {
	width: 250px;
	float: left;
}
.new-bottom-pages .blog-new-item p {
	font-family: 'Open Sans', Arial, Helvetica, sans-serif;
	padding-left: 281px;
	font-size: 13px;
	line-height: 24px;
	color: #3F4646;
	padding-top: 0;
}
.blog-new-item p span.blog-new-description {
	display: block;
	min-height: 110px;
	-moz-box-sizing: border-box;
	-webkit-box-sizing: border-box;
	box-sizing: border-box;
	padding-bottom: 12px;
}
.blog-new-item p span.quote {
	display: inline;
	font-style: italic;
}
.blog-archive-number {
	color: white;
	background-color: #c2c2c2;
	display: inline-block;
	min-width: 16px;
	height: 16px;
	-moz-border-radius: 10px;
	-webkit-border-radius: 10px;
	border-radius: 10px;
	font-size: 11px;
	text-align: center;
	line-height: 16px;
	margin-left: 5px;
}
a.blog-new-archive-lnk:hover .blog-archive-number {
	background-color: #797979;
}
p .blog-new-read-more, p a.blog-new-read-more {
	display: block;
	height: 30px;
	background-color: #cccccc;
	cursor: pointer;
	float: left;
	-moz-border-radius: 5px;
	font-size: 13px;
	line-height: 28px;
	-webkit-border-radius: 5px;
	border-radius: 5px;
	padding: 0 15px 0 15px;
	color: white !important;
	-webkit-box-sizing: border-box;
	-moz-box-sizing: border-box;
	box-sizing: border-box;
	font-family: 'Open Sans', Arial;
}
p a.blog-new-read-more:hover {
	color: white !important;
	background-color: #7f7f7f;
}
.blog-new-div {
	height: 2px;
	position: relative;
	background-color: #eeeeee;
}
.blog-new-div div {
	height: 2px;
	position: relative;
	background-color: #eeeeee;
	position: absolute;
	right: 660px;
	width: 300%;
}
.blog-new-right {
	margin-left: 720px;
	position: relative;
	padding: 36px 0 0 30px;
	-moz-box-sizing: border-box;
	-webkit-box-sizing: border-box;
	box-sizing: border-box;
}
.blog-new-right h1 {
}
.blog-new-right-bg {
	position: absolute;
	height: 100%;
	width: 800%;
	top: 0;
	left: 319px;
	background-image: url(../images/mega/blog-new-bg2.png);
}
.blog-new-search {
	height: 30px;
	border: 2px solid #dadada;
	background-color: white;
	-moz-box-sizing: border-box;
	-webkit-box-sizing: border-box;
	box-sizing: border-box;
	-moz-border-radius: 15px;
	-webkit-border-radius: 15px;
	border-radius: 15px;
	background-image: url(../images/mega/blog-new-sprite_v2.png);
	background-position: -7px -105px;
	background-repeat: no-repeat;
	padding: 0 20px 0 30px;
}
.blog-new-search input {
	border: 0;
	background-color: white;
	width: 100%;
	outline: none;
	font-family: 'Open Sans', Arial, Helvetica, sans-serif;
	font-size: 13px;
	line-height: 26px;
	color: #7F7E7F;
	margin: 0px 0 0 0;
	padding: 0;
	-moz-box-sizing: border-box;
	-webkit-box-sizing: border-box;
	box-sizing: border-box;
	height: 26px;
}
a.blog-new-archive-lnk {
	display: block;
	font-size: 13px;
	line-height: 24px;
	color: #3F4646;
	font-family: 'Open Sans', Arial, Helvetica, sans-serif;
	margin-top: 10px;
}
.blog-search-header {
	padding: 40px 0 0 0;
}
.blog-text-selection {
	background: #f6d3cc;
}
.blog-pagination-button {
	display: inline-block;
	height: 30px;
	min-width: 30px;
	-moz-box-sizing: border-box;
	-webkit-box-sizing: border-box;
	box-sizing: border-box;
	margin: 0 5px;
	padding: 0 5px;
	font-size: 13px;
	line-height: 30px;
	text-align: center;
	background-color: #cccccc;
	-moz-border-radius: 3px;
	-webkit-border-radius: 3px;
	border-radius: 3px;
	color: white;
	cursor: pointer;
	-webkit-touch-callout: none;
	-webkit-user-select: none;
	-khtml-user-select: none;
	-moz-user-select: none;
	-ms-user-select: none;
	user-select: none;
}
.blog-pagination-button:hover, .blog-pagination-button.active {
	background-color: #D42400;
}
.blog-pagination-button.unavailable, .blog-pagination-button.unavailable:hover {
	background-color: #f2f2f2;
	cursor: default;
}
.blog-pagination-button.to-the-beggining, .blog-pagination-button.previous, .blog-pagination-button.to-the-end, .blog-pagination-button.next {
	background-image: url(../images/mega/blog-new-sprite_v2.png);
	background-repeat: no-repeat;
}
.blog-pagination-button.to-the-beggining::before, .blog-pagination-button.previous::before, .blog-pagination-button.to-the-end::before, .blog-pagination-button.next::before {
	content: '\00a0';
}
.blog-pagination-button.to-the-beggining {
	background-position: 6px -42px;
}
.blog-pagination-button.previous {
	background-position: 10px 8px;
}
.blog-pagination-button.to-the-end {
	background-position: -36px -42px;
}
.blog-pagination-button.next {
	background-position: -30px 8px;
}
.blog-pagination {
	border-top: 2px solid #f2f2f2;
	padding: 31px 0;
	margin: 16px 50px 0 0;
}
.blog-pagination-pad {
	margin-right: -15px;
	text-align: center;
}
.facebook-lnk {
	display: block;
	width: 24px;
	height: 24px;
	background-color: #3868ab;
	margin: 4px 16px 4px 0;
	-moz-border-radius: 100%;
	-webkit-border-radius: 100%;
	border-radius: 100%;
}
.facebook-lnk:hover {
	margin: 1px 13px 1px -3px;
	width: 30px;
	height: 30px;
}
.facebook-lnk .social-icon {
	background-position: 11px -156px;
}
.twitter-lnk {
	display: block;
	width: 24px;
	height: 24px;
	background-color: #35bde5;
	margin: 4px 16px 4px 4px;
	-moz-border-radius: 100%;
	-webkit-border-radius: 100%;
	border-radius: 100%;
}
.twitter-lnk .social-icon {
	background-position: -33px -156px;
	left: 4px;
}
.twitter-lnk:hover {
	margin: 1px 13px 1px 1px;
	width: 30px;
	height: 30px;
}
.rss-lnk {
	display: block;
	width: 24px;
	height: 24px;
	background-color: #f4811e;
	margin: 4px;
	-moz-border-radius: 100%;
	-webkit-border-radius: 100%;
	border-radius: 100%;
}
.rss-lnk .social-icon {
	background-position: -77px -156px;
	left: 4px;
}
.rss-lnk:hover {
	margin: 1px;
	width: 30px;
	height: 30px;
}
.social-float {
	float: left;
	position: relative;
}
.social-icon {
	display: block;
	height: 24px;
	width: 24px;
	position: absolute;
	left: 0;
	top: 4px;
	background-image: url(../images/mega/blog-new-sprite_v2.png);
	background-repeat: no-repeat;
}
.social {
	position: relative;
	padding-bottom: 40px;
}
.social-arrow {
	position: absolute;
	z-index: 101;
	display: block;
	background-image: url(../images/mega/blog-new-sprite_v2.png);
	background-position: 0px -269px;
	background-repeat: no-repeat;
	width: 18px;
	height: 54px;
	width: 100%;
	display: none;
}
.social-block {
	position: absolute;
	width: 281px;
	z-index: 100;
	background-color: #fefefe;
	border: 1px solid #d4d4d4;
	-webkit-box-shadow: 0px 1px 0px rgba(50, 50, 50, 0.05);
	-moz-box-shadow: 0px 1px 0px rgba(50, 50, 50, 0.05);
	box-shadow: 0px 1px 0px rgba(50, 50, 50, 0.05);
	-webkit-box-sizing: border-box;
	-moz-box-sizing: border-box;
	box-sizing: border-box;
	-moz-border-radius: 5px;
	-webkit-border-radius: 5px;
	border-radius: 5px;
	top: 53px;
	min-height: 40px;
	padding: 10 15px 15px 15px;
	display: none;
	cursor: default;
}
.active .social-arrow, .active .social-block {
	display: block;
}
.social-block h2 {
	padding: 0 0 7px 0;
	font-size: 16px;
	border-bottom: 1px solid #e2e2e2;
	margin-bottom: 15px;
}
.facebook-lnk h2 {
	color: #3867AB;
}
.twitter-lnk h2 {
	color: #2CA5C9;
}
.google-plus h2 {
	color: #D83500;
}
.rss h2 {
	color: #F4811E;
}
.rss-view-all {
	color: #E5391F !important;
	display: block;
	background-image: url(../images/mega/blog-new-sprite_v2.png);
	background-position: -12px -46px;
	background-repeat: no-repeat;
	padding: 0 0 0 17px;
	font-size: 14px;
	line-height: 24px;
}
.twitter-lnk .social-block {
	left: -68px;
}
.google-plus .social-block {
	left: -136px;
}
.rss .social-block {
	left: -204px;
}
.social-lnk {
	cursor: pointer;
}
.blog-new-full {
	padding: 10px 35px 40px 3px;
}
.blog-new-full.empty-bottom {
	padding: 10px 35px 7px 3px;
}
.new-bottom-pages .blog-new-full h2 {
	float: left;
	width: 550px;
	padding-bottom: 0;
}
.blog-new-forward {
	float: right;
	display: block;
	width: 30px;
	height: 30px;
	background-image: url(../images/mega/blog-new-sprite_v2.png);
	background-position: -30px 8px;
	background-repeat: no-repeat;
	margin: 26px -6px -6px 10px;
	background-color: #cccccc;
	-moz-border-radius: 4px;
	-webkit-border-radius: 4px;
	border-radius: 4px;
}
.blog-new-back {
	float: right;
	display: block;
	width: 30px;
	height: 30px;
	background-image: url(../images/mega/blog-new-sprite_v2.png);
	background-position: 10px 8px;
	background-repeat: no-repeat;
	margin: 26px 0 -6px 10px;
	background-color: #cccccc;
	-moz-border-radius: 4px;
	-webkit-border-radius: 4px;
	border-radius: 4px;
}
.blog-new-forward.active:hover, .blog-new-back.active:hover {
	background-color: #797979;
}
.blog-new-full-img {
	max-width: 660px;
	margin: 20px 0 15px 0;
}
.blog-new-full-img.large {
	width: 665px;
	margin: 20px 0 15px -62px;
}
.new-bottom-pages .blog-new-full p {
	color: #3F4646;
	padding: 20px 0 33px 0
}
.blog-browser-logo {
	float: left;
	width: 63px;
}
.blog-apps-icon {
	float: left;
	width: 60px;
}
.blog-browser-title, .blog-dev-titles {
	margin-left: 83px;
	font-size: 14px;
	line-height: 26px;
	padding-top: 18px;
	font-family: 'Open Sans Semibold', Arial, Helvetica, sans-serif;
	color: #737376;
}
.blog-dev-titles {
	padding-top: 16px;
}
.blog-new-full-div {
	background-color: #ededed;
	height: 2px;
	margin: 0 -12px 30px -15px;
}
.blog-new-full-div2 {
	background-color: #ededed;
	height: 2px;
	margin: 5px -12px 35px -15px;
}
.new-bottom-pages .blog-new-full p.conclusion {
	margin: 0;
	padding: 7px 0 33px 0;
}
.new-bottom-pages .blog-new-full ul {
	margin: 0;
	padding: 20px 0 15px 0;
}
.sync ul {
	margin: 0;
	padding: 43px 0 25px 0;
	width: 430px;
}
.affiliate ul, .pro ul {
	margin: 0;
	padding: 7px 0 0 0;
}
.blog-new-full ul li, .sync li, .affiliate li, .pro li {
	margin: 0;
	padding: 0 0 18px 20px;
	font-family: 'Open Sans', Arial, Helvetica, sans-serif;
	font-size: 13px;
	line-height: 28px;
	color: #3F4646;
	text-align: left;
	font-weight: normal;
	list-style-type: none;
	background-position: -15px -3px;
	background-image: url(../images/mega/dev-point.png);
	background-repeat: no-repeat;
}
.pro li {
	padding: 0 0 12px 20px;
}
.new-bottom-pages .blog-new-full p.strong-paragraph {
	font-weight: normal;
	font-family: 'Open Sans Semibold', Arial;
	color: #3F4646;
	padding-top: 0;
	padding-bottom: 30px
}
.new-bottom-pages .blog-new-full p .italic-quote {
	color: #919091;
	font-style: italic;
}
.new-bottom-pages .blog-new-full p.small-pad-paragraph {
	padding-top: 0;
	padding-bottom: 30px
}
.new-bottom-pages .blog-new-full ul.ul-small-pad {
	padding-top: 0;
}
.blog-new-full .blog-dark {
	color: #131313;
	font-family: 'Open Sans Semibold', Arial, Helvetica, sans-serif;
}
.blog-new-number {
	width: 24px;
	height: 24px;
	-moz-box-sizing: border-box;
	-webkit-box-sizing: border-box;
	box-sizing: border-box;
	border: 2px solid #888787;
	padding: 10px;
	float: left;
	display: block;
	font-size: 14px;
	line-height: 20px;
	color: #404646;
	font-family: 'Open Sans Semibold', Arial, Helvetica, sans-serif;
	color: #3F4646;
	-moz-border-radius: 100%;
	-webkit-border-radius: 100%;
	border-radius: 100%;
	margin: 0;
	padding: 0 0 0 0;
	text-align: center;
}
.blog-plus-sign {
	width: 24px;
	height: 24px;
	-moz-box-sizing: border-box;
	-webkit-box-sizing: border-box;
	box-sizing: border-box;
	float: left;
	display: block;
	background-position: 5px -248px;
	background-image: url(../images/mega/blog-new-sprite_v2.png);
	background-repeat: no-repeat;
}
.blog-minus-sign {
	width: 24px;
	height: 24px;
	-moz-box-sizing: border-box;
	-webkit-box-sizing: border-box;
	box-sizing: border-box;
	float: left;
	display: block;
	background-position: -41px -248px;
	background-image: url(../images/mega/blog-new-sprite_v2.png);
	background-repeat: no-repeat;
}
.blog-new-arrow {
	width: 24px;
	height: 24px;
	-moz-box-sizing: border-box;
	-webkit-box-sizing: border-box;
	box-sizing: border-box;
	float: left;
	display: block;
	background-position: -84px -248px;
	background-image: url(../images/mega/blog-new-sprite_v2.png);
	background-repeat: no-repeat;
}
.blog-new-positive {
	width: 24px;
	height: 24px;
	-moz-box-sizing: border-box;
	-webkit-box-sizing: border-box;
	box-sizing: border-box;
	float: left;
	display: block;
	background-position: -116px -248px;
	background-image: url(../images/mega/blog-new-sprite_v2.png);
	background-repeat: no-repeat;
}
.blog-new-negative {
	width: 24px;
	height: 24px;
	-moz-box-sizing: border-box;
	-webkit-box-sizing: border-box;
	box-sizing: border-box;
	float: left;
	display: block;
	background-position: -151px -248px;
	background-image: url(../images/mega/blog-new-sprite_v2.png);
	background-repeat: no-repeat;
}
.blog-new-strong-recomend {
	width: 26px;
	height: 26px;
	-moz-box-sizing: border-box;
	-webkit-box-sizing: border-box;
	box-sizing: border-box;
	float: left;
	display: block;
	background-position: -190px -246px;
	background-image: url(../images/mega/blog-new-sprite_v2.png);
	background-repeat: no-repeat;
}
.blog-new-recomend {
	width: 26px;
	height: 26px;
	-moz-box-sizing: border-box;
	-webkit-box-sizing: border-box;
	box-sizing: border-box;
	float: left;
	display: block;
	background-position: -150px -206px;
	background-image: url(../images/mega/blog-new-sprite_v2.png);
	background-repeat: no-repeat;
}
.blog-new-not-recomend {
	width: 26px;
	height: 26px;
	-moz-box-sizing: border-box;
	-webkit-box-sizing: border-box;
	box-sizing: border-box;
	float: left;
	display: block;
	background-position: -190px -206px;
	background-image: url(../images/mega/blog-new-sprite_v2.png);
	background-repeat: no-repeat;
}
.blog-new-num-txt, .blog-new-num-txtpositive-negative-txt {
	margin-left: 33px;
	display: block;
}
.blog-new-full ul li a {
	color: #d9290b;
}
.blog-new-full ul ul {
	margin: 0 0 0 30px;
	padding: 0;
}
.blog-new-full ul ul li {
	background-image: url(../images/mega/dev-point-gray.png);
}
.blog-new-num-txt.strong-header {
	padding: 0 0 20px 0;
	color: #3F4646;
	font-family: 'Open Sans Semibold', Arial, Helvetica, sans-serif;
	font-size: 14px;
}
.blog-new-num-txt .dev-new-input-block {
	margin: 10px 0 -15px 0;
}
.blog-new-num-txt .dev-new-input-block input {
	color: #99999E;
}
.blog-left-image {
	width: 220px;
	float: left;
	padding-bottom: 33px;
}
.new-bottom-pages p.blog-p-left-pad {
	margin-left: 301px;
	padding-top: 5px;
}
img.blog-new-logos {
	width: 160px;
	float: left;
}
.blog-browser-title.large {
	margin-left: 191px;
}
.blog-new-num-txt.positive-negative-txt, .blog-new-num-txtpositive-negative-txt {
	padding-bottom: 8px;
}
.blog-status {
	display: block;
	padding-top: 15px;
}
.blog-status .blog-new-num-txt.positive-negative-txt, .blog-new-num-txtpositive-negative-txt {
	padding-top: 1px;
}
.blog-left-image.clouds {
	width: 115px;
}
.blog-p-left-pad.clouds {
	margin-left: 152px;
	padding-top: 0;
}
.blog-apps-icon.news {
	width: 68px;
	padding-bottom: 30px;
}
.blog-browser-title.news {
	padding-top: 4px;
	margin-left: 98px;
	padding-bottom: 30px;
	padding-top: 3px;
}
.blog-paragraph-big-lines {
	line-height: 32px;
}
.blog-jobs-icon {
	padding: 7px 0 10px 40px;
	background-image: url(../images/mega/blogs/jobs-sprite.png);
	background-repeat: no-repeat;
	background-size: 31px 438px;
	font-weight: bold;
	color: #727376;
	margin-bottom: 15px;
}
.blog-jobs-icon.you {
	background-position: left 1px;
}
.blog-jobs-icon.salary {
	background-position: left -99px;
}
.blog-jobs-icon.location {
	background-position: left -199px;
}
.blog-jobs-icon.server-side {
	background-position: left -294px;
}
.blog-jobs-icon.client-side {
	background-position: left -389px;
}
.blog-jobs-mega {
	display: block;
	width: 140px;
	margin-bottom: 33px
}
.browsers-top-icon {
	width: 226px;
	height: 174px;
	float: left;
	background-repeat: no-repeat;
}
.browsers-top-icon.safari {
	background-size: 143px 126px;
	background-image: url(../images/mega/browsers-safari.png);
	background-position: 46px 20px;
}
.browsers-top-icon.ie10 {
	background-size: 153px 121px;
	background-image: url(../images/mega/browsers-ie10.png);
	background-position: 40px 22px;
}
.browsers-top-icon.ie9 {
	background-size: 162px 118px;
	background-image: url(../images/mega/browsers-ie9.png);
	background-position: 40px 24px;
}
.browsers-info-block {
	padding: 20px 20px 28px 226px
}
.browsers-info-header {
	font-size: 15px;
	line-height: 21px;
	color: #363b3b;
	padding-top: 8px;
	font-family: 'Open Sans Semibold', Arial, Helvetica;
}
.browsers-info-block p {
	padding: 10px 0 0 0;
	margin: 0;
	font-size: 13px;
	line-height: 21px;
	color: #767F7F;
}
.browsers-gray-notification {
	font-size: 15px;
	line-height: 21px;
	color: #363b3b;
	padding: 16px 20px 0 20px;
	background-image: url(../images/mega/browsers-sprite.png);
	background-position: left -922px;
	background-repeat: repeat-x;
	background-size: 100px auto;
}
.browsers-logos-block {
	padding: 20px 0 20px 20px;
}
.browsers-logo {
	float: left;
	width: 33.33333%;
	padding-right: 20px;
	-moz-box-sizing: border-box;
	-webkit-box-sizing: border-box;
	box-sizing: border-box;
}
.browsers-logo-lnk {
	display: block;
	height: 184px;
	border: 2px solid #edeff1;
	-moz-border-radius: 8px;
	-webkit-border-radius: 8px;
	border-radius: 8px;
	background-image: url(../images/mega/browsers-sprite.png);
	background-position: center 30px;
	background-repeat: no-repeat;
	background-size: 100px auto;
	-moz-box-sizing: border-box;
	-webkit-box-sizing: border-box;
	box-sizing: border-box;
}
.browsers-logo-lnk:hover {
	border: 3px solid #D21F00;
	height: 186px;
	margin: -1px;
}
.opera-next .browsers-logo-lnk {
	background-position: center 30px;
}
.firefox .browsers-logo-lnk {
	background-position: center -299px;
}
.chrome .browsers-logo-lnk {
	background-position: center -480px;
}
.opera .browsers-logo-lnk {
	background-position: center -138px;
}
.browsers-compatibility {
	display: block;
	width: 12px;
	height: 12px;
	-moz-border-radius: 100%;
	-webkit-border-radius: 100%;
	border-radius: 100%;
	float: right;
	margin: 158px 10px 0 0;
	position: relative;
}
.opera .browsers-compatibility, .chrome .browsers-compatibility {
	background-color: #7DB133;
}
.firefox .browsers-compatibility, .opera-next .browsers-compatibility {
	background-color: #FFCB00;
}
.browsers-title {
	display: block;
	text-align: center;
	font-size: 14px;
	line-height: 21px;
	color: #363b3b;
	margin: 152px 30px 0 30px;
}
.browsers-bot-block {
	padding: 0 20px 10px 20px;
}
.browsers-compatibility .fm-pause-notification {
	margin-left: -76px;
	display: block;
}
.browsers-compatibility .fm-pause-notification.hidden {
	display: none;
}
.properties-icon {
	width: 220px;
	float: left;
	padding: 0;
}
.properties-info-block {
	margin-left: 220px;
	padding: 29px 20px 0 0;
}
.retina .properties-icon {
	width: 170px;
	float: left;
	padding: 0;
	-moz-box-sizing: border-box;
	-webkit-box-sizing: border-box;
	box-sizing: border-box;
	padding: 20px 0 0 30px;
}
.retina .properties-icon img {
	width: 110px;
}
.retina .properties-info-block {
	margin-left: 170px;
	padding: 29px 20px 0 0;
}
.properties-small-gray {
	font-size: 13px;
	color: #767F7F;
	line-height: 21px;
	display: block;
}
.propreties-dark-txt {
	font-size: 12px;
	color: #50504E;
	line-height: 24px;
	display: block;
	padding-bottom: 16px;
}
.properties-float-bl {
	float: left;
	width: 50%;
	min-height: 61px;
}
a.tips-button.properties {
	margin-right: 10px;
}
.on_off {
	float: right;
	margin: 30px 20px 0 20px;
}
.iPhoneCheckContainer {
	width: 100px;
	height: 40px;
	-moz-border-radius: 40px;
	-webkit-border-radius: 40px;
	-khtml-border-radius: 40px;
	border-radius: 40px;
}
.iPhoneCheckHandle {
	height: 25px;
	background-size: 25px 26px;
	width: 25px;
}
.iPhoneCheckContainer {
	-webkit-transform: translate3d(0, 0, 0);
	position: relative;
	width: 100px;
	height: 40px;
	cursor: pointer;
	overflow: hidden;
	-moz-border-radius: 40px;
	-webkit-border-radius: 40px;
	-khtml-border-radius: 40px;
	border-radius: 40px;
}
.iPhoneCheckContainer input {
	position: absolute;
	top: 5px;
	left: 30px;
 filter: progid:DXImageTransform.Microsoft.Alpha(Opacity=0);
	opacity: 0;
}
.iPhoneCheckContainer label {
	white-space: nowrap;
	cursor: pointer;
	display: block;
	height: 40px;
	position: absolute;
	width: 100px;
	top: 0;
	overflow: hidden;
}
.iPhoneCheckContainer, .iPhoneCheckContainer label {
	user-select: none;
	-moz-user-select: none;
	-khtml-user-select: none;
}
.iPhoneCheckDisabled {
 filter: progid:DXImageTransform.Microsoft.Alpha(Opacity=50);
	opacity: 0.5;
}
label.iPhoneCheckLabelOn {
	color: white;
	left: 0;
}
label.iPhoneCheckLabelOn span {
	display: none;
}
label.iPhoneCheckLabelOff {
	color: white;
	right: 0;
	background-color: #c8c8c8;
	-moz-border-radius: 40px;
	-webkit-border-radius: 40px;
	-khtml-border-radius: 40px;
	border-radius: 40px;
}
label.iPhoneCheckLabelOff span {
	display: none;
}
.iPhoneCheckHandle {
	display: block;
	height: 40px;
	cursor: pointer;
	position: absolute;
	top: 0;
	left: 0;
	width: 40px;
}
.iPhoneCheckHandleRight {
	height: 100%;
	width: 100%;
	padding: 4px;
	-moz-box-sizing: border-box;
	-webkit-box-sizing: border-box;
	box-sizing: border-box;
}
.iPhoneCheckHandleCenter {
	height: 100%;
	width: 100%;
	-moz-border-radius: 32px;
	-webkit-border-radius: 32px;
	-khtml-border-radius: 32px;
	border-radius: 32px;
	background-color: white;
}
/* New FM */

.fm-tree-panel {
	height: 100%;
	height: -webkit-calc(100% - 48px);
	height: -moz-calc(100% - 48px);
	height: calc(100% - 48px);
	-webkit-box-sizing: border-box;
	-moz-box-sizing: border-box;
	box-sizing: border-box;
}
.content-panel {
	overflow: hidden;
	display: none;
}
.content-panel.cloud-drive, .content-panel.shared-with-me, .content-panel.rubbish-bin {
	padding: 24px 0;
}
.fm-tree-panel ul, .fm-move-dialog-body ul {
	padding: 0;
	margin: 0;
	list-style: none;
	display: block;
	-webkit-transition: all 200ms ease-in-out;
	-moz-transition: all 200ms ease-in-out;
	-o-transition: all 200ms ease-in-out;
	-ms-transition: all 200ms ease-in-out;
	transition: all 200ms ease-in-out;
}
.fm-tree-panel ul ul {
	display: none;
}
.fm-tree-panel ul ul.opened {
	display: block;
}
.fm-tree-panel ul ul .nw-fm-tree-item {
	padding-left: 24px;
}
.fm-tree-panel ul ul ul .nw-fm-tree-item {
	padding-left: 48px;
}
.fm-tree-panel ul ul ul ul .nw-fm-tree-item {
	padding-left: 72px;
}
.fm-tree-panel ul ul ul ul ul .nw-fm-tree-item {
	padding-left: 96px;
}
.fm-tree-panel ul ul ul ul ul ul .nw-fm-tree-item {
	padding-left: 120px;
}
.fm-tree-panel ul ul ul ul ul ul ul .nw-fm-tree-item {
	padding-left: 144px;
}
.fm-tree-panel ul ul ul ul ul ul ul ul .nw-fm-tree-item {
	padding-left: 168px;
}
.fm-tree-panel ul ul ul ul ul ul ul ul ul .nw-fm-tree-item {
	padding-left: 192px;
}
.fm-tree-panel ul ul ul ul ul ul ul ul ul ul .nw-fm-tree-item {
	padding-left: 216px;
}
.fm-tree-panel ul ul ul ul ul ul ul ul ul ul ul .nw-fm-tree-item {
	padding-left: 240px;
}
.fm-tree-panel ul ul ul ul ul ul ul ul ul ul ul ul .nw-fm-tree-item {
	padding-left: 264px;
}
.fm-tree-panel ul ul ul ul ul ul ul ul ul ul ul ul ul .nw-fm-tree-item {
	padding-left: 288px;
}
.fm-tree-panel ul ul ul ul ul ul ul ul ul ul ul ul ul ul .nw-fm-tree-item {
	padding-left: 312px;
}
.fm-tree-panel ul ul ul ul ul ul ul ul ul ul ul ul ul ul ul .nw-fm-tree-item {
	padding-left: 336px;
}
.fm-tree-panel ul ul ul ul ul ul ul ul ul ul ul ul ul ul ul ul .nw-fm-tree-item {
	padding-left: 360px;
}
.nw-fm-tree-item {
	display: block;
	background-color: rgba(215,16,0,0);
	padding-right: 15px;
	-webkit-transition: background-color 150ms ease-in-out;
	-moz-transition: background-color 150ms ease-in-out;
	-o-transition: background-color 150ms ease-in-out;
	-ms-transition: background-color 150ms ease-in-out;
	transition: background-color 150ms ease-in-out;
}
.nw-fm-tree-item:hover {
	background-color: rgba(215,16,0,0.05);
}
.nw-fm-tree-item.selected {
	background-color: rgba(215,16,0,0.5);
}
.nw-fm-tree-item.dragover {
	background-color: rgba(215,16,0,0.2);
}
.shared-with-me .nw-fm-tree-item:hover {
	background-color: rgba(254,174,0,0.1);
}
.shared-with-me .nw-fm-tree-item.selected {
	background-color: rgba(254,174,0,0.5);
}
.shared-with-me .nw-fm-tree-item.dragover {
	background-color: rgba(254,174,0,0.2);
}
.rubbish-bin .nw-fm-tree-item:hover {
	background-color: rgba(113,173,58,0.1);
}
.rubbish-bin .nw-fm-tree-item.selected {
	background-color: rgba(113,173,58,0.5);
}
.rubbish-bin .nw-fm-tree-item.dragover {
	background-color: rgba(113,173,58,0.2);
}
.fm-tree-panel li, .fm-move-dialog-body li {
	display: block;
	list-style: none;
	padding: 0;
	margin: 0;
	white-space: nowrap;
	position: relative;
}
.nw-fm-arrow-icon {
	display: block;
	width: 24px;
	height: 24px;
	position: absolute;
	cursor: default;
}
.nw-fm-tree-item.contains-folders .nw-fm-arrow-icon {
	background-image: url(../images/mega/nw-fm-sprite.svg);
	background-repeat: no-repeat;
	background-position: center -845px;
	cursor: pointer;
}
.nw-fm-tree-item.contains-folders.selected .nw-fm-arrow-icon, .nw-fm-tree-item.contains-folders.dragover .nw-fm-arrow-icon {
	background-position: center -875px;
}
.nw-fm-tree-item.contains-folders.expanded .nw-fm-arrow-icon {
	background-position: center -784px;
}
.nw-fm-tree-item.contains-folders.selected.expanded .nw-fm-arrow-icon, .nw-fm-tree-item.contains-folders.dragover.expanded .nw-fm-arrow-icon {
	background-position: center -814px;
}
.nw-fm-tree-folder {
	display: block;
	margin-left: 24px;
	padding-left: 23px;
	white-space: nowrap;
	cursor: default;
	font-size: 11px;
	line-height: 23px;
	color: #666666;
	height: 24px;
	background-image: url(../images/mega/files-icons.svg);
	background-position: -64px -1237px;
	background-repeat: no-repeat;
	overflow: hidden;
}
<<<<<<< HEAD
.fm-tree-folder.tree-file {
	background-image: none;
}
.fm-tree-folder.tree-file {
	background-image: none;
}
.fm-tree-folder.active.dragover, .fm-tree-folder.dragover {
	color: #333333;
	background-position: 32px -2114px;
}
.fm-tree-folder.shared-folder, .fm-tree-folder.shared-folder.active.dragover, .fm-tree-folder.shared-folder.dragover {
	background-position: 32px -2174px;
=======
.rubbish-bin .nw-fm-tree-folder {
	background-position: -64px -1917px;
>>>>>>> 06cb09c1
}
.rubbish-bin .nw-fm-tree-folder.shared-folder, .rubbish-bin .nw-fm-tree-shared-folder {
	background-position: -64px -1957px;
}
.nw-fm-tree-folder.shared-folder, .nw-fm-tree-shared-folder {
	background-position: -64px -1277px;
}
.nw-fm-tree-item.selected .nw-fm-tree-folder, .nw-fm-tree-item.dragover .nw-fm-tree-folder {
	color: white;
	background-position: -64px -11657px;
}
.nw-fm-tree-item.selected .nw-fm-tree-folder.shared-folder, .nw-fm-tree-item.dragover .nw-fm-tree-folder.shared-folder, .nw-fm-tree-item.selected .nw-fm-tree-shared-folder, .nw-fm-tree-item.dragover .nw-fm-tree-shared-folder {
	color: white;
	background-position: -64px -1877px;
}
.nw-contact-item {
	height: 48px;
	padding-right: 15px;
	overflow: hidden;
	cursor: pointer;
}
.nw-contact-item:hover {
	background-color: rgba(113,173,58,0.1);
}
.nw-contact-item.selected {
	background-color: rgba(113,173,58,0.5);
}
.fm-add-user-scrolling .nw-contact-item {
	padding-right: 32px;
	background-image: url(../images/mega/nw-fm-sprite.svg);
	background-position: right -2907px;
	background-repeat: no-repeat;
}
.fm-add-user-scrolling .nw-contact-item:nth-child(even) {
	background-color: rgba(0,0,0,0.02);
}
.fm-add-user-scrolling .nw-contact-item:hover {
	background-color: rgba(0,0,0,0.03);
}
.fm-add-user-scrolling .nw-contact-item.selected {
	background-color: rgba(0,0,0,0.05);
	background-position: right -2859px;
}
.fm-add-user-scrolling .nw-contact-item.selected .nw-contact-name {
	color: #666666;
}
.fm-dialog-search {
	height: 32px;
	-webkit-box-sizing: border-box;
	-moz-box-sizing: border-box;
	box-sizing: border-box;
	margin: 12px;
	border: 2px solid #d9d9d9;
	padding: 0 10px 0 32px;
	background-image: url(../images/mega/nw-fm-sprite.svg);
	background-position: -10px -2969px;
	background-repeat: no-repeat;
	-moz-border-radius: 5px;
	-webkit-border-radius: 5px;
	border-radius: 5px;
}
<<<<<<< HEAD
.fm-tree-folder span.transfer-filtype-icon {
	padding: 0;
	margin: 0 0 0 30px;
}
.fm-tree-folder.contains-folders span, .fm-tree-folder.contains-folders.active.dragover span, .fm-tree-folder.contains-folders.dragover span {
	background-position: -5px -1346px;
	background-image: url(../images/mega/main-sprite.png?v=7);
=======
.fm-dialog-search input {
	line-height: 27px;
	border: 0;
	margin: 0;
	padding: 0;
	width: 100%;
	font-size: 13px;
	color: #868686;
>>>>>>> 06cb09c1
}
.verified .nw-contact-verified-icon {
	background-image: url(../images/mega/nw-fm-sprite.svg);
	background-position: -19px -2827px;
	background-repeat: no-repeat;
	position: absolute;
	z-index: 10;
	right: -3px;
	top: -2px;
	width: 10px;
	height: 10px;
}
.nw-contact-status {
	width: 8px;
	height: 8px;
	float: left;
	margin: 20px 2px 0 12px;
	-webkit-box-sizing: border-box;
	-moz-box-sizing: border-box;
	box-sizing: border-box;
	-moz-border-radius: 100%;
	-webkit-border-radius: 100%;
	border-radius: 100%;
}
.selected .nw-contact-status {
	border: 2px solid rgba(255,255,255,1);
	width: 12px;
	height: 12px;
	margin: 18px 0 0 10px;
}
.nw-conversations-item .nw-contact-status {
	margin-top: 8px;
}
.nw-conversations-item.selected .nw-contact-status {
	margin-top: 6px;
}
.online .nw-contact-status {
	background-color: #71AE32;
}
.away .nw-contact-status {
	background-color: #ffce00;
}
.busy .nw-contact-status {
	background-color: #FF7D00;
}
.offline .nw-contact-status {
	background-color: #D11E00;
}
.black .nw-contact-status {
	background-color: black;
}
.nw-contact-avatar {
	width: 32px;
	height: 32px;
	float: left;
	margin: 8px 0 0 10px;
	border: 2px solid white;
	-webkit-box-sizing: border-box;
	-moz-box-sizing: border-box;
	box-sizing: border-box;
	-moz-border-radius: 100%;
	-webkit-border-radius: 100%;
	border-radius: 100%;
	-webkit-box-shadow: 0px 1px 2px 0px rgba(0,0,0,0.15);
	-moz-box-shadow: 0px 1px 2px 0px rgba(0,0,0,0.15);
	box-shadow: 0px 1px 2px 0px rgba(0,0,0,0.15);
	background-color: rgba(0,0,0,0.06);
	position: relative;
}
.nw-verified-icon {
	position: absolute;
	width: 12px;
	height: 12px;
	background-image: url(../images/mega/nw-fm-sprite.svg);
	z-index: 10;
	background-position: -11px -2244px;
	background-repeat: no-repeat;
	top: -2px;
	right: -3px;
	display: none;
}
.verified .nw-verified-icon {
	display: block;
}
.nw-contact-avatar img {
	width: 28px;
	height: 28px;
	display: block;
	-webkit-box-shadow: inset 0px 1px 4px 0px rgba(0,0,0,0.15);
	-moz-box-shadow: inset 0px 1px 4px 0px rgba(0,0,0,0.15);
	box-shadow: inset 0px 1px 4px 0px rgba(0,0,0,0.15);
	box-sizing: border-box;
	-moz-border-radius: 100%;
	-webkit-border-radius: 100%;
	border-radius: 100%;
}
.nw-contact-name {
	font-size: 11px;
	line-height: 21px;
	padding-top: 14px;
	color: #666666;
	margin: 0 0 0 76px;
}
.nw-contact-item.selected .nw-contact-name {
	color: white;
}
.nw-conversations-header {
	height: 24px;
	font-family: 'Open Sans Semibold', Arial;
	font-size: 12px;
	line-height: 23px;
	color: #666666;
	padding: 0 0 0 10px;
	text-transform: uppercase;
	position: relative;
}
.nw-conversations-arrows {
	height: 24px;
	width: 24px;
	position: absolute;
	right: 10px;
	top: 0;
	background-image: url(../images/mega/nw-fm-sprite.svg);
	background-repeat: no-repeat;
	background-position: -12px -752px;
	cursor: pointer;
}
.nw-conversations-item {
	height: 24px;
	padding-right: 15px;
	overflow: hidden;
	cursor: pointer;
}
.nw-conversations-item:hover {
	background-color: rgba(10,164,227,0.1);
}
.nw-conversations-item.selected {
	background-color: rgba(10,164,227,0.5);
}
.nw-conversations-name {
	margin-left: 32px;
	font-size: 11px;
	line-height: 23px;
	color: #666666;
}
.nw-conversations-item.selected .nw-conversations-name {
	color: white;
}
.file-transfer-icon {
	height: 48px;
	width: 48px;
	position: absolute;
	left: 1px;
	background-image: url(../images/mega/nw-fm-sprite.svg);
	background-repeat: no-repeat;
	background-position: center -581px;
	cursor: pointer;
	-webkit-box-sizing: border-box;
	-moz-box-sizing: border-box;
	box-sizing: border-box;
	padding: 4px 0 0 4px;
}
.file-transfer-icon:hover {
	background-position: center -651px;
}
.file-transfer-download, .file-transfer-upload {
	height: 40px;
	width: 40px;
	background-image: url(../images/mega/transfer-progress.svg);
	background-repeat: no-repeat;
	background-position: center top;
}
.download-percents-0 .file-transfer-download {
	background-position: -5px 40px;
}
.download-percents-1 .file-transfer-download, .download-percents-2 .file-transfer-download, .download-percents-3 .file-transfer-download, .download-percents-4 .file-transfer-download {
	background-position: -5px -40px;
}
.download-percents-5 .file-transfer-download, .download-percents-6 .file-transfer-download, .download-percents-7 .file-transfer-download, .download-percents-8 .file-transfer-download {
	background-position: -5px -120px;
}
.download-percents-9 .file-transfer-download, .download-percents-10 .file-transfer-download, .download-percents-11 .file-transfer-download, .download-percents-12 .file-transfer-download {
	background-position: -5px -200px;
}
.download-percents-13 .file-transfer-download, .download-percents-14 .file-transfer-download, .download-percents-15 .file-transfer-download, .download-percents-16.file-transfer-download {
	background-position: -5px -280px;
}
.download-percents-17 .file-transfer-download, .download-percents-18 .file-transfer-download, .download-percents-19 .file-transfer-download, .download-percents-20 .file-transfer-download {
	background-position: -5px -360px;
}
.download-percents-21 .file-transfer-download, .download-percents-22 .file-transfer-download, .download-percents-23 .file-transfer-download, .download-percents-24 .file-transfer-download {
	background-position: -5px -440px;
}
.download-percents-25 .file-transfer-download, .download-percents-26 .file-transfer-download, .download-percents-27 .file-transfer-download, .download-percents-28 .file-transfer-download {
	background-position: -5px -520px;
}
.download-percents-29 .file-transfer-download, .download-percents-30 .file-transfer-download, .download-percents-31 .file-transfer-download {
	background-position: -5px -600px;
}
.download-percents-32 .file-transfer-download, .download-percents-33 .file-transfer-download, .download-percents-34 .file-transfer-download {
	background-position: -5px -680px;
}
.download-percents-35 .file-transfer-download, .download-percents-36 .file-transfer-download, .download-percents-37 .file-transfer-download {
	background-position: -5px -760px;
}
.download-percents-38 .file-transfer-download, .download-percents-39 .file-transfer-download, .download-percents-40 .file-transfer-download {
	background-position: -5px -840px;
}
.download-percents-41 .file-transfer-download, .download-percents-42 .file-transfer-download, .download-percents-43 .file-transfer-download {
	background-position: -5px -920px;
}
.download-percents-44 .file-transfer-download, .download-percents-45 .file-transfer-download, .download-percents-46 .file-transfer-download {
	background-position: -5px -1000px;
}
.download-percents-47 .file-transfer-download, .download-percents-48 .file-transfer-download, .download-percents-49 .file-transfer-download {
	background-position: -5px -1080px;
}
.download-percents-50 .file-transfer-download {
	background-position: -5px -1160px;
}
.download-percents-51 .file-transfer-download, .download-percents-52 .file-transfer-download, .download-percents-53 .file-transfer-download, .download-percents-54 .file-transfer-download {
	background-position: -5px -1240px;
}
.download-percents-55 .file-transfer-download, .download-percents-56 .file-transfer-download, .download-percents-57 .file-transfer-download, .download-percents-58 .file-transfer-download {
	background-position: -5px -1320px;
}
.download-percents-59 .file-transfer-download, .download-percents-60 .file-transfer-download, .download-percents-61 .file-transfer-download,, .download-percents-62 .file-transfer-download {
 background-position: -5px -1400px;
}
.download-percents-63 .file-transfer-download, .download-percents-64 .file-transfer-download, .download-percents-65 .file-transfer-download, .download-percents-66.file-transfer-download {
	background-position: -5px -1480px;
}
.download-percents-67 .file-transfer-download, .download-percents-68 .file-transfer-download, .download-percents-69 .file-transfer-download, .download-percents-70 .file-transfer-download {
	background-position: -5px -1560px;
}
.download-percents-71 .file-transfer-download, .download-percents-72 .file-transfer-download, .download-percents-73 .file-transfer-download, .download-percents-74 .file-transfer-download {
	background-position: -5px -1640px;
}
.download-percents-75 .file-transfer-download, .download-percents-76 .file-transfer-download, .download-percents-77 .file-transfer-download, .download-percents-78 .file-transfer-download {
	background-position: -5px -1720px;
}
.download-percents-79 .file-transfer-download, .download-percents-80 .file-transfer-download, .download-percents-81 .file-transfer-download {
	background-position: -5px -1800px;
}
.download-percents-82 .file-transfer-download, .download-percents-83 .file-transfer-download, .download-percents-84 .file-transfer-download {
	background-position: -5px -1880px;
}
.download-percents-85 .file-transfer-download, .download-percents-86 .file-transfer-download, .download-percents-87 .file-transfer-download {
	background-position: -5px -1960px;
}
.download-percents-88 .file-transfer-download, .download-percents-89 .file-transfer-download, .download-percents-90 .file-transfer-download {
	background-position: -5px -2040px;
}
.download-percents-91 .file-transfer-download, .download-percents-92 .file-transfer-download, .download-percents-93 .file-transfer-download {
	background-position: -5px -2120px;
}
.download-percents-94 .file-transfer-download, .download-percents-95 .file-transfer-download, .download-percents-96 .file-transfer-download {
	background-position: -5px -2200px;
}
.download-percents-97 .file-transfer-download, .download-percents-98 .file-transfer-download, .download-percents-99 .file-transfer-download {
	background-position: -5px -2280px;
}
.download-percents-100 .file-transfer-download {
	background-position: -5px -2360px;
}
.upload-percents-0 .file-transfer-upload {
	background-position: -5px 40px;
}
.upload-percents-1 .file-transfer-upload, .upload-percents-2 .file-transfer-upload, .upload-percents-3 .file-transfer-upload,, .upload-percents-4 .file-transfer-upload {
 background-position: -5px -2440px;
}
.upload-percents-5 .file-transfer-upload, .upload-percents-6 .file-transfer-upload, .upload-percents-7 .file-transfer-upload, .upload-percents-8 .file-transfer-upload {
	background-position: -5px -2520px;
}
.upload-percents-9 .file-transfer-upload, .upload-percents-10 .file-transfer-upload, .upload-percents-11 .file-transfer-upload,, .upload-percents-12 .file-transfer-upload {
 background-position: -5px -2600px;
}
.upload-percents-13 .file-transfer-upload, .upload-percents-14 .file-transfer-upload, .upload-percents-15 .file-transfer-upload, .upload-percents-16.file-transfer-upload {
	background-position: -5px -2680px;
}
.upload-percents-17 .file-transfer-upload, .upload-percents-18 .file-transfer-upload, .upload-percents-19 .file-transfer-upload, .upload-percents-20 .file-transfer-upload {
	background-position: -5px -2760px;
}
.upload-percents-21 .file-transfer-upload, .upload-percents-22 .file-transfer-upload, .upload-percents-23 .file-transfer-upload, .upload-percents-24 .file-transfer-upload {
	background-position: -5px -2840px;
}
.upload-percents-25 .file-transfer-upload, .upload-percents-26 .file-transfer-upload, .upload-percents-27 .file-transfer-upload, .upload-percents-28 .file-transfer-upload {
	background-position: -5px -2920px;
}
.upload-percents-29 .file-transfer-upload, .upload-percents-30 .file-transfer-upload, .upload-percents-31 .file-transfer-upload {
	background-position: -5px -3000px;
}
.upload-percents-32 .file-transfer-upload, .upload-percents-33 .file-transfer-upload, .upload-percents-34 .file-transfer-upload {
	background-position: -5px -3080px;
}
.upload-percents-35 .file-transfer-upload, .upload-percents-36 .file-transfer-upload, .upload-percents-37 .file-transfer-upload {
	background-position: -5px -3160px;
}
.upload-percents-38 .file-transfer-upload, .upload-percents-39 .file-transfer-upload, .upload-percents-40 .file-transfer-upload {
	background-position: -5px -3240px;
}
.upload-percents-41 .file-transfer-upload, .upload-percents-42 .file-transfer-upload, .upload-percents-43 .file-transfer-upload {
	background-position: -5px -3320px;
}
.upload-percents-44 .file-transfer-upload, .upload-percents-45 .file-transfer-upload, .upload-percents-46 .file-transfer-upload {
	background-position: -5px -3400px;
}
.upload-percents-47 .file-transfer-upload, .upload-percents-48 .file-transfer-upload, .upload-percents-49 .file-transfer-upload {
	background-position: -5px -3480px;
}
.upload-percents-50 .file-transfer-upload {
	background-position: -5px -3560px;
}
.upload-percents-51 .file-transfer-upload, .upload-percents-52 .file-transfer-upload, .upload-percents-53 .file-transfer-upload, .upload-percents-54 .file-transfer-upload {
	background-position: -5px -3640px;
}
.upload-percents-55 .file-transfer-upload, .upload-percents-56 .file-transfer-upload, .upload-percents-57 .file-transfer-upload, .upload-percents-58 .file-transfer-upload {
	background-position: -5px -3720px;
}
.upload-percents-59 .file-transfer-upload, .upload-percents-60 .file-transfer-upload, .upload-percents-61 .file-transfer-upload,, .upload-percents-62 .file-transfer-upload {
 background-position: -5px -3800px;
}
.upload-percents-63 .file-transfer-upload, .upload-percents-64 .file-transfer-upload, .upload-percents-65 .file-transfer-upload, .upload-percents-66.file-transfer-upload {
	background-position: -5px -3880px;
}
.upload-percents-67 .file-transfer-upload, .upload-percents-68 .file-transfer-upload, .upload-percents-69 .file-transfer-upload, .upload-percents-70 .file-transfer-upload {
	background-position: -5px -3960px;
}
.upload-percents-71 .file-transfer-upload, .upload-percents-72 .file-transfer-upload, .upload-percents-73 .file-transfer-upload, .upload-percents-74 .file-transfer-upload {
	background-position: -5px -4040px;
}
.upload-percents-75 .file-transfer-upload, .upload-percents-76 .file-transfer-upload, .upload-percents-77 .file-transfer-upload, .upload-percents-78 .file-transfer-upload {
	background-position: -5px -4120px;
}
.upload-percents-79 .file-transfer-upload, .upload-percents-80 .file-transfer-upload, .upload-percents-81 .file-transfer-upload {
	background-position: -5px -4200px;
}
.upload-percents-82 .file-transfer-upload, .upload-percents-83 .file-transfer-upload, .upload-percents-84 .file-transfer-upload {
	background-position: -5px -4280px;
}
.upload-percents-85 .file-transfer-upload, .upload-percents-86 .file-transfer-upload, .upload-percents-87 .file-transfer-upload {
	background-position: -5px -4360px;
}
.upload-percents-88 .file-transfer-upload, .upload-percents-89 .file-transfer-upload, .upload-percents-90 .file-transfer-upload {
	background-position: -5px -4440px;
}
.upload-percents-91 .file-transfer-upload, .upload-percents-92 .file-transfer-upload, .upload-percents-93 .file-transfer-upload {
	background-position: -5px -4520px;
}
.upload-percents-94 .file-transfer-upload, .upload-percents-95 .file-transfer-upload, .upload-percents-96 .file-transfer-upload {
	background-position: -5px -4600px;
}
.upload-percents-97 .file-transfer-upload, .upload-percents-98 .file-transfer-upload, .upload-percents-99 .file-transfer-upload {
	background-position: -5px -4680px;
}
.upload-percents-100 .file-transfer-upload {
	background-position: -5px -4760px;
}
.tree-item {
	display: none;
}
.tree-item.active {
	display: block;
}
.fmholder, #fmholder {
	height: 100%;
	background-color: white;
	background-image: none;
}
.fm-avatar {
	height: 36px;
	width: 36px;
	float: right;
	display: block;
	-webkit-box-sizing: border-box;
	-moz-box-sizing: border-box;
	box-sizing: border-box;
	margin: 7px 10px 0 0;
	-moz-border-radius: 100%;
	-webkit-border-radius: 100%;
	border-radius: 100%;
	line-height: 0;
	overflow: hidden;
	padding: 2px;
	background-color: white;
	cursor: pointer;
}
.download-page .fm-avatar {
	height: 44px;
	width: 44px;
	margin: 3px 8px 0 -2px;
	padding: 2px;
	border: 2px solid #d9d9d9;
}
.top-menu-icon {
	cursor: pointer;
	height: 24px;
	line-height: 22px;
	font-size: 12px;
	padding: 0 10px 0 26px;
	background-color: #383736;
	color: #c2c2c2;
	float: right;
	margin: 12px 10px 0 0;
	-moz-border-radius: 8px;
	-webkit-border-radius: 8px;
	border-radius: 8px;
	background-color: rgba(255,255,255,0.15);
	background-image: url(../images/mega/top-sprite.svg);
	background-position: -4px -60px;
	background-repeat: no-repeat;
	-webkit-transition: background-color 200ms ease-in-out;
	-moz-transition: background-color 200ms ease-in-out;
	-o-transition: background-color 200ms ease-in-out;
	-ms-transition: background-color 200ms ease-in-out;
	transition: background-color 200ms ease-in-out;
}
.top-menu-icon:hover, .top-menu-icon.active {
	background-color: rgba(255,255,255,0.3);
	background-position: -4px -110px;
	color: #bcbcbc;
}
.fm-avatar img {
	width: 32px;
	border: 0;
	-moz-border-radius: 100%;
	-webkit-border-radius: 100%;
	border-radius: 100%;
}
.activity-status-block {
	float: right;
	width: 16px;
	height: 16px;
	border: 2px solid #151412;
	-moz-border-radius: 100%;
	-webkit-border-radius: 100%;
	border-radius: 100%;
	margin: 16px 6px 0 0;
	-webkit-box-sizing: border-box;
	-moz-box-sizing: border-box;
	box-sizing: border-box;
	cursor: pointer;
}
.activity-status-block:hover, .activity-status-block.active {
	border: 2px solid #424140;
}
.activity-status, .contact-status {
	height: 8px;
	width: 8px;
	-moz-border-radius: 100%;
	-webkit-border-radius: 100%;
	border-radius: 100%;
	margin: 2px;
	-webkit-box-sizing: border-box;
	-moz-box-sizing: border-box;
	box-sizing: border-box;
}
.contact-status {
	float: left;
	margin: 21px 0 0 0;
	display: block;
}
.contact-block-view .contact-status {
	float: none;
	position: absolute;
	right: 5px;
	margin: 5px 0 0 0;
}
.contact-status-text {
	display: block;
	margin-left: 20px;
}
.activity-status.online, .contact-status.online-status {
	background-color: #71AE32;
}
.activity-status.away, .contact-status.away-status {
	background-color: #ffce00;
}
.activity-status.busy, .contact-status.busy-status {
	background-color: #FF7D00;
}
.activity-status.offline, .contact-status.offline-status {
	background-color: #d22000;
}
.activity-status.black, .contact-status.black-status {
	background-color: black;
}

@-webkit-keyframes blink {
    0% {
        opacity:1;
    }
    50% {
        opacity:0;
    }
    100% {
        opacity:1;
    }
}
@-moz-keyframes blink {
    0% {
        opacity:1;
    }
    50% {
        opacity:0;
    }
    100% {
        opacity:1;
    }
}

.activity-status-block.connecting {
    -webkit-transition: all 1s ease-in-out;
    -moz-transition: all 1s ease-in-out;
    -o-transition: all 1s ease-in-out;
    -ms-transition: all 1s ease-in-out;
    transition: all 1s ease-in-out;

    -webkit-animation-direction: normal;
    -webkit-animation-duration: 2s;
    -webkit-animation-iteration-count: infinite;
    -webkit-animation-name: blink;
    -webkit-animation-timing-function: ease-in-out;

    -moz-animation-direction: normal;
    -moz-animation-duration: 2s;
    -moz-animation-iteration-count: infinite;
    -moz-animation-name: blink;
    -moz-animation-timing-function: ease-in-out;
}
.membership-status-block {
	float: right;
	margin: 14px 16px 0 0;
	height: 24px;
	-webkit-box-sizing: border-box;
	-moz-box-sizing: border-box;
	box-sizing: border-box;
	padding: 2px;
	cursor: pointer;
	-moz-border-radius: 18px;
	-webkit-border-radius: 18px;
	border-radius: 18px;
}
.membership-status {
	height: 16px;
	-moz-border-radius: 10px;
	-webkit-border-radius: 10px;
	border-radius: 10px;
	-webkit-box-sizing: border-box;
	-moz-box-sizing: border-box;
	box-sizing: border-box;
	background-color: #9a1c06;
	line-height: 16px;
	padding: 0 8px;
	color: #e1bbb5;
	text-transform: uppercase;
	font-family: 'Open Sans', Arial, Helvetica, sans-serif;
	font-size: 11px;
	-webkit-transition: background-color 200ms ease-in-out;
	-moz-transition: background-color 200ms ease-in-out;
	-o-transition: background-color 200ms ease-in-out;
	-ms-transition: background-color 200ms ease-in-out;
	transition: background-color 200ms ease-in-out;
}
.membership-status.pro {
	background-color: #741b09;
	color: #d6bbb6;
}
.membership-status.free {
	background-color: #528121;
	color: #cbd9bd;
}
.membership-status-block:hover .membership-status.pro, .membership-status-block.active .membership-status.pro {
	background-color: #bf1f02;
	color: #f9e9e6;
}
.membership-status-block:hover .membership-status.free, .membership-status-block.active .membership-status.free {
	background-color: #6eb028;
	color: #f1f7ea;
}
.user-name, a.user-name {
	float: right;
	margin: 11px 20px 0 0;
	display: block;
	line-height: 24px;
	color: #888888;
	font-family: 'Open Sans', Arial, Helvetica, sans-serif;
	font-size: 12px;
	cursor: default;
}
.download-page .user-name, .download-page a.user-name {
	color: #666666;
}
.language-popup-icon {
	float: right;
	height: 30px;
	width: 32px;
	margin: 10px 20px 0 0;
	background-image: url(../images/mega/main-sprite.png?v=7);
	background-position: -9px -115px;
	background-repeat: no-repeat;
	cursor: pointer;
}
.language-popup-icon:hover, .language-popup-icon.active {
	background-position: -9px -185px;
}
.notification-popup-icon {
	float: right;
	height: 30px;
	width: 32px;
	margin: 10px 20px 0 0;
	background-image: url(../images/mega/main-sprite.png?v=7);
	background-position: -9px -250px;
	background-repeat: no-repeat;
	cursor: pointer;
	position: relative;
}
.notification-popup-icon:hover, .notification-popup-icon.active {
	background-position: -9px -325px;
}
.cloud-popup-icon, .warning-popup-icon, .top-chat-notification {
	float: right;
	height: 24px;
	width: 24px;
	margin: 12px 20px 0 0;
	background-image: url(../images/mega/top-sprite.svg);
	background-position: -9px -205px;
	background-repeat: no-repeat;
	cursor: pointer;
	background-color: rgba(255,255,255,0.15);
	-moz-border-radius: 100%;
	-webkit-border-radius: 100%;
	border-radius: 100%;
	-webkit-transition: background-color 200ms ease-in-out;
	-moz-transition: background-color 200ms ease-in-out;
	-o-transition: background-color 200ms ease-in-out;
	-ms-transition: background-color 200ms ease-in-out;
	transition: background-color 200ms ease-in-out;
}
.top-chat-notification {
	background-position: -9px -155px;
}
.cloud-popup-icon:hover, .top-chat-notification:hover {
	background-color: rgba(255,255,255,0.3);
}
.cloud-popup-icon.active, .top-chat-notification.active {
	background-color: rgba(255,255,255,0.5);
}
.warning-popup-icon {
	background-position: -9px -254px;
	background-color: rgba(255,192,0,0.8);
}
.warning-popup-icon.active, .warning-popup-icon:hover {
	background-color: rgba(255,192,0,1);
}
.warning-icon-area {
	height: 24px;
	width: 24px;
	cursor: pointer;
}
.warning-popup-body {
	padding: 20px 20px 20px 20px;
	font-size: 12px;
	line-height: 21px;
	color: #666666;
}
.warning-popup-body .green {
	color: #409900;
}
.warning-header {
	font-size: 18px;
	line-height: 24px;
	padding: 5px 0 20px 0;
}
.warning-gray-icon {
	width: 37px;
	height: 56px;
	background-position: -6px -10868px;
	background-image: url(../images/mega/main-sprite.png?v=7);
	background-repeat: no-repeat;
	margin: 0 auto;
}
.warning-green-icon {
	margin: 10px auto 0 auto;
	width: 62px;
	height: 62px;
	background-image: url(../images/mega/tooltip-green-icon.png);
	background-position: center 1px;
	background-repeat: no-repeat;
}
.top-search-bl {
	float: right;
	height: 24px;
	width: 160px;
	-moz-border-radius: 15px;
	-webkit-border-radius: 15px;
	border-radius: 15px;
	margin: 12px 20px 0 0;
	-webkit-box-sizing: border-box;
	-moz-box-sizing: border-box;
	box-sizing: border-box;
	position: relative;
	background-image: url(../images/mega/top-sprite.svg);
	background-position: -3px -473px;
	background-repeat: no-repeat;
	background-color: rgba(255,255,255,0.15);
	-webkit-transition: background-color 200ms ease-in-out;
	-moz-transition: background-color 200ms ease-in-out;
	-o-transition: background-color 200ms ease-in-out;
	-ms-transition: background-color 200ms ease-in-out;
	transition: background-color 200ms ease-in-out;
}
.top-search-bl:hover, .top-search-bl.active {
	background-color: rgba(255,255,255,0.3);
}
.active.focused .top-search-input {
	color: #434343;
}
.active.focused.typing .top-search-input {
	color: black;
}
.contains-value .top-search-clear {
	background-image: url(../images/mega/main-sprite.png?v=7);
}
.contains-value .top-search-clear {
	cursor: pointer;
}
.top-clear-button {
	display: none;
}
.contains-value .top-clear-button {
	display: block;
	width: 30px;
	height: 24px;
	right: 0;
	position: absolute;
	z-index: 100;
	cursor: pointer;
}
.top-search-clear {
	height: 24px;
	background-position: right -1708px;
	background-repeat: no-repeat;
	padding: 0 30px 0 27px;
}
.top-search-input {
	border: 0;
	width: 100%;
	line-height: 22px;
	color: black;
	font-size: 12px;
	margin: 0;
	padding: 0;
	font-family: 'Open Sans', Arial, Helvetica, sans-serif;
	background-color: transparent;
}
.fm-main {
	height: 100%;
	height: -webkit-calc(100% -96px);
	height: -moz-calc(100% - 96px);
	height: calc(100% - 96px);
	overflow: hidden;
}
.transfer-panel-opened .fm-main {
	height: -webkit-calc(100% - 240px);
	height: -moz-calc(100% - 240px);
	height: calc(100% - 240px);
}
.fm-left-panel {
	width: 256px;
	height: 100%;
	float: left;
	background-color: #f2f2f2;
}
.fm-left-menu {
	height: 48px;
	background-color: rgba(242,242,242,100);
}
.fm-left-menu.cloud-drive {
	background-color: rgba(213,22,0,1);
}
.fm-left-menu.shared-with-me {
	background-color: rgba(252,173,0,1);
}
.fm-left-menu.contacts {
	background-color: rgba(113,173,58,1);
}
.fm-left-menu.conversations {
	background-color: rgba(31,165,224,1);
}
.fm-left-menu.rubbish-bin {
	background-color: rgba(115,172,58,1);
}
.nw-fm-left-icons-panel {
	background-color: #222222;
	width: 48px;
	float: left;
	height: 100%;
	position: relative;
	min-height: 250px;
}
.nw-fm-tree-header {
	position: relative;
	font-size: 12px;
	line-height: 47px;
	text-transform: uppercase;
	font-family: 'Open Sans Semibold';
	padding: 0 0 0 10px;
	color: white;
	display: none;
}
.cloud-drive .nw-fm-tree-header.cloud-drive, .shared-with-me .nw-fm-tree-header.shared-with-me, .contacts .nw-fm-tree-header.contacts, .conversations .nw-fm-tree-header.conversations, .content-panel.active, .rubbish-bin .nw-fm-tree-header.rubbish-bin {
	display: block;
}
.nw-fm-settins-icon {
	background-image: url(../images/mega/nw-fm-sprite.svg);
	background-repeat: no-repeat;
	background-position: center -721px;
	position: absolute;
	width: 20px;
	height: 20px;
	z-index: 5;
	right: 13px;
	top: 13px;
	cursor: pointer;
}
.nw-fm-left-icon {
	width: 48px;
	height: 48px;
	background-image: url(../images/mega/nw-fm-sprite.svg);
	background-repeat: no-repeat;
	cursor: pointer;
}
.nw-fm-left-tooltip {
	height: 24px;
	padding: 0 10px;
	background-color: rgba(0,0,0,0.8);
	line-height: 23px;
	color: #CCCCCC;
	font-size: 12px;
	position: absolute;
	margin: 12px 0 0 -200px;
	-moz-border-radius: 8px;
	-webkit-border-radius: 8px;
	border-radius: 8px;
	white-space: nowrap;
	left: 46px;
	-webkit-transition: left 200ms ease-in-out, opacity 200ms ease-in-out;
	-moz-transition: left 200ms ease-in-out, opacity 200ms ease-in-out;
	-o-transition: left 200ms ease-in-out, opacity 200ms ease-in-out;
	-ms-transition: left 200ms ease-in-out, opacity 200ms ease-in-out;
	transition: left 200ms ease-in-out, opacity 200ms ease-in-out;
	z-index: 10;
 filter:progid:DXImageTransform.Microsoft.Alpha(opacity=0);
	-moz-opacity: 0;
	-khtml-opacity: 0;
	opacity: 0;
	z-index: 40px;
}
.nw-fm-left-tooltip.hovered {
 filter:progid:DXImageTransform.Microsoft.Alpha(opacity=100);
	-moz-opacity: 1;
	-khtml-opacity: 1;
	opacity: 1;
	left: 56px;
	margin: 12px 0 0 0;
}
.nw-fm-left-icon.cloud-drive {
	background-color: rgba(213,22,0,0);
	background-position: center 13px;
}
.nw-fm-left-icon.shared-with-me {
	background-color: rgba(252,173,0,0);
	background-position: center -35px;
}
.nw-fm-left-icon.contacts {
	background-color: rgba(113,173,58,0);
	background-position: center -83px;
}
.nw-fm-left-icon.conversations {
	background-color: rgba(31,165,224,0);
	background-position: center -131px;
}
.nw-fm-left-icon.cloud-drive:hover {
	background-position: center -177px;
}
.nw-fm-left-icon.shared-with-me:hover {
	background-position: center -225px;
}
.nw-fm-left-icon.contacts:hover {
	background-position: center -273px;
}
.nw-fm-left-icon.conversations:hover {
	background-position: center -321px;
}
.nw-fm-left-icon.cloud-drive.active {
	background-color: rgba(213,22,0,100);
	background-position: center -367px;
}
.nw-fm-left-icon.shared-with-me.active {
	background-color: rgba(252,173,0,100);
	background-position: center -415px;
}
.nw-fm-left-icon.contacts.active {
	background-color: rgba(113,173,58,100);
	background-position: center -463px;
}
.nw-fm-left-icon.conversations.active {
	background-color: rgba(31,165,224,100);
	background-position: center -511px;
}
.dark-overlay {
	background: black;
	background: url(data:image/svg+xml;base64,PD94bWwgdmVyc2lvbj0iMS4wIiA/Pgo8c3ZnIHhtbG5zPSJodHRwOi8vd3d3LnczLm9yZy8yMDAwL3N2ZyIgd2lkdGg9IjEwMCUiIGhlaWdodD0iMTAwJSIgdmlld0JveD0iMCAwIDEgMSIgcHJlc2VydmVBc3BlY3RSYXRpbz0ibm9uZSI+CiAgPHJhZGlhbEdyYWRpZW50IGlkPSJncmFkLXVjZ2ctZ2VuZXJhdGVkIiBncmFkaWVudFVuaXRzPSJ1c2VyU3BhY2VPblVzZSIgY3g9IjUwJSIgY3k9IjUwJSIgcj0iNzUlIj4KICAgIDxzdG9wIG9mZnNldD0iMCUiIHN0b3AtY29sb3I9IiM0YzRjNGMiIHN0b3Atb3BhY2l0eT0iMSIvPgogICAgPHN0b3Agb2Zmc2V0PSIxMDAlIiBzdG9wLWNvbG9yPSIjMDAwMDAwIiBzdG9wLW9wYWNpdHk9IjEiLz4KICA8L3JhZGlhbEdyYWRpZW50PgogIDxyZWN0IHg9Ii01MCIgeT0iLTUwIiB3aWR0aD0iMTAxIiBoZWlnaHQ9IjEwMSIgZmlsbD0idXJsKCNncmFkLXVjZ2ctZ2VuZXJhdGVkKSIgLz4KPC9zdmc+);
	background: -moz-radial-gradient(center, ellipse cover, #4c4c4c 0%, #000000 100%);
	background: -webkit-gradient(radial, center center, 0px, center center, 100%, color-stop(0%, #4c4c4c), color-stop(100%, #000000));
	background: -webkit-radial-gradient(center, ellipse cover, #4c4c4c 0%, #000000 100%);
	background: -o-radial-gradient(center, ellipse cover, #4c4c4c 0%, #000000 100%);
	background: -ms-radial-gradient(center, ellipse cover, #4c4c4c 0%, #000000 100%);
	background: radial-gradient(ellipse at center, #4c4c4c 0%, #000000 100%);
	z-index: 1300;
	position: absolute;
	top: 0;
	left: 0;
 filter:progid:DXImageTransform.Microsoft.Alpha(Opacity=50);
	opacity: 0.5;
	width: 100%;
	height: 100%;
}
.nw-fm-left-icon.rubbish-bin {
	height: 48px;
	width: 48px;
	position: absolute;
	bottom: 0;
	cursor: pointer;
	background-color: rgba(115,172,58,0);
	-webkit-transition: all 200ms ease-in-out;
	-moz-transition: all 200ms ease-in-out;
	-o-transition: all 200ms ease-in-out;
	-ms-transition: all 200ms ease-in-out;
	transition: all 200ms ease-in-out;
	background-image: none;
}
.nw-fm-left-icon.rubbish-bin:hover, .nw-fm-left-icon.rubbish-bin.active,
.nw-fm-left-icon.rubbish-bin.dragover {
	background-color: rgba(115,172,58,1);
}
.rubbish-bin-icon {
	height: 48px;
	width: 48px;
	background-image: url(../images/mega/nw-fm-sprite.svg);
	background-repeat: no-repeat;
	background-position: 4px -3087px;
	-webkit-transition: all 200ms ease-in-out;
	-moz-transition: all 200ms ease-in-out;
	-o-transition: all 200ms ease-in-out;
	-ms-transition: all 200ms ease-in-out;
	transition: all 200ms ease-in-out;
filter: progid:DXImageTransform.Microsoft.Alpha(opacity=30);
	-moz-opacity: 0.3;
	-khtml-opacity: 0.3;
	opacity: 0.3;
	cursor: pointer;
}
.nw-fm-left-icon.rubbish-bin:hover .rubbish-bin-icon {
 filter: progid:DXImageTransform.Microsoft.Alpha(opacity=50);
	-moz-opacity: 0.5;
	-khtml-opacity: 0.5;
	opacity: 0.5;
}
.nw-fm-left-icon.rubbish-bin.filled:hover .rubbish-bin-icon, .nw-fm-left-icon.rubbish-bin.active .rubbish-bin-icon {
 filter: progid:DXImageTransform.Microsoft.Alpha(opacity=100);
	-moz-opacity: 1;
	-khtml-opacity: 1;
	opacity: 1;
}
.filled .rubbish-bin-icon {
 filter: progid:DXImageTransform.Microsoft.Alpha(opacity=70);
	-moz-opacity: 0.7;
	-khtml-opacity: 0.7;
	opacity: 0.7;
}
.transfer-panel {
	height: 48px;
	-webkit-box-sizing: border-box;
	-moz-box-sizing: border-box;
	box-sizing: border-box;
	background-color: #333333;
	overflow: hidden;
}
.transfer-panel-opened .transfer-panel {
	height: 193px;
}
.transfer-panel-title {
	float: left;
	height: 48px;
	line-height: 47px;
	-webkit-box-sizing: border-box;
	-moz-box-sizing: border-box;
	box-sizing: border-box;
	padding: 0 0 0 68px;
	font-size: 12px;
	color: white;
	text-transform: uppercase;
	font-family: 'Open Sans Semibold';
}
.tranfer-download-indicator, .tranfer-upload-indicator {
	display: none;
	float: right;
	height: 20px;
	line-height: 19px;
	color: white;
	padding: 0 10px 0 20px;
	margin: 14px 2px 0 12px;
	background-color: rgba(29,161,233,0.7);
	-moz-border-radius: 20px;
	-webkit-border-radius: 20px;
	border-radius: 20px;
	font-size: 11px;
	background-image: url(../images/mega/nw-fm-sprite.svg);
	background-repeat: no-repeat;
	background-position: 1px -3916px;
	cursor: default;
}
.tranfer-download-indicator {
	background-color: rgba(113,173,58,0.7);
	background-position: 2px -3867px;
}
.tranfer-download-indicator.active, .tranfer-upload-indicator.active {
	display: block;
}
.tranfer-view-icon, .transfer-settings-icon, .transfer-pause-icon {
	display: block;
	float: right;
	height: 25px;
	width: 25px;
	background-image: url(../images/mega/nw-fm-sprite.svg);
	background-repeat: no-repeat;
	background-position: -6px -4002px;
	margin: 11px 12px 0 10px;
	cursor: pointer;
	-webkit-transition: opacity 200ms ease-in-out;
	-moz-transition: opacity 200ms ease-in-out;
	-o-transition: opacity 200ms ease-in-out;
	-ms-transition: opacity 200ms ease-in-out;
	transition: opacity 200ms ease-in-out;
filter: progid:DXImageTransform.Microsoft.Alpha(opacity=30);
	-moz-opacity: 0.3;
	-khtml-opacity: 0.3;
	opacity: 0.3;
}
.tranfer-view-icon:hover, .transfer-pause-icon:hover, .transfer-settings-icon:hover {
 filter: progid:DXImageTransform.Microsoft.Alpha(opacity=70);
	-moz-opacity: 0.7;
	-khtml-opacity: 0.7;
	opacity: 0.7;
}
.tranfer-view-icon.active {
	background-position: -6px -3383px;
}
.transfer-settings-icon {
	background-position: -6px -3333px;
	margin: 11px 0 0 10px;
	cursor: pointer;
}
.transfer-pause-icon {
	background-position: -6px -3243px;
	margin: 11px 0 0 10px;
}
.transfer-pause-icon.active {
	background-position: -6px -3273px;
}
.transfer-table th, .transfer-table td, .transfer-table-header th, .grid-table th, .grid-table td, .grid-share-table th, .grid-share-table td, .grid-table-header th, .contacts-grid-header th, .contacts-grid-table th, .contacts-grid-table td {
	-webkit-box-sizing: border-box;
	-moz-box-sizing: border-box;
	box-sizing: border-box;
	height: 24px;
	line-height: 22px;
	font-size: 12px;
	padding-left: 12px;
	color: #999999;
	font-weight: normal;
	text-align: left;
	white-space: nowrap;
	overflow: hidden;
}
.transfer-table-header tr, .grid-table-header tr, .contacts-grid-header tr {
	white-space: nowrap;
	display: block;
	font-size: 0;
	line-height: 0;
}
.files-grid-view, .contacts-grid-view {
	-webkit-box-sizing: border-box;
	-moz-box-sizing: border-box;
	box-sizing: border-box;
	height: 100%;
	height: -webkit-calc(100% - 48px);
	height: -moz-calc(100% - 48px);
	height: calc(100% - 48px);
}
.files-grid-view th, .contacts-grid-view th, .grid-table-header th, .transfer-table-header th {
	background-image: url(../images/mega/nw-fm-sprite.svg);
	background-repeat: no-repeat;
	background-position: right -1528px;
}
.files-grid-view th.grid-url-header, .files-grid-view th:nth-child(5), .contacts-grid-view th.grid-url-header, .grid-table-header th.grid-url-header, .transfer-table-header th:nth-child(7), .transfer-table-header th:nth-child(8) {
	background-image: none;
}
.grid-header-star {
	height: 24px;
	width: 30px;
	display: block;
	background-image: url(../images/mega/nw-fm-sprite.svg);
	background-repeat: no-repeat;
	background-position: -7px -1469px;
}
th.grid-first-th {
	width: 30px;
	padding: 0;
}
.grid-sixth-th {
	width: 45px;
}
.grid-table td {
	-webkit-transition: background-color 200ms ease-in-out;
	-moz-transition: background-color 200ms ease-in-out;
	-o-transition: background-color 200ms ease-in-out;
	-ms-transition: background-color 200ms ease-in-out;
	transition: background-color 200ms ease-in-out;
	background-color: rgba(238,238,238,0);
}
.grid-table tr:nth-child(odd) td, .grid-share-table tr:nth-child(odd) td, .contacts-grid-table tr:nth-child(odd) td, .transfer-table tr:nth-child(odd) td {
	background-color: rgba(0,0,0,0.02);
}
.grid-table tr:hover td, .grid-share-table tr:hover td, .contacts-grid-table tr:hover td, .transfer-table tr:hover td, .grid-table tr:nth-child(odd):hover td, .grid-share-table tr:nth-child(odd):hover td, .contacts-grid-table tr:nth-child(odd):hover td, .transfer-table tr:nth-child(odd):hover td, .transfer-table tr:hover td {
	background-color: rgba(238,238,238,1);
}
.grid-table tr.ui-selected td, .grid-share-table tr.ui-selected td, .contacts-grid-table tr.ui-selected td, .grid-table tr.ui-selected:nth-child(odd) td, .grid-share-table tr.ui-selected:nth-child(odd) td, .contacts-grid-table tr.ui-selected:nth-child(odd) td, .transfer-table tr.ui-selected:nth-child(odd) td, .transfer-table tr.ui-selected td {
	background-color: rgba(225,225,225,1);
}
.grid-table tr.ui-selecting td, .grid-share-table tr.ui-selecting td, .contacts-grid-table tr.ui-selecting td, .grid-table tr.ui-selecting:nth-child(odd) td, .grid-share-table tr.ui-selecting:nth-child(odd) td, .contacts-grid-table tr.ui-selecting:nth-child(odd) td, .transfer-table tr.ui-selecting:nth-child(odd) td, .transfer-table tr.ui-selecting td {
	background-color: rgba(225,225,225,1);
}
.grid-table tr td:first-child, .grid-share-table tr td:first-child, .contacts-grid-table tr td:first-child {
	padding: 0;
}
.grid-status-icon, .file-status-icon, .contact-status-icon {
	height: 24px;
	width: 25px;
	display: block;
	background-image: url(../images/mega/nw-fm-sprite.svg);
	background-repeat: no-repeat;
	background-position: -7px -1469px;
}
.grid-status-icon {
	background-position: -7px -1494px;
}
.file-status-icon {
	background-image: none;
}
.file-status-icon.star {
	background-image: url(../images/mega/nw-fm-sprite.svg);
	background-repeat: no-repeat;
	background-position: -7px -1469px;
}
.grid-status-icon.star, .file-status-icon.star, .contact-status-icon.star {
	background-position: -7px -1469px;
}
.grid-status-icon.new, .file-status-icon.new, .contact-status-icon.new {
	background-position: -34px -1624px;
}
.grid-status-icon.star.new, .file-status-icon.star.new, .contact-status-icon.star.new {
	background-position: -29px -1574px;
}
.file-block .file-status-icon.new, .contact-status-icon.new, .file-block.ui-selected .file-status-icon.new, .file-block.dragover .file-status-icon.new, .ui-selected .contact-status-icon.new, .dragover .contact-status-icon.new {
	background-position: -39px -1629px;
}
.file-block .file-status-icon.star.new, .contact-status-icon.star.new, .file-block.ui-selected .file-status-icon.star.new, .file-block.dragover .file-status-icon.star.new, .ui-selected .contact-status-icon.star.new, .dragover .contact-status-icon.star.new {
	background-position: -34px -1579px;
}
.file-block .file-status-icon, .contact-status-icon {
	position: absolute;
	left: 4px;
	top: 4px;
	height: 17px;
	z-index: 10;
	width: 15px;
	background-position: 1px -3679px;
}
.file-block .file-status-icon.star, .contact-status-icon.star {
	background-position: -14px -1472px;
}
.fm-blocks-view, .fm-contacts-blocks-view {
	-webkit-box-sizing: border-box;
	-moz-box-sizing: border-box;
	box-sizing: border-box;
	height: 100%;
	height: -webkit-calc(100% - 48px);
	height: -moz-calc(100% - 48px);
	height: calc(100% - 48px);
	position: relative;
	min-height: 280px;
	padding: 0;
}
.file-block-scrolling, .contacts-blocks-scrolling {
	height: 100%;
	padding: 0 0 10px 0;
	-webkit-box-sizing: border-box;
	-moz-box-sizing: border-box;
	box-sizing: border-box;
}
.file-block, .contact-block-view {
	height: 152px;
	width: 128px;
	display: block;
	-webkit-box-sizing: border-box;
	-moz-box-sizing: border-box;
	box-sizing: border-box;
	-moz-border-radius: 6px;
	-webkit-border-radius: 6px;
	border-radius: 6px;
	float: left;
	margin: 12px 0 0 12px;
	position: relative;
	cursor: default;
	background-color: rgba(0,0,0,0.05);
	-webkit-transition: background-color 200ms ease-in-out;
	-moz-transition: background-color 200ms ease-in-out;
	-o-transition: background-color 200ms ease-in-out;
	-ms-transition: background-color 200ms ease-in-out;
	transition: background-color 200ms ease-in-out;
}
.file-icon-area {
	width: 120px;
	height: 120px;
	display: block;
	background-color: white;
	margin: 4px 0 0 4px;
	overflow: hidden;
	-moz-border-radius: 4px;
	-webkit-border-radius: 4px;
	border-radius: 4px;
	position: relative;
	overflow: hidden;
}
.contact-block-view {
	width: 140px;
	height: 160px;
}
.file-block:hover, .contact-block-view:hover {
	background-color: rgba(0,0,0,0.2);
}
.file-block.ui-selected, .contact-block-view.ui-selected {
	background-color: rgba(0,0,0,0.25);
}
.file-block.ui-selecting, .contact-block-view.ui-selecting {
	background-color: rgba(0,0,0,0.25);
}
.file-block.dragover, .contact-block-view.dragover {
	background-color: rgba(0,0,0,0.1);
}
.file-block:hover .file-block-title, .contact-block-view:hover .file-block-title, .file-block.ui-selected .file-block-title, .contact-block-view.ui-selected .file-block-title, .file-block.ui-selecting .file-block-title, .contact-block-view.ui-selecting .file-block-title {
	color: white;
}
.file-block img, .contact-block-view img {
	border: 0;
	display: block;
	width: 120px;
	margin: 0;
}
.file-block .thumb img, .contact-block-view img.thumb {
	display: block;
	width: 120px;
}
.file-block img {
	display: none;
}
.file-block .thumb img {
	display: block;
	margin: 0;
}
.file-block .block-view-file-type.thumb {
	background-image: none;
}
.contact-block-view-avatar {
	margin: 17px 0 5px 18px;
	background-image: none;
	width: 100px;
	height: 100px;
	-moz-border-radius: 100%;
	-webkit-border-radius: 100%;
	border-radius: 100%;
	-webkit-box-sizing: border-box;
	-moz-box-sizing: border-box;
	box-sizing: border-box;
	padding: 2px;
	background-color: rgba(0, 0, 0, .15);
	display: block;
}
.contact-block-view-avatar span {
	width: 96px;
	height: 96px;
	background-image: none;
	background-color: white;
	padding: 2px;
	-webkit-box-sizing: border-box;
	-moz-box-sizing: border-box;
	box-sizing: border-box;
	overflow: hidden;
	-moz-border-radius: 100%;
	-webkit-border-radius: 100%;
	border-radius: 100%;
	display: block;
}
.contact-block-view img {
	margin: 0;
	width: 92px;
	height: 92px;
	-moz-border-radius: 100%;
	-webkit-border-radius: 100%;
	border-radius: 100%;
	line-height: 0;
	border: 0;
}
.file-block-title, .contact-block-view-name {
	display: block;
	padding: 0 0 0 0;
	white-space: pre-wrap;
	word-break: break-all;
	margin: 0 10px;
	height: 28px;
	overflow: hidden;
	font-size: 11px;
	line-height: 28px;
	text-align: center;
	color: #666666;
}
.grid-url-arrow {
	height: 24px;
	width: 38px;
	display: block;
	background-image: url(../images/mega/nw-fm-sprite.svg);
	background-repeat: no-repeat;
	background-position: -1px -1558px;
	-webkit-transition: opacity 200ms ease-in-out;
	-moz-transition: opacity 200ms ease-in-out;
	-o-transition: opacity 200ms ease-in-out;
	-ms-transition: opacity 200ms ease-in-out;
	transition: opacity 200ms ease-in-out;
	cursor: pointer;
filter: progid:DXImageTransform.Microsoft.Alpha(opacity=0);
	-moz-opacity: 0;
	-khtml-opacity: 0;
	opacity: 0;
	position: absolute;
	top: 0;
	left: 12px;
}
.file-settings-icon {
	width: 38px;
	height: 18px;
	background-image: url(../images/mega/nw-fm-sprite.svg);
	background-repeat: no-repeat;
	background-position: -1px -1561px;
	position: absolute;
	top: 5px;
	right: 5px;
	z-index: 10;
	-webkit-transition: opacity 200ms ease-in-out;
	-moz-transition: opacity 200ms ease-in-out;
	-o-transition: opacity 200ms ease-in-out;
	-ms-transition: opacity 200ms ease-in-out;
	transition: opacity 200ms ease-in-out;
	cursor: pointer;
filter: progid:DXImageTransform.Microsoft.Alpha(opacity=0);
	-moz-opacity: 0;
	-khtml-opacity: 0;
	opacity: 0;
	cursor: pointer;
}
.file-block:hover .file-settings-icon, .file-block.ui-selected .file-settings-icon, tr:hover .grid-url-arrow, tr.ui-selected .grid-url-arrow {
 filter: progid:DXImageTransform.Microsoft.Alpha(opacity=75);
	-moz-opacity: 0.75;
	-khtml-opacity: 0.75;
	opacity: 0.75;
}
.file-block:hover .file-settings-icon:hover, .file-block.ui-selected .file-settings-icon:hover, tr:hover .grid-url-arrow:hover, tr.ui-selected:hover .grid-url-arrow:hover {
 filter: progid:DXImageTransform.Microsoft.Alpha(opacity=100);
	-moz-opacity: 1;
	-khtml-opacity: 1;
	opacity: 1;
}
.clone-of-header, .clone-of-header span, .clone-of-header, .clone-of-header th {
	height: 0;
	overflow: hidden;
	line-height: 0;
}
.clone-of-header th {
	height: 0;
	line-height: 0;
	overflow: hidden;
}
.transfer-table td, .grid-table td, .grid-share-table td, .contacts-grid-table td {
	color: #666666;
	padding-left: 12px;
	height: 24px;
	position: relative;
	line-height: 22px;
	font-size: 11px;
}
table {
	border-spacing: transparent;
}
.grid-table td, .grid-share-table td, .contacts-grid-table td {
	height: 24px;
}
.contacts-grid-table td {
	height: 52px;
	line-height: 49px;
}
.transfer-table tr td:first-child {
	padding-left: 10px;
}
.transfer-table tr.ui-selected td, .transfer-table tr.ui-selected td {
}
.grid-scrolling-table, .contacts-grid-scrolling-table {
	height: 100%;
	height: -webkit-calc(100% - 24px);
	height: -moz-calc(100% - 24px);
	height: calc(100% - 24px);/*background-image: url(../images/mega/files-grid.png);
	background-position: left top;
	background-repeat: repeat;
	background-size: 4px auto;*/
}
.transfer-filtype-icon, .fm-browsers-icon, .fm-flags-icon, .fm-member-icon {
	display: block;
	position: absolute;
	padding-top: 1px;
}
.transfer-filtype-icon {
	padding: 0;
	width: 24px;
	height: 24px;
	margin: 0 0 0 -2px;
	background-position: 0 0px;
	background-image: url(../images/mega/files-icons.svg);
	background-repeat: no-repeat;
}
.transfer-filtype-icon img {
	display: none;
}
.transfer-filtype-icon.word, .search-path-icon-span.word {
	background-position: -62px 3px;
}
.transfer-filtype-icon.web-lang, .search-path-icon-span.web-lang {
	background-position: -62px -37px;
}
.transfer-filtype-icon.web-data, .search-path-icon-span.web-data {
	background-position: -62px -77px;
}
.transfer-filtype-icon.video, .search-path-icon-span.video {
	background-position: -62px -117px;
}
.transfer-filtype-icon.video-vob, .search-path-icon-span.video-vob {
	background-position: -62px -157px;
}
.transfer-filtype-icon.video-subtitles, .search-path-icon-span.video-subtitles {
	background-position: -62px -197px;
}
.transfer-filtype-icon.vector, .search-path-icon-span.vector {
	background-position: -62px -237px;
}
.transfer-filtype-icon.vcard, .search-path-icon-span.vcard {
	background-position: -62px -277px;
}
.transfer-filtype-icon.torrent, .search-path-icon-span.torrent {
	background-position: -62px -317px;
}
.transfer-filtype-icon.text, .search-path-icon-span.text {
	background-position: -62px -357px;
}
.transfer-filtype-icon.swf, .search-path-icon-span.swf {
	background-position: -62px -397px;
}
.transfer-filtype-icon.spreadsheet, .search-path-icon-span.spreadsheet {
	background-position: -62px -437px;
}
.transfer-filtype-icon.sourcecode, .search-path-icon-span.sourcecode {
	background-position: -62px -477px;
}
.transfer-filtype-icon.real-audio, .search-path-icon-span.real-audio {
	background-position: -62px -517px;
}
.transfer-filtype-icon.raw, .search-path-icon-span.raw {
	background-position: -62px -557px;
}
.transfer-filtype-icon.premiere, .search-path-icon-span.premiere {
	background-position: -62px -597px;
}
.transfer-filtype-icon.powerpoint, .search-path-icon-span.powerpoint {
	background-position: -62px -637px;
}
.transfer-filtype-icon.podcast, .search-path-icon-span.podcast {
	background-position: -62px -677px;
}
.transfer-filtype-icon.playlist, .search-path-icon-span.playlist {
	background-position: -62px -717px;
}
.transfer-filtype-icon.photoshop, .search-path-icon-span.photoshop {
	background-position: -62px -757px;
}
.transfer-filtype-icon.pdf, .search-path-icon-span.pdf {
	background-position: -62px -797px;
}
.transfer-filtype-icon.midi, .search-path-icon-span.midi {
	background-position: -62px -837px;
}
.transfer-filtype-icon.java, .search-path-icon-span.java {
	background-position: -62px -877px;
}
.transfer-filtype-icon.indesign, .search-path-icon-span.indesign {
	background-position: -62px -917px;
}
.transfer-filtype-icon.image, .search-path-icon-span.image {
	background-position: -62px -957px;
}
.transfer-filtype-icon.illustrator, .search-path-icon-span.illustrator {
	background-position: -62px -997px;
}
.transfer-filtype-icon.html, .search-path-icon-span.html {
	background-position: -62px -1037px;
}
.transfer-filtype-icon.graphic, .search-path-icon-span.graphic {
	background-position: -62px -1077px;
}
.transfer-filtype-icon.gis, .search-path-icon-span.gis {
	background-position: -62px -1117px;
}
.transfer-filtype-icon.generic, .search-path-icon-span.generic {
	background-position: -62px -1157px;
}
.transfer-filtype-icon.font, .search-path-icon-span.font {
	background-position: -62px -1197px;
}
.transfer-filtype-icon.folder, .search-path-icon-span.folder {
	background-position: -62px -1237px;
}
.transfer-filtype-icon.folder-shared, .search-path-icon-span.folder-shared {
	background-position: -62px -1277px;
}
.transfer-filtype-icon.flash, .search-path-icon-span.flash {
	background-position: -62px -1317px;
}
.transfer-filtype-icon.flash-video, .search-path-icon-span.flash-video {
	background-position: -62px -1357px;
}
.transfer-filtype-icon.fla-lang, .search-path-icon-span.fla-lang {
	background-position: -62px -1397px;
}
.transfer-filtype-icon.executable, .search-path-icon-span.executable {
	background-position: -62px -1437px;
}
.transfer-filtype-icon.excel, .search-path-icon-span.excel {
	background-position: -62px -1477px;
}
.transfer-filtype-icon.dreamweaver, .search-path-icon-span.dreamweaver {
	background-position: -62px -1517px;
}
.transfer-filtype-icon.database, .search-path-icon-span.database {
	background-position: -62px -1557px;
}
.transfer-filtype-icon.compressed, .search-path-icon-span.compressed {
	background-position: -62px -1597px;
}
.transfer-filtype-icon.cad, .search-path-icon-span.cad {
	background-position: -62px -1637px;
}
.transfer-filtype-icon.audio, .search-path-icon-span.audio {
	background-position: -62px -1677px;
}
.transfer-filtype-icon.aftereffects, .search-path-icon-span.aftereffects {
	background-position: -62px -1717px;
}
.transfer-filtype-icon.threed, .search-path-icon-span.threed {
	background-position: -62px -1757px;
}
.transfer-filtype-icon.win-folder, .search-path-icon-span.win-folder {
	background-position: -62px -1797px;
}
.transfer-filtype-icon.apple-folder, .search-path-icon-span.apple-folder {
	background-position: -62px -1837px;
}
.transfer-filtype-icon.photo-folder, .search-path-icon-span.photo-folder {
	background-position: -62px -1837px;
}
.block-view-file-type {
	width: 74px;
	height: 84px;
	display: block;
	background-position: 0 0px;
	background-image: url(../images/mega/files-icons.svg);
	background-repeat: no-repeat;
	position: absolute;
	margin: -42px 0 0 -37px;
	left: 50%;
	top: 50%;
}
.block-view-file-type.thumb {
	width: 120px;
	height: 120px;
	margin: -60px 0 0 -60px;
}
.block-view-file-type.word, .share-folder-icon div.word, .properties-file-icon div.word {
	background-position: center -5916px;
}
.block-view-file-type.web-lang, .share-folder-icon div.web-lang, .properties-file-icon div.web-lang {
	background-position: center -6026px;
}
.block-view-file-type.web-data, .share-folder-icon div.web-data, .properties-file-icon div.web-data {
	background-position: center -6146px;
}
.block-view-file-type.video, .share-folder-icon div.video, .properties-file-icon div.video {
	background-position: center -6266px;
}
.block-view-file-type.video-vob, .share-folder-icon div.video-vob, .properties-file-icon div.video-vob {
	background-position: center -6386px;
}
.block-view-file-type.video-subtitles, .share-folder-icon div.video-subtitles, .properties-file-icon div.video-subtitles {
	background-position: center -6506px;
}
.block-view-file-type.vector, .share-folder-icon div.vector, .properties-file-icon div.vector {
	background-position: center -6626px;
}
.block-view-file-type.vcard, .share-folder-icon div.vcard, .properties-file-icon div.vcard {
	background-position: center -6746px;
}
.block-view-file-type.torrent, .share-folder-icon div.torrent, .properties-file-icon div.torrent {
	background-position: center -6866px;
}
.block-view-file-type.text, .share-folder-icon div.text, .properties-file-icon div.text {
	background-position: center -6986px;
}
.block-view-file-type.swf, .share-folder-icon div.swf, .properties-file-icon div.swf {
	background-position: center -7106px;
}
.block-view-file-type.spreadsheet, .share-folder-icon div.spreadsheet, .properties-file-icon div.spreadsheet {
	background-position: center -7226px;
}
.block-view-file-type.sourcecode, .share-folder-icon div.sourcecode, .properties-file-icon div.sourcecode {
	background-position: center -7346px;
}
.block-view-file-type.real-audio, .share-folder-icon div.real-audio, .properties-file-icon div.real-audio {
	background-position: center -7466px;
}
.block-view-file-type.raw, .share-folder-icon div.raw, .properties-file-icon div.raw {
	background-position: center -7586px;
}
.block-view-file-type.premiere, .share-folder-icon div.premiere, .properties-file-icon div.premiere {
	background-position: center -7706px;
}
.block-view-file-type.powerpoint, .share-folder-icon div.powerpoint, .properties-file-icon div.powerpoint {
	background-position: center -7826px;
}
.block-view-file-type.podcast, .share-folder-icon div.podcast, .properties-file-icon div.podcast {
	background-position: center -7946px;
}
.block-view-file-type.playlist, .share-folder-icon div.playlist, .properties-file-icon div.playlist {
	background-position: center -8066px;
}
.block-view-file-type.photoshop, .share-folder-icon div.photoshop, .properties-file-icon div.photoshop {
	background-position: center -8186px;
}
.block-view-file-type.pdf, .share-folder-icon div.pdf, .properties-file-icon div.pdf {
	background-position: center -8306px;
}
.block-view-file-type.midi, .share-folder-icon div.midi, .properties-file-icon div.midi {
	background-position: center -8426px;
}
.block-view-file-type.java, .share-folder-icon div.java, .properties-file-icon div.java {
	background-position: center -8546px;
}
.block-view-file-type.indesign, .share-folder-icon div.indesign, .properties-file-icon div.indesign {
	background-position: center -8666px;
}
.block-view-file-type.image, .share-folder-icon div.image, .properties-file-icon div.image {
	background-position: center -8786px;
}
.block-view-file-type.illustrator, .share-folder-icon div.illustrator, .properties-file-icon div.illustrator {
	background-position: center -8906px;
}
.block-view-file-type.html, .share-folder-icon div.html, .properties-file-icon div.html {
	background-position: center -9026px;
}
.block-view-file-type.graphic, .share-folder-icon div.graphic, .properties-file-icon div.graphic {
	background-position: center -9146px;
}
.block-view-file-type.gis, .share-folder-icon div.gis, .properties-file-icon div.gis {
	background-position: center -9266px;
}
.block-view-file-type.generic, .share-folder-icon div.generic, .properties-file-icon div.generic {
	background-position: center -9386px;
}
.block-view-file-type.font, .share-folder-icon div.font, .properties-file-icon div.font {
	background-position: center -9506px;
}
.block-view-file-type.folder, .share-folder-icon div.folder, .properties-file-icon div.folder {
	background-position: center -9626px;
}
.block-view-file-type.folder-shared, .share-folder-icon div.folder-shared, .properties-file-icon div.folder-shared {
	background-position: center -9746px;
}
.block-view-file-type.flash, .share-folder-icon div.flash, .properties-file-icon div.flash {
	background-position: center -9866px;
}
.block-view-file-type.flash-video, .share-folder-icon div.flash-video, .properties-file-icon div.flash-video {
	background-position: center -9986px;
}
.block-view-file-type.fla-lang, .share-folder-icon div.fla-lang, .properties-file-icon div.fla-lang {
	background-position: center -10106px;
}
.block-view-file-type.executable, .share-folder-icon div.executable, .properties-file-icon div.executable {
	background-position: center -10226px;
}
.block-view-file-type.excel, .share-folder-icon div.excel, .properties-file-icon div.exel {
	background-position: center -10346px;
}
.block-view-file-type.dreamweaver, .share-folder-icon div.dreamweaver, .properties-file-icon div.dreamweaver {
	background-position: center -10466px;
}
.block-view-file-type.database, .share-folder-icon div.database, .properties-file-icon divdatabase {
	background-position: center -10586px;
}
.block-view-file-type.compressed, .share-folder-icon div.compressed, .properties-file-icon div.compressed {
	background-position: center -10706px;
}
.block-view-file-type.cad, .share-folder-icon div.cad, .properties-file-icon div.cad {
	background-position: center -10826px;
}
.block-view-file-type.audio, .share-folder-icon div.audio, .properties-file-icon div.audio {
	background-position: center -10946px;
}
.block-view-file-type.aftereffects, .share-folder-icon div.aftereffects, .properties-file-icon div.aftereffects {
	background-position: center -11066px;
}
.block-view-file-type.threed, .share-folder-icon div.threed, .properties-file-icon div.threed {
	background-position: center -11186px;
}
.block-view-file-type.win-folder, .share-folder-icon div.win-folder, .properties-file-icon div.win-folder {
	background-position: center -11306px;
}
.block-view-file-type.apple-folder, .share-folder-icon div.apple-folder, .properties-file-icon div.apple-folder {
	background-position: center -11426px;
}
.block-view-file-type.photo-folder, .share-folder-icon div.photo-folder, .properties-file-icon div.photo-folder {
	background-position: center -11546px;
}
.dragger-icon.word, .export-icon.word, .new-download-file-icon.word {
	background-position: center -2054px;
}
.dragger-icon.web-lang, .export-icon.web-lang, .new-download-file-icon.web-lang {
	background-position: center -2134px;
}
.dragger-icon.web-data, .export-icon.web-data, .new-download-file-icon.web-data {
	background-position: center -2214px;
}
.dragger-icon.video, .export-icon.video, .new-download-file-icon.video {
	background-position: center -2294px;
}
.dragger-icon.video-vob, .export-icon.video-vob, .new-download-file-icon.video-vob {
	background-position: center -2374px;
}
.dragger-icon.video-subtitles, .export-icon.video-subtitles, .new-download-file-icon.video-subtitles {
	background-position: center -2454px;
}
.dragger-icon.vector, .export-icon.vector, .new-download-file-icon.vector {
	background-position: center -2534px;
}
.dragger-icon.vcard, .export-icon.vcard, .new-download-file-icon.vcard {
	background-position: center -2614px;
}
.dragger-icon.torrent, .export-icon.torrent, .new-download-file-icon.torrent {
	background-position: center -2694px;
}
.dragger-icon.text, .export-icon.text, .new-download-file-icon.text {
	background-position: center -2774px;
}
.dragger-icon.swf, .export-icon.swf, .new-download-file-icon.swf {
	background-position: center -2854px;
}
.dragger-icon.spreadsheet, .export-icon.spreadsheet, .new-download-file-icon.spreadsheet {
	background-position: center -2934px;
}
.dragger-icon.sourcecode, .export-icon.sourcecode, .new-download-file-icon.sourcecode {
	background-position: center -3014px;
}
.dragger-icon.real-audio, .export-icon.real-audio, .new-download-file-icon.real-audio {
	background-position: center -3094px;
}
.dragger-icon.raw, .export-icon.raw, .new-download-file-icon.raw {
	background-position: center -3174px;
}
.dragger-icon.premiere, .export-icon.premiere, .new-download-file-icon.premiere {
	background-position: center -3254px;
}
.dragger-icon.powerpoint, .export-icon.powerpoint, .new-download-file-icon.powerpoint {
	background-position: center -3334px;
}
.dragger-icon.podcast, .export-icon.podcast, .new-download-file-icon.podcast {
	background-position: center -3414px;
}
.dragger-icon.playlist, .export-icon.playlist, .new-download-file-icon.playlist {
	background-position: center -3494px;
}
.dragger-icon.photoshop, .export-icon.photoshop, .new-download-file-icon.photoshop {
	background-position: center -3574px;
}
.dragger-icon.pdf, .export-icon.pdf, .new-download-file-icon.pdf {
	background-position: center -3654px;
}
.dragger-icon.midi, .export-icon.midi, .new-download-file-icon.midi {
	background-position: center -3734px;
}
.dragger-icon.java, .export-icon.java, .new-download-file-icon.java {
	background-position: center -3814px;
}
.dragger-icon.indesign, .export-icon.indesign, .new-download-file-icon.indesign {
	background-position: center -3894px;
}
.dragger-icon.image, .export-icon.image, .new-download-file-icon.image {
	background-position: center -3974px;
}
.dragger-icon.illustrator, .export-icon.illustrator, .new-download-file-icon.illustrator {
	background-position: center -4054px;
}
.dragger-icon.html, .export-icon.html, .new-download-file-icon.html {
	background-position: center -4134px;
}
.dragger-icon.graphic, .export-icon.graphic, .new-download-file-icon.graphic {
	background-position: center -4214px;
}
.dragger-icon.gis, .export-icon.gis, .new-download-file-icon.gis {
	background-position: center -4294px;
}
.dragger-icon.generic, .export-icon.generic, .new-download-file-icon.generic {
	background-position: center -4374px;
}
.dragger-icon.font, .export-icon.font, .new-download-file-icon.font {
	background-position: center -4454px;
}
.dragger-icon.folder, .export-icon.folder, .new-download-file-icon.folder {
	background-position: center -4534px;
}
.dragger-icon.folder-shared, .export-icon.folder-shared, .new-download-file-icon.folder-shared {
	background-position: center -4614px;
}
.dragger-icon.flash, .export-icon.flash, .new-download-file-icon.flash {
	background-position: center -4694px;
}
.dragger-icon.flash-video, .export-icon.flash-video, .new-download-file-icon.flash-video {
	background-position: center -4774px;
}
.dragger-icon.fla-lang, .export-icon.fla-lang, .new-download-file-icon.fla-lang {
	background-position: center -4854px;
}
.dragger-icon.executable, .export-icon.executable, .new-download-file-icon.executable {
	background-position: center -4934px;
}
.dragger-icon.excel, .export-icon.excel, .new-download-file-icon.excel {
	background-position: center -5014px;
}
.dragger-icon.dreamweaver, .export-icon.dreamweaver, .new-download-file-icon.dreamweaver {
	background-position: center -5094px;
}
.dragger-icon.database, .export-icon.database, .new-download-file-icon.database {
	background-position: center -5174px;
}
.dragger-icon.compressed, .export-icon.compressed, .new-download-file-icon.compressed {
	background-position: center -5254px;
}
.dragger-icon.cad, .export-icon.cad, .new-download-file-icon.cad {
	background-position: center -5334px;
}
.dragger-icon.audio, .export-icon.audio, .new-download-file-icon.audio {
	background-position: center -5414px;
}
.dragger-icon.aftereffects, .export-icon.aftereffects, .new-download-file-icon.aftereffects {
	background-position: center -5494px;
}
.dragger-icon.threed, .export-icon.threed, .new-download-file-icon.threed {
	background-position: center -5574px;
}
.dragger-icon.win-folder, .export-icon.win-folder, .new-download-file-icon.win-folder {
	background-position: center -5654px;
}
.dragger-icon.apple-folder, .export-icon.apple-folder, .new-download-file-icon.apple-folder {
	background-position: center -5654px;
}
.dragger-icon.photo-folder, .export-icon.photo-folder, .new-download-file-icon.photo-folder {
	background-position: center -5734px;
}
.transfer-filtype-icon img, .fm-browsers-icon img, .fm-flags-icon img, .fm-member-icon img {
	width: 24px;
	border: 0;
	line-height: 0;
	margin-left: -4px;
}
.fm-flags-icon img, .fm-browsers-icon img {
	margin: 7px 0 0 2px;
	width: auto;
}
.fm-browsers-icon img {
	margin: 4px 0 0 0px;
	width: auto;
}
.tranfer-filetype-txt, .fm-browsers-txt, .fm-flags-txt, .fm-member-icon-txt {
	height: 24px;
	padding: 0 0 0 25px;
	word-break: break-all;
	white-space: pre-wrap;
	display: block;
	overflow: hidden;
	max-width: 100%;
	-moz-box-sizing: border-box;
	-webkit-box-sizing: border-box;
	box-sizing: border-box;
	font-size: 11px;
	color: #666666;
}
.backup-download-block span.tranfer-filetype-txt.backup {
	padding: 0;
}
.fm-browsers-txt {
	padding: 0 0 0 23px;
}
.fm-flags-txt {
	padding: 0 0 0 27px;
}
.fm-member-icon-txt {
	padding: 0 0 0 21px;
}
.transfer-type, .transfer-status {
	height: 24px;
	line-height: 22px;
	padding: 0 0 0 24px;
	white-space: nowrap;
	background-image: url(../images/mega/nw-fm-sprite.svg);
	background-repeat: no-repeat;
	display: block;
}
.transfer-type.safari-downloaded {
	background-position: -7px -4064px;
	color: #d32200;
}
.transfer-type.download {
	background-position: -7px -3514px;
}
.transfer-type.upload {
	background-position: -7px -3538px;
}
.transfer-status.completed {
	background-position: -9px -4093px;
	padding: 0 0 0 21px;
}
.transfer-status.queued {
	background-position: -9px -3563px;
	padding: 0 0 0 21px;
}
.transfer-status.error {
	background-position: -7px -4124px;
}
.transfer-type.paused {
	background-position: -7px -3490px;
}
.transfer-status.initiliazing {
	background-position: -9px -4163px;
	padding: 0 0 0 21px;
}
.transfer-status.pending {
	background-image: none;
	padding: 0;
}
.tranfer-table {
	display: none;
	position: relative;
	background-color: white;
}
.transfer-panel-opened .tranfer-table {
	display: block;
}
.transfer-scrolling-table {
	height: 143px;
}
.fm-right-files-block, .fm-right-account-block {
	height: 100%;
	margin-left: 304px;
}
.fm-right-header {
	height: 48px;
	-webkit-box-sizing: border-box;
	-moz-box-sizing: border-box;
	box-sizing: border-box;
	white-space: nowrap;
	position: relative;
	background-color: #f2f2f2;
}
.fm-back-button {
	display: none;
}
.fm-breadcrumbs-block, .fm-share-breadcrumbs-block {
	float: left;
	height: 30px;
	padding: 12px 0 0 4px;
}
.fm-breadcrumbs, a.fm-breadcrumbs, .fm-share-breadcrumbs, a.fm-share-breadcrumbs {
	display: block;
	height: 24px;
	padding: 0 11px 0 0px;
	float: left;
}
.fm-breadcrumbs.has-next-button, a.fm-breadcrumbs.has-next-button, .fm-share-breadcrumbs.has-next-button, a.fm-share-breadcrumbs.has-next-button {
	background-image: url(../images/mega/nw-fm-sprite.svg);
	background-repeat: no-repeat;
	background-position: right -1433px;
}
.fm-breadcrumbs .right-arrow-bg, .fm-share-breadcrumbs .right-arrow-bg {
	-webkit-transition: opacity 200ms ease-in-out;
	-moz-transition: opacity 200ms ease-in-out;
	-o-transition: opacity 200ms ease-in-out;
	-ms-transition: opacity 200ms ease-in-out;
	transition: opacity 200ms ease-in-out;
	line-height: 22px;
	color: white;
	font-size: 12px;
 filter: progid:DXImageTransform.Microsoft.Alpha(opacity=50);
	-moz-opacity: 0.5;
	-khtml-opacity: 0.5;
	opacity: 0.5;
	background-image: url(../images/mega/nw-fm-sprite.svg);
	background-repeat: no-repeat;
	background-position: 5px -1003px;
	cursor: pointer;
	padding: 0 10px 0 38px;
	color: black;
}
.fm-breadcrumbs.folder .right-arrow-bg, .fm-share-breadcrumbs.folder .right-arrow-bg {
	background-position: -4px -1386px;
}
.fm-breadcrumbs .right-arrow-bg:hover, .fm-share-breadcrumbs .right-arrow-bg:hover {
 filter: progid:DXImageTransform.Microsoft.Alpha(opacity=70);
	-moz-opacity: 0.7;
	-khtml-opacity: 0.7;
	opacity: 0.7;
}
.fm-new-folder, .search-files-result, .fm-file-upload, .search-messages-result, .fm-folder-upload {
	float: right;
	height: 24px;
	font-size: 12px;
	-moz-border-radius: 8px;
	-webkit-border-radius: 8px;
	border-radius: 8px;
	line-height: 22px;
	color: white;
	padding: 0 10px 0 35px;
	background-image: url(../images/mega/nw-fm-sprite.svg);
	background-repeat: no-repeat;
	background-position: 2px -1058px;
	-webkit-box-sizing: border-box;
	-moz-box-sizing: border-box;
	box-sizing: border-box;
	margin: 12px 8px 0 0;
	cursor: pointer;
	background-color: rgba(142,197,92,0.8);
	-webkit-transition: background-color 200ms ease-in-out;
	-moz-transition: background-color 200ms ease-in-out;
	-o-transition: background-color 200ms ease-in-out;
	-ms-transition: background-color 200ms ease-in-out;
	transition: background-color 200ms ease-in-out;
	cursor: pointer;
	position: relative;
}
.fm-new-folder.active, .fm-new-folder.hovered, .fm-new-folder:hover {
	background-color: rgba(142,197,92,1);
}
.fm-file-upload, .search-messages-result, .fm-folder-upload {
	-moz-border-radius: 8px;
	-webkit-border-radius: 8px;
	border-radius: 8px;
	background-position: 2px -1058px;
	margin: 12px 2px 0 0;
	background-color: rgba(6,160,236,0.7);
	-webkit-border-bottom-right-radius: 0;
	-moz-border-radius-bottomright: 0;
	border-bottom-right-radius: 0;
	-webkit-border-top-right-radius: 0;
	-moz-border-radius-topright: 0;
	border-top-right-radius: 0;
}
.fm-file-upload {
	background-position: 2px -1091px;
}
.fm-file-upload.active, .fm-file-upload.hovered, .fm-file-upload:hover {
	background-position: 2px -1121px;
}
.fm-folder-upload {
	background-position: 2px -1158px;
}
.fm-folder-upload.active, .fm-folder-upload.hovered, .fm-folder-upload:hover {
	background-position: 2px -1188px;
}
.fm-file-upload.active, .fm-file-upload.hovered, .fm-folder-upload.active, .fm-folder-upload.hovered, .fm-file-upload:hover, .fm-folder-upload:hover {
	background-color: rgba(6,160,236,1);
}
.fm-folder-upload {
	-moz-border-radius: 8px;
	-webkit-border-radius: 8px;
	border-radius: 8px;
	-webkit-border-bottom-left-radius: 0;
	-moz-border-radius-bottomleft: 0;
	border-bottom-left-radius: 0;
	-webkit-border-top-left-radius: 0;
	-moz-border-radius-topleft: 0;
	border-top-left-radius: 0;
	margin: 12px 10px 0 0;
}
.search-files-result span, .search-messages-result span {
	float: left;
	display: block;
}
span.search-number {
	background-color: #22A6E5;
	height: 14px;
	line-height: 13px;
	font-size: 11px;
	color: white;
	margin: 6px 0 0 9px;
	padding: 0 5px;
	-moz-border-radius: 8px;
	-webkit-border-radius: 8px;
	border-radius: 8px;
}
.search-files-result:hover span.search-number, .search-messages-result:hover span.search-number, .fm-breadcrumbs span.search-number {
	background-color: white;
	color: #22A6E5;
}
.search-files-result:hover, .search-files-result.active {
	background-position: -9px -11496px;
}
.search-messages-result.active, .search-messages-result:hover {
	background-position: -4px -11576px;
}
.fm-file-upload input, .fm-folder-upload input {
	position: absolute;
	width: 100%;
	height: 24px;
	left: 0;
 filter:progid:DXImageTransform.Microsoft.Alpha(opacity=0);
	-moz-opacity: 0;
	-khtml-opacity: 0;
	opacity: 0;
	z-index: 10;
	cursor: default;
	margin: 0;
	padding: 0;
	border: 0;
	-moz-appearance: none;
	line-height: 22px;
	cursor: pointer;
}
.fm-add-user, .fm-clearbin-button, .fm-notification-settings, .fm-send-files, .fm-start-call {
	height: 24px;
	float: right;
	font-size: 12px;
	-moz-border-radius: 8px;
	-webkit-border-radius: 8px;
	border-radius: 8px;
	line-height: 22px;
	color: white;
	padding: 0 0 0 33px;
	background-image: url(../images/mega/nw-fm-sprite.svg);
	background-repeat: no-repeat;
	background-position: -9px -1730px;
	-webkit-box-sizing: border-box;
	-moz-box-sizing: border-box;
	box-sizing: border-box;
	margin: 12px 8px 0 0;
	cursor: pointer;
	background-color: rgba(107,177,54,0.8);
	-webkit-transition: background-color 200ms ease-in-out;
	-moz-transition: background-color 200ms ease-in-out;
	-o-transition: background-color 200ms ease-in-out;
	-ms-transition: background-color 200ms ease-in-out;
	transition: background-color 200ms ease-in-out;
	cursor: pointer;
	position: relative;
}
.fm-add-user {
	margin: 12px 12px 0 0;
}
.fm-send-files {
	background-color: rgba(222,0,0,0.7);
	background-position: -9px -1700px;
}
.fm-start-call {
	background-color: rgba(6,160,236,0.7);
	background-position: -9px -1670px;
}
.fm-send-files:hover, .fm-send-files.active {
	background-color: rgba(222,0,0,1);
}
.fm-start-call:hover, .fm-start-call.active {
	background-color: rgba(6,160,236,1);
}
.fm-add-user:hover, .fm-add-user.active {
	background-color: rgba(107,177,54,1);
}
.fm-chatbutton-arrow {
	display: block;
	background-image: url(../images/mega/nw-fm-sprite.svg);
	background-repeat: no-repeat;
	background-position: right -1610px;
	padding-right: 25px;
}
.fm-add-user:hover .fm-chatbutton-arrow, .fm-add-user.active .fm-chatbutton-arrow, .fm-start-call:hover .fm-chatbutton-arrow, .fm-start-call.active .fm-chatbutton-arrow, .fm-send-files:hover .fm-chatbutton-arrow, .fm-send-files.active .fm-chatbutton-arrow {
	background-position: right -1640px;
}
.fm-notification-settings {
	background-image: url(../images/mega/notification-icons.png);
	background-position: 9px 4px;
	background-repeat: no-repeat;
	padding: 0 10px 0 37px;
	margin: 0;
	-moz-border-radius: 0;
	-webkit-border-radius: 0;
	border-radius: 0;
	-webkit-border-bottom-right-radius: 4px;
	-moz-border-radius-bottomright: 4px;
	border-bottom-right-radius: 4px;
	-webkit-border-top-right-radius: 4px;
	-moz-border-radius-topright: 4px;
	border-top-right-radius: 4px;
}
.fm-notification-settings:hover {
	background-color: #D22000;
	border-color: #D22000;
	color: white;
	background-position: 9px -66px;
}
.fm-clearbin-button {
	background-position: -3px -8941px;
	padding: 0 10px 0 35px;
}
.fm-clearbin-button:hover, .fm-clearbin-button.active {
	background-color: #d31a00;
	border-color: #d31a00;
	color: white;
	background-position: -3px -9006px;
}
.fm-files-view-icon, .fm-contacts-view-icon {
	width: 18px;
	height: 18px;
	display: block;
	float: right;
	margin: 15px 10px 0 13px;
	background-image: url(../images/mega/nw-fm-sprite.svg);
	background-repeat: no-repeat;
	-webkit-transition: opacity 200ms ease-in-out;
	-moz-transition: opacity 200ms ease-in-out;
	-o-transition: opacity 200ms ease-in-out;
	-ms-transition: opacity 200ms ease-in-out;
	transition: opacity 200ms ease-in-out;
	cursor: pointer;
 filter: progid:DXImageTransform.Microsoft.Alpha(opacity=20);
	-moz-opacity: 0.2;
	-khtml-opacity: 0.2;
	opacity: 0.2;
}
.fm-files-view-icon.listing-view, .fm-contacts-view-icon.listing-view {
	background-position: -6px -1335px;
}
.fm-files-view-icon.block-view, .fm-contacts-view-icon.block-view {
	background-position: -24px -1335px;
	margin: 15px 24px 0 0;
}
.fm-files-view-icon.listing-view:hover, .fm-contacts-view-icon.listing-view:hover, .fm-files-view-icon.block-view:hover, .fm-contacts-view-icon.block-view:hover {
 filter: progid:DXImageTransform.Microsoft.Alpha(opacity=40);
	-moz-opacity: 0.4;
	-khtml-opacity: 0.4;
	opacity: 0.4;
}
.fm-files-view-icon.listing-view.active, .fm-contacts-view-icon.listing-view.active, .fm-files-view-icon.block-view.active, .fm-contacts-view-icon.block-view.active {
 filter: progid:DXImageTransform.Microsoft.Alpha(opacity=70);
	-moz-opacity: 0.7;
	-khtml-opacity: 0.7;
	opacity: 0.7;
}
.fm-empty-cloud, .fm-empty-search, .fm-empty-trashbin, .fm-empty-contacts, .fm-empty-messages, .fm-empty-folder {
	border-top: 2px solid #EEEEEE;
	-webkit-box-sizing: border-box;
	-moz-box-sizing: border-box;
	box-sizing: border-box;
	height: 100%;
	height: -webkit-calc(100% - 49px);
	height: -moz-calc(100% - 49px);
	height: calc(100% - 49px);
	position: relative;
	min-height: 280px;
}
.fm-empty-pad {
	position: absolute;
	text-align: center;
	width: 100%;
	height: 262px;
	top: 50%;
	margin-top: -131px;
}
.fm-empty-search .fm-empty-pad {
	height: 310px;
	margin-top: -155px;
}
.fm-empty-trashbin .fm-empty-pad {
	height: 302px;
	margin-top: -151px;
}
.fm-empty-contacts .fm-empty-pad {
	height: 238px;
	margin-top: -120px;
}
.fm-empty-messages .fm-empty-pad {
	height: 264px;
	margin-top: -132px;
}
.fm-empty-folder .fm-empty-pad {
	height: 266px;
	margin-top: -133px;
}
.fm-empty-cloud-bg {
	height: 206px;
	background-image: url(../images/mega/empty.png);
	background-position: center top;
	background-repeat: no-repeat;
}
.fm-empty-folder-bg {
	height: 209px;
	background-image: url(../images/mega/empty.png);
	background-position: center -1720px;
	background-repeat: no-repeat;
}
.fm-empty-search-bg {
	height: 249px;
	background-image: url(../images/mega/empty.png);
	background-position: center -290px;
	background-repeat: no-repeat;
}
.fm-empty-trashbin-bg {
	height: 233px;
	background-image: url(../images/mega/empty.png);
	background-position: center -640px;
	background-repeat: no-repeat;
}
.fm-empty-contacts-bg {
	height: 186px;
	background-image: url(../images/mega/empty.png);
	background-position: center -990px;
	background-repeat: no-repeat;
}
.fm-empty-messages-bg {
	height: 207px;
	background-image: url(../images/mega/empty.png);
	background-position: center -1352px;
	background-repeat: no-repeat;
}
.fm-empty-cloud-txt {
	color: #7A7E7F;
	font-size: 22px;
	line-height: 38px;
	text-align: center;
	margin-top: 20px;
}
.ui-selectable-helper {
	position: absolute;
	z-index: 100;
	border: 1px dotted black;
}
.contacts-sorting-by, .contacts-sorting-type, .context-menu-item {
	display: block;
	height: 30px;
	line-height: 28px;
	padding: 0 15px 0 35px;
	font-size: 12px;
	font-family: 'Open Sans', Arial;
	background-repeat: no-repeat;
	background-position: 10px -4847px;
	cursor: pointer;
}
.context-menu-item.hidden {
	display: none;
}
.contacts-sorting-by, .contacts-sorting-type {
	background-position: 0 -4847px;
}
.contacts-sorting-by:hover, .contacts-sorting-type:hover, .context-menu-item:hover {
	background-color: #d11e00;
	color: white;
}
.contacts-sorting-by.active, .contacts-sorting-type.active {
	background-image: url(../images/mega/main-sprite.png?v=7);
}
.contacts-sorting-by.active:hover, .contacts-sorting-type.active:hover {
	background-position: 0 -4912px;
}
.context-menu {
	min-width: 164px;
	position: absolute;
	background-color: #333333;
	-moz-border-radius: 8px;
	-webkit-border-radius: 8px;
	border-radius: 8px;
	-webkit-background-clip: padding-box;
	background-clip: padding-box;
	-webkit-box-sizing: border-box;
	-moz-box-sizing: border-box;
	box-sizing: border-box;
	z-index: 500;
	padding: 8px 0;
}
.context-menu-divider {
	height: 2px;
	background-color: rgba(255,255,255,0.05);
	margin: 3px 0;
}
.context-menu-divider.pro {
	background-color: transparent;
}
.create-new-folder, .add-user-popup {
	display: none;
}
.active .create-new-folder, .active .add-user-popup {
	position: absolute;
	border-radius: 7px;
	border: 2px solid rgba(0, 0, 0, .3);
	-webkit-background-clip: padding-box;
	background-clip: padding-box;
	width: 382px;
	height: 74px;
	background-color: white;
	margin: 36px 0 0 -39px;
	z-index: 900;
	-webkit-box-sizing: border-box;
	-moz-box-sizing: border-box;
	box-sizing: border-box;
	-webkit-border-top-right-radius: 0px;
	-moz-top-radius-topright: 0px;
	border-top-right-radius: 0px;
	-webkit-border-top-left-radius: 0px;
	-moz-top-radius-topleft: 0px;
	border-top-left-radius: 0px;
	display: block;
}
.active .add-user-popup {
	margin: 38px 0 0 -43px;
}
.create-folder-arrow, .add-user-popup-arrow {
	width: 125px;
	height: 13px;
	position: absolute;
	background-image: url(../images/mega/main-sprite.png?v=7);
	background-repeat: no-repeat;
	background-position: 4px -4987px;
	margin: -12px 0 0 -2px;
}
.create-folder-pad, .add-user-popup-pad {
	margin: 20px 18px 0 18px
}
.create-folder-input-bl, .add-user-popup-input-bl {
	float: left;
	width: 70%;
}
.create-folder-input-bl input, .add-user-popup-input-bl input, .fm-account-input input, .fm-account-select {
	height: 30px;
	border: 2px solid #d9d9d9;
	width: 100%;
	-webkit-box-sizing: border-box;
	-moz-box-sizing: border-box;
	box-sizing: border-box;
	background-color: white;
	-moz-border-radius: 4px;
	-webkit-border-radius: 4px;
	border-radius: 4px;
	line-height: 27px;
	font-size: 12px;
	color: #383b3d;
	padding: 0 10px;
}
.fm-account-input input {
	color: #868686;
}
.fm-account-select {
	background-position: right -6596px;
	background-image: url(../images/mega/main-sprite.png?v=7);
	background-repeat: no-repeat;
	padding: 0;
	position: relative;
}
.fm-account-select select {
	height: 26px;
	width: 100%;
	padding: 0;
	margin: 0;
	position: absolute;
	left: 0;
	top: 0;
	cursor: pointer;
}
.create-folder-button, a.create-folder-button, .add-user-popup-button, a.add-user-popup-button {
	margin-left: 73%;
	height: 30px;
	background-color: #6EB028;
	color: white;
	text-align: center;
	font-size: 12px;
	line-height: 29px;
	-moz-border-radius: 4px;
	-webkit-border-radius: 4px;
	border-radius: 4px;
	-webkit-box-sizing: border-box;
	-moz-box-sizing: border-box;
	box-sizing: border-box;
	padding: 0 10px;
	display: block;
}
.add-user-popup-button, a.add-user-popup-button {
	background-color: #1B9EEB;
}
.fmholder div, .fmholder a, .fmholder span, .fmholder td, div.new-bottom-pages div.new-left-menu-link, div.new-bottom-pages a.dev-new-button {
	-webkit-touch-callout: none;
	-webkit-user-select: none;
	-khtml-user-select: none;
	-moz-user-select: none;
	-ms-user-select: none;
	user-select: none;
}
.nw-contact-avatar, .nw-contact-avatar img, div.nw-chat-sharing-body, div.fm-chat-messages-pad, .block-view-file-type, .nw-chat-expand-arrow, .fm-chat-message, .nw-chat-sharing-body, .nw-chat-sharing-body div, .nw-contact-avatar img {
	-webkit-touch-callout: none !important;
	-webkit-user-select: none !important;
	-khtml-user-select: none !important;
	-moz-user-select: none !important;
	-ms-user-select: none !important;
	user-select: none !important;
}
.fm-chat-message span, div.nw-chat-sharing-filename, div.nw-chat-sharing-filesize, .nw-chat-date-txt, .nw-contact-name, .nw-conversations-name, .fm-chat-smile {
	-webkit-touch-callout: text !important;
	-webkit-user-select: text !important;
	-khtml-user-select: text !important;
	-moz-user-select: text !important;
	-ms-user-select: text !important;
	user-select: text !important;
}
.fmholder td {
	cursor: default;
}
.dragger-block {
	position: absolute;
	z-index: 900;
	width: 62px;
	height: 62px;
	left: 200px;
	top: 200px;
}
.dragger-icon {
	width: 52px;
	height: 60px;
	background-repeat: no-repeat;
	position: absolute;
	background-position: 0 top;
	background-image: url(../images/mega/files-icons.svg)
}
.dragger-icon.first {
	margin: 10px 0 0 6px;
	display: none;
}
.dragger-icon.second {
	margin: 5px 0 0 1px;
	display: none;
}
.dragger-icon.third {
	margin: 0px 0 0 -4px;
}
.multiple .dragger-icon.first, .multiple .dragger-icon.second {
	display: block;
}
.dragger-status {
	width: 12px;
	height: 12px;
	position: absolute;
	background-image: url(../images/mega/main-sprite.png?v=7);
	background-repeat: no-repeat;
	margin: 6px 0 0 -18px;
}
.drag .dragger-status {
	background-position: 0 -5037px;
}
.copy .dragger-status {
	background-position: 0 -5087px;
}
.move .dragger-status {
	background-position: 0 -5136px;
}
.warning .dragger-status {
	background-position: 0 -5174px;
}
.dragger-files-number {
	min-width: 14px;
	height: 14px;
	position: absolute;
	margin: -9px 0 0 39px;
	background-color: #D32200;
	padding: 0 4px;
	text-align: center;
	-moz-border-radius: 10px;
	-webkit-border-radius: 10px;
	border-radius: 10px;
	-webkit-box-sizing: border-box;
	-moz-box-sizing: border-box;
	box-sizing: border-box;
	color: white;
	font-size: 10px;
	line-height: 13px;
}
.fm-tree-folder.lightactive {
	background-color: #e0e0e0;
}
div .fm-tree-folder.dragover {
	background-color: #d6d6d6;
}
table.grid-table .dragover td, table.grid-share-table .dragover td, table.contacts-grid-table .dragover td {
	background-color: rgba(0,0,0,0.1);
}
.grid-scrolling-table, .contacts-grid-scrolling-table, .grid-scrolling-table .jspContainer, .contacts-grid-scrolling-table .jspContainer, .grid-scrolling-table .jspPane, .contacts-grid-scrolling-table .jspPane {
	width: 100% !important;
}
.fm-chat-block {
	-webkit-box-sizing: border-box;
	-moz-box-sizing: border-box;
	box-sizing: border-box;
	height: 100%;
	height: -webkit-calc(100% - 48px);
	height: -moz-calc(100% - 48px);
	height: calc(100% - 48px);
	position: relative;
}
.fm-chat-message-scroll {
	height: 100%;
	height: -webkit-calc(100% - 48px);
	height: -moz-calc(100% - 48px);
	height: calc(100% - 48px);
	-webkit-box-sizing: border-box;
	-moz-box-sizing: border-box;
	box-sizing: border-box;
	padding: 0 20px 0 8px;
}
.fm-chat-message-pad {
	padding: 8px 21px 0 5px;
	position: relative;
}
.fm-chat-message-scroll .jspPane {
	-webkit-box-sizing: border-box;
	-moz-box-sizing: border-box;
	box-sizing: border-box;
	padding-bottom: 5px !important;
}
.fm-chat-message a {
	color: #0A68CA;
}
.fm-chat-typing-txt {
	height: 30px;
	color: #898c8c;
	font-size: 13px;
	text-align: center;
	padding-top: 6px;
	position: absolute;
	width: 100%;
	bottom: 0;
	-moz-box-sizing: border-box;
	-webkit-box-sizing: border-box;
	box-sizing: border-box;
 filter: progid:DXImageTransform.Microsoft.Alpha(opacity=0);
	-moz-opacity: 0;
	-khtml-opacity: 0;
	opacity: 0;
	-webkit-transition: all 250ms ease-in-out;
	-moz-transition: all 250ms ease-in-out;
	-o-transition: all 250ms ease-in-out;
	-ms-transition: all 250ms ease-in-out;
	transition: all 250ms ease-in-out;
}
.fm-chat-typing-txt.typing {
 filter: progid:DXImageTransform.Microsoft.Alpha(opacity=100);
	-moz-opacity: 1;
	-khtml-opacity: 1;
	opacity: 1;
}
.fm-chat-message-scroll .jspPane {
	min-height: 100%;
	-webkit-box-sizing: border-box;
	-moz-box-sizing: border-box;
	box-sizing: border-box;
}
<<<<<<< HEAD
.fm-chat-header {
	height: 90px;
	background-color: #f6f6f6;
}
.fm-chat-avatar-block {
	float: left;
	width: 50px;
	height: 50px;
	margin: 15px 0 0 15px;
	-moz-border-radius: 100%;
	-webkit-border-radius: 100%;
	border-radius: 100%;
	-webkit-box-sizing: border-box;
	-moz-box-sizing: border-box;
	box-sizing: border-box;
	padding: 2px;
	background-color: rgba(0, 0, 0, .15);
	position: relative;
}
.fm-chat-top-verified {
	background-image: url(../images/mega/chat-sprite.png?v=2);
	background-position: -1px -447px;
	background-repeat: no-repeat;
	width: 22px;
	height: 22px;
	position: absolute;
	right: -6px;
	top: -4px;
	-webkit-transition: all 300ms ease-in-out;
	-moz-transition: all 300ms ease-in-out;
	-o-transition: all 300ms ease-in-out;
	-ms-transition: all 300ms ease-in-out;
	transition: all 300ms ease-in-out;
 filter:progid:DXImageTransform.Microsoft.Alpha(opacity=0);
	-moz-opacity: 0;
	-khtml-opacity: 0;
	opacity: 0;
}
.verified .fm-chat-top-verified {
 filter:progid:DXImageTransform.Microsoft.Alpha(opacity=100);
	-moz-opacity: 1;
	-khtml-opacity: 1;
	opacity: 1;
}
=======
>>>>>>> 06cb09c1
.fm-chat-avatar {
	width: 46px;
	height: 46px;
	background-image: none;
	background-color: white;
	padding: 2px;
	-webkit-box-sizing: border-box;
	-moz-box-sizing: border-box;
	box-sizing: border-box;
	overflow: hidden;
	-moz-border-radius: 100%;
	-webkit-border-radius: 100%;
	border-radius: 100%;
}
.fm-chat-avatar img {
	width: 42px;
	height: 42px;
	-moz-border-radius: 100%;
	-webkit-border-radius: 100%;
	border-radius: 100%;
	line-height: 0;
	border: 0;
}
.fm-chat-user-info {
	float: left;
	margin: 8px 0 0 12px;
}
.fm-chat-messages-block {
<<<<<<< HEAD
	border-top: 2px solid #eeeeee;
	padding: 10px 0 4px 0;
	display: inline-block;
	width: 100%;
}
.fm-chat-messages-block:first-child {
	border: 0;
}
.fm-chat-messages-block.grouped-message {
    padding-bottom: 0;
}

=======
	padding: 8px 0;
	width: 100%;
}
>>>>>>> 06cb09c1
.fm-chat-user {
	font-size: 12px;
	line-height: 17px;
	color: #333333;
	margin-right: 20px;
	font-family: 'Open Sans Semibold';
}
.fm-chat-user-star {
	width: 18px;
	height: 18px;
	float: right;
}
.star .fm-chat-user-star {
	background-image: url(../images/mega/nw-fm-sprite.svg);
	background-position: -7px -2205px;
	background-repeat: no-repeat;
}
.fm-chat-user-status {
	font-size: 11px;
	line-height: 16px;
	padding: 0 0 0 0;
	color: #666666;
	float: left;
}
.fm-chat-user-info .nw-contact-status {
	margin: 4px 5px 0 0px;
}
.fm-chat-user-status.offline {
	background-position: -17px -2928px;
}
.fm-chat-user-status.online {
	background-position: -17px -2848px;
}
.fm-chat-user-status.busy {
	background-position: -17px -10357px;
}
.fm-chat-user-status.black {
	background-position: -17px -8773px;
}
.fm-chat-user-status.away {
	background-position: -17px -2888px;
}
.fm-chat-username {
	float: left;
	width: 203px;
	-webkit-box-sizing: border-box;
	-moz-box-sizing: border-box;
	box-sizing: border-box;
	padding: 0 22px 0 15px;
	text-align: right;
	font-size: 13px;
	font-weight: 600;
	line-height: 21px;
	color: #333333;
}
.fm-chat-username.current-name {
	color: #1FA4E7;
}
.fm-chat-messages-pad {
	margin: 0 203px 0 0;
	display: inline-block;
	background-color: rgba(29,161,233,0.1);
	-moz-border-radius: 18px;
	-webkit-border-radius: 18px;
	border-radius: 18px;
}
.right-block {
	text-align: right;
}
.right-block .fm-chat-messages-pad {
	margin: 0 0 0 203px;
	background-color: rgba(0,0,0,0.05);
}
.chat-sharing .fm-chat-messages-pad {
	background-color: rgba(120,179,66,0.1);
}
.chat-username {
	color: #1DA0E9;
	font-family: "Open Sans Semibold", Arial;
}
.fm-chat-messages-block .nw-contact-avatar {
	margin: 2px;
}
.right-block .nw-contact-avatar {
	float: right;
}
.fm-chat-messages-block.grouped-message .fm-chat-username {
	visibility: hidden;
}
.fm-chat-messages-block.grouped-message {
	border-top: 0;
}
.fm-chat-message-time {
	width: 90px;
	float: right;
	font-size: 11px;
	line-height: 21px;
	padding-right: 15px;
	-webkit-box-sizing: border-box;
	-moz-box-sizing: border-box;
	box-sizing: border-box;
	color: #595e5e;
	text-align: right;
}
.fm-chat-message {
	margin: 0 0 0 34px;
	font-size: 12px;
	line-height: 21px;
	color: #333333;
	padding: 7px 15px 9px 15px;
	text-align: left;
}
.nw-chat-date {
	height: 14px;
	margin: -3px 0 -3px 0;
	text-align: right;
	background-image: url(../images/mega/nw-fm-sprite.svg);
	background-position: left -2290px;
	background-repeat: repeat-x;
}
.nw-chat-date-txt {
	font-size: 11px;
	color: rgba(19,25,25,0.5);
	display: inline-block;
	background-color: white;
	line-height: 13px;
	padding: 0 0 0 10px;
}
.right-block .fm-chat-message {
	margin: 0 34px 0 0;
	padding: 7px 10px 9px 15px;
}
.fm-chat-filename {
	margin: 30px 0 0 15px;
	font-size: 13px;
	line-height: 21px;
	color: #666666;
	padding-right: 12px;
	display: block;
	border-right: 2px solid #d0d1d1;
	float: left;
}
.fm-chat-filesize {
	margin: 30px 10px 0 0;
	font-size: 11px;
	line-height: 21px;
	color: #666666;
	padding-left: 10px;
	display: block;
	float: left;
}
.fm-chat-button-pad {
	padding-top: 16px;
	float: left;
}
.fm-chat-view-icon {
	float: right;
	width: 18px;
	height: 18px;
	background-position: 0 -5821px;
	background-image: url(../images/mega/main-sprite.png?v=7);
	background-repeat: no-repeat;
	cursor: pointer;
	margin: 30px 90px 0 0;
}
.fm-chat-view-icon:hover {
	background-position: -30px -5821px;
}
.fm-chat-file-button {
	float: left;
	height: 30px;
	background-color: white;
	font-size: 13px;
	line-height: 25px;
	-moz-border-radius: 4px;
	-webkit-border-radius: 4px;
	border-radius: 4px;
	padding: 0 15px;
	margin: 10px 10px 0 10px;
	cursor: pointer;
	border: 2px solid #b2b2b2;
	color: #434343;
	-webkit-box-sizing: border-box;
	-moz-box-sizing: border-box;
	box-sizing: border-box;
}
.fm-chat-file-button.verify-button, .fm-chat-file-button.skip-button {
	margin: 9px 10px 0 0;
}
.fm-chat-verification-head, .fm-chat-verification-skipped, .fm-chat-verified-head, .fm-chat-missed-call, .fm-chat-rejected-call, .fm-chat-call-started, .fm-chat-call-ended, .fm-chat-different-device-call {
	font-size: 15px;
	line-height: 21px;
	padding: 8px 40px 12px 43px;
	color: #666666;
	font-family: 'Open Sans Semibold';
	background-image: url(../images/mega/chat-sprite.png?v=1);
	background-position: 0 -37px;
	background-repeat: no-repeat;
}
.fm-chat-verification-skipped {
	background-position: 0 -166px;
}
.fm-chat-verified-head {
	background-position: 0 -300px;
}
.fm-chat-missed-call {
	background-position: -22px -1115px;
}
.fm-chat-rejected-call {
	background-position: -20px -1179px;
}
.fm-chat-call-started {
	background-position: -21px -1236px;
}
.fm-chat-call-ended {
	background-position: -21px -1296px;
}
.fm-chat-different-device-call {
	background-position: -21px -1357px;
}
.user {
	color: #333333;
	cursor: default;
}
.fm-chat-shared-files {
	background-color: #f3f3f3;
	margin: 10px 15px 5px -10px;
	-moz-border-radius: 8px;
	-webkit-border-radius: 8px;
	border-radius: 8px;
	padding: 3px 10px 0 0;
}
.fm-chat-shared-files .fm-chat-file-button.save-button {
	margin: 10px 10px 10px 10px;
}
.fm-chat-file-button:hover {
	background-color: #d11e00;
	border: 2px solid #d11e00;
	color: white;
}
.fm-chat-line-block {
	background-color: rgba(0,0,0,0.05);
	padding: 10px 0 11px 0;
	-webkit-box-sizing: border-box;
	-moz-box-sizing: border-box;
	box-sizing: border-box;
	position: absolute;
	bottom: 0;
	width: 100%;
	margin-left: 2px;
}
.fm-chat-emotions-icon {
	float: right;
	width: 27px;
	height: 27px;
	margin: 0 15px 0 10px;
	background-position: 1px -2417px;
	background-image: url(../images/mega/nw-fm-sprite.svg);
	background-repeat: no-repeat;
	cursor: pointer;
	position: relative;
	-webkit-transition: all 200ms ease-in-out;
	-moz-transition: all 200ms ease-in-out;
	-o-transition: all 200ms ease-in-out;
	-ms-transition: all 200ms ease-in-out;
	transition: all 200ms ease-in-out;
 filter:progid:DXImageTransform.Microsoft.Alpha(opacity=30);
	-moz-opacity: 0.3;
	-khtml-opacity: 0.3;
	opacity: 0.3;
}
.fm-chat-emotions-icon:hover, .fm-chat-emotions-icon.active {
 filter:progid:DXImageTransform.Microsoft.Alpha(opacity=50);
	-moz-opacity: 0.5;
	-khtml-opacity: 0.5;
	opacity: 0.5;
}
.fm-chat-input-block {
	margin: 0 50px 0 0px;
	-webkit-box-sizing: border-box;
	-moz-box-sizing: border-box;
	box-sizing: border-box;
	padding: 0 0 0 46px;
	overflow: hidden;
	position: relative;
}
.nw-chat-message-icon {
	background-image: url(../images/mega/nw-fm-sprite.svg);
	background-position: 0 -2460px;
	background-repeat: no-repeat;
	width: 26px;
	height: 24px;
	position: absolute;
	left: 12px;
	top: 10px;
	z-index: 10;
}
.fm-chat-messages-pad .fm-chat-shared-files .block-view-file-type {
	margin: 8px auto 0 auto;
	float: none;
}
.fm-chat-messages-pad .file-block, .fm-chat-messages-pad .contact-block-view {
	background-color: white;
	border-color: #e7e7e7;
}
.fm-chat-messages-pad .file-status-icon {
	background-image: url(../images/mega/main-sprite.png?v=7);
}
.fm-chat-input-icon {
	background-image: url(../images/mega/main-sprite.png?v=7);
	background-repeat: no-repeat;
	background-position: -9px -2802px;
	position: absolute;
	height: 25px;
	width: 28px;
	left: 0;
}
.fm-chat-input-block textarea {
	width: 100%;
	height: 27px;
	min-height: 27px;
	padding: 0 15px 0 0;
	margin: 0 0 0 0;
	border: 0;
	outline: none;
	font-size: 12px;
	line-height: 27px;
	color: #666666;
	resize: none;
	max-height: 200px;
	overflow: auto;
	-webkit-box-sizing: border-box;
	-moz-box-sizing: border-box;
	box-sizing: border-box;
	background-color: transparent;
}
.grid-share-table tr td:nth-child(1) {
	padding-left: 12px;
}
.grid-share-table tr:first-child td:nth-child(2) {
	width: 70px;
}
.grid-share-table tr:first-child td:nth-child(3) {
	width: 45px;
}
.fm-chat-attach-popup, .fm-add-user-popup {
	position: absolute;
	z-index: 1110;
	min-width: 600px;
	height: 486px;
	background-color: #F6F6F6;
	border: 2px solid rgba(0,0,0,0.1);
	-webkit-background-clip: padding-box;
	background-clip: padding-box;
	-webkit-box-sizing: border-box;
	-moz-box-sizing: border-box;
	box-sizing: border-box;
	border-radius: 6px;
	-moz-border-radius: 6px;
	-webkit-border-radius: 6px;
	top: 50%;
	left: 50%;
	overflow: hidden;
	margin: -243px 0 0 -300px;
}
.fm-add-user-popup {
	min-width: 400px;
	height: 396px;
	margin: -198px 0 0 -200px;
}
.fm-chat-attach-top, .fm-dialog-top {
	min-height: 56px;
	-webkit-box-sizing: border-box;
	-moz-box-sizing: border-box;
	box-sizing: border-box;
	padding: 15px 32px 0 9px;
	overflow: hidden;
	white-space: nowrap;
	background-color: white;
	border-bottom: 2px solid #f2f2f2;
}
.fm-dialog-top.fm-add-user-top {
	padding: 0;
	min-height: 96px;
}
.nw-fm-dialog-title {
	font-family: 'Open Sans', Arail;
	font-size: 16px;
	line-height: 21px;
	color: #999999;
	padding: 15px 33px 2px 33px;
	text-align: center;
}
.fm-chat-attach-scrolling, .fm-add-user-scrolling {
	height: 100%;
	height: -webkit-calc(100% - 112px);
	height: -moz-calc(100% - 112px);
	height: calc(100% - 112px);
	background-color: white;
	overflow: hidden;
}
.fm-add-user-scrolling {
	height: 100%;
	height: -webkit-calc(100% - 152px);
	height: -moz-calc(100% - 152px);
	height: calc(100% - 152px);
}
.fm-chat-attach-bottom, .fm-dialog-bottom {
	height: 56px;
	-webkit-box-sizing: border-box;
	-moz-box-sizing: border-box;
	box-sizing: border-box;
	padding: 3px 2px 0 0;
}
.fm-chat-attach-scrolling .grid-table tr td {
	padding-left: 21px;
	cursor: default;
}
.nw-fm-close-button {
	width: 26px;
	height: 26px;
	position: absolute;
	right: 12px;
	top: 14px;
	background-image: url(../images/mega/nw-fm-sprite.svg);
	background-repeat: no-repeat;
	background-position: 6px -2771px;
	cursor: pointer;
	-webkit-transition: opacity 200ms ease-in-out;
	-moz-transition: opacity 200ms ease-in-out;
	-o-transition: opacity 200ms ease-in-out;
	-ms-transition: opacity 200ms ease-in-out;
	transition: opacity 200ms ease-in-out;
filter: progid:DXImageTransform.Microsoft.Alpha(opacity=70);
	-moz-opacity: 0.5;
	-khtml-opacity: 0.5;
	opacity: 0.5;
}
.nw-fm-close-button:hover {
 filter: progid:DXImageTransform.Microsoft.Alpha(opacity=100);
	-moz-opacity: 1;
	-khtml-opacity: 1;
	opacity: 1;
}
<<<<<<< HEAD

.fm-chat-attach-popup .fm-move-dialog-body {
    height: 100%;
}

.fm-chat-emotion-arrow {
=======
.fm-chat-arrow {
	width: 8px;
	height: 20px;
	background-image: url(../images/mega/nw-fm-sprite.svg);
	background-repeat: no-repeat;
	background-position: left -2719px;
>>>>>>> 06cb09c1
	position: absolute;
	bottom: 10px;
	right: -8px;
}
.fm-chat-smile {
	cursor: pointer;
	width: 32px;
	height: 32px;
	float: left;
	background-image: url(../images/mega/chat-smiles.png);
	background-position: 6px 6px;
	background-repeat: no-repeat;
	margin: 4px;
	border-radius: 5px;
	-moz-border-radius: 5px;
	-webkit-border-radius: 5px;
	background-color: rgba(255,255,255,0);
	-webkit-transition: background-color 200ms ease-in-out;
	-moz-transition: background-color 200ms ease-in-out;
	-o-transition: background-color 200ms ease-in-out;
	-ms-transition: background-color 200ms ease-in-out;
	transition: background-color 200ms ease-in-out;
}
.fm-chat-smile.wink {
	background-position: -34px 6px;
}
.fm-chat-smile.tongue {
	background-position: -74px 6px;
}
.fm-chat-smile.grin {
	background-position: -114px 6px;
}
.fm-chat-smile.confuse {
	background-position: -154px 6px;
}
.fm-chat-smile.grasp {
	background-position: 6px -34px;
}
.fm-chat-smile.sad {
	background-position: -74px -34px;
}
.fm-chat-smile.cry {
	background-position: -114px -34px;
}
.fm-chat-smile.angry {
	background-position: -154px -34px;
}
.fm-chat-smile:hover {
	background-color: rgba(255,255,255,0.1);
}
.fm-chat-message .fm-chat-smile {
	display: inline-block;
	margin: 0;
	width: 21px;
	height: 21px;
	float: none;
	margin: 0 3px;
}
.fm-chat-message .fm-chat-smile::before {
	content: '\00a0';
}
.fm-chat-message .fm-chat-smile.smile {
	background-position: 0px 1px;
}
.fm-chat-message .fm-chat-smile.wink {
	background-position: -28px 1px;
}
.fm-chat-message .fm-chat-smile.tongue {
	background-position: -68px 1px;
}
.fm-chat-message .fm-chat-smile.grin {
	background-position: -108px 1px;
}
.fm-chat-message .fm-chat-smile.confuse {
	background-position: -148px 1px;
}
.fm-chat-message .fm-chat-smile.grasp {
	background-position: 0 -27px;
}
.fm-chat-message .fm-chat-smile.sad {
	background-position: -68px -27px;
}
.fm-chat-message .fm-chat-smile.cry {
	background-position: -108px -27px;
}
.fm-chat-message .fm-chat-smile.angry {
	background-position: -148px -27px;
}
.fm-chat-download-popup, .fm-add-contact-popup, .fm-send-files-popup, .fm-start-call-popup, .fm-chat-emotion-popup {
	-webkit-box-sizing: border-box;
	-moz-box-sizing: border-box;
	box-sizing: border-box;
	border-radius: 8px;
	-moz-border-radius: 8px;
	-webkit-border-radius: 8px;
	background-color: #333333;
	font-size: 12px;
	color: #CCCCCC;
	padding: 8px 0;
	position: absolute;
	z-index: 100;
	left: -10000px;
	-webkit-transition: opacity 100ms ease-in-out;
	-moz-transition: opacity 100ms ease-in-out;
	-o-transition: opacity 100ms ease-in-out;
	-ms-transition: opacity 100ms ease-in-out;
	transition: opacity 100ms ease-in-out;
filter: progid:DXImageTransform.Microsoft.Alpha(opacity=0);
	-moz-opacity: 0;
	-khtml-opacity: 0;
	opacity: 0;
}
.fm-add-contact-popup, .fm-send-files-popup, .fm-start-call-popup, .fm-chat-emotion-popup {
	left: auto;
	right: -10000px;
	top: 48px;
	margin-right: 12px;
}
.fm-send-files-popup, .fm-start-call-popup {
	left: -10000px;
	right: auto;
	margin-right: 0;
}
.fm-add-contact-popup.active, .fm-chat-emotion-popup.active {
	right: 0;
}
.fm-chat-emotion-popup {
	margin: -134px 48px 0 0;
	width: 210px;
	height: 130px;
	padding: 5px;
	-webkit-box-sizing: border-box;
	-moz-box-sizing: border-box;
	box-sizing: border-box;
}
.fm-send-files-popup.active, .fm-start-call-popup.active {
	left: 0;
}
.fm-chat-download-popup.active, .fm-add-contact-popup.active, .fm-send-files-popup.active, .fm-start-call-popup.active, .fm-chat-emotion-popup.active {
 filter: progid:DXImageTransform.Microsoft.Alpha(opacity=100);
	-moz-opacity: 1;
	-khtml-opacity: 1;
	opacity: 1;
}
.fm-add-contact-arrow, .fm-chat-download-arrow, .fm-send-files-arrow, .fm-start-call-arrow {
	width: 44px;
	height: 8px;
	position: absolute;
	background-image: url(../images/mega/nw-fm-sprite.svg);
	background-position: center -2516px;
	background-repeat: no-repeat;
	margin: 0 0 0 -22px;
	left: 50%;
	bottom: -8px;
}
.fm-add-contact-arrow, .fm-send-files-arrow, .fm-start-call-arrow {
	top: -8px;
	width: 17px;
	bottom: auto;
	margin: 0 -8px 0 0;
	left: auto;
	right: 34px;
	background-position: -11px -420px;
	background-image: url(../images/mega/top-sprite.svg);
}
.fm-send-files-arrow {
	left: 20px;
	right: auto;
	margin: 0 0 0 -8px;
}
.fm-chat-download-button, .fm-chat-popup-button {
	height: 32px;
	line-height: 30px;
	padding: 0 15px 0 50px;
	font-size: 12px;
	cursor: pointer;
	position: relative;
	color: #cccccc;
	white-space: nowrap;
	background-color: rgba(255,255,255,0);
	-webkit-transition: background-color 200ms ease-in-out;
	-moz-transition: background-color 200ms ease-in-out;
	-o-transition: background-color 200ms ease-in-out;
	-ms-transition: background-color 200ms ease-in-out;
	transition: background-color 200ms ease-in-out;
	background-image: url(../images/mega/nw-fm-sprite.svg);
	background-position: 0 -2516px;
	background-repeat: no-repeat;
}
.fm-chat-download-button:hover, .fm-chat-download-button.active, .fm-chat-popup-button:hover, .fm-chat-popup-button.active {
	background-color: rgba(213,22,0,1);
	color: white;
}
.fm-chat-download-button.to-cloud, .fm-chat-popup-button.from-cloud {
	background-position: 0 -1833px;
}
.fm-chat-download-button.as-zip {
	background-position: 6px -2631px;
}
.fm-chat-download-button.to-computer, .fm-chat-popup-button.from-computer {
	background-position: 0 -1865px;
}
.fm-chat-download-button.to-cloud:hover, .fm-chat-download-button.to-cloud.active, .fm-chat-popup-button.from-cloud:hover, .fm-chat-popup-button.from-cloud.active {
	background-position: 0 -2043px;
}
.fm-chat-download-button.as-zip:hover, .fm-chat-download-button.as-zip.active {
	background-position: 6px -2661px;
}
.fm-chat-download-button.to-computer:hover, .fm-chat-download-button.to-computer.active, .fm-chat-popup-button.from-computer:hover, .fm-chat-popup-button.from-computer.active {
	background-position: 0 -2075px;
}
.fm-chat-popup-button.add-contact {
	background-position: -4px -1903px;
	padding: 0 15px 0 42px;
}
.fm-chat-popup-button.add-contact:hover, .fm-chat-popup-button.add-contact.active {
	background-position: -4px -2113px;
	background-color: rgba(107,177,54,1);
}
.fm-chat-popup-button.send-contact {
	background-position: -4px -1935px;
	padding: 0 15px 0 42px;
}
.fm-chat-popup-button.send-contact:hover, .fm-chat-popup-button.add-contact.active {
	background-position: -4px -2145px;
	background-color: rgba(6,160,236,1);
}
.fm-chat-popup-button.start-audio {
	background-position: -1px -1762px;
}
.fm-chat-popup-button.start-audio:hover, .fm-chat-popup-button.start-audio.active {
	background-position: -1px -1972px;
	background-color: rgba(29,161,233,1);
}
.fm-chat-popup-button.start-video {
	background-position: -1px -1794px;
}
.fm-chat-popup-button.start-video:hover, .fm-chat-popup-button.start-video.active {
	background-position: -1px -2004px;
	background-color: rgba(29,161,233,1);
}
/** debug chat audio/video **/
.fm-chat-header .local-video-container, .fm-chat-header .remote-video-container {
	width: 70px;
	height: 70px;
	float: right;
	border-radius: 6px;
	-moz-border-radius: 6px;
	-webkit-border-radius: 6px;
	-webkit-box-sizing: border-box;
	-moz-box-sizing: border-box;
	box-sizing: border-box;
	margin-right: 8px;
    background-color: rgba(0, 0, 0, 0.1);
    margin-top: 10px;
}
.fm-chat-header .local-video-container {
	border: 1px solid red;
}
.fm-chat-header .remote-video-container {
	border: 1px solid blue;
}
.fm-chat-header .local-video-container video, .fm-chat-header .remote-video-container video {
	width: 70px;
	height: 70px;
}

.fm-chat-header .local-video-container.muted * {
    visibility: hidden;
}
.fm-chat-header .local-video-container.muted {
    background-color: black;
}

/** debug chat audio/video **/

/** debug emoticons **/
.fm-chat-emoticon {
	width: 25px;
	height: 25px;
	background-image: url(../images/mega/chat-smiles.png);
	background-position: center 3px;
	background-repeat: no-repeat;
	background-size: 58px auto;
	text-indent: -9999px;
	display: inline-block;
}
/** end of debug emoticons **/


/** debug call action buttons **/
.fm-chat-header .temp-controls {
    margin-top: 6px;
}
.fm-chat-header .call-actions {

    -webkit-box-sizing: border-box;
    -moz-box-sizing: border-box;
    box-sizing: border-box;
    border-radius: 4px;
    -moz-border-radius: 4px;
    -webkit-border-radius: 4px;

    padding: 1px 4px;
    margin-right: 4px;

    border: 2px solid #b2b2b2;
    background-color: white;
    color: #363b3b;
}

.fm-chat-header .call-actions:hover {
    border: 2px solid #b2b2b2;
    background-color: #b2b2b2;
    color: white;
}
/** end of debug call action buttons **/
.fm-tree-folder.contact span.avatar span.fm-chat-verified {
	background-image: url(../images/mega/chat-sprite.png?v=2);
	background-position: 0 0;
	background-repeat: no-repeat;
	width: 10px;
	height: 10px;
	position: absolute;
	top: 0;
	right: 0;
	display: block;
	padding: 0;
	margin: 0;
	border: 0;
	background-color: transparent;
	-moz-border-radius: 0;
	-webkit-border-radius: 0;
	border-radius: 0;
	-webkit-transition: all 200ms ease-in-out;
	-moz-transition: all 200ms ease-in-out;
	-o-transition: all 200ms ease-in-out;
	-ms-transition: all 200ms ease-in-out;
	transition: all 200ms ease-in-out;
 filter:progid:DXImageTransform.Microsoft.Alpha(opacity=0);
	-moz-opacity: 0;
	-khtml-opacity: 0;
	opacity: 0;
}
.fm-tree-folder.contact.verified span.avatar span.fm-chat-verified {
 filter:progid:DXImageTransform.Microsoft.Alpha(opacity=100);
	-moz-opacity: 1;
	-khtml-opacity: 1;
	opacity: 1;
}
.fm-dialog-overlay {
	width: 100%;
	height: 100%;
	position: absolute;
	z-index: 1100;
	background: -moz-radial-gradient(center, ellipse cover, rgba(0,0,0,0.1) 0%, rgba(20,20,20,0.5) 100%);
	background: -webkit-gradient(radial, center center, 0px, center center, 100%, color-stop(0%, rgba(0,0,0,0.1)), color-stop(100%, rgba(20,20,20,0.5)));
	background: -webkit-radial-gradient(center, ellipse cover, rgba(0,0,0,0.1) 0%, rgba(20,20,20,0.5) 100%);
	background: -o-radial-gradient(center, ellipse cover, rgba(0,0,0,0.1) 0%, rgba(20,20,20,0.5) 100%);
	background: -ms-radial-gradient(center, ellipse cover, rgba(0,0,0,0.1) 0%, rgba(20,20,20,0.5) 100%);
	background: radial-gradient(ellipse at center, rgba(0,0,0,0.1) 0%, rgba(20,20,20,0.5) 100%);
	top: 0;
	left: 0;
}
.fm-dialog {
	position: absolute;
	z-index: 1200;
	border: 2px solid rgba(0,0,0,0.3);
	background-color: white;
	-moz-border-radius: 6px;
	-webkit-border-radius: 6px;
	border-radius: 6px;
	left: 50%;
	top: 50%;
	-webkit-background-clip: padding-box;
	background-clip: padding-box;
	-webkit-box-sizing: border-box;
	-moz-box-sizing: border-box;
	box-sizing: border-box;
}
.fm-dialog.create-folder-dialog, .fm-dialog.rename-dialog, .fm-dialog.add-contact-dialog, .fm-dialog.dlkey-dialog {
	min-width: 500px;
	height: 126px;
	margin: -63px 0 0 -250px;
}
.fm-dialog.download-dialog {
	width: 504px;
	min-height: 100px;
	margin: -107px 0 0 -252px;
}
.fm-dialog.firefox-dialog {
	width: 620px;
	min-height: 100px;
	margin: -187px 0 0 -310px;
}
.fm-dialog.registration-success {
	width: 364px;
	min-height: 254px;
	margin: -127px 0 0 -182px
}
.fm-dialog.restore-success {
	width: 364px;
	min-height: 274px;
	margin: -137px 0 0 -182px
}
.fm-dialog.reset-success {
	width: 364px;
	min-height: 243px;
	margin: -121px 0 0 -182px
}
.fm-dialog.password-dialog {
	width: 604px;
	min-height: 100px;
	margin: -97px 0 0 -302px
}
.fm-dialog.chat-confirm-dialog {
	width: 604px;
	min-height: 50px;
	margin: -97px 0 0 -302px
}
.fm-dialog.clear-bin-dialog, .fm-dialog.notification-dialog, .fm-dialog.warning-dialog-b, .fm-dialog.warning-dialog-a, .fm-dialog.confirmation-dialog {
	width: 504px;
	min-height: 194px;
	margin: -97px 0 0 -267px;
	z-index: 1201;
}
.fm-dialog.avatar-dialog {
	min-width: 404px;
	height: 534px;
	margin: -267px 0 0 -202px;
	overflow: hidden;
}
.fm-dialog.terms-dialog {
	width: 604px;
	height: 434px;
	margin: -217px 0 0 -302px;
	overflow: hidden;
}
.fm-dialog.slingshot-dialog {
	width: 604px;
	height: 434px;
	margin: -217px 0 0 -302px;
	overflow: hidden;
}
.fm-dialog.paypal-dialog {
	width: 480px;
	height: 200px;
	margin: -100px 0 0 -240px;
	overflow: hidden;
}

.fm-dialog.incoming-call-dialog {
	width: 280px;
	min-height: 310px;
	margin: -155px 0 0 -140px;
}
.paypal-body {
	text-align: center;
	width: 480px;
	margin-top: 15px;
}
.fm-dialog.languages-dialog {
	min-width: 664px;
	min-height: 416px;
	margin: -229px 0 0 -332px;
}
.fm-dialog.move-dialog {
	min-width: 404px;
	height: 404px;
	margin: -202px 0 0 -202px;
	overflow: hidden;
}
.fm-dialog.share-dialog {
	min-width: 604px;
	min-height: 404px;
	margin: -202px 0 0 -302px;
	overflow: hidden;
}
.fm-dialog.export-links-dialog {
	width: 604px;
	margin: -253px 0 0 -302px;
	overflow: hidden;
}
.fm-dialog.browsers-dialog {
	width: 624px;
	min-height: 520px;
	margin: -262px 0 0 -312px;
	overflow: hidden;
}
.fm-dialog.chrome-dialog {
	width: 404px;
	min-height: 272px;
	margin: -136px 0 0 -202px;
	overflow: hidden;
}
.fm-dialog.bandwidth-quota {
	width: 604px;
	min-height: 522px;
	margin: -261px 0 0 -302px;
	overflow: hidden;
}
.fm-dialog.properties-dialog {
	width: 704px;
	min-height: 304px;
	margin: -152px 0 0 -352px;
	overflow: hidden;
}
.fm-dialog.properties-dialog.no-link {
	width: 704px;
	margin: -152px 0 0 -352px;
	overflow: hidden;
}
.fm-dialog.properties-dialog.no-link.shared {
	width: 704px;
	margin: -187px 0 0 -352px;
	overflow: hidden;
}
.fm-dialog.properties-dialog.shared {
	width: 704px;
	min-height: 304px;
	margin: -222px 0 0 -352px;
	overflow: visible;
}
.fm-dialog-header, .notification-header {
	height: 32px;
	-webkit-box-sizing: border-box;
	-moz-box-sizing: border-box;
	box-sizing: border-box;
	text-align: center;
	background-color: #F6F6F6;
	text-align: center;
}
.fm-dialog-title, .notification-txt {
	line-height: 30px;
	font-size: 12px;
	float: left;
	color: #D21F00;
	padding-left: 10px;
}
.notification-txt {
	color: #999999;
	display: inline-block;
	padding: 0 0 0 26px;
	background-image: url(../images/mega/top-sprite.svg);
	background-position: -8px -511px;
	background-repeat: no-repeat;
	float: none;
}
.notification-status {
	width: 8px;
	height: 8px;
	position: absolute;
	display: block;
	-moz-border-radius: 100%;
	-webkit-border-radius: 100%;
	border-radius: 100%;
	margin: -4px 0 0 -16px;
	background-color: rgba(213,22,0,0.7);
	-webkit-transition: background-color 200ms ease-in-out;
	-moz-transition: background-color 200ms ease-in-out;
	-o-transition: background-color 200ms ease-in-out;
	-ms-transition: background-color 200ms ease-in-out;
	transition: background-color 200ms ease-in-out;
	top: 50%;
}
.notification-status-icon:hover .notification-status {
	background-color: rgba(213,22,0,1);
}
.read .notification-status {
	background-color: rgba(0,0,0,0.2);
	width: 4px;
	height: 4px;
	margin: -2px 0 0 -15px;
}
.read .notification-status-icon:hover .notification-status {
	background-color: rgba(0,0,0,0.4);
}
.fm-dialog-chrome-clipboard {
	position: absolute;
	left: 0px;
	top: 0px;
}
.fm-dialog-close {
	cursor: pointer;
	height: 30px;
	width: 30px;
	float: right;
	background-position: -10px -6054px;
	background-image: url(../images/mega/main-sprite.png?v=7);
	background-repeat: no-repeat;
	margin-right: 1px;
}
.fm-dialog-close:hover {
	background-position: -10px -6109px;
}
.fm-dialog-body {
	padding: 30px;
}
.download-dialog .fm-dialog-body {
	padding: 30px 20px 32px 20px;
}
.download-dialog-icon {
	padding-left: 94px;
	min-height: 71px;
	background-image: url(../images/mega/download-sprite.png);
	background-position: -56px -998px;
	background-repeat: no-repeat;
	font-size: 13px;
	line-height: 21px;
}
.download-chrome-lnk, a.download-chrome-lnk {
	font-size: 12px;
	display: block;
	background-image: url(../images/mega/download-sprite.png);
	background-position: 0 -1126px;
	background-repeat: no-repeat;
	padding-left: 20px;
	color: #7d7d7d;
	margin-top: 8px;
	cursor: pointer;
}
.download-save-your-file {
	position: absolute;
	height: 26px;
	width: 100%;
	z-index: 100;
	left: 0;
	top: 0;
}
.download-save-your-file object {
	width: 100% !important;
	cursor: pointer;
}
.fm-dialog-new-folder-input, .fm-dialog-add-contact-input {
	height: 30px;
	border: 2px solid #dcdcdc;
	float: left;
	-webkit-box-sizing: border-box;
	-moz-box-sizing: border-box;
	box-sizing: border-box;
	background-color: white;
	-moz-border-radius: 4px;
	-webkit-border-radius: 4px;
	border-radius: 4px;
	width: 330px;
	color: #9a9a9a;
}
.fm-dialog-input-clear {
	width: 26px;
	height: 26px;
	float: right;
	background-position: -11px -6171px;
	cursor: default;
	display: block;
}
.active .fm-dialog-input-clear {
	background-image: url(../images/mega/main-sprite.png?v=7);
	cursor: pointer;
}
.fm-dialog-new-folder-pad, .fm-dialog-add-contact-pad {
	margin: 0 30px 0 0;
}
.fm-dialog-new-folder-input input, .fm-dialog-add-contact-input input {
	line-height: 24px;
	padding: 0 0 0 10px;
	color: #c3c3c3;
	border: 0;
	height: 24px;
	font-size: 13px;
	-webkit-box-sizing: border-box;
	-moz-box-sizing: border-box;
	box-sizing: border-box;
	width: 100%;
}
.active .fm-dialog-new-folder-input input {
	color: #9a9a9a;
}
.active .fm-dialog-add-contact-input input {
	color: #9a9a9a;
}
.fm-dialog-new-folder-button, .fm-dialog-add-contact-button, .fm-dialog-rename-button, .fm-voucher-button, .new-start-arrow-button {
	height: 30px;
	-webkit-box-sizing: border-box;
	-moz-box-sizing: border-box;
	box-sizing: border-box;
	-moz-border-radius: 4px;
	-webkit-border-radius: 4px;
	border-radius: 4px;
	margin-left: 340px;
	font-size: 13px;
	line-height: 24px;
	text-align: center;
	padding: 0 10px;
	background-color: white;
	border: 2px solid #b2b2b2;
	color: #b8baba;
	cursor: default;
}
.active.fm-dialog-new-folder-button, .active .fm-dialog-add-contact-button, .active.fm-dialog-rename-button, .active .fm-dialog-new-folder-button, .active .fm-dialog-rename-button, .active .fm-voucher-button {
	background-color: white;
	border: 2px solid #6bb219;
	color: #6bb219;
	cursor: pointer;
}
.active.new-start-arrow-button {
	color: #333333;
	float: left;
	margin: 0;
	cursor: pointer;
	height: 34px;
	line-height: 28px;
	border: 2px solid #d9d9d9;
	padding: 0 37px 0 15px;
	-moz-border-radius: 6px;
	-webkit-border-radius: 6px;
	border-radius: 6px;
	background-image: url(../images/mega/new-start-full.png);
	background-position: right -540px;
	background-repeat: no-repeat;
}
.active.new-start-arrow-button.how-it-works {
	background-color: #333333;
	color: white;
	background-position: -275px -514px;
	border: 2px solid #6d6d6d;
	padding: 0 15px 0 37px;
}
.active.new-start-arrow-button.download-now {
	background-position: -2px -1369px;
	padding: 0 15px 0 37px;
}
.active.new-start-arrow-button.download-now:hover {
	background-position: -2px -1409px;
}
.active.fm-dialog-new-folder-button:hover, .active .fm-dialog-add-contact-button:hover, .active.fm-dialog-rename-button:hover, .active .fm-dialog-new-folder-button:hover, .active.fm-dialog-rename-button:hover {
	background-color: #6bb219;
	border: 2px solid #6bb219;
	color: white;
}
.active.new-start-arrow-button:hover {
	background-color: #b2b2b2;
	border: 2px solid #b2b2b2;
	background-position: right -580px;
	color: white;
}
.active.new-start-arrow-button.how-it-works:hover {
	background-color: #6d6d6d;
	border: 2px solid #6d6d6d;
	background-position: -275px -554px;
}
.fm-move-dialog-body {
	height: 256px;
	padding: 10px 0 0 0;
	-webkit-box-sizing: border-box;
	-moz-box-sizing: border-box;
	box-sizing: border-box;
}
.fm-move-dialog-pad {
	padding-right: 10px;
}
.fm-move-trashbin {
	height: 62px;
	border-top: 2px solid #eeeeee;
	-webkit-box-sizing: border-box;
	-moz-box-sizing: border-box;
	box-sizing: border-box;
	padding: 10px 10px 0 0;
}
.fm-move-bottom-block, .fm-share-bottom-block, .fm-notifications-bottom {
	background-color: #F6F6F6;
	height: 50px;
	-webkit-border-bottom-left-radius: 7px;
	-moz-border-radius-bottomleft: 7px;
	border-bottom-left-radius: 7px;
	-webkit-border-bottom-right-radius: 7px;
	-moz-border-radius-bottomright: 7px;
	border-bottom-right-radius: 7px;
	position: relative;
}
.fm-dialog-button, .fm-account-button, .avatar-dialog .fm-account-change-avatar, .top-dialog-login-button, .nw-chat-button, .multiple-sharing.expanded .main-body .nw-chat-button, .fm-chat-attach-button, .fm-chat-contact-button {
	float: right;
	height: 32px;
	-webkit-box-sizing: border-box;
	-moz-box-sizing: border-box;
	box-sizing: border-box;
	-moz-border-radius: 5px;
	-webkit-border-radius: 5px;
	border-radius: 5px;
	font-size: 12px;
	line-height: 30px;
	text-align: center;
	padding: 0 15px;
	background-color: rgba(0,0,0,0.3);
	color: white;
	cursor: default;
	margin: 10px 10px 0 0;
	webkit-touch-callout: none !important;
	-webkit-user-select: none !important;
	-khtml-user-select: none !important;
	-moz-user-select: none !important;
	-ms-user-select: none !important;
	user-select: none !important;
	-webkit-transition: background-color 200ms ease-in-out;
	-moz-transition: background-color 200ms ease-in-out;
	-o-transition: background-color 200ms ease-in-out;
	-ms-transition: background-color 200ms ease-in-out;
	transition: background-color 200ms ease-in-out;
	cursor: pointer;
}
.nw-chat-button, .multiple-sharing.expanded .main-body .nw-chat-button {
	float: left;
	margin: 15px 0 0 10px;
	cursor: pointer;
	position: relative;
}
.multiple-sharing .main-body .nw-chat-button {
	top: 7px;
}
.nw-chat-icons-area {
	float: left;
}
.nw-chat-icons-area .block-view-file-type {
	margin: 0;
	left: 0;
	top: 0;
	margin: 0 4px 4px -7px;
	display: none;
	z-index: 10;
	position: relative;
}
.nw-chat-icons-area .block-view-file-type:first-child {
	display: block;
}
.multiple-sharing .main-body .nw-chat-icons-area .block-view-file-type {
	display: block;
}
.multiple-sharing .main-body .nw-chat-icons-area .block-view-file-type:nth-child(2) {
	margin: -62px 4px 4px -1px;
	z-index: 9;
}
.multiple-sharing .main-body .nw-chat-icons-area .block-view-file-type:nth-child(3) {
	margin: -62px 4px 4px 5px;
	z-index: 8;
}
.multiple-sharing.expanded .main-body .nw-chat-icons-area .block-view-file-type {
	display: none;
	margin: 0;
	left: 0;
	top: 0;
	margin: 0 4px 4px -7px;
}
.multiple-sharing.expanded .main-body .nw-chat-icons-area .block-view-file-type:first-child {
	display: block;
}
.nw-chat-sharing-body, .expanded .nw-chat-sharing-body.main-body {
	padding-top: 7px;
	display: none;
}
.nw-chat-sharing-body.main-body, .expanded .nw-chat-sharing-body {
	display: block;
	padding-top: 14px;
}
.expanded .nw-chat-sharing-body.main-body {
	display: block;
}
.nw-chat-sharing-filename, .multiple-sharing.expanded .main-body .nw-chat-sharing-filename {
	font-size: 12px;
	line-height: 21px;
	color: #333333;
	padding-left: 32px;
	background-image: url(../images/mega/nw-fm-sprite.svg);
	background-position: 0 -2317px;
	background-repeat: no-repeat;
	float: left;
	margin-top: 20px;
}
.nw-chat-sharing-filesize, .multiple-sharing.expanded .main-body .nw-chat-sharing-filesize {
	ont-size: 11px;
	line-height: 21px;
	color: #999999;
	padding-left: 20px;
	background-image: url(../images/mega/nw-fm-sprite.svg);
	background-position: -5px -2368px;
	background-repeat: no-repeat;
	float: left;
	margin: 20px 10px 0 0;
}
.multiple-sharing .main-body .nw-chat-sharing-filename, .multiple-sharing .main-body .nw-chat-sharing-filesize {
	margin-top: 27px;
}
.nw-chat-expand-arrow {
	display: none;
	cursor: pointer;
	width: 24px;
	line-height: 21px;
	background-image: url(../images/mega/nw-fm-sprite.svg);
	background-position: -22px -2586px;
	background-repeat: no-repeat;
}
.multiple-sharing .nw-chat-expand-arrow {
	display: inline-block;
}
.expanded .nw-chat-expand-arrow {
	background-position: -22px -2546px;
}
.nw-chat-expand-arrow::before {
	content: '\00a0';
}
.fm-dialog-button.warning-button {
	background-color: rgba(143,196,98,0.9);
}
.fm-dialog-button.warning-button:hover {
	background-color: rgba(143,196,98,1);
}
.fm-dialog-button.red, .nw-chat-button.red, .multiple-sharing.expanded .main-body .nw-chat-button.red, .fm-chat-attach-button.red, .fm-chat-contact-button.red {
	background-color: rgba(213,22,0,0.7);
	color: white;
}
.fm-dialog-button.red:hover, .nw-chat-button.red:hover, .nw-chat-button.red.active, .multiple-sharing.expanded .main-body .nw-chat-button:hover, .multiple-sharing.expanded .main-body .nw-chat-button.active, .fm-chat-attach-button.red:hover, .fm-chat-contact-button.red:hover, .fm-chat-attach-button.red.active, .fm-chat-contact-button.red.active {
	background-color: rgba(213,22,0,0.9);
}
.top-dialog-login-button {
	margin: 5px 0px 10px 0;
}
.fm-dialog-button.move-button.active, .avatar-dialog .fm-account-change-avatar, .top-dialog-login-button {
	cursor: pointer;
}
.fm-dialog-button:hover, .top-dialog-login-button:hover, fm-account-button:hover, .avatar-dialog .fm-account-change-avatar:hover, .nw-chat-button:hover, .nw-chat-button.active, .fm-chat-attach-button:hover, .fm-chat-contact-button:hover {
	background-color: rgba(0,0,0,0.5);
}
.fm-dialog-button.cancel-button.active, .fm-dialog-button.share-button.active, .fm-dialog-button.add-contact-button.active, .fm-dialog-button.cancel-contact-button.active, .fm-dialog-button.notification-button.active, .fm-dialog-button.links-button.active, .fm-dialog-button.quota-later-button.active, .fm-dialog-button.fm-terms-cancel.active, .fm-dialog-button.fm-languages-save.active, .fm-dialog-button.fm-terms-agree.active, .fm-dialog-button.close-button.active, .fm-dialog-button.notifications-button.active, .fm-dialog-button.membership-button.active, .avatar-dialog .fm-account-change-avatar, .fm-dialog-button.warning-button.active, .nw-chat-button.active {
	cursor: pointer;
	position: relative;
}
.fm-dialog-button.cancel-button.active:hover, .fm-dialog-button.save-button.active:hover, .fm-dialog-button.add-contact-button.active:hover, .fm-dialog-button.cancel-contact-button.active:hover, .fm-dialog-button.notification-button.active:hover, .fm-dialog-button.links-button.active:hover, .fm-dialog-button.browsers-button.active:hover, .fm-dialog-button.fm-terms-cancel.active:hover, .fm-dialog-button.quota-later-button.active:hover, .fm-dialog-button.close-button.active:hover, .fm-dialog-button.notifications-button.active:hover, .fm-dialog-button.fm-languages-save.active:hover, .fm-dialog-button.membership-button.active:hover, .avatar-dialog .fm-account-change-avatar:hover, .fm-dialog-button.warning-button:hover {
	color: white;
	cursor: pointer;
}
.fm-account-button {
	cursor: pointer;
	display: inline-block;
	margin: 9px 5px 0 5px;
	float: none;
	font-size: 12px;
	line-height: 27px;
	height: 29px;
}
.fm-dialog-button.links-button {
	position: relative;
}
.fm-dialog-button.links-button object {
	height: 32px;
	width: 100%;
	position: absolute;
	top: 0;
	left: 0;
}
.fm-dialog-button.quota-upgrade-button.active, .fm-dialog-button.quota-upgrade-button.active:hover, .fm-dialog-button.fm-terms-agree.active:hover {
	color: white;
	cursor: pointer;
}
.fm-dialog-button.add-contact-button, .fm-dialog-button.cancel-contact-button {
	height: 34px;
	line-height: 28px;
	margin: 6px 6px 0 0;
	min-width: 64px;
	-moz-border-radius: 6px;
	-webkit-border-radius: 6px;
	border-radius: 6px;
}
.fm-share-add-contacts {
	height: 32px;
	width: 32px;
	background-position: -8px -6238px;
	background-image: url(../images/mega/main-sprite.png?v=7);
	background-repeat: no-repeat;
	float: left;
	margin: 10px 0 0 10px;
	cursor: pointer;
}
.fm-share-add-contacts:hover, .fm-share-add-contacts.active {
	background-position: -8px -6308px;
}
.active .fm-share-contacts-arrow {
	position: absolute;
	z-index: 901;
	width: 16px;
	height: 12px;
	background-position: center -5890px;
	background-image: url(../images/mega/main-sprite.png?v=7);
	background-repeat: no-repeat;
	margin: -12px 0 0 9px;
}
.fm-share-body {
	height: 318px;
}
.terms-body {
	height: 100%;
	height: -webkit-calc(100% - 82px);
	height: -moz-calc(100% - 82px);
	height: calc(100% - 82px);
	-webkit-box-sizing: border-box;
	-moz-box-sizing: border-box;
}
.slingshot-body {
	height: 100%;
	height: -webkit-calc(100% - 82px);
	height: -moz-calc(100% - 82px);
	height: calc(100% - 82px);
	-webkit-box-sizing: border-box;
	-moz-box-sizing: border-box;
}
.fm-share-empty {
	background-image: url(../images/mega/share-folder.png?v=1);
	background-position: center 60px;
	background-repeat: no-repeat;
	font-size: 20px;
	text-align: center;
	line-height: 30px;
	text-align: center;
	color: #797E7F;
	padding: 240px 10px 10px 10px;
}
.fm-share-pointer {
	width: 60px;
	height: 37px;
	background-position: 13px -6384px;
	background-image: url(../images/mega/main-sprite.png?v=7);
	background-repeat: no-repeat;
}
.fm-share-contacts-popup {
	position: absolute;
	z-index: 900;
	min-width: 400px;
	height: 308px;
	background-color: #F6F6F6;
	border: 2px solid rgba(0,0,0,0.3);
	-webkit-background-clip: padding-box;
	background-clip: padding-box;
	-webkit-box-sizing: border-box;
	-moz-box-sizing: border-box;
	box-sizing: border-box;
	border-radius: 6px;
	-moz-border-radius: 6px;
	-webkit-border-radius: 6px;
	bottom: 50px;
	left: 10px;
}
.fm-share-contacts-head, .fm-share-contacts-bottom {
	height: 50px;
}
.fm-share-contacts-head input {
	height: 30px;
	width: 334px;
	-webkit-box-sizing: border-box;
	-moz-box-sizing: border-box;
	box-sizing: border-box;
	border: 2px solid #d1d1d1;
	border-radius: 5px;
	-moz-border-radius: 5px;
	-webkit-border-radius: 5px;
	display: block;
	float: left;
	line-height: 26px;
	font-size: 13px;
	color: #999999;
	padding: 0 10px;
	margin: 10px 10px 0 10px
}
.fm-share-contacts-search {
	width: 32px;
	height: 32px;
	margin: 9px 10px 0 0;
	background-position: center -6462px;
	background-image: url(../images/mega/main-sprite.png?v=7);
	background-repeat: no-repeat;
	float: right;
	cursor: pointer;
}
.fm-share-contacts-search:hover, .fm-share-contacts-search.active {
	background-position: center -6522px;
}
.fm-share-contacts-body {
	height: 208px;
	background-color: white;
}
.fm-shared-to {
	position: relative;
}
.fm-share-contacts-body .add-contact-pad, .fm-shared-to .add-contact-pad {
	background-image: none;
}
.fm-share-contacts-body .avatar, .fm-shared-to .avatar {
	margin: 10px 0 0 10px;
}
.properties-dialog .avatar {
	margin: 5px 0 0 5px;
}
.fm-share-contacts-body .add-contact-username {
	margin: 0 0 0 50px;
}
.properties-dialog .add-contact-username {
	margin: 0 32px 0 45px;
	padding: 9px 0 0 0;
	overflow: hidden;
	white-space: nowrap;
	line-height: 21px;
}
.fm-shared-to .add-contact-username {
	margin: 0 0 0 10px;
	float: left;
}
.fm-share-contacts-body .ui-selected .add-contact-pad {
	background-color: #EEEEEE;
	background-position: right -4838px;
	background-image: url(../images/mega/main-sprite.png?v=7);
}
.fm-share-dropdown, .account-history-dropdown-button {
	border: 2px solid #b2b2b2;
	height: 30px;
	float: right;
	margin: 10px 10px 0 0;
	background-color: white;
	border-radius: 6px;
	-moz-border-radius: 6px;
	-webkit-border-radius: 6px;
	min-width: 120px;
	-webkit-box-sizing: border-box;
	-moz-box-sizing: border-box;
	box-sizing: border-box;
	position: relative;
	font-size: 13px;
	line-height: 24px;
	padding: 0 25px 0 10px;
	color: #363b3b;
	background-position: right -6596px;
	background-image: url(../images/mega/main-sprite.png?v=7);
	background-repeat: no-repeat;
	cursor: pointer;
	user-select: none;
	-moz-user-select: none;
	-khtml-user-select: none;
}
.account-history-dropdown-button.active {
	border: 2px solid white;
}
.fm-share-permissions-block, .account-history-dropdown {
	position: absolute;
	top: 5px;
	right: 10px;
	border: 2px solid #b2b2b2;
	background-color: white;
	border-radius: 6px;
	-moz-border-radius: 6px;
	-webkit-border-radius: 6px;
	min-width: 147px;
	-webkit-box-sizing: border-box;
	-moz-box-sizing: border-box;
	box-sizing: border-box;
	background-position: right -10018px;
	background-image: url(../images/mega/main-sprite.png?v=7);
	background-repeat: no-repeat;
	min-height: 50px;
	z-index: 10;
}
.fm-share-permissions-block.bottom {
	top: auto;
	bottom: 7px;
	background-position: right -9918px;
}
.fm-share-permissions, .account-history-drop-items {
	height: 30px;
	-webkit-box-sizing: border-box;
	-moz-box-sizing: border-box;
	box-sizing: border-box;
	font-size: 13px;
	line-height: 28px;
	padding: 0 10px 0 37px;
	color: #363b3b;
	background-position: left -4848px;
	background-repeat: no-repeat;
	margin: 3px 0;
	cursor: pointer;
}
.account-history-drop-items {
	padding: 0 25px 0 37px;
	min-width: 168px;
}
.fm-share-permissions.active, .account-history-drop-items.active {
	background-image: url(../images/mega/main-sprite.png?v=7);
}
.fm-notification-body {
	padding: 15px 20px 20px 20px;
	-webkit-box-sizing: border-box;
	-moz-box-sizing: border-box;
	box-sizing: border-box;
}
.fm-notification-icon {
	float: left;
	width: 90px;
	height: 75px;
	background-image: url(../images/mega/notifications.png);
	background-repeat: no-repeat;
}
.clear-bin-dialog .fm-notification-icon {
	background-position: 0 6px;
}
.notification-dialog .fm-notification-icon {
	background-position: 0 -96px;
}
.warning-dialog-b .fm-notification-icon {
	background-position: 0 -210px;
}
.confirmation-dialog .fm-notification-icon {
	background-position: 0 -320px;
}
.warning-dialog-a .fm-notification-icon {
	background-position: 0 -440px;
}
.fm-notification-info {
	margin-left: 90px;
}
.fm-notification-info p {
	font-size: 13px;
	line-height: 21px;
	padding: 0 0 0 0;
	margin: 0;
	color: #333333;
}
.fm-notification-warning {
	font-size: 12px;
	line-height: 21px;
	color: #666666;
	padding: 15px 0 0 21px;
	background-image: url(../images/mega/notifications.png);
	background-position: -105px -30px;
	background-repeat: no-repeat;
}
.folderupload-item label, .fileupload-item label {
	cursor: pointer;
	display: block;
	line-height: 30px;
}
.export-link-body {
	max-height: 420px;
	overflow: hidden;
}
.export-link-item {
	height: 60px;
	border-top: 2px solid #eeeeee;
	-webkit-box-sizing: border-box;
	-moz-box-sizing: border-box;
	box-sizing: border-box;
	-webkit-user-select: none;
	-khtml-user-select: none;
	-moz-user-select: none;
	-ms-user-select: none;
}
.export-icon {
	height: 48px;
	width: 48px;
	float: left;
	margin: 5px 0 0 6px;
	background-repeat: no-repeat;
	background-image: url(../images/mega/drag-icons-v1.png);
	background-position: 0 0;
}
.export-link-text-pad {
	margin: 0 0 0 63px;
	padding-top: 8px;
}
.export-link-txt {
	font-size: 13px;
	line-height: 21px;
	color: #333333;
	white-space: nowrap;
	-webkit-user-select: text;
	-khtml-user-select: text;
	-moz-user-select: text;
	-ms-user-select: text;
}
.export-link-gray-txt {
	color: #999999;
}
.copy-keys-button {
	display: block;
}
.file-keys-view .copy-keys-button {
	display: none;
}
.export-link-item:first-child {
	border: 0;
	height: 58px;
}
.file-key {
	display: none;
}
.file-keys-view .file-key {
	display: inline;
}
label.radio-txt {
	cursor: pointer;
}
.chrome-dialog-body {
	height: 186px;
	padding: 20px 0 0 0;
	-moz-box-sizing: border-box;
	-webkit-box-sizing: border-box;
	box-sizing: border-box;
	position: relative;
	text-align: center;
}
.chrome-dialog-logo {
	width: 90px;
	height: 90px;
	background-image: url(../images/mega/browsers-sprite.png);
	background-position: center -509px;
	background-repeat: repeat-x;
	background-size: 100px auto;
	margin: 0 auto 0 auto;
	cursor: pointer;
}
.chrome-dialog-notification {
	font-size: 13px;
	line-height: 16px;
	background-color: black;
	-moz-border-radius: 4px;
	-webkit-border-radius: 4px;
	border-radius: 4px;
	padding: 0 10px 6px 10px;
	color: white;
	text-align: center;
	margin: 0 0 0 0;
	display: inline-block;
	margin: 10px 0 0 0;
}
.chrome-dialog-arrow {
	background-image: url(../images/mega/browsers-sprite.png);
	background-position: center -808px;
	background-repeat: no-repeat;
	background-size: 100px auto;
	height: 5px;
	width: 10px;
	margin: 0 auto 0 auto;
	position: relative;
	top: -5px;
}
.fm-bandwidth-body {
	min-height: 436px;
}
.fm-bandwidth-icon {
	height: 66px;
	width: 66px;
	float: left;
	background-image: url(../images/mega/quota-sprite.png);
	background-position: left 0px;
	background-repeat: repeat-x;
	margin: 20px 0 20px 20px
}
.fm-bandwidth-icon.pro-icon {
	height: 63px;
	background-position: left -333px;
	margin: 20px 0 18px 20px;
}
.fm-bandwidth-icon-text {
	margin-left: 90px;
	padding: 20px;
	font-size: 13px;
	line-height: 21px;
	color: #333333;
	text-align: left;
}
.fm-bandwidth-dashed {
	padding: 20px 15px 5px 15px;
	background-image: url(../images/mega/quota-sprite.png);
	background-position: -5px -810px;
	background-repeat: repeat-x;
}
.fm-bandwidth-dashed.quota-bottom-block {
	padding: 0;
}
.fm-short-blocks {
	width: 33.333333%;
	float: left;
	padding: 0 5px 16px 5px;
	-moz-box-sizing: border-box;
	-webkit-box-sizing: border-box;
	box-sizing: border-box;
}
.fm-bandwidth-gray-bl {
	min-height: 110px;
	background-color: #F6F6F6;
	-moz-border-radius: 4px;
	-webkit-border-radius: 4px;
	border-radius: 4px;
	text-align: center;
}
.fm-bandwidth-number-txt {
	text-align: center;
	font-size: 30px;
	line-height: 34px;
	color: #D21F00;
	padding: 23px 0 0 0;
}
.fm-bandwidth-number-txt span.small {
	font-size: 20px;
}
.green {
	color: #71AD32;
}
.red {
	color: #D21F00;
}
.fm-bandwidth-small-txt {
	text-align: center;
	font-size: 13px;
	line-height: 18px;
	color: #333333;
}
.fm-bandwidth-dashed p {
	font-size: 13px;
	line-height: 20px;
	color: #666666;
	padding: 0 5px 10px 5px;
	margin: 0;
}
.quota-bottom-block.fm-bandwidth-icon-text {
	padding: 20px 20px 18px 20px;
}
.export-links-warning {
	background-color: rgba(16,16,16,0.8);
	position: absolute;
	left: 0;
	bottom: 0;
	padding: 20px;
	z-index: 1100;
	width: 100%;
	background-image: url(../images/mega/quota-sprite.png);
	background-position: 30px -130px;
	background-repeat: no-repeat;
	-moz-box-sizing: border-box;
	-webkit-box-sizing: border-box;
	box-sizing: border-box;
}
.export-links-warning p {
	margin: 0;
	padding: 3px 0 3px 93px;
	font-size: 11px;
	line-height: 21px;
	color: #CCCCCC;
}
span.orange {
	color: #FFB800;
}
.export-links-warning p span.red {
	color: #FF2600;
}
.export-links-warning-close {
	cursor: pointer;
	height: 30px;
	width: 30px;
	float: right;
	background-position: -5px -9067px;
	background-image: url(../images/mega/main-sprite.png?v=7);
	background-repeat: no-repeat;
	margin: -15px -17px 0 0;
}
.export-links-warning-close:hover {
	background-position: -5px -9122px;
}
.no-link .checkboxOff, .no-link .checkboxOn, .no-link .radio-txt {
	display: none;
}
.properties-body {
	min-height: 218px;
}
.properties-dialog .iPhoneCheckContainer, .fm-account-blocks .iPhoneCheckContainer, .share-dialog .iPhoneCheckContainer {
	width: 60px;
	height: 20px;
	-moz-border-radius: 20px;
	-webkit-border-radius: 20px;
	-khtml-border-radius: 20px;
	border-radius: 20px;
}
.reg-checkbox .iPhoneCheckContainer {
	width: 60px;
	height: 24px;
	-moz-border-radius: 20px;
	-webkit-border-radius: 20px;
	-khtml-border-radius: 20px;
	border-radius: 20px;
}
.properties-dialog .on_off, .fm-account-blocks .on_off, .share-dialog .on_off {
	float: left;
	width: 60px;
	margin: 0 0 0 10px;
}
.reg-checkbox.on_off {
	float: left;
	width: 60px;
}
.fm-account-blocks .on_off {
	margin: 0 0 0 0;
}
.properties-dialog .iPhoneCheckContainer label, .fm-account-blocks .iPhoneCheckContainer label, .share-dialog .iPhoneCheckContainer label {
	height: 20px;
	position: absolute;
	width: 60px;
}
.reg-checkbox .iPhoneCheckContainer label {
	height: 24px;
	position: absolute;
	width: 60px;
}
.properties-dialog label.iPhoneCheckLabelOff, .fm-account-blocks label.iPhoneCheckLabelOff, .reg-checkbox label.iPhoneCheckLabelOff, .share-dialog label.iPhoneCheckLabelOff {
	background-color: #c8c8c8;
	-moz-border-radius: 20px;
	-webkit-border-radius: 20px;
	-khtml-border-radius: 20px;
	border-radius: 20px;
}
.properties-dialog .iPhoneCheckHandle, .fm-account-blocks .iPhoneCheckHandle, .reg-checkbox .iPhoneCheckHandle, .share-dialog .iPhoneCheckHandle {
	height: 20px;
	width: 23px;
	-moz-box-sizing: border-box;
	-webkit-box-sizing: border-box;
	box-sizing: border-box;
	overflow: visible
}
.properties-dialog .iPhoneCheckHandle, .share-dialog .iPhoneCheckHandle {
	width: 20px;
}
.properties-dialog .iPhoneCheckHandleRight, .fm-account-blocks .iPhoneCheckHandleRight, .reg-checkbox .iPhoneCheckHandleRight, .share-dialog .iPhoneCheckHandleRight {
	height: 14px;
	width: 14px;
	padding: 0;
	-moz-border-radius: 100%;
	-webkit-border-radius: 100%;
	-khtml-border-radius: 100%;
	border-radius: 100%;
	background-color: white;
	margin: 3px;
}
.reg-checkbox .iPhoneCheckHandleRight {
	height: 20px;
	width: 20px;
	margin: 2px 0 0 2px;
}
.properties-dialog .iPhoneCheckHandleCenter, .fm-account-blocks .iPhoneCheckHandleCenter, .reg-checkbox .iPhoneCheckHandleCenter, .share-dialog .iPhoneCheckHandleCenter {
	height: 100%;
	width: 100%;
	-moz-border-radius: 20px;
	-webkit-border-radius: 20px;
	-khtml-border-radius: 20px;
	border-radius: 20px;
}
.properties-dialog label.iPhoneCheckLabelOn, .fm-account-blocks label.iPhoneCheckLabelOn, .reg-checkbox label.iPhoneCheckLabelOn, .share-dialog label.iPhoneCheckLabelOn {
	color: white;
	left: 0;
}
.properties-dialog label.iPhoneCheckLabelOff, .fm-account-blocks label.iPhoneCheckLabelOff, .reg-checkbox label.iPhoneCheckLabelOff, .share-dialog label.iPhoneCheckLabelOff {
	color: white;
	right: 0;
	background-color: #c8c8c8;
	-moz-border-radius: 20px;
	-webkit-border-radius: 20px;
	-khtml-border-radius: 20px;
	border-radius: 20px;
}
.properties-dialog label.iPhoneCheckLabelOn span, .fm-account-blocks label.iPhoneCheckLabelOn span, .reg-checkbox label.iPhoneCheckLabelOn span, .share-dialog label.iPhoneCheckLabelOn span {
	float: left;
}
.properties-dialog label.iPhoneCheckLabelOff span, .fm-account-blocks label.iPhoneCheckLabelOff span, .reg-checkbox label.iPhoneCheckLabelOff span, .share-dialog label.iPhoneCheckLabelOff span {
	float: right;
}
.properties-dialog label.iPhoneCheckLabelOn span, .properties-dialog label.iPhoneCheckLabelOff span, .fm-account-blocks label.iPhoneCheckLabelOn span, .fm-account-blocks label.iPhoneCheckLabelOff span, .share-dialog label.iPhoneCheckLabelOn span, .share-dialog label.iPhoneCheckLabelOff span {
	display: block;
	font-size: 13px;
	font-weight: bold;
	line-height: 19px;
	padding-top: 1px;
}
.properties-dialog label.iPhoneCheckLabelOn span, .fm-account-blocks label.iPhoneCheckLabelOn span, .reg-checkbox label.iPhoneCheckLabelOn, .share-dialog label.iPhoneCheckLabelOn span {
	padding-left: 4px;
}
.properties-dialog label.iPhoneCheckLabelOff span, .fm-account-blocks label.iPhoneCheckLabelOff span, .reg-checkbox label.iPhoneCheckLabelOff span, .share-dialog label.iPhoneCheckLabelOff span {
	padding-right: 5px;
}
.properties-dialog .iPhoneCheckContainer input, .fm-account-blocks .iPhoneCheckContainer input, .reg-checkbox .iPhoneCheckContainer input, .share-dialog .iPhoneCheckContainer input {
	position: absolute;
	top: 0;
	left: 0;
filter: progid:DXImageTransform.Microsoft.Alpha(Opacity=0);
	opacity: 0;
	width: 100%;
	height: 100%;
}
.fm-account-blocks label.iPhoneCheckLabelOff {
	background-color: #d42400;
}
.properties-dialog label.iPhoneCheckLabelOff.active, .fm-account-blocks label.iPhoneCheckLabelOff.active, .properties-dialog .on_off.active label.iPhoneCheckLabelOff, .fm-account-blocks .on_off.active label.iPhoneCheckLabelOff, .share-dialog label.iPhoneCheckLabelOff.active, .share-dialog .on_off.active label.iPhoneCheckLabelOff {
	background-color: #6eb028;
	moz-border-radius: 20px;
	-webkit-border-radius: 20px;
	-khtml-border-radius: 20px;
	border-radius: 20px;
}
.properties-file-icon {
	float: left;
	padding: 0 0 0 30px;
	height: 142px;
	width: 142px;
	position: relative;
	-moz-box-sizing: border-box;
	-webkit-box-sizing: border-box;
	box-sizing: border-box;
}
.properties-file-icon div {
	width: 80px;
	height: 86px;
	position: absolute;
	top: 0px;
	left: 0px;
	display: none;
	background-image: url(../images/mega/files-icons.svg);
	background-position: 0 0;
	background-repeat: no-repeat;
	margin: 29px 0 0 29px;
}
.properties-file-icon div:nth-child(1) {
	display: block;
}
.multiple .properties-float-bl.second span {
	display: none;
}
.multiple .properties-file-icon div:nth-child(1) {
	position: absolute;
	top: 10px;
	left: 10px;
	display: block;
}
.multiple .properties-file-icon div:nth-child(2) {
	position: absolute;
	top: 0px;
	left: 0px;
	display: block;
}
.multiple .properties-file-icon div:nth-child(3) {
	position: absolute;
	top: -10px;
	left: -10px;
	display: block;
}
.properties-txt-pad {
	margin: 0 0 0 142px;
	padding: 28px 20px 0 0;
}
.properties-link-block {
	height: 70px;
	border-top: 2px solid #eeeeee;
	-moz-box-sizing: border-box;
	-webkit-box-sizing: border-box;
	box-sizing: border-box;
	padding: 13px 10px 0 20px;
}
.properties-shared-block {
	height: 100px;
	border-top: 2px solid #eeeeee;
	-moz-box-sizing: border-box;
	-webkit-box-sizing: border-box;
	box-sizing: border-box;
	padding: 13px 10px 0 20px;
	display: none;
}
.shared .properties-shared-block {
	display: block;
}
.no-link .properties-link-block {
	display: none;
}
.properties-file-lnk-pad {
	margin-right: 90px;
}
.properties-file-txt {
	font-size: 13px;
	line-height: 21px;
	color: #999999;
	webkit-touch-callout: none;
	-webkit-user-select: none;
	-khtml-user-select: none;
	-moz-user-select: none;
	-ms-user-select: none;
	user-select: none;
	float: left;
}
.properties-file-link {
	font-size: 13px;
	line-height: 21px;
	color: #333333;
}
.properties-file-key {
	color: #999999;
	display: none;
}
.show-key .properties-file-key {
	display: inline;
}
.properties-caution-icon {
	float: left;
	position: relative;
	width: 24px;
	height: 20px;
	font-size: 12px;
	line-height: 21px;
	color: #666666;
	background-image: url(../images/mega/notifications.png);
	background-position: -101px -46px;
	background-repeat: no-repeat;
	display: none;
}
.show-key .properties-caution-icon {
	display: block;
}
.properties-caution {
	position: absolute;
	width: 300px;
	bottom: 20px;
	left: 50%;
	margin-left: -151px;
	display: none;
}
.properties-caution-icon:hover .properties-caution {
	display: block;
}
.properties-caution-bg {
	background-color: black;
	padding: 10px;
	-moz-border-radius: 4px;
	-webkit-border-radius: 4px;
	border-radius: 4px;
	color: white;
	font-size: 13px;
	line-height: 21px;
}
.properties-caution-arrow {
	height: 6px;
	background-position: center -9206px;
	background-image: url(../images/mega/main-sprite.png?v=7);
	background-repeat: no-repeat;
}
.properties-contacts-block {
	width: 33.333333%;
	float: left;
	padding-right: 10px;
	-webkit-box-sizing: border-box;
	-moz-box-sizing: border-box;
	box-sizing: border-box;
	margin: 10px 0 0 0;
	position: relative;
}
.properties-contact {
	height: 40px;
	-moz-border-radius: 40px;
	-webkit-border-radius: 40px;
	border-radius: 40px;
	cursor: default;
}
.properties-contact:hover, .properties-contact.active {
	background-color: #f2f2f2;
}
.properties-contact-close {
	height: 20px;
	width: 20px;
	float: right;
	margin: 9px 10px 0 0;
	background-position: -20px -9372px;
	background-image: url(../images/mega/main-sprite.png?v=7);
	background-repeat: no-repeat;
	cursor: pointer;
	display: none;
}
.properties-contact:hover .properties-contact-close {
	display: block;
}
.properties-more-contacts {
	line-height: 21px;
	padding: 9px 0 0 5px;
	position: relative;
	cursor: default;
	webkit-touch-callout: none;
	-webkit-user-select: none;
	-khtml-user-select: none;
	-moz-user-select: none;
	-ms-user-select: none;
	user-select: none;
}
.properties-more-contacts .red {
	cursor: pointer;
}
.properties-contacts-block .fm-share-contacts-popup {
	background-color: white;
	height: 262px;
	right: -5px;
	left: auto;
	min-width: 304px;
	bottom: 30px;
}
.properties-contacts-block .fm-share-contacts-body .add-contact-pad {
	padding: 5px 0 0 5px;
	-webkit-box-sizing: border-box;
	-moz-box-sizing: border-box;
	box-sizing: border-box;
}
.properties-contacts-block .fm-share-contacts-body {
	height: 258px;
	background-color: transparent;
	overflow: hidden;
	-moz-border-radius: 5px;
	-webkit-border-radius: 5px;
	border-radius: 5px;
}
.properties-contacts-block .fm-share-contacts-body .ui-selected .add-contact-pad {
	background-image: none;
	background-color: #EEEEEE;
}
.properties-arrow {
	position: absolute;
	z-index: 901;
	width: 100%;
	height: 12px;
	background-position: center -5921px;
	background-image: url(../images/mega/main-sprite.png?v=7);
	background-repeat: no-repeat;
	margin: 0;
}
.properties-contact-delete {
	float: right;
	width: 20px;
	height: 20px;
	background-position: center -6059px;
	background-image: url(../images/mega/main-sprite.png?v=7);
	background-repeat: no-repeat;
	margin: 10px 10px 0 0;
	cursor: pointer;
	display: none;
}
.properties-contacts-block .add-contact-item.ui-selected .properties-contact-delete {
	display: block;
}
.properties-contacts-popup {
	display: none;
}
.active .properties-contacts-popup {
	display: block;
}
.top-menu-popup, .top-submenu-popup, .top-user-status-popup, .membership-popup, .top-login-popup, .top-warning-popup {
	min-width: 170px;
	position: absolute;
	background-color: white;
	-webkit-border-bottom-left-radius: 8px;
	-moz-border-radius-bottomleft: 8px;
	border-bottom-left-radius: 8px;
	border-top: 0;
	border-right: 0;
	-webkit-background-clip: padding-box;
	background-clip: padding-box;
	-webkit-box-sizing: border-box;
	-moz-box-sizing: border-box;
	box-sizing: border-box;
	z-index: 500;
	padding: 4px 0;
	min-height: 40px;
	top: 48px;
	right: 0;
	-webkit-transition: opacity 200ms ease-in-out;
	-moz-transition: opacity 200ms ease-in-out;
	-o-transition: opacity 200ms ease-in-out;
	-ms-transition: opacity 200ms ease-in-out;
	transition: opacity 200ms ease-in-out;
 filter:progid:DXImageTransform.Microsoft.Alpha(opacity=0);
	-moz-opacity: 0;
	-khtml-opacity: 0;
	opacity: 0;
	margin-left: -10000px;
	margin-right: -10000px;
}
.top-menu-popup.active, .top-submenu-popup.active, .top-user-status-popup.active, .membership-popup.active, .top-login-popup.active, .top-warning-popup.active, .notification-popup.active, .warning-popup.active {
 filter:progid:DXImageTransform.Microsoft.Alpha(opacity=100);
	-moz-opacity: 1;
	-khtml-opacity: 1;
	opacity: 1;
	margin-left: 0;
	margin-right: 0;
}
.top-warning-popup.active, .notification-popup.active, .warning-popup.active, .notification-popup.active.hidden, .warning-popup.active.hidden {
	margin-left: -188px;
	margin-right: 0;
}
.notification-popup, .warning-popup {
	width: 402px;
	position: absolute;
	left: -185px;
	top: 38px;
	-webkit-border-bottom-left-radius: 8px;
	-moz-border-radius-bottomleft: 8px;
	border-bottom-left-radius: 8px;
	-webkit-border-bottom-right-radius: 8px;
	-moz-border-radius-bottomright: 8px;
	border-bottom-right-radius: 8px;
	background-color: white;
	-webkit-box-sizing: border-box;
	-moz-box-sizing: border-box;
	box-sizing: border-box;
	border: 2px solid rgba(0, 0, 0, 0.15);
	-moz-background-clip: padding-box;
	-webkit-background-clip: padding-box;
	background-clip: padding-box;
	border-top: none;
	z-index: 1000;
	-webkit-transition: opacity 200ms ease-in-out;
	-moz-transition: opacity 200ms ease-in-out;
	-o-transition: opacity 200ms ease-in-out;
	-ms-transition: opacity 200ms ease-in-out;
	transition: opacity 200ms ease-in-out;
 filter:progid:DXImageTransform.Microsoft.Alpha(opacity=0);
	-moz-opacity: 0;
	-khtml-opacity: 0;
	opacity: 0;
	margin-left: -10000px;
	display: block;
}
.notification-popup {
	margin-top: 10px;
}
.membership-popup, .top-login-popup, .top-warning-popup {
	border-left: 2px solid rgba(0,0,0,0.15);
	border-bottom: 2px solid rgba(0,0,0,0.15);
	-moz-background-clip: padding-box;
	-webkit-background-clip: padding-box;
	background-clip: padding-box;
}
.top-menu-popup, .top-submenu-popup, .top-user-status-popup {
	background-color: #333333;
	font-size: 12px;
	color: #CCCCCC;
}
.top-login-popup {
	width: 332px;
}
.top-warning-popup {
	border-right: 2px solid rgba(0, 0, 0, .15);
	-webkit-border-bottom-right-radius: 8px;
	-moz-border-radius-bottomright: 8px;
	border-bottom-right-radius: 8px;
	top: 48px;
	width: 404px;
	right: auto;
	margin-left: -190px;
	padding: 0;
}
.top-warning-popup.active {
	display: block;
}
.membership-popup {
	min-width: 472px;
	min-height: 265px;
	padding: 0;
}
.membership-main-block, .membership-loading {
	min-height: 213px;
	position: relative;
}
.membership-loader {
	width: 40px;
	height: 40px;
	position: absolute;
	left: 50%;
	top: 50%;
	margin: -20px 0 0 -20px;
	background-color: black;
	-moz-border-radius: 100%;
	-webkit-border-radius: 100%;
	border-radius: 100%;
}
.membership-loader img {
	width: 38px;
	margin: 1px;
}
.membership-top-bl {
	border-bottom: 2px solid #f6f6f6;
	-webkit-box-sizing: border-box;
	-moz-box-sizing: border-box;
	box-sizing: border-box;
}
.membership-icon-pad {
	width: 308px;
	float: left;
	min-height: inherit;
	-webkit-box-sizing: border-box;
	-moz-box-sizing: border-box;
	box-sizing: border-box;
	border-right: 2px solid #f6f6f6;
}
.membership-icon {
	width: 65px;
	height: 65px;
	margin: 20px 0 20px 24px;
	float: left;
	background-image: url(../images/mega/membership-spite.png);
	background-position: center top;
	background-repeat: no-repeat;
}
.membership-icon.pro1 {
	background-position: center top;
}
.membership-icon.pro2 {
	background-position: center -115px;
}
.membership-icon.pro3 {
	background-position: center -230px;
}
.membership-icon.free {
	background-position: center -340px;
}
.membership-icon.contacts {
	background-position: center -604px;
	margin: 0;
}
.dates .membership-icon {
	background-position: -16px -467px;
}
.membership-icon-txt-bl {
	padding: 22px 16px 25px 16px;
	display: table-cell;
	-webkit-box-sizing: border-box;
	-moz-box-sizing: border-box;
	box-sizing: border-box;
	height: 105px;
	vertical-align: middle;
}
.membership-big-txt {
	font-size: 16px;
	line-height: 21px;
	padding-bottom: 6px;
}
.space.membership-big-txt, .free-bandwidth .membership-big-txt {
	font-size: 18px;
}
.membership-big-txt.red {
	color: #D21F00;
}
.membership-big-txt.floating {
	display: inline-block;
}
.membershtip-medium-txt {
	font-size: 12px;
	line-height: 20px;
	color: #333333;
}
.membershtip-small-txt {
	font-size: 12px;
}
.membership-price-txt {
	margin-left: 308px;
	padding: 22px 20px 25px 16px;
	display: table-cell;
	-webkit-box-sizing: border-box;
	-moz-box-sizing: border-box;
	box-sizing: border-box;
	height: 105px;
	vertical-align: middle;
}
.membership-usage-bl {
	width: 234px;
	float: left;
	min-height: inherit;
	-webkit-box-sizing: border-box;
	-moz-box-sizing: border-box;
	box-sizing: border-box;
	border-right: 2px solid #f6f6f6;
}
.membership-usage-bl:first-child {
	border-right: 2px solid #f6f6f6;
	width: 235px;
}
.membership-circle {
	width: 76px;
	height: 76px;
	float: left;
	-webkit-box-sizing: border-box;
	-moz-box-sizing: border-box;
	box-sizing: border-box;
	-moz-border-radius: 100%;
	-webkit-border-radius: 100%;
	border-radius: 100%;
	border: 2px solid #e5e5e5;
	margin: 14px 0 14px 14px;
	padding: 4px;
}
.membership-circle-bg {
	width: 64px;
	height: 64px;
	line-height: 62px;
	font-size: 18px;
	color: #666666;
	text-align: center;
	position: relative;
}
.membership-usage-txt {
	padding: 14px 16px 14px 16px;
	height: 100px;
	display: table-cell;
	vertical-align: middle;
	-webkit-box-sizing: border-box;
	-moz-box-sizing: border-box;
	box-sizing: border-box;
}
.membership-usage-txt .membership-big-txt {
	color: #333333;
	line-height: 21px;
	padding-bottom: 0;
}
.membership-usage-txt span.blue, .membership-usage-txt.blue, .membership-big-txt span.blue {
	color: #1FA4E5;
}
.membership-usage-txt span.green, .membership-usage-txt.green, .membership-big-txt span.green {
	color: #71AD32;
}
.membershtip-medium-txt.green-bg, .membershtip-medium-txt.red-bg, .membershtip-medium-txt.gray-bg, .membershtip-medium-txt.blue-bg {
	background-color: #71AD32;
	color: white;
	padding: 0 5px 1px 5px;
	-moz-border-radius: 4px;
	-webkit-border-radius: 4px;
	border-radius: 4px;
	cursor: pointer;
	display: block;
	float: left;
	position: relative;
}
.membershtip-medium-txt.red-bg {
	background-color: #D32200;
}
.membershtip-medium-txt.blue-bg {
	background-color: #1FA4E5;
}
.membershtip-medium-txt.gray-bg {
	background-color: #4c4c4c;
	margin-left: 10px;
	position: relative;
}
.membershtip-medium-txt.gray-bg:hover, .membershtip-medium-txt.gray-bg.active {
	background-color: black;
}
.membership-question {
	font-family: Georgia, 'Times New Roman', Times, serif;
	text-align: center;
	display: inline-block;
	color: white;
	background-color: #b2b2b2;
	-moz-border-radius: 100%;
	-webkit-border-radius: 100%;
	border-radius: 100%;
	font-size: 14px;
	margin-left: 5px;
	position: relative;
	line-height: 16px;
	height: 16px;
	width: 16px;
	cursor: pointer;
	text-align: center;
}
.membership-question:hover, .membership-question.active {
	background-color: #6EB028;
}
.membership-notification span {
	display: block;
}
.membership-notification span span.yellow {
	color: #FFB800;
	display: inline;
}
.membership-notification span span.red, .membership-notification span a {
	color: #FF2A00;
	display: inline;
}
.account-warning-icon:hover .membership-notification {
	display: block;
}
.membership-notification span span.green {
	color: #6CB026;
	display: inline;
}
.membership-question:hover .membership-notification, .membership-question.active .membership-notification {
	display: block;
}
.membership-notification {
	font-size: 13px;
	line-height: 16px;
	background-color: black;
	-moz-border-radius: 4px;
	-webkit-border-radius: 4px;
	border-radius: 4px;
	padding: 6px 10px 8px 10px;
	color: white;
	text-align: left;
	margin: 0 0 0 0;
	display: block;
	margin: 10px 0 0 0;
	position: absolute;
	bottom: 24px;
	width: 320px;
	font-family: 'Open Sans', Arial, Helvetica, sans-serif;
	right: -30px;
	display: none;
	text-align: center;
	z-index: 100;
}
.membership-arrow {
	height: 6px;
	background-position: center -9207px;
	background-image: url(../images/mega/main-sprite.png?v=7);
	background-repeat: no-repeat;
	height: 5px;
	width: 10px;
	margin: 0 auto 0 auto;
	position: absolute;
	bottom: -5px;
	right: 34px;
	display: block;
}
.fm-account-mutliple-bl .membership-notification, .membership-usage-bl .membership-notification {
	right: -160px;
}
.fm-account-mutliple-bl .membership-arrow, .membership-usage-bl .membership-arrow {
	right: 164px;
}
.membership-usage-bl.bandwidth .membership-notification {
	right: -30px;
}
.membership-usage-bl.bandwidth .membership-arrow {
	right: 34px;
}
@media only screen and (max-width: 1105px) {
.fm-account-mutliple-bl.bandwidth .membership-notification {
	right: -30px;
}
.fm-account-mutliple-bl.bandwidth .membership-arrow {
	right: 34px;
}
}
.top-submenu-popup {
	top: 0;
	right: 90%;
	-moz-border-radius: 8px;
	-webkit-border-radius: 8px;
	border-radius: 8px;
	margin: -8px 0 0 0;
	-webkit-border-top-right-radius: 0px;
	-moz-border-radius-topright: 0px;
	border-top-right-radius: 0px;
	-webkit-border-bottom-right-radius: 0px;
	-moz-border-radius-bottomright: 0px;
	border-bottom-right-radius: 0px;
	padding: 8px 0;
 filter:progid:DXImageTransform.Microsoft.Alpha(opacity=0);
	-moz-opacity: 0;
	-khtml-opacity: 0;
	opacity: 0;
	-webkit-transition: opacity 200ms ease-in-out, right 200ms ease-in-out;
	-moz-transition: opacity 200ms ease-in-out, right 200ms ease-in-out;
	-o-transition: opacity 200ms ease-in-out, right 200ms ease-in-out;
	-ms-transition: opacity 200ms ease-in-out, right 200ms ease-in-out;
	transition: opacity 200ms ease-in-out, right 200ms ease-in-out;
	display: block;
	margin-right: -600px;
	margin-left: 0;
}
.top-menu-popup .top-menu-item:nth-child(2) .top-submenu-popup {
	-webkit-border-top-left-radius: 0px;
	-moz-border-radius-topleft: 0px;
	border-top-left-radius: 0px;
	-webkit-border-top-right-radius: 0px;
	-moz-border-radius-topright: 0px;
	border-top-right-radius: 0px;
}
.top-menu-arrow, .top-login-arrow, .notification-arrow, .top-user-status-arrow, .membership-popup-arrow, .warning-popup-arrow {
	height: 8px;
	margin-top: -12px;
	width: 44px;
	float: right;
	background-image: url(../images/mega/top-sprite.svg);
	background-position: 2px -420px;
	background-repeat: no-repeat;
}
.top-user-status-arrow, .membership-popup-arrow, .warning-popup-arrow {
	background-position: 2px -440px;
}
.notification-arrow, .top-login-arrow {
	background-position: 2px -450px;
}
.notification-arrow, .warning-popup-arrow, .top-login-arrow {
	position: absolute;
	float: none;
	left: 50%;
	margin-left: -21px;
	top: 4px;
}
.top-login-arrow {
	right: 3px;
	left: auto;
}
.membership-popup-arrow {
	margin-top: -8px;
}
.top-login-arrow {
	margin-right: 183px;
}
.top-user-status-arrow {
	margin-right: 83px;
}
.top-menu-item, .top-user-status-item, .context-menu-item {
	display: block;
	height: 32px;
	line-height: 30px;
	padding: 0 15px 0 26px;
	font-size: 12px;
	cursor: pointer;
	position: relative;
	color: #cccccc;
	white-space: nowrap;
	background-color: rgba(255,255,255,0);
	-webkit-transition: all 200ms ease-in-out;
	-moz-transition: all 200ms ease-in-out;
	-o-transition: all 200ms ease-in-out;
	-ms-transition: all 200ms ease-in-out;
	transition: all 200ms ease-in-out;
	-webkit-box-sizing: border-box;
	-moz-box-sizing: border-box;
	box-sizing: border-box;
}
.context-menu-item {
	padding: 0 15px 0 42px;
	color: rgba(204,204,204,1);
}
.context-menu-item:hover, .context-menu-item.active {
	background-color: rgba(153,153,153,1);
	color: rgba(255,255,255,1);
}
.context-menu-item .context-menu-icon, .context-menu-points {
	background-image: url(../images/mega/nw-fm-sprite.svg);
	background-position: left top;
	background-repeat: no-repeat;
	height: 32px;
	width: 32px;
	position: absolute;
	left: 0;
	top: 0;
	-webkit-transition: opacity 200ms ease-in-out;
	-moz-transition: opacity 200ms ease-in-out;
	-o-transition: opacity 200ms ease-in-out;
	-ms-transition: opacity 200ms ease-in-out;
	transition: opacity 200ms ease-in-out;
filter: progid:DXImageTransform.Microsoft.Alpha(opacity=50);
	-moz-opacity: 0.5;
	-khtml-opacity: 0.5;
	opacity: 0.5;
}
.context-menu-points {
	width: 28px;
	height: 8px;
	left: 4px;
	top: 4px;
	background-position: -3px -3830px;
	display: none;
}
table {
	display: table;
	border-collapse: separate;
	border-spacing: 0;
}
.transfer-table-header th, .transfer-table-header th, .grid-table-header th, .contacts-grid-table th {
	display: block;
	float: left;
}
.left-points-position .context-menu-points, .right-points-position .context-menu-points, .top-points-position .context-menu-points, .bottom-points-position .context-menu-points {
	display: block;
}
.left-points-position.context-menu, .right-points-position.context-menu {
	padding: 16px 0 8px 0;
}
.top-points-position.context-menu, .bottom-points-position.context-menu {
	padding: 16px 0 8px 0;
}
.right-points-position .context-menu-points {
	left: auto;
	right: 4px;
}
.bottom-points-position .context-menu-points {
	top: auto;
	bottom: 4px;
}
.context-menu-item:hover .context-menu-icon {
 filter: progid:DXImageTransform.Microsoft.Alpha(opacity=100);
	-moz-opacity: 1;
	-khtml-opacity: 1;
	opacity: 1;
}
.open-item .context-menu-icon {
	background-position: -2px -4633px;
}
.download-item .context-menu-icon {
	background-position: -3px -4312px;
}
.folder-item .context-menu-icon {
	background-position: -3px -4556px;
}
.download-standart-item .context-menu-icon {
	background-position: -3px -4694px;
}
.zipdownload-item .context-menu-icon {
	background-position: -3px -4726px;
}
.send-to-contact-item .context-menu-icon {
	background-position: -3px -4694px;
}
.send-to-contact-item .context-menu-icon {
	background-position: -1px -4987px;
}
.getlink-item .context-menu-icon {
	background-position: -3px -4344px;
}
.sharing-item .context-menu-icon {
	background-position: -3px -4800px;
}
.move-item .context-menu-icon {
	background-position: -3px -4416px;
}
.copy-item .context-menu-icon {
	background-position: -3px -4448px;
}
.newfolder-item .context-menu-icon {
	background-position: -1px -5160px;
}
.fileupload-item .context-menu-icon {
	background-position: -3px -5212px;
}
.folderupload-item .context-menu-icon {
	background-position: -1px -5250px;
}
.removeshare-item .context-menu-icon, .remove-item .context-menu-icon, .clearbin-item .context-menu-icon {
	background-position: -4px -4480px;
}
.properties-item .context-menu-icon {
	background-position: -4px -4240px;
}
.permissions-item .context-menu-icon {
	background-position: -2px -4935px;
}
.permissions-item .context-menu-icon {
	background-position: -2px -4935px;
}
.rename-item .context-menu-icon {
	background-position: -3px -4383px;
}
.addcontact-item .context-menu-icon {
	background-position: -1px -5020px;
}
.reply-item .context-menu-icon {
	background-position: -1px -5057px;
}
.reply-to-all .context-menu-icon {
	background-position: -1px -5090px;
}
.forward-item .context-menu-icon {
	background-position: -1px -5123px;
}
.add-star-item .context-menu-icon {
	background-position: -4px -4271px;
}
.canceltransfer-item .context-menu-icon {
	background-position: 4px -3716px;
}
.refresh-item .context-menu-icon {
	background-position: 4px -3756px;
}
.select-all .context-menu-icon {
	background-position: -1px -5290px;
}
.top-user-status-item {
	padding-left: 5px;
}
.top-user-status-item .activity-status {
	float: left;
	margin: 10px 0 0 5px;
}
.top-user-status-txt {
	margin: 0 0 0 22px;
}
.top-menu-item.upgrade-your-account {
	color: #cfdcbf;
	background-color: rgba(109,177,15,0.7);
}
.top-menu-item.upgrade-your-account:hover {
	color: white;
	background-color: rgba(109,177,15,1);
}
.top-submenu-popup .top-menu-item {
	padding: 0 15px;
}
.top-menu-item:hover, .top-menu-item.active, .context-menu-item:hover, .context-menu-item.active {
	background-color: rgba(255,255,255,0.1);
	color: white;
}
.top-menu-item.contains-submenu {
	font-family: 'Open Sans', Arial;
	background-repeat: no-repeat;
	background-image: url(../images/mega/top-sprite.svg);
	background-position: left -348px;
	background-repeat: no-repeat;
}
.top-menu-item.contains-submenu:hover .top-submenu-popup, .top-menu-item.contains-submenu.active .top-submenu-popup {
 filter:progid:DXImageTransform.Microsoft.Alpha(opacity=100);
	-moz-opacity: 1;
	-khtml-opacity: 1;
	opacity: 1;
	right: 100%;
	margin-right: 0;
}
.green-circle, .blue-circle, .game-circle {
	background-image: url(../images/mega/rounded-progressbars.png);
	background-repeat: no-repeat;
	background-position: 0 0px;
}
.green-circle.percents-0 {
	background-position: 0 0px;
}
.green-circle.percents-1, .green-circle.percents-2, .green-circle.percents-3, .green-circle.percents-4, .green-circle.percents-5, .green-circle.percents-6 {
	background-position: 0 -80px;
}
.green-circle.percents-7, .green-circle.percents-8, .green-circle.percents-9, .green-circle.percents-10, .green-circle.percents-11, .green-circle.percents-12 {
	background-position: 0 -160px;
}
.green-circle.percents-13, .green-circle.percents-14, .green-circle.percents-15, .green-circle.percents-16, .green-circle.percents-17, .green-circle.percents-18 {
	background-position: 0 -240px;
}
.green-circle.percents-19, .green-circle.percents-20, .green-circle.percents-21, .green-circle.percents-22, .green-circle.percents-23, .green-circle.percents-24 {
	background-position: 0 -320px;
}
.green-circle.percents-25, .green-circle.percents-26, .green-circle.percents-27, .green-circle.percents-28, .green-circle.percents-29, .green-circle.percents-30 {
	background-position: 0 -400px;
}
.green-circle.percents-31, .green-circle.percents-32, .green-circle.percents-33, .green-circle.percents-34, .green-circle.percents-35, .green-circle.percents-36 {
	background-position: 0 -480px;
}
.green-circle.percents-37, .green-circle.percents-38, .green-circle.percents-39, .green-circle.percents-40, .green-circle.percents-41, .green-circle.percents-42 {
	background-position: 0 -560px;
}
.green-circle.percents-43, .green-circle.percents-44, .green-circle.percents-45 {
	background-position: 0 -640px;
}
.green-circle.percents-46, .green-circle.percents-47, .green-circle.percents-48, .green-circle.percents-49 {
	background-position: 0 -720px;
}
.green-circle.percents-50 {
	background-position: 0 -800px;
}
.green-circle.percents-51, .green-circle.percents-52, .green-circle.percents-53, .green-circle.percents-54, .green-circle.percents-55, .green-circle.percents-56 {
	background-position: 0 -880px;
}
.green-circle.percents-57, .green-circle.percents-58, .green-circle.percents-59, .green-circle.percents-60, .green-circle.percents-61, .green-circle.percents-62 {
	background-position: 0 -960px;
}
.green-circle.percents-63, .green-circle.percents-64, .green-circle.percents-65, .green-circle.percents-66, .green-circle.percents-67 {
	background-position: 0 -1040px;
}
.green-circle.percents-68, .green-circle.percents-69, .green-circle.percents-70, .green-circle.percents-71, .green-circle.percents-72 {
	background-position: 0 -1120px;
}
.green-circle.percents-73, .green-circle.percents-74, .green-circle.percents-75, .green-circle.percents-76, .green-circle.percents-77 {
	background-position: 0 -1200px;
}
.green-circle.percents-78, .green-circle.percents-79, .green-circle.percents-80, .green-circle.percents-81, .green-circle.percents-82 {
	background-position: 0 -1280px;
}
.green-circle.percents-83, .green-circle.percents-84, .green-circle.percents-85, .green-circle.percents-86, .green-circle.percents-87 {
	background-position: 0 -1360px;
}
.green-circle.percents-88, .green-circle.percents-89, .green-circle.percents-90, .green-circle.percents-91, .green-circle.percents-92 {
	background-position: 0 -1440px;
}
.green-circle.percents-93, .green-circle.percents-94, .green-circle.percents-95, .green-circle.percents-96, .green-circle.percents-97, .green-circle.percents-98, .green-circle.percents-99 {
	background-position: 0 -1520px;
}
.green-circle.percents-100 {
	background-position: 0 -1600px;
}
.blue-circle.percents-0 {
	background-position: 0 -1680px;
}
.blue-circle.percents-1, .blue-circle.percents-2, .blue-circle.percents-3, .blue-circle.percents-4, .blue-circle.percents-5, .blue-circle.percents-6 {
	background-position: 0 -1760px;
}
.blue-circle.percents-7, .blue-circle.percents-8, .blue-circle.percents-9, .blue-circle.percents-10, .blue-circle.percents-11, .blue-circle.percents-12 {
	background-position: 0 -1840px;
}
.blue-circle.percents-13, .blue-circle.percents-14, .blue-circle.percents-15, .blue-circle.percents-16, .blue-circle.percents-17, .blue-circle.percents-18 {
	background-position: 0 -1920px;
}
.blue-circle.percents-19, .blue-circle.percents-20, .blue-circle.percents-21, .blue-circle.percents-22, .blue-circle.percents-23, .blue-circle.percents-24 {
	background-position: 0 -2000px;
}
.blue-circle.percents-25, .blue-circle.percents-26, .blue-circle.percents-27, .blue-circle.percents-28, .blue-circle.percents-29, .blue-circle.percents-30 {
	background-position: 0 -2080px;
}
.blue-circle.percents-31, .blue-circle.percents-32, .blue-circle.percents-33, .blue-circle.percents-34, .blue-circle.percents-35, .blue-circle.percents-36 {
	background-position: 0 -2160px;
}
.blue-circle.percents-37, .blue-circle.percents-38, .blue-circle.percents-39, .blue-circle.percents-40, .blue-circle.percents-41, .blue-circle.percents-42 {
	background-position: 0 -2240px;
}
.blue-circle.percents-43, .blue-circle.percents-44, .blue-circle.percents-45 {
	background-position: 0 -2320px;
}
.blue-circle.percents-46, .blue-circle.percents-47, .blue-circle.percents-48, .blue-circle.percents-49 {
	background-position: 0 -2400px;
}
.blue-circle.percents-50 {
	background-position: 0 -2480px;
}
.blue-circle.percents-51, .blue-circle.percents-52, .blue-circle.percents-53, .blue-circle.percents-54, .blue-circle.percents-55, .blue-circle.percents-56 {
	background-position: 0 -2560px;
}
.blue-circle.percents-57, .blue-circle.percents-58, .blue-circle.percents-59, .blue-circle.percents-60, .blue-circle.percents-61, .blue-circle.percents-62 {
	background-position: 0 -2640px;
}
.blue-circle.percents-63, .blue-circle.percents-64, .blue-circle.percents-65, .blue-circle.percents-66, .blue-circle.percents-67 {
	background-position: 0 -2720px;
}
.blue-circle.percents-68, .blue-circle.percents-69, .blue-circle.percents-70, .blue-circle.percents-71, .blue-circle.percents-72 {
	background-position: 0 -2800px;
}
.blue-circle.percents-73, .blue-circle.percents-74, .blue-circle.percents-75, .blue-circle.percents-76, .blue-circle.percents-77 {
	background-position: 0 -2880px;
}
.blue-circle.percents-78, .blue-circle.percents-79, .blue-circle.percents-80, .blue-circle.percents-81, .blue-circle.percents-82 {
	background-position: 0 -2960px;
}
.blue-circle.percents-83, .blue-circle.percents-84, .blue-circle.percents-85, .blue-circle.percents-86, .blue-circle.percents-87 {
	background-position: 0 -3040px;
}
.blue-circle.percents-88, .blue-circle.percents-89, .blue-circle.percents-90, .blue-circle.percents-91, .blue-circle.percents-92 {
	background-position: 0 -3120px;
}
.blue-circle.percents-93, .blue-circle.percents-94, .blue-circle.percents-95, .blue-circle.percents-96, .blue-circle.percents-97, .blue-circle.percents-98, .blue-circle.percents-99 {
	background-position: 0 -3200px;
}
.blue-circle.percents-100 {
	background-position: 0 -3280px;
}
.game-circle.percents-0 {
	background-position: 0 -1680px;
}
.game-circle.percents-1, .game-circle.percents-2, .game-circle.percents-3, .game-circle.percents-4, .game-circle.percents-5, .game-circle.percents-6 {
	background-position: 0 -3360px;
}
.game-circle.percents-7, .game-circle.percents-8, .game-circle.percents-9, .game-circle.percents-10, .game-circle.percents-11, .game-circle.percents-12 {
	background-position: 0 -3440px;
}
.game-circle.percents-13, .game-circle.percents-14, .game-circle.percents-15, .game-circle.percents-16, .game-circle.percents-17, .game-circle.percents-18 {
	background-position: 0 -3520px;
}
.game-circle.percents-19, .game-circle.percents-20, .game-circle.percents-21, .game-circle.percents-22, .game-circle.percents-23, .game-circle.percents-24 {
	background-position: 0 -3600px;
}
.game-circle.percents-25, .game-circle.percents-26, .game-circle.percents-27, .game-circle.percents-28, .game-circle.percents-29, .game-circle.percents-30 {
	background-position: 0 -3680px;
}
.game-circle.percents-31, .game-circle.percents-32, .game-circle.percents-33, .game-circle.percents-34, .game-circle.percents-35, .game-circle.percents-36 {
	background-position: 0 -3760px;
}
.game-circle.percents-37, .game-circle.percents-38, .game-circle.percents-39, .game-circle.percents-40, .game-circle.percents-41, .game-circle.percents-42 {
	background-position: 0 -3840px;
}
.game-circle.percents-43, .game-circle.percents-44, .game-circle.percents-45 {
	background-position: 0 -3920px;
}
.game-circle.percents-46, .game-circle.percents-47, .game-circle.percents-48, .game-circle.percents-49 {
	background-position: 0 -4000px;
}
.game-circle.percents-50 {
	background-position: 0 -4080px;
}
.game-circle.percents-51, .game-circle.percents-52, .game-circle.percents-53, .game-circle.percents-54, .game-circle.percents-55, .game-circle.percents-56 {
	background-position: 0 -4160px;
}
.game-circle.percents-57, .game-circle.percents-58, .game-circle.percents-59, .game-circle.percents-60, .game-circle.percents-61, .game-circle.percents-62 {
	background-position: 0 -4240px;
}
.game-circle.percents-63, .game-circle.percents-64, .game-circle.percents-65, .game-circle.percents-66, .game-circle.percents-67 {
	background-position: 0 -4320px;
}
.game-circle.percents-68, .game-circle.percents-69, .game-circle.percents-70, .game-circle.percents-71, .game-circle.percents-72 {
	background-position: 0 -4400px;
}
.game-circle.percents-73, .game-circle.percents-74, .game-circle.percents-75, .game-circle.percents-76, .game-circle.percents-77 {
	background-position: 0 -4480px;
}
.game-circle.percents-78, .game-circle.percents-79, .game-circle.percents-80, .game-circle.percents-81, .game-circle.percents-82 {
	background-position: 0 -4560px;
}
.game-circle.percents-83, .game-circle.percents-84, .game-circle.percents-85, .game-circle.percents-86, .game-circle.percents-87 {
	background-position: 0 -4640px;
}
.game-circle.percents-88, .game-circle.percents-89, .game-circle.percents-90, .game-circle.percents-91, .game-circle.percents-92 {
	background-position: 0 -4720px;
}
.game-circle.percents-93, .game-circle.percents-94, .game-circle.percents-95, .game-circle.percents-96, .game-circle.percents-97, .game-circle.percents-98, .game-circle.percents-99 {
	background-position: 0 -4800px;
}
.game-circle.percents-100 {
	background-position: 0 -4880px;
}
.fm-account-top {
	height: 48px;
	background-color: #eeeeee;
	text-align: center;
}
.fm-account-top-title {
	font-size: 16px;
	line-height: 48px;
	padding: 0 0 0 20px;
	color: #333333;
	text-align: left;
	position: absolute;
}
.fm-account-main {
	height: 100%;
	height: -webkit-calc(100% - 48px);
	height: -moz-calc(100% -48px);
	height: calc(100% - 48px);
	-webkit-box-sizing: border-box;
	-moz-box-sizing: border-box;
}
.fm-account-blocks {
	padding: 25px 20px 25px 20px;
	overflow: hidden;
}
.fm-account-blocks:first-child {
	border: 0;
}
.fm-account-header {
	font-size: 14px;
	line-height: 21px;
	color: #666666;
	padding: 0 0 10px 0;
}
.fm-account-avatar {
	width: 64px;
	height: 64px;
	float: left;
	border: 2px solid #d9d9d9;
	-webkit-box-sizing: border-box;
	-moz-box-sizing: border-box;
	box-sizing: border-box;
	padding: 2px;
	background-color: white;
	overflow: hidden;
	-moz-border-radius: 100%;
	-webkit-border-radius: 100%;
	border-radius: 100%;
	cursor: pointer;
}
.fm-account-avatar img {
	width: 56px;
	height: 56px;
	-moz-border-radius: 100%;
	-webkit-border-radius: 100%;
	border-radius: 100%;
	border: 0;
}
.fm-account-info-block {
	padding: 0 16px;
	display: table-cell;
	-webkit-box-sizing: border-box;
	-moz-box-sizing: border-box;
	box-sizing: border-box;
	height: 64px;
	vertical-align: middle;
}
.fm-account-blocks.multiple {
	padding: 0;
}
.fm-account-mutliple-bl {
	width: 50%;
	float: left;
	-webkit-box-sizing: border-box;
	-moz-box-sizing: border-box;
	box-sizing: border-box;
	border-left: 2px solid #eeeeee;
	padding: 20px;
	min-height: 147px;
}
.triple .fm-account-mutliple-bl {
	width: 33.333333%;
}
.fm-account-mutliple-bl:first-child {
	border: 0;
}
.fm-account-mutliple-bl .membership-circle-bg {
	float: left;
}
.fm-account-mutliple-bl .fm-account-info-block {
	display: block;
	margin-left: 80px;
	height: auto;
	padding: 6px 0 6px 0;
}
.fm-account-progress {
	height: 14px;
	border: 2px solid #e6e6e6;
	background-color: white;
	padding: 2px;
	-webkit-box-sizing: border-box;
	-moz-box-sizing: border-box;
	box-sizing: border-box;
	-moz-border-radius: 9px;
	-webkit-border-radius: 9px;
	border-radius: 9px;
}
.fm-account-progress .fm-account-bar {
	height: 6px;
	width: 0%;
	-moz-border-radius: 4px;
	-webkit-border-radius: 4px;
	border-radius: 4px;
}
.fm-account-progress .fm-account-bar.blue {
	background-color: #1fa4e7;
}
.fm-account-progress .fm-account-bar.green {
	background-color: #6BB219;
}
.exceeded .fm-account-progress .fm-account-bar.blue, .exceeded .fm-account-progress .fm-account-bar.green {
	background-color: #D52400;
	width: 100% !important;
}
.exceeded .membership-usage-txt span.blue, .exceeded .membership-usage-txt.blue, .exceeded .membership-big-txt span.blue, .exceeded .membership-usage-txt span.green, .exceeded .membership-usage-txt.green, .exceeded .membership-big-txt span.green {
	color: #D52400;
}
.exceeded .membership-circle-bg.blue-circle, .exceeded .membership-circle-bg.green-circle {
	background-position: 0 -3280px;
}
.membershtip-medium-txt.floating {
	display: inline-block;
	float: none;
	margin: 0 0 0 15px;
}
.fm-account-mutliple-bl .membership-icon {
	margin: 0;
}
.fm-account-mutliple-bl.dates .fm-account-info-block {
	margin-left: 68px;
}
.huge .fm-account-header {
	padding-bottom: 0;
}
.huge .fm-account-info-block {
	margin: 0;
}
.huge .membership-big-txt {
	font-size: 30px;
	line-height: 34px;
	color: #999999;
	padding: 1px 0 7px 0;
}
.fm-account-overview {
	position: relative;
}
.fm-voucher-popup {
	background-color: white;
	-moz-border-radius: 7px;
	-webkit-border-radius: 7px;
	border-radius: 7px;
	border: 2px solid rgba(0, 0, 0, .3);
	background-color: white;
	-webkit-background-clip: padding-box;
	background-clip: padding-box;
	-webkit-box-sizing: border-box;
	-moz-box-sizing: border-box;
	box-sizing: border-box;
	min-width: 404px;
	position: absolute;
	top: 70px;
	z-index: 400;
}
.redeem-voucher .notification-arrow {
	height: 8px;
	position: absolute;
	top: 0;
	margin-top: 24px;
	display: none;
	z-index: 401;
}
.active.redeem-voucher .notification-arrow {
	display: block;
}
.fm-voucher-body {
	padding: 20px;
}
.fm-voucher-body .fm-dialog-new-folder-input.active {
	width: 250px;
}
.fm-voucher-body input {
	color: #878787;
}
.fm-voucher-button, .fm-voucher-button.active {
	margin-left: 260px;
	background-color: #D42400;
	border-color: #D42400;
	color: white;
	cursor: pointer;
}
.fm-voucher-bottom {
	padding: 10px 20px;
	background-color: #F6F6F6;
	-webkit-border-bottom-left-radius: 6px;
	-moz-border-radius-bottomleft: 6px;
	border-bottom-left-radius: 6px;
	-webkit-border-bottom-right-radius: 6px;
	-moz-border-radius-bottomright: 6px;
	border-bottom-right-radius: 6px
}
.fm-purchase-voucher {
	height: 30px;
	-webkit-box-sizing: border-box;
	-moz-box-sizing: border-box;
	box-sizing: border-box;
	-moz-border-radius: 4px;
	-webkit-border-radius: 4px;
	border-radius: 4px;
	font-size: 13px;
	line-height: 24px;
	text-align: center;
	padding: 0 10px;
	background-color: #494949;
	border: 2px solid #494949;
	color: white;
	text-align: center;
	cursor: pointer;
}
.fm-purchase-voucher:hover {
	background-color: black;
	border-color: black;
}
.fm-account-profile {
	padding-bottom: 30px;
}
.fm-account-profile .fm-account-avatar {
	width: 100px;
	height: 100px;
}
.fm-account-profile .fm-account-avatar img {
	width: 92px;
	height: 92px;
}
.fm-account-profile .fm-account-info-block {
	margin-left: 120px;
}
.fm-account-change-avatar, .fm-account-save, .fm-account-cancel {
	height: 30px;
	line-height: 28px;
	background-color: #D52600;
	color: white;
	float: left;
	-webkit-box-sizing: border-box;
	-moz-box-sizing: border-box;
	box-sizing: border-box;
	-moz-border-radius: 4px;
	-webkit-border-radius: 4px;
	border-radius: 4px;
	padding: 0 15px;
	margin: 14px 0;
	cursor: pointer;
}
.fm-account-save, .fm-account-cancel {
	float: right;
	margin: 10px 10px 0 0;
}
.fm-account-save-block {
	position: absolute;
	bottom: 25px;
	width: 100%;
	background-color: rgba(0,0,0,0.85);
	height: 50px;
	left: 0;
	z-index: 1000;
}
.fm-account-cancel {
	background-color: #686868;
}
.fm-account-labels {
	float: left;
	width: 120px;
}
.fm-account-labels .labels-block {
	display: table-row;
}
.fm-account-labels label {
	height: 50px;
	font-size: 12px;
	line-height: 18px;
	color: #333333;
	display: table-cell;
	vertical-align: middle;
	padding-right: 15px;
	width: 120px;
	-webkit-box-sizing: border-box;
	-moz-box-sizing: border-box;
	box-sizing: border-box;
}
.fm-accout-inputs-blocks {
	float: left;
	width: 250px;
}
.fm-account-input {
	padding: 10px 0;
}
.account-select-txt {
	display: block;
	line-height: 25px;
	font-size: 12px;
	color: #868686;
	padding: 0 10px;
}
.fm-account-select.year {
	float: left;
	width: 90px;
	margin-right: 10px;
}
.fm-account-select.vouchertype {
	float: left;
	width: 180px;
	margin-right: 10px;
}
.fm-account-input.voucheramount {
	float: left;
	width: 50px;
	padding: 0px 0px;
}
.fm-account-select.month {
	float: left;
	width: 70px;
	margin-right: 10px;
}
.fm-account-select.day {
	float: left;
	width: 70px;
}
.fm-account-pass-lines {
	height: 5px;
}
.fm-account-checkbox-label {
	font-size: 13px;
	line-height: 18px;
	color: ##333333;
	padding: 0 0 0 10px;
	float: left;
}
.fm-account-blocks hr {
	height: 20px;
	background-color: transparent;
	border: 0;
	margin: 0;
	padding: 0;
}
.on_off.notifications-checkbox {
	margin: 2px 0 0 10px;
}
.account-checkboxes-pad {
	padding-bottom: 10px;
}
.fm-account-history .grid-table tr th:first-child, .fm-account-history .grid-table tr td:first-child {
	padding-left: 20px;
}
.fm-account-history hr {
	height: 28px;
	background-color: #eeeeee;
	margin: 0;
	padding: 0;
	border: 0;
}
.fm-account-history-head {
	padding: 14px 20px 1px 20px;
	position: relative;
}
.account-history-dropdown {
	margin: 1px 10px 0 0;
	border: 2px solid rgba(0,0,0,0.3);
	-webkit-background-clip: padding-box;
	background-clip: padding-box;
	-webkit-background-clip: padding-box;
	background-clip: padding-box;
}
.account-history-dropdown-button {
	margin: -3px 0 0 0;
	border: 2px solid rgba(0,0,0,0.3);
	-webkit-background-clip: padding-box;
	background-clip: padding-box;
	min-width: 145px;
	-webkit-background-clip: padding-box;
	background-clip: padding-box;
}
.top-head.startpage, .top-head.download-page, .top-head.browsers-page {
	background-color: white;
	position: relative;
}
.st-get-started-block {
	display: block;
	position: absolute;
	z-index: 100;
	top: 45px;
	right: 18px;
	background-image: url(../images/mega/main-sprite.png?v=7);
	background-repeat: no-repeat;
	background-position: left -10359px;
	padding: 22px 20px 0 54px;
}
.st-get-started {
	height: 24px;
	line-height: 22px;
	font-size: 12px;
	background-color: #4c4c4c;
	color: white;
	padding: 0 15px;
	-moz-border-radius: 24px;
	-webkit-border-radius: 24px;
	border-radius: 24px;
}
.st-main-block, .main-scroll-block {
	height: 100%;
	overflow: hidden;
}
.st-main-block .jspPane, .main-scroll-block .jspPane {
	min-height: 100%;
	min-width: 980px;
	position: relative;
}
.st-main-block .notification-popup .jspPane, .main-scroll-block .notification-popup .jspPane {
	min-width: 0;
}
.st-mid-white-block, .download-mid-white-block {
	height: -webkit-calc(100% - 48px);
	height: -moz-calc(100% - 48px);
	height: calc(100% - 48px);
	min-height: 590px;
	position: relative;
}
.st-mid-white-block {
	position: relative;
}
.download-mid-white-block {
	min-height: 350px;
}
.download-mid-white-block.active, .donwload-mid-white-block.active, .st-mid-white-block.active {
	position: relative;
}
.st-mid-centered-block, .download-mid-centered-block {
	position: absolute;
	width: 398px;
	height: 320px;
	top: 50%;
	left: 50%;
	margin: -165px 0 0 -199px;
}
.download-mid-centered-block {
	min-width: 748px;
	height: 210px;
	margin: -130px 0 0 -304px;
}
.st-main-button-bl {
	height: 260px;
	position: relative;
	display: block;
}
.st-main-button {
	width: 220px;
	height: 220px;
	background-color: #D12B00;
	-moz-border-radius: 100%;
	-webkit-border-radius: 100%;
	border-radius: 100%;
	margin: -110px 0 0 -110px;
	position: absolute;
	left: 50%;
	z-index: 100;
	top: 50%;
	-webkit-transition: all 250ms ease-in-out;
	-moz-transition: all 250ms ease-in-out;
	-o-transition: all 250ms ease-in-out;
	-ms-transition: all 250ms ease-in-out;
	transition: all 250ms ease-in-out;
}
.st-main-button.active {
	width: 260px;
	height: 260px;
	margin: -130px 0 0 -130px;
}
.st-main-button-icon, .st-main-button-icon-hovered {
	background-image: url(../images/mega/new-startpage-spite.png?v=1);
	background-position: center 60px;
	background-repeat: no-repeat;
	width: 260px;
	height: 260px;
	position: absolute;
	margin: 0 0 0 -130px;
	left: 50%;
	z-index: 100;
	cursor: pointer;
}
.st-main-button-icon.active, .st-main-button-icon-hovered.active {
 filter:progid:DXImageTransform.Microsoft.Alpha(opacity=100);
	-moz-opacity: 1;
	-khtml-opacity: 1;
	opacity: 1;
}
.st-main-button-icon {
	background-position: center -219px;
}
.st-main-cursor {
	width: 130px;
	height: 100px;
	position: absolute;
    background-image: url(../images/mega/new-startpage-spite.png?v=1);
	background-position: center -545px;
	background-repeat: no-repeat;
	left: 285px;
	top: 205px;
	z-index: 100;
	-webkit-transition: all 200ms linear;
	-moz-transition: all 200ms linear;
	-o-transition: all 200ms linear;
	-ms-transition: all 200ms linear;
	transition: all 200ms linear;
}
.st-main-cursor.active {
	left: 275px;
	top: 195px;
}
.st-main-logo {
	height: 120px;
    background-image: url(../images/mega/new-startpage-spite.png?v=1);
	background-position: center -793px;
	background-repeat: no-repeat;
	margin: 12px 0 22px 0;
}
.st-main-info {
	font-size: 20px;
	line-height: 24px;
	padding: 10px 0 10px 0;
	color: #666666;
	font-family: 'Open Sans', Arial, Helvetica, sans-serif;
	-moz-border-radius: 24px;
	-webkit-border-radius: 24px;
	border-radius: 24px;
	position: absolute;
	margin: 140px 0 0 0;
	left: 0;
	top: 50%;
	text-align: center;
	width: 100%;
	-webkit-transition: all 300ms ease-in-out;
	-moz-transition: all 300ms ease-in-out;
	-o-transition: all 300ms ease-in-out;
	-ms-transition: all 300ms ease-in-out;
	transition: all 300ms ease-in-out;
 filter:progid:DXImageTransform.Microsoft.Alpha(opacity=0);
	-moz-opacity: 0;
	-khtml-opacity: 0;
	opacity: 0;
}
.st-main-info.active {
 filter:progid:DXImageTransform.Microsoft.Alpha(opacity=100);
	-moz-opacity: 1;
	-khtml-opacity: 1;
	opacity: 1;
}
.st-main-bottom {
	width: 100%;
	position: absolute;
	bottom: 0;
	left: 0;
	margin: 0 0 0 0;
	text-align: center;
	background-color: #2c2b2a;
	height: 50px;
}
.st-scroll-to {
	position: absolute;
	bottom: 0;
	height: 40px;
}
.st-main-bottom.scroll {
	background-color: #151412;
}
.st-main-bottom.floating {
	position: fixed;
	bottom: auto;
	top: 0;
	z-index: 100;
}
.st-social-block {
	position: absolute;
	bottom: 55px;
	width: 100%;
	height: 43px;
	text-align: center;
}
.st-bottom-button {
	height: 29px;
	width: 29px;
	display: inline-block;
	background-image: url(../images/mega/new-startpage-spite.png?v=1);
	background-repeat: no-repeat;
	cursor: pointer;
}
.st-bottom-button.st-google-button {
	background-position: -93px -1233px;
	position: relative;
	margin: 0 5px;
}
.st-bottom-button.st-google-button:hover {
	background-position: -93px -1173px;
}
.st-bottom-button.st-facebook-button {
	background-position: -49px -1233px;
	margin: 0 5px;
}
.st-bottom-button.st-facebook-button:hover {
	background-position: -49px -1173px;
}
.st-bottom-button.st-twitter-button {
	background-position: left -1233px;
	margin: 0 5px;
}
.st-bottom-button.st-twitter-button:hover {
	background-position: left -1173px;
}
.st-bottom-scroll-button {
	display: inline-block;
	height: 24px;
	padding: 5px 0 5px 0;
	color: white;
	line-height: 22px;
	-moz-border-radius: 12px;
	-webkit-border-radius: 12px;
	border-radius: 12px;
	font-size: 12px;
	margin: 8px 0 0 0;
	background-image: url(../images/mega/new-startpage-spite.png?v=1);
	background-position: center -1397px;
	background-repeat: no-repeat;
	cursor: pointer;
}
.scroll .st-bottom-scroll-button {
	background-position: center -1317px;
}
body.new-startpage {
	min-width: 200px;
}
.st-full-block {
	padding: 20px 0 0 0;
}
.st-red-block {
	background-color: #D32200;
}
.st-mid-pad {
	max-width: 960px;
	margin: 0 auto;
}
.st-red-small-blocks {
	width: 33.333333%;
	float: left;
	-webkit-box-sizing: border-box;
	-moz-box-sizing: border-box;
	box-sizing: border-box;
	padding: 7px 10px 0 10px;
}
.st-red-header {
	text-align: center;
	background-image: url(../images/mega/new-start-full.png);
	background-position: -2px top;
	background-repeat: no-repeat;
	color: #333333;
	font-size: 20px;
	line-height: 28px;
	font-family: 'Open Sans', Arial;
	padding-top: 90px;
}
.st-red-header.privacy {
	background-position: 123px top;
}
.st-red-header.online {
	background-position: -207px top;
}
.st-red-header.collaboration {
	background-position: -536px top;
}
.st-red-block-text {
	font-size: 13px;
	color: #666666;
	line-height: 19px;
	padding-top: 20px;
	text-align: center;
}
.st-white-block-pad, .st-gray-block-pad {
	padding: 45px 10px 50px 10px;
	max-width: 960px;
	margin: 0 auto;
	-webkit-box-sizing: border-box;
	-moz-box-sizing: border-box;
	box-sizing: border-box;
}
.st-white-block-pad.small-pad {
	padding: 44px 10px 43px 10px;
}
.st-gray-block-pad {
	padding: 45px 10px 40px 10px;
}
.st-gray-block-pad.small-pad {
	padding: 45px 10px 45px 10px;
}
.st-quote-block {
	position: relative;
}
.st-quote-left, .st-quote-right {
	position: absolute;
	width: 50px;
	height: 30px;
	top: 0;
	background-image: url(../images/mega/new-start-full.png);
	background-position: left -1899px;
	background-repeat: no-repeat;
}
.st-quote-txt {
	padding: 20px 55px 0 55px;
	font-size: 16px;
	line-height: 24px;
	font-style: italic;
	color: #333333;
}
.st-quote-txt div {
	font-size: 13px;
	color: #C01A00;
	padding-top: 10px;
	font-style: normal;
}
.st-quote-right {
	right: 0;
	top: auto;
	bottom: 0;
	background-position: right -1957px;
}
.st-blocks-header {
	font-size: 20px;
	color: #333333;
	font-family: 'Open Sans', Arial;
	line-height: 24px;
}
.st-blocks-header a, .st-blocks-header a:link, .st-blocks-header a:visited, .st-blocks-header a:hover, .st-blocks-header a:active {
	font-family: 'Open Sans Semibold Italic', Arial;
}
.st-privacy-tool-icon {
	width: 480px;
	float: left;
	height: 64px;
	background-image: url(../images/mega/new-start-full.png);
	background-position: left -297px;
	background-repeat: no-repeat;
	margin-bottom: 50px;
}
.st-privacy-tool-txt {
	font-size: 13px;
	line-height: 21px;
	color: #333333;
	padding: 28px 0;
}
.st-dark-gray-block {
	background-color: #333333;
	height: 80px;
}
.st-dark-gray-pad {
	padding: 23px 10px 23px 10px;
	max-width: 960px;
	margin: 0 auto;
	-webkit-box-sizing: border-box;
	-moz-box-sizing: border-box;
	box-sizing: border-box;
}
.st-dark-gray-txt {
	font-size: 16px;
	line-height: 32px;
	font-family: 'Open Sans Semibold Italic', Arial;
	color: white;
	float: left;
	padding-right: 30px;
}
.st-small-block-first {
	width: 470px;
	float: left;
	-webkit-box-sizing: border-box;
	-moz-box-sizing: border-box;
	box-sizing: border-box;
	padding-right: 20px;
}
.st-small-block-second {
	margin-left: 520px;
	overflow: hidden;
}
.st-membership-icon {
	padding-left: 150px;
	min-height: 125px;
	background-image: url(../images/mega/new-start-full.png);
	background-position: left -687px;
	background-repeat: no-repeat;
}
.st-membership-icon.pro {
	background-position: -523px -687px;
}
.st-mid-header {
	font-size: 16px;
	color: #333333;
	line-height: 21px;
	font-family: 'Open Sans Semibold Italic', Arial;
}
.st-mid-txt {
	font-size: 13px;
	line-height: 21px;
	color: #333333;
	padding: 14px 0;
}
.st-gray-block {
	position: relative;
	background-color: #f2f2f2;
}
.st-devices-icon {
	width: 400px;
	float: left;
	height: 290px;
	background-image: url(../images/mega/new-start-full.png);
	background-position: left -899px;
	background-repeat: no-repeat;
}
.st-small-block-second .st-blocks-header, .st-small-block-first .st-blocks-header {
	padding-bottom: 0;
}
.st-blocks-header span.blue {
	color: #1FA4E5;
}
.st-small-block-second .st-mid-txt {
	line-height: 27px;
}
.st-small-block-second .st-mid-txt.usual {
	line-height: 21px;
}
.st-available-for {
	padding-top: 40px;
}
.st-available-for-txt {
	font-size: 13px;
	line-height: 36px;
	float: left;
	color: #666666;
	padding-right: 10px;
}
.st-os-icons {
	float: left;
	width: 40px;
	height: 50px;
	background-image: url(../images/mega/new-start-full.png);
	background-position: -612px -1128px;
	background-repeat: no-repeat;
	margin: 0 5px;
}
.st-os-icons.apple {
	background-position: -612px -1128px;
}
.st-os-icons.android {
	background-position: -667px -1128px;
}
.st-os-icons.wp-soon {
	background-position: -722px -1128px;
}
.st-os-icons.wp {
	background-position: -822px -1128px;
}
.st-os-icons.linux-soon {
	background-position: -872px -1128px;
}
.st-os-icons.apple-soon {
	background-position: -771px -1127px;
}
.st-os-icons.firefox {
	background-position: -613px -1772px;
	height: 35px;
}
.st-os-icons.chrome {
	background-position: -673px -1772px;
	height: 35px;
}
.st-gray-block-div {
	height: 50px;
}
.st-cloud-icon {
	margin-left: 520px;
	height: 220px;
	background-image: url(../images/mega/new-start-full.png);
	background-position: -530px -1250px;
	background-repeat: no-repeat;
}
.st-mobile-apps-icon {
	float: left;
	width: 365px;
	height: 235px;
	background-image: url(../images/mega/new-start-full.png);
	background-position: left -1463px;
	background-repeat: no-repeat;
}
.nw-bottom-copyrigths {
	font-size: 12px;
	color: #333333;
	line-height: 21px;
	padding: 10px 0 10px 20px;
	background-image: url(../images/mega/bottom-sprite.png);
	background-repeat: no-repeat;
	background-position: left -207px;
	float: left;
}
.nw-bottom-copyrigths span {
	color: #666666;
	padding-left: 5px;
}
.nw-start-nz {
	background-image: url(../images/mega/bottom-sprite.png);
	background-repeat: no-repeat;
	background-position: -40px -0px;
	float: right;
	width: 80px;
	height: 110px;
	margin-top: 55px;
	margin-left: -30px;
}
.nw-bottom-social {
	width: 26px;
	height: 26px;
	float: right;
	background-image: url(../images/mega/bottom-sprite.png);
	background-repeat: no-repeat;
	background-position: -46px -277px;
	margin: 7px 0 0 17px;
	display: block;
	cursor: pointer;
}
.nw-bottom-social:hover {
	background-position: -46px -317px;
}
.nw-bottom-social.twitter {
	background-position: -2px -277px;
}
.nw-bottom-social.twitter:hover {
	background-position: -2px -317px;
}
.nw-bottom-block {
	-webkit-box-sizing: border-box;
	-moz-box-sizing: border-box;
	box-sizing: border-box;
	border-top: 2px solid #f2f2f2;
	background-color: white;
	height: 230px;
}
.nw-bottom-pad, .nw-bottom-pad-with-border {
	width: 980px;
	margin: 0 auto;
	-webkit-box-sizing: border-box;
	-moz-box-sizing: border-box;
	box-sizing: border-box;
	padding: 0 20px;
}
.nw-bottom-pad-with-border {
	border-top: 2px solid #f2f2f2;
}
.nw-bottom-column {
	min-width: 169px;
	float: left;
	padding: 20px 0;
}
.fr .nw-bottom-column {
	min-width: 165px;
}
.no .nw-bottom-column {
	min-width: 149px;
}
.el .nw-bottom-column {
	min-width: 110px;
}
.el .nw-bottom-link {
	padding: 0 30px 5px 0;
}
.el .nw-start-nz {
	margin-left: -30px;
	margin-right: -10px;
}
.pl .nw-bottom-column, .uk .nw-bottom-column {
	min-width: 160px;
}
.sk .nw-bottom-column {
	min-width: 159px;
}
.ru .nw-bottom-column {
	min-width: 129px;
}
.ru .nw-bottom-link {
	padding: 0 30px 5px 0;
}
.nw-bottom-header {
	display: block;
	color: #333333;
	font-size: 13px;
	line-height: 21px;
	text-transform: uppercase;
	padding: 3px 40px 17px 0;
	font-family: 'Open Sans Semibold', Arial;
}
.nw-bottom-link {
	display: block;
	cursor: pointer;
	color: #666666;
	font-size: 12px;
	line-height: 21px;
	padding: 0 40px 5px 0;
}
.how-it-works-block.active .st-privacy-tool-icon, .how-it-works-block.active .st-privacy-tool-txt {
	margin-bottom: 0;
}
.how-it-works-block.active .new-start-arrow-button {
	display: none;
}
.how-it-works-more {
	display: none;
}
.how-it-works-more.active {
	display: block;
}
.how-it-works-more .st-gray-block-pad {
	padding-bottom: 50px;
}
.how-it-works-more .st-blocks-header {
	padding-bottom: 30px;
}
.how-it-works-more img {
	width: 100%;
}
.top-login-full {
	width: 20px;
	height: 20px;
	float: right;
	background-image: url(../images/mega/top-login-sprite_4.png);
	background-position: 1px 4px;
	background-repeat: no-repeat;
	margin: 0 12px 5px 0;
	cursor: pointer;
	display: block;
}
.top-login-full:hover {
	background-position: 1px -36px;
}
.top-login-pad {
	padding: 0 15px
}
.top-login-input-block, .affiliate-input-block {
	height: 30px;
	border: 2px solid #d9d9d9;
	-moz-border-radius: 5px;
	-webkit-border-radius: 5px;
	border-radius: 5px;
	-webkit-box-sizing: border-box;
	-moz-box-sizing: border-box;
	box-sizing: border-box;
	margin-bottom: 10px;
	background-image: url(../images/mega/top-login-sprite_4.png);
	background-position: 5px -74px;
	background-repeat: no-repeat;
	padding: 0 10px 0 30px;
	position: relative;
}
.top-login-input-block.focused, .affiliate-input-block.focused {
	border-color: #b2b2b2;
}
.top-login-input-block.incorrect, .affiliate-input-block.incorrect {
	border-color: #D52600;
}
.top-login-input-block.e-mail {
	background-position: 5px -74px;
}
.top-login-input-block.password {
	background-position: 5px -114px;
}
.top-login-input-block.e-mail.incorrect {
	background-position: 5px -154px;
}
.top-login-input-block.password.incorrect {
	background-position: 5px -194px;
}
.top-login-input-block input, .affiliate-input-block input {
	border: 0;
	width: 100%;
	padding: 0;
	margin: 0;
	font-size: 12px;
	color: #878787;
	height: 24px;
	line-height: 24px;
	font-family: 'Open Sans', Arial;
}
.top-login-warning {
	position: absolute;
	right: 2px;
	background-color: #333333;
	width: 328px;
	min-height: 60px;
	-moz-border-radius: 7px;
	-webkit-border-radius: 7px;
	border-radius: 7px;
	margin-top: 14px;
	-webkit-transition: opacity 200ms ease-in-out;
	-moz-transition: opacity 200ms ease-in-out;
	-o-transition: opacity 200ms ease-in-out;
	-ms-transition: opacity 200ms ease-in-out;
	transition: opacity 200ms ease-in-out;
filter: progid:DXImageTransform.Microsoft.Alpha(opacity=0);
	-moz-opacity: 0;
	-khtml-opacity: 0;
	opacity: 0;
	margin-left: 150%;
}
.top-login-warning.active {
 filter: progid:DXImageTransform.Microsoft.Alpha(opacity=100);
	-moz-opacity: 1;
	-khtml-opacity: 1;
	opacity: 1;
	margin-left: 0;
}
.top-login-warning-arrow {
<<<<<<< HEAD
	background-image: url(../images/mega/top-login-sprite_4.png);
	background-position: -10px -506px;
=======
	background-image: url(../images/mega/top-sprite.svg);
	background-position: 2px -420px;
>>>>>>> 06cb09c1
	background-repeat: no-repeat;
	width: 30px;
	height: 8px;
	margin: -7px auto 0 auto;
}
.top-login-warning-close {
	float: right;
	width: 13px;
	height: 14px;
	cursor: pointer;
	background-image: url(../images/mega/top-login-sprite_4.png);
	background-position: -3px -237px;
	background-repeat: no-repeat;
	cursor: pointer;
	margin: 8px 8px 0 0;
}
.top-login-warning-close:hover {
	background-position: -37px -237px;
}
.top-login-warning-pad {
	padding: 15px;
	font-size: 11px;
	line-height: 16px;
	color: #CCCCCC;
}
.top-login-warning-icon {
	float: left;
	width: 55px;
	height: 57px;
	background-image: url(../images/mega/top-login-sprite_4.png);
	background-position: -2px -289px;
	background-repeat: no-repeat;
}
.top-login-warning-txt {
	margin-left: 62px;
	padding-bottom: 12px;
}
.top-login-warning-pad a {
	color: #FF3000;
}
.top-login-warning-bott {
	padding-top: 5px;
}
.top-login-popup .top-login-warning-bott .checkboxOn, .top-login-popup .top-login-warning-bott .checkboxOff {
	background-image: url(../images/mega/top-login-sprite_4.png);
	background-position: -2px -392px;
	background-repeat: no-repeat;
	background-size: auto;
}
.top-login-popup .top-login-warning-bott .checkboxOn {
	background-position: -2px -442px;
}
.top-login-popup .top-login-warning-bott .radio-txt {
	color: #666666;
}
.top-login-input-tooltip {
	position: absolute;
	width: 1px;
	height: 26px;
	left: 0;
	z-index: 10;
	display: none;
}
.login-register-input .top-login-input-tooltip {
	left: auto;
	right: 0;
}
.top-login-input-block.incorrect .top-login-input-tooltip, .login-register-input.incorrect .top-login-input-tooltip {
	display: block;
}
.top-login-tooltip-arrow {
	width: 5px;
	height: 26px;
	position: relative;
	background-image: url(../images/mega/top-login-sprite_4.png);
	background-position: -3px -554px;
	background-repeat: no-repeat;
	margin-left: -13px;
}
.login-notification-icon {
	width: 16px;
	height: 16px;
	background-image: url(../images/mega/top-login-sprite_v4.png);
	background-position: 0 -1497px;
	background-repeat: no-repeat;
	position: absolute;
	top: 5px;
	right: 5px;
	cursor: pointer;
}
.login-notification-icon:hover {
	background-position: 0 -1537px;
}
.top-login-forgot-pass-bl {
	padding: 3px 0 13px 0;
	margin: 0 0 0 0;
}
.top-login-bott-gray-block {
	background-color: #F6F6F6;
	margin: 0 -15px -4px -15px;
	padding: 5px 15px 0 15px;
	-webkit-border-bottom-left-radius: 8px;
	-moz-border-radius-bottomleft: 8px;
	border-bottom-left-radius: 8px;
}
.top-login-forgot-pass {
	font-size: 11px;
	color: rgb(153,153,153);
	line-height: 21px;
	background-image: url(../images/mega/top-login-sprite_v4.png);
	background-position: 0 -1582px;
	background-repeat: no-repeat;
	float: right;
	padding: 0 0 0 23px;
	cursor: pointer;
	-webkit-transition: color 200ms ease-in-out;
	-moz-transition: color 150ms ease-in-out;
	-o-transition: color 150ms ease-in-out;
	-ms-transition: color 150ms ease-in-out;
	transition: color 150ms ease-in-out;
}
.top-login-forgot-pass:hover {
	background-position: 0 -1582px;
	color: rgb(217,32,0);
	background-position: 0 -1622px;
}
.password-tooltip-arrow {
	width: 12px;
	height: 5px;
	position: absolute;
	background-image: url(../images/mega/top-login-sprite_4.png);
	background-position: 0 -912px;
	background-repeat: no-repeat;
	margin: 0 0 -10px -6px;
	left: 50%;
}
.login-register-input .top-login-tooltip-arrow {
	background-position: -3px -849px;
	margin-left: 6px;
}
.top-loginp-tooltip-txt {
	position: absolute;
	right: 5px;
	top: -2px;
	height: 30px;
	line-height: 28px;
	background-color: rgba(0,0,0,0.9);
	-moz-border-radius: 7px;
	-webkit-border-radius: 7px;
	border-radius: 7px;
	padding: 0 10px;
	color: #FF2C00;
	white-space: nowrap;
	-webkit-box-sizing: border-box;
	-moz-box-sizing: border-box;
	box-sizing: border-box;
}
.login-register-input .top-loginp-tooltip-txt {
	left: 5px;
	min-width: 220px;
	right: auto;
	top: -5px;
	min-height: 46px;
	text-align: left;
	line-height: 15px;
	padding: 7px 15px 5px 15px;
	font-size: 11px;
	height: auto;
}
.top-login-input-tooltip.both-incorrect {
	display: none;
	margin-top: 23px;
}
.both-incorrect-inputs .top-login-input-tooltip.both-incorrect {
	display: block;
}
.both-incorrect .top-loginp-tooltip-txt {
	min-height: 45px;
	text-align: center;
	line-height: 16px;
	padding: 5px 15px;
	top: -9px;
}
.top-loginp-tooltip-txt .white-txt, .login-register-input .white-txt {
	color: white;
}
.both-incorrect-inputs .top-login-input-block {
	border-color: #D52600;
}
.both-incorrect-inputs .top-login-input-block.e-mail {
	background-position: 5px -154px;
}
.both-incorrect-inputs .top-login-input-block.password {
	background-position: 5px -194px;
}
.main-pad-block {
	min-height: 100%;
	-webkit-box-sizing: border-box;
	-moz-box-sizing: border-box;
	box-sizing: border-box;
	padding-bottom: 230px;
	width: 100%;
	overflow: hidden;
}
.main-top-info-block {
	height: 48px;
	background-color: rgba(0,0,0,0.8);
	padding-top: 9px;
	-webkit-box-sizing: border-box;
	-moz-box-sizing: border-box;
	box-sizing: border-box;
}
.main-top-info-text {
	margin: 0 0 0 20px;
	height: 30px;
	line-height: 28px;
	padding-left: 50px;
	color: white;
	background-image: url(../images/mega/top-login-sprite_4.png);
	background-position: -18px -622px;
	background-repeat: no-repeat;
	font-size: 13px;
}
.main-mid-pad {
	width: 980px;
	margin: 0 auto;
	-webkit-box-sizing: border-box;
	-moz-box-sizing: border-box;
	box-sizing: border-box;
	padding: 0 20px 10px 20px;
}
.main-left-block {
	width: 420px;
	float: left;
	padding: 10px 0
}
.main-right-block {
	margin-left: 520px;
}
h3.main-italic-header {
	font-size: 20px;
	line-height: 30px;
	font-family: 'Open Sans Semibold', Arial;
	margin: 0;
	padding: 25px 0 25px 0;
	font-weight: normal;
	color: #333333
}
h5.main-italic-header {
	font-size: 16px;
	line-height: 28px;
	font-family: 'Open Sans Semibold', Arial;
	margin: 0;
	padding: 0px 0 5px 0;
	font-weight: normal;
	color: #333333
}
.login-register-input {
	height: 40px;
	border: 2px solid #d9d9d9;
	-webkit-box-sizing: border-box;
	-moz-box-sizing: border-box;
	box-sizing: border-box;
	-moz-border-radius: 5px;
	-webkit-border-radius: 5px;
	border-radius: 5px;
	margin-bottom: 20px;
	background-image: url(../images/mega/top-login-sprite_4.png);
	background-position: 9px -69px;
	background-repeat: no-repeat;
	padding: 0 10px 0 35px;
	position: relative;
}
.top-dialog-login-button {
	position: relative;
	background-color: rgba(213,22,0,0.7);
}
.top-dialog-login-button:hover {
	background-color: rgba(213,22,0,1);
}
.top-dialog-login-button img {
	display: none;
}
.top-dialog-login-button.loading {
	padding-right: 25px;
}
.top-dialog-login-button.loading img {
	display: block;
	width: 16px;
	position: absolute;
	right: 12px;
	top: 7px;
	padding: 0 0 0 0;
}
.login-register-input input {
	border: 0;
	width: 100%;
	padding: 0;
	margin: 0;
	font-size: 13px;
	color: #868686;
	line-height: 34px;
	height: 34px;
	font-family: 'Open Sans', Arial;
}
.login-register-input.email {
	background-position: 9px -69px;
}
.login-register-input.password {
	background-position: 9px -109px;
}
.login-register-input.green-tick {
	background-image: url(../images/mega/encr-sprite_v1.png);
	background-position: 6px -585px;
	background-repeat: no-repeat;
}
.login-register-input.name {
	background-position: 9px -1049px;
}
.login-register-input.focused {
	border-color: #b2b2b2;
}
.login-register-input.incorrect {
	border-color: #D52600;
}
.login-register-input.email.incorrect {
	background-position: 9px -149px;
}
.login-register-input.password.incorrect {
	background-position: 9px -189px;
}
.login-register-input.name.incorrect {
	background-position: 9px -1099px;
}
.login-register-input.name.incorrect {
	background-position: 9px -1099px;
}
.login-page-forgot-bl {
	padding: 0 0 30px 0;
	margin-top: -10px;
}
.register-st2-txt-block {
	padding-top: 80px;
}
.register-st2-txt-block p {
	padding: 0 0 30px 0;
	margin: 0;
	font-size: 13px;
	line-height: 20px;
	color: #666666;
}
.register-st2-txt-block p a {
	color: #D21F00
}
.register-st2-button {
	float: left;
	padding-right: 20px;
	cursor: pointer;
	background-image: url(../images/mega/top-login-sprite_4.png);
	background-position: right -772px;
	background-repeat: no-repeat;
	margin-bottom: 20px;
}
.register-st2-button-arrow {
	height: 40px;
	background-color: rgba(0,0,0,0.05);
	color: white;
	padding: 0 25px 0 15px;
	font-size: 13px;
	line-height: 38px;
	-webkit-border-bottom-left-radius: 5px;
	-moz-border-radius-bottomleft: 5px;
	border-bottom-left-radius: 5px;
	-webkit-border-top-left-radius: 5px;
	-moz-border-radius-topleft: 5px;
	border-top-left-radius: 5px;
	background-image: url(../images/mega/top-login-sprite_4.png);
	background-position: right -662px;
	background-repeat: no-repeat;
}
.register-st2-button.back {
	padding-right: 0;
	padding-left: 20px;
	background-position: -28px -1307px;
}
.back .register-st2-button-arrow {
	padding: 0 15px 0 25px;
	background-position: -28px -1197px;
	-moz-border-radius: 0px;
	-webkit-border-radius: 0px;
	border-radius: 0px;
	-webkit-border-bottom-right-radius: 5px;
	-moz-border-radius-bottomright: 5px;
	border-bottom-right-radius: 5px;
	-webkit-border-top-right-radius: 5px;
	-moz-border-radius-topright: 5px;
	border-top-right-radius: 5px;
}
.register-st2-button.active {
	background-position: right -712px;
}
.register-st2-button.back.active {
	background-position: -28px -1247px;
}
.active .register-st2-button-arrow {
	background-color: #D92E00;
}
.main-scroll-block .nw-bottom-block {
	position: absolute;
	width: 100%;
	bottom: 0;
}
.register-name-input-block {
	float: left;
	width: 174px;
	border-right: 2px solid #d9d9d9;
	-webkit-box-sizing: border-box;
	-moz-box-sizing: border-box;
	box-sizing: border-box;
	padding-right: 10px;
	height: 36px;
}
.register-family-input-block {
	margin-left: 174px;
	-webkit-box-sizing: border-box;
	-moz-box-sizing: border-box;
	box-sizing: border-box;
	padding-left: 10px;
	height: 36px;
}
.incorrect .register-name-input-block {
	border-color: #D52600;
}
.new-registration .password-stutus-txt {
	padding-top: 10px;
	font-size: 13px;
	float: none;
	line-height: 20px;
}
.new-reg-status-pad {
	padding-bottom: 6px;
}
.new-reg-status-pad strong {
	color: #333333;
	font-weight: normal;
	font-family: 'Open Sans Semibold', Arial;
	padding-right: 5px;
}
.new-reg-status-description {
	color: #666666
}
.login-register-input.strong-password, .login-register-input.weak-password, .login-register-input.loading {
	padding: 0 30px 0 35px;
}
.password-status-icon {
	height: 36px;
	width: 30px;
	background-image: url(../images/mega/top-login-sprite_4.png);
	background-position: 2px -1000px;
	background-repeat: no-repeat;
	position: absolute;
	z-index: 10;
	right: 0;
	display: none;
}
.weak-password .password-status-icon {
	background-position: 2px -939px;
}
.strong-password .password-status-icon, .weak-password .password-status-icon {
	display: block;
}
.password-status-warning {
	line-height: 28px;
	background-color: rgba(0,0,0,0.9);
	-moz-border-radius: 7px;
	-webkit-border-radius: 7px;
	border-radius: 7px;
	padding: 0 10px;
	color: white;
	white-space: nowrap;
	-webkit-box-sizing: border-box;
	-moz-box-sizing: border-box;
	box-sizing: border-box;
	font-size: 11px;
	white-space: nowrap;
	position: absolute;
	left: 50%;
	bottom: 33px;
	margin-left: -87px;
}
.password-warning-txt {
	color: #FFBA00;
}
.reg-success-icon {
	width: 100px;
	height: 100px;
	background-image: url(../images/mega/register-big-sprite.png);
	background-position: left top;
	background-repeat: no-repeat;
	margin: 30px auto 20px auto;
}
.reg-success-header {
	font-size: 20px;
	line-height: 32px;
	text-align: center;
	color: #78B240;
	font-family: 'Open Sans Semibold Italic', Arial;
}
.reg-success-txt {
	font-size: 13px;
	color: #333333;
	text-align: center;
	padding: 4px 30px 25px 30px;
	line-height: 20px;
}
.register-loading-icon {
	position: absolute;
	right: 10px;
	top: 10px;
	z-index: 10;
	display: none;
}
.loading .register-loading-icon {
	display: block;
}
.register-loading-icon img {
	width: 16px;
}
.register-st3-main-bl, .register-st5-main-bl {
	padding: 37px 0 0 0;
	margin: 0 -2px;
}
.register-st4-main-bl {
	margin: 0;
	padding: 24px 0 0 0;
}
.reg-st3-membership-bl {
	float: left;
	width: 225px;
	height: 280px;
	-moz-box-sizing: border-box;
	-webkit-box-sizing: border-box;
	box-sizing: border-box;
	margin: 2px;
	-moz-border-radius: 6px;
	-webkit-border-radius: 6px;
	-khtml-border-radius: 6px;
	border-radius: 6px;
	border: 2px solid #d9d9d9;
	margin: 2px 2px 2px 10px;
	cursor: pointer;
}
.reg-st3-membership-bl.selected {
	margin: 0 0 0 8px;
	width: 229px;
	height: 284px;
}
.reg-st3-membership-bl:first-child {
	margin: 2px;
}
.reg-st3-membership-bl.selected:first-child {
	margin: 0 0 0 0;
}
.reg-st3-membership-bl.selected.free {
	border: 4px solid #68B400;
}
.reg-st3-membership-bl.selected.pro1, .reg-st3-membership-bl.selected.pro2, .reg-st3-membership-bl.selected.pro3 {
	border: 4px solid #D42400;
}
.reg-st3-membership-icon {
	width: 90px;
	height: 90px;
	background-image: url(../images/mega/register-big-sprite.png);
	background-position: center -199px;
	background-repeat: no-repeat;
	margin: 27px auto 18px auto;
}
.free .reg-st3-membership-icon {
	background-position: center -199px;
}
.pro1 .reg-st3-membership-icon {
	background-position: center -329px;
}
.pro3 .reg-st3-membership-icon {
	background-position: center -459px;
}
.pro2 .reg-st3-membership-icon {
	background-position: center -589px;
}
.reg-st3-storage {
	float: left;
	width: 103px;
	padding-top: 42px;
	text-align: center;
	background-image: url(../images/mega/register-big-sprite.png);
	background-position: center -846px;
	background-repeat: no-repeat;
	-moz-box-sizing: border-box;
	-webkit-box-sizing: border-box;
	box-sizing: border-box;
	height: 84px;
}
.reg-st3-bandwidth {
	float: right;
	width: 103px;
	padding-top: 40px;
	text-align: center;
	background-image: url(../images/mega/register-big-sprite.png);
	background-position: center -746px;
	background-repeat: no-repeat;
	-moz-box-sizing: border-box;
	-webkit-box-sizing: border-box;
	box-sizing: border-box;
	height: 84px;
}
.pro1 .reg-st3-bandwidth {
	background-position: center -1096px;
}
.pro2 .reg-st3-bandwidth {
	background-position: center -1196px;
}
.pro3 .reg-st3-bandwidth {
	background-position: center -1296px;
}
.reg-st3-big-txt {
	color: #666666;
	font-size: 18px;
	line-height: 20px;
	font-family: 'Open Sans Semibold', Arial;
}
.reg-st3-big-txt span {
	font-size: 13px;
}
.reg-st3-mid-txt {
	color: #999999;
	font-size: 11px;
	line-height: 16px;
	margin-top: 1px;
}
.reg-st3-button {
	width: 205px;
	height: 40px;
	-moz-box-sizing: border-box;
	-webkit-box-sizing: border-box;
	box-sizing: border-box;
	-moz-border-radius: 5px;
	-webkit-border-radius: 5px;
	-khtml-border-radius: 5px;
	border-radius: 5px;
	border: 2px solid #d9d9d9;
	margin: 8px;
}
.free.selected .reg-st3-button {
	background-color: #68B400;
	border-color: #68B400;
}
.pro1.selected .reg-st3-button, .pro2.selected .reg-st3-button, .pro3.selected .reg-st3-button {
	background-color: #D42400;
	border-color: #D42400;
}
.reg-st3-bott-title {
	font-size: 18px;
	line-height: 34px;
	color: #666666;
	padding: 0 10px 0 10px;
}
.reg-st3-bott-title span {
	font-size: 13px;
}
.free .right.reg-st3-bott-title {
	color: #6BB219;
}
.pro1 .right.reg-st3-bott-title, .pro2 .right.reg-st3-bott-title, .pro3 .right.reg-st3-bott-title {
	color: #C21D00;
}
.register-st3-main-bl .register-st2-button {
	float: right;
	margin: 50px 0 57px 0;
}
.register-st4-main-bl .register-st2-button {
	margin: 28px 0 18px 0;
	float: right;
}
.register-st4-main-bl .register-st2-button.back {
	float: left;
}
.selected.free .reg-st3-bott-title, .selected.pro1 .reg-st3-bott-title, .selected.pro2 .reg-st3-bott-title, .selected.pro3 .reg-st3-bott-title {
	color: white;
}
.reg-st3-top-txt-block, .reg-st4-top-txt-block, .reg-st5-top-txt-block {
	padding: 10px 0;
	float: left;
	max-width: 866px;
}
.sync-top-txt-block {
	padding: 10px 0 50px 0;
}
.ff-top-txt-block, .chrome-top-txt-block {
	padding: 10px 0 10px 0;
}
.reg-st3-top-txt-block {
	max-width: 730px;
}
.reg-st5-top-txt-block {
	float: none;
	margin-right: 0;
}
.reg-st3-top-txt-block h3.main-italic-header, .reg-st5-top-txt-block h3.main-italic-header, .sync-top-txt-block h3.main-italic-header {
	padding-bottom: 10px;
}
.reg-st4-top-txt-block h3.main-italic-header {
	padding-bottom: 5px;
}
.reg-st3-txt, .reg-st4-txt, .reg-st5-txt, .affiliate-txt-pad {
	font-size: 13px;
	line-height: 20px;
	color: #3F4646;
}
.affiliate-txt-pad {
	padding-top: 6px;
}
.reg-st3-txt a, .reg-st4-txt a, .reg-st5-txt a {
	color: #D62700;
	cursor: pointer;
}
.reg-st3-right-checkbox-block {
	float: right;
	margin-top: 74px;
}
.reg-st3-checkbox-label {
	font-size: 13px;
	line-height: 22px;
	color: #3F4646;
	font-family: 'Open Sans Semibold', Arial;
	float: right;
}
.reg-st3-checkbox-label.red {
	color: #D42400;
}
.on_off.reg-checkbox {
	margin: 0 15px 0 15px;
	float: right;
}
.reg-st3-save-icon {
	height: 82px;
	width: 82px;
	float: left;
	background-image: url(../images/mega/register-big-sprite.png);
	background-position: center -960px;
	background-repeat: no-repeat;
	margin-top: 28px;
}
.reg-st3-save-txt {
	text-align: center;
	color: white;
	font-size: 17px;
	font-family: 'Open Sans Semibold Italic', Arial;
	line-height: 21px;
	padding-top: 20px;
}
.reg-st3-save-txt.ru, .reg-st3-save-txt.es, .reg-st3-save-txt.de, .reg-st3-save-txt.br, .reg-st3-save-txt.dk, .reg-st3-save-txt.sl, .reg-st3-save-txt.vn, .reg-st3-save-txt.ca, .reg-st3-save-txt.bs, .reg-st3-save-txt.tr, .reg-st3-save-txt.sr {
	font-size: 14px;
	line-height: 18px;
	padding-top: 23px;
}
.reg-st3-save-txt.es, .reg-st3-save-txt.de, .reg-st3-save-txt.br, .reg-st3-save-txt.dk, .reg-st3-save-txt.sl, .reg-st3-save-txt.sr {
	font-size: 13px;
}
.reg-st3-save-txt.ca {
	font-size: 12px;
}
.reg-st3-save-txt.fr {
	font-size: 11px;
	line-height: 16px;
	padding-top: 25px;
}
.reg-st3-save-txt.it, .reg-st3-save-txt.nl, .reg-st3-save-txt.hr {
	font-size: 15px;
	padding-top: 20px;
}
.eu.reg-st3-save-txt {
	font-size: 14px;
}
.reg-st3-save-txt.el, .reg-st3-save-txt.pl, .reg-st3-save-txt.hu, .reg-st3-save-txt.uk, .reg-st3-save-txt.lt {
	font-size: 11px;
	line-height: 14px;
	padding-top: 27px;
}
.reg-st3-save-txt.ro {
	font-size: 10px;
	line-height: 14px;
	padding-top: 27px;
}
.reg-st3-save-txt.cz {
	font-size: 16px;
	padding-top: 20px;
}
.mi.reg-st3-save-txt {
	font-size: 10px;
	line-height: 12px;
	padding-top: 18px;
}
.mi.reg-st3-percents {
	font-size: 16px;
	line-height: 18px;
}
.cz .reg-st3-bandwidth, .cz .reg-st3-storage, .ru .reg-st3-bandwidth, .ru .reg-st3-storage, .uk .reg-st3-bandwidth, .uk .reg-st3-storage {
	width: 130px;
}
.sl .reg-st3-bandwidth, .sl .reg-st3-storage, .ca .reg-st3-bandwidth, .ca .reg-st3-storage {
	width: 113px;
}
.ar .diagonal, .ar .reg-st3-checkbox-label {
	font-size: 18px;
}
.ar .diagonal, .th .diagonal {
	font-size: 18px;
	line-height: 20px;
	right: 11px;
	margin: 33px 0 0 0;
}
.th .reg-st3-mid-txt {
	font-size: 13px;
}
.ar .reg-st3-mid-txt {
	font-size: 16px;
	line-height: 20px;
}
.reg-st3-percents {
	text-align: center;
	font-family: 'Open Sans Semibold', Arial;
	font-size: 22px;
	line-height: 24px;
	color: white;
}
.reg-st4-progressbar {
	float: right;
	margin: 50px 2px 0 0;
	position: relative;
}
.reg-st4-canvas-block {
	height: 404px;
	border: 2px solid #dbdbdb;
	-moz-box-sizing: border-box;
	-webkit-box-sizing: border-box;
	box-sizing: border-box;
	-webkit-border-radius: 25px;
	-moz-border-radius: 25px;
	border-radius: 25px;
	display: block;
	overflow: hidden;
}
.reg-st4-canvas-block canvas {
	height: 400px;
}
.reg-st4-score {
	margin: 27px 100px 0 100px;
	text-align: center;
	font-size: 30px;
	line-height: 32px;
	color: #3F4646
}
.reg-st4-score span {
	font-size: 13px;
	color: #D82C00
}
.reg-st4-progressbar .top-login-input-tooltip {
	top: 10px;
}
.reg-st4-progressbar .top-login-tooltip-arrow {
	background-position: -3px -546px;
}
.reg-st4-progressbar .top-loginp-tooltip-txt {
	color: #CCCCCC;
	white-space: pre-wrap;
	font-size: 11px;
	min-width: 220px;
	height: auto;
	padding: 8px 10px;
	line-height: 16px;
}
.reg-st4-progressbar .top-loginp-tooltip-txt span {
	color: #1999EB;
}
.reg-st5-progressbar {
	width: 140px;
	height: 140px;
	margin: 50px auto 0 auto;
}
.reg-st5-key-gen {
	width: 140px;
	height: 140px;
	background-image: url(../images/mega/reg-st5-rounded.png);
	background-position: left top;
	background-repeat: no-repeat;
	display: table-cell;
	vertical-align: middle;
	text-align: center;
	font-size: 12px;
	line-height: 18px;
	color: #666666;
	-moz-box-sizing: border-box;
	-webkit-box-sizing: border-box;
	box-sizing: border-box;
	padding: 0 25px;
	font-family: 'Open Sans Semibold Italic', Arial;
}
.reg-st5-info-icon {
	width: 32px;
	height: 32px;
	margin: 30px auto 20px auto;
	background-image: url(../images/mega/reg-st5-rounded.png);
	background-position: center -3717px;
	background-repeat: no-repeat;
}
.reg-st5-info-txt {
	text-align: center;
	font-size: 13px;
	color: #333333;
	line-height: 20px;
}
.reg-st5-complete-block {
	text-align: center;
	margin: 64px 0 38px 0;
}
.reg-st5-complete-button {
	height: 40px;
	background-color: rgba(0,0,0,0.05);
	color: white;
	padding: 0 15px 0 15px;
	font-size: 13px;
	line-height: 38px;
	-moz-border-radius: 5px;
	-webkit-border-radius: 5px;
	border-radius: 5px;
	display: inline-block;
}
.reg-st5-complete-button.active {
	background-color: #D82C00;
	cursor: pointer;
}
.reg-st5-key-gen.percents-0 {
	background-position: 0 0;
}
.reg-st5-key-gen.percents-1, .reg-st5-key-gen.percents-2, .reg-st5-key-gen.percents-3, .reg-st5-key-gen.percents-4, .reg-st5-key-gen.percents-5, .reg-st5-key-gen.percents-6 {
	background-position: 0 -175px;
}
.reg-st5-key-gen.percents-7, .reg-st5-key-gen.percents-8, .reg-st5-key-gen.percents-9, .reg-st5-key-gen.percents-10, .reg-st5-key-gen.percents-11, .reg-st5-key-gen.percents-12 {
	background-position: 0 -350px;
}
.reg-st5-key-gen.percents-13, .reg-st5-key-gen.percents-14, .reg-st5-key-gen.percents-15, .reg-st5-key-gen.percents-16, .reg-st5-key-gen.percents-17, .reg-st5-key-gen.percents-18 {
	background-position: 0 -525px;
}
.reg-st5-key-gen.percents-19, .reg-st5-key-gen.percents-20, .reg-st5-key-gen.percents-21, .reg-st5-key-gen.percents-22, .reg-st5-key-gen.percents-23, .reg-st5-key-gen.percents-24 {
	background-position: 0 -700px;
}
.reg-st5-key-gen.percents-25, .reg-st5-key-gen.percents-26, .reg-st5-key-gen.percents-27, .reg-st5-key-gen.percents-28, .reg-st5-key-gen.percents-29, .reg-st5-key-gen.percents-30 {
	background-position: 0 -875px;
}
.reg-st5-key-gen.percents-31, .reg-st5-key-gen.percents-32, .reg-st5-key-gen.percents-33, .reg-st5-key-gen.percents-34, .reg-st5-key-gen.percents-35, .reg-st5-key-gen.percents-36 {
	background-position: 0 -1050px;
}
.reg-st5-key-gen.percents-37, .reg-st5-key-gen.percents-38, .reg-st5-key-gen.percents-39, .reg-st5-key-gen.percents-40, .reg-st5-key-gen.percents-41, .reg-st5-key-gen.percents-42 {
	background-position: 0 -1225px;
}
.reg-st5-key-gen.percents-43, .reg-st5-key-gen.percents-44, .reg-st5-key-gen.percents-45 {
	background-position: 0 -1400px;
}
.reg-st5-key-gen.percents-46, .reg-st5-key-gen.percents-47, .reg-st5-key-gen.percents-48, .reg-st5-key-gen.percents-49 {
	background-position: 0 -1575px;
}
.reg-st5-key-gen.percents-50 {
	background-position: 0 -1750px;
}
.reg-st5-key-gen.percents-51, .reg-st5-key-gen.percents-52, .reg-st5-key-gen.percents-53, .reg-st5-key-gen.percents-54, .reg-st5-key-gen.percents-55, .reg-st5-key-gen.percents-56 {
	background-position: 0 -1925px;
}
.reg-st5-key-gen.percents-57, .reg-st5-key-gen.percents-58, .reg-st5-key-gen.percents-59, .reg-st5-key-gen.percents-60, .reg-st5-key-gen.percents-61, .reg-st5-key-gen.percents-62 {
	background-position: 0 -2100px;
}
.reg-st5-key-gen.percents-63, .reg-st5-key-gen.percents-64, .reg-st5-key-gen.percents-65, .reg-st5-key-gen.percents-66, .reg-st5-key-gen.percents-67 {
	background-position: 0 -2275px;
}
.reg-st5-key-gen.percents-68, .reg-st5-key-gen.percents-69, .reg-st5-key-gen.percents-70, .reg-st5-key-gen.percents-71, .reg-st5-key-gen.percents-72 {
	background-position: 0 -2450px;
}
.reg-st5-key-gen.percents-73, .reg-st5-key-gen.percents-74, .reg-st5-key-gen.percents-75, .reg-st5-key-gen.percents-76, .reg-st5-key-gen.percents-77 {
	background-position: 0 -2625px;
}
.reg-st5-key-gen.percents-78, .reg-st5-key-gen.percents-79, .reg-st5-key-gen.percents-80, .reg-st5-key-gen.percents-81, .reg-st5-key-gen.percents-82 {
	background-position: 0 -2800px;
}
.reg-st5-key-gen.percents-83, .reg-st5-key-gen.percents-84, .reg-st5-key-gen.percents-85, .reg-st5-key-gen.percents-86, .reg-st5-key-gen.percents-87 {
	background-position: 0 -2975px;
}
.reg-st5-key-gen.percents-88, .reg-st5-key-gen.percents-89, .reg-st5-key-gen.percents-90, .reg-st5-key-gen.percents-91, .reg-st5-key-gen.percents-92 {
	background-position: 0 -3150px;
}
.reg-st5-key-gen.percents-93, .reg-st5-key-gen.percents-94, .reg-st5-key-gen.percents-95, .reg-st5-key-gen.percents-96, .reg-st5-key-gen.percents-97, .reg-st5-key-gen.percents-98, .reg-st5-key-gen.percents-99 {
	background-position: 0 -3325px;
}
.reg-st5-key-gen.percents-100 {
	background-position: 0 -3500px;
}
.percents-100.reg-st5-key-gen span {
	display: none;
}
.new-download-icon {
	width: 299px;
	height: 150px;
	float: left;
	background-image: url(../images/mega/download-sprite.png);
	background-position: 68px -469px;
	background-repeat: no-repeat;
	margin-top: 24px;
}
.new-download-right-block {
	margin-left: 299px;
	height: 210px;
	overflow: hidden;
}
.new-download-pad {
	height: 210px;
	display: table-cell;
	vertical-align: middle;
	position: relative;
}
.new-download-file-icon {
	width: 54px;
	height: 60px;
	float: left;
	margin: 0 0 0 0;
	background-image: url(../images/mega/files-icons.svg);
	background-position: 0 0;
	background-repeat: no-repeat;
}
.new-download-file-info {
	margin-left: 70px;
}
.new-download-file-title {
	font-size: 13px;
	line-height: 18px;
	color: #333333;
	padding-top: 10px;
}
.new-download-file-size {
	font-size: 11px;
	padding-top: 5px;
	color: #666666;
}
.new-download-red-button, .new-download-gray-button {
	height: 50px;
	min-width: 135px;
	margin-right: 10px;
	-moz-border-radius: 5px;
	-webkit-border-radius: 5px;
	border-radius: 5px;
	background-color: #D52600;
	padding: 7px 13px 0 13px;
	-moz-box-sizing: border-box;
	-webkit-box-sizing: border-box;
	box-sizing: border-box;
	float: left;
	margin-top: 26px;
	cursor: pointer;
}
.new-download-gray-button {
	background-color: rgba(0,0,0,0.70);
	display: none;
}
.logged-in .new-download-gray-button {
	display: block;
}
.download-message .new-download-buttons, .downloading .new-download-buttons {
	display: none;
}
.downloading .new-download-icon {
	background-position: 68px 11px;
}
.downloading-block {
	min-height: 76px;
	-moz-box-sizing: border-box;
	-webkit-box-sizing: border-box;
	box-sizing: border-box;
	padding-top: 15px;
	display: none;
}
.downloading .downloading-block {
	display: block;
}
.downloading-progress {
	width: 360px;
	height: 20px;
	background-color: rgba(0,0,0,0.15);
	padding: 5px;
	-moz-box-sizing: border-box;
	-webkit-box-sizing: border-box;
	box-sizing: border-box;
	-webkit-border-radius: 10px;
	-moz-border-radius: 10px;
	border-radius: 10px;
}
.adv .downloading-progress {
	width: 344px;
}
.downslideshow-progress, .downloading-progress-bar {
	width: 0%;
	-webkit-border-radius: 8px;
	-moz-border-radius: 8px;
	border-radius: 8px;
	height: 10px;
	background-color: white;
}
.downloading-txt {
	float: left;
	line-height: 20px;
	font-size: 13px;
	color: #999999;
	padding: 0 35px 0 30px;
	background-image: url(../images/mega/download-sprite.png);
	background-position: -84px -734px;
	background-repeat: no-repeat;
	min-height: 20px;
	margin-top: 20px;
}
.download-pause {
	float: left;
	background-image: url(../images/mega/download-sprite.png);
	background-position: -4px -694px;
	background-repeat: no-repeat;
	min-height: 20px;
	margin: 20px 10px 0 0;
	width: 22px;
	cursor: pointer;
}
.download-pause:hover {
	background-position: -44px -694px;
}
.download-pause.active {
	background-position: -44px -734px;
}
.downloading-txt.time {
	background-position: -84px -694px;
}
.downloading-txt.temporary-error {
	background-position: -166px -646px;
	float: none;
	margin-right: 0;
}
.new-download-icon div {
	display: none;
	font-size: 50px;
	line-height: 54px;
	text-align: center;
	color: #D83200;
	padding: 69px 0 0 30px;
}
.new-download-icon div span {
	font-size: 24px;
}
.downloading .new-download-icon div {
	display: block;
}
.download-message-icon, .download-complete-icon {
	width: 20px;
	height: 20px;
	position: absolute;
	left: 25px;
	z-index: 10;
	margin-top: -2px;
	background-image: url(../images/mega/download-sprite.png);
	background-position: -87px -646px;
	background-repeat: no-repeat;
	display: none;
}
.download-complete-icon {
	background-position: -127px -646px;
}
.download-complete .download-complete-icon {
	display: block;
}
.download-message .download-message-icon, .downloading .download-message-icon {
	display: block;
}
.download-message-txt {
	min-height: 76px;
	-moz-box-sizing: border-box;
	-webkit-box-sizing: border-box;
	box-sizing: border-box;
	font-size: 13px;
	line-height: 20px;
	color: #666666;
	padding-top: 23px;
	display: none;
}
.download-message .download-message-txt {
	display: block;
}
.new-download-button-txt1 {
	color: white;
	font-size: 13px;
	line-height: 18px;
}
.new-download-button-txt2 {
	font-size: 11px;
	line-height: 14px;
	color: #f2beb3;
}
.new-download-gray-button .new-download-button-txt2 {
	color: #bebebe;
}
.new-download-gray-button:hover {
	background-color: rgba(0,0,0,0.85);
}
.file-info-block {
	position: relative;
}
.not-available-some-reason .file-info-block, .not-available-some-reason .new-download-buttons, .not-available-user .file-info-block, .not-available-user .new-download-buttons, .not-available-temporary .file-info-block, .not-available-temporary .new-download-buttons {
	display: none;
}
.not-available-some-reason .new-download-icon, .not-available-user .new-download-icon {
	background-position: 68px -309px;
}
.some-reason-block, .user-block, .temporary-block {
	display: none;
}
.not-available-some-reason .some-reason-block, .not-available-user .user-block, .not-available-temporary .temporary-block {
	display: block;
}
.download-error-title {
	font-size: 16px;
	line-height: 20px;
	color: #D22400;
	font-family: 'Open Sans Semibold Italic', Arial;
}
.download-error-txt, .download-error-temp-txt {
	font-size: 13px;
	line-height: 21px;
	color: #333333;
	padding: 11px 0 4px 0;
}
.download-error-temp-txt {
	color: #666666;
	padding: 11px 0 0 0;
}
.download-error-ul {
	font-size: 13px;
	line-height: 21px;
	color: #666666;
	padding: 5px 0 5px 20px;
	background-image: url(../images/mega/download-sprite.png);
	background-position: -84px -877px;
	background-repeat: no-repeat;
}
.download-user-icon {
	font-size: 13px;
	line-height: 20px;
	color: #666666;
	padding: 11px 0 0 40px;
	background-image: url(../images/mega/download-sprite.png);
	background-position: -84px -768px;
	background-repeat: no-repeat;
}
.not-available-temporary .new-download-icon {
	background-position: 68px -149px;
}
.new-bottom-pages h1, .terms-main h1 {
	font-size: 20px;
	line-height: 30px;
	font-family: 'Open Sans Semibold Italic', Arial;
	margin: 0;
	padding: 25px 0 0 0;
	font-weight: normal;
	color: #333333;
}
.new-bottom-pages h2, .terms-main h2 {
	color: #666666;
	font-size: 16px;
	line-height: 24px;
	font-family: 'Open Sans Semibold Italic', Arial;
	padding: 22px 0 0 0;
	margin: 0;
	font-weight: normal;
}
.new-bottom-pages p, .new-bottom-pages p span.text, .terms-main p {
	color: #333333;
	font-size: 13px;
	line-height: 26px;
	margin: 0;
	padding: 25px 0 0 0;
}
.new-bottom-pages p span.text {
	display: block;
	padding: 0 0 0 34px;
	color: #666666;
}
.new-bottom-pages h2 span.text {
	display: block;
	padding: 0 0 0 34px;
}
.bottom-page-txt-pad {
	padding: 0 0 0 34px;
}
.new-bottom-pages p.list span.text, .new-bottom-pages h2.list span.text {
	padding: 0 0 0 75px;
}
.new-bottom-pages p.sub-list span.text, .new-bottom-pages h2.sub-list span.text {
	padding: 0 0 0 125px;
}
.new-bottom-pages p span.number, .new-bottom-pages h2 span.number {
	padding: 0;
	height: 24px;
	width: 24px;
	-moz-box-sizing: border-box;
	-webkit-box-sizing: border-box;
	box-sizing: border-box;
	border: 2px solid #b2b2b2;
	color: #999999;
	text-align: center;
	font-weight: bold;
	font-size: 12px;
	line-height: 20px;
	-webkit-border-radius: 100%;
	-moz-border-radius: 100%;
	border-radius: 100%;
	float: left;
	margin: 2px 0 0 0;
	font-family: 'Open Sans Semibold', Arial;
}
.new-bottom-pages p.list span.number, .new-bottom-pages p.sub-list span.number, .new-bottom-pages h2.list span.number, .new-bottom-pages h2.sub-list span.number {
	margin: 2px 0 0 30px;
	width: auto;
	padding: 0 5px 0 4px;
	background-color: #b2b2b2;
	color: white;
	-webkit-border-radius: 15px;
	-moz-border-radius: 15px;
	border-radius: 15px;
}
.new-bottom-pages p.sub-list span.number, .new-bottom-pages h2.sub-list span.number {
	margin: 2px 0 0 70px;
}
.new-bottom-page p span.red, .new-bottom-page h2 span.red, .new-bottom-page p a, .new-bottom-page h2 a, .new-bottom-pages p a {
	color: #D22400;
}
.new-bottom-pages h2 span.number, .new-bottom-pages h2.list span.number, .new-bottom-pages h2.sub-list span.number {
	margin: 0 10px 0 0;
}
.new-bottom-pages h2.list span.text {
	padding: 0 0 0 44px;
}
.new-bottom-pages h2.sub-list span.text {
	padding: 0 0 0 57px;
}
.new-bottom-pages {
	padding: 10px 20px 30px 20px;
}
.new-bottom-pages hr {
	height: 2px;
	background-color: #e5e5e5;
	margin: 28px -20px 12px -20px;
	padding: 0;
	border: 0;
}
.terms-agent-info {
	background-image: url(../images/mega/terms-icons.png);
	background-position: 0 6px;
	background-repeat: no-repeat;
	display: block;
	padding-left: 32px;
	padding: 0 0 0 32px;
	margin-bottom: 15px;
}
.terms-agent-info.name {
	margin: -5px 0 15px 0;
	background-position: 0 6px;
}
.terms-agent-info.adress {
	margin: 0 0 15px 0;
	background-position: 0 -101px;
}
.terms-agent-info.email {
	margin: 0;
	background-position: 0 -229px;
}
p.privacy-list {
	color: #666666;
	padding-left: 22px;
	background-image: url(../images/mega/terms-icons.png);
	background-position: -2px -406px;
	background-repeat: no-repeat;
}
.team-person-block {
	float: left;
	margin: 30px 0 10px 100px;
	width: 160px;
}
.team-person-block.first {
	margin-left: 0;
}
.team-person-avatar {
	width: 160px;
	height: 160px;
	border: 2px solid #d9d9d9;
	-webkit-border-radius: 100%;
	-moz-border-radius: 100%;
	border-radius: 100%;
	padding: 2px;
	-moz-box-sizing: border-box;
	-webkit-box-sizing: border-box;
	box-sizing: border-box;
	background-color: white;
	overflow: hidden;
}
.team-person-avatar img {
	-webkit-border-radius: 100%;
	-moz-border-radius: 100%;
	border-radius: 100%;
	width: 152px;
}
.team-person-name {
	text-align: center;
	color: #D32700;
	font-family: 'Open Sans Semibold Italic';
	font-size: 16px;
	line-height: 24px;
	padding-top: 10px
}
.team-person-occupation {
	font-size: 13px;
	text-align: center;
	line-height: 18px;
	color: #666666;
}
.team-social-bl {
	text-align: center;
	padding-top: 8px;
	height: 30px;
	-moz-box-sizing: border-box;
	-webkit-box-sizing: border-box;
	box-sizing: border-box;
}
.team-social-icon {
	width: 22px;
	height: 22px;
	display: inline-block;
	background-image: url(../images/mega/about-sprite.png);
	background-repeat: no-repeat;
	margin: 0 5px;
}
.team-social-icon.twitter {
	background-position: left top;
}
.team-social-icon.linkedin {
	background-position: -50px top;
}
.team-social-icon.twitter:hover {
	background-position: left -50px;
}
.team-social-icon.linkedin:hover {
	background-position: -50px -50px;
}
.team-social-icon.hidden {
	display: none;
}
.browsers-mid {
	min-height: 434px;
}
.browsers-centered-block {
	width: 940px;
	position: absolute;
	left: 50%;
	top: 50%;
	margin: -182px 0 0 -470px;
	height: 344px;
}
.browsers-header {
	font-size: 20px;
	line-height: 30px;
	color: #D22400;
	font-family: 'Open Sans Semibold Italic', Arial;
	padding-bottom: 17px;
}
.browsers-centered-block img {
	width: 24px;
	margin-left: -4px;
}
.browser-title {
	font-size: 13px;
	line-height: 24px;
	color: #999999;
	margin: 0 0 0 23px;
}
.browsers-notification {
	font-size: 13px;
	line-height: 21px;
	color: #333333;
	margin: 20px 0 42px 0;
	background-image: url(../images/mega/browsers-page.png);
	background-position: 0 4px;
	background-repeat: no-repeat;
	padding-left: 23px;
}
.browsers-centered-block .browsers-logo {
	width: auto;
	padding: 0 0 0 10px;
}
.browsers-centered-block .browsers-logo:first-child {
	padding: 0;
}
.browsers-centered-block .browsers-logo-lnk, .browsers-centered-block .browsers-logo-lnk:hover {
	width: 180px;
	height: 180px;
	border: 2px solid #d9d9d9;
	margin: 0;
	position: relative;
}
.safari .browsers-logo-lnk {
	background-image: url(../images/mega/browsers-page.png);
	background-position: -570px -69px;
	background-repeat: no-repeat;
}
.ie .browsers-logo-lnk {
	background-image: url(../images/mega/browsers-page.png);
	background-position: -764px -69px;
	background-repeat: no-repeat;
}
span.browsers-update {
	position: absolute;
	top: 2px;
	left: 2px;
	font-size: 11px;
	line-height: 19px;
	height: 20px;
	padding: 0 5px;
	display: block;
	background-color: #D22400;
	color: white;
	-moz-border-radius: 5px;
	-webkit-border-radius: 5px;
	border-radius: 5px;
	display: none;
}
.browsers-logo-lnk:hover .browsers-update {
	display: block;
}
.browsers-recommendations {
	position: absolute;
	display: block;
	bottom: 2px;
	right: 2px;
	font-size: 11px;
	line-height: 19px;
	height: 20px;
	padding: 0 5px;
	display: block;
	background-color: #7BB328;
	color: white;
	-moz-border-radius: 5px;
	-webkit-border-radius: 5px;
	border-radius: 5px;
}
.browsers-recommendations.supported {
	background-color: #FFBC00;
}
.browsers-recommendations.partial-support {
	background-color: #b2b2b2;
}
.browsers-main-block {
	height: 100%;
	overflow: hidden;
	position: relative;
}
.browsers-main-block .jspPane {
	min-height: 100%;
	position: relative;
}
.browsers-bottom {
	position: absolute;
	bottom: 0;
	height: 43px;
	width: 940px;
	left: 50%;
	margin-left: -470px;
}
.credits-main-block {
	padding: 0 0 20px 0;
}
.new-bottom-pages.credits {
	overflow: hidden;
}
.credits-main-pad {
	margin: -3px -47px -3px -3px;
}
.credits-block {
	margin: 50px 47px 3px 3px;
	width: 280px;
	min-height: 200px;
	float: left;
	border: 2px solid #d9d9d9;
	-moz-border-radius: 5px;
	-webkit-border-radius: 5px;
	border-radius: 5px;
	padding: 20px;
	-moz-box-sizing: border-box;
	-webkit-box-sizing: border-box;
	box-sizing: border-box;
	display: block;
}
.credits-block:hover {
	margin: 47px 44px 0 0;
	width: 286px;
	min-height: 206px;
	border: 5px solid #d42400;
}
.credits-logo-block {
	height: 83px;
	display: block;
}
.credits-logo-block img {
	width: 235px;
}
.credits-description {
	font-size: 13px;
	line-height: 26px;
	color: #333333;
	display: block;
}
.credits-title {
	display: block;
	font-size: 20px;
	line-height: 30px;
	color: #666666;
	font-family: 'Open Sans Semibold Italic', Arial;
	padding: 5px 0 0 0;
}
.credits-info {
	display: block;
	font-size: 13px;
	line-height: 24px;
	color: #D82D00;
	font-family: 'Open Sans Semibold Italic', Arial;
	padding-top: 2px;
}
.nihilogics.credits-logo-block img {
	margin: -10px 0 0 0;
}
.nihilogics.credits-logo-block .credits-info {
	margin: -20px 0 0 0;
}
.standford img {
	float: left;
	margin: -3px -180px 0 0;
}
.pro-gray-block .reg-st3-membership-bl {
	width: 280px;
	margin: 2px 2px 2px 48px;
	background-color: white;
	border-color: #cecece;
}
.pro-gray-block .reg-st3-membership-bl:first-child {
	margin-left: 2px;
}
.pro-gray-block .reg-st3-membership-bl.selected {
	margin: 0 0 0 46px;
	width: 284px;
	height: 284px;
}
.pro-gray-block .reg-st3-membership-bl.selected:first-child {
	margin-left: 0px;
}
.pro-gray-block .reg-st3-button {
	width: auto;
}
.pro-gray-block .register-st3-main-bl .register-st2-button {
	float: right;
	margin: 50px 0 47px 0;
}
.pro-icons-block {
	width: 280px;
	height: 181px;
	float: left;
	text-align: center;
	background-image: url(../images/mega/pro-new-sprite.png);
	background-position: -7px -359px;
	background-repeat: no-repeat;
	-moz-box-sizing: border-box;
	-webkit-box-sizing: border-box;
	box-sizing: border-box;
	padding-top: 150px;
	font-size: 16px;
	line-height: 24px;
	font-family: 'Open Sans Semibold Italic', Arial;
	color: #666666;
}
.pro-icons-block.storage {
	background-position: -7px -359px;
	width: 280px;
	margin: 0 2px 0 0;
}
.pro-icons-block.star {
	background-position: -326px -359px;
	width: 280px;
	margin: 0 2px 0 48px;
	padding-top: 31px;
}
.pro-icons-block.bandwidth {
	background-position: -647px -359px;
	margin: 0 0 0 48px;
}
.pro-gray-block {
	background-color: #f2f2f2;
	margin-top: 15px;
}
.pro-mid-header {
	padding-top: 34px;
	margin-bottom: -8px;
	font-size: 16px;
	line-height: 18px;
	color: #333333;
	font-family: 'Open Sans Semibold Italic', Arial;
}
.diagonal {
	color: white;
	font-family: 'Open Sans  Semibold', Arial;
	text-transform: uppercase;
	font-size: 11px;
	line-height: 16px;
	width: 108px;
	-webkit-transform: rotate(-45deg);
	-moz-transform: rotate(-45deg);
	-ms-transform: rotate(-45deg);
	-o-transform: rotate(-45deg);
	text-align: center;
	position: absolute;
	right: 10px;
	margin: 34px 0 0 0;
}
.pro-icons-pad {
	padding: 50px 20px;
}
.pro-star-button {
	display: inline-block;
	height: 24px;
	background-color: white;
	color: #666666;
	font-size: 13px;
	font-family: 'Open Sans Semibold Italic';
	padding: 0 10px;
	line-height: 24px;
	-webkit-border-radius: 13px;
	-moz-border-radius: 13px;
	border-radius: 13px;
}
.pro-price-txt {
	font-size: 40px;
	line-height: 44px;
	color: white;
	text-align: center;
	padding: 5px 0 0 0;
}
.mid-txt {
	font-size: 20px;
}
.small-txt {
	font-size: 13px;
}
.pro-star-txt {
	color: white;
	font-size: 13px;
	line-height: 21px;
	text-align: center;
	padding: 0 0 0 0;
	font-style: italic;
	margin-top: -8px;
}
.pro-bottom-block {
	background-color: #f2f2f2;
}
.pro-bottom-button {
	height: 40px;
	min-width: 128px;
	float: right;
	color: white;
	padding: 0 15px 0 15px;
	font-size: 13px;
	line-height: 38px;
	-moz-border-radius: 5px;
	-webkit-border-radius: 5px;
	border-radius: 5px;
	display: inline-block;
	background-color: #D82C00;
	cursor: pointer;
	-moz-box-sizing: border-box;
	-webkit-box-sizing: border-box;
	box-sizing: border-box;
	text-align: center;
	margin-top: 53px;
}
.pro-bottom-icon-block {
	margin: 0 280px 0 0;
	padding: 48px 0 40px 83px;
	background-image: url(../images/mega/pro-new-sprite.png);
	background-position: left -590px;
	background-repeat: no-repeat;
}
.pro-bottom-header {
	font-size: 16px;
	line-height: 23px;
	color: #333333;
	font-family: 'Open Sans Semibold Italic', Arial;
}
.pro-bottom-txt {
	font-size: 13px;
	line-height: 23px;
	color: #333333;
}
.account-warning-icon {
	width: 19px;
	background-image: url(../images/mega/main-sprite.png?v=7);
	background-repeat: no-repeat;
	margin-left: 3px;
	background-position: 2px -10665px;
	position: relative;
	display: none;
}
.exceeded .account-warning-icon {
	display: inline-block;
}
.sync-top-txt-block h3.main-italic-header .blue {
	color: #1FA4E5;
}
.sync-list-txt {
	font-size: 13px;
	line-height: 21px;
	color: #666666;
	padding: 15px 0 0px 22px;
	background-image: url(../images/mega/mobile-sprite.png?v=4);
	background-repeat: no-repeat;
	background-position: -813px -1536px;
}
.sync-subheader {
	font-size: 13px;
	color: #666666;
	font-family: 'Open Sans Semibold';
}
.sync-icon, .mobile-icon, .ff-icon, .chrome-icon {
	float: left;
	width: 448px;
	height: 200px;
	background-image: url(../images/mega/mobile-sprite.png?v=4);
	background-repeat: no-repeat;
	background-position: -488px -433px;
	margin-bottom: 28px;
}
.mobile-icon {
	height: 260px;
	background-position: 20px -1096px;
}
.ff-icon {
	height: 202px;
	background-position: 0 -2px;
	width: 320px;
	cursor: pointer;
}
.chrome-icon {
	height: 202px;
	background-position: 0 -429px;
	width: 320px;
	cursor: pointer;
}
.ff-icon:hover, .ff-icon.hovered {
	background-position: -550px -2px;
}
.sync-right-block, .mobile-right-block, .ff-right-block, .chrome-right-block {
	margin-left: 448px;
	margin-bottom: 28px;
}
.ff-right-block, .chrome-right-block {
	margin-left: 330px;
}
.mobile-right-block {
	margin-left: 478px;
}
.sync-list-block, .mobile-txt-block, .ff-txt-block, .chrome-txt-block {
	height: 200px;
	display: table-cell;
	vertical-align: middle;
}
.mobile-txt-block {
	height: 260px;
}
.ff-txt-block, .chrome-txt-block {
	height: 202px;
}
.sync-bottom-block {
	text-align: center;
	padding: 49px 20px 14px 20px;
}
.main-mid-pad.sync-bottom-block.button {
	padding: 49px 20px 38px 20px;
}
.m-client-bottom-block {
	text-align: center;
	padding: 41px 20px 36px 20px;
}
.ff-bottom-block {
	text-align: center;
	padding: 49px 20px 49px 20px;
}
.sync-button, .google-play-button, .ios-button, .ff-bott-button, .blackberry-button, .chrome-app-button {
	min-width: 209px;
	height: 64px;
	display: inline-block;
	border: 2px solid #d0d0d0;
	background-color: white;
	margin: 3px;
	cursor: pointer;
	padding: 6px 15px 0 0;
	background-image: url(../images/mega/mobile-sprite.png?v=4);
	background-repeat: no-repeat;
	background-position: -462px -248px;
	-moz-box-sizing: border-box;
	-webkit-box-sizing: border-box;
	box-sizing: border-box;
	-moz-border-radius: 5px;
	-webkit-border-radius: 5px;
	border-radius: 5px;
	text-align: left;
	white-space: nowrap;
}
.google-play-button {
	background-position: -343px -1447px;
}
.chrome-app-button {
	background-image: url(../images/mega/chrome-app.png);
	background-position: center -155px;
	background-repeat: no-repeat;
}
.chrome-app-logo {
	width: 220px;
	height: 60px;
	margin: 38px auto 26px auto;
	background-image: url(../images/mega/chrome-app.png);
	background-position: center top;
	background-repeat: no-repeat;
}
.chrome-app-scr {
	width: 700px;
	height: 418px;
	margin: 30px auto -26px auto;
	background-image: url(../images/mega/chrome-app.png);
	background-position: center -155px;
	background-repeat: no-repeat;
}
.chrome-app-button.new-app {
	background-image: url(../images/mega/chrome-app.png);
	background-repeat: no-repeat;
	background-position: -230px -612px;
}
.new-app .sync-button-txt {
	font-size: 16px;
	color: #999999;
}
.new-app .pro-mid-header {
	padding-top: 46px;
	margin-bottom: 14px;
	font-family: 'Open Sans Semibold', Arial;
}
.new-app .pro-mid-header span {
	color: #666666;
}
.new-app .sync-button-txt.small {
	font-size: 11px;
	color: #666666;
	line-height: 14px;
	padding-top: 7px;
}
.blackberry-button {
	background-position: 12px -1558px;
}
.ios-button {
	background-position: -343px -1563px;
}
.ff-bott-button {
	background-position: 10px -247px;
	padding: 16px 15px 0 0;
	min-width: 259px;
}
.sync-button:hover, .ios-button:hover, .google-play-button:hover, .ff-bott-button:hover, .blackberry-button:hover, .chrome-app-button:hover {
	border: 5px solid #DB3200;
	margin: 0;
	min-width: 215px;
	height: 70px;
}
.ff-bott-button:hover {
	min-width: 265px;
}
.sync-button-txt {
	padding-left: 70px;
	font-size: 16px;
	line-height: 24px;
	color: #666666;
	font-family: 'Open Sans Semibold';
	white-space: nowrap;
}
.sync-button-txt.small {
	font-size: 12px;
}
.sync-button-txt.mid {
	font-size: 13px;
}
.sync-bottom-txt {
	text-align: center;
	font-size: 13px;
	line-height: 21px;
	color: #3F4646;
	padding: 10px 0 0 0;
}
.mobile-small-icon {
	width: 80px;
	height: 78px;
	float: left;
	background-image: url(../images/mega/mobile-sprite.png?v=3);
	background-repeat: no-repeat;
	background-position: -465px -1122px;
	margin: 15px 0 17px 0;
}
.mobile-small-icon.fully-featured {
	background-position: -465px -1241px;
}
.mobile-text-block {
	margin: 0 0 0 105px;
	padding: 15px 0 17px 0;
}
.mobile-text-header {
	font-size: 16px;
	line-height: 25px;
	color: #D21F00;
	padding-bottom: 5px;
	font-family: 'Open Sans Semibold Italic';
}
.mobile-text, .ff-txt, .chrome-txt {
	font-size: 13px;
	line-height: 25px;
	color: #3F4646;
}
.ff-txt.left, .ff-txt.right, .chrome-txt.left, .chrome-txt.right {
	width: 280px;
	padding-top: 25px;
}
.chrome-bottom-block {
	float: left;
	width: 280px;
	min-height: 220px;
	border: 2px solid #e7e7e7;
	-webkit-border-radius: 5px;
	-moz-border-radius: 5px;
	border-radius: 5px;
	background-color: white;
	margin: 30px 0 48px 44px;
	position: relative;
}
.chrome-bottom-block.first {
	margin-left: 0;
}
.chrome-number {
	width: 30px;
	height: 30px;
	position: absolute;
	text-align: center;
	line-height: 29px;
	color: white;
	font-size: 15px;
	font-weight: bold;
	-webkit-border-radius: 100%;
	-moz-border-radius: 100%;
	border-radius: 100%;
	background-color: #b2b2b2;
	left: 10px;
	top: 10px;
	z-index: 100;
}
.chrome-bott-icons {
	height: 140px;
	background-image: url(../images/mega/mobile-sprite.png?v=4);
	background-repeat: no-repeat;
	background-position: 0 -768px;
}
.chrome-bott-icons.cloud {
	background-position: 0 -766px;
}
.chrome-bott-icons.cog {
	background-position: -328px -766px;
}
.chrome-bott-icons.file {
	background-position: -660px -766px;
}
.chrome-download-button, a.chrome-download-button {
	height: 60px;
	display: block;
	background-color: white;
	margin: 10px 10px 0 10px;
	cursor: pointer;
	padding: 0 15px 0 70px;
	background-image: url(../images/mega/chrome-app.png);
	background-repeat: no-repeat;
	background-position: -644px 8px;
	-moz-box-sizing: border-box;
	-webkit-box-sizing: border-box;
	box-sizing: border-box;
	-moz-border-radius: 5px;
	-webkit-border-radius: 5px;
	border-radius: 5px;
	text-align: left;
	white-space: nowrap;
	color: #666666;
	font-size: 12px;
	line-height: 21px;
	border: 2px solid #d0d0d0;
}
.chrome-download-txt {
	font-size: 16px;
	font-family: 'Open Sans Semibold', Arial;
	display: block;
	padding: 8px 0 0 0;
}
.chrome-download-button:hover, a.chrome-download-button:hover {
	background-color: #DB0605;
	border: 2px solid #DB0605;
	background-image: url(../images/mega/mobile-sprite.png?v=4);
	background-repeat: no-repeat;
	background-position: -4px -919px;
	color: white;
}
.chrome-bottom-txt {
	font-size: 13px;
	line-height: 20px;
	color: #3F4646;
	padding: 8px 15px 10px 15px;
}
strong, b {
	font-family: 'Open Sans Semibold', Arial;
	font-weight: normal;
}
.share-folder-block {
	min-height: 90px;
	background-color: #eeeeee;
}
.share-folder-icon {
	float: left;
	padding: 10px 0 0 15px;
	width: 86px;
	position: relative;
	-moz-box-sizing: border-box;
	-webkit-box-sizing: border-box;
	box-sizing: border-box;
}
.share-folder-icon div {
	width: 64px;
	height: 64px;
	background-repeat: no-repeat;
	background-image: url(../images/mega/medium-icons-v1.png);
	background-position: 0 -1984px;
}
.share-folder-info {
	margin-left: 98px;
	padding: 23px 0 0 0;
}
.share-folder-info .propreties-dark-txt {
	font-size: 12px;
	line-height: 20px;
}
.share-folder-link-bl {
	padding: 5px 0 15px 16px;
}
.about-top-block {
	background-color: #f2f2f2;
}
.about-top-block p {
	padding: 8px 0 10px 0;
}
.privacy-company h1 {
	padding: 45px 0 20px 0;
}
.privacy-company-block {
	padding: 35px 0;
}
.privacy-company-icon {
	float: left;
	width: 171px;
	height: 120px;
	background-image: url(../images/mega/privacy-sprite.png);
	background-position: left top;
	background-repeat: no-repeat;
}
.privacy-company-icon.lock {
	background-position: left -204px;
	height: 126px;
}
.privacy-company-icon.future {
	background-position: left -404px;
	height: 132px;
}
.privacy-company-txt {
	margin-left: 171px;
}
.privacy-company-header {
	font-size: 16px;
	line-height: 20px;
	color: #D21F00;
	font-family: 'Open Sans Semibold Italic', Arial;
	padding: 2px 0 0 0;
}
.privacy-company-txt p {
	font-size: 13px;
	color: #3F4646;
	line-height: 26px;
	margin: 0;
	padding: 7px 0 9px 0;
}
.privacy-company-bott .st-quote-left, .privacy-company-bott .st-quote-right {
	background-image: url(../images/mega/privacy-sprite.png);
	background-position: -10px -650px;
	background-repeat: no-repeat;
}
.privacy-company-bott .st-quote-right {
	background-position: -70px -748px;
}
.widget-block {
	position: absolute;
	width: 54px;
	height: 54px;
	border: 2px solid #f2f2f2;
	-moz-border-radius: 100%;
	-webkit-border-radius: 100%;
	border-radius: 100%;
	-webkit-box-sizing: border-box;
	-moz-box-sizing: border-box;
	box-sizing: border-box;
	padding: 5px;
	z-index: 800;
	bottom: 10px;
	left: 10px;
	cursor: pointer;
}
.widget-block:hover {
	border: 2px solid #b2b2b2;
}
.widget-circle, .widget-arrows {
	width: 40px;
	height: 40px;
	background-image: url(../images/mega/widjet-progress.png);
	background-position: left top;
	background-repeat: no-repeat;
}
.widget-arrows {
	background-position: left -1060px;
	position: relative;
}
.widget-tooltip {
	position: absolute;
	bottom: 56px;
	left: -7px;
	background-color: white;
	border: 2px solid rgba(0,0,0,0.3);
	-moz-border-radius: 7px;
	-webkit-border-radius: 7px;
	border-radius: 7px;
	-moz-background-clip: border;
	-webkit-background-clip: border;
	background-clip: border-box;
	min-width: 195px;
	-moz-box-sizing: border-box;
	-webkit-box-sizing: border-box;
	box-sizing: border-box;
	padding: 10px 10px 1px 10px;
	z-index: 900;
	display: none;
}
.widget-icon {
	white-space: nowrap;
	font-size: 11px;
	line-height: 18px;
	padding-left: 27px;
	min-height: 18px;
	background-image: url(../images/mega/widjet-progress.png);
	background-position: -11px -1132px;
	background-repeat: no-repeat;
	color: #666666;
	margin-bottom: 9px;
}
.widget-icon.downloading {
	background-position: -11px -1200px;
}
.widget-txt {
	min-width: 85px;
	padding-right: 10px;
	-moz-box-sizing: border-box;
	-webkit-box-sizing: border-box;
	box-sizing: border-box;
	display: inline-block;
}
.widget-speed-block {
	display: inline-block;
	color: white;
	background-color: #b2b2b2;
	padding: 0 10px;
	-moz-border-radius: 10px;
	-webkit-border-radius: 10px;
	border-radius: 10px;
}
.widget-arrow {
	position: absolute;
	bottom: 50px;
	left: 14px;
	background-image: url(../images/mega/widjet-progress.png);
	background-position: center -1261px;
	width: 12px;
	height: 8px;
	z-index: 900;
	word-break: break-all;
	display: none;
}
.active .widget-tooltip, .active .widget-arrow {
	display: block;
}
.widget-circle.percents-0 {
	background-position: 0 0px;
}
.widget-circle.percents-1, .widget-circle.percents-2, .widget-circle.percents-3, .widget-circle.percents-4, .widget-circle.percents-5, .widget-circle.percents-6 {
	background-position: 0 -50px;
}
.widget-circle.percents-7, .widget-circle.percents-8, .widget-circle.percents-9, .widget-circle.percents-10, .widget-circle.percents-11, .widget-circle.percents-12 {
	background-position: 0 -100px;
}
.widget-circle.percents-13, .widget-circle.percents-14, .widget-circle.percents-15, .widget-circle.percents-16, .widget-circle.percents-17, .widget-circle.percents-18 {
	background-position: 0 -150px;
}
.widget-circle.percents-19, .widget-circle.percents-20, .widget-circle.percents-21, .widget-circle.percents-22, .widget-circle.percents-23, .widget-circle.percents-24 {
	background-position: 0 -200px;
}
.widget-circle.percents-25, .widget-circle.percents-26, .widget-circle.percents-27, .widget-circle.percents-28, .widget-circle.percents-29, .widget-circle.percents-30 {
	background-position: 0 -250px;
}
.widget-circle.percents-31, .widget-circle.percents-32, .widget-circle.percents-33, .widget-circle.percents-34, .widget-circle.percents-35, .widget-circle.percents-36 {
	background-position: 0 -300px;
}
.widget-circle.percents-37, .widget-circle.percents-38, .widget-circle.percents-39, .widget-circle.percents-40, .widget-circle.percents-41, .widget-circle.percents-42 {
	background-position: 0 -350px;
}
.widget-circle.percents-43, .widget-circle.percents-44, .widget-circle.percents-45 {
	background-position: 0 -400px;
}
.widget-circle.percents-46, .widget-circle.percents-47, .widget-circle.percents-48 .widget-circle.percents-49 {
	background-position: 0 -450px;
}
.widget-circle.percents-50 {
	background-position: 0 -500px;
}
.widget-circle.percents-51, .widget-circle.percents-52, .widget-circle.percents-53, .widget-circle.percents-54, .widget-circle.percents-55, .widget-circle.percents-56 {
	background-position: 0 -550px;
}
.widget-circle.percents-57, .widget-circle.percents-58, .widget-circle.percents-59, .widget-circle.percents-60, .widget-circle.percents-61, .widget-circle.percents-62 {
	background-position: 0 -600px;
}
.widget-circle.percents-63, .widget-circle.percents-64, .widget-circle.percents-65, .widget-circle.percents-66, .widget-circle.percents-67 {
	background-position: 0 -650px;
}
.widget-circle.percents-68, .widget-circle.percents-69, .widget-circle.percents-70, .widget-circle.percents-71, .widget-circle.percents-72 {
	background-position: 0 -700px;
}
.widget-circle.percents-73, .widget-circle.percents-74, .widget-circle.percents-75, .widget-circle.percents-76, .widget-circle.percents-77 {
	background-position: 0 -750px;
}
.widget-circle.percents-78, .widget-circle.percents-79, .widget-circle.percents-80, .widget-circle.percents-81, .widget-circle.percents-82 {
	background-position: 0 -800px;
}
.widget-circle.percents-83, .widget-circle.percents-84, .widget-circle.percents-85, .widget-circle.percents-86, .widget-circle.percents-87 {
	background-position: 0 -850px;
}
.widget-circle.percents-88, .widget-circle.percents-89, .widget-circle.percents-90, .widget-circle.percents-91, .widget-circle.percents-92 {
	background-position: 0 -900px;
}
.widget-circle.percents-93, .widget-circle.percents-94, .widget-circle.percents-95, .widget-circle.percents-96, .widget-circle.percents-97, .widget-circle.percents-98, .widget-circle.percents-99 {
	background-position: 0 -950px;
}
.widget-circle.percents-100 {
	background-position: 0 -1000px;
}
.resellers-main-block {
	margin: 0 -3px
}
.resellers-link {
	width: 280px;
	height: 160px;
	display: block;
	float: left;
	margin: 25px 3px 25px 47px;
	border: 2px solid #d9d9d9;
	-moz-border-radius: 5px;
	-webkit-border-radius: 5px;
	border-radius: 5px;
	text-align: center;
	-moz-box-sizing: border-box;
	-webkit-box-sizing: border-box;
	box-sizing: border-box;
}
.resellers-link.first {
	margin: 25px 3px 25px 3px;
}
.resellers-link:hover {
	width: 286px;
	height: 166px;
	margin: 22px 0 22px 44px;
	border: 5px solid #D42400;
}
.resellers-link.first:hover {
	margin: 22px 0 22px 0;
}
.resellers-logo {
	display: block;
	margin: 25px auto 29px auto;
	width: 220px;
}
.resellers-payment {
	width: 32px;
	display: inline-block;
	margin: 0 4px 0 4px;
 filter: progid:DXImageTransform.Microsoft.Alpha(opacity=50);
	-moz-opacity: 0.5;
	-khtml-opacity: 0.5;
	opacity: 0.5;
}
.resellers-link:hover .resellers-payment {
 filter: progid:DXImageTransform.Microsoft.Alpha(opacity=100);
	-moz-opacity: 1;
	-khtml-opacity: 1;
	opacity: 1;
}
.resellers-top-txt {
	font-size: 13px;
	line-height: 25px;
	color: #333333;
	padding: 20px 0 17px 0;
}
/* Avatar Picket */
.top-login-input-tooltip.active {
	display: block;
}
.image-upload-and-crop-container.filereader-unsupported .description.fallback {
	display: block;
}
.image-upload-and-crop-container.filereader-unsupported .description {
	display: none;
}
.image-upload-and-crop-container .description.fallback {
	display: none;
}
.image-upload-and-crop-container form.aui {
	margin: 20px auto 0;
}
.image-upload-and-crop-container form.aui .spinner {
	width: 30px;
	height: 30px;
	float: left;
	margin-left: -30px;
}
.image-upload-and-crop-container .image-upload-field {
	display: none;
}
.image-upload-and-crop-container .image-upload-field[disabled] + .image-upload-field-replacement {
	opacity: 0.5;
	filter: alpha(opacity=50);
}
.image-upload-and-crop-container .image-upload-field[disabled] + .image-upload-field-replacement:hover {
	border-color: #CCC;
}
.image-upload-and-crop-container .image-upload-field[disabled] + .image-upload-field-replacement:active {
	-webkit-box-shadow: none;
	box-shadow: none;
}
.image-upload-and-crop-container .image-upload-field-replacement {
	color: #333;
}
.image-upload-and-crop-container .image-explorer-container {
	margin: 0 auto;
}
.image-explorer-container {
	width: 400px;
	height: 447px;
}
.image-explorer-container.empty .image-explorer-image-view {
	background: none;
	margin: 0;
	line-height: 28px;
}
.image-explorer-container.empty .image-explorer-image-view[data-upload-prompt]:after {
	-webkit-border-radius: 3px;
	-moz-border-radius: 3px;
	border-radius: 3px;
	-moz-background-clip: padding;
	-webkit-background-clip: padding-box;
	background-clip: padding-box;
	-webkit-box-sizing: border-box;
	-moz-box-sizing: border-box;
	box-sizing: border-box;
	content: attr(data-upload-prompt);
	color: #aaa;
	text-align: center;
	font-size: 20px;
	width: 60%;
	height: 100%;
	margin-left: -30%;
	padding: 48px 20px 0;
	position: absolute;
	top: 35%;
	left: 50%;
	background-size: 48px;
}
.image-explorer-container.empty .image-explorer-image-view .image-explorer-source {
	display: none;
}
.image-explorer-container.empty .image-explorer-image-view .image-explorer-mask {
	display: none;
}
.image-explorer-container.empty .image-explorer-image-view .image-explorer-drag-delegate {
	cursor: default;
}
.image-explorer-container.empty .image-explorer-scale-slider-wrapper {
	display: none;
}
.image-explorer-container.error .image-explorer-image-view[data-upload-prompt]:after {
	display: none;
}
.image-explorer-container .image-explorer-image-view {
	width: 400px;
	height: 400px;
	position: relative;
	overflow: hidden;
}
.image-explorer-container .image-explorer-image-view.active-drop-target {
	border-color: #14892c;
}
.image-explorer-container .image-explorer-image-view.active-drop-target[data-upload-prompt]:after {
	background-size: 48px;
	color: #14892c;
}
.image-explorer-container .image-explorer-image-view .image-explorer-drag-delegate, .avatar-white-bg {
	width: 100%;
	height: 100%;
	position: absolute;
	cursor: move;
	background-color: rgba(0, 0, 0, 0);
}
.avatar-white-bg {
	background-image: url(../images/mega/avatar-bg.png);
	background-position: -23px -23px;
	background-repeat: no-repeat;
}
input[type='range'] {
	-webkit-appearance: none !important;
	background: #b2b2b2;
	-webkit-border-radius: 5px;
	-moz-border-radius: 5px;
	border-radius: 5px;
	height: 10px;
}
input[type='range']::-webkit-slider-thumb {
 -webkit-appearance: none !important;
 width: 28px;
 height: 28px;
 -webkit-border-radius: 100%;
 -moz-border-radius: 100%;
 border-radius: 100%;
 background: white;
 border:2px solid rgba(0,0,0,0.15);
 -moz-background-clip: padding;
 -webkit-background-clip: padding-box;
 background-clip: padding-box;
 -webkit-box-sizing: border-box;
 -moz-box-sizing: border-box;
 box-sizing: border-box;
}
.image-explorer-container .image-explorer-image-view .image-explorer-mask {
	-webkit-box-shadow: 0 0 0 1000px rgba(0, 0, 0, 0.5);
	box-shadow: 0 0 0 1000px rgba(0, 0, 0, 0.5);
	position: absolute;
	left: 50%;
	top: 50%;
	margin-left: -128px;
	margin-top: -128px;
}
.image-explorer-container .image-explorer-image-view .image-explorer-mask.circle-mask {
	width: 260px;
	height: 260px;
	-webkit-border-radius: 100%;
	-moz-border-radius: 100%;
	border-radius: 100%;
	-moz-background-clip: padding;
	-webkit-background-clip: padding-box;
	background-clip: padding-box;
	-webkit-box-sizing: border-box;
	-moz-box-sizing: border-box;
	box-sizing: border-box;
	border: 2px solid white;
	-moz-box-shadow: 0 0 0 1px rgba(0,0,0,0.15);
	-webkit-box-shadow: 0 0 0 1px rgba(0,0,0,0.15);
	box-shadow: 0 0 0 1px rgba(0,0,0,0.15);
}
.image-explorer-container .image-explorer-image-view .image-explorer-mask.square-mask {
	width: 256px;
	height: 256px;
}
.image-explorer-container .image-explorer-image-view .image-explorer-mask.rounded-square-mask {
	width: 256px;
	height: 256px;
	-webkit-border-radius: 5px;
	-moz-border-radius: 5px;
	border-radius: 5px;
	-moz-background-clip: padding;
	-webkit-background-clip: padding-box;
	background-clip: padding-box;
}
.image-explorer-container .image-explorer-image-view img {
	position: absolute;
	left: 50%;
	top: 50%;
}
.image-explorer-container .image-explorer-image-view .aui-message {
	position: absolute;
	left: 50%;
	top: 50%;
	-webkit-box-sizing: border-box;
	-moz-box-sizing: border-box;
	box-sizing: border-box;
	margin: 0;
	width: 280px;
	max-height: 280px;
	margin-left: -140px;
	z-index: 10;
	word-wrap: break-word;
}
.image-explorer-container .image-explorer-image-view .aui-message.closeable {
	padding-right: 36px;
}
.image-explorer-container .image-explorer-scale-slider-wrapper {
	display: inline-block;
	width: 300px;
	margin: 0 50px 0 50px;
	position: relative;
	height: 47px;
	line-height: 20px;
	-webkit-box-sizing: border-box;
	-moz-box-sizing: border-box;
	box-sizing: border-box;
	padding-top: 19px;
}
.image-explorer-container .image-explorer-scale-slider-wrapper:before, .image-explorer-container .image-explorer-scale-slider-wrapper:after {
	width: 24px;
	height: 21px;
	content: '';
	background-image: url(../images/mega/avatar-zoom.png);
	position: absolute;
	top: 50%;
	margin-top: -9px;
	background-repeat: no-repeat;
}
.image-explorer-container .image-explorer-scale-slider-wrapper:before {
	left: -32px;
	background-position: left top;
}
.image-explorer-container .image-explorer-scale-slider-wrapper:after {
	right: -34px;
	background-position: right top;
}
.image-explorer-container .image-explorer-scale-slider, .image-explorer-container .fd-slider {
	padding: 0;
	margin: 0;
	display: inline-block;
	width: 300px;
	vertical-align: middle;
}
.image-explorer-container .image-explorer-scale-slider.fd-form-element-hidden, .image-explorer-container .fd-slider.fd-form-element-hidden {
	display: none;
}
.image-explorer-container .fd-slider .fd-slider-bar {
	left: 3px;
	right: 3px;
}
.image-explorer-container .fd-slider .fd-slider-range {
	left: 4px;
}
.new-affiliate-bg1 {
	height: 407px;
	position: relative;
	overflow: hidden;
	min-width: 980px;
	background-image: url(../images/mega/new-affiliate-sprite.png);
	background-position: left -407px;
	background-repeat: repeat-x;
}
.new-affiliate-right-bg {
	height: 407px;
	position: absolute;
	width: 200%;
	left: 50%;
	background-image: url(../images/mega/new-affiliate-sprite.png);
	background-position: left top;
	background-repeat: repeat-x;
}
.new-affialite-mid-bg {
	height: 407px;
	background-image: url(../images/mega/new-affiliate-sprite.png);
	background-position: center -814px;
	background-repeat: no-repeat;
	position: absolute;
	width: 100%;
}
.new-affiliate-mid-header, .new-affiliate-bot-header {
	font-size: 16px;
	line-height: 20px;
	color: #3F4646;
	font-family: 'Open Sans Semibold Italic', Arial;
	padding: 23px 0 4px 0;
}
.new-affiliate-mid-header.new-affiliate-bot-pad {
	padding: 39px 0 10px 0;
}
ul.top-ul {
	margin: 0 0 45px 0;
	padding: 0;
}
ul.mid-ul {
	margin: 0 0 20px 0;
	padding: 0;
}
ul.can-ul, ul.cannt-ul {
	margin: 0 0 0 0;
	padding: 0;
}
ul.bot-ul {
	margin: 15px 0 10px 0;
	padding: 0;
}
ul.top-ul li, ul.mid-ul li, ul.bot-ul li, ul.can-ul li, ul.cannt-ul li {
	list-style: none;
	margin: 0;
	padding: 0;
	color: #3F4646;
	line-height: 25px;
	margin: 5px 0;
	background-image: none;
}
ul.mid-ul li {
	margin: 20px 0 0 0;
}
ul.can-ul li, ul.cannt-ul li {
	margin: -6px 0 16px 0;
}
ul.top-ul li span, ul.mid-ul li span, ul.bot-ul li span, ul.can-ul li span, ul.cannt-ul li span {
	padding-left: 15px;
	background-image: url(../images/mega/new-affiliate-sprite.png);
	background-position: left -1614px;
	background-repeat: no-repeat;
	display: inline-block;
}
ul.mid-ul li span {
	background-position: -1480px -1614px;
}
ul.can-ul li span {
	background-position: -151px -1345px;
	padding-left: 25px;
}
ul.cannt-ul li span {
	background-position: -740px -1345px;
	padding-left: 25px;
}
.new-affiliate-small-bl {
	width: 50%;
	-moz-box-sizing: border-box;
	-webkit-box-sizing: border-box;
	box-sizing: border-box;
}
.new-affiliate-small-bl.left {
	float: left;
	padding-right: 30px;
}
.new-affiliate-small-bl.right {
	float: right;
	padding-left: 30px;
}
.new-affiliate-gray {
	background-color: #f2f2f2;
}
.new-affiliate-pad.new-affiliate-mid-header {
	padding: 39px 0 37px 0;
}
.new-affiliate-icon {
	width: 90px;
	height: 90px;
	float: left;
	background-image: url(../images/mega/new-affiliate-sprite.png);
	background-position: -17px -1433px;
	background-repeat: no-repeat;
}
.new-affiliate-icon.globe {
	background-position: -1124px -1426px;
}
.new-affiliate-icon-title {
	margin-left: 110px;
	font-size: 16px;
	line-height: 24px;
	padding: 32px 0 0 0;
	color: #666666;
	font-family: 'Open Sans Semibold Italic', Arial;
}
.new-affiliate-bot-txt {
	line-height: 25px;
	font-size: 13px;
	color: #333333;
	margin: 0 0 20px 0;
}
.new-bottom-pages.affiliate h1 {
	padding: 28px 0 0 0;
}
.new-affiliate-gray .new-bottom-pages.affiliate h1 {
	color: #565656;
}
.new-affiliate-label {
	color: #858585;
	font-size: 13px;
	line-height: 25px;
	padding: 20px 18px 4px 0;
	position: relative;
	float: left;
}
.new-affiliate-star {
	position: absolute;
	right: 0;
	width: 14px;
	height: 15px;
	background-image: url(../images/mega/new-affiliate-sprite.png);
	background-position: -1478px -1541px;
	background-repeat: no-repeat;
}
.affiliate-input-block {
	background-image: none;
	padding: 0 10px 0 10px;
	margin-bottom: 0;
	background-color: white;
}
.affiliate-input-block.short {
	min-width: 70px;
	float: left;
	margin-right: 10px;
}
.affiliate-input-block.short.year {
	min-width: 80px;
}
.affiliate-input-block input {
	color: #858585;
}
.affiliate-input-block.select {
	background-image: url(../images/mega/new-affiliate-sprite.png);
	background-position: right -1311px;
	background-repeat: no-repeat;
	position: relative;
	overflow: hidden;
}
.affiliate-input-block.select select {
 filter: progid:DXImageTransform.Microsoft.Alpha(opacity=0);
	-moz-opacity: 0;
	-khtml-opacity: 0;
	opacity: 0;
	width: 100%;
	height: 26px;
	position: absolute;
	z-index: 10;
	margin: 0;
	padding: 0;
	border: 0;
	top: 0;
}
.affiliate-select-txt {
	padding-right: 23px;
	font-size: 13px;
	color: #858585;
	line-height: 24px;
}
.forms-page {
	padding: 10px 20px 50px 20px;
}
.affiliate .radioOn, .affiliate .radioOff {
	background-image: url(../images/mega/new-affiliate-sprite.png);
	background-position: -745px -1248px;
	background-repeat: no-repeat;
}
.affiliate .radioOn {
	background-position: -840px -1248px;
}
.affiliate-input-block.textarea-block {
	height: auto;
	padding: 2px 10px;
}
.affiliate-input-block.textarea-block textarea {
	border: 0;
	padding: 0;
	margin: 0;
	font-size: 13px;
	color: #878787;
	line-height: 20px;
	height: 126px;
	width: 100%;
	-moz-box-sizing: border-box;
	-webkit-box-sizing: border-box;
	box-sizing: border-box;
	resize: none;
	outline: none;
	font-family: 'Open Sans', Arial, Helvetica, sans-serif;
}
.new-affiliate-label.textarea-label {
	padding-top: 30px;
}
.affiliate .new-registration-checkbox .checkboxOn, .affiliate .new-registration-checkbox .checkboxOff {
	margin-bottom: 0;
}
.affiliate .reg-st5-complete-button {
	margin: 40px 0 30px 0;
	min-width: 110px;
	text-align: center;
}
.contact-new-row {
	border-bottom: 2px solid #f2f2f2;
}
.main-mid-pad.new-bottom-pages.contact {
	padding: 0 20px;
	margin: 0 auto;
}
.contact-new-column {
	border-left: 2px solid #f2f2f2;
	float: left;
	width: 50%;
	-webkit-box-sizing: border-box;
	-moz-box-sizing: border-box;
	box-sizing: border-box;
	margin: 0 -2px;
	padding: 16px 0 40px 40px;
}
.contact-new-column:first-child {
	border-right: 2px solid #f2f2f2;
	border-left: 0;
	padding: 16px 40px 40px 0;
	margin: 0;
}
.contact-new-title {
	height: 62px;
	width: 100%;
	vertical-align: middle;
	color: #D32700;
	font-size: 16px;
	line-height: 21px;
	font-family: 'Open Sans Semibold Italic', Arial;
	padding-left: 47px;
	-webkit-box-sizing: border-box;
	-moz-box-sizing: border-box;
	box-sizing: border-box;
	display: table-cell;
	background-image: url(../images/mega/contact-new-sprite.png);
	background-position: 0 15px;
	background-repeat: no-repeat;
}
.contact-new-title.legal {
	background-position: -509px 15px;
}
.contact-new-title.copyright {
	background-position: 0px -215px;
}
.contact-new-title.improvements {
	background-position: -509px -215px;
}
.contact-new-title.bug {
	background-position: 0 -444px;
}
.contact-new-title.media {
	background-position: -509px -444px;
}
.contact-new-txt {
	font-size: 13px;
	line-height: 25px;
	color: #333333;
	padding: 0 0 0 0;
	min-height: 75px;
}
.contact-new-txt a {
	cursor: pointer;
	color: #D92E00;
}
.contact-new-button, a.contact-new-button {
	display: block;
	float: left;
	background-color: #b2b2b2;
	color: white;
	height: 24px;
	line-height: 22px;
	padding: 0 30px 0 10px;
	background-image: url(../images/mega/contact-new-sprite.png);
	background-position: right -134px;
	background-repeat: no-repeat;
	margin: 12px 0 0 0;
	-moz-border-radius: 5px;
	-webkit-border-radius: 5px;
	border-radius: 5px;
}
a.contact-new-button:hover {
	background-color: #D92E00;
}
.contact-new-row.bottom {
	margin-bottom: -2px;
}
.dev-nw-gray-bg {
	height: 100%;
	height: -webkit-calc(100% - 280px);
	height: -moz-calc(100% - 280px);
	height: calc(100% - 280px);
	width: 100%;
	position: absolute;
	overflow: hidden;
	min-width: 980px;
	z-index: 0;
}
.dev-nw-gray {
	width: 100%;
	height: 100%;
	background-color: #f2f2f2;
	position: absolute;
	right: 50%;
	margin-right: 240px;
}
.main-mid-pad.new-bottom-pages.dev-nw, .main-mid-pad.new-bottom-pages.help-nw {
	padding-left: 10px;
	z-index: 2;
	position: relative;
}
.new-left-menu-block {
	width: 241px;
	float: left;
	padding-top: 30px;
}
.new-right-content-block {
	margin-left: 241px;
	padding: 10px 0 0 50px;
}
.new-left-menu-link {
	height: 40px;
	-webkit-border-bottom-left-radius: 5px;
	-moz-border-radius-bottomleft: 5px;
	border-bottom-left-radius: 5px;
	-webkit-border-top-left-radius: 5px;
	-moz-border-radius-topleft: 5px;
	border-top-left-radius: 5px;
	margin-bottom: 10px;
	cursor: pointer;
}
.new-left-menu-icon {
	vertical-align: middle;
	display: table-cell;
	padding-left: 44px;
	font-size: 13px;
	line-height: 18px;
	background-image: url(../images/mega/sdk-sprite.png);
	background-position: -838px 5px;
	background-repeat: no-repeat;
	height: 40px;
	padding-right: 20px;
	color: #38393D;
}
.new-left-menu-icon.dev-home {
	background-position: -838px 5px;
}
.new-left-menu-link:hover, .new-left-menu-link.active {
	background-color: white;
}
.new-left-menu-link:hover .new-left-menu-icon, .new-left-menu-link.active .new-left-menu-icon {
	color: #D8260B
}
.new-left-menu-icon.dev-home {
	background-position: -838px 5px;
}
.new-left-menu-link:hover .new-left-menu-icon.dev-home, .new-left-menu-link.active .new-left-menu-icon.dev-home {
	background-position: -838px -75px;
}
.new-left-menu-icon.dev-sdk {
	background-position: -838px -156px;
}
.new-left-menu-link:hover .new-left-menu-icon.dev-sdk, .new-left-menu-link.active .new-left-menu-icon.dev-sdk {
	background-position: -838px -236px;
}
.new-left-menu-icon.dev-doc {
	background-position: -838px -326px;
}
.new-left-menu-link:hover .new-left-menu-icon.dev-doc, .new-left-menu-link.active .new-left-menu-icon.dev-doc {
	background-position: -838px -416px;
}
.dev-short-block {
	width: 50%;
	float: left;
	padding: 45px 30px 30px 0;
	-webkit-box-sizing: border-box;
	-moz-box-sizing: border-box;
	box-sizing: border-box;
}
.dev-short-block.right {
	padding: 45px 0 30px 30px;
}
.dev-short-bl-icon {
	height: 180px;
	background-image: url(../images/mega/sdk-sprite.png);
	background-position: -10px 0;
	background-repeat: no-repeat;
}
.dev-short-bl-icon.docs {
	background-position: -390px 0;
}
.dev-short-block .new-affiliate-bot-txt {
	line-height: 21px;
	color: #666666;
	min-height: 80px;
	margin: 0 0 15px 0;
}
.dev-new-button {
	height: 34px;
	border: 2px solid #d9d9d9;
	background-color: white;
	cursor: pointer;
	float: left;
	-moz-border-radius: 5px;
	font-size: 13px;
	line-height: 28px;
	-webkit-border-radius: 5px;
	border-radius: 5px;
	padding: 0 30px 0 13px;
	background-image: url(../images/mega/sdk-sprite.png);
	background-position: right -760px;
	background-repeat: no-repeat;
	color: #333333;
	-webkit-box-sizing: border-box;
	-moz-box-sizing: border-box;
	box-sizing: border-box;
	font-family: 'Open Sans Semibold', Arial;
}
.dev-new-button:hover, .dev-new-button.active {
	background-color: #D92E00;
	border-color: #D92E00;
	color: white;
	background-position: right -830px;
}
.dev-new-button.down-arrow {
	padding: 0 13px 0 38px;
	background-position: -865px -899px;
}
.dev-new-button.down-arrow:hover, .dev-new-button.down-arrow.active {
	background-position: -865px -969px;
}
.dev-new-button.plus-icon {
	padding: 0 13px 0 38px;
	background-position: 10px -286px;
}
.dev-new-button.plus-icon:hover, .dev-new-button.plus-icon.active {
	background-position: 10px -366px;
}
.dev-new-button.del-icon {
	padding: 0 13px 0 38px;
	float: right;
	margin: 49px 0 0 0;
	background-position: 11px -907px;
}
.dev-new-button.del-icon:hover, .dev-new-button.del-icon.active {
	background-position: 11px -967px;
}
.new-right-content-block .new-bottom-pages h1 {
	color: #38393D;
}
.dev-new-divider {
	height: 2px;
	background-color: #f2f2f2;
	margin: 0 -20px
}
.dev-new-mid-pad {
	padding: 10px 0 50px 0;
}
.dev-new-appplications-table .grid-table th {
	line-height: 27px !important;
}
.dev-new-appplications-table .grid-table th {
	height: 30px;
}
.dev-new-appplications-table grid-table td {
	height: 31px;
	color: #666666;
}
.dev-new-top-pad {
	padding: 45px 0 30px 0;
}
.dev-short-bl-icon.left {
	width: 191px;
	float: left;
	height: 170px
}
.dev-new-sdk-txt {
	height: 160px;
	margin-left: 191px;
	display: table-cell;
	vertical-align: middle;
	font-size: 13px;
	line-height: 21px;
	color: #666666;
}
.dev-new-bottom-pad {
	padding: 10px 0 20px 0;
}
.dev-new-appplications-table {
	border: 2px solid #dbdbdb;
	-moz-border-radius: 6px;
	-webkit-border-radius: 6px;
	border-radius: 6px;
	margin-top: 46px;
	overflow: hidden;
}
.dev-new-app-header {
	font-size: 16px;
	line-height: 24px;
	color: #D21F00;
	font-family: 'Open Sans Semibold Italic', Arial;
	padding: 13px 10px;
}
.dev-new-appplications-table table {
	margin-bottom: -2px;
}
.dev-new-table-icon {
	padding: 0 0 0 30px;
	display: block;
	background-image: url(../images/mega/sdk-sprite.png);
	background-position: 0 -458px;
	background-repeat: no-repeat;
}
.dev-new-app-settings {
	width: 27px;
	height: 27px;
	display: block;
	background-image: url(../images/mega/sdk-sprite.png);
	background-position: 3px -546px;
	background-repeat: no-repeat;
	margin-left: 4px;
	cursor: pointer;
}
.dev-new-app-settings:hover {
	background-position: 3px -626px;
}
.dev-new-appplications-table .grid-table tr td:first-child {
	padding-left: 10px;
}
.dev-new-appplications-table .grid-table td {
	color: #666666;
}
.dev-new-appplications-table table.grid-table th:nth-child(4), .dev-new-appplications-table table.grid-table td:nth-child(4) {
	width: 35px;
	padding: 0;
}
.dev-no-apps-txt {
	padding-top: 105px;
	font-size: 16px;
	line-height: 21px;
	color: #999999;
	text-align: center;
	width: 300px;
	margin: 30px auto;
	background-image: url(../images/mega/sdk-sprite.png);
	background-position: -300px -285px;
	background-repeat: no-repeat;
}
.dev-new-app-big-icon {
	height: 52px;
	padding-left: 85px;
	line-height: 50px;
	font-size: 30px;
	color: #333333;
	background-image: url(../images/mega/sdk-sprite.png);
	background-position: 0 -726px;
	background-repeat: no-repeat;
	margin: 40px 0;
	float: left;
}
.dev-new-app-left-block {
	width: 150px;
	float: left;
	padding-top: 48px;
}
.dev-new-label {
	text-align: right;
	height: 30px;
	font-size: 13px;
	line-height: 28px;
	margin-bottom: 20px;
	color: #333333;
}
.dev-new-label.textarea-label {
	margin-bottom: 124px;
}
.dev-new-app-right-block {
	margin-left: 170px;
	padding-top: 48px;
}
.dev-new-app-right-block .affiliate-input-block {
	margin-bottom: 20px;
}
.dev-new-app-txt-pad {
	height: 30px;
	margin-bottom: 20px;
}
.dev-new-app-right-block .radioOff, .dev-new-app-right-block .radioOn {
	background-image: url(../images/mega/sdk-sprite.png);
	background-position: -159px -856px;
	background-repeat: no-repeat;
	margin-top: 5px;
}
.dev-new-app-right-block .radioOn {
	background-position: 0 -856px;
}
.dev-new-app-right-block .radio-txt {
	padding-top: 6px;
}
.dev-new-app-right-block .reg-st5-complete-button.active {
	min-width: 100px;
	text-align: center;
	margin: 30px 10px 20px 0;
}
.dev-new-app-right-block .reg-st5-complete-button.active.cancel {
	background-color: #b2b2b2;
}
.new-left-submenu {
	margin-top: -10px;
}
.new-left-submenu-item {
	background-image: url(../images/mega/sdk-sprite.png);
	background-position: -840px -604px;
	background-repeat: no-repeat;
	padding: 10px 0 0 32px;
}
.new-left-submenu-item.last {
	background-position: -840px -654px;
}
.new-left-submenu-item .new-left-menu-link {
	margin: 0;
}
.new-left-submenu-item .new-left-menu-icon {
	background-image: none;
	padding: 0 12px;
}
.new-bottom-pages .new-right-content-block h2 {
	color: #38393D;
}
.new-bottom-pages .new-right-content-block ul {
	margin: 5px 0 0 0;
	padding: 0;
}
.new-bottom-pages .new-right-content-block li {
	list-style: none;
	color: #333333;
	font-size: 13px;
	line-height: 26px;
	padding-left: 15px;
	margin: 15px 0 0 0;
	background-image: url(../images/mega/sdk-sprite.png);
	background-repeat: no-repeat;
	background-position: -897px -1024px;
}
code, c {
	font-family: "Courier New", Courier, monospace;
}
.new-notifications-txt {
	color: white;
	font-size: 14px;
	padding: 0 0 0 64px;
	line-height: 47px;
	background-image: url(../images/mega/main-sprite.png?v=7);
	background-repeat: no-repeat;
	background-position: 9px -631px;
}
.new-notification-top {
	height: 51px;
	margin-left: 304px;
	-webkit-box-sizing: border-box;
	-moz-box-sizing: border-box;
	box-sizing: border-box;
	padding: 10px 0 0 10px;
	border-bottom: 2px solid #EEEEEE;
}
.new-notifications-scroll {
	height: 100%;
	height: -webkit-calc(100% - 51px);
	height: -moz-calc(100% - 51px);
	height: calc(100% - 51px);
	background-image: url(../images/mega/notification-icons.png);
	background-position: -109px top;
	background-repeat: repeat-y;
	margin-left: -104px;
}
.new-notification-pad {
	padding: 19px 0 19px 0;
	position: relative
}
.new-bottom-pages .copyrigths p span.text {
	padding: 0;
	margin-left: 28px;
}
span.roman-number {
	font-family: 'Open Sans Semibold Italic', Arial;
	font-size: 16px;
	color: #D32400;
	float: left;
	display: block;
}
.copyrights-gray {
	background-color: #f2f2f2;
}
.copyrights-gray .new-bottom-pages {
	padding: 20px 20px 40px 20px;
}
.copyrights-page .reg-st5-complete-button.active {
	min-width: 156px;
	margin: 40px 0 20px 0;
	text-align: center;
}
p.copyrights-red {
	color: #d9290b;
	padding-bottom: 6px;
}
.register-st2-button.active.copyrights-form {
	float: right;
	margin: 48px 0 20px 0;
}
.reg-st5-complete-button.active.copyrights-form {
	float: left;
	background-color: #4c4c4c;
	margin: 48px 0 20px 0;
}
.register-st2-button.active.back.copyrights-form {
	float: left;
	background-position: -28px -1407px;
}
.register-st2-button.active.back.copyrights-form .register-st2-button-arrow {
	background-color: #4c4c4c;
}
.main-mid-pad.new-bottom-pages.copyrights-bottom {
	padding: 48px 20px 46px 20px;
}
.copyrights-bottom .new-registration-checkbox .checkboxOn, .copyrights-bottom .new-registration-checkbox .checkboxOff {
	margin: 2px 0 0 0;
}
.copyrights-bottom .new-registration-checkbox .radio-txt {
	margin: -1px 0 0 35px;
	padding: 0 0 0 0;
	float: none;
	text-indent: 0;
	display: block;
	line-height: 24px;
}
.copyrights-h2-pad {
	padding: 28px 0 6px 0;
}
.copyrights-h2-pad span {
	color: #333333;
}
.dev-nw-gray.blogs-background {
	right: 0;
	left: 50%;
	margin-left: 250px;
}
.blog-new.new-bottom-pages {
	padding: 0 20px 0 20px;
	z-index: 2;
	position: relative;
}
.new-left-menu-icon.help-icon {
	background-image: url(../images/mega/help-new-sprite.png);
	background-position: 0px -5px;
	background-repeat: no-repeat;
}
.new-left-menu-icon.help-icon.help-home {
	background-position: 11px 9px;
}
.new-left-menu-icon.help-icon.help-basics {
	background-position: 11px -42px;
}
.new-left-menu-icon.help-icon.help-sharing {
	background-position: 11px -92px;
}
.new-left-menu-icon.help-icon.help-security {
	background-position: 11px -143px;
}
.new-left-menu-icon.help-icon.help-account {
	background-position: 11px -192px;
}
.new-left-menu-icon.help-icon.help-sync {
	background-position: 11px -242px;
}
.new-left-menu-icon.help-icon.help-ios {
	background-position: 11px -292px;
}
.new-left-menu-icon.help-icon.help-android {
	background-position: 11px -342px;
}
.new-left-menu-link:hover .new-left-menu-icon.help-icon.help-home, .active .new-left-menu-icon.help-icon.help-home {
	background-position: 11px -391px;
}
.new-left-menu-link:hover .new-left-menu-icon.help-icon.help-basics, .active .new-left-menu-icon.help-icon.help-basics {
	background-position: 11px -442px;
}
.new-left-menu-link:hover .new-left-menu-icon.help-icon.help-sharing, .active .new-left-menu-icon.help-icon.help-sharing {
	background-position: 11px -492px;
}
.new-left-menu-link:hover .new-left-menu-icon.help-icon.help-security, .active .new-left-menu-icon.help-icon.help-security {
	background-position: 11px -543px;
}
.new-left-menu-link:hover .new-left-menu-icon.help-icon.help-account, .active .new-left-menu-icon.help-icon.help-account {
	background-position: 11px -592px;
}
.new-left-menu-link:hover .new-left-menu-icon.help-icon.help-sync, .active .new-left-menu-icon.help-icon.help-sync {
	background-position: 11px -642px;
}
.new-left-menu-link:hover .new-left-menu-icon.help-icon.help-ios, .active .new-left-menu-icon.help-icon.help-ios {
	background-position: 11px -692px;
}
.new-left-menu-link:hover .new-left-menu-icon.help-icon.help-android, .active .new-left-menu-icon.help-icon.help-android {
	background-position: 11px -742px;
}
h1.help-home-header {
	color: #38393D;
	padding-bottom: 40px;
}
.help-nw .blog-new-div {
	margin: 50px 0 10px -52px;
}
.help-nw .blog-new-div div {
	right: auto;
	left: 660px;
}
.help-short-block {
	overflow: hidden;
}
.help-nw .dev-short-block.left {
	padding: 0 20px 0 0;
}
.help-nw .dev-short-block.right {
	padding: 0 0 0 20px;
}
.help-text-block {
	line-height: 21px;
	color: #666666;
	min-height: 0;
	margin: 10px 0 25px 0;
}
.help-nw .dev-new-button {
	background-image: url(../images/mega/help-new-sprite.png);
	background-position: right -365px;
	background-repeat: no-repeat;
	padding: 0 38px 0 13px;
}
.help-nw .dev-new-button:hover {
	background-position: right -425px;
}
.help-listing {
	line-height: 27px;
	color: #666666;
	min-height: 0;
	background-image: url(../images/mega/help-new-sprite.png);
	background-position: -862px 3px;
	background-repeat: no-repeat;
	padding: 0 0 0 20px;
	margin: 10px 0 0 0;
	cursor: pointer;
}
.help-listing:hover {
	color: #D21F00;
}
.jspVerticalBar {
	z-index: 120;
}
.help-nw .dev-short-block.help-nw-short-blocks {
	margin: 0 -3px 0 -3px;
	padding-bottom: 20px;
}
.help-block {
	min-height: 130px;
	margin: 40px 3px 0 3px;
	border: 2px solid #d9d9d9;
	-moz-border-radius: 5px;
	-webkit-border-radius: 5px;
	border-radius: 5px;
	-webkit-box-sizing: border-box;
	-moz-box-sizing: border-box;
	box-sizing: border-box;
	padding: 0 20px 20px 20px;
	cursor: pointer;
}
.help-block:first-child {
	margin: 20px 3px 0 3px;
}
.help-block:first-child:hover {
	margin: 17px 0 -3px 0;
}
.help-block:hover {
	border: 5px solid #D21F00;
	margin: 37px 0 -3px 0;
	min-height: 136px;
}
.help-short-icon {
	display: table-cell;
	height: 60px;
	width: 100%;
	-webkit-box-sizing: border-box;
	-moz-box-sizing: border-box;
	box-sizing: border-box;
	color: #D21F00;
	font-size: 16px;
	line-height: 24px;
	padding: 10px 20px 0 47px;
	font-family: 'Open Sans Semibold Italic', Arial;
	background-image: url(../images/mega/help-new-sprite.png);
	background-position: 0 0;
	background-repeat: no-repeat;
	vertical-align: middle;
}
.help-short-icon.basics {
	background-position: -502px -472px;
}
.help-short-icon.security {
	background-position: -502px -642px;
}
.help-short-icon.sync {
	background-position: -502px -812px;
}
.help-short-icon.android {
	background-position: -502px -982px;
}
.help-short-icon.sharing {
	background-position: -849px -472px;
}
.help-short-icon.account {
	background-position: -849px -642px;
}
.help-short-icon.ios {
	background-position: -849px -812px;
}
.help-short-txt {
	font-size: 13px;
	line-height: 26px;
	color: #333333;
}
.help-info-pages h1.help-home-header {
	padding-bottom: 20px;
}
.new-bottom-pages .help-info-pages p {
	padding: 15px 0 15px 0;
	color: #666666;
}
.new-bottom-pages .help-info-pages p strong, .new-bottom-pages .help-info-pages p b {
	font-weight: normal;
	font-family: 'Open Sans Semibold', Arial;
}
.new-bottom-pages .help-info-pages p strong.italic, .new-bottom-pages .help-info-pages p i {
	font-family: 'Open Sans Semibold Italic', Arial;
	font-style: normal;
}
.sync-coming-soon-txt {
	text-align: center;
	line-height: 68px;
	font-size: 40px;
	color: #1d9fea;
	font-family: 'Open Sans', Arial;
	font-style: italic;
	height: 70px;
	margin-bottom: 30px;
}
.fm-tree-folder.contact.no-status, .no-status .fm-tree-folder.contact {
	background-image: none !important;
}
.fm-tree-folder.contact.no-status .avatar, .no-status .fm-tree-folder.contact .avatar {
	margin: 5px 0 0 27px !important;
}
.fm-tree-folder.contact.no-status span.contact-name, .no-status .fm-tree-folder.contact span.contact-name {
	margin: 0 0 0 63px !important;
}
.no-status .activity-status.online, .no-status .contact-status {
	display: none !important;
}
.blog-article-divider {
	height: 2px;
}
.new-bottom-pages .blog-new-full h2.not-float {
	float: none;
	background-image: none;
	padding: 42px 0 2px 0;
}
.new-bottom-pages .blog-new-full p.strong-paragraph.new-blog-icon {
	padding: 30px 0 13px 45px;
	background-image: url(../images/mega/blogs/blog-post-sprite1.png);
	background-repeat: no-repeat;
}
.new-blog-icon.faster-loading-icon {
	background-position: -2px 28px;
}
.new-blog-icon.new-user-interface {
	background-position: 1px -105px;
}
.new-blog-icon.local-caching-icon {
	background-position: -1px -264px;
}
.new-blog-icon.user-avatars-icon {
	background-position: -1px -429px;
}
.new-blog-icon.contact-management-icon {
	background-position: -1px -605px;
}
.new-blog-icon.new-tree-panel-icon {
	background-position: -1px -770px;
}
.new-blog-icon.improved-transfers-icon {
	background-position: -1px -946px;
}
.new-blog-icon.firefox-extension-icon {
	background-position: -1px -1111px;
}
.new-blog-icon.new-ios-icon {
	background-position: -1px -1329px;
}
.new-bottom-pages .blog-new-full p.strong-paragraph.new-blog-icon.new-sync-icon {
	background-position: 0 -1530px;
	padding-top: 20px;
}
.blog-new-full-img.middle-blog-img {
	margin: -5px 0 38px 0;
	max-width: 660px;
	display: block;
	padding: 10px;
	background-color: #cccccc;
	-moz-border-radius: 5px;
	-webkit-border-radius: 5px;
	border-radius: 5px;
	-moz-box-sizing: border-box;
	-webkit-box-sizing: border-box;
	box-sizing: border-box;
}
.blog-new-full-img.list-blog-img {
	margin: 15px 0 45px 0;
	max-width: 660px;
	display: block;
	padding: 10px;
	background-color: #cccccc;
	-moz-border-radius: 5px;
	-webkit-border-radius: 5px;
	border-radius: 5px;
	-moz-box-sizing: border-box;
	-webkit-box-sizing: border-box;
	box-sizing: border-box;
}
.middle-blog-img img, .list-blog-img img {
	max-width: 100%;
	border: 0;
	display: block;
}
.blog-new-full-img.middle-blog-img:hover, .blog-new-full-img.list-blog-img:hover {
	background-color: #7f7f7f;
}
.new-bottom-pages .blog-new-full p.strong-paragraph.new-blog-icon {
	color: #737477;
}
.blog-new-full, .blog-new-full div, .blog-new-full p, .blog-new-full h1, .blog-new-full h2, .blog-new-full h3, div div.new-download-file-title, div div.nt-info-txt, div div.nt-main-date, .new-right-content-block div, .new-right-content-block p, .new-right-content-block h1, .new-right-content-block h2, .new-right-content-block h3, .new-right-content-block span, .fm-chat-messages-block div, .fm-chat-messages-block span, .fm-chat-messages-block a, div.new-bottom-pages div, div.new-bottom-pages h1, div.new-bottom-pages h2, div.new-bottom-pages h3, div.new-bottom-pages h4, div.new-bottom-pages h5, div.new-bottom-pages ul, div.new-bottom-pages span, div.new-bottom-pages p, div.new-bottom-pages a, .ff-right-block div, .ff-right-block p, .ff-right-block h1, .ff-right-block h2, .ff-right-block h3, .pro-gray-block div, .pro-gray-block p, .pro-gray-block h1, .pro-gray-block h2, .pro-gray-block h3, .sync-white-bl div, .sync-white-bl p, .sync-white-bl h1, .sync-white-bl h2, .sync-white-bl h3, .sync-top-txt, .sync-top-txt-block div, .sync-top-txt-block p, .sync-top-txt-block h1, .sync-top-txt-block h2 {
	-webkit-touch-callout: text;
	-webkit-user-select: text;
	-khtml-user-select: text;
	-moz-user-select: text;
	-ms-user-select: text;
	user-select: text;
}
.blog-new-full ul.small-pad li {
	padding-bottom: 0;
}
.st-top-italic-txt {
	text-align: center;
	color: #333333;
	font-size: 16px;
	line-height: 24px;
	font-family: 'Open Sans Semibold Italic', Arial;
}
.st-top-red-txt {
	text-align: center;
	color: #333333;
	font-size: 14px;
	line-height: 28px;
	color: #C11B00;
	padding-top: 10px;
}
.st-secure-block-pad {
	padding: 45px 0 50px 0;
	max-width: 960px;
	margin: 0 auto;
}
.st-green-note-txt {
	display: none;
}
.st-green-note-txt span {
	font-size: 15px;
}
.st-membership-left-bl {
	float: left;
	width: 420px;
}
.st-member-ship-right-bl {
	float: right;
	min-width: 140px;
	background-image: url(../images/mega/new-start-full.png);
	background-repeat: no-repeat;
	padding: 145px 0 0 0;
	text-align: center;
	color: #D42400;
	font-size: 18px;
	line-height: 24px;
	font-family: 'Open Sans Semibold', Arial;
	margin-left: 100px;
}
.st-member-ship-right-bl.storage {
	background-position: center -393px;
}
.st-member-ship-right-bl.bandwidth {
	background-position: center -640px;
	margin: 0;
}
.st-small-gray-txt {
	font-size: 12px;
	color: #999999;
}
.st-small-red-txt {
	font-size: 13px;
}
.st-gray-block-pad.small-pad.short-blocks-pad {
	padding: 0 10px;
}
.st-short-block {
	float: left;
	width: 50%;
	-moz-box-sizing: border-box;
	-webkit-box-sizing: border-box;
	box-sizing: border-box;
	padding: 45px 48px 45px 0;
}
.st-short-block.left {
	border-right: 1px solid #f2f2f2;
	padding: 48px 48px 48px 0;
}
.st-short-block.right {
	border-left: 1px solid #f2f2f2;
	padding: 48px 0 48px 48px;
}
.st-gray-div {
	height: 2px;
	background-color: #f2f2f2
}
.st-apps-txt {
	text-align: center;
	font-size: 13px;
	line-height: 25px;
	color: #333333;
	padding-top: 20px;
}
.st-apps-title {
	color: #333333;
	text-align: center;
	font-size: 20px;
	line-height: 30px;
}
.st-apps-icon {
	background-image: url(../images/mega/new-start-full.png);
	background-repeat: no-repeat;
	height: 155px;
	-webkit-transition: opacity 250ms ease-in-out;
	-moz-transition: opacity 250ms ease-in-out;
	-o-transition: opacity 250ms ease-in-out;
	-ms-transition: opacity 250ms ease-in-out;
	transition: opacity 250ms ease-in-out;
 filter:progid:DXImageTransform.Microsoft.Alpha(opacity=55);
	-moz-opacity: 0.55;
	-khtml-opacity: 0.55;
	opacity: 0.55;
	cursor: pointer;
}
.st-apps-icon:hover {
 filter:progid:DXImageTransform.Microsoft.Alpha(opacity=100);
	-moz-opacity: 1;
	-khtml-opacity: 1;
	opacity: 1;
}
.st-apps-icon.mobile {
	background-position: -119px -955px;
}
.st-apps-icon.sync {
	background-position: -639px -955px;
}
.st-apps-icon.chat {
	background-position: -120px -1305px;
}
.st-apps-icon.browser {
	background-position: -639px -1305px;
}
.st-apps-title .blue {
	color: #1FA4E5;
}
.register-info-icon {
	width: 120px;
	height: 120px;
	background-image: url(../images/mega/register-info.png);
	background-position: left top;
	margin: 40px auto;
}
.register-game-txt {
	width: 589px;
	margin-left: 201px;
	font-size: 16px;
	line-height: 24px;
	color: #666666;
	margin-bottom: 45px;
}
.register-game-buttons {
	text-align: center;
}
.register-game-button {
	min-width: 140px;
	height: 40px;
	display: inline-block;
	border: 4px solid #676767;
	-webkit-box-sizing: border-box;
	-moz-box-sizing: border-box;
	box-sizing: border-box;
	-moz-border-radius: 25px;
	-webkit-border-radius: 25px;
	border-radius: 25px;
	text-align: center;
	color: #676767;
	line-height: 30px;
	font-size: 16px;
	padding: 0 15px;
	margin: 0 20px;
	cursor: pointer;
}
.register-game-button:hover {
	background-color: #676767;
	color: white;
}
.register-game-button.start {
	border: 4px solid #d82c00;
	color: #d82c00;
}
.register-game-button.start:hover {
	background-color: #d82c00;
	color: white;
}
.st-green-note {
	right: 0;
	position: absolute;
	width: 180px;
	height: 180px;
	background-image: url(../images/mega/en/start-green-note.png);
	background-position: left top;
	background-repeat: no-repeat;
	overflow: hidden;
}
.ct .st-green-note {
	background-image: url(../images/mega/ct/start-green-note.png);
}
.ru .st-green-note {
	background-image: url(../images/mega/ru/start-green-note.png);
}
.es .st-green-note {
	background-image: url(../images/mega/es/start-green-note.png);
}
.fr .st-green-note {
	background-image: url(../images/mega/fr/start-green-note.png);
}
.de .st-green-note {
	background-image: url(../images/mega/de/start-green-note.png);
}
.it .st-green-note {
	background-image: url(../images/mega/it/start-green-note.png);
}
.br .st-green-note {
	background-image: url(../images/mega/br/start-green-note.png);
}
.mi .st-green-note {
	background-image: url(../images/mega/mi/start-green-note.png);
}
.vn .st-green-note {
	background-image: url(../images/mega/vn/start-green-note.png);
}
.nl .st-green-note {
	background-image: url(../images/mega/nl/start-green-note.png);
}
.ar .st-green-note {
	background-image: url(../images/mega/ar/start-green-note.png);
}
.pt .st-green-note {
	background-image: url(../images/mega/pt/start-green-note.png);
}
.he .st-green-note {
	background-image: url(../images/mega/he/start-green-note.png);
}
.pl .st-green-note {
	background-image: url(../images/mega/pl/start-green-note.png);
}
.ca .st-green-note {
	background-image: url(../images/mega/ca/start-green-note.png);
}
.eu .st-green-note {
	background-image: url(../images/mega/eu/start-green-note.png);
}
.sk .st-green-note {
	background-image: url(../images/mega/sk/start-green-note.png);
}
.af .st-green-note {
	background-image: url(../images/mega/af/start-green-note.png);
}
.cz .st-green-note {
	background-image: url(../images/mega/cz/start-green-note.png);
}
.ro .st-green-note {
	background-image: url(../images/mega/ro/start-green-note.png);
}
.fi .st-green-note {
	background-image: url(../images/mega/fi/start-green-note.png);
}
.no .st-green-note {
	background-image: url(../images/mega/no/start-green-note.png);
}
.dk .st-green-note {
	background-image: url(../images/mega/dk/start-green-note.png);
}
.tr .st-green-note {
	background-image: url(../images/mega/tr/start-green-note.png);
}
.ka .st-green-note {
	background-image: url(../images/mega/ka/start-green-note.png);
}
.be .st-green-note {
	background-image: url(../images/mega/be/start-green-note.png);
}
.cy .st-green-note {
	background-image: url(../images/mega/cy/start-green-note.png);
}
.ee .st-green-note {
	background-image: url(../images/mega/ee/start-green-note.png);
}
.fa .st-green-note {
	background-image: url(../images/mega/fa/start-green-note.png);
}
.hi .st-green-note {
	background-image: url(../images/mega/hi/start-green-note.png);
}
.mk .st-green-note {
	background-image: url(../images/mega/mk/start-green-note.png);
}
.ms .st-green-note {
	background-image: url(../images/mega/ms/start-green-note.png);
}
.se .st-green-note {
	background-image: url(../images/mega/se/start-green-note.png);
}
.sr .st-green-note {
	background-image: url(../images/mega/sr/start-green-note.png);
}
.tl .st-green-note {
	background-image: url(../images/mega/tl/start-green-note.png);
}
.transfer-table td {
	position: relative;
}
.transfer-table td object {
	position: absolute;
	z-index: 10;
	width: 100%;
	height: 26px;
	top: 0;
	left: 0;
	opacity: 0;
 filter:progid:DXImageTransform.Microsoft.Alpha(opacity=0);
	-moz-opacity: 0;
	-khtml-opacity: 0;
}
.pro-recommended {
	position: absolute;
	width: 108px;
	height: 108px;
	background-image: url(../images/mega/en/recommended.png);
	background-position: 0 0;
	background-repeat: no-repeat;
	margin: -2px 0 0 -2px;
}
.en .pro-recommended {
	background-image: url(../images/mega/en/recommended.png);
}
.af .pro-recommended {
	background-image: url(../images/mega/af/recommended.png);
}
.ar .pro-recommended {
	background-image: url(../images/mega/ar/recommended.png);
}
.bg .pro-recommended {
	background-image: url(../images/mega/bg/recommended.png);
}
.br .pro-recommended {
	background-image: url(../images/mega/br/recommended.png);
}
.bs .pro-recommended {
	background-image: url(../images/mega/bs/recommended.png);
}
.cn .pro-recommended {
	background-image: url(../images/mega/cn/recommended.png);
}
.ct .pro-recommended {
	background-image: url(../images/mega/ct/recommended.png);
}
.cz .pro-recommended {
	background-image: url(../images/mega/cz/recommended.png);
}
.br .pro-recommended {
	background-image: url(../images/mega/br/recommended.png);
}
.de .pro-recommended {
	background-image: url(../images/mega/de/recommended.png);
}
.dk .pro-recommended {
	background-image: url(../images/mega/dk/recommended.png);
}
.el .pro-recommended {
	background-image: url(../images/mega/el/recommended.png);
}
.es .pro-recommended {
	background-image: url(../images/mega/es/recommended.png);
}
.et .pro-recommended {
	background-image: url(../images/mega/et/recommended.png);
}
.eu .pro-recommended {
	background-image: url(../images/mega/eu/recommended.png);
}
.fi .pro-recommended {
	background-image: url(../images/mega/fi/recommended.png);
}
.fr .pro-recommended {
	background-image: url(../images/mega/fr/recommended.png);
}
.gl .pro-recommended {
	background-image: url(../images/mega/gl/recommended.png);
}
.he .pro-recommended {
	background-image: url(../images/mega/he/recommended.png);
}
.hr .pro-recommended {
	background-image: url(../images/mega/hr/recommended.png);
}
.hu .pro-recommended {
	background-image: url(../images/mega/hu/recommended.png);
}
.id .pro-recommended {
	background-image: url(../images/mega/id/recommended.png);
}
.it .pro-recommended {
	background-image: url(../images/mega/it/recommended.png);
}
.jp .pro-recommended {
	background-image: url(../images/mega/jp/recommended.png);
}
.kr .pro-recommended {
	background-image: url(../images/mega/kr/recommended.png);
}
.lt .pro-recommended {
	background-image: url(../images/mega/lt/recommended.png);
}
.lv .pro-recommended {
	background-image: url(../images/mega/lv/recommended.png);
}
.nl .pro-recommended {
	background-image: url(../images/mega/nl/recommended.png);
}
.no .pro-recommended {
	background-image: url(../images/mega/no/recommended.png);
}
.pl .pro-recommended {
	background-image: url(../images/mega/pl/recommended.png);
}
.pt .pro-recommended {
	background-image: url(../images/mega/pt/recommended.png);
}
.ro .pro-recommended {
	background-image: url(../images/mega/ro/recommended.png);
}
.ru .pro-recommended {
	background-image: url(../images/mega/ru/recommended.png);
}
.sk .pro-recommended {
	background-image: url(../images/mega/sk/recommended.png);
}
.sl .pro-recommended {
	background-image: url(../images/mega/sl/recommended.png);
}
.th .pro-recommended {
	background-image: url(../images/mega/th/recommended.png);
}
.tr .pro-recommended {
	background-image: url(../images/mega/tr/recommended.png);
}
.uk .pro-recommended {
	background-image: url(../images/mega/uk/recommended.png);
}
.br .pro-recommended {
	background-image: url(../images/mega/br/recommended.png);
}
.ka .pro-recommended {
	background-image: url(../images/mega/ka/recommended.png);
}
.be .pro-recommended {
	background-image: url(../images/mega/be/recommended.png);
}
.cy .pro-recommended {
	background-image: url(../images/mega/cy/recommended.png);
}
.ee .pro-recommended {
	background-image: url(../images/mega/ee/recommended.png);
}
.fa .pro-recommended {
	background-image: url(../images/mega/fa/recommended.png);
}
.hi .pro-recommended {
	background-image: url(../images/mega/hi/recommended.png);
}
.mk .pro-recommended {
	background-image: url(../images/mega/mk/recommended.png);
}
.ms .pro-recommended {
	background-image: url(../images/mega/ms/recommended.png);
}
.se .pro-recommended {
	background-image: url(../images/mega/se/recommended.png);
}
.sr .pro-recommended {
	background-image: url(../images/mega/sr/recommended.png);
}
.tl .pro-recommended {
	background-image: url(../images/mega/tl/recommended.png);
}
.arrow {
	cursor: pointer;
	background-position: right top;
	background-image: url(../images/mega/nw-fm-sprite.svg);
	background-repeat: no-repeat
}
.arrow.asc {
	background-position: right -1226px;
}
.arrow.desc {
	background-position: right -1286px;
}
.ff-extension-icon {
	float: left;
	width: 140px;
	background-image: url(../images/mega/firefox-sprite.png);
	background-position: 39px 37px;
	background-repeat: no-repeat;
	height: 138px;
}
.ff-extension-content {
	margin-left: 169px;
	padding: 37px 0 40px 0
}
.ff-extension-head {
	font-size: 16px;
	line-height: 24px;
	color: #333333;
}
.ff-extension-txt {
	font-size: 13px;
	line-height: 24px;
	color: #666666;
	padding: 8px 0 38px 0;
}
a.ff-extension-button {
	display: block;
	height: 64px;
	min-width: 284px;
	border: 2px solid #d9d9d9;
	-webkit-box-sizing: border-box;
	-moz-box-sizing: border-box;
	box-sizing: border-box;
	-moz-border-radius: 4px;
	-webkit-border-radius: 4px;
	border-radius: 4px;
	font-size: 13px;
	line-height: 58px;
	color: #666666;
	white-space: nowrap;
	padding: 0 20px 0 82px;
	float: left;
	font-family: 'Open Sans Semibold', Arial;
	background-image: url(../images/mega/firefox-sprite.png);
	background-position: 10px -130px;
	background-repeat: no-repeat;
}
a.ff-extension-button:hover {
	background-color: #b2b2b2;
	border: 2px solid #b2b2b2;
	background-position: 10px -230px;
	color: white;
}
.search-bottom-menu {
	background-color: #EEEEEE;
	height: 30px;
	margin-left: 2px;
	padding-left: 13px;
	display: none;
}
.search .search-bottom-menu {
	display: block;
}
.empty-search-bottom-menu {
	position: absolute;
	bottom: 0;
	width: 100%;
}
.empty-search-bg {
	background-color: #EEEEEE;
	height: 30px;
	margin-left: 2px;
}
.search-path-icon {
	float: left;
	margin: 3px 0 0 5px;
	width: 24px;
	background-repeat: no-repeat;
	height: 30px;
	cursor: pointer;
}
.search-path-icon-span {
	background-position: 0 0px;
	background-image: url(../images/mega/small-icons-v1.png);
	background-repeat: no-repeat;
	width: 24px;
	height: 24px;
	float: left;
	display: block;
	cursor: pointer;
}
.search-path-icon.cloud-drive {
	background-image: url(../images/mega/main-sprite.png?v=7);
	background-position: -13px -2260px;
}
.search-path-icon.folder {
	background-image: url(../images/mega/main-sprite.png?v=7);
	background-position: 1px -2114px;
}
.search-path-icon.shared-folder {
	background-image: url(../images/mega/main-sprite.png?v=7);
	background-position: 1px -2174px;
}
.search-path-icon.recycle-item {
	background-image: url(../images/mega/main-sprite.png?v=7);
	background-position: -13px -2310px;
}
.search-path-icon.contacts-item {
	background-image: url(../images/mega/main-sprite.png?v=7);
	background-position: -13px -2400px;
}
.search-path-icon.inbox-item {
	background-image: url(../images/mega/main-sprite.png?v=7);
	background-position: -13px -2355px;
}
.search-path-icon img {
	width: 24px;
}
.search-path-txt {
	float: left;
	margin: 0 7px 0 0;
	font-size: 13px;
	line-height: 28px;
	color: #333333;
	cursor: pointer;
	padding: 0 0 0 7px;
}
.search-path-arrow {
	float: left;
	width: 10px;
	height: 30px;
	background-image: url(../images/mega/main-sprite.png?v=7);
	background-position: center -11636px;
	background-repeat: no-repeat;
	background-size: 50px auto;
}
.search .grid-scrolling-table, .search .contacts-grid-scrolling-table {
	height: 100%;
	height: -webkit-calc(100% - 54px);
	height: -moz-calc(100% - 54px);
	height: calc(100% - 54px);
}
.search .file-block-scrolling, .search .fm-contacts-blocks-view {
	height: 100%;
	height: -webkit-calc(100% - 29px);
	height: -moz-calc(100% - 29px);
	height: calc(100% - 29px);
}
.lpxf {
	font-size: 16px !important;
}
.fm-right-header.context {
	overflow: visible;
}
.top-context-menu {
	width: 100%;
	height: 100%;
	position: absolute;
	z-index: 10;
	-webkit-box-sizing: border-box;
	-moz-box-sizing: border-box;
	box-sizing: border-box;
	background-color: #f2f2f2;
	margin: 0 0 0 0;
	padding: 5px 5px 5px 5px;
	height: 48px;
}
.top-context-border {
	width: 100%;
	height: 100%;
	border: 2px solid #b2b2b2;
	-webkit-box-sizing: border-box;
	-moz-box-sizing: border-box;
	box-sizing: border-box;
	-moz-border-radius: 4px;
	-webkit-border-radius: 4px;
	border-radius: 4px;
	background-color: white;
}
.top-context-close {
	height: 35px;
	width: 35px;
	float: right;
	background-image: url(../images/mega/context-top.png);
	background-position: 10px -198px;
	background-repeat: no-repeat;
	cursor: pointer;
}
.sync-top-logo {
	width: 150px;
	height: 35px;
	background-image: url(../images/mega/sync_nw.png?v=1);
	background-size: 148px auto;
	background-position: center 1px;
	background-repeat: no-repeat;
	margin: 38px auto 26px auto;
}
.sync-top-txt {
	font-size: 13px;
	text-align: center;
	color: #333333;
	padding-bottom: 13px;
}
.sync-top-txt strong, .sync-short-block li strong {
	color: #D32600;
	font-family: 'Open Sans Semibold', Arial;
	font-weight: normal;
}
.sync-main-img {
	width: 700px;
	height: 446px;
	margin: 0 auto -26px auto;
	background-image: url(../images/mega/img_sync.png);
	background-position: center 1px;
	background-repeat: no-repeat;
}
.sync-white-bl {
	padding: 33px 20px 18px 20px;
	width: 980px;
	-moz-box-sizing: border-box;
	-webkit-box-sizing: border-box;
	box-sizing: border-box;
	margin: 0 auto;
}
.sync-short-block {
	width: 50%;
	float: right;
	padding: 0 0 0 45px;
	-moz-box-sizing: border-box;
	-webkit-box-sizing: border-box;
	box-sizing: border-box;
}
.sync-short-block:first-child {
	padding: 0 5px 0 0;
	float: left;
}
.sync-short-block ul {
	padding: 0;
	margin: 0;
}
.sync-short-block li {
	list-style: none;
	font-size: 13px;
	color: #666666;
	margin: 0;
	padding: 7px 0 7px 25px;
	line-height: 28px;
	background-image: url(../images/mega/sync_nw.png?v=1);
	background-position: left -128px;
	background-repeat: no-repeat;
}
.main-mid-pad.sync-bottom-block.sync-pad {
	padding: 0 20px;
}
.sync-apps-block {
	width: 50%;
	float: left;
	-moz-box-sizing: border-box;
	-webkit-box-sizing: border-box;
	box-sizing: border-box;
	border-left: 2px solid white;
	margin-left: -2px;
	padding: 49px 0 40px 45px;
}
.sync-apps-block:first-child {
	border-right: 2px solid white;
	padding: 49px 45px 40px 0;
	margin: 0;
	border-left: 0;
}
.sync-help-center {
	background-image: url(../images/mega/sync_nw.png?v=1);
	background-position: center -352px;
	background-repeat: no-repeat;
	text-align: center;
	padding: 107px 0 25px 0;
	cursor: pointer;
}
.sync-help-center .st-apps-title {
	cursor: pointer;
}
.slideshow-overlay {
	position: absolute;
	height: 100%;
	width: 100%;
	background-color: black;
filter:progid:DXImageTransform.Microsoft.Alpha(opacity=90);
	-moz-opacity: 0.9;
	-khtml-opacity: 0.9;
	opacity: 0.9;
	z-index: 400;
}
.slideshow-dialog {
	min-width: 700px;
	min-height: 500px;
	max-height: 90%;
	max-width: 90%;
	position: absolute;
	z-index: 410;
	background-color: rgba(0,0,0,0.3);
	left: 50%;
	top: 50%;
	margin: -250px 0 0 -350px;
	overflow: hidden;
}
.slideshow-top-bar {
	background-color: rgba(0,0,0,0.7);
	height: 50px;
	width: 100%;
	position: absolute;
	z-index: 10;
	-webkit-transition: top .3s ease-out;
	-moz-transition: top .3s ease-out;
	-ms-transition: top .3s ease-out;
	-o-transition: top .3s ease-out;
	transition: top .3s ease-out;
	top: -50px;
}
.slideshow-dialog:hover .slideshow-top-bar {
	top: 0;
}
.slideshow-filename {
	color: white;
	font-size: 13px;
	line-height: 48px;
	padding: 0 0 0 20px;
	float: left;
}
.slideshow-icon {
	float: right;
	background-image: url(../images/mega/slideshow-sprite.png?v=1);
	background-position: 1px -397px;
	background-repeat: no-repeat;
	cursor: pointer;
}
.slideshow-icon.close-slideshow {
	width: 24px;
	height: 25px;
	margin: 12px 13px 0 7px;
	background-position: 1px -397px;
}
.slideshow-icon.close-slideshow:hover {
	background-position: 1px -437px;
}
.slideshow-icon.slideshow-line {
	width: 3px;
	height: 28px;
	margin: 13px 0 0 0;
	background-position: -8px -238px;
}
.slideshow-icon.slideshow-getlink {
	margin: 12px 15px 0 12px;
	background-position: -2px -308px;
	line-height: 25px;
	color: white;
	padding-left: 35px;
}
.slideshow-icon.slideshow-getlink:hover {
	background-position: -2px -348px;
}
.slideshow-icon.slideshow-download {
	margin: 12px 10px 0 10px;
	background-position: 1px -37px;
	line-height: 25px;
	color: white;
	padding-left: 38px;
}
.slideshow-icon.slideshow-download:hover {
	background-position: 1px -77px;
}
.slideshow-download span {
	padding-right: 10px;
}
.slideshow-download.active span {
	background-position: right -180px;
}
.slideshow-prev-button {
	z-index: 5;
	height: 100%;
	position: absolute;
	width: 10%;
	left: 0;
}
.slideshow-prev-icon, .slideshow-next-icon {
	background-image: url(../images/mega/slideshow-sprite.png?v=1);
	background-repeat: no-repeat;
	width: 30px;
	height: 46px;
	top: 50%;
	margin: -18px 0 0 0;
	position: absolute;
}
.slideshow-prev-icon {
	background-position: 0 -521px;
	left: 18px;
}
.slideshow-next-button {
	z-index: 5;
	height: 100%;
	position: absolute;
	width: 90%;
	right: 0;
}
.slideshow-next-icon {
	background-position: -6px -661px;
	right: 18px;
}
.slideshow-image-bl {
	display: table-cell;
	vertical-align: middle;
	text-align: center;
	height: inherit;
	width: inherit;
	min-width: inherit;
}
.slideshow-image-bl.hidden {
	display: none;
}
.slideshow-image {
	max-height: 100%;
	max-width: 100%;
}
.slideshow-prev-button.active, .slideshow-next-button.active {
	cursor: pointer;
}
.slideshow-prev-button.active:hover .slideshow-prev-icon {
	background-position: 0 -591px;
}
.slideshow-next-button.active:hover .slideshow-next-icon {
	background-position: -6px -731px;
}
.slideshow-pending {
	width: 156px;
	height: 126px;
	position: absolute;
	z-index: 410;
	background-image: url(../images/mega/slideshow-sprite.png?v=1);
	background-repeat: no-repeat;
	background-repeat: no-repeat;
	margin: -63px 0 0 -78px;
	left: 50%;
	top: 50%;
	background-position: left -990px;
}
.slideshow-error {
	width: 504px;
	height: 374px;
	position: absolute;
	z-index: 410;
	margin: -187px 0 0 -252px;
	left: 50%;
	top: 50%;
}
.slideshow-error-icon {
	width: 160px;
	height: 160px;
	margin: 0 auto;
	background-image: url(../images/mega/slideshow-sprite.png?v=1);
	background-position: 0 -1170px;
	background-repeat: no-repeat;
}
.slideshow-error-header {
	color: #CCCCCC;
	font-size: 30px;
	text-align: center;
	line-height: 38px;
	font-family: 'Open Sans Light';
	padding: 35px 0 28px 0;
}
.slideshow-error-txt {
	color: #CCCCCC;
	font-size: 13px;
	font-weight: light;
	text-align: center;
	line-height: 21px;
}
.slideshow-error-buttons {
	text-align: center;
	padding-top: 28px
}
.slideshow-error-button {
	height: 30px;
	line-height: 28px;
	display: inline-block;
	margin: 0 3px;
	padding: 0 12px 0 44px;
	-moz-border-radius: 4px;
	-webkit-border-radius: 4px;
	border-radius: 4px;
	background-image: url(../images/mega/slideshow-sprite.png?v=1);
	background-position: 1px -1384px;
	background-repeat: no-repeat;
	color: white;
	cursor: pointer;
}
.slideshow-error-button.slideshow-refresh {
	background-position: 1px -1384px;
}
.slideshow-error-button.slideshow-refresh:hover {
	background-color: rgba(255,255,255,0.1);
	background-position: 1px -1434px;
}
.slideshow-error-button.slideshow-error-close {
	padding: 0 12px 0 37px;
	background-position: 7px -395px;
}
.slideshow-error-button.slideshow-error-close:hover {
	background-position: 7px -435px;
	background-color: rgba(255,255,255,0.1);
}
.slideshow-progress {
	width: 80px;
	height: 80px;
	position: absolute;
	left: 50%;
	top: 50%;
	z-index: 410;
	margin: -40px 0 0 -40px;
	background-image: url(../images/mega/gallery-pr-bar.png);
	background-repeat: no-repeat;
	background-position: 0 0;
}
.slideshow-progress-icon {
	background-image: url(../images/mega/slideshow-sprite.png?v=1);
	background-position: 22px -843px;
	background-repeat: no-repeat;
	width: 80px;
	height: 80px;
}
.slideshow-progress.percents-0 {
	background-position: 0 0;
}
.slideshow-progress.percents-1, .slideshow-progress.percents-2, .slideshow-progress.percents-3 {
	background-position: -130px 0;
}
.slideshow-progress.percents-4, .slideshow-progress.percents-5, .slideshow-progress.percents-6 {
	background-position: 0 -100px;
}
.slideshow-progress.percents-7, .slideshow-progress.percents-8, .slideshow-progress.percents-9 {
	background-position: -130px -100px;
}
.slideshow-progress.percents-10, .slideshow-progress.percents-11, .slideshow-progress.percents-12 {
	background-position: 0 -200px;
}
.slideshow-progress.percents-13, .slideshow-progress.percents-14, .slideshow-progress.percents-15 {
	background-position: -130px -200px;
}
.slideshow-progress.percents-16, .slideshow-progress.percents-17, .slideshow-progress.percents-18 {
	background-position: 0 -300px;
}
.slideshow-progress.percents-19, .slideshow-progress.percents-20, .slideshow-progress.percents-21 {
	background-position: -130px -300px;
}
.slideshow-progress.percents-22, .slideshow-progress.percents-23, .slideshow-progress.percents-24 {
	background-position: 0 -400px;
}
.slideshow-progress.percents-25, .slideshow-progress.percents-26, .slideshow-progress.percents-27 {
	background-position: -130px -400px;
}
.slideshow-progress.percents-28, .slideshow-progress.percents-29, .slideshow-progress.percents-30 {
	background-position: 0 -500px;
}
.slideshow-progress.percents-31, .slideshow-progress.percents-32, .slideshow-progress.percents-33 {
	background-position: -130px -500px;
}
.slideshow-progress.percents-34, .slideshow-progress.percents-35 {
	background-position: 0 -600px;
}
.slideshow-progress.percents-36, .slideshow-progress.percents-37 {
	background-position: -130px -600px;
}
.slideshow-progress.percents-38, .slideshow-progress.percents-39 {
	background-position: 0 -700px;
}
.slideshow-progress.percents-40, .slideshow-progress.percents-41 {
	background-position: -130px -700px;
}
.slideshow-progress.percents-42, .slideshow-progress.percents-43 {
	background-position: 0 -800px;
}
.slideshow-progress.percents-44, .slideshow-progress.percents-45 {
	background-position: -130px -800px;
}
.slideshow-progress.percents-46, .slideshow-progress.percents-47 {
	background-position: 0 -900px;
}
.slideshow-progress.percents-48, .slideshow-progress.percents-49 {
	background-position: -130px -900px;
}
.slideshow-progress.percents-50 {
	background-position: 0 -1000px;
}
.slideshow-progress.percents-51, .slideshow-progress.percents-52, .slideshow-progress.percents-53 {
	background-position: -130px -1000px;
}
.slideshow-progress.percents-54, .slideshow-progress.percents-55, .slideshow-progress.percents-56 {
	background-position: 0 -1100px;
}
.slideshow-progress.percents-57, .slideshow-progress.percents-58, .slideshow-progress.percents-59 {
	background-position: -130px -1100px;
}
.slideshow-progress.percents-60, .slideshow-progress.percents-61, .slideshow-progress.percents-62 {
	background-position: 0 -1200px;
}
.slideshow-progress.percents-63, .slideshow-progress.percents-64, .slideshow-progress.percents-65 {
	background-position: -130px -1200px;
}
.slideshow-progress.percents-66, .slideshow-progress.percents-67, .slideshow-progress.percents-68 {
	background-position: 0 -1300px;
}
.slideshow-progress.percents-69, .slideshow-progress.percents-70, .slideshow-progress.percents-71 {
	background-position: -130px -1300px;
}
.slideshow-progress.percents-72, .slideshow-progress.percents-73, .slideshow-progress.percents-74 {
	background-position: 0 -1400px;
}
.slideshow-progress.percents-75, .slideshow-progress.percents-76, .slideshow-progress.percents-77 {
	background-position: -130px -1400px;
}
.slideshow-progress.percents-78, .slideshow-progress.percents-79, .slideshow-progress.percents-80 {
	background-position: 0 -1500px;
}
.slideshow-progress.percents-81, .slideshow-progress.percents-82, .slideshow-progress.percents-83 {
	background-position: -130px -1500px;
}
.slideshow-progress.percents-84, .slideshow-progress.percents-85, .slideshow-progress.percents-86 {
	background-position: 0 -1600px;
}
.slideshow-progress.percents-87, .slideshow-progress.percents-88, .slideshow-progress.percents-89 {
	background-position: -130px -1600px;
}
.slideshow-progress.percents-90, .slideshow-progress.percents-91, .slideshow-progress.percents-92 {
	background-position: 0 -1800px;
}
.slideshow-progress.percents-93, .slideshow-progress.percents-94, .slideshow-progress.percents-95 {
	background-position: -130px -1800px;
}
.slideshow-progress.percents-96, .slideshow-progress.percents-97 {
	background-position: 0 -1900px;
}
.slideshow-progress.percents-98, .slideshow-progress.percents-99 {
	background-position: -130px -1900px;
}
.slideshow-progress.percents-100 {
	background-position: 0 -2000px;
}
.main-mid-pad.backup-recover.notification {
	padding-bottom: 90px;
}
.backup-recover h3.main-italic-header {
	padding: 25px 0 20px 0;
}
.backup-recover .main-left-block .register-st2-txt-block {
	padding: 0;
}
.backup-recover h5.main-italic-header {
	padding: 0px 0 13px 0;
}
.backup-recover .main-right-block .register-st2-txt-block {
	padding-top: 85px;
}
.backup-download-block, .recover-upload-block {
	padding: 15px 0 0 76px;
	background-image: url(../images/mega/encr-sprite_v1.png);
	background-position: 0 6px;
	background-repeat: no-repeat;
	height: 125px;
}
.recover-upload-block {
	background-position: 0 -314px;
}
.backup-download-block.downloading, .recover-upload-block.uploading {
	background-position: 0 -442px;
	position: relative;
}
.backup-download-percents, .restore-upload-percents {
	position: absolute;
	color: #D22400;
	font-size: 20px;
	text-align: center;
	line-height: 24px;
	padding-top: 22px;
	font-family: 'Open Sans';
	width: 79px;
	margin-left: -100px;
	display: none;
}
.downloading .backup-download-percents, .uploading .restore-upload-percents {
	display: block;
}
.backup-download-block .transfer-filtype-icon {
	margin: -1px 0 0 -3px;
}
.backup-download-block .tranfer-filetype-txt {
	line-height: 22px;
	padding-left: 25px;
}
.backup-download-button {
	height: 24px;
	background-color: #D32200;
	padding: 0 15px;
	float: left;
	line-height: 22px;
	font-size: 12px;
	color: white;
	margin-top: 4px;
	-moz-border-radius: 4px;
	-webkit-border-radius: 4px;
	border-radius: 4px;
	cursor: pointer;
}
.backup-recover .login-register-input {
	padding-right: 70px;
	margin-top: 6px;
}
.backup-input-button {
	height: 26px;
	min-width: 60px;
	text-align: center;
	background-color: #b2b2b2;
	position: absolute;
	z-index: 10;
	right: 5px;
	top: 5px;
	color: white;
	-moz-box-sizing: border-box;
	-webkit-box-sizing: border-box;
	box-sizing: border-box;
	padding: 0 10px;
	line-height: 24px;
	-moz-border-radius: 2px;
	-webkit-border-radius: 2px;
	border-radius: 2px;
	cursor: pointer;
}
.backup-input-button object {
	position: absolute;
	left: 0;
	top: 0;
 filter: progid:DXImageTransform.Microsoft.Alpha(opacity=0);
	-moz-opacity: 0;
	-khtml-opacity: 0;
	opacity: 0;
}
.backup-input-button:hover, .focused .backup-input-button {
	background-color: #D42400;
}
.backup-recover .login-register-input input {
	color: #858585
}
.backup-notification-block {
	height: 90px;
	width: 100%;
	position: absolute;
	bottom: 228px;
	background-color: rgba(16,16,16,0.8);
	z-index: 10;
}
.backup-notification-icon {
	width: 980px;
	margin: 0 auto;
	-webkit-box-sizing: border-box;
	-moz-box-sizing: border-box;
	box-sizing: border-box;
	padding: 0 20px 0 73px;
	background-image: url(../images/mega/encr-sprite_v1.png);
	background-position: 15px -222px;
	background-repeat: no-repeat;
}
.backup-notification-txt {
	font-size: 11px;
	color: white;
	font-family: 'Open Sans';
	height: 90px;
	vertical-align: middle;
	line-height: 16px;
	display: table-cell;
}
.backup-notification-txt span {
	color: #FFB800;
}
.recover-button {
	width: 70px;
	height: 70px;
	background-color: #b2b2b2;
	border: 5px solid white;
	margin: 0 35px 0 -5px;
	text-align: center;
	font-size: 16px;
	line-height: 58px;
	font-family: 'Open Sans';
	text-transform: uppercase;
	float: left;
	-moz-box-sizing: border-box;
	-webkit-box-sizing: border-box;
	box-sizing: border-box;
	color: white;
	font-weight: bold;
	-moz-border-radius: 100%;
	-ms-border-radius: 100%;
	-o-border-radius: 100%;
	border-radius: 100%;
	cursor: pointer;
}
.recover-button.yes:hover {
	border: 5px solid #89c147;
	background-color: #89c147;
}
.recover-button.yes.active:hover, .recover-button.yes.active {
	border: 5px solid #6BB219;
	background-color: #6BB219;
}
.recover-button.no:hover {
	border: 5px solid #dd5133;
	background-color: #dd5133;
}
.recover-button.no.active:hover, .recover-button.no.active {
	border: 5px solid #d52600;
	background-color: #d52600;
}
.main-right-block.recover-block {
	padding-top: 10px;
}
.backup-recover .recover-block .register-st2-txt-block {
	padding: 0;
}
.recover-block span.green {
	color: #6BB219;
}
.light-gray {
	color: #999999;
}
.backup-file-info {
	height: 26px;
}
.recover-upload-block .tranfer-filetype-txt {
	padding-left: 24px;
}
.restore-uploading-status-icon {
	display: block;
	position: absolute;
	width: 24px;
	height: 24px;
	background-image: url(../images/mega/encr-sprite_v1.png);
	background-position: -4px -594px;
	background-repeat: no-repeat;
}
.restore-uploading-status-icon.fail {
	background-position: -4px -662px;
}
.restore-verify-button {
	height: 40px;
	line-height: 38px;
	color: white;
	padding: 0 15px;
	cursor: pointer;
	background-color: #f2f2f2;
	float: right;
	-moz-border-radius: 5px;
	-webkit-border-radius: 5px;
	border-radius: 5px;
	margin: 10px 0 30px 0;
	cursor: default;
}
.restore-verify-button.reset-account {
	margin-top: 0;
	float: left;
}
.restore-verify-button.active {
	cursor: pointer;
	background-color: #D42400;
}
.backup-recover .new-registration .password-stutus-txt {
	margin-bottom: -15px;
}
.login-register-input.fail {
	background-image: url(../images/mega/encr-sprite_v1.png);
	background-position: 4px -653px;
	background-repeat: no-repeat;
}
.restore-close-button {
	text-align: center;
	margin-top: -10px;
	padding-bottom: 20px;
}
.restore-success .fm-dialog-button.browsers-button, .reset-success .fm-dialog-button.browsers-button {
	display: inline-block;
	float: none;
	margin: 0;
}
.restore-success .fm-dialog-button.browsers-button:hover, .reset-success .fm-dialog-button.browsers-button:hover {
	border-color: #D42400;
	background-color: #D42400;
	color: white;
}
.reset-account-lock-image {
	height: 375px;
	background-image: url(../images/mega/encr-sprite_v1.png);
	background-position: center -860px;
	background-repeat: no-repeat
}
.password-dialog-icon {
	font-size: 13px;
	line-height: 21px;
	padding-left: 90px;
	background-image: url(../images/mega/encr-sprite_v1.png);
	background-position: -10px -745px;
	background-repeat: no-repeat;
}
.password-dialog p {
	margin: 0;
	padding: 0 0 9px 0;
	color: #333333;
}
.password-dialog .fm-dialog-body {
	padding: 14px 20px 14px 20px;
}
.ads-left-block, .ads-right-block {
	background-color: #d9d8d8;
	height: 100%;
	width: 300px;
	position: absolute;
	min-height: 620px;
	display: none;
}
.ads-left-block {
	left: 0;
}
.ads-right-block {
	right: 0;
}
.ads .ads-left-block, .ads .ads-right-block {
	display: block;
}
.ads-top-txt {
	padding: 0 30px;
	position: absolute;
	font-size: 13px;
	text-align: center;
	color: #333333;
	width: 100%;
	-moz-box-sizing: border-box;
	-webkit-box-sizing: border-box;
	box-sizing: border-box;
	top: 18%;
	line-height: 26px;
}
.ads-svg-container {
	width: 260px;
	height: 200px;
	left: 20px;
	position: absolute;
	top: 50%;
	margin-top: -125px;
}
.ads-iphone .ads-svg-container {
	height: 222px;
	top: 49%;
}
.ads-tablet .ads-svg-container, .ads-ipad .ads-svg-container {
	height: 275px;
	top: 46.3%;
}
.ads-bottom-block {
	height: 130px;
	width: 100%;
	position: absolute;
	bottom: 50px;
	padding: 30px 34px 0 34px;
	-moz-box-sizing: border-box;
	-webkit-box-sizing: border-box;
	box-sizing: border-box;
	background-color: #c5c3c3;
}
.ads-bottom-block .sync-bottom-txt {
	font-size: 11px;
	padding: 2px 0 0 0;
	color: #3F4646;
}
.ads-right-block {
	background-color: #d9d8d8;
	height: 100%;
	width: 300px;
	position: absolute;
	right: 0;
	min-height: 647px;
}
.ads-top-arrow {
	position: absolute;
	width: 20px;
	height: 9px;
	left: 145px;
	top: 2px;
	background-image: url(../images/mega/mobile-sprite.png?v=1);
	background-position: right -1449px;
	background-repeat: no-repeat;
}
.ads-top-notification {
	position: absolute;
	background-color: #221e1f;
	width: 220px;
	left: 40px;
	top: 10px;
	min-height: 20px;
	-moz-border-radius: 5px;
	-webkit-border-radius: 5px;
	border-radius: 5px;
}
.ads-top-white-txt1 {
	font-size: 30px;
	font-weight: bold;
	color: white;
	text-align: center;
	line-height: 46px;
	padding: 10px 0 0 0;
}
.ads-top-white-txt2 {
	font-size: 14px;
	font-weight: bold;
	color: white;
	text-align: center;
	line-height: 18px;
	padding: 0 0 18px 0;
}
.ads-slides-block {
	height: 100%;
}
.ads-right-bottom-txt {
	font-size: 11px;
	text-align: center;
	padding: 0 40px;
	position: absolute;
	bottom: 240px;
	-moz-box-sizing: border-box;
	-webkit-box-sizing: border-box;
	box-sizing: border-box;
}
.ads-slides-buttons {
	width: 100%;
	bottom: 198px;
	text-align: center;
	position: absolute;
}
.ads-slides-button {
	display: inline-block;
	width: 12px;
	height: 12px;
	background-color: #c6c6c6;
	margin: 0 2px;
	-moz-border-radius: 100%;
	-webkit-border-radius: 100%;
	-ms-border-radius: 100%;
	-o-border-radius: 100%;
	border-radius: 100%;
	cursor: pointer;
}
.ads-slides-button.active {
	background-color: white;
}
.ads-bottom-block .sync-button, .ads-bottom-block .chrome-app-button, .ads-bottom-block .ios-button, .ads-bottom-block .google-play-button {
	display: block;
	border-color: #8d8c8c;
}
.ads-bottom-block .sync-button:hover, .ads-bottom-block .chrome-app-button:hover, .ads-bottom-block .ios-button:hover, .ads-bottom-block .google-play-button:hover {
	border-color: #DB3200;
}
.ads-left-block rect, .ads-right-block rect {
	fill: rgba(255,55,255,0);
}
.ads .new-download-right-block {
	overflow: visible;
}
.incoming-call-dialog .fm-dialog-close {
	float: none;
	position: absolute;
	right: 13px;
	top: 13px;
	cursor: pointer;
	z-index: 10;
}
.icoming-call-header {
	text-align: center;
	color: #999999;
	font-size: 15px;
	font-family: 'Open Sans Semibold', Arial;
	padding: 20px 0;
	margin: 0 40px;
}
.incoming-call-avatar {
	width: 140px;
	height: 140px;
	margin: 0 auto;
	border: 4px solid white;
	overflow: hidden;
	-moz-border-radius: 100%;
	-webkit-border-radius: 100%;
	border-radius: 100%;
	-webkit-box-sizing: border-box;
	-moz-box-sizing: border-box;
	box-sizing: border-box;
	-webkit-box-shadow: 0px 1px 2px 0px rgba(0,0,0,0.15);
	-moz-box-shadow: 0px 1px 2px 0px rgba(0,0,0,0.15);
	box-shadow: 0px 1px 2px 0px rgba(0,0,0,0.15);
	position: relative;
}
.incoming-call-avatar img {
	width: 132px;
	height: 132px;
	-moz-border-radius: 100%;
	-webkit-border-radius: 100%;
	border-radius: 100%;
}
.incoming-call-shadow-bl {
	width: 132px;
	height: 132px;
	-moz-border-radius: 100%;
	-webkit-border-radius: 100%;
	border-radius: 100%;
	-webkit-box-shadow: inset 0px 2px 1px 0px rgba(0,0,0,0.06);
	-moz-box-shadow: inset 0px 2px 1px 0px rgba(0,0,0,0.06);
	box-shadow: inset 0px 2px 1px 0px rgba(0,0,0,0.06);
	position: absolute;
	z-index: 10;
	top: 0;
}
.incoming-call-username {
	text-align: center;
	padding: 11px 0;
	margin: 0 20px;
	color: #333333;
	font-size: 13px;
	line-height: 21px;
	font-family: 'Open Sans Semibold', Arial;
	overflow: hidden;
}
.incoming-call-buttons {
	text-align: center;
	padding-bottom: 18px;
}
.icoming-call-button {
	display: inline-block;
	width: 64px;
	height: 48px;
	background-image: url(../images/mega/chat-sprite.png?v=2);
	background-position: center -1457px;
	background-repeat: no-repeat;
	background-color: #e65050;
	margin: 0 11px;
	-moz-border-radius: 23px;
	-webkit-border-radius: 23px;
	border-radius: 23px;
	cursor: pointer;
}
.icoming-call-button.audio-call {
	background-color: #9aca71;
	background-position: center -1547px;
}
.icoming-call-button.video-call {
	background-position: center -1637px;
	background-color: #60bdf0;
}
.icoming-call-button:hover {
	background-color: #db0605;
}
.icoming-call-button.audio-call:hover {
	background-color: #8fc462;
}
.icoming-call-button.video-call:hover {
	background-color: #1da1e9;
}
@media only screen and (max-width: 1593px) {
.ads .download-mid-centered-block {
	min-width: 648px;
	margin-left: -334px;
}
.ads .download-mid-centered-block.not-available-some-reason {
	min-width: 728px;
	margin-left: -384px;
}
}
@media only screen and (max-width: 1362px) {
.ads .downloading-progress {
	width: 300px;
}
}
@media only screen and (max-width: 1323px) {
.ads .download-mid-centered-block {
	min-width: 635px;
}
.ads .download-mid-centered-block.not-available-some-reason {
	min-width: 728px;
	margin-left: -384px;
}
.ads.fr .new-download-button-txt2 {
	font-size: 10px;
	line-height: 18px;
}
}
@media only screen and (max-width: 1296px) {
.ads .download-mid-centered-block.not-available-some-reason {
	min-width: 428px;
	margin-left: -214px;
}
.ads .download-mid-centered-block.not-available-some-reason .new-download-icon {
	display:none;
}
.ads .download-mid-centered-block.not-available-some-reason .new-download-right-block {
	margin-left:0;
}
}
@media only screen and (max-width: 1157px) {
.ads .ads-right-block {
	display: none;
}
.ads .download-mid-centered-block {
	margin-left: -190px;
}
.ads .download-mid-centered-block.not-available-some-reason {
	margin-left: -64px;
}
}
@media only screen and (max-height:  833px) {
.ads-tablet .ads-right-bottom-txt, .ads-ipad .ads-right-bottom-txt {
	display: none;
}
.ads-tablet .ads-svg-container, .ads-ipad .ads-svg-container {
	top: 48%;
}
}
@media only screen and (max-height: 758px) {
.ads-svg-container {
	top: 53%;
}
.ads-iphone .ads-svg-container {
	top: 52%;
}
.ads-right-bottom-txt {
	display: none;
}
.ads-tablet .ads-svg-container, .ads-ipad .ads-svg-container {
	height: 230px;
	top: 51%;
}
}
 @media only screen and (-webkit-min-device-pixel-ratio: 1.5), only screen and (-o-min-device-pixel-ratio: 3/2), only screen and (min--moz-device-pixel-ratio: 1.5), only screen and (min-device-pixel-ratio: 1.5) {
.fm-chat-smile {
 background-image:url(../images/mega/chat-smiles@2x.png);
 background-size:180px auto;
}
.icoming-call-button {
    background-image:url(../images/mega/chat-sprite@2x.png?v=2);
    background-size:72px auto;
}
.slideshow-progress {
 background-image: url(../images/mega/gallery-pr-bar@2x.png);
 background-size: 222px auto;
}
.slideshow-icon, .slideshow-download span, .slideshow-prev-icon, .slideshow-next-icon, .slideshow-pending, .slideshow-error-icon, .slideshow-error-button, .slideshow-progress-icon {
background-image: url(../images/mega/slideshow-sprite@2x.png?v=1);
 background-size: 276px auto;
}
.fm-share-empty {
 background-image: url(../images/mega/share-folder@2x.png?v=1);
 background-size: 200px auto;
}
.sync-top-logo, .sync-short-block li, .sync-help-center {
 background-image: url(../images/mega/sync_nw@2x.png?v=1);
 background-size: 148px auto;
}
.sync-main-img {
 background-image: url(../images/mega/img_sync_@2x.png);
 background-size: 700px auto;
}
.top-context-close {
 background-image:url(../images/mega/context-top@2x.png);
background-size:27px auto;
}
.fm-tree-folder.contact span.avatar span.fm-chat-verified, .fm-chat-top-verified, .fm-chat-verification-head, .fm-chat-verification-skipped, .fm-chat-verified-head {
 background-image: url(../images/mega/chat-sprite@2x.png?v=2);
 background-size:72px auto;
}
.ff-extension-icon, .ff-extension-button {
 background-image: url(../images/mega/firefox-sprite@2x.png);
background-size: 90px auto;
}
.st-green-note {
 background-image: url(../images/mega/en/start-green-note@2x.png);
 background-size:180px auto;
}
.ct .st-green-note {
 background-image: url(../images/mega/ct/start-green-note@2x.png);
}
.ru .st-green-note {
 background-image: url(../images/mega/ru/start-green-note@2x.png);
}
.es .st-green-note {
 background-image: url(../images/mega/es/start-green-note@2x.png);
}
.fr .st-green-note {
 background-image: url(../images/mega/fr/start-green-note@2x.png);
}
.de .st-green-note {
 background-image: url(../images/mega/de/start-green-note@2x.png);
}
.it .st-green-note {
 background-image: url(../images/mega/it/start-green-note@2x.png);
}
.br .st-green-note {
 background-image: url(../images/mega/br/start-green-note@2x.png);
}
.mi .st-green-note {
 background-image: url(../images/mega/mi/start-green-note@2x.png);
}
.vn .st-green-note {
 background-image: url(../images/mega/vn/start-green-note@2x.png);
}
.nl .st-green-note {
 background-image: url(../images/mega/nl/start-green-note@2x.png);
}
.ar .st-green-note {
 background-image: url(../images/mega/ar/start-green-note@2x.png);
}
.pt .st-green-note {
 background-image: url(../images/mega/pt/start-green-note@2x.png);
}
.he .st-green-note {
 background-image: url(../images/mega/he/start-green-note@2x.png);
}
.pl .st-green-note {
 background-image: url(../images/mega/pl/start-green-note@2x.png);
}
.ca .st-green-note {
 background-image: url(../images/mega/ca/start-green-note@2x.png);
}
.eu .st-green-note {
 background-image: url(../images/mega/eu/start-green-note@2x.png);
}
.sk .st-green-note {
 background-image: url(../images/mega/sk/start-green-note@2x.png);
}
.af .st-green-note {
 background-image: url(../images/mega/af/start-green-note@2x.png);
}
.cz .st-green-note {
 background-image: url(../images/mega/cz/start-green-note@2x.png);
}
.ro .st-green-note {
 background-image: url(../images/mega/ro/start-green-note@2x.png);
}
.fi .st-green-note {
 background-image: url(../images/mega/fi/start-green-note@2x.png);
}
.no .st-green-note {
 background-image: url(../images/mega/no/start-green-note@2x.png);
}
.dk .st-green-note {
 background-image: url(../images/mega/dk/start-green-note@2x.png);
}
.ka .st-green-note {
 background-image: url(../images/mega/ka/start-green-note@2x.png);
}
.tr .st-green-note {
 background-image: url(../images/mega/tr/start-green-note@2x.png);
}
.be .st-green-note {
 background-image: url(../images/mega/be/start-green-note@2x.png);
}
.cy .st-green-note {
 background-image: url(../images/mega/cy/start-green-note@2x.png);
}
.ee .st-green-note {
 background-image: url(../images/mega/ee/start-green-note@2x.png);
}
.fa .st-green-note {
 background-image: url(../images/mega/fa/start-green-note@2x.png);
}
.hi .st-green-note {
 background-image: url(../images/mega/hi/start-green-note@2x.png);
}
.mk .st-green-note {
 background-image: url(../images/mega/mk/start-green-note@2x.png);
}
.ms .st-green-note {
 background-image: url(../images/mega/ms/start-green-note@2x.png);
}
.se .st-green-note {
 background-image: url(../images/mega/se/start-green-note@2x.png);
}
.sr .st-green-note {
 background-image: url(../images/mega/sr/start-green-note@2x.png);
}
.tl .st-green-note {
 background-image: url(../images/mega/tl/start-green-note@2x.png);
}
 .pro-recommended {
 background-image: url(../images/mega/en/recommended@2x.png);
 background-size:108px auto;
}
.en .pro-recommended {
 background-image: url(../images/mega/en/recommended@2x.png);
}
.af .pro-recommended {
 background-image: url(../images/mega/af/recommended@2x.png);
}
.ar .pro-recommended {
 background-image: url(../images/mega/ar/recommended@2x.png);
}
.bg .pro-recommended {
 background-image: url(../images/mega/bg/recommended@2x.png);
}
.br .pro-recommended {
 background-image: url(../images/mega/br/recommended@2x.png);
}
.bs .pro-recommended {
 background-image: url(../images/mega/bs/recommended@2x.png);
}
.cn .pro-recommended {
 background-image: url(../images/mega/cn/recommended@2x.png);
}
.ct .pro-recommended {
 background-image: url(../images/mega/ct/recommended@2x.png);
}
.cz .pro-recommended {
 background-image: url(../images/mega/cz/recommended@2x.png);
}
.br .pro-recommended {
 background-image: url(../images/mega/br/recommended@2x.png);
}
.de .pro-recommended {
 background-image: url(../images/mega/de/recommended@2x.png);
}
.dk .pro-recommended {
 background-image: url(../images/mega/dk/recommended@2x.png);
}
.el .pro-recommended {
 background-image: url(../images/mega/el/recommended@2x.png);
}
.es .pro-recommended {
 background-image: url(../images/mega/es/recommended@2x.png);
}
.et .pro-recommended {
 background-image: url(../images/mega/et/recommended@2x.png);
}
.eu .pro-recommended {
 background-image: url(../images/mega/eu/recommended@2x.png);
}
.fi .pro-recommended {
 background-image: url(../images/mega/fi/recommended@2x.png);
}
.fr .pro-recommended {
 background-image: url(../images/mega/fr/recommended@2x.png);
}
.gl .pro-recommended {
 background-image: url(../images/mega/gl/recommended@2x.png);
}
.he .pro-recommended {
 background-image: url(../images/mega/he/recommended@2x.png);
}
.hr .pro-recommended {
 background-image: url(../images/mega/hr/recommended@2x.png);
}
.hu .pro-recommended {
 background-image: url(../images/mega/hu/recommended@2x.png);
}
.id .pro-recommended {
 background-image: url(../images/mega/id/recommended@2x.png);
}
.it .pro-recommended {
 background-image: url(../images/mega/it/recommended@2x.png);
}
.jp .pro-recommended {
 background-image: url(../images/mega/jp/recommended@2x.png);
}
.kr .pro-recommended {
 background-image: url(../images/mega/kr/recommended@2x.png);
}
.lt .pro-recommended {
 background-image: url(../images/mega/lt/recommended@2x.png);
}
.lv .pro-recommended {
 background-image: url(../images/mega/lv/recommended@2x.png);
}
.nl .pro-recommended {
 background-image: url(../images/mega/nl/recommended@2x.png);
}
.no .pro-recommended {
 background-image: url(../images/mega/no/recommended@2x.png);
}
.pl .pro-recommended {
 background-image: url(../images/mega/pl/recommended@2x.png);
}
.pt .pro-recommended {
 background-image: url(../images/mega/pt/recommended@2x.png);
}
.ro .pro-recommended {
 background-image: url(../images/mega/ro/recommended@2x.png);
}
.ru .pro-recommended {
 background-image: url(../images/mega/ru/recommended@2x.png);
}
.sk .pro-recommended {
 background-image: url(../images/mega/sk/recommended@2x.png);
}
.sl .pro-recommended {
 background-image: url(../images/mega/sl/recommended@2x.png);
}
.th .pro-recommended {
 background-image: url(../images/mega/th/recommended@2x.png);
}
.tr .pro-recommended {
 background-image: url(../images/mega/tr/recommended@2x.png);
}
.uk .pro-recommended {
 background-image: url(../images/mega/uk/recommended@2x.png);
}
.br .pro-recommended {
 background-image: url(../images/mega/br/recommended@2x.png);
}
.ka .pro-recommended {
 background-image: url(../images/mega/ka/recommended@2x.png);
}
.be .pro-recommended {
 background-image: url(../images/mega/be/recommended@2x.png);
}
.cy .pro-recommended {
 background-image: url(../images/mega/cy/recommended@2x.png);
}
.ee .pro-recommended {
 background-image: url(../images/mega/ee/recommended@2x.png);
}
.fa .pro-recommended {
 background-image: url(../images/mega/fa/recommended@2x.png);
}
.hi .pro-recommended {
 background-image: url(../images/mega/hi/recommended@2x.png);
}
.mk .pro-recommended {
 background-image: url(../images/mega/mk/recommended@2x.png);
}
.ms .pro-recommended {
 background-image: url(../images/mega/ms/recommended@2x.png);
}
.se .pro-recommended {
 background-image: url(../images/mega/se/recommended@2x.png);
}
.sr .pro-recommended {
 background-image: url(../images/mega/sr/recommended@2x.png);
}
.tl .pro-recommended {
 background-image: url(../images/mega/tl/recommended@2x.png);
}
 .register-info-icon {
 background-image:url(../images/mega/register-info@2x.png);
background-size:120px auto;
}
.orange-dropdown, a.orange-dropdown:link, a.orange-dropdown:visited, a.orange-dropdown:active, .download-checkbox .checkboxOff, .tips .checkboxOff, .browsers .checkboxOff, .affiliate-block.a-form .checkboxOff, .fm-dialog .checkboxOff, .fm-account-blocks .checkboxOff, .top-login-popup .checkboxOff, .new-registration-checkbox .checkboxOff, .download-checkbox .checkboxOn, .tips .checkboxOn, .browsers .checkboxOn, .affiliate-block.a-form .checkboxOn, .fm-dialog .checkboxOn, .fm-account-blocks .checkboxOn, .top-login-popup .checkboxOn, .new-registration-checkbox .checkboxOn, .notification-settings, .fm-connector-first.active, .fm-connector.mid, .fm-connector.vertical-line, .fm-connector.last, .current .fm-connector, .fm-tree-header, .fm-tree-header.contains-subfolders span, .fm-tree-header.contains-subfolders.active.dragover span, .fm-tree-header.contains-subfolders.dragover span, .fm-tree-header.contains-subfolders.expanded span, .fm-tree-header.expanded span, .fm-tree-header.contains-subfolders.expanded.active.dragover span, .fm-tree-header.expanded.active.dragover span, .fm-tree-header.contains-subfolders.expanded.dragover span, .fm-tree-header.expanded.dragover span, .fm-tree-header.active.contains-subfolders span, .fm-tree-header.active.contains-subfolders.expanded span, .fm-tree-header.active.expanded span, .fm-tree-header.contacts-item span.contacts-arrows, .fm-tree-header.active.contains-subfolders.expanded span.contacts-arrows, .fm-tree-header.active.expanded span.contacts-arrows, .fm-horizontal-connector.active, .fm-tree-folder, .fm-tree-folder.contains-folders span, .fm-tree-folder.contains-folders.active.dragover span, .fm-tree-folder.contains-folders.dragover span, .fm-tree-folder.contains-folders.expanded span, .fm-tree-folder.expanded span, .fm-tree-folder.contains-folders.expanded.active.dragover span, .fm-tree-folder.expanded.active.dragover span, .fm-tree-folder.contains-folders.expanded.dragover span, .fm-tree-folder.expanded.dragover span, .fm-tree-folder.contains-folders.active.expanded span, .fm-tree-folder.active.expanded span, .language-popup-icon, .notification-popup-icon, .contains-value .top-search-clear, .fm-menu-item, .contacts-sorting-by.active, .contacts-sorting-type.active, .create-folder-arrow, .add-user-popup-arrow, .fm-account-select, .dragger-status, .fm-chat-view-icon, .fm-chat-attach-file, .fm-dialog-close, .active .fm-dialog-input-clear, .fm-share-add-contacts, .active .fm-share-contacts-arrow, .fm-share-pointer, .fm-share-contacts-search, .fm-share-contacts-body .ui-selected .add-contact-pad, .fm-share-dropdown, .account-history-dropdown-button, .fm-share-permissions-block, .account-history-dropdown, .fm-share-permissions.active, .account-history-drop-items.active, .export-links-warning-close, .properties-caution-arrow, .properties-contact-close, .properties-arrow, .properties-contact-delete, .top-user-status-item.active, .st-get-started-block, .account-warning-ico, .new-notifications-txt, .warning-gray-icon .search-files-result, .search-messages-result, .search-path-icon.cloud-drive, .search-path-icon.folder, .search-path-icon.shared-folder, .search-path-icon.recycle-item, .search-path-icon.contacts-item, .search-path-icon.inbox-item, .search-path-arrow {
background-image: url(../images/mega/main-sprite@2x.png?v=7);
background-size: 50px auto;
}
top-login-spr .nlanguage-tooltip-bg, .nlanguage-bottom {
 background-image: url(../images/mega/language-sprite@2x.png);
 background-size: 18px auto;
}
.download-dialog-icon, .download-chrome-lnk, a.download-chrome-lnk {
 background-image: url(../images/mega/download-sprite@2x.png);
 background-size: 191px auto;
}
.active.new-start-arrow-button, .st-red-header, .st-quote-left, .st-quote-right, .st-privacy-tool-icon, .st-membership-icon, .st-devices-icon, .st-os-icons, .st-cloud-icon, .st-mobile-apps-icon, .st-member-ship-right-bl, .st-apps-icon {
 background-image: url(../images/mega/new-start-full@2x.png);
 background-size: 930px auto;
}
.green-circle, .blue-circle, .game-circle {
 background-image: url(../images/mega/rounded-progressbars@2x.png);
 background-size: 64px auto;
}
.nw-bottom-copyrigths, .nw-start-nz, .nw-bottom-social {
 background-image: url(../images/mega/bottom-sprite@2x.png);
 background-size: 170px auto;
}
<<<<<<< HEAD
 .top-login-full, .top-login-input-block, .top-login-warning-arrow, .top-login-warning-close, .top-login-warning-icon, .top-login-popup .top-login-warning-bott .checkboxOn, .top-login-popup .top-login-warning-bott .checkboxOff, .top-login-tooltip-arrow, .password-tooltip-arrow, .main-top-info-text, .login-register-input, .register-st2-button, .register-st2-button-arrow, .password-status-icon, .fm-chat-messages-pad .file-status-icon {
 background-image: url(../images/mega/top-login-sprite@2x.png?v=1);
=======
 .top-login-full, .top-login-input-block, .top-login-warning-close, .top-login-warning-icon, .top-login-popup .top-login-warning-bott .checkboxOn, .top-login-popup .top-login-warning-bott .checkboxOff, .top-login-tooltip-arrow, .password-tooltip-arrow, .main-top-info-text, .login-register-input, .register-st2-button, .register-st2-button-arrow, .password-status-icon, .fm-chat-messages-pad .file-status-icon, .login-notification-icon, .top-login-forgot-pass, .login-forgot-password {
 background-image: url(../images/mega/top-login-sprite@2x_v4.png);
>>>>>>> 06cb09c1
 background-size:48px auto;
}
 .reg-success-icon, .reg-st3-membership-icon, .reg-st3-storage, .reg-st3-bandwidth, .reg-st3-save-icon, .reg-st3-save-icon {
 background-image: url(../images/mega/register-big-sprite@2x.png);
 background-size: 100px auto;
}
.reg-st5-key-gen, .reg-st5-info-icon {
 background-image: url(../images/mega/reg-st5-rounded@2x.png);
 background-size: 140px auto;
}
.new-download-icon, .downloading-txt, .download-pause, .download-message-icon, .download-complete-icon, .download-error-ul, .download-user-icon {
 background-image: url(../images/mega/download-sprite@2x.png);
 background-size: 191px auto;
}
 .terms-agent-info, p.privacy-list {
 background-image: url(../images/mega/terms-icons@2x.png);
 background-size: 14px auto;
}
.team-social-icon {
 background-image: url(../images/mega/about-sprite@2x.png);
 background-size: 72px auto;
}
.browsers-notification, .safari .browsers-logo-lnk, .ie .browsers-logo-lnk {
 background-image: url(../images/mega/browsers-page@2x.png);
 background-size: 892px auto;
}
.pro-icons-block, .pro-bottom-icon-block {
 background-image: url(../images/mega/pro-new-sprite@2x.png);
 background-size: 853px auto;
}
.sync-list-txt, .sync-icon, .mobile-icon, .ios-button, .ff-icon, .blackberry-button, .chrome-icon, .sync-button, .google-play-button, .ff-bott-button, .mobile-small-icon, .chrome-bott-icons, .chrome-download-button, a.chrome-download-button, .ads-top-arrow {
 background-image: url(../images/mega/mobile-sprite@2x.png?v=4);
 background-size: 836px auto;
}
 .privacy-company-icon, .privacy-company-bott .st-quote-left, .privacy-company-bott .st-quote-right {
 background-image: url(../images/mega/privacy-sprite@2x.png);
 background-size: 130px auto;
}
.widget-circle, .widget-arrows, .widget-icon, .widget-arrow {
 background-image: url(../images/mega/widjet-progress@2x.png);
 background-size: 40px auto;
}
 .image-explorer-container .image-explorer-scale-slider-wrapper:before, .image-explorer-container .image-explorer-scale-slider-wrapper:after {
 background-image: url(../images/mega/avatar-zoom@2x.png);
 background-size: 367px auto;
}
 .new-affiliate-bg1, .new-affiliate-right-bg, .new-affialite-mid-bg, ul.top-ul li span, ul.mid-ul li span, ul.bot-ul li span, ul.can-ul li span, ul.cannt-ul li span, .new-affiliate-icon, .new-affiliate-star, .affiliate-input-block.select, .affiliate .radioOn, .affiliate .radioOff {
background-image: url(../images/mega/new-affiliate-sprite@2x.png);
background-size: 1500px auto;
}
.contact-new-title, .contact-new-button, a.contact-new-button {
background-image: url(../images/mega/contact-new-sprite@2x.png);
background-size: 541px auto;
}
.new-left-menu-icon, .dev-short-bl-icon, .dev-new-button, .dev-new-table-icon, .dev-new-app-settings, .dev-no-apps-txt, .dev-new-app-big-icon, .dev-new-app-right-block .radioOff, .dev-new-app-right-block .radioOn, .new-left-submenu-item, .new-bottom-pages .new-right-content-block li {
background-image: url(../images/mega/sdk-sprite@2x.png);
background-size: 904px auto;
}
.nt-info-connector, .fm-notification-settings, .new-notifications-scroll {
background-image: url(../images/mega/notification-icons@2x.png);
background-size: 414px auto;
}
a.notification-icon, a.notification-icon:link, a.notification-icon:visited, a.notification-icon:active, a.notification-icon:hover, a.notification-icon.active, a.notification-icon.active:link, a.notification-icon.active:visited, a.notification-icon.active:active, .notification-type, .nt-popup-close, .nt-info-block .notification-type {
background-image: url(../images/mega/notification-sprite@2x.png);
background-size: 1814px 30px;
}
.blog-new-search, .social-icon, .social-arrow, .rss-view-all, .blog-new-forward, .blog-new-back, .blog-plus-sign, .blog-minus-sign, .blog-new-arrow, .blog-new-positive, .blog-new-negative, .blog-new-strong-recomend, .blog-new-recomend, .blog-new-not-recomend, .blog-pagination-button.to-the-beggining, .blog-pagination-button.previous, .blog-pagination-button.to-the-end, .blog-pagination-button.next, .fm-breadcrumbs.calendar {
background-image: url(../images/mega/blog-new-sprite@2x_v2.png);
background-size: 217px auto;
}
.new-left-menu-icon.help-icon, .help-nw .dev-new-button, .help-listing, .help-short-icon {
 background-image: url(../images/mega/help-new-sprite@2x.png);
 background-size: 886px auto;
}
.st-main-button-icon, .st-main-button-icon-hovered, .st-main-cursor, .st-main-logo, .st-bottom-button, .st-bottom-scroll-button {
 background-image: url(../images/mega/new-startpage-spite@2x.png?v=1);
 background-size: 356px auto;
}
.powered-logo, .powered-arrow {
 background-image:url(../images/mega/instra-sprite@2x.png);
 background-size: 158px auto;
}
.pro2 .reg-st3-membership-icon {
 background-position: center -459px;
}
.pro3 .reg-st3-membership-icon {
 background-position: center -589px;
}
.new-bottom-pages .blog-new-full p.strong-paragraph.new-blog-icon {
background-image: url(../images/mega/blogs/blog-post-sprite1@2x.png);
background-size: 36px auto;
}
.warning-green-icon {
 background-position:center -50px;
 background-size:60px auto;
}
.fm-empty-cloud-bg, .fm-empty-folder-bg, .fm-empty-search-bg, .fm-empty-trashbin-bg, .fm-empty-contacts-bg, .fm-empty-messages-bg {
background-image: url(../images/mega/empty@2x.png);
 background-size: 300px auto;
}
.membership-icon {
 background-image: url(../images/mega/membership-spite@2x.png);
 background-size: 83px auto;
}
.account-set-bg1, .account-slider, a.account-slider, a.account-slider:link, a.account-slider:visited, a.account-slider:hover, a.account-slider:active, .ui-slider-handle.ui-state-default.ui-corner-all, .account-set-green-bg, .ui-slider-range.ui-widget-header.ui-slider-range-min {
 background-image: url(../images/mega/account-sliders@2x.png);
 background-size: 490px auto;
}
.blog-article li, .blog-new-full ul li, .sync li, .affiliate li, .pro li {
 background-image: url(../images/mega/dev-point-new.png);
 background-size: 39px auto;
}
.blog-new-full ul ul li {
 background-image: url(../images/mega/dev-point-gray-new.png);
 background-size: 39px auto;
}
.radioOn {
 background-position: -174px -274px;
 background-size: 353px auto;
}
.radioOff {
 background-position: -219px -274px;
 background-size: 353px auto;
}
.fm-notification-icon, .fm-notification-warning, .properties-caution-icon {
 background-image: url(../images/mega/notifications@2x.png);
 background-size: 155px auto;
}
.fm-bandwidth-icon, .fm-bandwidth-dashed, .export-links-warning {
background-image: url(../images/mega/quota-sprite@2x.png);
background-size: 240px auto;
}
.chrome-app-button, .chrome-app-logo, .chrome-app-scr, .chrome-app-button.new-app, .chrome-download-button, a.chrome-download-button {
background-image: url(../images/mega/chrome-app@2x.png);
background-size: 700px auto;
}
.chrome-download-button:hover, a.chrome-download-button:hover {
 background-image: url(../images/mega/mobile-sprite@2x.png?v=4);
background-size: 836px auto;
}
.campaign-logo, .campaign-arrow, .campaign-mega-logo, .campaign-take-action span, .campaign .new-download-icon, .campaign-icon, .campaign-close-button {
background-image: url(../images/mega/new-download@2x.png);
background-size: 340px auto;
}
.backup-download-block, .recover-upload-block, .backup-notification-icon, .restore-uploading-status-icon, .login-register-input.fail, .reset-account-lock-image, .password-dialog-icon, .login-register-input.green-tick {
background-image: url(../images/mega/encr-sprite@2x_v1.png);
 background-size: 216px;
}
.backup-download-block, .recover-upload-block, .backup-notification-icon, .restore-uploading-status-icon, .login-register-input.fail, .reset-account-lock-image, .password-dialog-icon, .login-register-input.green-tick {
background-image: url(../images/mega/encr-sprite@2x_v1.png);
 background-size: 216px;
}
}
/* loader*/

.fountaing, .cr-fountaing {
	position: absolute;
	width: 100px;
	left: 50%;
	top: 50%;
	height: 12px;
	margin: -1px 0 0 -50px;
}
.fountaing-circle {
	position: absolute;
	top: 0;
	background-color: #000000;
	width: 7px;
	height: 7px;
	-moz-animation-name: bounce_fountaing;
	-moz-animation-duration: 1.3s;
	-moz-animation-iteration-count: infinite;
	-moz-animation-direction: linear;
	-moz-transform: scale(.3);
	-moz-border-radius: 8px;
	-webkit-animation-name: bounce_fountaing;
	-webkit-animation-duration: 1.3s;
	-webkit-animation-iteration-count: infinite;
	-webkit-animation-direction: linear;
	-webkit-transform: scale(.3);
	-webkit-border-radius: 8px;
	-ms-animation-name: bounce_fountaing;
	-ms-animation-duration: 1.3s;
	-ms-animation-iteration-count: infinite;
	-ms-animation-direction: linear;
	-ms-transform: scale(.3);
	-ms-border-radius: 8px;
	-o-animation-name: bounce_fountaing;
	-o-animation-duration: 1.3s;
	-o-animation-iteration-count: infinite;
	-o-animation-direction: linear;
	-o-transform: scale(.3);
	-o-border-radius: 8px;
	animation-name: bounce_fountaing;
	animation-duration: 1.3s;
	animation-iteration-count: infinite;
	animation-direction: linear;
	transform: scale(.3);
	border-radius: 8px;
}
.cr-fountaing_1 {
	left: 0;
	-moz-animation-delay: 0.52s;
	-webkit-animation-delay: 0.52s;
	-ms-animation-delay: 0.52s;
	-o-animation-delay: 0.52s;
	animation-delay: 0.52s;
}
.cr-fountaing_2 {
	left: 13px;
	-moz-animation-delay: 0.65s;
	-webkit-animation-delay: 0.65s;
	-ms-animation-delay: 0.65s;
	-o-animation-delay: 0.65s;
	animation-delay: 0.65s;
}
.cr-fountaing_3 {
	left: 25px;
	-moz-animation-delay: 0.78s;
	-webkit-animation-delay: 0.78s;
	-ms-animation-delay: 0.78s;
	-o-animation-delay: 0.78s;
	animation-delay: 0.78s;
}
.cr-fountaing_4 {
	left: 38px;
	-moz-animation-delay: 0.91s;
	-webkit-animation-delay: 0.91s;
	-ms-animation-delay: 0.91s;
	-o-animation-delay: 0.91s;
	animation-delay: 0.91s;
}
.cr-fountaing_5 {
	left: 50px;
	-moz-animation-delay: 1.04s;
	-webkit-animation-delay: 1.04s;
	-ms-animation-delay: 1.04s;
	-o-animation-delay: 1.04s;
	animation-delay: 1.04s;
}
.cr-fountaing_6 {
	left: 63px;
	-moz-animation-delay: 1.17s;
	-webkit-animation-delay: 1.17s;
	-ms-animation-delay: 1.17s;
	-o-animation-delay: 1.17s;
	animation-delay: 1.17s;
}
.cr-fountaing_7 {
	left: 75px;
	-moz-animation-delay: 1.3s;
	-webkit-animation-delay: 1.3s;
	-ms-animation-delay: 1.3s;
	-o-animation-delay: 1.3s;
	animation-delay: 1.3s;
}
.cr-fountaing_8 {
	left: 88px;
	-moz-animation-delay: 1.43s;
	-webkit-animation-delay: 1.43s;
	-ms-animation-delay: 1.43s;
	-o-animation-delay: 1.43s;
	animation-delay: 1.43s;
}
 @-moz-keyframes bounce_fountaing {
0% {
-moz-transform:scale(1);
background-color:#000000;
}
 100% {
-moz-transform:scale(.3);
background-color:#FFFFFF;
}
}
 @-webkit-keyframes bounce_fountaing {
0% {
-webkit-transform:scale(1);
background-color:#000000;
}
 100% {
-webkit-transform:scale(.3);
background-color:#FFFFFF;
}
}
 @-ms-keyframes bounce_fountaing {
0% {
-ms-transform:scale(1);
background-color:#000000;
}
 100% {
-ms-transform:scale(.3);
background-color:#FFFFFF;
}
}
 @-o-keyframes bounce_fountaing {
0% {
-o-transform:scale(1);
background-color:#000000;
}
 100% {
-o-transform:scale(.3);
background-color:#FFFFFF;
}
}
 @keyframes bounce_fountaing {
0% {
transform:scale(1);
background-color:#000000;
}
 100% {
transform:scale(.3);
background-color:#FFFFFF;
}
}
.loading-spinner {
	font-size: 70px;
	width: 70px;
	height: 70px;
	padding: 0;
	top: 50%;
	left: 50%;
	position: absolute;
	margin: -35px 0 0 -35px;
	border-radius: 100%;
	list-style: none;
	background-color: black;
	z-index: 1300;
}
.main-loader {
	position: relative;
	width: 40px;
	height: 40px;
	margin: 16px 0 0 15px;
}
.main-loader .wBall {
	position: absolute;
	width: 38px;
	height: 38px;
	opacity: 0;
	-moz-transform: rotate(225deg);
	-moz-animation: orbit 7.15s infinite;
	-webkit-transform: rotate(225deg);
	-webkit-animation: orbit 7.15s infinite;
	-ms-transform: rotate(225deg);
	-ms-animation: orbit 7.15s infinite;
	-o-transform: rotate(225deg);
	-o-animation: orbit 7.15s infinite;
	transform: rotate(225deg);
	animation: orbit 7.15s infinite;
}
.main-loader .wBall .wInnerBall {
	position: absolute;
	width: 5px;
	height: 5px;
	background: #CCC;
	left: 0px;
	top: 0px;
	-moz-border-radius: 100%;
	-webkit-border-radius: 100%;
	-ms-border-radius: 100%;
	-o-border-radius: 100%;
	border-radius: 100%;
}
.main-loader #wBall_1 {
	-moz-animation-delay: 1.56s;
	-webkit-animation-delay: 1.56s;
	-ms-animation-delay: 1.56s;
	-o-animation-delay: 1.56s;
	animation-delay: 1.56s;
}
.main-loader #wBall_2 {
	-moz-animation-delay: 0.31s;
	-webkit-animation-delay: 0.31s;
	-ms-animation-delay: 0.31s;
	-o-animation-delay: 0.31s;
	animation-delay: 0.31s;
}
.main-loader #wBall_3 {
	-moz-animation-delay: 0.62s;
	-webkit-animation-delay: 0.62s;
	-ms-animation-delay: 0.62s;
	-o-animation-delay: 0.62s;
	animation-delay: 0.62s;
}
.main-loader #wBall_4 {
	-moz-animation-delay: 0.94s;
	-webkit-animation-delay: 0.94s;
	-ms-animation-delay: 0.94s;
	-o-animation-delay: 0.94s;
	animation-delay: 0.94s;
}
.main-loader #wBall_5 {
	-moz-animation-delay: 1.25s;
	-webkit-animation-delay: 1.25s;
	-ms-animation-delay: 1.25s;
	-o-animation-delay: 1.25s;
	animation-delay: 1.25s;
}
 @-moz-keyframes orbit {
0% {
opacity: 1;
z-index:99;
-moz-transform: rotate(180deg);
-moz-animation-timing-function: ease-out;
}
 7% {
opacity: 1;
-moz-transform: rotate(300deg);
-moz-animation-timing-function: linear;
-moz-origin:0%;
}
 30% {
opacity: 1;
-moz-transform:rotate(410deg);
-moz-animation-timing-function: ease-in-out;
-moz-origin:7%;
}
 39% {
opacity: 1;
-moz-transform: rotate(645deg);
-moz-animation-timing-function: linear;
-moz-origin:30%;
}
 70% {
opacity: 1;
-moz-transform: rotate(770deg);
-moz-animation-timing-function: ease-out;
-moz-origin:39%;
}
 75% {
opacity: 1;
-moz-transform: rotate(900deg);
-moz-animation-timing-function: ease-out;
-moz-origin:70%;
}
 76% {
opacity: 0;
-moz-transform:rotate(900deg);
}
 100% {
opacity: 0;
-moz-transform: rotate(900deg);
}
}
 @-webkit-keyframes orbit {
0% {
opacity: 1;
z-index:99;
-webkit-transform: rotate(180deg);
-webkit-animation-timing-function: ease-out;
}
 7% {
opacity: 1;
-webkit-transform: rotate(300deg);
-webkit-animation-timing-function: linear;
-webkit-origin:0%;
}
 30% {
opacity: 1;
-webkit-transform:rotate(410deg);
-webkit-animation-timing-function: ease-in-out;
-webkit-origin:7%;
}
 39% {
opacity: 1;
-webkit-transform: rotate(645deg);
-webkit-animation-timing-function: linear;
-webkit-origin:30%;
}
 70% {
opacity: 1;
-webkit-transform: rotate(770deg);
-webkit-animation-timing-function: ease-out;
-webkit-origin:39%;
}
 75% {
opacity: 1;
-webkit-transform: rotate(900deg);
-webkit-animation-timing-function: ease-out;
-webkit-origin:70%;
}
 76% {
opacity: 0;
-webkit-transform:rotate(900deg);
}
 100% {
opacity: 0;
-webkit-transform: rotate(900deg);
}
}
 @-ms-keyframes orbit {
0% {
opacity: 1;
z-index:99;
-ms-transform: rotate(180deg);
-ms-animation-timing-function: ease-out;
}
 7% {
opacity: 1;
-ms-transform: rotate(300deg);
-ms-animation-timing-function: linear;
-ms-origin:0%;
}
 30% {
opacity: 1;
-ms-transform:rotate(410deg);
-ms-animation-timing-function: ease-in-out;
-ms-origin:7%;
}
 39% {
opacity: 1;
-ms-transform: rotate(645deg);
-ms-animation-timing-function: linear;
-ms-origin:30%;
}
 70% {
opacity: 1;
-ms-transform: rotate(770deg);
-ms-animation-timing-function: ease-out;
-ms-origin:39%;
}
 75% {
opacity: 1;
-ms-transform: rotate(900deg);
-ms-animation-timing-function: ease-out;
-ms-origin:70%;
}
 76% {
opacity: 0;
-ms-transform:rotate(900deg);
}
 100% {
opacity: 0;
-ms-transform: rotate(900deg);
}
}
 @-o-keyframes orbit {
0% {
opacity: 1;
z-index:99;
-o-transform: rotate(180deg);
-o-animation-timing-function: ease-out;
}
 7% {
opacity: 1;
-o-transform: rotate(300deg);
-o-animation-timing-function: linear;
-o-origin:0%;
}
 30% {
opacity: 1;
-o-transform:rotate(410deg);
-o-animation-timing-function: ease-in-out;
-o-origin:7%;
}
 39% {
opacity: 1;
-o-transform: rotate(645deg);
-o-animation-timing-function: linear;
-o-origin:30%;
}
 70% {
opacity: 1;
-o-transform: rotate(770deg);
-o-animation-timing-function: ease-out;
-o-origin:39%;
}
 75% {
opacity: 1;
-o-transform: rotate(900deg);
-o-animation-timing-function: ease-out;
-o-origin:70%;
}
 76% {
opacity: 0;
-o-transform:rotate(900deg);
}
 100% {
opacity: 0;
-o-transform: rotate(900deg);
}
}
 @keyframes orbit {
0% {
opacity: 1;
z-index:99;
transform: rotate(180deg);
animation-timing-function: ease-out;
}
 7% {
opacity: 1;
transform: rotate(300deg);
animation-timing-function: linear;
origin:0%;
}
 30% {
opacity: 1;
transform:rotate(410deg);
animation-timing-function: ease-in-out;
origin:7%;
}
 39% {
opacity: 1;
transform: rotate(645deg);
animation-timing-function: linear;
origin:30%;
}
 70% {
opacity: 1;
transform: rotate(770deg);
animation-timing-function: ease-out;
origin:39%;
}
 75% {
opacity: 1;
transform: rotate(900deg);
animation-timing-function: ease-out;
origin:70%;
}
 76% {
opacity: 0;
transform:rotate(900deg);
}
 100% {
opacity: 0;
transform: rotate(900deg);
}
}
/**
 * jQuery UI - Resizable - required classes.
 */
.ui-resizable {
	position: relative;
}
.ui-resizable-handle {
	position: absolute;
	font-size: 0.1px;
	display: block;
}
.ui-resizable-disabled .ui-resizable-handle, .ui-resizable-autohide .ui-resizable-handle {
	display: none;
}
.ui-resizable-n {
	cursor: n-resize;
	height: 7px;
	width: 100%;
	top: -5px;
	left: 0;
}
.ui-resizable-s {
	cursor: s-resize;
	height: 7px;
	width: 100%;
	bottom: -5px;
	left: 0;
}
.ui-resizable-e {
	cursor: e-resize;
	width: 7px;
	right: -5px;
	top: 0;
	height: 100%;
}
.ui-resizable-w {
	cursor: w-resize;
	width: 7px;
	left: -5px;
	top: 0;
	height: 100%;
}
.ui-resizable-se {
	cursor: se-resize;
	width: 12px;
	height: 12px;
	right: 1px;
	bottom: 1px;
}
.ui-resizable-sw {
	cursor: sw-resize;
	width: 9px;
	height: 9px;
	left: -5px;
	bottom: -5px;
}
.ui-resizable-nw {
	cursor: nw-resize;
	width: 9px;
	height: 9px;
	left: -5px;
	top: -5px;
}
.ui-resizable-ne {
	cursor: ne-resize;
	width: 9px;
	height: 9px;
	right: -5px;
	top: -5px;
}
.ui-selectable-helper {
	position: absolute;
	z-index: 100;
	border: 1px dotted black;
}
/**
 * Transfer Panel - Resize Handle styling
 */
.transfer-drag-handle {
	width: 100%;
	cursor: ns-resize;
	z-index: 10;
	-moz-box-sizing: border-box;
	-webkit-box-sizing: border-box;
	box-sizing: border-box;
}
/**
 * Left Pane - Resize Handle styling
 */
.left-pane-drag-handle {
	cursor: ew-resize;
	background-color: rgba(255, 255, 255, 0);
	width: 5px;
	z-index: 10;
	-moz-box-sizing: border-box;
	-webkit-box-sizing: border-box;
	box-sizing: border-box;
	right: -2px;
}
body.rtl, .rtl td, .rtl th, .rtl a, .rtl a:link, .rtl a:visited, .rtl a:hover, .rtl a:active, .rtl div, .rtl .nlanguage-lnk, .rtl a.nlanguage-lnk, .rtl a.nlanguage-lnk:link, .rtl a.nlanguage-lnk:visited, .rtl a.nlanguage-lnk:hover, .rtl a.nlanguage-lnk:active, .rtl .nlanguage-tooltip-main, .rtl .nlanguage-bottom, .rtl .password-stutus-txt, .rtl .progressbar-percents, .rtl .select_box option, .rtl .select_box span.select-txt, .rtl .select_box select, .rtl .fm-account-select select, .rtl .account-manage-button, .rtl a.account-manage-button, .rtl a.account-manage-button:link, .rtl a.account-manage-button:visited, .rtl a.account-manage-button:active, .rtl .account-bandwidth-txt, .rtl .account-tooltip-txt1, .rtl .account-tooltip-txt2, .rtl .account-set-txt, .rtl .account-counter-percents, .rtl .nt-settings-txt, .rtl .radio-txt, .rtl .terms-main, .rtl .slingshot-main, .rtl .blog-article li, .rtl .blog-article h2, .rtl .blog-date, .rtl .blog-short-content, .rtl .blog-button, .rtl a.blog-button, .rtl a.blog-button:link, .rtl a.blog-button:visited, .rtl a.blog-button:active, .rtl a.blog-button:hover, .rtl .blog-article p, .rtl .notification-info, .rtl .notification-date, .rtl .nt-info-txt, .rtl .nt-red-bar, .rtl .nt-back-button span, .rtl .blog-new.new-bottom-pages h2, .rtl .new-bottom-pages .blog-new-right h2, .rtl .new-bottom-pages .blog-new-right h1, .rtl .new-bottom-pages .blog-new-item p, .rtl p .blog-new-read-more, .rtl p a.blog-new-read-more, .rtl a.blog-new-archive-lnk, .rtl .blog-new-full ul li, .rtl .sync li, .rtl .affiliate li, .rtl .pro li, .rtl .blog-new-number, .rtl .membership-status, .rtl .user-name, .rtl a.user-name, .rtl .contacts-sorting-by, .rtl .contacts-sorting-type, .rtl .membership-notification, .rtl .top-menu-item.contains-submenu, .rtl .st-main-info, .rtl .st-red-header, .rtl .st-blocks-header, .rtl strong, .rtl .nt-circle-date, .rtl .nt-circle-month, .rtl .blog-new-small, .rtl .blog-browser-title, .rtl .blog-dev-titles, .rtl .new-bottom-pages .blog-new-full p.strong-paragraph, .rtl .blog-new-full .blog-dark, .rtl .blog-new-num-txt.strong-header, .rtl .browsers-info-header, .rtl .fm-chat-user, .rtl .fm-chat-verification-head, .rtl .fm-chat-verification-skipped, .rtl .fm-chat-verified-head, .rtl .nw-bottom-header, .rtl .new-reg-status-pad strong, .rtl .reg-st3-big-txt, .rtl .reg-st3-checkbox-label, .rtl .reg-st3-percents, .rtl .new-bottom-pages p span.number, .rtl .new-bottom-pages h2 span.number, .rtl .diagonal, .rtl .sync-subheader, .rtl .sync-button-txt, .rtl strong, .rtl b, .rtl .dev-new-button, .rtl .new-bottom-pages .help-info-pages p strong, .rtl .new-bottom-pages .help-info-pages p b, .rtl .st-member-ship-right-bl, .rtl a.ff-extension-button, .rtl .st-blocks-header a, .rtl .st-blocks-header a:link, .rtl .st-blocks-header a:visited, .rtl .st-blocks-header a:hover, .rtl .st-blocks-header a:active, .rtl .st-dark-gray-txt, .rtl .st-mid-header, .rtl h3.main-italic-header, .rtl h5.main-italic-header, .rtl .reg-success-header, .rtl .reg-st3-save-txt, .rtl .reg-st5-key-gen, .rtl .download-error-title, .rtl .new-bottom-pages h1, .rtl .terms-main h1, .rtl .new-bottom-pages h2, .rtl .terms-main h2, .rtl .team-person-name, .rtl .browsers-header, .rtl .credits-title, .rtl .credits-info, .rtl .pro-icons-block, .rtl .pro-mid-header, .rtl .pro-star-button, .rtl .pro-bottom-header, .rtl .mobile-text-header, .rtl .privacy-company-header, .rtl .new-affiliate-mid-header, .rtl .new-affiliate-bot-header, .rtl .new-affiliate-icon-title, .rtl .contact-new-title, .rtl .dev-new-app-header, .rtl span.roman-number, .rtl .help-short-icon, .rtl .new-bottom-pages .help-info-pages p strong.italic, .rtl .new-bottom-pages .help-info-pages p i, .rtl .st-top-italic-txt {
	direction: rtl;
}
.rtl .nlanguage-bottom {
	padding: 12px 30px 0 20px;
	float: left;
	background-position: right -252px;
}
.rtl .blog-new-search input, .rtl .new-bottom-pages.affiliate h1, .rtl .new-affiliate-mid-header, .rtl .top-login-input-block input, .rtl .affiliate-input-block input, .rtl input, .rtl select, .rtl .select div {
	text-align: left;
}
.rtl .dev-new-button, .rtl .copyrights-bottom div.checkdiv {
	float: right;
}
.rtl .terms-agent-info {
	padding: 0 32px 0 32px;
}
.rtl .terms-agent-info.name {
	background-position: right 6px;
}
.rtl .terms-agent-info.adress {
	background-position: right -101px;
}
.rtl .terms-agent-info.email {
	margin: 0;
	background-position: right -229px;
}
.rtl .copyrights-bottom .new-registration-checkbox .radio-txt {
	margin: -1px 35px 0 0;
}
.rtl .blog-new.new-bottom-pages h2, .blog-new-item p span.blog-new-description, .rtl .blog-new-full, .rtl .blog-new-full div p, .rtl .new-bottom-pages .blog-new-right h2, .rtl .new-bottom-pages .rtl .blog-new-right h1, .rtl a.credits-block, .rtl a.credits-block span, .rtl .new-left-menu-block, .rtl .new-left-menu-link, .rtl .help-block, .rtl .help-block div, .rtl .dev-short-block.help-nw-short-blocks, .rtl c.main-mid-pad.dev-nw, .rtl c.main-mid-pad.dev-nw div, .rtl c.main-mid-pad.dev-nw p, .rtl c.main-mid-pad.dev-nw h1, .rtl c.main-mid-pad.dev-nw h2, .rtl c.main-mid-pad.dev-nw h3, .rtl .new-left-menu-link.dev, .rtl .new-left-menu-link.dev div, .rtl .affiliate-input-block, .rtl .affiliate-input-block input, .rtl .affiliate-input-block select, .rtl .ltr h1, .rtl div.ltr h2, .rtl div.ltr h3, .rtl div.ltr h4, .rtl .ltr p, .rtl div.ltr ul, .rtl .new-right-content-block.sdk div, .rtl .new-right-content-block.doc div, .rtl .new-right-content-block.dev div, .rtl .ltr div {
	direction: ltr;
}
.rtl .fm-tree-header.cloud-drive-item, .rtl .fm-tree-header.cloud-drive-item.active.dragover, .rtl .fm-tree-header.cloud-drive-item.dragover {
	background-position: 97% -2253px;
	background-position: -webkit-calc(100% - 18px) -2253px;
	background-position: right 18px -2253px;
}
.rtl .fm-tree-header.cloud-drive-item.active {
	background-position: 97% -1193px;
	background-position: -webkit-calc(100% - 18px) -1193px;
	background-position: right 18px -1193px;
}
.rtl .fm-tree-header span {
	padding-right: 64px;
	padding-left: 0;
}
.rtl .fm-tree-header.contains-subfolders span, .rtl .fm-tree-header.contains-subfolders.active.dragover span, .rtl .fm-tree-header.contains-subfolders.dragover span {
	background-position: 110% -1339px;
	background-position: -webkit-calc(100% + 12px) -1339px;
	background-position: right -12px -1339px;
}
.rtl .fm-tree-header.active.contains-subfolders span {
	background-position: 110% -1419px;
	background-position: -webkit-calc(100% + 12px) -1419px;
	background-position: right -12px -1419px;
}
.rtl .fm-tree-header.contains-subfolders.expanded span, .rtl .fm-tree-header.expanded span, .rtl .fm-tree-header.contains-subfolders.expanded.active.dragover span, .rtl .fm-tree-header.expanded.active.dragover span, .rtl .fm-tree-header.contains-subfolders.expanded.dragover span, .rtl .fm-tree-header.expanded.dragover span {
	background-position: 110% -1380px;
	background-position: -webkit-calc(100% + 12px) -1380px;
	background-position: right -12px -1380px;
}
.rtl .fm-tree-header.active.contains-subfolders.expanded span, .rtl .fm-tree-header.active.expanded span {
	background-position: 110% -1300px;
	background-position: -webkit-calc(100% + 12px) -1300px;
	background-position: right -12px -1300px;
}
.rtl .fm-tree-folder {
	background-position: right -2114px;
}
.rtl .fm-tree-folder span {
	background-position: 110% -1307px;
	background-position: -webkit-calc(100% + 12px) -1307px;
	background-position: right -12px -1307px;
	padding: 0 64px 0 10px;
}
.rtl .fm-tree-folder.active {
	background-position: right -2144px;
}
.rtl .fm-tree-folder.contains-folders span, .rtl .fm-tree-folder.contains-folders.active.dragover span, .rtl .fm-tree-folder.contains-folders.dragover {
	background-position: 110% -1346px;
	background-position: -webkit-calc(100% + 12px) -1346px;
	background-position: right -12px -1346px;
}
.rtl .fm-tree-folder.contains-folders.active span {
	background-position: 110% -1426px;
	background-position: -webkit-calc(100% + 12px) -1426px;
	background-position: right -12px -1426px;
}
.rtl .fm-tree-folder.contains-folders.expanded span, .rtl .fm-tree-folder.expanded span, .rtl .fm-tree-folder.contains-folders.expanded.active.dragover span, .rtl .fm-tree-folder.expanded.active.dragover span, .rtl .fm-tree-folder.contains-folders.expanded.dragover span, .rtl .fm-tree-folder.expanded.dragover span {
	background-position: 110% -1388px;
	background-position: -webkit-calc(100% + 12px) -1388px;
	background-position: right -12px -1388px;
}
.rtl .fm-tree-folder.contains-folders.active.expanded span, .rtl .fm-tree-folder.active.expanded span {
	background-position: 110% -1308px;
	background-position: -webkit-calc(100% + 12px) -1308px;
	background-position: right -12px -1308px;
}
.rtl .fm-tree-folder.shared-folder, .rtl .fm-tree-folder.shared-folder.active.dragover, .rtl .fm-tree-folder.shared-folder.dragover {
	background-position: right -2174px;
}
.rtl .fm-tree-folder.shared-folder.active, .rtl .fm-tree-folder.shared-folder.active.expanded {
	background-position: right -2205px;
}
.rtl .fm-tree-header.recycle-item, .rtl .fm-tree-header.recycle-item.active.dragover, .rtl .fm-tree-header.recycle-item.dragover {
	background-position: 97% -2302px;
	background-position: -webkit-calc(100% - 16px) -2302px;
	background-position: right 16px -2302px;
}
.rtl .fm-tree-header.recycle-item.active {
	background-position: 97% -2443px;
	background-position: -webkit-calc(100% - 16px) -2443px;
	background-position: right 16px -2443px;
}
.rtl .fm-tree-header.contacts-item, .rtl .fm-tree-header.contacts-item.active.dragover, .rtl .fm-tree-header.contacts-item.dragover {
	background-position: 97% -2392px;
	background-position: -webkit-calc(100% - 16px) -2392px;
	background-position: right 16px -2392px;
}
.rtl .fm-tree-header.contacts-item.active {
	background-position: 97% -2543px;
	background-position: -webkit-calc(100% - 16px) -2543px;
	background-position: right 16px -2543px;
}
.rtl .fm-tree-header.contacts-item span.contacts-arrows, .rtl .fm-tree-header.active.contains-subfolders.expanded span.contacts-arrows, .rtl .fm-tree-header.active.expanded span.contacts-arrows {
	float: right;
	margin: 10px 0 0 10px;
}
.rtl .fm-tree-header.messages-item, .rtl .fm-tree-header.messages-item.active.dragover, .rtl .fm-tree-header.messages-item.dragover {
	background-position: 97% -2347px;
	background-position: -webkit-calc(100% - 16px) -2347px;
	background-position: right 16px -2347px;
}
.rtl .fm-tree-header.messages-item.active {
	background-position: 97% -2599px;
	background-position: -webkit-calc(100% - 16px) -2599px;
	background-position: right 16px -2599px;
}
.rtl .tranfer-filetype-txt, .rtl .fm-browsers-txt, .rtl .fm-flags-txt, .rtl.fm-member-icon-txt {
	padding: 0 28px 0 0;
	text-align: right;
}
.rtl .transfer-table th, .rtl .transfer-table td, .rtl .transfer-table-header th, .rtl .grid-table th, .rtl .grid-table td, .rtl .grid-share-table th, .rtl .grid-share-table td, .rtl .grid-table-header th, .rtl .contacts-grid-header th, .rtl .contacts-grid-table th, .rtl .contacts-grid-table td {
	padding-right: 12px;
	padding-left: 0;
	text-align: right;
	border-right: 2px solid white;
	border-left: 0;
}
.rtl .transfer-table td, .rtl .grid-table td, .rtl .grid-share-table td, .rtl .contacts-grid-table td {
	padding-right: 12px;
	padding-left: 0;
	text-align: right;
	border-right: 0;
}
.rtl th.grid-first-th {
	padding: 0;
}
.rtl .fm-new-folder, .rtl .search-files-result {
	padding: 0 44px 0 10px;
	background-position: 109% -3357px;
	background-position: -webkit-calc(100% + 13px) -3357px;
	background-position: right -13px -3357px;
}
.rtl .search-files-result {
	padding: 0 32px 0 10px;
	background-position: 104% -11446px;
	background-position: -webkit-calc(100% + 7px) -11446px;
	background-position: right -7px -11446px;
}
.rtl .fm-new-folder.active, .rtl .fm-new-folder.hovered {
	background-position: 113% -4513px;
	background-position: -webkit-calc(100% + 18px) -4513px;
	background-position: right -18px -4513px;
}
.rtl .fm-file-upload, .rtl .search-messages-result {
	padding: 0 41px 0 10px;
	background-position: 109% -3422px;
	background-position: -webkit-calc(100% + 13px) -3422px;
	background-position: right -13px -3422px;
}
.rtl .search-messages-result {
	padding: 0 40px 0 10px;
	background-position: 104% -11536px;
	background-position: -webkit-calc(100% + 6px) -11536px;
	background-position: right -6px -11536px;
}
.rtl .fm-file-upload:hover, .rtl .fm-file-upload.active, .rtl .search-files-result.active, .rtl .search-files-result:hover, .rtl .search-messages-result.active, .rtl .search-messages-result:hover {
	background-position: 120% -4568px;
	background-position: -webkit-calc(100% + 20px) -4568px;
	background-position: right -20px -4568px;
}
.rtl .search-files-result:hover, .rtl .search-files-result.active {
	background-position: 101% -11496px;
	background-position: -webkit-calc(100% + 1px) -11496px;
	background-position: right -1px -11496px;
}
.rtl .search-messages-result.active, .rtl .search-messages-result:hover {
	background-position: 104% -11576px;
	background-position: -webkit-calc(100% + 6px) -11576px;
	background-position: right -6px -11576px;
}
.rtl .fm-folder-upload {
	padding: 0 32px 0 10px;
	background-position: 109% -3497px;
	background-position: -webkit-calc(100% + 13px) -3497px;
	background-position: right -13px -3497px;
}
.rtl .fm-folder-upload:hover, .rtl .fm-folder-upload.active {
	background-position: 120% -4622px;
	background-position: -webkit-calc(100% + 20px) -4622px;
	background-position: right -20px -4622px;
}
.rtl .fm-add-user, .rtl .fm-clearbin-button, .rtl .fm-notification-settings {
	padding: 0 32px 0 10px;
	background-position: 103% -5571px;
	background-position: -webkit-calc(100% + 4px) -5571px;
	background-position: right -4px -5571px;
}
.rtl .fm-add-user:hover, .rtl .fm-add-user.active {
	background-position: 103% -5646px;
	background-position: -webkit-calc(100% + 4px) -5646px;
	background-position: right -4px -5646px;
}
.rtl .fm-notification-settings {
	background-position: 108% 4px;
	background-position: -webkit-calc(100% + 9px) 4px;
	background-position: right -9px 4px;
	padding: 0 32px 0 10px;
}
.rtl .fm-notification-settings:hover {
	background-position: 108% -66px;
	background-position: -webkit-calc(100% + 9px) -66px;
	background-position: right -9px -66px;
}
.rtl .fm-clearbin-button {
	padding: 0 32px 0 10px;
	background-position: 106% -8941px;
	background-position: -webkit-calc(100% + 9px) -8941px;
	background-position: right -9px -8941px;
}
.rtl .fm-clearbin-button:hover, .rtl .fm-clearbin-button.active {
	background-position: 106% -9006px;
	background-position: -webkit-calc(100% + 9px) -9006px;
	background-position: right -9px -9006px;
}
.rtl th.grid-first-th {
	border-right: 0;
}
.rtl .contacts-sorting-by, .rtl .contacts-sorting-type {
	padding: 0 35px 0 15px;
}
.rtl .context-menu-item {
	padding: 0 47px 0 15px;
}
.rtl .folderupload-item label, .rtl .fileupload-item label {
	padding: 0 47px 0 15px;
}
.rtl .top-search-input {
	text-align: left;
}
.rtl .transfer-type, .rtl .transfer-status {
	padding: 0 27px 0 0;
}
.rtl .transfer-type.safari-downloaded {
	background-position: 115% -10990px;
	background-position: -webkit-calc(100% + 30px) -10990px;
	background-position: right -30px -10990px;
}
.rtl .transfer-type.download {
	background-position: 115% -3979px;
	background-position: -webkit-calc(100% + 30px) -3979px;
	background-position: right -30px -3979px;
}
.rtl .transfer-type.upload {
	background-position: 115% -4034px;
	background-position: -webkit-calc(100% + 30px) -4034px;
	background-position: right -30px -4034px;
}
.rtl .transfer-status.completed {
	background-position: 115% -4083px;
	background-position: -webkit-calc(100% + 30px) -4083px;
	background-position: right -30px -4083px;
}
.rtl .transfer-status.queued {
	background-position: 115% -4138px;
	background-position: -webkit-calc(100% + 30px) -4138px;
	background-position: right -30px -4138px;
}
.rtl .transfer-status.error {
	background-position: 115% -10574px;
	background-position: -webkit-calc(100% + 30px) -10574px;
	background-position: right -30px -10574px;
}
.rtl .transfer-status.initiliazing {
	background-position: 115% -10513px;
	background-position: -webkit-calc(100% + 30px) -10513px;
	background-position: right -30px -10513px;
}
.rtl .fm-file-upload, .rtl .search-messages-result {
	padding: 0 41px 0 10px;
}
.rtl .fm-new-folder, .rtl .search-files-result {
	padding: 0 44px 0 10px;
}
#circleG {
	width: 28px;
	margin-top: 8px;
}
.circleG {
	background-color: transparent;
	float: left;
	height: 6px;
	margin-left: 3px;
	width: 6px;
	-moz-animation-name: bounce_circleG;
	-moz-animation-duration: 1.35s;
	-moz-animation-iteration-count: infinite;
	-moz-animation-direction: linear;
	-moz-border-radius: 4px;
	-webkit-animation-name: bounce_circleG;
	-webkit-animation-duration: 1.35s;
	-webkit-animation-iteration-count: infinite;
	-webkit-animation-direction: linear;
	-webkit-border-radius: 4px;
	-ms-animation-name: bounce_circleG;
	-ms-animation-duration: 1.35s;
	-ms-animation-iteration-count: infinite;
	-ms-animation-direction: linear;
	-ms-border-radius: 4px;
	-o-animation-name: bounce_circleG;
	-o-animation-duration: 1.35s;
	-o-animation-iteration-count: infinite;
	-o-animation-direction: linear;
	-o-border-radius: 4px;
	animation-name: bounce_circleG;
	animation-duration: 1.35s;
	animation-iteration-count: infinite;
	animation-direction: linear;
	border-radius: 4px;
}
#circleG_1 {
	-moz-animation-delay: 0.27s;
	-webkit-animation-delay: 0.27s;
	-ms-animation-delay: 0.27s;
	-o-animation-delay: 0.27s;
	animation-delay: 0.27s;
}
#circleG_2 {
	-moz-animation-delay: 0.63s;
	-webkit-animation-delay: 0.63s;
	-ms-animation-delay: 0.63s;
	-o-animation-delay: 0.63s;
	animation-delay: 0.63s;
}
#circleG_3 {
	-moz-animation-delay: 0.8099999999999999s;
	-webkit-animation-delay: 0.8099999999999999s;
	-ms-animation-delay: 0.8099999999999999s;
	-o-animation-delay: 0.8099999999999999s;
	animation-delay: 0.8099999999999999s;
}
 @-moz-keyframes bounce_circleG {
0% {
}
 50% {
background-color:#1DA2E9
}
 100% {
}
}
 @-webkit-keyframes bounce_circleG {
0% {
}
 50% {
background-color:#1DA2E9
}
 100% {
}
}
 @-ms-keyframes bounce_circleG {
0% {
}
 50% {
background-color:#1DA2E9
}
 100% {
}
}
 @-o-keyframes bounce_circleG {
0% {
}
 50% {
background-color:#1DA2E9
}
 100% {
}
}
 @keyframes bounce_circleG {
0% {
}
 50% {
background-color:#1DA2E9
}
 100% {
}
}<|MERGE_RESOLUTION|>--- conflicted
+++ resolved
@@ -869,9 +869,9 @@
 	padding-top: 7px;
 }
 .reset-pass .radio-txt {
-	display:block;
-	margin-left:32px;
-	float:none;
+	display: block;
+	margin-left: 32px;
+	float: none;
 }
 .nt-settings .radio-txt {
 	padding-bottom: 7px;
@@ -3042,23 +3042,8 @@
 	background-repeat: no-repeat;
 	overflow: hidden;
 }
-<<<<<<< HEAD
-.fm-tree-folder.tree-file {
-	background-image: none;
-}
-.fm-tree-folder.tree-file {
-	background-image: none;
-}
-.fm-tree-folder.active.dragover, .fm-tree-folder.dragover {
-	color: #333333;
-	background-position: 32px -2114px;
-}
-.fm-tree-folder.shared-folder, .fm-tree-folder.shared-folder.active.dragover, .fm-tree-folder.shared-folder.dragover {
-	background-position: 32px -2174px;
-=======
 .rubbish-bin .nw-fm-tree-folder {
 	background-position: -64px -1917px;
->>>>>>> 06cb09c1
 }
 .rubbish-bin .nw-fm-tree-folder.shared-folder, .rubbish-bin .nw-fm-tree-shared-folder {
 	background-position: -64px -1957px;
@@ -3120,15 +3105,6 @@
 	-webkit-border-radius: 5px;
 	border-radius: 5px;
 }
-<<<<<<< HEAD
-.fm-tree-folder span.transfer-filtype-icon {
-	padding: 0;
-	margin: 0 0 0 30px;
-}
-.fm-tree-folder.contains-folders span, .fm-tree-folder.contains-folders.active.dragover span, .fm-tree-folder.contains-folders.dragover span {
-	background-position: -5px -1346px;
-	background-image: url(../images/mega/main-sprite.png?v=7);
-=======
 .fm-dialog-search input {
 	line-height: 27px;
 	border: 0;
@@ -3137,7 +3113,6 @@
 	width: 100%;
 	font-size: 13px;
 	color: #868686;
->>>>>>> 06cb09c1
 }
 .verified .nw-contact-verified-icon {
 	background-image: url(../images/mega/nw-fm-sprite.svg);
@@ -3624,49 +3599,6 @@
 }
 .activity-status.black, .contact-status.black-status {
 	background-color: black;
-}
-
-@-webkit-keyframes blink {
-    0% {
-        opacity:1;
-    }
-    50% {
-        opacity:0;
-    }
-    100% {
-        opacity:1;
-    }
-}
-@-moz-keyframes blink {
-    0% {
-        opacity:1;
-    }
-    50% {
-        opacity:0;
-    }
-    100% {
-        opacity:1;
-    }
-}
-
-.activity-status-block.connecting {
-    -webkit-transition: all 1s ease-in-out;
-    -moz-transition: all 1s ease-in-out;
-    -o-transition: all 1s ease-in-out;
-    -ms-transition: all 1s ease-in-out;
-    transition: all 1s ease-in-out;
-
-    -webkit-animation-direction: normal;
-    -webkit-animation-duration: 2s;
-    -webkit-animation-iteration-count: infinite;
-    -webkit-animation-name: blink;
-    -webkit-animation-timing-function: ease-in-out;
-
-    -moz-animation-direction: normal;
-    -moz-animation-duration: 2s;
-    -moz-animation-iteration-count: infinite;
-    -moz-animation-name: blink;
-    -moz-animation-timing-function: ease-in-out;
 }
 .membership-status-block {
 	float: right;
@@ -5067,7 +4999,7 @@
 	font-size: 11px;
 	color: #666666;
 }
-.backup-download-block span.tranfer-filetype-txt.backup {
+.backup-file-info span.tranfer-filetype-txt.backup {
 	padding: 0;
 }
 .fm-browsers-txt {
@@ -5846,53 +5778,6 @@
 	-moz-box-sizing: border-box;
 	box-sizing: border-box;
 }
-<<<<<<< HEAD
-.fm-chat-header {
-	height: 90px;
-	background-color: #f6f6f6;
-}
-.fm-chat-avatar-block {
-	float: left;
-	width: 50px;
-	height: 50px;
-	margin: 15px 0 0 15px;
-	-moz-border-radius: 100%;
-	-webkit-border-radius: 100%;
-	border-radius: 100%;
-	-webkit-box-sizing: border-box;
-	-moz-box-sizing: border-box;
-	box-sizing: border-box;
-	padding: 2px;
-	background-color: rgba(0, 0, 0, .15);
-	position: relative;
-}
-.fm-chat-top-verified {
-	background-image: url(../images/mega/chat-sprite.png?v=2);
-	background-position: -1px -447px;
-	background-repeat: no-repeat;
-	width: 22px;
-	height: 22px;
-	position: absolute;
-	right: -6px;
-	top: -4px;
-	-webkit-transition: all 300ms ease-in-out;
-	-moz-transition: all 300ms ease-in-out;
-	-o-transition: all 300ms ease-in-out;
-	-ms-transition: all 300ms ease-in-out;
-	transition: all 300ms ease-in-out;
- filter:progid:DXImageTransform.Microsoft.Alpha(opacity=0);
-	-moz-opacity: 0;
-	-khtml-opacity: 0;
-	opacity: 0;
-}
-.verified .fm-chat-top-verified {
- filter:progid:DXImageTransform.Microsoft.Alpha(opacity=100);
-	-moz-opacity: 1;
-	-khtml-opacity: 1;
-	opacity: 1;
-}
-=======
->>>>>>> 06cb09c1
 .fm-chat-avatar {
 	width: 46px;
 	height: 46px;
@@ -5921,24 +5806,9 @@
 	margin: 8px 0 0 12px;
 }
 .fm-chat-messages-block {
-<<<<<<< HEAD
-	border-top: 2px solid #eeeeee;
-	padding: 10px 0 4px 0;
-	display: inline-block;
-	width: 100%;
-}
-.fm-chat-messages-block:first-child {
-	border: 0;
-}
-.fm-chat-messages-block.grouped-message {
-    padding-bottom: 0;
-}
-
-=======
 	padding: 8px 0;
 	width: 100%;
 }
->>>>>>> 06cb09c1
 .fm-chat-user {
 	font-size: 12px;
 	line-height: 17px;
@@ -6134,7 +6004,7 @@
 	padding: 8px 40px 12px 43px;
 	color: #666666;
 	font-family: 'Open Sans Semibold';
-	background-image: url(../images/mega/chat-sprite.png?v=1);
+	background-image: url(../images/mega/chat-sprite.png?v=2);
 	background-position: 0 -37px;
 	background-repeat: no-repeat;
 }
@@ -6383,21 +6253,12 @@
 	-khtml-opacity: 1;
 	opacity: 1;
 }
-<<<<<<< HEAD
-
-.fm-chat-attach-popup .fm-move-dialog-body {
-    height: 100%;
-}
-
-.fm-chat-emotion-arrow {
-=======
 .fm-chat-arrow {
 	width: 8px;
 	height: 20px;
 	background-image: url(../images/mega/nw-fm-sprite.svg);
 	background-repeat: no-repeat;
 	background-position: left -2719px;
->>>>>>> 06cb09c1
 	position: absolute;
 	bottom: 10px;
 	right: -8px;
@@ -6651,8 +6512,6 @@
 	-moz-box-sizing: border-box;
 	box-sizing: border-box;
 	margin-right: 8px;
-    background-color: rgba(0, 0, 0, 0.1);
-    margin-top: 10px;
 }
 .fm-chat-header .local-video-container {
 	border: 1px solid red;
@@ -6664,14 +6523,6 @@
 	width: 70px;
 	height: 70px;
 }
-
-.fm-chat-header .local-video-container.muted * {
-    visibility: hidden;
-}
-.fm-chat-header .local-video-container.muted {
-    background-color: black;
-}
-
 /** debug chat audio/video **/
 
 /** debug emoticons **/
@@ -6687,34 +6538,6 @@
 }
 /** end of debug emoticons **/
 
-
-/** debug call action buttons **/
-.fm-chat-header .temp-controls {
-    margin-top: 6px;
-}
-.fm-chat-header .call-actions {
-
-    -webkit-box-sizing: border-box;
-    -moz-box-sizing: border-box;
-    box-sizing: border-box;
-    border-radius: 4px;
-    -moz-border-radius: 4px;
-    -webkit-border-radius: 4px;
-
-    padding: 1px 4px;
-    margin-right: 4px;
-
-    border: 2px solid #b2b2b2;
-    background-color: white;
-    color: #363b3b;
-}
-
-.fm-chat-header .call-actions:hover {
-    border: 2px solid #b2b2b2;
-    background-color: #b2b2b2;
-    color: white;
-}
-/** end of debug call action buttons **/
 .fm-tree-folder.contact span.avatar span.fm-chat-verified {
 	background-image: url(../images/mega/chat-sprite.png?v=2);
 	background-position: 0 0;
@@ -6848,7 +6671,6 @@
 	margin: -100px 0 0 -240px;
 	overflow: hidden;
 }
-
 .fm-dialog.incoming-call-dialog {
 	width: 280px;
 	min-height: 310px;
@@ -9631,7 +9453,7 @@
 	width: 130px;
 	height: 100px;
 	position: absolute;
-    background-image: url(../images/mega/new-startpage-spite.png?v=1);
+	background-image: url(../images/mega/new-startpage-spite.png?v=1);
 	background-position: center -545px;
 	background-repeat: no-repeat;
 	left: 285px;
@@ -9649,7 +9471,7 @@
 }
 .st-main-logo {
 	height: 120px;
-    background-image: url(../images/mega/new-startpage-spite.png?v=1);
+	background-image: url(../images/mega/new-startpage-spite.png?v=1);
 	background-position: center -793px;
 	background-repeat: no-repeat;
 	margin: 12px 0 22px 0;
@@ -10164,7 +9986,7 @@
 	width: 20px;
 	height: 20px;
 	float: right;
-	background-image: url(../images/mega/top-login-sprite_4.png);
+	background-image: url(../images/mega/top-login-sprite_v4.png);
 	background-position: 1px 4px;
 	background-repeat: no-repeat;
 	margin: 0 12px 5px 0;
@@ -10187,7 +10009,7 @@
 	-moz-box-sizing: border-box;
 	box-sizing: border-box;
 	margin-bottom: 10px;
-	background-image: url(../images/mega/top-login-sprite_4.png);
+	background-image: url(../images/mega/top-login-sprite_v4.png);
 	background-position: 5px -74px;
 	background-repeat: no-repeat;
 	padding: 0 10px 0 30px;
@@ -10251,13 +10073,8 @@
 	margin-left: 0;
 }
 .top-login-warning-arrow {
-<<<<<<< HEAD
-	background-image: url(../images/mega/top-login-sprite_4.png);
-	background-position: -10px -506px;
-=======
 	background-image: url(../images/mega/top-sprite.svg);
 	background-position: 2px -420px;
->>>>>>> 06cb09c1
 	background-repeat: no-repeat;
 	width: 30px;
 	height: 8px;
@@ -10268,7 +10085,7 @@
 	width: 13px;
 	height: 14px;
 	cursor: pointer;
-	background-image: url(../images/mega/top-login-sprite_4.png);
+	background-image: url(../images/mega/top-login-sprite_v4.png);
 	background-position: -3px -237px;
 	background-repeat: no-repeat;
 	cursor: pointer;
@@ -10287,7 +10104,7 @@
 	float: left;
 	width: 55px;
 	height: 57px;
-	background-image: url(../images/mega/top-login-sprite_4.png);
+	background-image: url(../images/mega/top-login-sprite_v4.png);
 	background-position: -2px -289px;
 	background-repeat: no-repeat;
 }
@@ -10302,7 +10119,7 @@
 	padding-top: 5px;
 }
 .top-login-popup .top-login-warning-bott .checkboxOn, .top-login-popup .top-login-warning-bott .checkboxOff {
-	background-image: url(../images/mega/top-login-sprite_4.png);
+	background-image: url(../images/mega/top-login-sprite_v4.png);
 	background-position: -2px -392px;
 	background-repeat: no-repeat;
 	background-size: auto;
@@ -10332,7 +10149,7 @@
 	width: 5px;
 	height: 26px;
 	position: relative;
-	background-image: url(../images/mega/top-login-sprite_4.png);
+	background-image: url(../images/mega/top-login-sprite_v4.png);
 	background-position: -3px -554px;
 	background-repeat: no-repeat;
 	margin-left: -13px;
@@ -10388,7 +10205,7 @@
 	width: 12px;
 	height: 5px;
 	position: absolute;
-	background-image: url(../images/mega/top-login-sprite_4.png);
+	background-image: url(../images/mega/top-login-sprite_v4.png);
 	background-position: 0 -912px;
 	background-repeat: no-repeat;
 	margin: 0 0 -10px -6px;
@@ -10476,7 +10293,7 @@
 	line-height: 28px;
 	padding-left: 50px;
 	color: white;
-	background-image: url(../images/mega/top-login-sprite_4.png);
+	background-image: url(../images/mega/top-login-sprite_v4.png);
 	background-position: -18px -622px;
 	background-repeat: no-repeat;
 	font-size: 13px;
@@ -10525,7 +10342,7 @@
 	-webkit-border-radius: 5px;
 	border-radius: 5px;
 	margin-bottom: 20px;
-	background-image: url(../images/mega/top-login-sprite_4.png);
+	background-image: url(../images/mega/top-login-sprite_v4.png);
 	background-position: 9px -69px;
 	background-repeat: no-repeat;
 	padding: 0 10px 0 35px;
@@ -10592,9 +10409,6 @@
 .login-register-input.name.incorrect {
 	background-position: 9px -1099px;
 }
-.login-register-input.name.incorrect {
-	background-position: 9px -1099px;
-}
 .login-page-forgot-bl {
 	padding: 0 0 30px 0;
 	margin-top: -10px;
@@ -10616,7 +10430,7 @@
 	float: left;
 	padding-right: 20px;
 	cursor: pointer;
-	background-image: url(../images/mega/top-login-sprite_4.png);
+	background-image: url(../images/mega/top-login-sprite_v4.png);
 	background-position: right -772px;
 	background-repeat: no-repeat;
 	margin-bottom: 20px;
@@ -10634,7 +10448,7 @@
 	-webkit-border-top-left-radius: 5px;
 	-moz-border-radius-topleft: 5px;
 	border-top-left-radius: 5px;
-	background-image: url(../images/mega/top-login-sprite_4.png);
+	background-image: url(../images/mega/top-login-sprite_v4.png);
 	background-position: right -662px;
 	background-repeat: no-repeat;
 }
@@ -10715,7 +10529,7 @@
 .password-status-icon {
 	height: 36px;
 	width: 30px;
-	background-image: url(../images/mega/top-login-sprite_4.png);
+	background-image: url(../images/mega/top-login-sprite_v4.png);
 	background-position: 2px -1000px;
 	background-repeat: no-repeat;
 	position: absolute;
@@ -12281,7 +12095,7 @@
 	width: 80px;
 	height: 78px;
 	float: left;
-	background-image: url(../images/mega/mobile-sprite.png?v=3);
+	background-image: url(../images/mega/mobile-sprite.png?v=4);
 	background-repeat: no-repeat;
 	background-position: -465px -1122px;
 	margin: 15px 0 17px 0;
@@ -15462,7 +15276,7 @@
 	display: block;
 }
 .ads-top-txt {
-	padding: 0 30px;
+	padding: 0 20px;
 	position: absolute;
 	font-size: 13px;
 	text-align: center;
@@ -15534,6 +15348,7 @@
 	-moz-border-radius: 5px;
 	-webkit-border-radius: 5px;
 	border-radius: 5px;
+	cursor: pointer;
 }
 .ads-top-white-txt1 {
 	font-size: 30px;
@@ -15731,10 +15546,10 @@
 	margin-left: -214px;
 }
 .ads .download-mid-centered-block.not-available-some-reason .new-download-icon {
-	display:none;
+	display: none;
 }
 .ads .download-mid-centered-block.not-available-some-reason .new-download-right-block {
-	margin-left:0;
+	margin-left: 0;
 }
 }
 @media only screen and (max-width: 1157px) {
@@ -15777,8 +15592,8 @@
  background-size:180px auto;
 }
 .icoming-call-button {
-    background-image:url(../images/mega/chat-sprite@2x.png?v=2);
-    background-size:72px auto;
+ background-image:url(../images/mega/chat-sprite@2x.png?v=2);
+background-size:72px auto;
 }
 .slideshow-progress {
  background-image: url(../images/mega/gallery-pr-bar@2x.png);
@@ -16106,13 +15921,8 @@
  background-image: url(../images/mega/bottom-sprite@2x.png);
  background-size: 170px auto;
 }
-<<<<<<< HEAD
- .top-login-full, .top-login-input-block, .top-login-warning-arrow, .top-login-warning-close, .top-login-warning-icon, .top-login-popup .top-login-warning-bott .checkboxOn, .top-login-popup .top-login-warning-bott .checkboxOff, .top-login-tooltip-arrow, .password-tooltip-arrow, .main-top-info-text, .login-register-input, .register-st2-button, .register-st2-button-arrow, .password-status-icon, .fm-chat-messages-pad .file-status-icon {
- background-image: url(../images/mega/top-login-sprite@2x.png?v=1);
-=======
  .top-login-full, .top-login-input-block, .top-login-warning-close, .top-login-warning-icon, .top-login-popup .top-login-warning-bott .checkboxOn, .top-login-popup .top-login-warning-bott .checkboxOff, .top-login-tooltip-arrow, .password-tooltip-arrow, .main-top-info-text, .login-register-input, .register-st2-button, .register-st2-button-arrow, .password-status-icon, .fm-chat-messages-pad .file-status-icon, .login-notification-icon, .top-login-forgot-pass, .login-forgot-password {
  background-image: url(../images/mega/top-login-sprite@2x_v4.png);
->>>>>>> 06cb09c1
  background-size:48px auto;
 }
  .reg-success-icon, .reg-st3-membership-icon, .reg-st3-storage, .reg-st3-bandwidth, .reg-st3-save-icon, .reg-st3-save-icon {
@@ -16256,10 +16066,6 @@
 .campaign-logo, .campaign-arrow, .campaign-mega-logo, .campaign-take-action span, .campaign .new-download-icon, .campaign-icon, .campaign-close-button {
 background-image: url(../images/mega/new-download@2x.png);
 background-size: 340px auto;
-}
-.backup-download-block, .recover-upload-block, .backup-notification-icon, .restore-uploading-status-icon, .login-register-input.fail, .reset-account-lock-image, .password-dialog-icon, .login-register-input.green-tick {
-background-image: url(../images/mega/encr-sprite@2x_v1.png);
- background-size: 216px;
 }
 .backup-download-block, .recover-upload-block, .backup-notification-icon, .restore-uploading-status-icon, .login-register-input.fail, .reset-account-lock-image, .password-dialog-icon, .login-register-input.green-tick {
 background-image: url(../images/mega/encr-sprite@2x_v1.png);
