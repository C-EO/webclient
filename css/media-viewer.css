--- conflicted
+++ resolved
@@ -181,11 +181,7 @@
     left: 48px;
     top: 50%;
     margin: -33px 0 0 0;
-<<<<<<< HEAD
-    background-image: url(../images/mega/icons-sprite_v12.png);
-=======
     background-image: url(../images/mega/icons-sprite_v13.png);
->>>>>>> dbbbc586
     background-position: -188px -670px;
     -webkit-transition: opacity 200ms ease-in-out;
     -moz-transition: opacity 200ms ease-in-out;
