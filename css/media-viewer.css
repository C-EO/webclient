.viewer-overlay {
    display: table;
    table-layout: fixed;
    width: 100%;
    height: 100%;
    position: absolute;
    left: 0;
    top: 0;
    z-index: 1000;
    background: rgb(68,68,68);
    background: url(data:image/svg+xml;base64,PD94bWwgdmVyc2lvbj0iMS4wIiA/Pgo8c3ZnIHhtbG5zPSJodHRwOi8vd3d3LnczLm9yZy8yMDAwL3N2ZyIgd2lkdGg9IjEwMCUiIGhlaWdodD0iMTAwJSIgdmlld0JveD0iMCAwIDEgMSIgcHJlc2VydmVBc3BlY3RSYXRpbz0ibm9uZSI+CiAgPHJhZGlhbEdyYWRpZW50IGlkPSJncmFkLXVjZ2ctZ2VuZXJhdGVkIiBncmFkaWVudFVuaXRzPSJ1c2VyU3BhY2VPblVzZSIgY3g9IjUwJSIgY3k9IjUwJSIgcj0iNzUlIj4KICAgIDxzdG9wIG9mZnNldD0iMCUiIHN0b3AtY29sb3I9IiM0NDQ0NDQiIHN0b3Atb3BhY2l0eT0iMSIvPgogICAgPHN0b3Agb2Zmc2V0PSIxMDAlIiBzdG9wLWNvbG9yPSIjMTExMTExIiBzdG9wLW9wYWNpdHk9IjEiLz4KICA8L3JhZGlhbEdyYWRpZW50PgogIDxyZWN0IHg9Ii01MCIgeT0iLTUwIiB3aWR0aD0iMTAxIiBoZWlnaHQ9IjEwMSIgZmlsbD0idXJsKCNncmFkLXVjZ2ctZ2VuZXJhdGVkKSIgLz4KPC9zdmc+);
    background: -moz-radial-gradient(center, ellipse cover, rgba(68,68,68,1) 0%, rgba(17,17,17,1) 100%);
    background: -webkit-radial-gradient(center, ellipse cover, rgba(68,68,68,1) 0%, rgba(17,17,17,1) 100%);
    background: radial-gradient(ellipse at center, rgba(68,68,68,1) 0%, rgba(17,17,17,1) 100%);
}
.viewer-body {
    display: table-cell;
    text-align: center;
    vertical-align: middle;
    overflow: hidden;
    width: 100%;
    height: 100%;
}
.viewer-top-bl, .viewer-bottom-bl {
    position: absolute;
    width: 100%;
    top: 0;
    left: 0;
    padding: 8px;
    -webkit-box-sizing: border-box;
    -moz-box-sizing: border-box;
    box-sizing: border-box;
    z-index: 10;
    -webkit-transition: opacity 200ms ease-in-out;
    -moz-transition: opacity 200ms ease-in-out;
    -o-transition: opacity 200ms ease-in-out;
    -ms-transition: opacity 200ms ease-in-out;
    transition: opacity 200ms ease-in-out;
}
.viewer-bottom-bl {
    top: auto;
    bottom: 0;
    padding:8px 11px;
}
.viewer-filename {
    position: absolute;
    padding: 20px 246px 0 246px;
    color: white;
    font-size: 18px;
    line-height: 23px;
    text-align: center;
    width: 100%;
    top: 0;
    -webkit-box-sizing: border-box;
    -moz-box-sizing: border-box;
    box-sizing: border-box;
    -o-text-overflow: ellipsis;
    text-overflow: ellipsis;
    overflow: hidden;
    white-space: nowrap;
}
.viewer-button {
    margin: 10px;
    cursor: pointer;
    position: relative;
}
.viewer-button i {
    -webkit-transition: opacity 200ms ease-in-out;
    -moz-transition: opacity 200ms ease-in-out;
    -o-transition: opacity 200ms ease-in-out;
    -ms-transition: opacity 200ms ease-in-out;
    transition: opacity 200ms ease-in-out;
 filter: progid:DXImageTransform.Microsoft.Alpha(opacity=70);
    -moz-opacity: 0.7;
    -khtml-opacity: 0.7;
    opacity: 0.7;
}
.viewer-button i.red-heart {
 filter: progid:DXImageTransform.Microsoft.Alpha(opacity=80);
    -moz-opacity: 0.8;
    -khtml-opacity: 0.8;
    opacity: 0.8;
}
.viewer-button:hover i {
 filter: progid:DXImageTransform.Microsoft.Alpha(opacity=100);
    -moz-opacity: 1;
    -khtml-opacity: 1;
    opacity: 1;
}
.viewer-image-bl {
    width: 100%;
    height: 100%;
    margin: auto;
    font-size: 0;
    line-height: 0;
}
.viewer-image-bl img {
    max-width: -webkit-calc(100% - 342px);
    max-width: -moz-calc(100% - 342px);
    max-width: calc(100% - 342px);
    max-height: -webkit-calc(100% - 182px);
    max-height: -moz-calc(100% - 182px);
    max-height: calc(100% - 182px);
    -webkit-box-sizing: border-box;
    -moz-box-sizing: border-box;
    box-sizing: border-box;
    width: auto;
    height: auto;
    position: absolute;
    top: 0;
    bottom: 0;
    left: 0;
    right: 0;
    margin: auto;
    border: 12px solid #111111;
    -moz-border-radius: 4px;
    -webkit-border-radius: 4px;
    border-radius: 4px;
}
.viewer-image-bl.default-state {
    border: 12px solid #111111;
    background-color: #111111;
    background-position: 0 0, 0 12px, 12px -12px, -12px 0px;
    background-image: linear-gradient(45deg, rgba(255,255,255,0.1) 25%, transparent 25%), linear-gradient(-45deg, rgba(255,255,255,0.1) 25%, transparent 25%), linear-gradient(45deg, transparent 75%, rgba(255,255,255,0.1) 75%), linear-gradient(-45deg, transparent 75%, rgba(255,255,255,0.1) 75%);
    background-size: 24px 24px;
    -moz-border-radius: 4px;
    -webkit-border-radius: 4px;
    border-radius: 4px;
    max-width: -webkit-calc(100% - 342px);
    max-width: -moz-calc(100% - 342px);
    max-width: calc(100% - 342px);
    max-height: -webkit-calc(100% - 182px);
    max-height: -moz-calc(100% - 182px);
    max-height: calc(100% - 182px);
    -webkit-box-sizing: border-box;
    -moz-box-sizing: border-box;
    box-sizing: border-box;
}
.viewer-image-bl.default-state img, .fullscreen .viewer-image-bl img {
    max-width: 100%;
    max-height: 100%;
    border: 0;
}
.fullscreen .viewer-image-bl, .fullscreen .viewer-image-bl.default-state {
    width: 100%;
    height: 100%;
    background-image: none;
    background-color: transparent;
    border: 0;
}
/*TODO: kick this when its done */
.viewer-button.fullscreen {
    display: none !important;
}
/*end of TODO */
.viewer-mid-button {
    width: 26px;
    height: 58px;
    position: absolute;
    left: 48px;
    top: 50%;
    margin: -33px 0 0 0;
<<<<<<< HEAD
    background-image: url(../images/mega/icons-sprite_v9.png);
=======
    background-image: url(../images/mega/icons-sprite_v8.png);
>>>>>>> 4c62cf75
    background-position: -188px -670px;
    -webkit-transition: opacity 200ms ease-in-out;
    -moz-transition: opacity 200ms ease-in-out;
    -o-transition: opacity 200ms ease-in-out;
    -ms-transition: opacity 200ms ease-in-out;
    transition: opacity 200ms ease-in-out;
 filter: progid:DXImageTransform.Microsoft.Alpha(opacity=0);
    -moz-opacity: 0;
    -khtml-opacity: 0;
    opacity: 0;
    display: none;
    cursor: pointer;
}
.viewer-mid-button.active {
 filter: progid:DXImageTransform.Microsoft.Alpha(opacity=70);
    -moz-opacity: 0.7;
    -khtml-opacity: 0.7;
    opacity: 0.7;
    display: block;
}
.viewer-mid-button.active:hover {
 filter: progid:DXImageTransform.Microsoft.Alpha(opacity=100);
    -moz-opacity: 1;
    -khtml-opacity: 1;
    opacity: 1;
}
.viewer-mid-button.next {
    left: auto;
    right: 48px;
    background-position: -229px -670px;
}
.viewer-error-header {
    color: white;
    font-size: 20px;
    line-height: 34px;
}
.viewer-error-txt {
    color: white;
    padding: 40px;
}
.viewer-error-button {
    white-space: nowrap;
}
.viewer-error-buttons div {
    display: inline-block;
    margin: 0 16px;
    font-size: 14px;
    line-height: 28px;
    color: white;
}
.viewer-progress {
    background-color: rgba(255,255,255,0.15);
    width: 80px;
    height: 80px;
    -moz-border-radius: 100%;
    -webkit-border-radius: 100%;
    border-radius: 100%;
    overflow: hidden;
    margin: 0 auto;
}
.viewer-progress ul {
    width: 80px;
    height: 80px;
    padding: 0;
    margin: 0;
    list-style-type: none;
    position: relative;
}
.viewer-progress ul::after {
    top: 50%;
    margin: -35px 0 0 -35px;
    background-color: #3f3f3f;
    z-index: 1;
    -moz-border-radius: 100%;
    -webkit-border-radius: 100%;
    border-radius: 100%;
}
.viewer-progress ul li {
    content: '';
    position: absolute;
    width: 70px;
    height: 70px;
    left: 50%;
    width: 80px;
    height: 80px;
    padding: 0;
    margin: 0;
    position: absolute;
    top: 0px;
}
.viewer-progress ul :nth-child(odd) {
    clip: rect(0px, 80px, 80px, 40px);
}
.viewer-progress ul :nth-child(even) {
    clip: rect(0px, 40px, 80px, 0px);
}
.viewer-progress p {
    width: 80px;
    height: 80px;
    margin: 0;
}
.viewer-progress span {
    display: block;
    width: 40px;
    height: 80px;
    background-color: #FF333A
}
.viewer-progress .right-c span {
    -moz-border-radius-topleft: 40px;
    -moz-border-radius-bottomleft: 40px;
    -webkit-border-bottom-left-radius: 40px;
    -webkit-border-top-left-radius: 40px;
    border-top-left-radius: 40px;
    border-bottom-left-radius: 40px;
}
.viewer-progress .left-c span {
    margin-left: 40px;
    -moz-border-radius-topright: 40px;
    -moz-border-radius-bottomright: 40px;
    -webkit-border-top-right-radius: 40px;
    -webkit-border-bottom-right-radius: 40px;
    border-top-right-radius: 40px;
    border-bottom-right-radius: 40px;
}
.viewer-images-num {
    position: absolute;
    padding: 25px 246px 0 246px;
    color: rgba(255,255,255,0.5);
    font-size: 13px;
    line-height: 23px;
    text-align: center;
    width: 100%;
    top: 0;
    -webkit-box-sizing: border-box;
    -moz-box-sizing: border-box;
    box-sizing: border-box;
}
.viewer-images-num span {
    color: white;
    font-size: 18px;
    line-height: 23px;
    padding: 0 5px;
}
.mouse-idle.fullscreen .viewer-top-bl, .mouse-idle.fullscreen .viewer-bottom-bl, .mouse-idle.fullscreen .viewer-mid-button {
     filter: progid:DXImageTransform.Microsoft.Alpha(opacity=0);
    -moz-opacity: 0;
    -khtml-opacity: 0;
    opacity: 0;
}

.video-thumb-detalis {
    display: none;
}<|MERGE_RESOLUTION|>--- conflicted
+++ resolved
@@ -160,11 +160,7 @@
     left: 48px;
     top: 50%;
     margin: -33px 0 0 0;
-<<<<<<< HEAD
     background-image: url(../images/mega/icons-sprite_v9.png);
-=======
-    background-image: url(../images/mega/icons-sprite_v8.png);
->>>>>>> 4c62cf75
     background-position: -188px -670px;
     -webkit-transition: opacity 200ms ease-in-out;
     -moz-transition: opacity 200ms ease-in-out;
