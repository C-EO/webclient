--- conflicted
+++ resolved
@@ -226,11 +226,7 @@
     height: 28px;
     display: inline-block;
     vertical-align: top;
-<<<<<<< HEAD
-    background-image: url(../images/mega/icons-sprite_v31.png);
-=======
     background-image: url(../images/mega/icons-sprite_v32.png);
->>>>>>> 20e1e230
     background-position: 2px -1393px;
  filter: progid:DXImageTransform.Microsoft.Alpha(opacity=0);
     -moz-opacity: 0;
