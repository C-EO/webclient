/* ***************** BEGIN MEGA LIMITED CODE REVIEW LICENCE *****************
 *
 * Copyright (c) 2016 by Mega Limited, Auckland, New Zealand
 * All rights reserved.
 *
 * This licence grants you the rights, and only the rights, set out below,
 * to access and review Mega's code. If you take advantage of these rights,
 * you accept this licence. If you do not accept the licence,
 * do not access the code.
 *
 * Words used in the Mega Limited Terms of Service [https://mega.nz/terms]
 * have the same meaning in this licence. Where there is any inconsistency
 * between this licence and those Terms of Service, these terms prevail.
 *
 * 1. This licence does not grant you any rights to use Mega's name, logo,
 *    or trademarks and you must not in any way indicate you are authorised
 *    to speak on behalf of Mega.
 *
 * 2. If you issue proceedings in any jurisdiction against Mega because you
 *    consider Mega has infringed copyright or any patent right in respect
 *    of the code (including any joinder or counterclaim), your licence to
 *    the code is automatically terminated.
 *
 * 3. THE CODE IS MADE AVAILABLE "AS-IS" AND WITHOUT ANY EXPRESS OF IMPLIED
 *    GUARANTEES AS TO FITNESS, MERCHANTABILITY, NON-INFRINGEMENT OR OTHERWISE.
 *    IT IS NOT BEING PROVIDED IN TRADE BUT ON A VOLUNTARY BASIS ON OUR PART
 *    AND YOURS AND IS NOT MADE AVAILABE FOR CONSUMER USE OR ANY OTHER USE
 *    OUTSIDE THE TERMS OF THIS LICENCE. ANYONE ACCESSING THE CODE SHOULD HAVE
 *    THE REQUISITE EXPERTISE TO SECURE THEIR OWN SYSTEM AND DEVICES AND TO
 *    ACCESS AND USE THE CODE FOR REVIEW PURPOSES. YOU BEAR THE RISK OF
 *    ACCESSING AND USING IT. IN PARTICULAR, MEGA BEARS NO LIABILITY FOR ANY
 *    INTERFERENCE WITH OR ADVERSE EFFECT ON YOUR SYSTEM OR DEVICES AS A
 *    RESULT OF YOUR ACCESSING AND USING THE CODE.
 *
 * Read the full and most up-to-date version at:
 *    https://github.com/meganz/webclient/blob/master/LICENCE.md
 *
 * ***************** END MEGA LIMITED CODE REVIEW LICENCE ***************** */
var dlMethod;

/* jshint -W003 */
var dlmanager = {
    // Keep in track real active downloads.
    // ETA (in seconds) to consider a download finished, used to speed up chunks.
    // Despite the fact that the DownloadQueue has a limitted size,
    // to speed up things for tiny downloads each download is able to
    // report to the scheduler that they are done when it may not be necessarily
    // true (but they are for instance close to their finish)
    dlDoneThreshold: 3,
    // How many queue IO we want before pausing the XHR fetching,
    // useful when we have internet faster than our IO
    ioThrottleLimit: 6,
    ioThrottlePaused: false,
    fetchingFile: false,
    dlLastQuotaWarning: 0,
    dlRetryInterval: 1000,
    dlMaxChunkSize: 16 * 1048576,
    isDownloading: false,
    dlZipID: 0,
    gotHSTS: false,
    logger: MegaLogger.getLogger('dlmanager'),

    /**
     * Set user flags for the limitation dialogs.
     * @alias dlmanager.lmtUserFlags
     */
    setUserFlags: function() {
        this.lmtUserFlags = 0;

        if (u_type) {
            this.lmtUserFlags |= this.LMT_ISREGISTERED;

            if (Object(u_attr).p) {
                this.lmtUserFlags |= this.LMT_ISPRO;
            }
        }

        mega.achievem.enabled()
            .done(function() {
                dlmanager.lmtUserFlags |= dlmanager.LMT_HASACHIEVEMENTS;
            });
    },

    newUrl: function DM_newUrl(dl, callback) {
        var gid = dl.dl_id || dl.ph;

        if (callback) {
            if (!this._newUrlQueue) {
                this._newUrlQueue = {};
            }

            if (this._newUrlQueue.hasOwnProperty(gid)) {
                this._newUrlQueue[gid].push(callback);
                return;
            }
            this._newUrlQueue[gid] = [callback];
        }
        if (d) {
            dlmanager.logger.info("Retrieving New URLs for", gid);
        }

        dlQueue.pause();
        dlmanager.dlGetUrl(dl, function(error, res, o) {
            if (error) {
                return later(this.newUrl.bind(this, dl));
            }
            dl.url = res.g;

            var changed = 0;
            for (var i = 0; i < dlQueue._queue.length; i++) {
                if (dlQueue._queue[i][0].dl === dl) {
                    dlQueue._queue[i][0].url = res.g + "/" +
                        dlQueue._queue[i][0].url.replace(/.+\//, '');
                    changed++;
                }
            }
            if (Object(this._newUrlQueue).hasOwnProperty(gid)) {
                this._newUrlQueue[gid]
                    .forEach(function(callback) {
                        callback(res.g, res);
                    });
                delete this._newUrlQueue[gid];
            }
            dlmanager.logger.info("Resuming, got new URL for %s:%s", gid, res.g, changed, res);
            dlQueue.resume();
        }.bind(this));
    },

    uChangePort: function DM_uChangePort(url, port) {
        if (!this.gotHSTS && String(url).substr(0,5) === 'http:') {
            var uri = document.createElement('a');
            uri.href = url;

            if (port) {
                url = url.replace(uri.host, uri.hostname + ':' + port);
            }
            else if (uri.host !== uri.hostname) {
                url = url.replace(uri.host, uri.hostname);
            }
        }

        return url;
    },

    checkHSTS: function(xhr) {
        if (!use_ssl && !this.gotHSTS) {
            try {
                if (String(xhr.responseURL).substr(0, 6) === 'https:') {
                    this.gotHSTS = true;
                }
            }
            catch (ex) {
                if (d) {
                    this.logger.error(ex);
                }
            }
        }
    },

    cleanupUI: function DM_cleanupUI(gid) {
        if (typeof gid === 'object') {
            gid = this.getGID(gid);
        }

        var l = dl_queue.length;
        while (l--) {
            var dl = dl_queue[l];

            if (gid === this.getGID(dl)) {
                if (d) {
                    dlmanager.logger.info('cleanupUI', gid, dl.n, dl.zipname);
                }

                if (dl.io instanceof MemoryIO) {
                    dl.io.abort();
                }
                // oDestroy(dl.io);
                dl_queue[l] = Object.freeze({});
            }
        }
    },

    getGID: function DM_GetGID(dl) {
        return dl.zipid ? 'zip_' + dl.zipid : 'dl_' + (dl.dl_id || dl.ph);
    },

    abort: function DM_abort(gid, keepUI) {
        /* jshint -W074 */
        if (gid === null || Array.isArray(gid)) {
            this._multiAbort = 1;

            if (gid) {
                gid.forEach(function(dl) {
                    dlmanager.abort(dl, keepUI);
                });
            }
            else {
                dl_queue.filter(isQueueActive)
                    .forEach(function(dl) {
                        dlmanager.abort(dl, keepUI);
                    });
            }

            delete this._multiAbort;
            Soon(M.resetUploadDownload);
        }
        else {
            if (typeof gid === 'object') {
                gid = this.getGID(gid);
            }
            else if (gid[0] === 'u') {
                return;
            }

            var found = 0;
            var l = dl_queue.length;
            while (l--) {
                var dl = dl_queue[l];

                if (gid === this.getGID(dl)) {
                    if (!dl.cancelled) {
                        try {
                            /* jshint -W073 */
                            if (typeof dl.io.abort === "function") {
                                if (d) {
                                    dlmanager.logger.info('IO.abort', gid, dl);
                                }
                                dl.io.abort("User cancelled");
                            }
                        }
                        catch (e) {
                            dlmanager.logger.error(e);
                        }
                    }
                    dl.cancelled = true;
                    if (dl.zipid && Zips[dl.zipid]) {
                        Zips[dl.zipid].cancelled = true;
                    }
                    if (dl.io && typeof dl.io.begin === 'function') {
                        /* Canceled while Initializing? Let's free up stuff
                         * and notify the scheduler for the running task
                         */
                        dl.io.begin();
                    }
                    found++;
                }
            }

            if (!found) {
                this.logger.warn('Download %s was not found in dl_queue', gid);
            }
            else if (found > 1 && gid[0] !== 'z') {
                this.logger.error('Too many matches looking for %s in dl_queue (!?)', gid);
            }

            if (!keepUI) {
                this.cleanupUI(gid);
            }

            /* We rely on `dl.cancelled` to let chunks destroy himself.
             * However, if the dl is paused we might end up with the
             + ClassFile.destroy uncalled, which will be leaking.
             */
            var foreach;
            if (dlQueue._qpaused[gid]) {
                foreach = function(task) {
                    task = task[0];
                    return task instanceof ClassChunk && task.isCancelled() || task.destroy();
                };
            }
            dlQueue.filter(gid, foreach);

            /* Active chunks might are stuck waiting reply,
             * which won't get destroyed itself right away.
             */
            if (GlobalProgress[gid]) {
                var chunk;
                var w = GlobalProgress[gid].working;
                while ((chunk = w.pop())) {
                    var result = chunk.isCancelled();
                    if (!result) {
                        this.logger.error('Download chunk %s(%s) should have been cancelled itself.', gid, chunk);
                        if (d) debugger;
                    }
                }
            }

            if (!this._multiAbort) {
                Soon(M.resetUploadDownload);
            }
        }
    },

    dlGetUrl: function DM_dlGetUrl(object, callback) {
        var req = {
            a: 'g',
            g: 1,
            ssl: use_ssl
        };

        if (object.ph) {
            req.p = object.ph;
        }
        else if (object.id) {
            req.n = object.id;
        }

        api_req(req, {
            object: object,
            next: callback,
            dl_key: object.key,
            callback: this.dlGetUrlDone.bind(this)
        }, object.nauth ? 1 : 0);
    },

    dlGetUrlDone: function DM_dlGetUrlDone(res, ctx) {
        var error = EAGAIN;
        var dl = ctx.object;

        if (typeof res === 'number') {
            error = res;
        }
        else if (typeof res === 'object') {
            if (res.efq) {
                dlmanager.efq = true;
            }
            else {
                delete dlmanager.efq;
            }
            if (res.d) {
                error = (res.d ? 2 : 1); // XXX: ???
            }
            else if (res.e) {
                error = res.e;
            }
            else if (res.g) {
                var key = [
                    ctx.dl_key[0] ^ ctx.dl_key[4],
                    ctx.dl_key[1] ^ ctx.dl_key[5],
                    ctx.dl_key[2] ^ ctx.dl_key[6],
                    ctx.dl_key[3] ^ ctx.dl_key[7]
                ];
                var ab = base64_to_ab(res.at);
                var attr = dec_attr(ab, key);

                if (typeof attr === 'object' && typeof attr.n === 'string') {
                    if (have_ab && page !== 'download'
                            && res.s <= 48 * 1048576
                            && is_image(attr.n)
                            && (!res.fa
                                || res.fa.indexOf(':0*') < 0
                                || res.fa.indexOf(':1*') < 0 || ctx.object.preview === -1)) {
                        ctx.object.data = new ArrayBuffer(res.s);
                    }

                    dlmanager.isOverQuota = false;
                    dlmanager.isOverFreeQuota = false;
                    $('.limited-bandwidth-dialog .fm-dialog-close').trigger('click');
                    return ctx.next(false, res, attr, ctx.object);
                }
            }
        }

        dlmanager.dlReportStatus(dl, error);

        ctx.next(error || new Error("failed"));
    },

    dlQueuePushBack: function DM_dlQueuePushBack(aTask) {
        var isValidTask = aTask && (aTask.onQueueDone || aTask instanceof ClassFile);

        dlmanager.logger.debug('dlQueuePushBack', isValidTask, aTask);

        if (ASSERT(isValidTask, 'dlQueuePushBack: Invalid aTask...')) {
            dlQueue.pushFirst(aTask);

            if (dlmanager.ioThrottlePaused) {
                delay('dlQueuePushBack', dlQueue.resume.bind(dlQueue), 40);
            }
        }
    },

    dlReportStatus: function DM_reportstatus(dl, code) {
        this.logger.warn('dlReportStatus', code, this.getGID(dl), dl);

        if (dl) {
            dl.lasterror = code;
            dl.onDownloadError(dl, code);
        }

        if (code === EKEY) {
            // TODO: Check if other codes should raise abort()
            later(function() {
                dlmanager.abort(dl, true);
            });
        }
    },

    dlClearActiveTransfer: function DM_dlClearActiveTransfer(dl_id) {
        if (is_mobile) {
            return;
        }
        var data = JSON.parse(localStorage.aTransfers || '{}');
        if (data[dl_id]) {
            delete data[dl_id];
            if (!$.len(data)) {
                delete localStorage.aTransfers;
            }
            else {
                localStorage.aTransfers = JSON.stringify(data);
            }
        }
    },

    dlSetActiveTransfer: function DM_dlSetActiveTransfer(dl_id) {
        if (is_mobile) {
            return;
        }
        var data = JSON.parse(localStorage.aTransfers || '{}');
        data[dl_id] = Date.now();
        localStorage.aTransfers = JSON.stringify(data);
    },

    isTrasferActive: function DM_isTrasferActive(dl_id) {
        var date = null;

        if (localStorage.aTransfers) {
            var data = JSON.parse(localStorage.aTransfers);

            date = data[dl_id];
        }

        return date;
    },

    failureFunction: function DM_failureFunction(task, args) {
        var code = args[1].responseStatus || 0;
        var dl = task.task.download;

        if (d) {
            dlmanager.logger.error('Fai1ure',
                dl.zipname || dl.n, code, task.task.chunk_id, task.task.offset, task.onQueueDone.name);
        }

        if (code === 509) {
            if (!dl.log509 && Object(u_attr).p) {
                dl.log509 = 1;
                api_req({ a: 'log', e: 99614, m: 'PRO user got 509' });
            }
            this.showOverQuotaDialog(task);
            dlmanager.dlReportStatus(dl, EOVERQUOTA);
            return 1;
        }

        /* update UI */
        dlmanager.dlReportStatus(dl, EAGAIN);

        if (code === 403 || code === 404) {
            dlmanager.newUrl(dl, function(rg) {
                if (!task.url) {
                    return;
                }
                task.url = rg + "/" + task.url.replace(/.+\//, '');
                dlmanager.dlQueuePushBack(task);
            });
        }
        else {
            /* check for network error  */
            dl.dl_failed = true;
            task.altport = !task.altport;
            api_reportfailure(hostname(dl.url), ulmanager.networkErrorCheck);
            dlmanager.dlQueuePushBack(task);
        }

        return 2;
    },

    getDownloadByHandle: function DM_IdToFile(handle) {
        var dl = null;
        if (handle) {
            for (var i in dl_queue) {
                if (dl_queue.hasOwnProperty(i)) {
                    var dlh = dl_queue[i].ph || dl_queue[i].id;
                    if (dlh === handle) {
                        dl = dl_queue[i];
                        break;
                    }
                }
            }
        }
        return dl;
    },

    throttleByIO: function DM_throttleByIO(writer) {
        writer.on('queue', function() {
            if (writer._queue.length >= dlmanager.ioThrottleLimit && !dlQueue.isPaused()) {
                writer.logger.info("IO_THROTTLE: pause XHR");
                dlQueue.pause();
                dlmanager.ioThrottlePaused = true;

                if (page === 'download') {
                    $('.download.status-txt').text(l[8579]);
                }
            }
        });

        writer.on('working', function() {
            if (writer._queue.length < dlmanager.ioThrottleLimit && dlmanager.ioThrottlePaused) {
                writer.logger.info("IO_THROTTLE: resume XHR");
                dlQueue.resume();
                dlmanager.ioThrottlePaused = false;

                if (page === 'download') {
                    $('.download.status-txt').text(l[258]);
                }
            }
        });
    },

    checkLostChunks: function DM_checkLostChunks(file) {
        var dl_key = file.key;

        var t = Object.keys(file.macs).map(Number)
            .sort(function(a, b) {
                return a - b;
            })
            .map(function(v) {
                return file.macs[v];
            });

        var mac = condenseMacs(t, [dl_key[0] ^ dl_key[4], dl_key[1]
            ^ dl_key[5], dl_key[2] ^ dl_key[6], dl_key[3] ^ dl_key[7]]);

        if (have_ab && (dl_key[6] !== (mac[0] ^ mac[1]) || dl_key[7] !== (mac[2] ^ mac[3]))) {
            return false;
        }

        if (file.data) {
            var options = {
                onPreviewRetry: file.preview === -1
            };
            if (!file.zipid) {
                options.raw = is_rawimage(file.n) || mThumbHandler.has(file.n);
            }
            createnodethumbnail(
                file.id,
                new sjcl.cipher.aes([dl_key[0] ^ dl_key[4], dl_key[1]
                    ^ dl_key[5], dl_key[2] ^ dl_key[6], dl_key[3] ^ dl_key[7]]),
                ++ulmanager.ulFaId,
                file.data,
                options
            );
            file.data = null;
        }

        return true;
    },

    dlWriter: function DM_dl_writer(dl, is_ready) {

        function finish_write(task, done) {
            task.data = undefined;
            done();

            if (typeof task.callback === "function") {
                task.callback();
            }
            if (dl.ready) {
                // tell the download scheduler we're done.
                dl.ready();
            }
        }

        dl.writer = new MegaQueue(function dlIOWriterStub(task, done) {
            if (!task.data.byteLength || dl.cancelled) {
                if (d) {
                    dl.writer.logger.error(dl.cancelled ? "download cancelled" : "writing empty chunk");
                }
                return finish_write(task, done);
            }

            // As of Firefox 37, this method will neuter the array buffer.
            var abLen = task.data.byteLength;
            var abDup = dl.data && (is_chrome_firefox & 4) && new Uint8Array(task.data);

            var ready = function _onWriterReady() {
                dl.writer.pos += abLen;
                if (dl.data) {
                    new Uint8Array(
                        dl.data,
                        task.offset,
                        abLen
                    ).set(abDup || task.data);
                }

                return finish_write(task, done);
            };

            try {
                dl.io.write(task.data, task.offset, ready);
            }
            catch (ex) {
                var logger = dl.writer && dl.writer.logger || dlmanager.logger;
                logger.error(ex);
                dlFatalError(dl, ex);
            }

        }, 1, 'download-writer');

        dlmanager.throttleByIO(dl.writer);

        dl.writer.pos = 0;

        dl.writer.validateTask = function(t) {
            var r = (!is_ready || is_ready()) && t.offset === dl.writer.pos;
            // if (d) this.logger.info('validateTask', r, t.offset, dl.writer.pos, t, dl, dl.writer);
            return r;
        };
    },

    mGetXR: function DM_getxr() {
        /* jshint -W074 */
        return {
            update: function(b) {
                var t;
                var ts = Date.now();
                if (b < 0) {
                    this.tb = {};
                    this.st = 0;
                    return 0;
                }
                if (b) {
                    this.tb[ts] = this.tb[ts] ? this.tb[ts] + b : b;
                }
                b = 0;
                for (t in this.tb) {
                    if (this.tb.hasOwnProperty(t)) {
                        t = parseInt(t);
                        if (t < ts - this.window) {
                            delete this.tb[t];
                        }
                        else {
                            b += this.tb[t];
                        }
                    }
                }
                if (!b) {
                    this.st = 0;
                    return 0;
                }
                else if (!this.st) {
                    this.st = ts;
                }

                if (!(ts -= this.st)) {
                    return 0;
                }

                if (ts > this.window) {
                    ts = this.window;
                }

                return b / ts;
            },

            tb: {},
            st: 0,
            window: 60000
        };
    },

    _quotaPushBack: {},
    _dlQuotaListener: [],

    _onQuotaRetry: function DM_onQuotaRetry(getNewUrl, sid) {
        delay.cancel('overquota:retry');
        this.setUserFlags();

        var ids = dlmanager.getCurrentDownloads();
        // $('.limited-bandwidth-dialog .fm-dialog-close').trigger('click');

        if (this.onOverquotaWithAchievements) {
            closeDialog();
            topmenuUI();

            mega.achievem.achievementsListDialog(function() {
                if (dlmanager.onLimitedBandwidth) {
                    dlmanager.onLimitedBandwidth();
                }
            });
            delete this.onOverquotaWithAchievements;
            return;
        }

        if (this.isOverFreeQuota) {
            closeDialog();
            topmenuUI();

            if (sid) {
                this.isOverFreeQuota = sid;
            }
        }

        if (page === 'download') {
            $('.download.info-block').removeClass('overquota');
        }
        else {
            $('#' + ids.join(',#'))
                .addClass('transfer-queued')
                .find('.transfer-status')
                .removeClass('overquota')
                .text(l[7227]);
        }

        this.logger.debug('_onQuotaRetry', ids, this._dlQuotaListener.length, this._dlQuotaListener);

        for (var i = 0; i < this._dlQuotaListener.length; ++i) {
            if (typeof this._dlQuotaListener[i] === "function") {
                this._dlQuotaListener[i]();
            }
        }
        this._dlQuotaListener = [];

        var tasks = [];

        for (var gid in this._quotaPushBack) {
            if (this._quotaPushBack.hasOwnProperty(gid)
                    && this._quotaPushBack[gid].onQueueDone) {

                tasks.push(this._quotaPushBack[gid]);
            }
        }
        this._quotaPushBack = {};

        this.logger.debug('_onQuotaRetry', tasks.length, tasks);

        if (getNewUrl && tasks.length) {
            var len = tasks.length;

            tasks.forEach(function(task) {
                var dl = task.task.download;

                dlmanager.newUrl(dl, function(rg) {
                    if (task.url) {
                        task.url = rg + "/" + task.url.replace(/.+\//, '');
                        dlmanager.dlQueuePushBack(task);
                    }

                    if (!--len) {
                        ids.forEach(fm_tfsresume);
                    }
                });
            });
        }
        else {
            tasks.forEach(this.dlQueuePushBack);
            ids.forEach(fm_tfsresume);
        }
    },

    _overquotaInfo: function() {

        api_req({a: 'uq', xfer: 1}, {
            callback: function(res) {
                if (typeof res === "number") {
                    // Error, just keep retrying
                    Soon(this._overquotaInfo.bind(this));
                    return;
                }

                if (this.uqFastTrack || (this.onOverQuotaProClicked && u_type)) {
                    // The user loged/registered in another tab, poll the uq command every
                    // 30 seconds until we find a pro status and then retry with fresh download

                    var proStatus = res.mxfer;
                    this.logger.debug('overquota:proStatus', proStatus);

                    if (proStatus) {
                        // Got PRO, resume dl inmediately.
                        return this._onQuotaRetry(true);
                    }

                    delay('overquota:uqft', this._overquotaInfo.bind(this), 30000);
                }

                var timeLeft = 3600;

                if (Object(res.tah).length) {
                    var add = 1;
                    var size = 0;

                    timeLeft = 3600 - ((res.bt | 0) % 3600);

                    for (var i = 0 ; i < res.tah.length; i++) {
                        size += res.tah[i];

                        if (res.tah[i]) {
                            add = 0;
                        }
                        else if (add) {
                            timeLeft += 3600;
                        }
                    }
                }

                clearInterval(this._overQuotaTimeLeftTick);
                delay('overquota:retry', this._onQuotaRetry.bind(this), timeLeft * 1000);

                var $dialog = $('.fm-dialog.limited-bandwidth-dialog');
                this._overquotaClickListeners($dialog);

                if ($dialog.is(':visible')) {
                    var $countdown = $dialog.find('.countdown').removeClass('hidden');
                    $countdown.safeHTML(secondsToTime(timeLeft, 1));

                    this._overQuotaTimeLeftTick =
                        setInterval(function() {
                            $countdown.safeHTML(secondsToTime(timeLeft--, 1));
                        }, 1000);
                }
            }.bind(this)
        });
    },

    _overquotaClickListeners: function($dialog, flags, preWarning) {
        var self = this;
        var onclick = function onProClicked() {
            self.onOverQuotaProClicked = true;
            delay('overquota:uqft', self._overquotaInfo.bind(self), 30000);

            if ($(this).hasClass('reg-st3-membership-bl')) {
                open(getAppBaseUrl() + '#pro_' + $(this).data('payment'));
            }
            else {
                open(getAppBaseUrl() + '#pro');
            }
        };

        if (preWarning) {
            $('.msg-overquota', $dialog).addClass('hidden');
            $('.msg-prewarning', $dialog).removeClass('hidden');

            $('.continue', $dialog)
                .removeAttr('style')
                .rebind('click', this.onLimitedBandwidth.bind(this));

            $('.upgrade', $dialog).rebind('click', function() {

                closeDialog();

                if (preWarning > 1) {
                    loadingDialog.show();
                    open(getAppBaseUrl() + '#pro');
                    return false;
                }

                dlmanager.showRegisterDialog4ach($dialog, flags);
            });
        }
        else {
            $('.msg-overquota', $dialog).removeClass('hidden');
            $('.msg-prewarning', $dialog).addClass('hidden');

            $('.continue', $dialog).attr('style', 'display:none');

            $('.upgrade', $dialog).rebind('click', onclick);
            $dialog.find('.reg-st3-membership-bl').rebind('click', onclick);
        }

        $('.bottom-tips a', $dialog).rebind('click', function() {
            open(getAppBaseUrl() +
                '#help/client/webclient/cloud-drive/' +
                'how-do-you-regulate-transfer-quota-utilisation'
            );
        });

        if (flags & this.LMT_ISREGISTERED) {
            $dialog.addClass('registered');
        }

        if (flags & this.LMT_HASACHIEVEMENTS) {
            $dialog.addClass('achievements');
            $('.get-more-bonuses', $dialog).rebind('click', function() {
                closeDialog();

                if (flags & dlmanager.LMT_ISREGISTERED) {
                    mega.achievem.achievementsListDialog(function() {
                        if (dlmanager.onLimitedBandwidth) {
                            dlmanager.onLimitedBandwidth();
                        }
                    });
                }
                else {
                    dlmanager.showRegisterDialog4ach($dialog, flags);
                }
            });

            localStorage.gotOverquotaWithAchievements = 1;
        }
    },

    _setOverQuotaState: function DM_setOverQuotaState(dlTask) {
        this.isOverQuota = true;
        localStorage.seenOverQuotaDialog = Date.now();
        this.logger.debug('_setOverQuotaState', dlTask);

        if (typeof dlTask === "function") {
            this._dlQuotaListener.push(dlTask);
        }
        else if (dlTask) {
            this._quotaPushBack[dlTask.gid] = dlTask;
        }

        this.getCurrentDownloads()
            .forEach(function(gid) {
                fm_tfspause(gid, true);
            });
    },

    showOverQuotaRegisterDialog: function DM_freeQuotaDialog(dlTask) {

        this._setOverQuotaState(dlTask);

        // did we get a sid from another tab? (watchdog:setsid)
        if (typeof this.isOverFreeQuota === 'string') {
            // Yup, delay a retry...
            return delay('overfreequota:retry', this._onQuotaRetry.bind(this, true), 1200);
        }
        this.isOverFreeQuota = true;

        if (localStorage.awaitingConfirmationAccount) {
            var accountData = JSON.parse(localStorage.awaitingConfirmationAccount);
            this.logger.debug('showOverQuotaRegisterDialog: awaitingConfirmationAccount!');
            return mega.ui.sendSignupLinkDialog(accountData);
        }

        api_req({ a: 'log', e: 99613, m: 'efq' });

        mega.ui.showRegisterDialog({
            title: l[17],
            body: '<p>' + l[8834] + '</p><p>' + l[8833] + '</p><h2>' + l[1095] + '</h2>',

            onAccountCreated: function(gotLoggedIn, accountData) {
                if (gotLoggedIn) {
                    dlmanager._onQuotaRetry(true);
                }
                else {
                    localStorage.awaitingConfirmationAccount = JSON.stringify(accountData);
                    mega.ui.sendSignupLinkDialog(accountData);
                }
            }
        });
    },

    /**
     * Wrapper around mega.ui.showRegisterDialog()
     * @param {jQuery} [$dialog]   The parent dialog
     * @param {Number} [flags]     Limitation flags
     */
    showRegisterDialog4ach: function DM_showRegisterDialog($dialog, flags) {
        if (flags & this.LMT_HASACHIEVEMENTS) {
            this.onOverquotaWithAchievements = true;
        }
        mega.ui.showRegisterDialog({
            onAccountCreated: function(gotLoggedIn, accountData) {
                if (gotLoggedIn) {
                    if (dlmanager.onLimitedBandwidth) {
                        dlmanager.onLimitedBandwidth();
                    }
                    else {
                        console.error('This should not be reached..');
                    }
                }
                else {
                    localStorage.awaitingConfirmationAccount = JSON.stringify(accountData);
                    mega.ui.sendSignupLinkDialog(accountData);
                }
            },
            onDialogClosed: function() {
                if ($dialog) {
                    fm_showoverlay();
                    $dialog.removeClass('hidden');
                }
                delete dlmanager.onOverquotaWithAchievements;
            }
        });
    },

    showLimitedBandwidthDialog: function(res, callback, flags) {
        var $dialog = $('.limited-bandwidth-dialog');

        loadingDialog.hide();
        this.onLimitedBandwidth = function() {
            if (callback) {
                $dialog.removeClass('registered achievements exceeded pro slider');
                $('.bottom-tips a', $dialog).unbind('click');
                $('.continue', $dialog).unbind('click');
                $('.upgrade', $dialog).unbind('click');
                $('.get-more-bonuses', $dialog).unbind('click');
                Soon(callback);
                callback = $dialog = undefined;
            }
            delete this.onLimitedBandwidth;
        };

        fm_showoverlay();
        uiCheckboxes($dialog, 'ignoreLimitedBandwidth').removeClass('hidden');

        flags = flags !== undefined ? flags : this.lmtUserFlags;

        if (d) {
            // as per ticket 6446
            // /* 01 */ flags = this.LMT_ISREGISTERED | this.LMT_HASACHIEVEMENTS;
            // /* 02 */ flags = this.LMT_HASACHIEVEMENTS;
            // /* 03 */ flags = 0;
            // /* 04 */ flags = this.LMT_ISREGISTERED;
        }

        api_req({ a: 'log', e: 99617, m: 'qbq' });

        this._overquotaClickListeners($dialog, flags, res || true);
    },

    showOverQuotaDialog: function DM_quotaDialog(dlTask, flags) {

        if (this.efq) {
            return this.showOverQuotaRegisterDialog(dlTask);
        }
        loadingDialog.hide();

        var $dialog = $('.limited-bandwidth-dialog');
        var $button = $dialog.find('.fm-dialog-close');
        var $overlay = $('.fm-dialog-overlay');

        this._setOverQuotaState(dlTask);

        if ($dialog.is(':visible')) {
            this.logger.info('showOverQuotaDialog', 'visible already.');
            return;
        }

        if ($('.fm-dialog.achievements-list-dialog').is(':visible')) {
            this.logger.info('showOverQuotaDialog', 'Achievements dialog visible.');
            return;
        }

        fm_showoverlay();
        $dialog
            .removeClass('registered achievements exceeded pro slider')
            .find('.transfer-overquota-txt')
            .safeHTML(l[7100].replace('%1', '<span class="hidden countdown"></span>'))
            .end();

        flags = flags !== undefined ? flags : this.lmtUserFlags;

        if (d) {
            // as per ticket 6446
            // /* 05 */ flags = this.LMT_ISREGISTERED | this.LMT_HASACHIEVEMENTS;
            // /* 06 */ flags = this.LMT_HASACHIEVEMENTS;
            // /* 07 */ flags = 0;
            // /* 08 */ flags = this.LMT_ISREGISTERED;
            // /* 09 */ flags = this.LMT_ISREGISTERED | this.LMT_ISPRO | this.LMT_HASACHIEVEMENTS;
            // /* 10 */ flags = this.LMT_ISREGISTERED | this.LMT_ISPRO;
        }

        if (flags & this.LMT_ISPRO) {
            $dialog.addClass('pro');

            loadingDialog.show();
            if (M.account) {
                // Force data retrieval from API
                M.account.lastupdate = 0;
            }
            M.accountData(function(account) {
                var tfsQuotaLimit = bytesToSize(account.bw, 0).split(' ');
                var tfsQuotaUsed = (account.downbw_used + account.servbw_used);
                var perc = Math.min(100, Math.ceil(tfsQuotaUsed * 100 / account.bw));

                $('.chart.data .size-txt', $dialog).text(bytesToSize(tfsQuotaUsed, 0));
                $('.chart.data .pecents-txt', $dialog).text(tfsQuotaLimit[0]);
                $('.chart.data .gb-txt', $dialog).text(tfsQuotaLimit[1]);
                $('.fm-account-blocks.bandwidth', $dialog).removeClass('no-percs');
                $('.chart.data .perc-txt', $dialog).text(perc + '%');

                // if they granted quota to other users
                if (account.servbw_limit > 0) {
                    $dialog.addClass('slider');

                    $('.bandwidth-slider', $dialog).slider({
                        min: 0, max: 100, range: 'min', value: account.servbw_limit,
                        change: function(e, ui) {
                            if (ui.value < account.servbw_limit) {
                                // retry download if less quota was chosen...
                                loadingDialog.show();
<<<<<<< HEAD
                                mega.api.req({a: 'up', srvratio: ui.value})
=======
                                M.req({a: 'up', srvratio: ui.value})
>>>>>>> dc622469
                                    .always(function() {
                                        loadingDialog.hide();
                                        dlmanager._onQuotaRetry(true);
                                    });
                            }
                        }
                    });
                }

                loadingDialog.hide();
                $dialog.addClass('exceeded').removeClass('hidden');
            });
        }
        else {
            $dialog.addClass('exceeded').removeClass('hidden');
        }

        this._overquotaInfo();

        var doCloseModal = function closeModal() {
            clearInterval(dlmanager._overQuotaTimeLeftTick);
            $dialog.addClass('hidden');
            $button.unbind('click.quota');
            $overlay.unbind('click.quota');
            if ($.dialog !== 'achievements') {
                fm_hideoverlay();
            }
            return false;
        };

        $button.rebind('click.quota', doCloseModal);
        $overlay.rebind('click.quota', doCloseModal);

        this._overquotaClickListeners($dialog, flags);
    },

    getCurrentDownloads: function() {
        return array_unique(dl_queue.filter(isQueueActive).map(dlmanager.getGID));
    },

    getCurrentDownloadsSize: function() {
        var size = 0;

        dl_queue
            .filter(isQueueActive)
            .map(function(dl) {
                size += dl.size;
            });

        return size;
    },

    /**
     * Check whether MEGAsync is running.
     *
     * @param {String}  minVersion      The min MEGAsync version required.
     * @param {Boolean} getVersionInfo  Do not reject the promise if the min version is not
     *                                  meet, instead resolve it providing an ERANGE result.
     * @return {MegaPromise}
     */
    isMEGAsyncRunning: function(minVersion, getVersionInfo) {
        var timeout = 200;
        var logger = this.logger;
        var promise = new MegaPromise();

        var resolve = function() {
            if (promise) {
                loadingDialog.hide();
                logger.debug('isMEGAsyncRunning: YUP', arguments);

                promise.resolve.apply(promise, arguments);
                promise = undefined;
            }
        };
        var reject = function(e) {
            if (promise) {
                loadingDialog.hide();
                logger.debug('isMEGAsyncRunning: NOPE', e);

                promise.reject.apply(promise, arguments);
                promise = undefined;
            }
        };
        var loader = function() {
            if (typeof megasync === 'undefined') {
                return reject(EACCESS);
            }
            megasync.isInstalled(function(err, is) {
                if (err || !is) {
                    reject(err || ENOENT);
                }
                else {
                    var verNotMeet = false;

                    // if a min version is required, check for it
                    if (minVersion) {
                        var runningVersion = M.vtol(is.v);

                        if (typeof minVersion !== 'number'
                                || parseInt(minVersion) !== minVersion) {

                            minVersion = M.vtol(minVersion);
                        }

                        if (runningVersion < minVersion) {
                            if (!getVersionInfo) {
                                return reject(ERANGE);
                            }

                            verNotMeet = ERANGE;
                        }
                    }

                    var syncData = clone(is);
                    syncData.verNotMeet = verNotMeet;

                    resolve(megasync, syncData);
                }
            });
        };

        loadingDialog.show();
        logger.debug('isMEGAsyncRunning: checking...');

        if (typeof megasync === 'undefined') {
            timeout = 4000;
            M.require('megasync_js').always(loader);
        }
        else {
            loader();
        }

        setTimeout(reject, timeout);

        return promise;
    }
};

/** @name dlmanager.LMT_ISPRO */
/** @name dlmanager.LMT_ISREGISTERED */
/** @name dlmanager.LMT_HASACHIEVEMENTS */
makeEnum(['ISREGISTERED', 'ISPRO', 'HASACHIEVEMENTS'], 'LMT_', dlmanager);

// TODO: move the next functions to fm.js when no possible conflicts
function fm_tfsorderupd() {
    M.t = {};
    $('.transfer-table tr[id]:visible').each(function(pos, node) {
        var t = String(node.id).split('_').shift();
        if (['ul', 'dl', 'zip', 'LOCKed'].indexOf(t) === -1) {
            dlmanager.logger.error('fm_tfsorderupd', 'Unexpected node id: ' + node.id);
        }

        // if (t !== 'LOCKed') {
            M.t[pos] = node.id;
            M.t[node.id] = pos;
        // }
    });
    if (d) {
        dlmanager.logger.info('M.t', M.t);
    }
    return M.t;
}

function fm_tfspause(gid, overquota) {
    if (ASSERT(typeof gid === 'string' && "zdu".indexOf(gid[0]) !== -1, 'Ivalid GID to pause')) {
        if (gid[0] === 'u') {
            ulQueue.pause(gid);
        }
        else {
            dlQueue.pause(gid);
        }

        if (page === 'download') {
            if (overquota === true) {
                $('.download.info-block').addClass('overquota');
                $('.download.status-txt, .download-info .text').safeHTML(l[1673]).removeClass('blue');
            }
            else {
                $('.download.status-txt, .download-info .text').safeHTML(l[1651]).addClass('blue');
            }
        }
        else {
            var $tr = $('.transfer-table tr#' + gid);

            if ($tr.hasClass('transfer-started')) {
                $tr.find('.eta').text('').addClass('unknown');
                $tr.find('.speed').text(l[1651]).addClass('unknown');
            }
            $tr.addClass('transfer-paused');
            $tr.removeClass('transfer-started');

            if (overquota === true) {
                $tr.addClass('transfer-error');
                $tr.find('.transfer-status').addClass('overquota').text(l[1673]);
            }
            else {
                $tr.addClass('transfer-queued');
                $tr.removeClass('transfer-error');
                $tr.find('.transfer-status').text(l[7227]);
            }
        }
        return true;
    }
    return false;
}

function fm_tfsresume(gid) {
    if (ASSERT(typeof gid === 'string' && "zdu".indexOf(gid[0]) !== -1, 'Invalid GID to resume')) {
        if (gid[0] === 'u') {
            ulQueue.resume(gid);
        }
        else {
            var $tr = $('.transfer-table tr#' + gid);

            if (page === 'download'
                    && $('.download.info-block').hasClass('overquota')
                    || $tr.find('.transfer-status').hasClass('overquota')) {

                if (page === 'download') {
                    $('.download.pause-button').addClass('active');
                }

                if (dlmanager.isOverFreeQuota) {
                    return dlmanager.showOverQuotaRegisterDialog();
                }

                return dlmanager.showOverQuotaDialog();
            }
            dlQueue.resume(gid);

            if (page === 'download') {
                $('.download.status-txt, .download-info .text').text('').removeClass('blue');
            }
            else {
                $tr.removeClass('transfer-paused');

                if (!$('.transfer-table tr.transfer-started, .transfer-table tr.transfer-initiliazing').length) {

                    $tr.addClass('transfer-initiliazing')
                        .find('.transfer-status').text(l[1042]);
                }
                else {
                    $tr.find('.speed, .eta').removeClass('unknown').text('');
                }
            }
        }
        return true;
    }
    return false;
}

function fm_tfsmove(gid, dir) { // -1:up, 1:down
    /* jshint -W074 */
    var tfs = $('#' + gid);
    var to;
    var act;
    var p1;
    var p2;
    var i;
    var x;
    var mng;
    gid = String(gid);
    mng = gid[0] === 'u' ? ulmanager : dlmanager;
    if (tfs.length !== 1) {
        mng.logger.warn('Invalid transfer node', gid, tfs);
        return;
    }

    if (!GlobalProgress[gid] || GlobalProgress[gid].working.length) {
        mng.logger.warn('Invalid transfer state', gid);
        return;
    }

    if (dir !== -1) {
        to = tfs.next();
        act = 'after';
    }
    else {
        to = tfs.prev();
        act = 'before';
    }

    var id = to && to.attr('id') || 'x';

    if (!GlobalProgress[id] || GlobalProgress[id].working.length) {
        if (id !== 'x') {
            mng.logger.warn('Invalid [to] transfer state', gid, id, to);
        }
        return;
    }

    if (id[0] === gid[0] || "zdz".indexOf(id[0] + gid[0]) !== -1) {
        to[act](tfs);
    }
    else {
        if (d) {
            dlmanager.logger.error('Unable to move ' + gid);
        }
        return;
    }

    fm_tfsorderupd();

    var m_prop;
    var m_queue;
    var mQueue = [];
    if (gid[0] === 'z' || id[0] === 'z') {
        var p = 0;
        var trick = Object.keys(M.t).map(Number).filter(function(n) {
                        return !isNaN(n) && M.t[n][0] !== 'u';
                    });
        for (i in trick) {
            if (trick.hasOwnProperty(i)) {
                ASSERT(i === trick[i] && M.t[i], 'Oops..');
                var mQ = dlQueue.slurp(M.t[i]);
                for (x in mQ) {
                    if (mQ.hasOwnProperty(x)) {
                        (dl_queue[p] = mQ[x][0].dl).pos = p;
                        ++p;
                    }
                }
                mQueue = mQueue.concat(mQ);
            }
        }
        // we should probably fix our Array inheritance
        for (var j = p, len = dl_queue.length; j < len; ++j) {
            delete dl_queue[j];
        }
        dl_queue.length = p;
        dlQueue._queue = mQueue;
        return;
    }

    if (gid[0] === 'u') {
        m_prop = 'ul';
        mQueue = ulQueue._queue;
        m_queue = ul_queue;
    }
    else {
        m_prop = 'dl';
        mQueue = dlQueue._queue;
        m_queue = dl_queue;
    }
    var t_queue = m_queue.filter(isQueueActive);
    if (t_queue.length !== m_queue.length) {
        var m = t_queue.length;
        i = 0;
        while (i < m) {
            (m_queue[i] = t_queue[i]).pos = i;
            ++i;
        }
        m_queue.length = i;
        while (m_queue[i]) {
            delete m_queue[i++];
        }
    }
    for (i in mQueue) {
        if (mQueue[i][0][gid]) {
            var tmp = mQueue[i];
            var m_q = tmp[0][m_prop];
            p1 = Number(i) + dir;
            p2 = m_q.pos;
            tmp[0][m_prop].pos = mQueue[p1][0][m_prop].pos;
            mQueue[p1][0][m_prop].pos = p2;
            mQueue[i] = mQueue[p1];
            mQueue[p1] = tmp;
            p1 = m_queue.indexOf(m_q);
            tmp = m_queue[p1];
            m_queue[p1] = m_queue[p1 + dir];
            m_queue[p1 + dir] = tmp;
            ASSERT(m_queue[p1].pos === mQueue[i][0][m_prop].pos, 'Huh, move sync error..');
            break;
        }
    }
}

function fm_tfsupdate() {
    var i = 0;
    var u = 0;

    var tfse = M.getTransferElements();
    if (!tfse) {
        return false;
    }
    var domTable = tfse.domTable;

    var domCompleted = domTable.querySelectorAll('tr.transfer-completed');
    var completedLen = domCompleted.length;
    if (completedLen) {
        var ttl    = M.getTransferTableLengths();
        var parent = domCompleted[0].parentNode;

        if (completedLen + 4 > ttl.size || M.pendingTransfers > 50 + ttl.used * 4) {
            // Remove completed transfers filling the whole table
            while (completedLen--) {
                parent.removeChild(domCompleted[completedLen]);
            }
            mBroadcaster.sendMessage('tfs-dynlist-flush');
        }
        else {
            // Move completed transfers to the bottom
            while (completedLen--) {
                parent.appendChild(domCompleted[completedLen]);
            }
        }
    }
    if ($.transferHeader) {
        $.transferHeader(tfse);
    }

    /*$('.transfer-table span.row-number').each(function() {
        var $this = $(this);
        $this.text(++i);
        if ($this.closest('tr').find('.transfer-type.upload').length) {
            ++u;
        }
    });*/
    var $trs = domTable.querySelectorAll('tr:not(.transfer-completed)');
    i = $trs.length;
    while (i--) {
        if ($trs[i].classList.contains('transfer-upload')) {
            ++u;
        }
    }
    i = $trs.length - u;
    for (var k in M.tfsdomqueue) {
        if (k[0] === 'u') {
            ++u;
        }
        else {
            ++i;
        }
    }

    M.pendingTransfers = i + u;
    var t;
    if (i && u) {
        t = '\u2191 ' + u + ' \u2193 ' + i;
    }
    else if (i) {
        t =  '\u2193 ' + i;
    }
    else if (u) {
        t = '\u2191 ' + u;
    }
    else {
        t = '';
        mega.ui.tpp.hide();
    }
    tfse.domPanelTitle.textContent = (t);
}

var dlQueue = new TransferQueue(function _downloader(task, done) {
    if (!task.dl) {
        dlQueue.logger.info('Skipping frozen task ' + task);
        return done();
    }
    return task.run(done);
}, 4, 'downloader');

// chunk scheduler
dlQueue.validateTask = function(pzTask) {
    var r = pzTask instanceof ClassChunk || pzTask instanceof ClassEmptyChunk;

    if (!r && pzTask instanceof ClassFile && !dlmanager.fetchingFile) {
        var j = this._queue.length;
        while (j--) {
            if (this._queue[j][0] instanceof ClassChunk) {
                break;
            }
        }

        if ((r = (j === -1)) && $.len(this._qpaused)) {
            fm_tfsorderupd();

            // About to start a new download, check if a previously paused dl was resumed.
            var p1 = M.t[pzTask.gid];
            for (var i = 0; i < p1; ++i) {
                var gid = M.t[i];
                if (this._qpaused[gid] && this.dispatch(gid)) {
                    return -0xBEEF;
                }
            }
        }
    }
    return r;
};

/**
 *  DownloadQueue
 *
 *  Array extension to override push, so we can easily
 *  kick up the download (or queue it) without modifying the
 *  caller codes
 */
function DownloadQueue() {}
inherits(DownloadQueue, Array);

DownloadQueue.prototype.getUrls = function(dl_chunks, dl_chunksizes, url) {
    var dl_urls = [];
    $.each(dl_chunks, function(key, pos) {
        dl_urls.push({
            url: url + '/' + pos + '-' + (pos + dl_chunksizes[pos] - 1),
            size: dl_chunksizes[pos],
            offset: pos
        });
    });

    return dl_urls;
}

DownloadQueue.prototype.splitFile = function(dl_filesize) {
    var dl_chunks = [];
    var dl_chunksizes = {};

    var p = 0;
    var pp = 0;
    for (var i = 1; i <= 8 && p < dl_filesize - i * 131072; i++) {
        dl_chunksizes[p] = i * 131072;
        dl_chunks.push(p);
        pp = p;
        p += dl_chunksizes[p];
    }

    var chunksize = dl_filesize / dlQueue._limit / 2;
    if (chunksize > dlmanager.dlMaxChunkSize) {
        chunksize = dlmanager.dlMaxChunkSize;
    }
    else if (chunksize <= 1048576) {
        chunksize = 1048576;
    }
    else {
        chunksize = 1048576 * Math.floor(chunksize / 1048576);
    }

    /**
    var reserved = dl_filesize - (chunksize * (dlQueue._limit - 1));
    while (p < dl_filesize) {
        dl_chunksizes[p] = p > reserved ? 1048576 : chunksize;
        dl_chunks.push(p);
        pp = p;
        p += dl_chunksizes[p];
    }
    /**/
    while (p < dl_filesize) {
        var length = Math.floor((dl_filesize - p) / 1048576 + 1) * 1048576;
        if (length > chunksize) {
            length = chunksize;
        }
        dl_chunksizes[p] = length;
        dl_chunks.push(p);
        pp = p;
        p += length;
    }
    /**/

    if (!(dl_chunksizes[pp] = dl_filesize - pp)) {
        delete dl_chunksizes[pp];
        delete dl_chunks[dl_chunks.length - 1];
    }

    dl_chunks = {
            chunks: dl_chunks,
            offsets: dl_chunksizes
        };
    if (d) {
        dlmanager.logger.info('dl_chunks', chunksize, dl_chunks);
    }
    return dl_chunks;
}

DownloadQueue.prototype.push = function() {
    var pos = Array.prototype.push.apply(this, arguments);
    var id = pos - 1;
    var dl = this[id];
    var dl_id = dl.ph || dl.id;
    var dl_key = dl.key;
    var dlIO;
    var dl_keyNonce = JSON.stringify([dl_key[0] ^ dl_key[4], dl_key[1]
            ^ dl_key[5], dl_key[2] ^ dl_key[6], dl_key[3] ^ dl_key[7], dl_key[4], dl_key[5]]);

    if (dl.zipid) {
        if (!Zips[dl.zipid]) {
            Zips[dl.zipid] = new ZipWriter(dl.zipid, dl);
        }
        dlIO = Zips[dl.zipid].addEntryFile(dl);
    }
    else {
        if (dl.preview || (window.Incognito === 0xC120E && dl.size < 400 * 1024 * 1024)) {
            dlIO = new MemoryIO(dl_id, dl);
        }
        else {
            dlIO = new dlMethod(dl_id, dl);
        }
    }

    if (!use_workers) {
        dl.aes = new sjcl.cipher.aes([dl_key[0] ^ dl_key[4], dl_key[1]
            ^ dl_key[5], dl_key[2] ^ dl_key[6], dl_key[3] ^ dl_key[7]]);
    }

    /* In case it failed and it was manually cancelled and retried */
    // dlmanager.release("id:" + dl_id);

    dl.pos = id; // download position in the queue
    dl.dl_id = dl_id; // download id
    dl.io = dlIO;
    dl.nonce = dl_keyNonce;
    // Use IO object to keep in track of progress
    // and speed
    dl.io.progress = 0;
    dl.io.size = dl.size;
    dl.decrypter = 0;
<<<<<<< HEAD
    dl.n = fm_safename(dl.n);
=======
    dl.n = M.getSafeName(dl.n);
>>>>>>> dc622469

    if (!dl.zipid) {
        dlmanager.dlWriter(dl);
    }
    else {
        dl.writer = dlIO;
    }

    dl.macs = {};
    dl.urls = [];

    dlQueue.push(new ClassFile(dl));

    return pos;
};

window.requestFileSystem = window.requestFileSystem || window.webkitRequestFileSystem;

if (localStorage.dlMethod) {
    dlMethod = window[localStorage.dlMethod];
}
else if (is_chrome_firefox & 4) {
    dlMethod = FirefoxIO;
}
else if (window.requestFileSystem) {
    dlMethod = FileSystemAPI;
}
else if (MemoryIO.usable()) {
    dlMethod = MemoryIO;
}
else {
    dlMethod = FlashIO;
}

if (typeof dlMethod.init === 'function') {
    dlMethod.init();
}

var dl_queue = new DownloadQueue();

if (is_mobile) {
    dlmanager.ioThrottleLimit = 2;
    dlmanager.dlMaxChunkSize = 4 * 1048576;
    dlMethod = MemoryIO;
}<|MERGE_RESOLUTION|>--- conflicted
+++ resolved
@@ -1092,11 +1092,7 @@
                             if (ui.value < account.servbw_limit) {
                                 // retry download if less quota was chosen...
                                 loadingDialog.show();
-<<<<<<< HEAD
-                                mega.api.req({a: 'up', srvratio: ui.value})
-=======
                                 M.req({a: 'up', srvratio: ui.value})
->>>>>>> dc622469
                                     .always(function() {
                                         loadingDialog.hide();
                                         dlmanager._onQuotaRetry(true);
@@ -1710,11 +1706,7 @@
     dl.io.progress = 0;
     dl.io.size = dl.size;
     dl.decrypter = 0;
-<<<<<<< HEAD
-    dl.n = fm_safename(dl.n);
-=======
     dl.n = M.getSafeName(dl.n);
->>>>>>> dc622469
 
     if (!dl.zipid) {
         dlmanager.dlWriter(dl);
