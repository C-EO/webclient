/* ***************** BEGIN MEGA LIMITED CODE REVIEW LICENCE *****************
 *
 * Copyright (c) 2016 by Mega Limited, Auckland, New Zealand
 * All rights reserved.
 *
 * This licence grants you the rights, and only the rights, set out below,
 * to access and review Mega's code. If you take advantage of these rights,
 * you accept this licence. If you do not accept the licence,
 * do not access the code.
 *
 * Words used in the Mega Limited Terms of Service [https://mega.nz/terms]
 * have the same meaning in this licence. Where there is any inconsistency
 * between this licence and those Terms of Service, these terms prevail.
 *
 * 1. This licence does not grant you any rights to use Mega's name, logo,
 *    or trademarks and you must not in any way indicate you are authorised
 *    to speak on behalf of Mega.
 *
 * 2. If you issue proceedings in any jurisdiction against Mega because you
 *    consider Mega has infringed copyright or any patent right in respect
 *    of the code (including any joinder or counterclaim), your licence to
 *    the code is automatically terminated.
 *
 * 3. THE CODE IS MADE AVAILABLE "AS-IS" AND WITHOUT ANY EXPRESS OF IMPLIED
 *    GUARANTEES AS TO FITNESS, MERCHANTABILITY, NON-INFRINGEMENT OR OTHERWISE.
 *    IT IS NOT BEING PROVIDED IN TRADE BUT ON A VOLUNTARY BASIS ON OUR PART
 *    AND YOURS AND IS NOT MADE AVAILABE FOR CONSUMER USE OR ANY OTHER USE
 *    OUTSIDE THE TERMS OF THIS LICENCE. ANYONE ACCESSING THE CODE SHOULD HAVE
 *    THE REQUISITE EXPERTISE TO SECURE THEIR OWN SYSTEM AND DEVICES AND TO
 *    ACCESS AND USE THE CODE FOR REVIEW PURPOSES. YOU BEAR THE RISK OF
 *    ACCESSING AND USING IT. IN PARTICULAR, MEGA BEARS NO LIABILITY FOR ANY
 *    INTERFERENCE WITH OR ADVERSE EFFECT ON YOUR SYSTEM OR DEVICES AS A
 *    RESULT OF YOUR ACCESSING AND USING THE CODE.
 *
 * Read the full and most up-to-date version at:
 *    https://github.com/meganz/webclient/blob/master/LICENCE.md
 *
 * ***************** END MEGA LIMITED CODE REVIEW LICENCE ***************** */

/* jshint -W003 */
var dlmanager = {
    // Keep in track real active downloads.
    // ETA (in seconds) to consider a download finished, used to speed up chunks.
    // Despite the fact that the DownloadQueue has a limitted size,
    // to speed up things for tiny downloads each download is able to
    // report to the scheduler that they are done when it may not be necessarily
    // true (but they are for instance close to their finish)
    dlDoneThreshold: 3,
    // How many queue IO we want before pausing the XHR fetching,
    // useful when we have internet faster than our IO
    ioThrottleLimit: 6,
    isOverQuota : false,
    ioThrottlePaused: false,
    fetchingFile: false,
    dlLastQuotaWarning: 0,
    dlRetryInterval: 1000,
    dlMaxChunkSize: 16 * 1048576,
    fsExpiryThreshold: 172800,
    isDownloading: false,
    dlZipID: 0,
    gotHSTS: false,
    resumeInfoTag: 'dlmr!',
    resumeInfoCache: Object.create(null),
    logger: MegaLogger.getLogger('dlmanager'),

    /**
     * Set user flags for the limitation dialogs.
     * @alias dlmanager.lmtUserFlags
     */
    setUserFlags: function() {
        this.lmtUserFlags = 0;

        if (u_type) {
            this.lmtUserFlags |= this.LMT_ISREGISTERED;

            if (Object(u_attr).p) {
                this.lmtUserFlags |= this.LMT_ISPRO;
            }
        }

        if (mega.achievem) {
            mega.achievem.enabled()
                .done(function() {
                    dlmanager.lmtUserFlags |= dlmanager.LMT_HASACHIEVEMENTS;
                });
        }

        // dlmanager.lmtUserFlags |= dlmanager.LMT_HASACHIEVEMENTS;
    },

    getResumeInfo: function(dl, callback) {
        'use strict';

        if (!dl) {
            return MegaPromise.reject(EINCOMPLETE);
        }

        if (typeof dl === 'string') {
            dl = {ph: dl};
        }
        var promise;
        var tag = this.getResumeInfoTag(dl);

        if (d) {
            this.logger.debug('getResumeInfo', tag, dl);
        }

        if (this.resumeInfoCache[tag]) {
            this.resumeInfoCache[tag].tag = tag;
            promise = MegaPromise.resolve(this.resumeInfoCache[tag]);
        }
        else {
            promise = M.getPersistentData(tag);
        }

        if (typeof callback === 'function') {
            promise.tryCatch(callback, callback.bind(null, false));
        }

        return promise;
    },

    remResumeInfo: function(dl) {
        'use strict';

        if (!dl) {
            return MegaPromise.reject(EINCOMPLETE);
        }

        if (typeof dl === 'string') {
            dl = {ph: dl};
        }

        if (d) {
            this.logger.debug('remResumeInfo', this.getResumeInfoTag(dl), dl);
        }

        return M.delPersistentData(this.getResumeInfoTag(dl));
    },

    setResumeInfo: function(dl, byteOffset) {
        'use strict';

        if (!dl || !dl.resumeInfo || !dl.hasResumeSupport) {
            return MegaPromise.reject(EINCOMPLETE);
        }

        dl.resumeInfo.mac = dl.mac;
        dl.resumeInfo.byteOffset = byteOffset;

        if (d) {
            this.logger.debug('setResumeInfo', this.getResumeInfoTag(dl), dl.resumeInfo, dl);
        }

        return M.setPersistentData(this.getResumeInfoTag(dl), dl.resumeInfo);
    },

    // @private
    getResumeInfoTag: function(dl) {
        'use strict';

        return this.resumeInfoTag + (dl.ph ? dl.ph : u_handle + dl.id);
    },

    /**
     * For a resumable download, check the filesize on disk
     * @param {String} handle Node handle
     * @param {String} filename The filename..
     * @returns {MegaPromise}
     */
    getFileSizeOnDisk: function(handle, filename) {
        'use strict';

        var promise = new MegaPromise();
        var reject = promise.reject.bind(promise, null);

        if (dlMethod === FileSystemAPI) {
            M.getFileEntryMetadata('mega/' + handle)
                .fail(reject)
                .done(function(metadata) {
                    promise.resolve(metadata.size);
                });
        }
        else if (is_chrome_firefox && typeof OS !== 'undefined') {
            try {
                var root = mozGetDownloadsFolder();

                OS.File.stat(OS.Path.join(root.path, filename))
                    .then(function(info) {
                        promise.resolve(info.size);
                    }, reject);
            }
            catch (ex) {
                reject(ex);
            }
        }
        else {
            reject(EACCESS);
        }

        return promise;
    },

    /**
     * Initialize download
     * @param {ClassFile} file The class file instance
     * @param {Object} gres The API reply to the `g` request
     * @param {Object} resumeInfo Resumable info, if any
     * @returns {MegaPromise}
     */
    initDownload: function(file, gres, resumeInfo) {
        'use strict';

        if (!(file instanceof ClassFile)) {
            return MegaPromise.reject(EARGS);
        }
        if (!file.dl || !Object(file.dl.io).setCredentials) {
            return MegaPromise.reject(EACCESS);
        }
        if (!gres || typeof gres !== 'object' || file.dl.size !== gres.s) {
            return MegaPromise.reject(EFAILED);
        }
        var dl = file.dl;
        var promise = new MegaPromise();

        var dl_urls = [];
        var dl_chunks = [];
        var dl_chunksizes = {};
        var dl_filesize = dl.size;
        var byteOffset = resumeInfo.byteOffset || 0;

        var p = 0;
        var pp = 0;
        for (var i = 1; i <= 8 && p < dl_filesize - i * 131072; i++) {
            dl_chunksizes[p] = i * 131072;
            dl_chunks.push(p);
            pp = p;
            p += dl_chunksizes[p];
        }

        var chunksize = dl_filesize / dlQueue._limit / 2;
        if (chunksize > dlmanager.dlMaxChunkSize) {
            chunksize = dlmanager.dlMaxChunkSize;
        }
        else if (chunksize <= 1048576) {
            chunksize = 1048576;
        }
        else {
            chunksize = 1048576 * Math.floor(chunksize / 1048576);
        }

        /**
        var reserved = dl_filesize - (chunksize * (dlQueue._limit - 1));
        while (p < dl_filesize) {
            dl_chunksizes[p] = p > reserved ? 1048576 : chunksize;
            dl_chunks.push(p);
            pp = p;
            p += dl_chunksizes[p];
        }
        /**/
        while (p < dl_filesize) {
            var length = Math.floor((dl_filesize - p) / 1048576 + 1) * 1048576;
            if (length > chunksize) {
                length = chunksize;
            }
            dl_chunksizes[p] = length;
            dl_chunks.push(p);
            pp = p;
            p += length;
        }
        /**/

        if (!(dl_chunksizes[pp] = dl_filesize - pp)) {
            delete dl_chunksizes[pp];
            delete dl_chunks[dl_chunks.length - 1];
        }

        for (var j = dl_chunks.length; j--;) {
            if (dl_chunks[j] !== undefined) {
                var offset = dl_chunks[j];

                dl_urls.push({
                    url: gres.g + '/' + offset + '-' + (offset + dl_chunksizes[offset] - 1),
                    size: dl_chunksizes[offset],
                    offset: offset
                });
            }
        }

        if (resumeInfo && typeof resumeInfo !== 'object') {
            dlmanager.logger.warn('Invalid resumeInfo entry.', resumeInfo, file);
            resumeInfo = false;
        }

        dl.url = gres.g;
        dl.urls = dl_urls;
        dl.mac = resumeInfo.mac || [0, 0, 0, 0];
        dl.resumeInfo = resumeInfo || Object.create(null);
        dl.byteOffset = dl.resumeInfo.byteOffset = byteOffset;

        var result = {
            chunks: dl_chunks,
            offsets: dl_chunksizes
        };

        var startDownload = function() {
            try {
                dl.io.setCredentials(dl.url, dl.size, dl.n, dl_chunks, dl_chunksizes, resumeInfo);
                promise.resolve(result);
            }
            catch (ex) {
                setTransferStatus(dl, ex);
                promise.reject(ex);
            }
        };

        if (resumeInfo.entry) {
            delete dlmanager.resumeInfoCache[resumeInfo.tag];

            M.readFileEntry(resumeInfo.entry)
                .done(function(ab) {
                    if (ab instanceof ArrayBuffer && ab.byteLength === dl.byteOffset) {
                        dl.pzBufferStateChange = ab;
                    }
                    else {
                        console.warn('Invalid pzBufferStateChange...', ab, dl.byteOffset);
                    }
                })
                .finally(function() {
                    onIdle(startDownload);
                    resumeInfo.entry.remove(function() {});
                    delete resumeInfo.entry;
                });
        }
        else {
            startDownload();
        }

        return promise;
    },

    /**
     * Browser query on maximum downloadable file size
     * @returns {MegaPromise}
     */
    getMaximumDownloadSize: function() {
        'use strict';

        var promise = new MegaPromise();

        var max = function() {
            promise.resolve(Math.pow(2, is_mobile ? 32 : 53));
        };

        if (dlMethod === FileSystemAPI) {
            var success = function(used, remaining) {
                if (remaining < 1) {
                    // either the user hasn't granted persistent quota or
                    // we're in Incognito..let FileSystemAPI deal with it
                    max();
                }
                else {
                    promise.resolve(Math.max(remaining, MemoryIO.fileSizeLimit));
                }
            };

            if (navigator.webkitPersistentStorage) {
                navigator.webkitPersistentStorage.queryUsageAndQuota(success, max);
            }
            else if (window.webkitStorageInfo) {
                window.webkitStorageInfo.queryUsageAndQuota(1, success, max);
            }
            else {
                // Hmm...
                promise.resolve(-1);
            }
        }
        else if (dlMethod === MemoryIO) {
            promise.resolve(MemoryIO.fileSizeLimit);
        }
        else {
            max();
        }

        return promise;
    },

    newUrl: function DM_newUrl(dl, callback) {
        var gid = dl.dl_id || dl.ph;

        if (callback) {
            if (!this._newUrlQueue) {
                this._newUrlQueue = {};
            }

            if (this._newUrlQueue.hasOwnProperty(gid)) {
                this._newUrlQueue[gid].push(callback);
                return;
            }
            this._newUrlQueue[gid] = [callback];
        }
        if (d) {
            dlmanager.logger.info("Retrieving New URLs for", gid);
        }

        dlQueue.pause();
        dlmanager.dlGetUrl(dl, function(error, res, o) {
            if (error) {
                return later(this.newUrl.bind(this, dl));
            }
            dl.url = res.g;

            var changed = 0;
            for (var i = 0; i < dlQueue._queue.length; i++) {
                if (dlQueue._queue[i][0].dl === dl) {
                    dlQueue._queue[i][0].url = res.g + "/" +
                        dlQueue._queue[i][0].url.replace(/.+\//, '');
                    changed++;
                }
            }
            if (Object(this._newUrlQueue).hasOwnProperty(gid)) {
                this._newUrlQueue[gid]
                    .forEach(function(callback) {
                        callback(res.g, res);
                    });
                delete this._newUrlQueue[gid];
            }
            dlmanager.logger.info("Resuming, got new URL for %s:%s", gid, res.g, changed, res);
            dlQueue.resume();
        }.bind(this));
    },

    uChangePort: function DM_uChangePort(url, port) {
        if (!this.gotHSTS && String(url).substr(0,5) === 'http:') {
            var uri = document.createElement('a');
            uri.href = url;

            if (port) {
                url = url.replace(uri.host, uri.hostname + ':' + port);
            }
            else if (uri.host !== uri.hostname) {
                url = url.replace(uri.host, uri.hostname);
            }
        }

        return url;
    },

    checkHSTS: function(xhr) {
        if (!use_ssl && !this.gotHSTS) {
            try {
                if (String(xhr.responseURL).substr(0, 6) === 'https:') {
                    this.gotHSTS = true;
                }
            }
            catch (ex) {
                if (d) {
                    this.logger.error(ex);
                }
            }
        }
    },

    cleanupUI: function DM_cleanupUI(gid) {
        if (typeof gid === 'object') {
            gid = this.getGID(gid);
        }

        var l = dl_queue.length;
        while (l--) {
            var dl = dl_queue[l];

            if (gid === this.getGID(dl)) {
                if (d) {
                    dlmanager.logger.info('cleanupUI', gid, dl.n, dl.zipname);
                }

                if (dl.io instanceof MemoryIO) {
                    dl.io.abort();
                }
                // oDestroy(dl.io);
                dl_queue[l] = Object.freeze({});
            }
        }
    },

    getGID: function DM_GetGID(dl) {
        return dl.zipid ? 'zip_' + dl.zipid : 'dl_' + (dl.dl_id || dl.ph);
    },

    abort: function DM_abort(gid, keepUI) {
        /* jshint -W074 */
        if (gid === null || Array.isArray(gid)) {
            this._multiAbort = 1;

            if (gid) {
                gid.forEach(function(dl) {
                    dlmanager.abort(dl, keepUI);
                });
            }
            else {
                dl_queue.filter(isQueueActive)
                    .forEach(function(dl) {
                        dlmanager.abort(dl, keepUI);
                    });
            }

            delete this._multiAbort;
            Soon(M.resetUploadDownload);
        }
        else {
            if (typeof gid === 'object') {
                gid = this.getGID(gid);
            }
            else if (!gid || gid[0] === 'u') {
                return;
            }

            var found = 0;
            var l = dl_queue.length;
            while (l--) {
                var dl = dl_queue[l];

                if (gid === this.getGID(dl)) {
                    if (!dl.cancelled) {
                        if (dl.hasResumeSupport) {
                            dlmanager.remResumeInfo(dl).dump();
                        }

                        try {
                            /* jshint -W073 */
                            if (typeof dl.io.abort === "function") {
                                if (d) {
                                    dlmanager.logger.info('IO.abort', gid, dl);
                                }
                                dl.io.abort("User cancelled");
                            }
                        }
                        catch (e) {
                            dlmanager.logger.error(e);
                        }
                    }
                    dl.cancelled = true;
                    if (dl.zipid && Zips[dl.zipid]) {
                        Zips[dl.zipid].cancelled = true;
                    }
                    if (dl.io && typeof dl.io.begin === 'function') {
                        /* Canceled while Initializing? Let's free up stuff
                         * and notify the scheduler for the running task
                         */
                        dl.io.begin();
                    }
                    found++;
                }
            }

            if (!found) {
                this.logger.warn('Download %s was not found in dl_queue', gid);
            }
            else if (found > 1 && gid[0] !== 'z') {
                this.logger.error('Too many matches looking for %s in dl_queue (!?)', gid);
            }

            if (!keepUI) {
                this.cleanupUI(gid);
            }

            /* We rely on `dl.cancelled` to let chunks destroy himself.
             * However, if the dl is paused we might end up with the
             + ClassFile.destroy uncalled, which will be leaking.
             */
            var foreach;
            if (dlQueue._qpaused[gid]) {
                foreach = function(task) {
                    task = task[0];
                    return task instanceof ClassChunk && task.isCancelled() || task.destroy();
                };
            }
            dlQueue.filter(gid, foreach);

            /* Active chunks might are stuck waiting reply,
             * which won't get destroyed itself right away.
             */
            if (GlobalProgress[gid]) {
                var chunk;
                var w = GlobalProgress[gid].working;
                while ((chunk = w.pop())) {
                    var result = chunk.isCancelled();
                    if (!result) {
                        this.logger.error('Download chunk %s(%s) should have been cancelled itself.', gid, chunk);
                        if (d) debugger;
                    }
                }
            }

            if (!this._multiAbort) {
                Soon(M.resetUploadDownload);
            }
        }
    },

    dlGetUrl: function DM_dlGetUrl(dl, callback) {
        'use strict';

        if (dl.byteOffset && dl.byteOffset === dl.size) {
            // Completed download.
            return callback(false, {s: dl.size, g: 'https://localhost.save-file.mega.nz/dl/1234'});
        }

        var req = {
            a: 'g',
            g: 1,
            ssl: use_ssl
        };
        var ctx = {
            object: dl,
            next: callback,
            dl_key: dl.key,
            callback: this.dlGetUrlDone.bind(this)
        };

        if (dl.ph) {
            req.p = dl.ph;
        }
        else if (dl.id) {
            req.n = dl.id;
        }

        if (folderlink || !dl.nauth) {
            api_req(req, ctx, dl.nauth ? 1 : 0);
        }
        else {
            req.enp = dl.nauth;
            api_req(req, ctx);
        }
    },

    dlGetUrlDone: function DM_dlGetUrlDone(res, ctx) {
        var error = EAGAIN;
        var dl = ctx.object;

        if (typeof res === 'number') {
            error = res;
        }
        else if (typeof res === 'object') {
            if (res.efq) {
                dlmanager.efq = true;
            }
            else {
                delete dlmanager.efq;
            }
            if (res.d) {
                error = (res.d ? 2 : 1); // XXX: ???
            }
            else if (res.e) {
                error = res.e;
            }
            else if (res.g) {
                var key = [
                    ctx.dl_key[0] ^ ctx.dl_key[4],
                    ctx.dl_key[1] ^ ctx.dl_key[5],
                    ctx.dl_key[2] ^ ctx.dl_key[6],
                    ctx.dl_key[3] ^ ctx.dl_key[7]
                ];
                var ab = base64_to_ab(res.at);
                var attr = dec_attr(ab, key);

                if (typeof attr === 'object' && typeof attr.n === 'string') {
                    if (have_ab && page !== 'download'
                            && res.s <= 48 * 1048576
                            && is_image(attr.n)
                            && (!res.fa
                                || res.fa.indexOf(':0*') < 0
                                || res.fa.indexOf(':1*') < 0 || ctx.object.preview === -1)) {
                        ctx.object.data = new ArrayBuffer(res.s);
                    }

                    dlmanager.onNolongerOverquota();
                    return ctx.next(false, res, attr, ctx.object);
                }
            }
        }

        dlmanager.dlReportStatus(dl, error);

        ctx.next(error || new Error("failed"));
    },

    onNolongerOverquota: function() {
        'use strict';

        dlmanager.isOverQuota = false;
        dlmanager.isOverFreeQuota = false;
        $('.limited-bandwidth-dialog .fm-dialog-close').trigger('click');
    },

    dlQueuePushBack: function DM_dlQueuePushBack(aTask) {
        var isValidTask = aTask && (aTask.onQueueDone || aTask instanceof ClassFile);

        dlmanager.logger.debug('dlQueuePushBack', isValidTask, aTask);

        if (ASSERT(isValidTask, 'dlQueuePushBack: Invalid aTask...')) {
            dlQueue.pushFirst(aTask);

            if (dlmanager.ioThrottlePaused) {
                delay('dlQueuePushBack', dlQueue.resume.bind(dlQueue), 40);
            }
        }
    },

    dlReportStatus: function DM_reportstatus(dl, code) {
        this.logger.warn('dlReportStatus', code, this.getGID(dl), dl);

        if (dl) {
            dl.lasterror = code;
            dl.onDownloadError(dl, code);
        }

        if (code === EKEY) {
            // TODO: Check if other codes should raise abort()
            later(function() {
                dlmanager.abort(dl, true);
            });
        }
    },

    dlClearActiveTransfer: function DM_dlClearActiveTransfer(dl_id) {
        if (is_mobile) {
            return;
        }
        var data = JSON.parse(localStorage.aTransfers || '{}');
        if (data[dl_id]) {
            delete data[dl_id];
            if (!$.len(data)) {
                delete localStorage.aTransfers;
            }
            else {
                localStorage.aTransfers = JSON.stringify(data);
            }
        }
    },

    dlSetActiveTransfer: function DM_dlSetActiveTransfer(dl_id) {
        if (is_mobile) {
            return;
        }
        var data = JSON.parse(localStorage.aTransfers || '{}');
        data[dl_id] = Date.now();
        localStorage.aTransfers = JSON.stringify(data);
    },

    isTrasferActive: function DM_isTrasferActive(dl_id) {
        var date = null;

        if (localStorage.aTransfers) {
            var data = JSON.parse(localStorage.aTransfers);

            date = data[dl_id];
        }

        if (typeof dlpage_ph === 'string' && dlpage_ph === dl_id) {
            date = Date.now();
        }

        return date;
    },

    failureFunction: function DM_failureFunction(task, args) {
        var code = args[1].responseStatus || 0;
        var dl = task.task.download;

        if (d) {
            dlmanager.logger.error('Fai1ure',
                dl.zipname || dl.n, code, task.task.chunk_id, task.task.offset, task.onQueueDone.name);
        }

        if (code === 509) {
            if (!dl.log509 && Object(u_attr).p) {
                dl.log509 = 1;
                api_req({ a: 'log', e: 99614, m: 'PRO user got 509' });
            }
            this.showOverQuotaDialog(task);
            dlmanager.dlReportStatus(dl, EOVERQUOTA);
            return 1;
        }

        /* update UI */
        dlmanager.dlReportStatus(dl, EAGAIN);

        if (code === 403 || code === 404) {
            dlmanager.newUrl(dl, function(rg) {
                if (!task.url) {
                    return;
                }
                task.url = rg + "/" + task.url.replace(/.+\//, '');
                dlmanager.dlQueuePushBack(task);
            });
        }
        else {
            /* check for network error  */
            dl.dl_failed = true;
            task.altport = !task.altport;
            api_reportfailure(hostname(dl.url), ulmanager.networkErrorCheck);
            dlmanager.dlQueuePushBack(task);
        }

        return 2;
    },

    getDownloadByHandle: function DM_IdToFile(handle) {
        var dl = null;
        if (handle) {
            for (var i in dl_queue) {
                if (dl_queue.hasOwnProperty(i)) {
                    var dlh = dl_queue[i].ph || dl_queue[i].id;
                    if (dlh === handle) {
                        dl = dl_queue[i];
                        break;
                    }
                }
            }
        }
        return dl;
    },

    throttleByIO: function DM_throttleByIO(writer) {
        writer.on('queue', function() {
            if (writer._queue.length >= dlmanager.ioThrottleLimit && !dlQueue.isPaused()) {
                writer.logger.info("IO_THROTTLE: pause XHR");
                dlQueue.pause();
                dlmanager.ioThrottlePaused = true;

                if (page === 'download') {
                    $('.download.status-txt').text(l[8579]);
                }
            }
        });

        writer.on('working', function() {
            if (writer._queue.length < dlmanager.ioThrottleLimit && dlmanager.ioThrottlePaused) {
                writer.logger.info("IO_THROTTLE: resume XHR");
                dlQueue.resume();
                dlmanager.ioThrottlePaused = false;

                if (page === 'download') {
                    $('.download.status-txt').text(l[258]);
                }
            }
        });
    },

    checkLostChunks: function DM_checkLostChunks(file) {
        'use strict';

        var mac;
        var dl_key = file.key;

        if (file.hasResumeSupport) {
            mac = file.mac;
        }
        else {
            var t = Object.keys(file.macs)
                .map(Number)
                .sort(function(a, b) {
                    return a - b;
                })
                .map(function(v) {
                    return file.macs[v];
                });

            mac = condenseMacs(t, [
                dl_key[0] ^ dl_key[4],
                dl_key[1] ^ dl_key[5],
                dl_key[2] ^ dl_key[6],
                dl_key[3] ^ dl_key[7]
            ], file.mac);
        }

        if (have_ab && (dl_key[6] !== (mac[0] ^ mac[1]) || dl_key[7] !== (mac[2] ^ mac[3]))) {
            return false;
        }

        if (file.data) {
            var options = {
                onPreviewRetry: file.preview === -1
            };
            if (!file.zipid) {
                options.raw = is_rawimage(file.n) || mThumbHandler.has(file.n);
            }
            createnodethumbnail(
                file.id,
                new sjcl.cipher.aes([dl_key[0] ^ dl_key[4], dl_key[1]
                    ^ dl_key[5], dl_key[2] ^ dl_key[6], dl_key[3] ^ dl_key[7]]),
                ++ulmanager.ulFaId,
                file.data,
                options
            );
            file.data = null;
        }

        return true;
    },

    dlWriter: function DM_dl_writer(dl, is_ready) {
        'use strict';

        function finish_write(task, done) {
            task.data = undefined;
            done();

            if (typeof task.callback === "function") {
                task.callback();
            }
            if (dl.ready) {
                // tell the download scheduler we're done.
                dl.ready();
            }
        }

        function safeWrite(data, offset, callback) {
            var abort = function swa(ex) {
                console.error(ex);
                dlFatalError(dl, ex);
            };

            try {
                dl.io.write(data, offset, tryCatch(callback, abort));
            }
            catch (ex) {
                abort(ex);
            }
        }

        dl.writer = new MegaQueue(function dlIOWriterStub(task, done) {
            if (!task.data.byteLength || dl.cancelled) {
                if (d) {
                    dl.writer.logger.error(dl.cancelled ? "download cancelled" : "writing empty chunk");
                }
                return finish_write(task, done);
            }
            var logger = dl.writer && dl.writer.logger || dlmanager.logger;

            // As of Firefox 37, this method will neuter the array buffer.
            var abLen = task.data.byteLength;
            var abDup = dl.data && (is_chrome_firefox & 4) && new Uint8Array(task.data);

            var ready = function _onWriterReady() {
                dl.writer.pos += abLen;

                if (dl.data) {
                    new Uint8Array(
                        dl.data,
                        task.offset,
                        abLen
                    ).set(abDup || task.data);
                }

                if (dl.hasResumeSupport) {
                    if (d > 1) {
                        logger.debug('Condense MACs @ offset %s-%s', task.offset, dl.writer.pos, Object.keys(dl.macs));
                    }

                    for (var pos = task.offset; dl.macs[pos] && pos < dl.writer.pos; pos += 1048576) {
                        dl.mac[0] ^= dl.macs[pos][0];
                        dl.mac[1] ^= dl.macs[pos][1];
                        dl.mac[2] ^= dl.macs[pos][2];
                        dl.mac[3] ^= dl.macs[pos][3];
                        dl.mac = dl.aes.encrypt(dl.mac);
                        delete dl.macs[pos];
                    }
                }

                dlmanager.setResumeInfo(dl, dl.writer.pos)
                    .finally(function() {
                        finish_write(task, done);
                    });
            };

            var writeTaskChunk = function() {
                safeWrite(task.data, task.offset, ready);
            };

            if (dl.pzBufferStateChange) {
                safeWrite(dl.pzBufferStateChange, 0, writeTaskChunk);
                delete dl.pzBufferStateChange;
            }
            else {
                writeTaskChunk();
            }

        }, 1, 'download-writer');

        dlmanager.throttleByIO(dl.writer);

        dl.writer.pos = 0;

        dl.writer.validateTask = function(t) {
            var r = (!is_ready || is_ready()) && t.offset === dl.writer.pos;
            // if (d) this.logger.info('validateTask', r, t.offset, dl.writer.pos, t, dl, dl.writer);
            return r;
        };
    },

    mGetXR: function DM_getxr() {
        'use strict';

        return Object.assign(Object.create(null), {
            update: function(b) {
                var ts = Date.now();
                if (b < 0) {
                    this.tb = Object.create(null);
                    this.st = 0;
                    return 0;
                }
                if (b) {
                    this.tb[ts] = this.tb[ts] ? this.tb[ts] + b : b;
                }
                b = 0;
                for (var t in this.tb) {
                    if (t < ts - this.window) {
                        delete this.tb[t];
                    }
                    else {
                        b += this.tb[t];
                    }
                }
                if (!b) {
                    this.st = 0;
                    return 0;
                }
                else if (!this.st) {
                    this.st = ts;
                }

                if (!(ts -= this.st)) {
                    return 0;
                }

                if (ts > this.window) {
                    ts = this.window;
                }

                return b / ts;
            },

            st: 0,
            window: 60000,
            tb: Object.create(null)
        });
    },

    _quotaPushBack: {},
    _dlQuotaListener: [],

    _onQuotaRetry: function DM_onQuotaRetry(getNewUrl, sid) {
        delay.cancel('overquota:retry');
        this.setUserFlags();

        var ids = dlmanager.getCurrentDownloads();
        // $('.limited-bandwidth-dialog .fm-dialog-close').trigger('click');

        if (d) {
            this.logger.debug('_onQuotaRetry', getNewUrl, ids, this._dlQuotaListener.length, this._dlQuotaListener);
        }

        if (this.onOverquotaWithAchievements) {
            closeDialog();
            topmenuUI();

            dlmanager._achievementsListDialog();
            delete this.onOverquotaWithAchievements;
            return;
        }

        if (this.isOverFreeQuota) {
            closeDialog();
            topmenuUI();

            if (sid) {
                this.isOverFreeQuota = sid;
            }
        }

        if (page === 'download') {
            var $dlPageTW = $('.download.transfer-wrapper');
            $('.download.over-transfer-quota', $dlPageTW).addClass('hidden');
            $('.download.in-progress, .video-mode-wrapper', $dlPageTW).removeClass('over-quota');
            $('.download.file-info').removeClass('overquota');
        }
        else {
            $('#' + ids.join(',#'))
                .addClass('transfer-queued')
                .find('.transfer-status')
                .removeClass('overquota')
                .text(l[7227]);
        }

        for (var i = 0; i < this._dlQuotaListener.length; ++i) {
            if (typeof this._dlQuotaListener[i] === "function") {
                this._dlQuotaListener[i]();
            }
        }
        this._dlQuotaListener = [];

        var tasks = [];

        for (var gid in this._quotaPushBack) {
            if (this._quotaPushBack.hasOwnProperty(gid)
                    && this._quotaPushBack[gid].onQueueDone) {

                tasks.push(this._quotaPushBack[gid]);
            }
        }
        this._quotaPushBack = {};

        this.logger.debug('_onQuotaRetry', tasks.length, tasks);

        if (getNewUrl && tasks.length) {
            var len = tasks.length;

            tasks.forEach(function(task) {
                var dl = task.task.download;

                dlmanager.newUrl(dl, function(rg) {
                    if (task.url) {
                        task.url = rg + "/" + task.url.replace(/.+\//, '');
                        dlmanager.dlQueuePushBack(task);
                    }

                    if (!--len) {
                        ids.forEach(fm_tfsresume);
                    }
                });
            });
        }
        else {
            tasks.forEach(this.dlQueuePushBack);
            ids.forEach(fm_tfsresume);
        }
    },

    _achievementsListDialog: function($dialog) {
        'use strict';

        if (d) {
            this.logger.info('_achievementsListDialog', this.onOverquotaWithAchievements, $dialog);
        }

        mega.achievem.achievementsListDialog(function() {
            dlmanager._onOverquotaDispatchRetry($dialog);
        });
    },

    _onOverquotaDispatchRetry: function($dialog) {
        'use strict';

        this.setUserFlags();

        if (d) {
            this.logger.info('_onOverquotaDispatchRetry', this.lmtUserFlags, $dialog);
        }

        if (this.onLimitedBandwidth) {
            // pre-warning dialog
            this.onLimitedBandwidth();
        }
        else {
            // from overquota dialog
            this._onQuotaRetry(true);
        }

        if ($dialog) {
            // update transfers buttons on the download page...
            this._overquotaClickListeners($dialog);
        }
    },

    _overquotaInfo: function() {

        api_req({a: 'uq', xfer: 1}, {
            callback: function(res) {
                if (typeof res === "number") {
                    // Error, just keep retrying
                    Soon(this._overquotaInfo.bind(this));
                    return;
                }

                if (this.uqFastTrack || (this.onOverQuotaProClicked && u_type)) {
                    // The user loged/registered in another tab, poll the uq command every
                    // 30 seconds until we find a pro status and then retry with fresh download

                    var proStatus = res.mxfer;
                    this.logger.debug('overquota:proStatus', proStatus);

                    if (proStatus) {
                        // Got PRO, resume dl inmediately.
                        return this._onQuotaRetry(true);
                    }

                    delay('overquota:uqft', this._overquotaInfo.bind(this), 30000);
                }

                var timeLeft = 3600;

                if (Object(res.tah).length) {
                    var add = 1;
                    var size = 0;

                    timeLeft = 3600 - ((res.bt | 0) % 3600);

                    for (var i = 0 ; i < res.tah.length; i++) {
                        size += res.tah[i];

                        if (res.tah[i]) {
                            add = 0;
                        }
                        else if (add) {
                            timeLeft += 3600;
                        }
                    }
                }

                clearInterval(this._overQuotaTimeLeftTick);
                delay('overquota:retry', this._onQuotaRetry.bind(this), timeLeft * 1000);

                var $dialog = $('.fm-dialog.limited-bandwidth-dialog');
                var $dlPageCountdown = $('.download.transfer-overquota-txt').text(String(l[7100]).replace('%1', ''));
                if (!$dlPageCountdown.is(':visible')) {
                    $dlPageCountdown = null;
                }
                this._overquotaClickListeners($dialog);

                if ($dialog.is(':visible') || $dlPageCountdown) {
                    var $countdown = $dialog.find('.countdown').removeClass('hidden');
                    $countdown.safeHTML(secondsToTime(timeLeft, 1));

                    this._overQuotaTimeLeftTick =
                        setInterval(function() {
                            var time = secondsToTime(timeLeft--, 1);

                            if (time) {
                                $countdown.safeHTML(time);

                                if ($dlPageCountdown) {
                                    var html = '<span class="countdown">' + secondsToTime(timeLeft) + '</span>';
                                    $dlPageCountdown.safeHTML(escapeHTML(l[7100]).replace('%1', html));
                                }
                            }
                            else {
                                $countdown.text('');

                                if ($dlPageCountdown) {
                                    $dlPageCountdown.text(String(l[7100]).replace('%1', ''));
                                }
                                clearInterval(dlmanager._overQuotaTimeLeftTick);
                            }
                        }, 1000);
                }
            }.bind(this)
        });
    },

    _overquotaClickListeners: function($dialog, flags, preWarning) {
        'use strict';

        var self = this;
        var closeDialog = function() {
            if ($.dialog === 'download-pre-warning') {
                $.dialog = 'was-pre-warning';
            }
            window.closeDialog();
        };
        var onclick = function onProClicked() {
            self.onOverQuotaProClicked = true;
            delay('overquota:uqft', self._overquotaInfo.bind(self), 30000);

            if ($(this).hasClass('reg-st3-membership-bl')) {
                open(getAppBaseUrl() + '#propay_' + $(this).data('payment'));
            }
            else {
                open(getAppBaseUrl() + '#pro');
            }

            api_req({a: 'log', e: 99640, m: 'on overquota pro-plans clicked'});
        };
        var getMoreBonusesListener = function() {
            closeDialog();

            if (flags & dlmanager.LMT_ISREGISTERED) {
                dlmanager._achievementsListDialog($dialog);

                api_req({a: 'log', e: 99641, m: 'on overquota get-more-bonuses clicked'});
            }
            else {
                api_req({a: 'log', e: 99642, m: 'on overquota register-for-bonuses clicked'});

                dlmanager.showRegisterDialog4ach($dialog, flags);
            }
        };

        flags = flags !== undefined ? flags : this.lmtUserFlags;

        if (preWarning) {
            localStorage.seenQuotaPreWarn = Date.now();

            $('.msg-overquota', $dialog).addClass('hidden');
            $('.msg-prewarning', $dialog).removeClass('hidden');

            $('.continue, .continue-download', $dialog)
                .removeAttr('style')
                .rebind('click', this.onLimitedBandwidth.bind(this));

            $('.upgrade', $dialog).rebind('click', function() {
                api_req({a: 'log', e: 99643, m: 'on overquota pre-warning upgrade clicked'});

                // closeDialog();

                // if (preWarning > 1) {
                //     loadingDialog.show();
                    open(getAppBaseUrl() + '#pro');
                    return false;
                // }
                //
                // dlmanager.showRegisterDialog4ach($dialog, flags);
            });

            $('.reg-st3-membership-bl', $dialog).rebind('click', function() {
                open(getAppBaseUrl() + '#propay_' + $(this).data('payment'));
                return false;
            });
        }
        else {
            var $dlPageTW = $('.download.transfer-wrapper');

            $('.download.over-transfer-quota', $dlPageTW).addClass('hidden');
            $('.download.in-progress, .video-mode-wrapper', $dlPageTW).removeClass('over-quota');

            $('.msg-overquota', $dialog).removeClass('hidden');
            $('.msg-prewarning', $dialog).addClass('hidden');

            $('.continue', $dialog).attr('style', 'display:none');

            $('.upgrade', $dialog).rebind('click', onclick);
            $dialog.find('.reg-st3-membership-bl').rebind('click', onclick);

            $('.video-theatre-mode:visible').addClass('paused');

            if (page === 'download') {
                var $dtb = $('.download.transfer-buttons, .download.video-transfer-buttons');

                $('.create-account-button', $dtb).addClass('hidden').unbind('click');
                $('.get-more-bonuses', $dtb).addClass('hidden').unbind('click');

                if (flags & this.LMT_HASACHIEVEMENTS) {
                    if (flags & this.LMT_ISREGISTERED) {
                        $('.get-more-bonuses', $dtb)
                            .removeClass('hidden')
                            .rebind('click', getMoreBonusesListener);
                    }
                    else {
                        $('.create-account-button', $dtb)
                            .removeClass('hidden')
                            .rebind('click', getMoreBonusesListener);
                    }
                }

                $('.see-our-plans', $dtb).removeClass('hidden').rebind('click', onclick);

                $('.download.over-transfer-quota', $dlPageTW).removeClass('hidden');
                $('.download.in-progress, .video-mode-wrapper', $dlPageTW).addClass('over-quota');
            }
        }

        $('.bottom-tips a', $dialog).rebind('click', function() {
            open(getAppBaseUrl() +
                '#help/client/webclient/cloud-drive/576ca738886688e7028b4599'
            );
        });

        if (flags & this.LMT_ISREGISTERED) {
            $dialog.addClass('registered');
        }
        else {
            var $oqbbl = $('.overquota-bott-bl', $dialog);

            var showOverQuotaRegisterDialog = function() {
                closeDialog();
                dlmanager.showOverQuotaRegisterDialog();
            };

            if (preWarning && !u_wasloggedin()) {
                api_req({a: 'log', e: 99646, m: 'on pre-warning not-logged-in'});
                $('.default-big-button.login', $oqbbl).addClass('hidden');
            }
            else {
                $('.default-big-button.login', $oqbbl).removeClass('hidden').rebind('click', function() {
                    api_req({a: 'log', e: 99644, m: 'on overquota login clicked'});
                    closeDialog();

                    mega.ui.showLoginRequiredDialog({
                            minUserType: 3,
                            skipInitialDialog: 1
                        })
                        .done(function() {
                            api_req({a: 'log', e: 99645, m: 'on overquota logged into account.'});
                            closeDialog();
                            topmenuUI();
                            dlmanager._onQuotaRetry(true);
                        })
                        .fail(showOverQuotaRegisterDialog);
                });
            }

            $('.default-big-button.create-account', $oqbbl).rebind('click', showOverQuotaRegisterDialog);
        }

        $dialog.addClass('hidden-bottom');
        if (flags & this.LMT_HASACHIEVEMENTS || $dialog.hasClass('gotEFQb')) {
            $dialog.removeClass('hidden-bottom');
        }
        else if (!(flags & this.LMT_ISREGISTERED)) {
            var $pan = $('.not-logged.no-achievements', $dialog);

            if ($pan.length && !$pan.hasClass('flag-pcset')) {
                $pan.addClass('flag-pcset');

                M.req('efqb').done(function(val) {
                    if (val) {
                        $dialog.removeClass('hidden-bottom').addClass('gotEFQb');
                        $pan.text(String($pan.text()).replace('10%', val + '%'));
                    }
                });
            }
        }

        if (flags & this.LMT_HASACHIEVEMENTS) {
            $dialog.addClass('achievements');
            localStorage.gotOverquotaWithAchievements = 1;
            $('.get-more-bonuses', $dialog).rebind('click', getMoreBonusesListener);
        }
    },

    _setOverQuotaState: function DM_setOverQuotaState(dlTask) {
        this.isOverQuota = true;
        localStorage.seenOverQuotaDialog = Date.now();
        this.logger.debug('_setOverQuotaState', dlTask);

        if (typeof dlTask === "function") {
            this._dlQuotaListener.push(dlTask);
        }
        else if (dlTask) {
            this._quotaPushBack[dlTask.gid] = dlTask;
        }

        this.getCurrentDownloads()
            .forEach(function(gid) {
                fm_tfspause(gid, true);
            });
    },

    showOverQuotaRegisterDialog: function DM_freeQuotaDialog(dlTask) {

        this._setOverQuotaState(dlTask);

        // did we get a sid from another tab? (watchdog:setsid)
        if (typeof this.isOverFreeQuota === 'string') {
            // Yup, delay a retry...
            return delay('overfreequota:retry', this._onQuotaRetry.bind(this, true), 1200);
        }
        this.isOverFreeQuota = true;

        if (localStorage.awaitingConfirmationAccount) {
            var accountData = JSON.parse(localStorage.awaitingConfirmationAccount);
            this.logger.debug('showOverQuotaRegisterDialog: awaitingConfirmationAccount!');
            return mega.ui.sendSignupLinkDialog(accountData);
        }

        api_req({a: 'log', e: 99613, m: 'on overquota register dialog shown'});

        mega.ui.showRegisterDialog({
            title: l[17],
            body: '<p>' + l[8834] + '</p><p>' + l[8833] + '</p><h2>' + l[1095] + '</h2>',

            onAccountCreated: function(gotLoggedIn, accountData) {
                if (gotLoggedIn) {
                    // dlmanager._onQuotaRetry(true);
                    dlmanager._onOverquotaDispatchRetry();

                    api_req({a: 'log', e: 99649, m: 'on overquota logged-in through register dialog.'});
                }
                else {
                    localStorage.awaitingConfirmationAccount = JSON.stringify(accountData);
                    mega.ui.sendSignupLinkDialog(accountData);

                    api_req({a: 'log', e: 99650, m: 'on overquota account created.'});
                }
            }
        });
    },

    /**
     * Wrapper around mega.ui.showRegisterDialog()
     * @param {jQuery} [$dialog]   The parent dialog
     * @param {Number} [flags]     Limitation flags
     */
    showRegisterDialog4ach: function DM_showRegisterDialog($dialog, flags) {
        'use strict';

        api_req({a: 'log', e: 99647, m: 'on overquota register-for-achievements dialog shown'});

        if (flags & this.LMT_HASACHIEVEMENTS) {
            this.onOverquotaWithAchievements = true;
        }

        mega.ui.showRegisterDialog({
            onAccountCreated: function(gotLoggedIn, accountData) {
                if (gotLoggedIn) {
                    dlmanager._onOverquotaDispatchRetry($dialog);
                }
                else {
                    localStorage.awaitingConfirmationAccount = JSON.stringify(accountData);
                    mega.ui.sendSignupLinkDialog(accountData);
                }
            },
            onDialogClosed: function() {
                if ($dialog) {
                    fm_showoverlay();
                    $dialog.removeClass('hidden')
                        .find('.fm-dialog-close')
                        .rebind('click.quota', closeDialog);
                }
                delete dlmanager.onOverquotaWithAchievements;
            }
        });
    },

    showLimitedBandwidthDialog: function(res, callback, flags) {
        'use strict';

        var $dialog = $('.limited-bandwidth-dialog').removeClass('exceeded');

        loadingDialog.hide();
        this.onLimitedBandwidth = function() {
            if (callback) {
                $dialog.removeClass('registered achievements exceeded pro slider');
                $('.bottom-tips a', $dialog).unbind('click');
                $('.continue, .continue-download', $dialog).unbind('click');
                $('.upgrade, .reg-st3-membership-bl', $dialog).unbind('click');
                $('.get-more-bonuses', $dialog).unbind('click');
                if ($.dialog === 'download-pre-warning') {
                    $.dialog = false;
                }
                closeDialog();
                Soon(callback);
                callback = $dialog = undefined;
            }
            delete this.onLimitedBandwidth;
        };

        flags = flags !== undefined ? flags : this.lmtUserFlags;

        if (d) {
            // as per ticket 6446
            // /* 01 */ flags = this.LMT_ISREGISTERED | this.LMT_HASACHIEVEMENTS;
            // /* 02 */ flags = this.LMT_HASACHIEVEMENTS;
            // /* 03 */ flags = 0;
            // /* 04 */ flags = this.LMT_ISREGISTERED;

            this.lmtUserFlags = flags;
        }

        api_req({a: 'log', e: 99617, m: 'overquota pre-warning shown.'});

        uiCheckboxes($dialog, 'ignoreLimitedBandwidth');
        this._overquotaClickListeners($dialog, flags, res || true);

        if (is_mobile) {
            $dialog.find('.fm-dialog-close, .mobile.upgrade-to-pro').rebind('click', function() {
                $dialog.addClass('hidden');
                fm_hideoverlay();
            });
        }

        M.safeShowDialog('download-pre-warning', $dialog);
    },

    showOverQuotaDialog: function DM_quotaDialog(dlTask, flags) {
        'use strict';

        flags = flags !== undefined ? flags : this.lmtUserFlags;

        if (d) {
            // as per ticket 6446
            // /* 05 */ flags = this.LMT_ISREGISTERED | this.LMT_HASACHIEVEMENTS;
            // /* 06 */ flags = this.LMT_HASACHIEVEMENTS;
            // /* 07 */ flags = 0;
            // /* 08 */ flags = this.LMT_ISREGISTERED;
            // /* 09 */ flags = this.LMT_ISREGISTERED | this.LMT_ISPRO | this.LMT_HASACHIEVEMENTS;
            // /* 10 */ flags = this.LMT_ISREGISTERED | this.LMT_ISPRO;

            this.lmtUserFlags = flags;
        }

        if (this.efq && !(flags & this.LMT_ISREGISTERED)) {
            return this.showOverQuotaRegisterDialog(dlTask);
        }
        loadingDialog.hide();

        var asyncTaskID = false;
        var $dialog = $('.fm-dialog.limited-bandwidth-dialog');

        this._setOverQuotaState(dlTask);

        if ($dialog.is(':visible')) {
            this.logger.info('showOverQuotaDialog', 'visible already.');
            return;
        }

        if ($('.fm-dialog.achievements-list-dialog').is(':visible')) {
            this.logger.info('showOverQuotaDialog', 'Achievements dialog visible.');
            return;
        }

        $dialog
            .removeClass('registered achievements exceeded pro slider')
            .find('.transfer-overquota-txt')
            .safeHTML(l[7100].replace('%1', '<span class="hidden countdown"></span>'))
            .end();

        if (flags & this.LMT_ISPRO) {
            $dialog.addClass('pro');

            asyncTaskID = 'mOverQuota.' + makeUUID();

            if (M.account) {
                // Force data retrieval from API
                M.account.lastupdate = 0;
            }
            M.accountData(function(account) {
                var tfsQuotaLimit = bytesToSize(account.bw, 0).split(' ');
                var tfsQuotaUsed = (account.downbw_used + account.servbw_used);
                var perc = Math.min(100, Math.ceil(tfsQuotaUsed * 100 / account.bw));

                $('.chart.data .size-txt', $dialog).text(bytesToSize(tfsQuotaUsed, 0));
                $('.chart.data .pecents-txt', $dialog).text(tfsQuotaLimit[0]);
                $('.chart.data .gb-txt', $dialog).text(tfsQuotaLimit[1]);
                $('.fm-account-blocks.bandwidth', $dialog).removeClass('no-percs');
                $('.chart.data .perc-txt', $dialog).text(perc + '%');

                // if they granted quota to other users
                if (account.servbw_limit > 0) {
                    $dialog.addClass('slider');

                    $('.bandwidth-slider', $dialog).slider({
                        min: 0, max: 100, range: 'min', value: account.servbw_limit,
                        change: function(e, ui) {
                            if (ui.value < account.servbw_limit) {
                                // retry download if less quota was chosen...
                                loadingDialog.show();
                                M.req({a: 'up', srvratio: ui.value})
                                    .always(function() {
                                        loadingDialog.hide();
                                        dlmanager._onQuotaRetry(true);
                                    });
                            }
                        }
                    });
                }

                mBroadcaster.sendMessage(asyncTaskID);
                asyncTaskID = null;
            });
        }

        if (is_mobile) {
            $dialog.find('.fm-dialog-close, .mobile.upgrade-to-pro').rebind('click', function() {
                $dialog.addClass('hidden');
                fm_hideoverlay();
            });
        }

        M.safeShowDialog('download-overquota', function() {
            var doCloseModal = function closeModal() {
                if (!$('.download.transfer-overquota-txt').is(':visible')) {
                    clearInterval(dlmanager._overQuotaTimeLeftTick);
                }
                $('.fm-dialog-overlay').unbind('click.dloverq');
                $dialog.unbind('dialog-closed').find('.fm-dialog-close').unbind('click.quota');
                closeDialog();
                return false;
            };
            dlmanager._overquotaInfo();
            dlmanager._overquotaClickListeners($dialog, flags);

            $('.fm-dialog-overlay').rebind('click.dloverq', doCloseModal);

            $dialog
                .addClass('exceeded')
                .removeClass('hidden')
                .rebind('dialog-closed', doCloseModal)
                .find('.fm-dialog-close')
                .rebind('click.quota', doCloseModal);

            api_req({a: 'log', e: 99648, m: 'on overquota dialog shown'});

            if (asyncTaskID) {
                loadingDialog.show();
                mBroadcaster.once(asyncTaskID, function() {
                    loadingDialog.hide();
                });
            }

            return $dialog;
        });
    },

    getCurrentDownloads: function() {
        return array.unique(dl_queue.filter(isQueueActive).map(dlmanager.getGID));
    },

    getCurrentDownloadsSize: function(sri) {
        var size = 0;

        if (typeof dl_queue === 'undefined') {
            return size;
        }

        dl_queue
            .filter(isQueueActive)
            .map(function(dl) {
                size += dl.size;

                if (sri) {
                    // Subtract resume info

                    if (dl.byteOffset) {
                        size -= dl.byteOffset;
                    }
                }
            });

        return size;
    },

    getQBQData: function() {
        'use strict';

        var q = {p: [], n: [], s: 0};

        dl_queue
            .filter(isQueueActive)
            .map(function(dl) {
                if (!dl.loaded || dl.size - dl.loaded) {
                    if (dl.ph) {
                        q.p.push(dl.ph);
                    }
                    else {
                        q.n.push(dl.id);
                    }

                    if (dl.loaded) {
                        q.s += dl.loaded;
                    }
                }
            });

        return q;
    },

    /**
     * Check whether MEGAsync is running.
     *
     * @param {String}  minVersion      The min MEGAsync version required.
     * @param {Boolean} getVersionInfo  Do not reject the promise if the min version is not
     *                                  meet, instead resolve it providing an ERANGE result.
     * @return {MegaPromise}
     */
    isMEGAsyncRunning: function(minVersion, getVersionInfo) {
        var timeout = 400;
        var logger = this.logger;
        var promise = new MegaPromise();

        var resolve = function() {
            if (promise) {
                loadingDialog.hide();
                logger.debug('isMEGAsyncRunning: YUP', arguments);

                promise.resolve.apply(promise, arguments);
                promise = undefined;
            }
        };
        var reject = function(e) {
            if (promise) {
                loadingDialog.hide();
                logger.debug('isMEGAsyncRunning: NOPE', e);

                promise.reject.apply(promise, arguments);
                promise = undefined;
            }
        };
        var loader = function() {
            if (typeof megasync === 'undefined') {
                return reject(EACCESS);
            }
            megasync.isInstalled(function(err, is) {
                if (err || !is) {
                    reject(err || ENOENT);
                }
                else {
                    var verNotMeet = false;

                    // if a min version is required, check for it
                    if (minVersion) {
                        var runningVersion = M.vtol(is.v);

                        if (typeof minVersion !== 'number'
                                || parseInt(minVersion) !== minVersion) {

                            minVersion = M.vtol(minVersion);
                        }

                        if (runningVersion < minVersion) {
                            if (!getVersionInfo) {
                                return reject(ERANGE);
                            }

                            verNotMeet = ERANGE;
                        }
                    }

                    var syncData = clone(is);
                    syncData.verNotMeet = verNotMeet;

                    resolve(megasync, syncData);
                }
            });
        };

        loadingDialog.show();
        logger.debug('isMEGAsyncRunning: checking...');

        if (typeof megasync === 'undefined') {
            timeout = 4000;
            M.require('megasync_js').always(loader);
        }
        else {
            onIdle(loader);
        }

        setTimeout(reject, timeout);

        return promise;
    },

    setBrowserWarningClasses: function(selector, $container, message) {
        'use strict';

        var uad = ua.details || false;
        var $elm = $(selector, $container);

        if (message) {
            $elm.addClass('default-warning');
        }
        else if (window.safari) {
            $elm.addClass('safari');
        }
        else if (mega.chrome) {
            $elm.addClass('chrome');
        }
        else if (window.opr) {
            $elm.addClass('opera');
        }
        else if (uad.engine === 'Gecko') {
            $elm.addClass('ff');
        }
        else if (uad.engine === 'Trident') {
            $elm.addClass('ie');
        }
        else if (uad.browser === 'Edge') {
            $elm.addClass('edge');
        }

        var setText = function(locale, $elm) {
            var text = uad.browser ? String(locale).replace('%1', uad.browser) : l[16883];

            if (message) {
                text = l[1676] + ': ' + message + '<br/>' + l[16870] + ' %2';
            }

            if (mega.chrome) {
                if (window.Incognito) {
                    text = text.replace('%2', '(' + l[16869] + ')');
                }
                else if (message) {
                    text = text.replace('%2', '');
                }
                else if (is_extension) {
                    text = l[17792];
                }
                else {
                    text = l[17793];

                    onIdle(function() {
                        $('.freeupdiskspace').rebind('click', function() {
                            var $dialog = $('.megasync-overlay');
                            $('.megasync-close, .fm-dialog-close', $dialog).click();

                            msgDialog('warningb', l[882], l[7157], 0, function(yes) {
                                if (yes) {
                                    var logged = false;

                                    loadingDialog.show();
                                    M.req({a: 'log', e: 99682}).always(function() { logged = true; });

                                    M.clearFileSystemStorage()
                                        .always(function() {
                                            var reload = function() {
                                                location.reload(true);
                                            };

                                            if (logged) {
                                                reload();
                                            }
                                            else {
                                                setTimeout(reload, 3000);
                                            }
                                        });
                                }
                            });
                            return false;
                        });
                    });
                }
            }
            else {
                text = text.replace('%2', '(' + l[16868] + ')');
            }

            $elm.find('span').safeHTML(text);
        };

        if ($container && $elm) {
            setText(l[16866], $elm);
            $container.addClass('warning');
        }
        else {
            setText(l[16865], $elm.addClass('visible'));
        }
    },

    // MEGAsync dialog If filesize is too big for downloading through browser
    showMEGASyncOverlay: function(onSizeExceed, dlStateError) {
        'use strict';

        //M.require('megasync_js').dump();

        var $overlay = $('.megasync-overlay');
        var $body = $('body');

        var hideOverlay = function() {
            $body.unbind('keyup.msd');
            $overlay.addClass('hidden');
            $body.removeClass('overlayed');
        };

        $overlay.addClass('msd-dialog').removeClass('hidden downloading');
        $body.addClass('overlayed');

        var $slides = $overlay.find('.megasync-slide');
        var $currentSlide = $slides.filter('.megasync-slide:not(.hidden)').first();
        var $sliderControl = $overlay.find('.megasync-slider.button');
        var $sliderPrevButton = $sliderControl.filter('.prev');
        var $sliderNextButton = $sliderControl.filter('.next');

        $slides.removeClass('prev current next');
        $currentSlide.addClass('current');
        $currentSlide.prev().not('.hidden').addClass('prev');
        $currentSlide.next().not('.hidden').addClass('next');
        $sliderPrevButton.addClass('disabled');
        $sliderNextButton.removeClass('disabled');

        $sliderControl.rebind('click', function() {
            var $this = $(this);
            var $currentSlide = $overlay.find('.megasync-slide.current');
            var $prevSlide = $currentSlide.prev().not('.hidden');
            var $nextSlide = $currentSlide.next().not('.hidden');

            if ($this.hasClass('prev') && $prevSlide.length) {
                $slides.removeClass('prev current next');
                $prevSlide.addClass('current');
                $currentSlide.addClass('next');
                $sliderNextButton.removeClass('disabled');

                if ($prevSlide.prev().not('.hidden').length) {
                    $prevSlide.prev().addClass('prev');
                    $sliderPrevButton.removeClass('disabled');
                }
                else {
                    $sliderPrevButton.addClass('disabled');
                }
            }
            else if ($nextSlide.length) {
                $slides.removeClass('prev current next');
                $nextSlide.addClass('current');
                $currentSlide.addClass('prev');
                $sliderPrevButton.removeClass('disabled');

                if ($nextSlide.next().not('.hidden').length) {
                    $nextSlide.next().addClass('next');
                    $sliderNextButton.removeClass('disabled');
                }
                else {
                    $sliderNextButton.addClass('disabled');
                }
            }
        });

        if (onSizeExceed) {
            dlmanager.setBrowserWarningClasses('.megasync-bottom-warning', $overlay, dlStateError);
        }

        $('.big-button.download-megasync', $overlay).rebind('click', function() {
            if (typeof megasync === 'undefined') {
                console.error('Failed to load megasync.js');
            }
            else {
                if (typeof dlpage_ph === 'string') {
                    megasync.download(dlpage_ph, dlpage_key);
                }
                else {
                    open(megasync.getMegaSyncUrl() || '/sync');
                }
            }

            return false;
        });

        $('.megasync-info-txt a', $overlay).rebind('click', function() {
            hideOverlay();
            loadSubPage('pro');
        });

        $('.megasync-close, .fm-dialog-close', $overlay).rebind('click', hideOverlay);

        $body.rebind('keyup.msd', function(e) {
            if (e.keyCode === 27) {
                hideOverlay();
            }
        });

        $('a.clickurl', $overlay).rebind('click', function() {
            open(this.href);
            return false;
        });
    }
};

/** @name dlmanager.LMT_ISPRO */
/** @name dlmanager.LMT_ISREGISTERED */
/** @name dlmanager.LMT_HASACHIEVEMENTS */
makeEnum(['ISREGISTERED', 'ISPRO', 'HASACHIEVEMENTS'], 'LMT_', dlmanager);

<<<<<<< HEAD
=======
// TODO: move the next functions to fm.js when no possible conflicts
function fm_tfsorderupd() {
    M.t = {};
    $('.transfer-table tr[id]:visible').each(function(pos, node) {
        var t = String(node.id).split('_').shift();
        if (['ul', 'dl', 'zip', 'LOCKed'].indexOf(t) === -1) {
            dlmanager.logger.error('fm_tfsorderupd', 'Unexpected node id: ' + node.id);
        }

        // if (t !== 'LOCKed') {
            M.t[pos] = node.id;
            M.t[node.id] = pos;
        // }
    });
    if (d) {
        dlmanager.logger.info('M.t', M.t);
    }
    return M.t;
}

function fm_tfspause(gid, overquota) {
    if (ASSERT(typeof gid === 'string' && "zdu".indexOf(gid[0]) !== -1, 'Ivalid GID to pause')) {
        if (gid[0] === 'u') {
            ulQueue.pause(gid);
        }
        else {
            dlQueue.pause(gid);
        }
        if (typeof overquota === 'undefined') {
            overquota = dlmanager.isOverQuota;
        }

        if (page === 'download') {
            if (overquota === true) {
                setTransferStatus(gid, l[1673]);
                $('.download.file-info').addClass('overquota');
            }
            $('.download .pause-transfer span').text(l[9118]);
            $('.download.scroll-block').addClass('paused-transfer');
            $('.download.eta-block span').text('');
            $('.download.speed-block .dark-numbers').text('');
            $('.download.speed-block .light-txt').text(l[1651]).addClass('small');
        }
        else {
            var $tr = $('.transfer-table tr#' + gid);

            if ($tr.hasClass('transfer-started')) {
                $tr.find('.eta').text('').addClass('unknown');
                $tr.find('.speed').text(l[1651]).addClass('unknown');
            }
            $tr.addClass('transfer-paused');
            $tr.removeClass('transfer-started');

            if (overquota === true) {
                $tr.addClass('transfer-error');
                $tr.find('.transfer-status').addClass('overquota').text(l[1673]);
            }
            else {
                $tr.addClass('transfer-queued');
                $tr.removeClass('transfer-error');
                $tr.find('.transfer-status').text(l[7227]);
            }

            if (fminitialized) {
                // FIXME: do not rely on cached DOM nodes and just queue the paused state for transfers
                mega.ui.tpp.pause(gid, gid[0] === 'u' ? 'ul' : 'dl');
            }
        }
        return true;
    }
    return false;
}

function fm_tfsresume(gid) {
    if (ASSERT(typeof gid === 'string' && "zdu".indexOf(gid[0]) !== -1, 'Invalid GID to resume')) {
        if (gid[0] === 'u') {
            ulQueue.resume(gid);

            if (page !== 'download') {
                mega.ui.tpp.resume(gid, 'ul');
            }
        }
        else {
            var $tr = $('.transfer-table tr#' + gid);

            if (page === 'download'
                    && $('.download.file-info').hasClass('overquota')
                    || $tr.find('.transfer-status').hasClass('overquota')) {

                if (page === 'download') {
                    $('.download .pause-transfer').addClass('active');
                    $('.download.scroll-block').addClass('paused-transfer');
                }

                if (dlmanager.isOverFreeQuota) {
                    return dlmanager.showOverQuotaRegisterDialog();
                }

                return dlmanager.showOverQuotaDialog();
            }
            dlQueue.resume(gid);

            if (page !== 'download') {
                mega.ui.tpp.resume(gid, 'dl');
            }

            if (page === 'download') {
                $('.download .pause-transfer span').text(l[9112]);
                $('.download.scroll-block').removeClass('paused-transfer');
                $('.download.speed-block .light-txt').text('').removeClass('small');
            }
            else {
                $tr.removeClass('transfer-paused');

                if (!$('.transfer-table tr.transfer-started, .transfer-table tr.transfer-initiliazing').length) {

                    $tr.addClass('transfer-initiliazing')
                        .find('.transfer-status').text(l[1042]);
                }
                else {
                    $tr.find('.speed, .eta').removeClass('unknown').text('');
                }
            }
        }
        return true;
    }
    return false;
}

function fm_tfsmove(gid, dir) { // -1:up, 1:down
    /* jshint -W074 */
    var tfs = $('#' + gid);
    var to;
    var act;
    var p1;
    var p2;
    var i;
    var x;
    var mng;
    gid = String(gid);
    mng = gid[0] === 'u' ? ulmanager : dlmanager;
    if (tfs.length !== 1) {
        mng.logger.warn('Invalid transfer node', gid, tfs);
        return;
    }

    if (!GlobalProgress[gid] || GlobalProgress[gid].working.length) {
        mng.logger.warn('Invalid transfer state', gid);
        return;
    }

    if (dir !== -1) {
        to = tfs.next();
        act = 'after';
    }
    else {
        to = tfs.prev();
        act = 'before';
    }

    var id = to && to.attr('id') || 'x';

    if (!GlobalProgress[id] || GlobalProgress[id].working.length) {
        if (id !== 'x') {
            mng.logger.warn('Invalid [to] transfer state', gid, id, to);
        }
        return;
    }

    if (id[0] === gid[0] || "zdz".indexOf(id[0] + gid[0]) !== -1) {
        to[act](tfs);
    }
    else {
        if (d) {
            dlmanager.logger.error('Unable to move ' + gid);
        }
        return;
    }

    fm_tfsorderupd();

    var m_prop;
    var m_queue;
    var mQueue = [];
    if (gid[0] === 'z' || id[0] === 'z') {
        var p = 0;
        var trick = Object.keys(M.t).map(Number).filter(function(n) {
                        return !isNaN(n) && M.t[n][0] !== 'u';
                    });
        for (i in trick) {
            if (trick.hasOwnProperty(i)) {
                ASSERT(i === trick[i] && M.t[i], 'Oops..');
                var mQ = dlQueue.slurp(M.t[i]);
                for (x in mQ) {
                    if (mQ.hasOwnProperty(x)) {
                        (dl_queue[p] = mQ[x][0].dl).pos = p;
                        ++p;
                    }
                }
                mQueue = mQueue.concat(mQ);
            }
        }
        // we should probably fix our Array inheritance
        for (var j = p, len = dl_queue.length; j < len; ++j) {
            delete dl_queue[j];
        }
        dl_queue.length = p;
        dlQueue._queue = mQueue;
        return;
    }

    if (gid[0] === 'u') {
        m_prop = 'ul';
        mQueue = ulQueue._queue;
        m_queue = ul_queue;
    }
    else {
        m_prop = 'dl';
        mQueue = dlQueue._queue;
        m_queue = dl_queue;
    }
    var t_queue = m_queue.filter(isQueueActive);
    if (t_queue.length !== m_queue.length) {
        var m = t_queue.length;
        i = 0;
        while (i < m) {
            (m_queue[i] = t_queue[i]).pos = i;
            ++i;
        }
        m_queue.length = i;
        while (m_queue[i]) {
            delete m_queue[i++];
        }
    }
    for (i in mQueue) {
        if (mQueue[i][0][gid]) {
            var tmp = mQueue[i];
            var m_q = tmp[0][m_prop];
            p1 = Number(i) + dir;
            p2 = m_q.pos;
            tmp[0][m_prop].pos = mQueue[p1][0][m_prop].pos;
            mQueue[p1][0][m_prop].pos = p2;
            mQueue[i] = mQueue[p1];
            mQueue[p1] = tmp;
            p1 = m_queue.indexOf(m_q);
            tmp = m_queue[p1];
            m_queue[p1] = m_queue[p1 + dir];
            m_queue[p1 + dir] = tmp;
            ASSERT(m_queue[p1].pos === mQueue[i][0][m_prop].pos, 'Huh, move sync error..');
            break;
        }
    }
}

function fm_tfsupdate() {
    var i = 0;
    var u = 0;

    var tfse = M.getTransferElements();
    if (!tfse) {
        return false;
    }
    var domTable = tfse.domTable;

    var domCompleted = domTable.querySelectorAll('tr.transfer-completed');
    var completedLen = domCompleted.length;
    if (completedLen) {
        var ttl    = M.getTransferTableLengths();
        var parent = domCompleted[0].parentNode;

        if (completedLen + 4 > ttl.size || M.pendingTransfers > 50 + ttl.used * 4) {
            // Remove completed transfers filling the whole table
            while (completedLen--) {
                parent.removeChild(domCompleted[completedLen]);
            }
            mBroadcaster.sendMessage('tfs-dynlist-flush');
        }
        else {
            // Move completed transfers to the bottom
            while (completedLen--) {
                parent.appendChild(domCompleted[completedLen]);
            }
        }
    }
    if ($.transferHeader) {
        $.transferHeader(tfse);
    }

    /*$('.transfer-table span.row-number').each(function() {
        var $this = $(this);
        $this.text(++i);
        if ($this.closest('tr').find('.transfer-type.upload').length) {
            ++u;
        }
    });*/
    var $trs = domTable.querySelectorAll('tr:not(.transfer-completed)');
    i = $trs.length;
    while (i--) {
        if ($trs[i].classList.contains('transfer-upload')) {
            ++u;
        }
    }
    i = $trs.length - u;
    for (var k in M.tfsdomqueue) {
        if (k[0] === 'u') {
            ++u;
        }
        else {
            ++i;
        }
    }

    M.pendingTransfers = i + u;
    tfse.domUploadBlock.textContent = u || '';
    tfse.domDownloadBlock.textContent = i || '';

    if (!i && !u) {
        mega.ui.tpp.hide();
    }
}

>>>>>>> 514c3e61
var dlQueue = new TransferQueue(function _downloader(task, done) {
    if (!task.dl) {
        dlQueue.logger.info('Skipping frozen task ' + task);
        return done();
    }
    return task.run(done);
}, 4, 'downloader');

// chunk scheduler
dlQueue.validateTask = function(pzTask) {
    var r = pzTask instanceof ClassChunk || pzTask instanceof ClassEmptyChunk;

    if (!r && pzTask instanceof ClassFile && !dlmanager.fetchingFile) {
        var j = this._queue.length;
        while (j--) {
            if (this._queue[j][0] instanceof ClassChunk) {
                break;
            }
        }

        if ((r = (j === -1)) && $.len(this._qpaused)) {
            fm_tfsorderupd();

            // About to start a new download, check if a previously paused dl was resumed.
            var p1 = M.t[pzTask.gid];
            for (var i = 0; i < p1; ++i) {
                var gid = M.t[i];
                if (this._qpaused[gid] && this.dispatch(gid)) {
                    return -0xBEEF;
                }
            }
        }
    }
    return r;
};

/**
 *  DownloadQueue
 *
 *  Array extension to override push, so we can easily
 *  kick up the download (or queue it) without modifying the
 *  caller codes
 */
function DownloadQueue() {}
inherits(DownloadQueue, Array);

DownloadQueue.prototype.push = function() {
    var pos = Array.prototype.push.apply(this, arguments);
    var id = pos - 1;
    var dl = this[id];
    var dl_id = dl.ph || dl.id;
    var dl_key = dl.key;
    var dlIO;

    if (dl.zipid) {
        if (!Zips[dl.zipid]) {
            Zips[dl.zipid] = new ZipWriter(dl.zipid, dl);
        }
        dlIO = Zips[dl.zipid].addEntryFile(dl);
    }
    else {
        if (dl.preview || Math.min(MemoryIO.fileSizeLimit, 90 * 1048576) > dl.size) {
            dlIO = new MemoryIO(dl_id, dl);
        }
        else {
            dlIO = new dlMethod(dl_id, dl);
        }
    }

    dl.aes = new sjcl.cipher.aes([
        dl_key[0] ^ dl_key[4],
        dl_key[1] ^ dl_key[5],
        dl_key[2] ^ dl_key[6],
        dl_key[3] ^ dl_key[7]
    ]);
    dl.nonce = JSON.stringify([
        dl_key[0] ^ dl_key[4],
        dl_key[1] ^ dl_key[5],
        dl_key[2] ^ dl_key[6],
        dl_key[3] ^ dl_key[7], dl_key[4], dl_key[5]
    ]);

    dl.pos = id; // download position in the queue
    dl.dl_id = dl_id; // download id
    dl.io = dlIO;
    // Use IO object to keep in track of progress
    // and speed
    dl.io.progress = 0;
    dl.io.size = dl.size;
    dl.decrypter = 0;
    dl.n = M.getSafeName(dl.n);

    if (!dl.zipid) {
        dlmanager.dlWriter(dl);
    }
    else {
        dl.writer = dlIO;
    }
    Object.defineProperty(dl, 'hasResumeSupport', {value: dl.io.hasResumeSupport});

    dl.macs = Object.create(null);

    dlQueue.push(new ClassFile(dl));

    return pos;
};<|MERGE_RESOLUTION|>--- conflicted
+++ resolved
@@ -2060,330 +2060,6 @@
 /** @name dlmanager.LMT_HASACHIEVEMENTS */
 makeEnum(['ISREGISTERED', 'ISPRO', 'HASACHIEVEMENTS'], 'LMT_', dlmanager);
 
-<<<<<<< HEAD
-=======
-// TODO: move the next functions to fm.js when no possible conflicts
-function fm_tfsorderupd() {
-    M.t = {};
-    $('.transfer-table tr[id]:visible').each(function(pos, node) {
-        var t = String(node.id).split('_').shift();
-        if (['ul', 'dl', 'zip', 'LOCKed'].indexOf(t) === -1) {
-            dlmanager.logger.error('fm_tfsorderupd', 'Unexpected node id: ' + node.id);
-        }
-
-        // if (t !== 'LOCKed') {
-            M.t[pos] = node.id;
-            M.t[node.id] = pos;
-        // }
-    });
-    if (d) {
-        dlmanager.logger.info('M.t', M.t);
-    }
-    return M.t;
-}
-
-function fm_tfspause(gid, overquota) {
-    if (ASSERT(typeof gid === 'string' && "zdu".indexOf(gid[0]) !== -1, 'Ivalid GID to pause')) {
-        if (gid[0] === 'u') {
-            ulQueue.pause(gid);
-        }
-        else {
-            dlQueue.pause(gid);
-        }
-        if (typeof overquota === 'undefined') {
-            overquota = dlmanager.isOverQuota;
-        }
-
-        if (page === 'download') {
-            if (overquota === true) {
-                setTransferStatus(gid, l[1673]);
-                $('.download.file-info').addClass('overquota');
-            }
-            $('.download .pause-transfer span').text(l[9118]);
-            $('.download.scroll-block').addClass('paused-transfer');
-            $('.download.eta-block span').text('');
-            $('.download.speed-block .dark-numbers').text('');
-            $('.download.speed-block .light-txt').text(l[1651]).addClass('small');
-        }
-        else {
-            var $tr = $('.transfer-table tr#' + gid);
-
-            if ($tr.hasClass('transfer-started')) {
-                $tr.find('.eta').text('').addClass('unknown');
-                $tr.find('.speed').text(l[1651]).addClass('unknown');
-            }
-            $tr.addClass('transfer-paused');
-            $tr.removeClass('transfer-started');
-
-            if (overquota === true) {
-                $tr.addClass('transfer-error');
-                $tr.find('.transfer-status').addClass('overquota').text(l[1673]);
-            }
-            else {
-                $tr.addClass('transfer-queued');
-                $tr.removeClass('transfer-error');
-                $tr.find('.transfer-status').text(l[7227]);
-            }
-
-            if (fminitialized) {
-                // FIXME: do not rely on cached DOM nodes and just queue the paused state for transfers
-                mega.ui.tpp.pause(gid, gid[0] === 'u' ? 'ul' : 'dl');
-            }
-        }
-        return true;
-    }
-    return false;
-}
-
-function fm_tfsresume(gid) {
-    if (ASSERT(typeof gid === 'string' && "zdu".indexOf(gid[0]) !== -1, 'Invalid GID to resume')) {
-        if (gid[0] === 'u') {
-            ulQueue.resume(gid);
-
-            if (page !== 'download') {
-                mega.ui.tpp.resume(gid, 'ul');
-            }
-        }
-        else {
-            var $tr = $('.transfer-table tr#' + gid);
-
-            if (page === 'download'
-                    && $('.download.file-info').hasClass('overquota')
-                    || $tr.find('.transfer-status').hasClass('overquota')) {
-
-                if (page === 'download') {
-                    $('.download .pause-transfer').addClass('active');
-                    $('.download.scroll-block').addClass('paused-transfer');
-                }
-
-                if (dlmanager.isOverFreeQuota) {
-                    return dlmanager.showOverQuotaRegisterDialog();
-                }
-
-                return dlmanager.showOverQuotaDialog();
-            }
-            dlQueue.resume(gid);
-
-            if (page !== 'download') {
-                mega.ui.tpp.resume(gid, 'dl');
-            }
-
-            if (page === 'download') {
-                $('.download .pause-transfer span').text(l[9112]);
-                $('.download.scroll-block').removeClass('paused-transfer');
-                $('.download.speed-block .light-txt').text('').removeClass('small');
-            }
-            else {
-                $tr.removeClass('transfer-paused');
-
-                if (!$('.transfer-table tr.transfer-started, .transfer-table tr.transfer-initiliazing').length) {
-
-                    $tr.addClass('transfer-initiliazing')
-                        .find('.transfer-status').text(l[1042]);
-                }
-                else {
-                    $tr.find('.speed, .eta').removeClass('unknown').text('');
-                }
-            }
-        }
-        return true;
-    }
-    return false;
-}
-
-function fm_tfsmove(gid, dir) { // -1:up, 1:down
-    /* jshint -W074 */
-    var tfs = $('#' + gid);
-    var to;
-    var act;
-    var p1;
-    var p2;
-    var i;
-    var x;
-    var mng;
-    gid = String(gid);
-    mng = gid[0] === 'u' ? ulmanager : dlmanager;
-    if (tfs.length !== 1) {
-        mng.logger.warn('Invalid transfer node', gid, tfs);
-        return;
-    }
-
-    if (!GlobalProgress[gid] || GlobalProgress[gid].working.length) {
-        mng.logger.warn('Invalid transfer state', gid);
-        return;
-    }
-
-    if (dir !== -1) {
-        to = tfs.next();
-        act = 'after';
-    }
-    else {
-        to = tfs.prev();
-        act = 'before';
-    }
-
-    var id = to && to.attr('id') || 'x';
-
-    if (!GlobalProgress[id] || GlobalProgress[id].working.length) {
-        if (id !== 'x') {
-            mng.logger.warn('Invalid [to] transfer state', gid, id, to);
-        }
-        return;
-    }
-
-    if (id[0] === gid[0] || "zdz".indexOf(id[0] + gid[0]) !== -1) {
-        to[act](tfs);
-    }
-    else {
-        if (d) {
-            dlmanager.logger.error('Unable to move ' + gid);
-        }
-        return;
-    }
-
-    fm_tfsorderupd();
-
-    var m_prop;
-    var m_queue;
-    var mQueue = [];
-    if (gid[0] === 'z' || id[0] === 'z') {
-        var p = 0;
-        var trick = Object.keys(M.t).map(Number).filter(function(n) {
-                        return !isNaN(n) && M.t[n][0] !== 'u';
-                    });
-        for (i in trick) {
-            if (trick.hasOwnProperty(i)) {
-                ASSERT(i === trick[i] && M.t[i], 'Oops..');
-                var mQ = dlQueue.slurp(M.t[i]);
-                for (x in mQ) {
-                    if (mQ.hasOwnProperty(x)) {
-                        (dl_queue[p] = mQ[x][0].dl).pos = p;
-                        ++p;
-                    }
-                }
-                mQueue = mQueue.concat(mQ);
-            }
-        }
-        // we should probably fix our Array inheritance
-        for (var j = p, len = dl_queue.length; j < len; ++j) {
-            delete dl_queue[j];
-        }
-        dl_queue.length = p;
-        dlQueue._queue = mQueue;
-        return;
-    }
-
-    if (gid[0] === 'u') {
-        m_prop = 'ul';
-        mQueue = ulQueue._queue;
-        m_queue = ul_queue;
-    }
-    else {
-        m_prop = 'dl';
-        mQueue = dlQueue._queue;
-        m_queue = dl_queue;
-    }
-    var t_queue = m_queue.filter(isQueueActive);
-    if (t_queue.length !== m_queue.length) {
-        var m = t_queue.length;
-        i = 0;
-        while (i < m) {
-            (m_queue[i] = t_queue[i]).pos = i;
-            ++i;
-        }
-        m_queue.length = i;
-        while (m_queue[i]) {
-            delete m_queue[i++];
-        }
-    }
-    for (i in mQueue) {
-        if (mQueue[i][0][gid]) {
-            var tmp = mQueue[i];
-            var m_q = tmp[0][m_prop];
-            p1 = Number(i) + dir;
-            p2 = m_q.pos;
-            tmp[0][m_prop].pos = mQueue[p1][0][m_prop].pos;
-            mQueue[p1][0][m_prop].pos = p2;
-            mQueue[i] = mQueue[p1];
-            mQueue[p1] = tmp;
-            p1 = m_queue.indexOf(m_q);
-            tmp = m_queue[p1];
-            m_queue[p1] = m_queue[p1 + dir];
-            m_queue[p1 + dir] = tmp;
-            ASSERT(m_queue[p1].pos === mQueue[i][0][m_prop].pos, 'Huh, move sync error..');
-            break;
-        }
-    }
-}
-
-function fm_tfsupdate() {
-    var i = 0;
-    var u = 0;
-
-    var tfse = M.getTransferElements();
-    if (!tfse) {
-        return false;
-    }
-    var domTable = tfse.domTable;
-
-    var domCompleted = domTable.querySelectorAll('tr.transfer-completed');
-    var completedLen = domCompleted.length;
-    if (completedLen) {
-        var ttl    = M.getTransferTableLengths();
-        var parent = domCompleted[0].parentNode;
-
-        if (completedLen + 4 > ttl.size || M.pendingTransfers > 50 + ttl.used * 4) {
-            // Remove completed transfers filling the whole table
-            while (completedLen--) {
-                parent.removeChild(domCompleted[completedLen]);
-            }
-            mBroadcaster.sendMessage('tfs-dynlist-flush');
-        }
-        else {
-            // Move completed transfers to the bottom
-            while (completedLen--) {
-                parent.appendChild(domCompleted[completedLen]);
-            }
-        }
-    }
-    if ($.transferHeader) {
-        $.transferHeader(tfse);
-    }
-
-    /*$('.transfer-table span.row-number').each(function() {
-        var $this = $(this);
-        $this.text(++i);
-        if ($this.closest('tr').find('.transfer-type.upload').length) {
-            ++u;
-        }
-    });*/
-    var $trs = domTable.querySelectorAll('tr:not(.transfer-completed)');
-    i = $trs.length;
-    while (i--) {
-        if ($trs[i].classList.contains('transfer-upload')) {
-            ++u;
-        }
-    }
-    i = $trs.length - u;
-    for (var k in M.tfsdomqueue) {
-        if (k[0] === 'u') {
-            ++u;
-        }
-        else {
-            ++i;
-        }
-    }
-
-    M.pendingTransfers = i + u;
-    tfse.domUploadBlock.textContent = u || '';
-    tfse.domDownloadBlock.textContent = i || '';
-
-    if (!i && !u) {
-        mega.ui.tpp.hide();
-    }
-}
-
->>>>>>> 514c3e61
 var dlQueue = new TransferQueue(function _downloader(task, done) {
     if (!task.dl) {
         dlQueue.logger.info('Skipping frozen task ' + task);
