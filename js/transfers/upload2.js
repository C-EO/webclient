/* ***************** BEGIN MEGA LIMITED CODE REVIEW LICENCE *****************
 *
 * Copyright (c) 2016 by Mega Limited, Auckland, New Zealand
 * All rights reserved.
 *
 * This licence grants you the rights, and only the rights, set out below,
 * to access and review Mega's code. If you take advantage of these rights,
 * you accept this licence. If you do not accept the licence,
 * do not access the code.
 *
 * Words used in the Mega Limited Terms of Service [https://mega.nz/terms]
 * have the same meaning in this licence. Where there is any inconsistency
 * between this licence and those Terms of Service, these terms prevail.
 *
 * 1. This licence does not grant you any rights to use Mega's name, logo,
 *    or trademarks and you must not in any way indicate you are authorised
 *    to speak on behalf of Mega.
 *
 * 2. If you issue proceedings in any jurisdiction against Mega because you
 *    consider Mega has infringed copyright or any patent right in respect
 *    of the code (including any joinder or counterclaim), your licence to
 *    the code is automatically terminated.
 *
 * 3. THE CODE IS MADE AVAILABLE "AS-IS" AND WITHOUT ANY EXPRESS OF IMPLIED
 *    GUARANTEES AS TO FITNESS, MERCHANTABILITY, NON-INFRINGEMENT OR OTHERWISE.
 *    IT IS NOT BEING PROVIDED IN TRADE BUT ON A VOLUNTARY BASIS ON OUR PART
 *    AND YOURS AND IS NOT MADE AVAILABE FOR CONSUMER USE OR ANY OTHER USE
 *    OUTSIDE THE TERMS OF THIS LICENCE. ANYONE ACCESSING THE CODE SHOULD HAVE
 *    THE REQUISITE EXPERTISE TO SECURE THEIR OWN SYSTEM AND DEVICES AND TO
 *    ACCESS AND USE THE CODE FOR REVIEW PURPOSES. YOU BEAR THE RISK OF
 *    ACCESSING AND USING IT. IN PARTICULAR, MEGA BEARS NO LIABILITY FOR ANY
 *    INTERFERENCE WITH OR ADVERSE EFFECT ON YOUR SYSTEM OR DEVICES AS A
 *    RESULT OF YOUR ACCESSING AND USING THE CODE.
 *
 * Read the full and most up-to-date version at:
 *    https://github.com/meganz/webclient/blob/master/LICENCE.md
 *
 * ***************** END MEGA LIMITED CODE REVIEW LICENCE ***************** */

var uldl_hold = false;

/* jshint -W003 */
var ulmanager = {
    ulFaId: 0,
    ulSize: 0,
    ulIDToNode: {},
    isUploading: false,
    ulSetupQueue: null,
    ulStartingPhase: false,
    ulCompletingPhase: false,
    ulPendingCompletion: [],
    ulBlockSize: 131072,
    ulBlockExtraSize: 1048576,
    ulMaxFastTrackSize: 1048576 * 3,
    ulMaxConcurrentSize: 1048576 * 10,
    logger: MegaLogger.getLogger('ulmanager'),

    // Errors megad might return while uploading
    ulErrorMap: Object.freeze({
        "EAGAIN":    -3,
        "EFAILED":   -4,
        "ENOTFOUND": -5,
        "ETOOMANY":  -6,
        "ERANGE":    -7,
        "EEXPIRED":  -8,
        "EKEY":     -14
    }),

    ulStrError: function UM_ulStrError(code) {
        code = parseInt(code);
        var keys = Object.keys(this.ulErrorMap);
        var values = obj_values(this.ulErrorMap);
        return keys[values.indexOf(code)] || code;
    },

    getGID: function UM_GetGID(ul) {
        return 'ul_' + (ul && ul.id);
    },

    abort: function UM_abort(gid) {
        if (gid === null || Array.isArray(gid)) {
            this._multiAbort = 1;

            if (gid) {
                gid.forEach(this.abort.bind(this));
            }
            else {
                ul_queue.filter(isQueueActive).forEach(this.abort.bind(this));
            }

            delete this._multiAbort;
            Soon(M.resetUploadDownload);
        }
        else {
            if (typeof gid === 'object') {
                gid = this.getGID(gid);
            }
            else if (gid[0] !== 'u') {
                return;
            }

            var l = ul_queue.length;
            var FUs = [];
            while (l--) {
                var ul = ul_queue[l];

                if (gid === this.getGID(ul)) {
                    if (d) {
                        ulmanager.logger.info('Aborting ' + gid, ul.name);
                    }

                    ul.abort = true;
                    FUs.push([ul.owner, l]);
                }
            }

            ulQueue.pause(gid);
            ulQueue.filter(gid);
            FUs.map(function(o) {
                var ul = o[0];
                var idx = o[1];
                if (ul) {
                    ul.destroy();
                }
                ul_queue[idx] = Object.freeze({});
            });
            if (!this._multiAbort) {
                Soon(M.resetUploadDownload);
            }
        }
    },

    restart: function UM_restart(file, reason, xhr) {
        onUploadError(file, "Upload failed - restarting...", reason, xhr);

        // reschedule
        ulQueue.poke(file);
    },

    retry: function UM_retry(file, chunk, reason, xhr) {
        var start = chunk.start;
        var end = chunk.end;
        var cid = String(chunk);
        var altport = !chunk.altport;
        var suffix = chunk.suffix;
        var bytes = suffix && chunk.bytes;

        file.ul_failed = true;
        api_reportfailure(hostname(file.posturl), ulmanager.networkErrorCheck);

        // reschedule

        ulQueue.pause(); // Hmm..
        if (!file.__umRetries) {
            file.__umRetries = 1;
        }
        if (!file.__umRetryTimer) {
            file.__umRetryTimer = {};
        }
        var tid = ++file.__umRetries;
        file.__umRetryTimer[tid] = setTimeout(function() {
            var q = file.__umRetryTimer || {};
            delete q[tid];

            if (reason.indexOf('IO failed') === -1) {
                tid = --file.__umRetries;
            }

            if (tid < 34) {
                var newTask = new ChunkUpload(file, start, end, altport);
                if (suffix) {
                    newTask.suffix = suffix;
                    newTask.bytes = bytes;
                }
                ulQueue.pushFirst(newTask);
            }
            else {
                if (d) {
                    ulmanager.logger.error('Too many retries for ' + cid);
                }
                var fileName = htmlentities(file.name);
                var errorstr = reason.match(/"([^"]+)"/);

                if (errorstr) {
                    errorstr = errorstr.pop();
                }
                else {
                    errorstr = reason.substr(0, 50) + '...';
                }
                $('.transfer-table #ul_' + file.id + ' .transfer-status').text(errorstr);
                msgDialog('warninga', l[1309], l[1498] + ': ' + fileName, reason);
                ulmanager.abort(file);
            }
            if (!$.len(q)) {
                delete file.__umRetryTimer;
                ulQueue.resume();
            }
        }, 950 + Math.floor(Math.random() * 2e3));

        onUploadError(file, "Upload failed - retrying",
            reason.substr(0, 2) === 'IO' ? 'IO Failed' : reason,
            xhr);

        chunk.done(); /* release worker */
    },

    isReady: function UM_isReady(Task) /* unused */ {
        return !Task.file.paused || Task.__retry;
    },

    /**
     *  Check if the network is up!
     *
     *  This function is called when an error happen at the upload
     *  stage *and* it is anything *but* network issue.
     */
    networkErrorCheck: function UM_network_error_check() {
        var i = 0;
        var ul = {
            error: 0,
            retries: 0
        };
        var dl = {
            error: 0,
            retries: 0
        }

        for (i = 0; i < dl_queue.length; i++) {
            if (dl_queue[i] && dl_queue[i].dl_failed) {
                if (d) {
                    dlmanager.logger.info('Failed download:',
                        dl_queue[i].zipname || dl_queue[i].n,
                        'Retries: ' + dl_queue[i].retries, dl_queue[i].zipid);
                }
                dl.retries += dl_queue[i].retries;
                if (dl_queue[i].retries++ === 5) {
                    /**
                     *  The user has internet yet the download keeps failing
                     *  we request the server a new download url but unlike in upload
                     *  this is fine because we resume the download
                     */
                    dlmanager.newUrl(dl_queue[i]);
                    dl.retries = 0;
                }
                dl.error++;
            }
        }

        for (i = 0; i < ul_queue.length; i++) {
            if (ul_queue[i] && ul_queue[i].ul_failed) {
                ul.retries += ul_queue[i].retries;
                if (ul_queue[i].retries++ === 10) {
                    /**
                     *  Worst case ever. The client has internet *but*
                     *  this upload keeps failing in the last 10 minutes.
                     *
                     *  We request a new upload URL to the server, and the upload
                     *  starts from scratch
                     */
                    if (d) {
                        ulmanager.logger.error("restarting because it failed", ul_queue[i].retries, 'times', ul);
                    }
                    ulmanager.restart(ul_queue[i], 'peer-err');
                    ul_queue[i].retries = 0;
                }
                ul.error++;
            }
        }

        /**
         *  Check for error on upload and downloads
         *
         *  If we have many errors (average of 3 errors)
         *  we try to shrink the number of connections to the
         *  server to see if that fixes the problem
         */
        $([ul, dl]).each(function(i, k) {
                var ratio = k.retries / k.error;
                if (ratio > 0 && ratio % 8 === 0) {
                    // if we're failing in average for the 3rd time,
                    // lets shrink our upload queue size
                    if (d) {
                        var mng = (k === ul ? ulmanager : dlmanager);
                        mng.logger.warn(' --- SHRINKING --- ');
                    }
                    var queue = (k === ul ? ulQueue : dlQueue);
                    queue.shrink();
                }
            });
    },

    ulFileReader: function UM_ul_filereader(file) {
        var handler;
        if (is_chrome_firefox && "u8" in file) {
            if (d > 1) {
                ulmanager.logger.info('Using Firefox ulReader');
            }

            handler = function ulReader(task, done) {
                var error = null;

                try {
                    task.bytes = file.u8(task.start, task.end);
                }
                catch (e) {
                    error = e;
                }
                Soon(function() {
                    done(error);
                });
            };
        }
        if (!handler) {
            var fs = new FileReader();

            handler = function(task, done) {
                var end = task.start + task.end;
                var blob;

                fs.pos = task.start;
                fs.onerror = function(evt) {
                    done(new Error(evt));
                    done = null;
                };
                fs.onloadend = function(evt) {
                    if (done) {
                        var target = evt.target;
                        var error = true;
                        if (target.readyState === FileReader.DONE) {
                            if (target.result instanceof ArrayBuffer) {
                                try {
                                    task.bytes = new Uint8Array(target.result);
                                    error = null;
                                }
                                catch (e) {
                                    handler.logger.error(e);
                                    error = e;
                                }
                            }
                        }
                        done(error);
                    }
                    blob = undefined;
                };
                try {
                    if (file.slice || file.mozSlice) {
                        if (file.slice) {
                            blob = file.slice(task.start, end);
                        }
                        else {
                            blob = file.mozSlice(task.start, end);
                        }
                        xhr_supports_typed_arrays = true;
                    }
                    else {
                        blob = file.webkitSlice(task.start, end);
                    }
                    fs.readAsArrayBuffer(blob);
                }
                catch (e) {
                    handler.logger.error(e);
                    done(e);
                    done = null;
                }
            };
        }
        handler = new MegaQueue(handler, 1, 'ul-filereader');
        return handler;
    },

    ulFinalize: function UM_ul_finalize(file, target) {
        var p;

        if (d) {
            ulmanager.logger.info(file.name, "ul_finalize", file.target, target);
        }
        if (is_chrome_firefox && file._close) {
            file._close();
        }
        if (file.repair) {
<<<<<<< HEAD
            file.target = M.RubbishID;
        }
=======
            file.target = target = M.RubbishID;
        }
        target = target || file.target || M.RootID;
>>>>>>> dc622469

        ASSERT(file.filekey, "*** filekey is missing ***");

        var n = {
            name: file.name,
            hash: file.hash,
            k: file.filekey
        };

        var req = {
            a: 'p',
            t: target,
            n: [
                {
                    h: file.response,
                    t: 0,
                    a: ab_to_base64(crypto_makeattr(n)),
                    k: target.length === 11
                        ? base64urlencode(encryptto(target, a32_to_str(file.filekey)))
                        : a32_to_base64(encrypt_key(u_k_aes, file.filekey))
                }
            ],
            i: requesti
        };

        if (file.faid) {
            req.n[0].fa = api_getfa(file.faid);
        }

        if (target) {
            var sn = M.getShareNodesSync(target);
            if (sn.length) {
                req.cr = crypto_makecr([n], sn, false);
                req.cr[1][0] = file.response;
            }
        }

        if (d) {
            ulmanager.logger.info("Completing upload for %s, into %s", file.name, target, req);
        }

        api_req(req, {
            target: target,
            ul_queue_num: file.pos,
            size: file.size,
            faid: file.faid,
            file: file,
            callback: ulmanager.ulCompletePending2
        });
    },

    ulGetPostURL: function UM_ul_get_posturl(File) {
        return function(res, ctx) {

            // If cancelled
            if (!File.ul) {
                return;
            }

            // If the response is that the user is over quota
            if (res === EOVERQUOTA) {

                // Show a warning popup
                alarm.overQuota.render();

                // Return early so it does not retry automatically and spam the API server with requests
                return false;
            }

            // Reset in case of a retry
            delete ul_queue[ctx.reqindex].posturl;

            if (typeof res === 'object') {
                if (typeof res.p === "string" && res.p.length > 0) {
                    ul_queue[ctx.reqindex].posturl = res.p;
                }
            }

            if (ctx.reqindex === File.ul.pos) {
                if (ul_queue[ctx.reqindex].posturl) {
                    ulmanager.ulUpload(File);
                }
                else {
                    // Retry
                    ulmanager.ulStart(File);
                }
            }
        };
    },

    ulStart: function UM_ul_start(File) {
        if (!File.file) {
            return false;
        }
        if (File.file.posturl) {
            return ulmanager.ulUpload(File);
        }
        var maxpf = 128 * 1048576;
        var next = ulmanager.ulGetPostURL(File);
        var total = 0;
        var len = ul_queue.length;
        var max = File.file.pos + 8;

        for (var i = File.file.pos; i < len && i < max && maxpf > 0; i++) {
            var cfile = ul_queue[i];
            if (!isQueueActive(cfile)) {
                continue;
            }
            api_req({
                a: 'u',
                v: 2,
                ssl: use_ssl,
                ms: fmconfig.ul_maxSpeed | 0,
                s: cfile.size,
                r: cfile.retries,
                e: cfile.ul_lastreason
            }, {
                reqindex: i,
                callback: next
            });
            maxpf -= cfile.size;
            total++;
        }
        if (d) {
            ulmanager.logger.info('request urls for ', total, ' files');
        }
    },

    ulUpload: function UM_ul_upload(File) {
        var i;
        var file = File.file;

        if (file.repair) {
            var ul_key = file.repair;

            file.ul_key = [
                ul_key[0] ^ ul_key[4],
                ul_key[1] ^ ul_key[5],
                ul_key[2] ^ ul_key[6],
                ul_key[3] ^ ul_key[7],
                ul_key[4],
                ul_key[5]
            ];
        }
        else if (!file.ul_key) {
            file.ul_key = Array(6);
            // generate ul_key and nonce
            for (i = 6; i--;) {
                file.ul_key[i] = rand(0x100000000);
            }
        }

        file.ul_keyNonce = JSON.stringify(file.ul_key);
        file.ul_macs = Object.create(null);
        file.totalbytessent = 0;
        file.ul_readq = [];
        file.ul_plainq = {};
        file.ul_intransit = 0;
        file.ul_inflight = {};
        file.ul_sendchunks = {};
        file.ul_aes = new sjcl.cipher.aes([
            file.ul_key[0], file.ul_key[1], file.ul_key[2], file.ul_key[3]
        ]);

        if (file.size) {
            var pp;
            var p = 0;
            var tasks = {};
            for (i = 1; i <= 8 && p < file.size - i * ulmanager.ulBlockSize; i++) {
                tasks[p] = new ChunkUpload(file, p, i * ulmanager.ulBlockSize);
                pp = p;
                p += i * ulmanager.ulBlockSize;
            }

            while (p < file.size) {
                tasks[p] = new ChunkUpload(file, p, ulmanager.ulBlockExtraSize);
                pp = p;
                p += ulmanager.ulBlockExtraSize;
            }

            if (file.size - pp > 0) {
                tasks[pp] = new ChunkUpload(file, pp, file.size - pp);
            }

            // if (d) ulmanager.logger.info('ulTasks', tasks);
            Object.keys(tasks).reverse().forEach(function(s) {
                    ulQueue.pushFirst(tasks[s]);
                });

        }
        else {
            ulQueue.pushFirst(new ChunkUpload(file, 0, 0));
        }

        var isi = have_ab && !file.faid && is_image(file.name);
        if (isi) {
            file.faid = ++ulmanager.ulFaId;
            createthumbnail(file, file.ul_aes, ulmanager.ulFaId, null, null, {
                raw: isi !== 1 && isi
            });
        }

        onUploadStart(file);
        file.done_starting();
    },

    ulCompletePending: function UM_ul_completepending(target) {
        if (ulmanager.ulPendingCompletion.length) {
            ulmanager.logger.error("I'm weak, debug me.");
            var ul = ulmanager.ulPendingCompletion.shift();
            // var ctx = {
            // target : target,
            // ul_queue_num : ul[3],
            // size: ul_queue[ul[3]].size,
            // callback : ul_completepending2,
            // faid : ul[1].faid,
            // file : ul[1]
            // };
            // api_completeupload(ul[0],ul[1],ul[2],ctx);

            var file = ul[1];
            file.response = ul[0];
            file.filekey = ul[2];
            ulmanager.ulFinalize(file);
        }
        else {
            ulmanager.ulCompletingPhase = false;
        }
    },

    ulCompletePending2: function UM_ul_completepending2(res, ctx) {
        if (d) {
            ulmanager.logger.info("ul_completepending2", res, ctx);
        }

        var onSuccess = function(h) {
            if (ctx.faid && h) {
                api_attachfileattr(h, ctx.faid);
            }
            if (ul_queue[ctx.ul_queue_num]) {
                ulmanager.ulIDToNode[ulmanager.getGID(ul_queue[ctx.ul_queue_num])] = h || ctx.target;
                onUploadSuccess(ul_queue[ctx.ul_queue_num], h || false, ctx.faid);
            }
            if (ctx.file._replaces) {
                M.moveNodes([ctx.file._replaces], M.RubbishID, true);
            }
            ctx.file.ul_failed = false;
            ctx.file.retries = 0;
            ulmanager.ulCompletePending(ctx.target);
        };

        if (typeof res === 'object' && res.f) {
            var n = res.f[0];

            if (ctx.faid) {
                storedattr[ctx.faid].target = n.h;
            }

            newnodes = [];
            process_f(res.f);
            M.updFileManagerUI();
            if (M.viewmode) {
                fm_thumbnails();
            }
            onSuccess(n.h);
        }
        else if (res === 0) {
            if (String(ctx.target).length !== 11) {
                ulmanager.logger.warn('unexpected upload completion reply.');
            }
<<<<<<< HEAD
            if (ctx.file._replaces) {
                M.moveNodes([ctx.file._replaces], M.RubbishID, true);
            }
            ctx.file.ul_failed = false;
            ctx.file.retries = 0;
            ulmanager.ulCompletePending(ctx.target);
=======
            onSuccess();
>>>>>>> dc622469
        }
        else {
            var fileName = htmlentities(ctx.file.name);
            later(M.resetUploadDownload);
            Soon(function() {

                // If over quota show a special warning popup
                if (res === EOVERQUOTA) {
                    alarm.overQuota.render();
                }
                else {
                    // Otherwise show 'Upload failed - Error uploading asset [filename]'
                    msgDialog('warninga', l[1309], l[5760] + ' ' + fileName);
                }
            });
            if (res !== EOVERQUOTA) {
                srvlog('Unexpected upload completion server response (' + res
                    + ' @ ' + hostname(ctx.file.posturl) + ')');
            }
        }
        if (ctx.file.owner) {
            ctx.file.owner.destroy();
        }
        else {
            oDestroy(ctx.file);
        }
    },

    ulDeDuplicate: function UM_ul_deduplicate(File, identical, mNode) {
        var n;
        var uq = File.ul;
        if (identical && fmconfig.ul_skipIdentical) {
            n = identical;
        }
        else if (!M.h[uq.hash] && !identical) {
            return ulmanager.ulStart(File);
        }
        else if (M.h[uq.hash]) {
            n = mNode || M.d[M.h[uq.hash].first];
            // identical = n;
        }
        if (!n) {
            return ulmanager.ulStart(File);
        }
        if (d) {
            ulmanager.logger.debug('[%s] deduplicating file %s', n.h, File.file.name, n);
        }
        api_req({
            a: 'g',
            g: 1,
            ssl: use_ssl,
            n: n.h
        }, {
            uq: uq,
            n: n,
            skipfile: (fmconfig.ul_skipIdentical && identical),
            callback: function(res, ctx) {
                if (d) {
                    ulmanager.logger.debug('[%s] deduplication result:', ctx.n.h, res.e, res, ctx.skipfile);
                }
                if (oIsFrozen(File)) {
                    ulmanager.logger.debug('Upload aborted on deduplication...', File);
                }
                else if (res.e === ETEMPUNAVAIL && ctx.skipfile) {
                    ctx.uq.repair = ctx.n.k;
                    ulmanager.ulStart(File);
                }
                else if (typeof res === 'number' || res.e) {
                    ulmanager.ulStart(File);
                }
                else if (ctx.skipfile) {
                    uq.skipfile = true;
                    ulmanager.ulIDToNode[ulmanager.getGID(uq)] = ctx.n.h;
                    onUploadSuccess(uq);
                    File.file.ul_failed = false;
                    File.file.retries = 0;
                    File.file.done_starting();
                }
                else {
                    File.file.filekey = ctx.n.k;
                    File.file.response = ctx.n.h;
                    File.file.faid = ctx.n.fa;
                    File.file.path = ctx.uq.path;
                    File.file.name = ctx.uq.name;
                    // File.file.done_starting();
                    ulmanager.ulFinalize(File.file);
                }
            }
        });
    },

    ulIdentical: function UM_ul_Identical(file) {
        var nodes = M.c[file.target];
        if (nodes) {
            for (var node in nodes) {
                node = M.d[node];

                if (node
                        && file.size === node.s
                        && file.name === node.name
                        && file.hash === node.hash) {
                    return node;
                }
            }
        }
        return false;
    },

    /**
     * Initialize upload on fingerprint creation.
     *
     * @param {Object}  aFileUpload  FileUpload instance
     * @param {Object}  aFile        File API interface instance
     */
    ulSetup: function ulSetup(aFileUpload, aFile) {
        assert(aFileUpload.file === aFile, 'Unexpected FileUpload instance.');
        assert(aFile.hash, 'Fingerprint missing.');

        var identical = this.ulIdentical(aFile);
        this.logger.info(aFile.name, "fingerprint", M.h[aFile.hash], identical);

<<<<<<< HEAD
        if (M.h[aFile.hash] || identical) {
            this.ulDeDuplicate(aFileUpload, identical);
        }
        else {
            this.ulStart(aFileUpload);
=======
        var hashNode;
        var startUpload = function _startUpload() {

            if (ulmanager.ulSetupQueue.length) {
                var upload = ulmanager.ulSetupQueue.shift();
                onIdle(ulmanager.ulSetup.bind(ulmanager, upload, upload.file, true));
            }
            else {
                ulmanager.ulSetupQueue = null;
            }

            var identical = ulmanager.ulIdentical(aFile);
            ulmanager.logger.info(aFile.name, "fingerprint", aFile.hash, M.h[aFile.hash], identical);

            if (M.h[aFile.hash] || identical) {
                ulmanager.ulDeDuplicate(aFileUpload, identical, hashNode);
            }
            else {
                ulmanager.ulStart(aFileUpload);
            }
        };

        var promises = [];

        if (!M.c[aFile.target]) {
            promises.push(dbfetch.get(aFile.target, new MegaPromise()));
        }

        if (!M.h[hash] || !M.d[M.h[hash].first]) {
            promises.push(
                dbfetch.hash(aFile.hash)
                    .always(function(node) {
                        hashNode = node;
                    })
            );
        }

        if (promises.length) {
            MegaPromise.allDone(promises).wait(startUpload);
        }
        else {
            startUpload();
>>>>>>> dc622469
        }
    }
};


function UploadQueue() {}
inherits(UploadQueue, Array);

UploadQueue.prototype.push = function() {
    var pos = Array.prototype.push.apply(this, arguments) - 1;
    var file = this[pos];

    file.pos = pos;
    ulQueue.poke(file);

    return pos + 1;
};


function ChunkUpload(file, start, end, altport) {
    this.file = file;
    this.ul = file;
    this.start = start;
    this.end = end;
    this.gid = file.owner.gid;
    this.xid = this.gid + '_' + start + '-' + end;
    this.jid = (Math.random() * Date.now()).toString(36);
    this.altport = altport;
    this.logger = new MegaLogger(String(this), {}, ulmanager.logger);
    this[this.gid] = !0;
    // if (d) ulmanager.logger.info('Creating ' + this);
}

ChunkUpload.prototype.toString = function() {
    return "[ChunkUpload " + this.xid + "$" + this.jid + "]";
};

ChunkUpload.prototype.destroy = function() {
    // if (d) ulmanager.logger.info('Destroying ' + this);
    this.abort();
    oDestroy(this);
};

ChunkUpload.prototype.updateprogress = function() {
    if (this.file.paused || this.file.complete || uldl_hold) {
        return;
    }

    var p = this.file.progress;
    var tp = this.file.sent || 0;
    for (var i in p) {
        if (p.hasOwnProperty(i)) {
            tp += p[i];
        }
    }

    // only start measuring progress once the TCP buffers are filled
    // (assumes a modern TCP stack with a large intial window)
    if (!this.file.speedometer && this.file.progressevents > 5) {
        this.file.speedometer = Speedometer(tp);
    }
    this.file.progressevents = (this.file.progressevents || 0) + 1;

    onUploadProgress(
            this.file,
            Math.floor(tp / this.file.size * 100),
            tp,
            this.file.size,
            GlobalProgress[this.gid].speed = (this.file.speedometer ? this.file.speedometer.progress(tp) : 0) // speed
        );

    if (tp === this.file.size) {
        this.file.complete = true;
    }
};

ChunkUpload.prototype.abort = function() {
    if (d && this.logger) {
        this.logger.info('Aborting', this.oet, Boolean(this.xhr));
    }

    if (this.oet) {
        clearTimeout(this.oet);
    }
    if (this.xhr) {
        this.xhr.abort(this.xhr.ABORT_CLEANUP);
    }
    if (GlobalProgress[this.gid]) {
        removeValue(GlobalProgress[this.gid].working, this, 1);
    }
    else if (d && this.logger) {
        this.logger.error('This should not be reached twice or after FileUpload destroy...', this);
    }
    delete this.xhr;
};

ChunkUpload.prototype.onXHRprogress = function(xhrEvent) {
    if (!this.file || !this.file.progress || this.file.abort) {
        return this.done && this.done();
    }
    this.file.progress[this.start] = xhrEvent.loaded;
    this.updateprogress();
};

ChunkUpload.prototype.onXHRerror = function(args, xhr, reason) {
    if (this.file && !this.file.abort && this.file.progress) {
        this.file.progress[this.start] = 0;
        this.updateprogress();

        if (!xhr) {
            xhr = this.xhr;
        }
        if (args === "$FATAL") {
            ulmanager.restart(this.file, reason, xhr);
        }
        else {
            ulmanager.retry(this.file, this, "xhr failed: " + reason, xhr);
        }
    }
    this.done();
}

ChunkUpload.prototype.onXHRready = function(xhrEvent) {
    if (!this.file || !this.file.progress) {
        if (d) {
            this.logger.error('Upload aborted...', this);
        }
        return Soon(this.done.bind(this));
    }
    var xhr = xhrEvent.target;
    var response = xhr.response;
    var isValidType = (response instanceof ArrayBuffer);
    xhrEvent = undefined;

    if (isValidType && xhr.status === 200 && xhr.statusText === 'OK') {

        if (!response.byteLength || response.byteLength === 36) {
            this.file.sent += this.bytes.buffer.length || this.bytes.length;
            delete this.file.progress[this.start];
            this.updateprogress();

            if (response.byteLength === 36) {
                var ul_key = this.file.ul_key;
                var t = Object.keys(this.file.ul_macs).map(Number);
                t.sort(function(a, b) {
                    return a - b;
                });
                for (var i = 0; i < t.length; i++) {
                    t[i] = this.file.ul_macs[t[i]];
                }
                var mac = condenseMacs(t, this.file.ul_key);

                var filekey = [
                    ul_key[0] ^ ul_key[4],
                    ul_key[1] ^ ul_key[5],
                    ul_key[2] ^ mac[0] ^ mac[1],
                    ul_key[3] ^ mac[2] ^ mac[3],
                    ul_key[4],
                    ul_key[5],
                    mac[0] ^ mac[1],
                    mac[2] ^ mac[3]
                ];

                if (!u_k_aes) {
                    console.error('No master key found...');
                }
                else if (!this.file.ulCompletingPhase) {
                    var u8 = new Uint8Array(response);

                    this.file.filekey = filekey;
                    this.file.ulCompletingPhase = true;
                    this.file.response = (u8[35] === 1)
                        ? ab_to_base64(response)
                        : ab_to_str(response);
                    ulmanager.ulFinalize(this.file);
                    u8 = undefined;
                }
                else {
                    ASSERT(0, 'BUG: Assigning to file.completion which is unused.');
                    this.file.completion.push([response.url, this.file, filekey, this.file.id]);
                }
            }

            this.bytes = null;

            this.file.retries = 0; /* reset error flag */

            return this.done();
        }
        else {
            var resp = ab_to_str(response);
            var estr = ulmanager.ulStrError(resp);
            this.logger.error("Invalid upload response: ", resp, estr);
            if (estr !== "EKEY") {
                return this.onXHRerror("$FATAL", null,
                    (estr ? (estr + " error")
                    : "IUR[" + String(resp).trim().substr(0, 5) + "]"));
            }
        }
    }

    this.srverr = xhr.status + 1;

    var errstr = 'BRFS [l:Unk]';
    if (isValidType) {
        if (response.byteLength && response.byteLength < 5) {
            errstr = 'BRFS [s:' + ab_to_str(response) + ']';
        }
        else if (xhr.status >= 400) {
            errstr = 'BRFS [-]';
        }
        else {
            errstr = 'BRFS [l:' + response.byteLength + ']';
        }
    }

    var self = this;
    this.oet = setTimeout(function() {
        if (!oIsFrozen(self)) {
            self.onXHRerror(null, xhr, errstr);
        }
        self = undefined;
    }, 1950 + Math.floor(Math.random() * 2e3));

    if (d) {
        this.logger.warn("Bad response from server, status(%s:%s)",
            xhr.status,
            xhr.statusText,
            isValidType,
            this.file.name
        );
    }

    response = undefined;
}

ChunkUpload.prototype.upload = function() {
    var url, xhr;

    if (!this.file) {
        if (d) {
            var logger = this.logger || ulmanager.logger;
            logger.error('This upload was cancelled while the Encrypter was working,'
                + ' prevent this aborting it beforehand');
        }
        return;
    }

    if (!GlobalProgress[this.gid]) {
        return this.logger.error('No upload associated with gid ' + this.gid);
    }
    if (GlobalProgress[this.gid].paused) {
        return this.logger.info('Encrypter finished, but the upload was paused meanwhile.');
    }

    if (!this.file.posturl) {
        onUploadError(this.file, 'Internal error (0xBADF001)');
        if (!this.file.abort) {
            ASSERT(0, 'No PostURL! ' + (typeof this.file.posturl));
        }
        return;
    }

    xhr = getTransferXHR(this);
    url = dlmanager.uChangePort(this.file.posturl + this.suffix, this.altport ? 8080 : 0);
    xhr._murl = url;

    if (d) {
        this.logger.info("pushing", url);
    }

    xhr.open('POST', url);
    xhr.responseType = 'arraybuffer';
    xhr.send(this.bytes.buffer);

    this.xhr = xhr;
};

ChunkUpload.prototype.io_ready = function(task, args) {
    if (args[0] || !this.file || !this.file.ul_keyNonce) {
        if (this.file) {
            if (d) {
                this.logger.error('UL IO Error', args[0]);
            }

            if (this.file.done_starting) {
                this.file.done_starting();
            }
            ulmanager.retry(this.file, this, "IO failed: " + args[0]);
        }
        else {
            if (d) {
                this.logger.error('The FileReader finished, but this upload was cancelled...');
            }
        }
    }
    else {
        task = [this, this.file.ul_keyNonce, this.start / 16, this.bytes];
        // TODO: Modify CreateWorkers() and use this gid to terminate over cancelled uploads
        task[this.gid] = 1;
        Encrypter.push(task, this.upload, this);
    }
    this.bytes = null;
};

ChunkUpload.prototype.done = function(ee) {
    if (d && this.logger) {
        this.logger.info('.done');
    }

    if (this._done) {
        /* release worker */
        this._done();

        /* clean up references */
        this.destroy();
    }
};

ChunkUpload.prototype.run = function(done) {
    this._done = done;
    if (this.bytes && this.suffix) {
        this.logger.info('.run', 'Reusing previously encrypted data.');
        this.upload();
    }
    else {
        this.logger.info('.run');
        if (!this.file.ul_reader) {
            this.file.ul_reader = ulmanager.ulFileReader(this.file);
        }
        this.file.ul_reader.push(this, this.io_ready, this);
    }
    removeValue(GlobalProgress[this.gid].working, this, 1);
    GlobalProgress[this.gid].working.push(this);
};

function FileUpload(file) {
    this.file = file;
    this.ul = file;
    this.gid = 'ul_' + this.ul.id;
    this[this.gid] = !0;
    GlobalProgress[this.gid] = {
        working: []
    };
}

FileUpload.prototype.toString = function() {
    return "[FileUpload " + this.gid + "]";
};

FileUpload.prototype.destroy = function() {
    if (d) {
        ulmanager.logger.info('Destroying ' + this);
    }
    if (!this.file) {
        return;
    }
    if (Object(GlobalProgress[this.gid]).started) {
        ulmanager.ulSize -= this.file.size;
    }

    // Hmm, looks like there are more ChunkUploads than what we really upload (!?)
    if (d) {
        ASSERT(GlobalProgress[this.gid].working.length === 0, 'Huh, there are working upload chunks?..');
    }
    if (is_chrome_firefox && this.file._close) {
        this.file._close();
    }
    ASSERT(this.file.owner === this, 'Invalid FileUpload Owner...');
    ulQueue.poke(this.file, 0xdead);
    if (this.file.done_starting) {
        this.file.done_starting();
    }
    delete GlobalProgress[this.gid];
    oDestroy(this.file);
    oDestroy(this);
};

FileUpload.prototype.run = function(done) {
    var file = this.file;
    var self = this;

    file.abort = false; /* fix in case it restarts from scratch */
    file.ul_failed = false;
    file.retries = 0;
    file.xr = dlmanager.mGetXR();
    file.ul_lastreason = file.ul_lastreason || 0;

    var domNode = document.getElementById('ul_' + file.id);
    if (ulmanager.ulStartingPhase || !domNode) {
        done();
        ASSERT(0, "This shouldn't happen");
        return ulQueue.pushFirst(this);
    }

    if (!GlobalProgress[this.gid].started) {
        GlobalProgress[this.gid].started = true;
    }

    if (d) {
        ulmanager.logger.info(file.name, "starting upload", file.id);
    }

    domNode.classList.add('transfer-initiliazing');
    domNode.querySelector('.transfer-status').textContent = (l[1042]);

    ulmanager.ulSize += file.size;
    // ulmanager.ulStartingPhase = true;

    var started = false;
    file.done_starting = function() {
        if (started) {
            return;
        }
        started = true;
        ulmanager.ulStartingPhase = false;
        delete file.done_starting;

        if (ulmanager.ulSize < ulmanager.ulMaxConcurrentSize) {

            if (file.size < ulmanager.ulMaxFastTrackSize) {
                var size = ulQueue.getSize();
                var max  = ulQueue.maxActiveTransfers;

                if (size < max && ulQueue.canExpand(max)) {
                    ulQueue.setSize(size + 1);
                }
            }
        }
        else {
            ulQueue.setSize((fmconfig.ul_maxSlots | 0) || 4);
        }

        file = self = undefined;
        done();
    };

    var readError = function(code) {
        var errorstr;

        if (code === 0x8052000e) {
            // File is locked
            errorstr = l[7399] || l[1517];
        }
        else if (code === 0x80520015) {
            // "Access denied"
            errorstr = l[1667];
        }
        else {
            // "Read error"
            errorstr = l[1677];
        }

        $('.transfer-table #ul_' + file.id + ' .transfer-status').text(errorstr);

        ulmanager.abort(file);
        this.destroy();
    }.bind(this);

    try {
        if (file.hash && file.ts) {
            throw "The fingerprint exists already.";
        }
        if (!is_extension && file.gecko && !file.size && -1 === ua.indexOf('windows')) {
            throw new Error('!ZeroByte');
        }

        fingerprint(file, function(hash, ts) {
            if (!(file && self.file)) {
                if (d) {
                    ulmanager.logger.info('fingerprint', hash, 'UPLOAD CANCELED');
                }
                return;
            }
            if (hash === 0xBADF) {
                return readError(ts);
            }
            file.hash = hash;
            file.ts = ts;

            ulmanager.ulSetup(self, file);
        });
    }
    catch (e) {
        if (d) {
            ulmanager.logger.error('FINGERPRINT ERROR', file.name, file.size, e.message || e);
        }

        if (!is_extension && e.result === 0x80520015 /* NS_ERROR_FILE_ACCESS_DENIED */ || e.message === '!ZeroByte') {
            var msg =
                "Sorry, upload failed. " +
                "If you were trying to upload a folder, " +
                "please note you will need to use our extension for this to work.";

            if (!window['!ZeroByte']) {
                window['!ZeroByte'] = true;
                later(firefoxDialog);
                msgDialog('warninga',
                    str_mtrunc(file.name, 40), msg, l[1677] + ': ' + (e.message || e.name || e));
            }
            readError(e.result);
        }
        else if (e.result === 0x8052000e /* NS_ERROR_FILE_IS_LOCKED */) {
            readError(e.result);
        }
        else {
            ulmanager.ulStart(this);
        }
    }
};

function isQueueActive(q) {
    return typeof q.id !== 'undefined';
}

var ulQueue = new TransferQueue(function _workerUploader(task, done) {
    if (d && d > 1) {
        ulQueue.logger.info('worker_uploader', task, done);
    }
    task.run(done);
}, 4, 'uploader');

ulQueue.poke = function(file, meth) {
    if (file.owner) {
        var gid = ulmanager.getGID(file);

        file.retries = 0;
        file.sent = 0;
        file.progress = {};
        file.posturl = "";
        file.completion = [];
        file.abort = true;

        ulQueue.pause(gid);
        ulQueue.filter(gid);

        if (file.__umRetryTimer) {
            var t = file.__umRetryTimer;
            for (var i in t) {
                if (t.hasOwnProperty(i)) {
                    clearTimeout(t[i]);
                }
            }
            ulQueue.resume();
        }
        if (file.ul_reader) {
            file.ul_reader.filter(gid);
            file.ul_reader.destroy();
            file.ul_reader = null;
        }
        if (!meth) {
            meth = 'pushFirst';
        }

        delete file.__umRetries;
        delete file.__umRetryTimer;
    }

    if (meth !== 0xdead) {
        file.sent = 0;
        file.progress = {};
        file.completion = [];
        file.owner = new FileUpload(file);
        ulQueue[meth || 'push'](file.owner);
    }
};

ulQueue.validateTask = function(pzTask) {
    // XXX: pzTask.file *must* be valid, it doesn't sometimes which indicates
    // a problem somewhere with the entry not getting removed from ulQueue._queue
    if (pzTask instanceof ChunkUpload && pzTask.file && (!pzTask.file.paused || pzTask.__retry)) {
        return true;
    }

    if (pzTask instanceof FileUpload
        && !ulmanager.ulStartingPhase
        && document.getElementById('ul_' + pzTask.file.id)) {

        return true;
    }

    return false;
};

ulQueue.canExpand = function(max) {
    max = max || this.maxActiveTransfers;
    return !is_mobile && this._running < max;
};

Object.defineProperty(ulQueue, 'maxActiveTransfers', {
    get: function() {
        return Math.min(Math.floor(M.getTransferTableLengths().size / 1.6), 20);
    }
});

mBroadcaster.once('startMega', function _setupEncrypter() {
    var encrypter = CreateWorkers('encrypter.js', function(context, e, done) {
        var file = context.file;
        if (!file || !file.ul_macs) {
            // TODO: This upload was cancelled, we should terminate the worker rather than waiting
            if (d) {
                encrypter.logger.error('This upload was cancelled, should terminate the worker rather than waiting');
            }
            return typeof e.data === 'string' || done();
        }

        if (typeof e.data === 'string') {
            if (e.data[0] === '[') {
                file.ul_macs[context.start] = JSON.parse(e.data);
            }
            else {
                encrypter.logger.info('WORKER:', e.data);
            }
        }
        else {
            context.bytes = new Uint8Array(e.data.buffer || e.data);
            context.suffix = '/' + context.start + '?c=' + base64urlencode(chksum(context.bytes.buffer));
            done();
        }
    });

    ulmanager.logger.options.levelColors = {
        'ERROR': '#fe1111',
        'DEBUG': '#0000ff',
        'WARN':  '#C25700',
        'INFO':  '#44829D',
        'LOG':   '#000044'
    };
    Object.defineProperty(window, 'Encrypter', { value: encrypter });
});

var ul_queue = new UploadQueue();<|MERGE_RESOLUTION|>--- conflicted
+++ resolved
@@ -378,14 +378,9 @@
             file._close();
         }
         if (file.repair) {
-<<<<<<< HEAD
-            file.target = M.RubbishID;
-        }
-=======
             file.target = target = M.RubbishID;
         }
         target = target || file.target || M.RootID;
->>>>>>> dc622469
 
         ASSERT(file.filekey, "*** filekey is missing ***");
 
@@ -656,16 +651,7 @@
             if (String(ctx.target).length !== 11) {
                 ulmanager.logger.warn('unexpected upload completion reply.');
             }
-<<<<<<< HEAD
-            if (ctx.file._replaces) {
-                M.moveNodes([ctx.file._replaces], M.RubbishID, true);
-            }
-            ctx.file.ul_failed = false;
-            ctx.file.retries = 0;
-            ulmanager.ulCompletePending(ctx.target);
-=======
             onSuccess();
->>>>>>> dc622469
         }
         else {
             var fileName = htmlentities(ctx.file.name);
@@ -779,21 +765,19 @@
      *
      * @param {Object}  aFileUpload  FileUpload instance
      * @param {Object}  aFile        File API interface instance
+     * @param {Boolean} aForce       Ignore locking queue.
      */
-    ulSetup: function ulSetup(aFileUpload, aFile) {
+    ulSetup: function ulSetup(aFileUpload, aFile, aForce) {
         assert(aFileUpload.file === aFile, 'Unexpected FileUpload instance.');
         assert(aFile.hash, 'Fingerprint missing.');
 
-        var identical = this.ulIdentical(aFile);
-        this.logger.info(aFile.name, "fingerprint", M.h[aFile.hash], identical);
-
-<<<<<<< HEAD
-        if (M.h[aFile.hash] || identical) {
-            this.ulDeDuplicate(aFileUpload, identical);
-        }
-        else {
-            this.ulStart(aFileUpload);
-=======
+        if (!aForce) {
+            if (this.ulSetupQueue) {
+                return this.ulSetupQueue.push(aFileUpload);
+            }
+            this.ulSetupQueue = [];
+        }
+
         var hashNode;
         var startUpload = function _startUpload() {
 
@@ -836,7 +820,6 @@
         }
         else {
             startUpload();
->>>>>>> dc622469
         }
     }
 };
