/* ***************** BEGIN MEGA LIMITED CODE REVIEW LICENCE *****************
 *
 * Copyright (c) 2016 by Mega Limited, Auckland, New Zealand
 * All rights reserved.
 *
 * This licence grants you the rights, and only the rights, set out below,
 * to access and review Mega's code. If you take advantage of these rights,
 * you accept this licence. If you do not accept the licence,
 * do not access the code.
 *
 * Words used in the Mega Limited Terms of Service [https://mega.nz/terms]
 * have the same meaning in this licence. Where there is any inconsistency
 * between this licence and those Terms of Service, these terms prevail.
 *
 * 1. This licence does not grant you any rights to use Mega's name, logo,
 *    or trademarks and you must not in any way indicate you are authorised
 *    to speak on behalf of Mega.
 *
 * 2. If you issue proceedings in any jurisdiction against Mega because you
 *    consider Mega has infringed copyright or any patent right in respect
 *    of the code (including any joinder or counterclaim), your licence to
 *    the code is automatically terminated.
 *
 * 3. THE CODE IS MADE AVAILABLE "AS-IS" AND WITHOUT ANY EXPRESS OF IMPLIED
 *    GUARANTEES AS TO FITNESS, MERCHANTABILITY, NON-INFRINGEMENT OR OTHERWISE.
 *    IT IS NOT BEING PROVIDED IN TRADE BUT ON A VOLUNTARY BASIS ON OUR PART
 *    AND YOURS AND IS NOT MADE AVAILABE FOR CONSUMER USE OR ANY OTHER USE
 *    OUTSIDE THE TERMS OF THIS LICENCE. ANYONE ACCESSING THE CODE SHOULD HAVE
 *    THE REQUISITE EXPERTISE TO SECURE THEIR OWN SYSTEM AND DEVICES AND TO
 *    ACCESS AND USE THE CODE FOR REVIEW PURPOSES. YOU BEAR THE RISK OF
 *    ACCESSING AND USING IT. IN PARTICULAR, MEGA BEARS NO LIABILITY FOR ANY
 *    INTERFERENCE WITH OR ADVERSE EFFECT ON YOUR SYSTEM OR DEVICES AS A
 *    RESULT OF YOUR ACCESSING AND USING THE CODE.
 *
 * Read the full and most up-to-date version at:
 *    https://github.com/meganz/webclient/blob/master/LICENCE.md
 *
 * ***************** END MEGA LIMITED CODE REVIEW LICENCE ***************** */

var uldl_hold = false;

/* jshint -W003 */
var ulmanager = {
    ulFaId: 0,
    ulSize: 0,
    ulIDToNode: Object.create(null),
    ulEventData: Object.create(null),
    isUploading: false,
    ulSetupQueue: false,
    ulStartingPhase: false,
    ulCompletingPhase: false,
    ulPendingCompletion: [],
    ulBlockSize: 131072,
    ulBlockExtraSize: 1048576,
    ulMaxFastTrackSize: 1048576 * 3,
    ulMaxConcurrentSize: 1048576 * 10,
    logger: MegaLogger.getLogger('ulmanager'),

    // Errors megad might return while uploading
    ulErrorMap: Object.freeze({
        "EAGAIN":    -3,
        "EFAILED":   -4,
        "ENOTFOUND": -5,
        "ETOOMANY":  -6,
        "ERANGE":    -7,
        "EEXPIRED":  -8,
        "EKEY":     -14
    }),

    ulStrError: function UM_ulStrError(code) {
        code = parseInt(code);
        var keys = Object.keys(this.ulErrorMap);
        var values = obj_values(this.ulErrorMap);
        return keys[values.indexOf(code)] || code;
    },

    getGID: function UM_GetGID(ul) {
        return 'ul_' + (ul && ul.id);
    },

    getEventDataByHandle: function(h) {
        'use strict';

        for (var id in this.ulEventData) {
            if (this.ulEventData[id].h === h) {
                return this.ulEventData[id];
            }
        }

        return false;
    },

    abort: function UM_abort(gid) {
        if (gid === null || Array.isArray(gid)) {
            this._multiAbort = 1;

            if (gid) {
                gid.forEach(this.abort.bind(this));
            }
            else {
                ul_queue.filter(isQueueActive).forEach(this.abort.bind(this));
            }

            delete this._multiAbort;
            Soon(M.resetUploadDownload);
        }
        else {
            if (typeof gid === 'object') {
                gid = this.getGID(gid);
            }
            else if (gid[0] !== 'u') {
                return;
            }

            var l = ul_queue.length;
            var FUs = [];
            while (l--) {
                var ul = ul_queue[l];

                if (gid === this.getGID(ul)) {
                    if (d) {
                        ulmanager.logger.info('Aborting ' + gid, ul.name);
                    }

                    ul.abort = true;
                    FUs.push([ul.owner, l]);
                }
            }

            ulQueue.pause(gid);
            ulQueue.filter(gid);
            FUs.map(function(o) {
                var ul = o[0];
                var idx = o[1];

                if (ul) {
                    if (ul.file) {
                        mBroadcaster.sendMessage('upload:abort', ul.file.id, -0xDEADBEEF);
                    }
                    ul.destroy();
                }
                ul_queue[idx] = Object.freeze({});
            });
            if (!this._multiAbort) {
                Soon(M.resetUploadDownload);
            }
        }
    },

    restart: function UM_restart(file, reason, xhr) {
        onUploadError(file, "Upload failed - restarting...", reason, xhr);

        // reschedule
        ulQueue.poke(file);
    },

    retry: function UM_retry(file, chunk, reason, xhr) {
        var start = chunk.start;
        var end = chunk.end;
        var cid = String(chunk);
        var altport = !chunk.altport;
        var suffix = chunk.suffix;
        var bytes = suffix && chunk.bytes;

        file.ul_failed = true;
        api_reportfailure(hostname(file.posturl), ulmanager.networkErrorCheck);

        // reschedule

        ulQueue.pause(); // Hmm..
        if (!file.__umRetries) {
            file.__umRetries = 1;
        }
        if (!file.__umRetryTimer) {
            file.__umRetryTimer = {};
        }
        var tid = ++file.__umRetries;
        file.__umRetryTimer[tid] = setTimeout(function() {
            var q = file.__umRetryTimer || {};
            delete q[tid];

            if (reason.indexOf('IO failed') === -1) {
                tid = --file.__umRetries;
            }

            if (tid < 34) {
                var newTask = new ChunkUpload(file, start, end, altport);
                if (suffix) {
                    newTask.suffix = suffix;
                    newTask.bytes = bytes;
                }
                ulQueue.pushFirst(newTask);
            }
            else {
                if (d) {
                    ulmanager.logger.error('Too many retries for ' + cid);
                }
                var fileName = htmlentities(file.name);
                var errorstr = reason.match(/"([^"]+)"/);

                if (errorstr) {
                    errorstr = errorstr.pop();
                }
                else {
                    errorstr = reason.substr(0, 50) + '...';
                }
                $('.transfer-table #ul_' + file.id + ' .transfer-status').text(errorstr);
                msgDialog('warninga', l[1309], l[1498] + ': ' + fileName, reason);
                ulmanager.abort(file);
            }
            if (!$.len(q)) {
                delete file.__umRetryTimer;
                ulQueue.resume();
            }
        }, 950 + Math.floor(Math.random() * 2e3));

        onUploadError(file, "Upload failed - retrying",
            reason.substr(0, 2) === 'IO' ? 'IO Failed' : reason,
            xhr);

        chunk.done(); /* release worker */
    },

    isReady: function UM_isReady(Task) /* unused */ {
        return !Task.file.paused || Task.__retry;
    },

    /**
     *  Check if the network is up!
     *
     *  This function is called when an error happen at the upload
     *  stage *and* it is anything *but* network issue.
     */
    networkErrorCheck: function UM_network_error_check() {
        var i = 0;
        var ul = {
            error: 0,
            retries: 0
        };
        var dl = {
            error: 0,
            retries: 0
        }

        for (i = 0; i < dl_queue.length; i++) {
            if (dl_queue[i] && dl_queue[i].dl_failed) {
                if (d) {
                    dlmanager.logger.info('Failed download:',
                        dl_queue[i].zipname || dl_queue[i].n,
                        'Retries: ' + dl_queue[i].retries, dl_queue[i].zipid);
                }
                dl.retries += dl_queue[i].retries;
                if (dl_queue[i].retries++ === 5) {
                    /**
                     *  The user has internet yet the download keeps failing
                     *  we request the server a new download url but unlike in upload
                     *  this is fine because we resume the download
                     */
                    dlmanager.newUrl(dl_queue[i]);
                    dl.retries = 0;
                }
                dl.error++;
            }
        }

        for (i = 0; i < ul_queue.length; i++) {
            if (ul_queue[i] && ul_queue[i].ul_failed) {
                ul.retries += ul_queue[i].retries;
                if (ul_queue[i].retries++ === 10) {
                    /**
                     *  Worst case ever. The client has internet *but*
                     *  this upload keeps failing in the last 10 minutes.
                     *
                     *  We request a new upload URL to the server, and the upload
                     *  starts from scratch
                     */
                    if (d) {
                        ulmanager.logger.error("restarting because it failed", ul_queue[i].retries, 'times', ul);
                    }
                    ulmanager.restart(ul_queue[i], 'peer-err');
                    ul_queue[i].retries = 0;
                }
                ul.error++;
            }
        }

        /**
         *  Check for error on upload and downloads
         *
         *  If we have many errors (average of 3 errors)
         *  we try to shrink the number of connections to the
         *  server to see if that fixes the problem
         */
        $([ul, dl]).each(function(i, k) {
                var ratio = k.retries / k.error;
                if (ratio > 0 && ratio % 8 === 0) {
                    // if we're failing in average for the 3rd time,
                    // lets shrink our upload queue size
                    if (d) {
                        var mng = (k === ul ? ulmanager : dlmanager);
                        mng.logger.warn(' --- SHRINKING --- ');
                    }
                    var queue = (k === ul ? ulQueue : dlQueue);
                    queue.shrink();
                }
            });
    },

    ulFileReader: function UM_ul_filereader(file) {
        var handler;
        if (is_chrome_firefox && "u8" in file) {
            if (d > 1) {
                ulmanager.logger.info('Using Firefox ulReader');
            }

            handler = function ulReader(task, done) {
                var error = null;

                try {
                    task.bytes = file.u8(task.start, task.end);
                }
                catch (e) {
                    error = e;
                }
                Soon(function() {
                    done(error);
                });
            };
        }
        if (!handler) {
            var fs = new FileReader();

            handler = function(task, done) {
                var end = task.start + task.end;
                var blob;

                fs.pos = task.start;
                fs.onerror = function(evt) {
                    done(new Error(evt));
                    done = null;
                };
                fs.onloadend = function(evt) {
                    if (done) {
                        var target = evt.target;
                        var error = true;
                        if (target.readyState === FileReader.DONE) {
                            if (target.result instanceof ArrayBuffer) {
                                try {
                                    task.bytes = new Uint8Array(target.result);
                                    error = null;
                                }
                                catch (e) {
                                    handler.logger.error(e);
                                    error = e;
                                }
                            }
                        }
                        done(error);
                    }
                    blob = undefined;
                };
                try {
                    if (file.slice || file.mozSlice) {
                        if (file.slice) {
                            blob = file.slice(task.start, end);
                        }
                        else {
                            blob = file.mozSlice(task.start, end);
                        }
                        xhr_supports_typed_arrays = true;
                    }
                    else {
                        blob = file.webkitSlice(task.start, end);
                    }
                    fs.readAsArrayBuffer(blob);
                }
                catch (e) {
                    handler.logger.error(e);
                    done(e);
                    done = null;
                }
            };
        }
        handler = new MegaQueue(handler, 1, 'ul-filereader');
        return handler;
    },

    ulFinalize: function UM_ul_finalize(file, target) {
        if (d) {
            ulmanager.logger.info(file.name, "ul_finalize", file.target, target);
        }
        if (is_chrome_firefox && file._close) {
            file._close();
        }
        if (file.repair) {
            file.target = target = M.RubbishID;
        }
        target = target || file.target || M.RootID;

        ASSERT(file.filekey, "*** filekey is missing ***");

        var n = {
            name: file.name,
            hash: file.hash,
            k: file.filekey
        };

        if (file._replaces) {
            if (M.d[file._replaces].fav) {
                n.fav = M.d[file._replaces].fav;
            }
            if (M.d[file._replaces].lbl) {
                n.lbl = M.d[file._replaces].lbl;
            }
        }

        var req_type = 'p';
        var dir = target;

        // Put to public upload folder
        if (getCleanSitePath().substr(0, 8) === 'megadrop') {
            req_type = 'pp';
            target = mega.megadrop.getOwnersHandle();
            dir = mega.megadrop.getPufHandle();
        }

        var req = {
            a: req_type,
            t: dir,
            n: [{
                t: 0,
                h: file.response,
                a: ab_to_base64(crypto_makeattr(n)),
                k: target.length === 11
                    ? base64urlencode(encryptto(target, a32_to_str(file.filekey)))
                    : a32_to_base64(encrypt_key(u_k_aes, file.filekey))
            }],
            i: requesti
        };

        var ctx = {
            file: file,
            target: target,
            size: file.size,
            faid: file.faid,
            ul_queue_num: file.pos,
            callback: function(res, ctx) {
                if (!req.v || typeof res === 'number') {
                    ulmanager.ulCompletePending2.apply(ulmanager, arguments);
                }
                else {
                    // accelerate arrival of SC-conveyed new nodes by directly issuing a fetch
                    delay('ul:getsc', getsc, 750);
                }
            }
        };

        if (file._replaces) {
            req.v = 3;
            req.i = mRandomToken('fv');
            req.n[0].ov = file._replaces;

            M.scAckQueue['t.' + req.i] = function(packet, nodes) {
                ulmanager.ulCompletePending2({f: 'pv3', n: nodes[0]}, ctx);
            };
        }

        if (file.faid) {
            req.n[0].fa = api_getfa(file.faid);
        }
        if (file.ddfa) {
            // fa from deduplication
            req.n[0].fa = file.ddfa;
        }

        if (target) {
            var sn = M.getShareNodesSync(target);
            if (sn.length) {
                req.cr = crypto_makecr([n], sn, false);
                req.cr[1][0] = file.response;
            }
        }

        if (d) {
            ulmanager.logger.info("Completing upload for %s, into %s", file.name, target, req);
        }

        api_req(req, ctx);
    },

    ulGetPostURL: function UM_ul_get_posturl(File) {
        return function(res, ctx) {

            // If cancelled
            if (!File.ul) {
                return;
            }

            // If the response is that the user is over quota
            if (res === EOVERQUOTA || res === EGOINGOVERQUOTA) {

                // Show a warning popup
                M.ulerror(ul_queue[ctx.reqindex], res);

                // Return early so it does not retry automatically and spam the API server with requests
                return false;
            }

            // Reset in case of a retry
            delete ul_queue[ctx.reqindex].posturl;

            if (typeof res === 'object') {
                if (typeof res.p === "string" && res.p.length > 0) {
                    ul_queue[ctx.reqindex].posturl = res.p;

                    if (ul_queue[ctx.reqindex].readyToStart) {
                        if (ctx.reqindex !== File.ul.pos) {
                            ulmanager.ulUpload(ul_queue[ctx.reqindex].readyToStart);
                        }
                        delete ul_queue[ctx.reqindex].readyToStart;
                    }
                }
            }

            if (ctx.reqindex === File.ul.pos) {
                if (ul_queue[ctx.reqindex].posturl) {
                    ulmanager.ulUpload(File);
                }
                else {
                    // Retry
                    ulmanager.ulStart(File);
                }
            }
        };
    },

    ulStart: function UM_ul_start(File) {
        if (!File.file) {
            return false;
        }
        if (File.file.posturl) {
            return ulmanager.ulUpload(File);
        }
        var maxpf = 128 * 1048576;
        var next = ulmanager.ulGetPostURL(File);
        var total = 0;
        var len = ul_queue.length;
        var max = File.file.pos + 8;

        for (var i = File.file.pos; i < len && i < max && maxpf > 0; i++) {
            var cfile = ul_queue[i];
            if (!isQueueActive(cfile)) {
                continue;
            }
            if (cfile.uReqFired) {
                if (i === File.file.pos) {
                    cfile.readyToStart = File;
                }
                continue;
            }
            cfile.uReqFired = Date.now();
            var req = {
                a: 'u',
                v: 2,
                ssl: use_ssl,
                ms: fmconfig.ul_maxSpeed | 0,
                s: cfile.size,
                r: cfile.retries,
                e: cfile.ul_lastreason,
            };
            if (File.file.ownerId) {
                req.t = File.file.ownerId;
            }
            api_req(req, {
                reqindex: i,
                callback: next
            });
            maxpf -= cfile.size;
            total++;
        }
        if (d) {
            ulmanager.logger.info('request urls for ', total, ' files');
        }
    },

    ulUpload: function UM_ul_upload(File) {
        var i;
        var file = File.file;

        if (file.repair) {
            var ul_key = file.repair;

            file.ul_key = [
                ul_key[0] ^ ul_key[4],
                ul_key[1] ^ ul_key[5],
                ul_key[2] ^ ul_key[6],
                ul_key[3] ^ ul_key[7],
                ul_key[4],
                ul_key[5]
            ];
        }
        else if (!file.ul_key) {
            file.ul_key = Array(6);
            // generate ul_key and nonce
            for (i = 6; i--;) {
                file.ul_key[i] = rand(0x100000000);
            }
        }

        file.ul_keyNonce = JSON.stringify(file.ul_key);
        file.ul_macs = Object.create(null);
        file.totalbytessent = 0;
        file.ul_readq = [];
        file.ul_plainq = {};
        file.ul_intransit = 0;
        file.ul_inflight = {};
        file.ul_sendchunks = {};
        file.ul_aes = new sjcl.cipher.aes([
            file.ul_key[0], file.ul_key[1], file.ul_key[2], file.ul_key[3]
        ]);

        if (file.size) {
            var pp;
            var p = 0;
            var tasks = {};
            for (i = 1; i <= 8 && p < file.size - i * ulmanager.ulBlockSize; i++) {
                tasks[p] = new ChunkUpload(file, p, i * ulmanager.ulBlockSize);
                pp = p;
                p += i * ulmanager.ulBlockSize;
            }

            while (p < file.size) {
                tasks[p] = new ChunkUpload(file, p, ulmanager.ulBlockExtraSize);
                pp = p;
                p += ulmanager.ulBlockExtraSize;
            }

            if (file.size - pp > 0) {
                tasks[pp] = new ChunkUpload(file, pp, file.size - pp);
            }

            // if (d) ulmanager.logger.info('ulTasks', tasks);
            Object.keys(tasks).reverse().forEach(function(s) {
                    ulQueue.pushFirst(tasks[s]);
                });

        }
        else {
            ulQueue.pushFirst(new ChunkUpload(file, 0, 0));
        }

        if (!file.faid) {
            var img = is_image(file.name);
            var vid = is_video(file.name);

            if (img || vid) {
                file.faid = ++ulmanager.ulFaId;

                createthumbnail(
                    file,
                    file.ul_aes,
                    file.faid,
                    null, null,
                    {raw: img !== 1 && img, isVideo: vid}
                );
            }
        }

        M.ulstart(file);
        file.done_starting();
    },

    ulCompletePending: function UM_ul_completepending(target) {
        if (ulmanager.ulPendingCompletion.length) {
            ulmanager.logger.error("I'm weak, debug me.");
            var ul = ulmanager.ulPendingCompletion.shift();
            // var ctx = {
            // target : target,
            // ul_queue_num : ul[3],
            // size: ul_queue[ul[3]].size,
            // callback : ul_completepending2,
            // faid : ul[1].faid,
            // file : ul[1]
            // };
            // api_completeupload(ul[0],ul[1],ul[2],ctx);

            var file = ul[1];
            file.response = ul[0];
            file.filekey = ul[2];
            ulmanager.ulFinalize(file);
        }
        else {
            ulmanager.ulCompletingPhase = false;
        }
    },

    ulCompletePending2: function UM_ul_completepending2(res, ctx) {
        'use strict';

        if (d) {
            ulmanager.logger.info("ul_completepending2", res, ctx);
        }

        var onSuccess = function(h) {
            if (ctx.faid && h) {
                api_attachfileattr(h, ctx.faid);
            }
            if (ul_queue[ctx.ul_queue_num]) {
                ulmanager.ulIDToNode[ulmanager.getGID(ul_queue[ctx.ul_queue_num])] = h || ctx.target;
                M.ulcomplete(ul_queue[ctx.ul_queue_num], h || false, ctx.faid);
            }
            if (MediaInfoLib.isFileSupported(h)) {
                var n = M.d[h] || false;
                var file = ctx.file;
                var done = function() {
                    // get thumb/prev created if it wasn't already, eg. an mp4 renamed as avi/mov/etc
                    if (is_video(n) && String(n.fa).indexOf(':0*') < 0) {
                        var aes = new sjcl.cipher.aes([
                            n.k[0] ^ n.k[4], n.k[1] ^ n.k[5], n.k[2] ^ n.k[6], n.k[3] ^ n.k[7]
                        ]);
                        createnodethumbnail(n.h, aes, n.h, null, {isVideo: true}, null, file);
                    }
                };

                if (String(n.fa).indexOf(':8*') < 0 && file.size > 16) {
<<<<<<< HEAD
                    MediaAttribute(n).parse(file).then(done).catch(console.warn.bind(console, 'MediaAttribute'));
=======
                    MediaAttribute(n).parse(file).then(done).catch(function(ex) {
                        if (d) {
                            console.warn('MediaAttribute', ex);
                        }
                        mBroadcaster.sendMessage('fa:error', h, ex, 0, 1);
                    });
>>>>>>> 49202fbc
                }
                else {
                    done();
                }
            }
            ctx.file.ul_failed = false;
            ctx.file.retries = 0;
            ulmanager.ulCompletePending(ctx.target);
        };

        if (typeof res === 'object' && res.f) {
            var n = res.f === 'pv3' ? res.n : res.f[0];

            if (ctx.faid) {
                storedattr[ctx.faid].target = n.h;
            }

            // Don't execute if MEGAdrop upload window exist
            if (res.f !== 'pv3' && !mega.megadrop.isInit()) {
                newnodes = [];
                process_f(res.f);
                M.updFileManagerUI();

                // If on mobile, show that the upload has completed and allow them to upload another
                if (is_mobile) {
                    mobile.uploadOverlay.showUploadComplete(n);
                }

                if (M.viewmode) {
                    fm_thumbnails();
                }
            }
            onSuccess(n.h);
        }
        else if (res === 0) {
            if (String(ctx.target).length !== 11) {
                ulmanager.logger.warn('unexpected upload completion reply.');
            }
            onSuccess();
        }
        else {
            var ul = ul_queue[ctx.ul_queue_num];

            onIdle(function() {
                M.ulerror(ul, res);
            });

            if (res !== EOVERQUOTA && res !== EGOINGOVERQUOTA) {
                srvlog('Unexpected upload completion server response (' + res
                    + ' @ ' + hostname(ctx.file.posturl) + ')');
            }
        }

        if (ctx.file.owner) {
            ctx.file.owner.destroy();
        }
        else {
            oDestroy(ctx.file);
        }
    },

    ulDeDuplicate: function UM_ul_deduplicate(File, identical, mNode) {
        var n;
        var uq = File.ul;

        fmconfig.ul_skipIdentical = false;

        if (identical && fmconfig.ul_skipIdentical) {
            n = identical;
        }
        else if (!M.h[uq.hash] && !identical) {
            return ulmanager.ulStart(File);
        }
        else if (M.h[uq.hash]) {
            n = mNode || M.d[M.h[uq.hash].substr(0, 8)];
            // identical = n;
        }
        if (!n) {
            return ulmanager.ulStart(File);
        }
        if (d) {
            ulmanager.logger.debug('[%s] deduplicating file %s', n.h, File.file.name, n);
        }
        api_req({
            a: 'g',
            g: 1,
            ssl: use_ssl,
            n: n.h
        }, {
            uq: uq,
            n: n,
            skipfile: (fmconfig.ul_skipIdentical && identical),
            callback: function(res, ctx) {
                if (d) {
                    ulmanager.logger.debug('[%s] deduplication result:', ctx.n.h, res.e, res, ctx.skipfile);
                }
                if (oIsFrozen(File)) {
                    ulmanager.logger.debug('Upload aborted on deduplication...', File);
                }
                else if (res.e === ETEMPUNAVAIL && ctx.skipfile) {
                    ctx.uq.repair = ctx.n.k;
                    ulmanager.ulStart(File);
                }
                else if (typeof res === 'number' || res.e) {
                    ulmanager.ulStart(File);
                }
                else if (ctx.skipfile) {
                    uq.skipfile = true;
                    ulmanager.ulIDToNode[ulmanager.getGID(uq)] = ctx.n.h;
                    M.ulcomplete(uq);
                    File.file.ul_failed = false;
                    File.file.retries = 0;
                    File.file.done_starting();
                }
                else {
                    File.file.filekey = ctx.n.k;
                    File.file.response = ctx.n.h;
                    File.file.ddfa = ctx.n.fa;
                    File.file.path = ctx.uq.path;
                    File.file.name = ctx.uq.name;
                    // File.file.done_starting();
                    ulmanager.ulFinalize(File.file);
                }
            }
        });
    },

    ulIdentical: function UM_ul_Identical(file) {
        var nodes = M.c[file.target];
        if (nodes) {
            for (var node in nodes) {
                node = M.d[node];

                if (node
                        && file.size === node.s
                        && file.name === node.name
                        && file.hash === node.hash) {
                    return node;
                }
            }
        }
        return false;
    },

    /**
     * Initialize upload on fingerprint creation.
     *
     * @param {Object}  aFileUpload  FileUpload instance
     * @param {Object}  aFile        File API interface instance
     * @param {Boolean} [aForce]     Ignore locking queue.
     */
    ulSetup: function ulSetup(aFileUpload, aFile, aForce) {
        'use strict';

        var dequeue = function ulSetupDQ() {
            if (ulmanager.ulSetupQueue.length) {
                var upload = ulmanager.ulSetupQueue.shift();
                onIdle(ulmanager.ulSetup.bind(ulmanager, upload, upload.file, true));
            }
            else {
                ulmanager.ulSetupQueue = false;
            }
        };

        if (!aFileUpload || !aFile || aFileUpload.file !== aFile || !aFile.hash) {
            if (d) {
                console.warn('Invalid upload instance, cancelled?', oIsFrozen(aFileUpload), aFileUpload, aFile);
            }
            return onIdle(dequeue);
        }

        if (!aForce) {
            if (this.ulSetupQueue) {
                return this.ulSetupQueue.push(aFileUpload);
            }
            this.ulSetupQueue = [];
        }

        var hashNode;
        var startUpload = function _startUpload() {
            onIdle(dequeue);

            var identical = ulmanager.ulIdentical(aFile);
            ulmanager.logger.info(aFile.name, "fingerprint", aFile.hash, M.h[aFile.hash], identical);

            if (M.h[aFile.hash] || identical) {
                ulmanager.ulDeDuplicate(aFileUpload, identical, hashNode);
            }
            else {
                ulmanager.ulStart(aFileUpload);
            }
        };

        var promises = [];

        if (!M.c[aFile.target]) {
            promises.push(dbfetch.get(aFile.target, new MegaPromise()));
        }

        if ((!M.h[hash] || !M.d[M.h[hash].substr(0, 8)]) && !mega.megadrop.isInit()) {
            promises.push(
                dbfetch.hash(aFile.hash)
                    .always(function(node) {
                        hashNode = node;
                    })
            );
        }

        if (promises.length) {
            MegaPromise.allDone(promises).wait(startUpload);
        }
        else {
            startUpload();
        }
    }
};


function UploadQueue() {}
inherits(UploadQueue, Array);

UploadQueue.prototype.push = function() {
    var pos = Array.prototype.push.apply(this, arguments) - 1;
    var file = this[pos];

    file.pos = pos;
    ulQueue.poke(file);

    return pos + 1;
};


function ChunkUpload(file, start, end, altport) {
    this.file = file;
    this.ul = file;
    this.start = start;
    this.end = end;
    this.gid = file.owner.gid;
    this.xid = this.gid + '_' + start + '-' + end;
    this.jid = (Math.random() * Date.now()).toString(36);
    this.altport = altport;
    this.logger = new MegaLogger(String(this), {}, ulmanager.logger);
    this[this.gid] = !0;
    // if (d) ulmanager.logger.info('Creating ' + this);
}

ChunkUpload.prototype.toString = function() {
    return "[ChunkUpload " + this.xid + "$" + this.jid + "]";
};

ChunkUpload.prototype.destroy = function() {
    // if (d) ulmanager.logger.info('Destroying ' + this);
    this.abort();
    oDestroy(this);
};

ChunkUpload.prototype.updateprogress = function() {
    if (this.file.paused || this.file.complete || uldl_hold) {
        return;
    }

    var p = this.file.progress;
    var tp = this.file.sent || 0;
    for (var i in p) {
        if (p.hasOwnProperty(i)) {
            tp += p[i];
        }
    }

    // only start measuring progress once the TCP buffers are filled
    // (assumes a modern TCP stack with a large intial window)
    if (!this.file.speedometer && this.file.progressevents > 5) {
        this.file.speedometer = Speedometer(tp);
    }
    this.file.progressevents = (this.file.progressevents || 0) + 1;

    M.ulprogress(
            this.file,
            Math.floor(tp / this.file.size * 100),
            tp,
            this.file.size,
            GlobalProgress[this.gid].speed = (this.file.speedometer ? this.file.speedometer.progress(tp) : 0) // speed
        );

    if (tp === this.file.size) {
        this.file.complete = true;
    }
};

ChunkUpload.prototype.abort = function() {
    if (d && this.logger) {
        this.logger.info('Aborting', this.oet, Boolean(this.xhr));
    }

    if (this.oet) {
        clearTimeout(this.oet);
    }
    if (this.xhr) {
        this.xhr.abort(this.xhr.ABORT_CLEANUP);
    }
    if (GlobalProgress[this.gid]) {
        array.remove(GlobalProgress[this.gid].working, this, 1);
    }
    else if (d && this.logger) {
        this.logger.error('This should not be reached twice or after FileUpload destroy...', this);
    }
    delete this.xhr;
};

ChunkUpload.prototype.onXHRprogress = function(xhrEvent) {
    if (!this.file || !this.file.progress || this.file.abort) {
        return this.done && this.done();
    }
    this.file.progress[this.start] = xhrEvent.loaded;
    this.updateprogress();
};

ChunkUpload.prototype.onXHRerror = function(args, xhr, reason) {
    if (this.file && !this.file.abort && this.file.progress) {
        this.file.progress[this.start] = 0;
        this.updateprogress();

        if (!xhr) {
            xhr = this.xhr;
        }
        if (args === "$FATAL") {
            ulmanager.restart(this.file, reason, xhr);
        }
        else {
            ulmanager.retry(this.file, this, "xhr failed: " + reason, xhr);
        }
    }
    this.done();
}

ChunkUpload.prototype.onXHRready = function(xhrEvent) {
    if (!this.file || !this.file.progress) {
        if (d) {
            this.logger.error('Upload aborted...', this);
        }
        return Soon(this.done.bind(this));
    }
    var xhr = xhrEvent.target;
    var response = xhr.response;
    var isValidType = (response instanceof ArrayBuffer);
    xhrEvent = undefined;

    if (isValidType && xhr.status === 200 && xhr.statusText === 'OK') {

        if (!response.byteLength || response.byteLength === 36) {
            this.file.sent += this.bytes.buffer.length || this.bytes.length;
            delete this.file.progress[this.start];
            this.updateprogress();

            if (response.byteLength === 36) {
                var ul_key = this.file.ul_key;
                var t = Object.keys(this.file.ul_macs).map(Number);
                t.sort(function(a, b) {
                    return a - b;
                });
                for (var i = 0; i < t.length; i++) {
                    t[i] = this.file.ul_macs[t[i]];
                }
                var mac = condenseMacs(t, this.file.ul_key);

                var filekey = [
                    ul_key[0] ^ ul_key[4],
                    ul_key[1] ^ ul_key[5],
                    ul_key[2] ^ mac[0] ^ mac[1],
                    ul_key[3] ^ mac[2] ^ mac[3],
                    ul_key[4],
                    ul_key[5],
                    mac[0] ^ mac[1],
                    mac[2] ^ mac[3]
                ];

                if (!u_k_aes) {
                    console.error('No master key found...');
                }
                else if (!this.file.ulCompletingPhase) {
                    var u8 = new Uint8Array(response);

                    this.file.filekey = filekey;
                    this.file.ulCompletingPhase = true;
                    this.file.response = (u8[35] === 1)
                        ? ab_to_base64(response)
                        : ab_to_str(response);
                    ulmanager.ulFinalize(this.file);
                    u8 = undefined;
                }
                else {
                    ASSERT(0, 'BUG: Assigning to file.completion which is unused.');
                    this.file.completion.push([response.url, this.file, filekey, this.file.id]);
                }
            }

            this.bytes = null;

            this.file.retries = 0; /* reset error flag */

            return this.done();
        }
        else {
            var resp = ab_to_str(response);
            var estr = ulmanager.ulStrError(resp);
            this.logger.error("Invalid upload response: ", resp, estr);
            if (estr !== "EKEY") {
                return this.onXHRerror("$FATAL", null,
                    (estr ? (estr + " error")
                    : "IUR[" + String(resp).trim().substr(0, 5) + "]"));
            }
        }
    }

    this.srverr = xhr.status + 1;

    var errstr = 'BRFS [l:Unk]';
    if (isValidType) {
        if (response.byteLength && response.byteLength < 5) {
            errstr = 'BRFS [s:' + ab_to_str(response) + ']';
        }
        else if (xhr.status >= 400) {
            errstr = 'BRFS [-]';
        }
        else {
            errstr = 'BRFS [l:' + response.byteLength + ']';
        }
    }

    var self = this;
    this.oet = setTimeout(function() {
        if (!oIsFrozen(self)) {
            self.onXHRerror(null, xhr, errstr);
        }
        self = undefined;
    }, 1950 + Math.floor(Math.random() * 2e3));

    if (d) {
        this.logger.warn("Bad response from server, status(%s:%s)",
            xhr.status,
            xhr.statusText,
            isValidType,
            this.file.name
        );
    }

    response = undefined;
}

ChunkUpload.prototype.upload = function() {
    var url, xhr;

    if (!this.file) {
        if (d) {
            var logger = this.logger || ulmanager.logger;
            logger.error('This upload was cancelled while the Encrypter was working,'
                + ' prevent this aborting it beforehand');
        }
        return;
    }

    if (!GlobalProgress[this.gid]) {
        return this.logger.error('No upload associated with gid ' + this.gid);
    }
    if (GlobalProgress[this.gid].paused) {
        return this.logger.info('Encrypter finished, but the upload was paused meanwhile.');
    }

    if (!this.file.posturl) {
        onUploadError(this.file, 'Internal error (0xBADF001)');
        if (!this.file.abort) {
            ASSERT(0, 'No PostURL! ' + (typeof this.file.posturl));
        }
        return;
    }

    xhr = getTransferXHR(this);
    url = dlmanager.uChangePort(this.file.posturl + this.suffix, this.altport ? 8080 : 0);
    xhr._murl = url;

    if (d) {
        this.logger.info("pushing", url);
    }

    xhr.open('POST', url);
    xhr.responseType = 'arraybuffer';
    xhr.send(this.bytes.buffer);

    this.xhr = xhr;
};

ChunkUpload.prototype.io_ready = function(task, args) {
    if (args[0] || !this.file || !this.file.ul_keyNonce) {
        if (this.file) {
            if (d) {
                this.logger.error('UL IO Error', args[0]);
            }

            if (this.file.done_starting) {
                this.file.done_starting();
            }
            ulmanager.retry(this.file, this, "IO failed: " + args[0]);
        }
        else {
            if (d) {
                this.logger.error('The FileReader finished, but this upload was cancelled...');
            }
        }
    }
    else {
        task = [this, this.file.ul_keyNonce, this.start / 16, this.bytes];
        // TODO: Modify CreateWorkers() and use this gid to terminate over cancelled uploads
        task[this.gid] = 1;
        Encrypter.push(task, this.upload, this);
    }
    this.bytes = null;
};

ChunkUpload.prototype.done = function(ee) {
    if (d && this.logger) {
        this.logger.info('.done');
    }

    if (this._done) {
        /* release worker */
        this._done();

        /* clean up references */
        this.destroy();
    }
};

ChunkUpload.prototype.run = function(done) {
    this._done = done;
    if (this.bytes && this.suffix) {
        this.logger.info('.run', 'Reusing previously encrypted data.');
        this.upload();
    }
    else {
        this.logger.info('.run');
        if (!this.file.ul_reader) {
            this.file.ul_reader = ulmanager.ulFileReader(this.file);
        }
        this.file.ul_reader.push(this, this.io_ready, this);
    }
    array.remove(GlobalProgress[this.gid].working, this, 1);
    GlobalProgress[this.gid].working.push(this);
};

function FileUpload(file) {
    this.file = file;
    this.ul = file;
    this.gid = 'ul_' + this.ul.id;
    this[this.gid] = !0;
    GlobalProgress[this.gid] = {
        working: []
    };
}

FileUpload.prototype.toString = function() {
    return "[FileUpload " + this.gid + "]";
};

FileUpload.prototype.destroy = function() {
    if (d) {
        ulmanager.logger.info('Destroying ' + this);
    }
    if (!this.file) {
        return;
    }
    if (Object(GlobalProgress[this.gid]).started) {
        ulmanager.ulSize -= this.file.size;
    }

    // Hmm, looks like there are more ChunkUploads than what we really upload (!?)
    if (d) {
        ASSERT(GlobalProgress[this.gid].working.length === 0, 'Huh, there are working upload chunks?..');
    }
    if (is_chrome_firefox && this.file._close) {
        this.file._close();
    }
    ASSERT(this.file.owner === this, 'Invalid FileUpload Owner...');
    ulQueue.poke(this.file, 0xdead);
    if (this.file.done_starting) {
        this.file.done_starting();
    }
    delete GlobalProgress[this.gid];
    oDestroy(this.file);
    oDestroy(this);
};

FileUpload.prototype.run = function(done) {
    var file = this.file;
    var self = this;

    file.abort = false; /* fix in case it restarts from scratch */
    file.ul_failed = false;
    file.retries = 0;
    file.xr = dlmanager.mGetXR();
    file.ul_lastreason = file.ul_lastreason || 0;

    var domNode = document.getElementById('ul_' + file.id);
    if (ulmanager.ulStartingPhase || !domNode) {
        done();
        ASSERT(0, "This shouldn't happen");
        return ulQueue.pushFirst(this);
    }

    if (!GlobalProgress[this.gid].started) {
        GlobalProgress[this.gid].started = true;
    }

    if (d) {
        ulmanager.logger.info(file.name, "starting upload", file.id);
    }

    domNode.classList.add('transfer-initiliazing');
    domNode.querySelector('.transfer-status').textContent = (l[1042]);

    ulmanager.ulSize += file.size;
    // ulmanager.ulStartingPhase = true;

    var started = false;
    file.done_starting = function() {
        if (started) {
            return;
        }
        started = true;
        ulmanager.ulStartingPhase = false;
        delete file.done_starting;

        if (ulmanager.ulSize < ulmanager.ulMaxConcurrentSize) {

            if (file.size < ulmanager.ulMaxFastTrackSize) {
                var size = ulQueue.getSize();
                var max  = ulQueue.maxActiveTransfers;

                if (size < max && ulQueue.canExpand(max)) {
                    ulQueue.setSize(size + 1);
                }
            }
        }
        else {
            ulQueue.setSize((fmconfig.ul_maxSlots | 0) || 4);
        }

        file = self = undefined;
        done();
    };

    var readError = function(code) {
        var errorstr;

        if (code === 0x8052000e) {
            // File is locked
            errorstr = l[7399] || l[1517];
        }
        else if (code === 0x80520015) {
            // "Access denied"
            errorstr = l[1667];
        }
        else {
            // "Read error"
            errorstr = l[1677];
        }

        $('.transfer-table #ul_' + file.id + ' .transfer-status').text(errorstr);

        ulmanager.abort(file);
        this.destroy();
    }.bind(this);

    try {
        if (file.hash && file.ts) {
            throw "The fingerprint exists already.";
        }
        if (!is_extension && file.gecko && !file.size && -1 === ua.indexOf('windows')) {
            throw new Error('!ZeroByte');
        }

        fingerprint(file, function(hash, ts) {
            if (!(file && self.file)) {
                if (d) {
                    ulmanager.logger.info('fingerprint', hash, 'UPLOAD CANCELED');
                }
                return;
            }
            if (hash === 0xBADF) {
                return readError(ts);
            }
            file.hash = hash;
            file.ts = ts;

            ulmanager.ulSetup(self, file);
        });
    }
    catch (e) {
        if (d) {
            ulmanager.logger.error('FINGERPRINT ERROR', file.name, file.size, e.message || e);
        }

        if (!is_extension && e.result === 0x80520015 /* NS_ERROR_FILE_ACCESS_DENIED */ || e.message === '!ZeroByte') {
            var msg =
                "Sorry, upload failed. " +
                "If you were trying to upload a folder, " +
                "please note you will need to use our extension for this to work.";

            if (!window['!ZeroByte']) {
                window['!ZeroByte'] = true;
                msgDialog('warninga',
                    str_mtrunc(file.name, 40), msg, l[1677] + ': ' + (e.message || e.name || e));
            }
            readError(e.result);
        }
        else if (e.result === 0x8052000e /* NS_ERROR_FILE_IS_LOCKED */) {
            readError(e.result);
        }
        else {
            ulmanager.ulStart(this);
        }
    }
};

function isQueueActive(q) {
    return typeof q.id !== 'undefined';
}

var ulQueue = new TransferQueue(function _workerUploader(task, done) {
    if (d && d > 1) {
        ulQueue.logger.info('worker_uploader', task, done);
    }
    task.run(done);
}, 4, 'uploader');

ulQueue.poke = function(file, meth) {
    if (file.owner) {
        var gid = ulmanager.getGID(file);

        file.retries = 0;
        file.sent = 0;
        file.progress = {};
        file.posturl = "";
        file.completion = [];
        file.abort = true;

        ulQueue.pause(gid);
        ulQueue.filter(gid);

        if (file.__umRetryTimer) {
            var t = file.__umRetryTimer;
            for (var i in t) {
                if (t.hasOwnProperty(i)) {
                    clearTimeout(t[i]);
                }
            }
            ulQueue.resume();
        }
        if (file.ul_reader) {
            file.ul_reader.filter(gid);
            file.ul_reader.destroy();
            file.ul_reader = null;
        }
        if (!meth) {
            meth = 'pushFirst';
        }

        delete file.__umRetries;
        delete file.__umRetryTimer;
    }

    if (meth !== 0xdead) {
        file.sent = 0;
        file.progress = {};
        file.completion = [];
        file.owner = new FileUpload(file);
        ulQueue[meth || 'push'](file.owner);
    }
};

ulQueue.validateTask = function(pzTask) {
    // XXX: pzTask.file *must* be valid, it doesn't sometimes which indicates
    // a problem somewhere with the entry not getting removed from ulQueue._queue
    if (pzTask instanceof ChunkUpload && pzTask.file && (!pzTask.file.paused || pzTask.__retry)) {
        return true;
    }

    if (pzTask instanceof FileUpload
        && !ulmanager.ulStartingPhase
        && document.getElementById('ul_' + pzTask.file.id)) {

        return true;
    }

    return false;
};

ulQueue.canExpand = function(max) {
    max = max || this.maxActiveTransfers;
    return !is_mobile && this._running < max;
};

Object.defineProperty(ulQueue, 'maxActiveTransfers', {
    get: is_mobile
        ? function() {
            // If on mobile, there's only 1 upload at a time and the desktop calculation below fails
            return 1;
        }
        : function() {
            return Math.min(Math.floor(M.getTransferTableLengths().size / 1.6), 20);
        }
});

mBroadcaster.once('startMega', function _setupEncrypter() {
    'use strict';
    var encrypter = CreateWorkers('encrypter.js', function(context, e, done) {
        var file = context.file;
        if (!file || !file.ul_macs) {
            // TODO: This upload was cancelled, we should terminate the worker rather than waiting
            if (d) {
                encrypter.logger.error('This upload was cancelled, should terminate the worker rather than waiting');
            }
            return typeof e.data === 'string' || done();
        }

        if (typeof e.data === 'string') {
            if (e.data[0] === '[') {
                file.ul_macs[context.start] = JSON.parse(e.data);
            }
            else {
                encrypter.logger.info('WORKER:', e.data);
            }
        }
        else {
            context.bytes = new Uint8Array(e.data.buffer || e.data);
            context.suffix = '/' + context.start + '?c=' + base64urlencode(chksum(context.bytes.buffer));
            done();
        }
    });

    ulmanager.logger.options.levelColors = {
        'ERROR': '#fe1111',
        'DEBUG': '#0000ff',
        'WARN':  '#C25700',
        'INFO':  '#44829D',
        'LOG':   '#000044'
    };
    Object.defineProperty(window, 'Encrypter', { value: encrypter });
});

var ul_queue = new UploadQueue();<|MERGE_RESOLUTION|>--- conflicted
+++ resolved
@@ -723,16 +723,12 @@
                 };
 
                 if (String(n.fa).indexOf(':8*') < 0 && file.size > 16) {
-<<<<<<< HEAD
-                    MediaAttribute(n).parse(file).then(done).catch(console.warn.bind(console, 'MediaAttribute'));
-=======
                     MediaAttribute(n).parse(file).then(done).catch(function(ex) {
                         if (d) {
                             console.warn('MediaAttribute', ex);
                         }
                         mBroadcaster.sendMessage('fa:error', h, ex, 0, 1);
                     });
->>>>>>> 49202fbc
                 }
                 else {
                     done();
