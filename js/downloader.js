--- conflicted
+++ resolved
@@ -148,7 +148,10 @@
 					if (navigator.appName != 'Opera') {
 						io.dl_bytesreceived += r.byteLength;
 					}
-					download.decrypt.push({offset: task.offset, data: new Uint8Array(r)});
+
+					download.decrypter++;
+					Decrypter.push([[download, task.offset], download.nonce, task.offset/16, new Uint8Array(r)])
+
 					if (failed) DownloadManager.release(self);
 					r = null;
 					failed = false;
@@ -259,12 +262,8 @@
 					task: {  zipid: dl.zipid, id: dl.id },
 					run: function(done) {
 						dl.io.write("", 0, function() {
-<<<<<<< HEAD
 							task_done();	
-=======
-							Scheduler.done();	
 							dl.ready(); /* tell the download scheduler we're done */
->>>>>>> f6ad65a2
 						});
 					}
 				});
@@ -272,12 +271,10 @@
 
 			function free() {
 				/* release memory */
-				dl.decrypt.destroy();
 				dl.writer.destroy();
 				XDESTROY(dl.io);
 				XDESTROY(dl);
 				dl.io		= null;
-				dl.decrypt	= null;
 				dl.writer	= null;
 				dl.ready	= null;
 				dl			= null;
@@ -289,21 +286,12 @@
 
 			var chunkFinished = false
 			dl.ready = function() {
-<<<<<<< HEAD
-				DEBUG('check is download is empty', chunkFinished, dl.writer.isEmpty(), dl.decrypt.isEmpty())
 				DEBUG('is cancelled?', dl.cancelled)
-				if (chunkFinished && dl.writer.isEmpty() && dl.decrypt.isEmpty()) {
+				if (chunkFinished && dl.writer.isEmpty() && dl.decrypter == 0) {
 					if (dl.cancelled) return free();
-=======
-				DEBUG('db.ready', dl.dl_id, chunkFinished, dl.writer.isEmpty(), dl.decrypter)
-				if (chunkFinished && dl.writer.isEmpty() && dl.decrypter == 0) {
-					if (dl.cancelled) return;
->>>>>>> f6ad65a2
 					if (!emptyFile && !checkLostChunks(dl)) {
 						if (typeof skipcheck == 'undefined' || !skipcheck) return dl_reportstatus(dl, EKEY);
 					}
-
-					dl.writer.Destroy()
 
 					if (dl.zipid) {
 						return  Zips[dl.zipid].done();
@@ -362,25 +350,14 @@
 
 }
 // }}}
-function dl_decrypt(dl) {
-	dl.decrypt = new MegaQueue(function(task, done) {
-		Decrypter.push([[dl, task.offset], dl.nonce, task.offset/16, task.data], function() {
-			done();
-		});
-	}, 4);
-}
 
 function dl_writer(dl, is_ready) {
 	is_ready = is_ready || function() { return true; };
-<<<<<<< HEAD
+
+	dl.decrypter = 0;
+
 	dl.writer = new MegaQueue(function (task, done) {
-=======
-
-	dl.decrypter = 0;
-
-	dl.writer = new QueueClass(function (task) {
 		var Scheduler = this;
->>>>>>> f6ad65a2
 		dl.io.write(task.data, task.offset, function() {
 			dl.writer.pos += task.data.length;
 			if (dl.data) {
@@ -427,7 +404,7 @@
 	} else {
 		var plain = new Uint8Array(e.data.buffer || e.data);
 		DEBUG("Decrypt done", dl.cancelled);
-		dl.decrypter = 0;
+		dl.decrypter--;
 		if (!dl.cancelled) {
 			dl.writer.push({ data: plain, offset: offset});
 		}
