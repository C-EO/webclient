--- conflicted
+++ resolved
@@ -56,10 +56,6 @@
 	});
 }
 
-<<<<<<< HEAD
-// Chunk fetch {{{
-=======
->>>>>>> cb4514c6
 function ClassChunk(task) {
 	this.task = task;
 	this.dl   = task.download;
