--- conflicted
+++ resolved
@@ -159,11 +159,7 @@
 		if(typeof(this.dl.pos) !== 'number') {
 			this.dl.pos = IdToFile(this.dl.id).pos
 		}
-<<<<<<< HEAD
-		this.dl.cancelled = is_cancelled = !dl_queue[this.dl.pos].n;
-=======
 		this.dl.cancelled = is_cancelled = !dl_queue[this.dl.pos] || !dl_queue[this.dl.pos].n;
->>>>>>> 49888ec3
 	}
 	if (is_cancelled) {
 		if (d) console.log(this + " aborting itself because download was canceled.", this.task.chunk_id);
