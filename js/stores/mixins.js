--- conflicted
+++ resolved
@@ -128,12 +128,9 @@
         return true;
     },
     eventuallyUpdate: function() {
-<<<<<<< HEAD
-=======
         if (!this._wasRendered) {
             return;
         }
->>>>>>> 5c87cc19
         if (!this.isComponentVisible()) {
             return;
         }
