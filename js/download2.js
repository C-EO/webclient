--- conflicted
+++ resolved
@@ -947,13 +947,10 @@
                     && $('.download.info-block').hasClass('overquota')
                     || $tr.find('span.transfer-status').hasClass('overquota')) {
 
-<<<<<<< HEAD
-=======
                 if (page === 'download') {
                     $('.download.pause-button').addClass('active');
                 }
 
->>>>>>> 18d016a6
                 return dlmanager.showOverQuotaDialog();
             }
             dlQueue.resume(gid);
