var dlMethod;

/* jshint -W003 */
var dlmanager = {
    // Keep in track real active downloads.
    // ETA (in seconds) to consider a download finished, used to speed up chunks.
    // Despite the fact that the DownloadQueue has a limitted size,
    // to speed up things for tiny downloads each download is able to
    // report to the scheduler that they are done when it may not be necessarily
    // true (but they are for instance close to their finish)
    dlDoneThreshold: 3,
    // How many queue IO we want before pausing the XHR fetching,
    // useful when we have internet faster than our IO
    ioThrottleLimit: 6,
    ioThrottlePaused: false,
    fetchingFile: false,
    dlLastQuotaWarning: 0,
    dlRetryInterval: 1000,
    dlMaxChunkSize: 16 * 1048576,
    isDownloading: false,
    dlZipID: 0,
    gotHSTS: false,
    logger: MegaLogger.getLogger('dlmanager'),

    newUrl: function DM_newUrl(dl, callback) {
        var gid = dl.dl_id || dl.ph;

        if (callback) {
            if (!this._newUrlQueue) {
                this._newUrlQueue = {};
            }

            if (this._newUrlQueue.hasOwnProperty(gid)) {
                this._newUrlQueue[gid].push(callback);
                return;
            }
            this._newUrlQueue[gid] = [callback];
        }
        if (d) {
            dlmanager.logger.info("Retrieving New URLs for", gid);
        }

        dlQueue.pause();
        dlmanager.dlGetUrl(dl, function(error, res, o) {
            if (error) {
                return Later(this.newUrl.bind(this, dl));
            }
            dl.url = res.g;

            var changed = 0;
            for (var i = 0; i < dlQueue._queue.length; i++) {
                if (dlQueue._queue[i][0].dl === dl) {
                    dlQueue._queue[i][0].url = res.g + "/" +
                        dlQueue._queue[i][0].url.replace(/.+\//, '');
                    changed++;
                }
            }
            if (Object(this._newUrlQueue).hasOwnProperty(gid)) {
                this._newUrlQueue[gid]
                    .forEach(function(callback) {
                        callback(res.g, res);
                    });
                delete this._newUrlQueue[gid];
            }
            dlmanager.logger.info("Resuming, got new URL for %s:%s", gid, res.g, changed, res);
            dlQueue.resume();
        }.bind(this));
    },

    uChangePort: function DM_uChangePort(url, port) {
        if (!this.gotHSTS && String(url).substr(0,5) === 'http:') {
            var uri = document.createElement('a');
            uri.href = url;

            if (port) {
                url = url.replace(uri.host, uri.hostname + ':' + port);
            }
            else if (uri.host !== uri.hostname) {
                url = url.replace(uri.host, uri.hostname);
            }
        }

        return url;
    },

    checkHSTS: function(xhr) {
        if (!use_ssl && !this.gotHSTS) {
            try {
                if (String(xhr.responseURL).substr(0, 6) === 'https:') {
                    this.gotHSTS = true;
                }
            }
            catch (ex) {
                if (d) {
                    this.logger.error(ex);
                }
            }
        }
    },

    cleanupUI: function DM_cleanupUI(gid) {
        if (typeof gid === 'object') {
            gid = this.getGID(gid);
        }

        var l = dl_queue.length;
        while (l--) {
            var dl = dl_queue[l];

            if (gid === this.getGID(dl)) {
                if (d) {
                    dlmanager.logger.info('cleanupUI', gid, dl.n, dl.zipname);
                }

                if (dl.io instanceof MemoryIO) {
                    dl.io.abort();
                }
                // oDestroy(dl.io);
                dl_queue[l] = Object.freeze({});
            }
        }
    },

    getGID: function DM_GetGID(dl) {
        return dl.zipid ? 'zip_' + dl.zipid : 'dl_' + (dl.dl_id || dl.ph);
    },

    abort: function DM_abort(gid, keepUI) {
        /* jshint -W074 */
        if (gid === null || Array.isArray(gid)) {
            this._multiAbort = 1;

            if (gid) {
                gid.forEach(function(dl) {
                    dlmanager.abort(dl, keepUI);
                });
            }
            else {
                dl_queue.filter(isQueueActive)
                    .forEach(function(dl) {
                        dlmanager.abort(dl, keepUI);
                    });
            }

            delete this._multiAbort;
            Soon(mega.utils.resetUploadDownload);
        }
        else {
            if (typeof gid === 'object') {
                gid = this.getGID(gid);
            }
            else if (gid[0] === 'u') {
                return;
            }

            var found = 0;
            var l = dl_queue.length;
            while (l--) {
                var dl = dl_queue[l];

                if (gid === this.getGID(dl)) {
                    if (!dl.cancelled) {
                        try {
                            /* jshint -W073 */
                            if (typeof dl.io.abort === "function") {
                                if (d) {
                                    dlmanager.logger.info('IO.abort', gid, dl);
                                }
                                dl.io.abort("User cancelled");
                            }
                        }
                        catch (e) {
                            dlmanager.logger.error(e);
                        }
                    }
                    dl.cancelled = true;
                    if (dl.zipid && Zips[dl.zipid]) {
                        Zips[dl.zipid].cancelled = true;
                    }
                    if (dl.io && typeof dl.io.begin === 'function') {
                        /* Canceled while Initializing? Let's free up stuff
                         * and notify the scheduler for the running task
                         */
                        dl.io.begin();
                    }
                    found++;
                }
            }

            if (!found) {
                this.logger.warn('Download %s was not found in dl_queue', gid);
            }
            else if (found > 1 && gid[0] !== 'z') {
                this.logger.error('Too many matches looking for %s in dl_queue (!?)', gid);
            }

            if (!keepUI) {
                this.cleanupUI(gid);
            }

            /* We rely on `dl.cancelled` to let chunks destroy himself.
             * However, if the dl is paused we might end up with the
             + ClassFile.destroy uncalled, which will be leaking.
             */
            var foreach;
            if (dlQueue._qpaused[gid]) {
                foreach = function(task) {
                    task = task[0];
                    return task instanceof ClassChunk && task.isCancelled() || task.destroy();
                };
            }
            dlQueue.filter(gid, foreach);

            /* Active chunks might are stuck waiting reply,
             * which won't get destroyed itself right away.
             */
            if (GlobalProgress[gid]) {
                var chunk;
                var w = GlobalProgress[gid].working;
                while ((chunk = w.pop())) {
                    var result = chunk.isCancelled();
                    if (!result) {
                        this.logger.error('Download chunk %s(%s) should have been cancelled itself.', gid, chunk);
                        if (d) debugger;
                    }
                }
            }

            if (!this._multiAbort) {
                Soon(mega.utils.resetUploadDownload);
            }
        }
    },

    dlGetUrl: function DM_dlGetUrl(object, callback) {
        var req = {
            a: 'g',
            g: 1,
            ssl: use_ssl
        };

        if (object.ph) {
            req.p = object.ph;
        }
        else if (object.id) {
            req.n = object.id;
        }

        api_req(req, {
            object: object,
            next: callback,
            dl_key: object.key,
            callback: this.dlGetUrlDone.bind(this)
        }, object.nauth ? 1 : 0);
    },

    dlGetUrlDone: function DM_dlGetUrlDone(res, ctx) {
        var error = EAGAIN;
        var dl = ctx.object;

        if (typeof res === 'number') {
            error = res;
        }
        else if (typeof res === 'object') {
            if (res.d) {
                error = (res.d ? 2 : 1); // XXX: ???
            }
            else if (res.efq) {
                error = EFQUOTA;
            }
            else if (res.e) {
                error = res.e;
            }
            else if (res.g) {
                var key = [
                    ctx.dl_key[0] ^ ctx.dl_key[4],
                    ctx.dl_key[1] ^ ctx.dl_key[5],
                    ctx.dl_key[2] ^ ctx.dl_key[6],
                    ctx.dl_key[3] ^ ctx.dl_key[7]
                ];
                var ab = base64_to_ab(res.at);
                var attr = dec_attr(ab, key);

                if (typeof attr === 'object' && typeof attr.n === 'string') {
                    if (have_ab && page !== 'download'
                            && res.s <= 48 * 1048576
                            && is_image(attr.n)
                            && (!res.fa
                                || res.fa.indexOf(':0*') < 0
                                || res.fa.indexOf(':1*') < 0 || ctx.object.preview === -1)) {
                        ctx.object.data = new ArrayBuffer(res.s);
                    }

                    dlmanager.isOverQuota = false;
                    dlmanager.isOverFreeQuota = false;
                    delete localStorage.awaitingConfirmationAccount;
                    return ctx.next(false, res, attr, ctx.object);
                }
            }
        }

<<<<<<< HEAD
        dlmanager.dlReportStatus(dl, error);
=======
        dlmanager.dlReportStatus(dl, error === EFQUOTA ? EOVERQUOTA : error);
>>>>>>> 2e786c1d

        ctx.next(error || new Error("failed"));
    },

    dlQueuePushBack: function DM_dlQueuePushBack(aTask) {
        var isValidTask = aTask && (aTask.onQueueDone || aTask instanceof ClassFile);

        dlmanager.logger.debug('dlQueuePushBack', isValidTask, aTask);

        if (ASSERT(isValidTask, 'dlQueuePushBack: Invalid aTask...')) {
            dlQueue.pushFirst(aTask);

            if (dlmanager.ioThrottlePaused) {
                delay('dlQueuePushBack', dlQueue.resume.bind(dlQueue), 40);
            }
        }
    },

    dlReportStatus: function DM_reportstatus(dl, code) {
        this.logger.warn('dlReportStatus', code, this.getGID(dl), dl);

        if (dl) {
            dl.lasterror = code;
            dl.onDownloadError(dl, code);
        }

        if (code === EKEY) {
            // TODO: Check if other codes should raise abort()
            Later(function() {
                dlmanager.abort(dl, true);
            });
        }
    },

    dlClearActiveTransfer: function DM_dlClearActiveTransfer(dl_id) {
        var data = JSON.parse(localStorage.aTransfers || '{}');
        if (data[dl_id]) {
            delete data[dl_id];
            if (!$.len(data)) {
                delete localStorage.aTransfers;
            }
            else {
                localStorage.aTransfers = JSON.stringify(data);
            }
        }
    },

    dlSetActiveTransfer: function DM_dlSetActiveTransfer(dl_id) {
        var data = JSON.parse(localStorage.aTransfers || '{}');
        data[dl_id] = Date.now();
        localStorage.aTransfers = JSON.stringify(data);
    },

    isTrasferActive: function DM_isTrasferActive(dl_id) {
        var date = null;

        if (localStorage.aTransfers) {
            var data = JSON.parse(localStorage.aTransfers);

            date = data[dl_id];
        }

        return date;
    },

    failureFunction: function DM_failureFunction(task, args) {
        var code = args[1].responseStatus || 0;
        var dl = task.task.download;

        if (d) {
            dlmanager.logger.error('Fai1ure',
                dl.zipname || dl.n, code, task.task.chunk_id, task.task.offset, task.onQueueDone.name);
        }

        if (code === 509) {
            this.showOverQuotaDialog(task);
            dlmanager.dlReportStatus(dl, EOVERQUOTA);
            return 1;
        }

        /* update UI */
        dlmanager.dlReportStatus(dl, EAGAIN);

        if (code === 403 || code === 404) {
            dlmanager.newUrl(dl, function(rg) {
                if (!task.url) {
                    return;
                }
                task.url = rg + "/" + task.url.replace(/.+\//, '');
                dlmanager.dlQueuePushBack(task);
            });
        }
        else {
            /* check for network error  */
            dl.dl_failed = true;
            task.altport = !task.altport;
            api_reportfailure(hostname(dl.url), ulmanager.networkErrorCheck);
            dlmanager.dlQueuePushBack(task);
        }

        return 2;
    },

    getDownloadByHandle: function DM_IdToFile(handle) {
        var dl = null;
        if (handle) {
            for (var i in dl_queue) {
                if (dl_queue.hasOwnProperty(i)) {
                    var dlh = dl_queue[i].ph || dl_queue[i].id;
                    if (dlh === handle) {
                        dl = dl_queue[i];
                        break;
                    }
                }
            }
        }
        return dl;
    },

    throttleByIO: function DM_throttleByIO(writer) {
        writer.on('queue', function() {
            if (writer._queue.length >= dlmanager.ioThrottleLimit && !dlQueue.isPaused()) {
                writer.logger.info("IO_THROTTLE: pause XHR");
                dlQueue.pause();
                dlmanager.ioThrottlePaused = true;
            }
        });

        writer.on('working', function() {
            if (writer._queue.length < dlmanager.ioThrottleLimit && dlmanager.ioThrottlePaused) {
                writer.logger.info("IO_THROTTLE: resume XHR");
                dlQueue.resume();
                dlmanager.ioThrottlePaused = false;
            }
        });
    },

    checkLostChunks: function DM_checkLostChunks(file) {
        var dl_key = file.key;

        // var t = []
        // $.each(file.macs, function(i, mac) {
        // t.push(i);
        // });
        // t.sort(function(a, b) {
        // return parseInt(a) - parseInt(b);
        // });
        // $.each(t, function(i, v) {
        // t[i] = file.macs[v];
        // });

        var t = Object.keys(file.macs).map(Number)
            .sort(function(a, b) {
                return a - b;
            })
            .map(function(v) {
                return file.macs[v];
            });

        var mac = condenseMacs(t, [dl_key[0] ^ dl_key[4], dl_key[1]
            ^ dl_key[5], dl_key[2] ^ dl_key[6], dl_key[3] ^ dl_key[7]]);

        if (have_ab && (dl_key[6] !== (mac[0] ^ mac[1]) || dl_key[7] !== (mac[2] ^ mac[3]))) {
            return false;
        }

        if (file.data) {
            var options = {
                onPreviewRetry: file.preview === -1
            };
            if (!file.zipid) {
                options.raw = is_rawimage(file.n) || mThumbHandler.has(file.n);
            }
            createnodethumbnail(
                file.id,
                new sjcl.cipher.aes([dl_key[0] ^ dl_key[4], dl_key[1]
                    ^ dl_key[5], dl_key[2] ^ dl_key[6], dl_key[3] ^ dl_key[7]]),
                ++ulmanager.ulFaId,
                file.data,
                options
            );
            file.data = null;
        }

        return true;
    },

    dlWriter: function DM_dl_writer(dl, is_ready) {

        function finish_write(task, done) {
            done();

            if (typeof task.callback === "function") {
                task.callback();
            }
            if (dl.ready) {
                // tell the download scheduler we're done.
                dl.ready();
            }
            delete task.data;
        }

        dl.writer = new MegaQueue(function dlIOWriterStub(task, done) {
            if (!task.data.byteLength || dl.cancelled) {
                if (d) {
                    dl.writer.logger.error(dl.cancelled ? "download cancelled" : "writing empty chunk");
                }
                return finish_write(task, done);
            }

            // As of Firefox 37, this method will neuter the array buffer.
            var abLen = task.data.byteLength;
            var abDup = dl.data && (is_chrome_firefox & 4) && new Uint8Array(task.data);

            var ready = function _onWriterReady() {
                dl.writer.pos += abLen;
                if (dl.data) {
                    new Uint8Array(
                        dl.data,
                        task.offset,
                        abLen
                    ).set(abDup || task.data);
                }

                return finish_write(task, done);
            };

            try {
                dl.io.write(task.data, task.offset, ready);
            }
            catch (ex) {
                var logger = dl.writer && dl.writer.logger || dlmanager.logger;
                logger.error(ex);
                dlFatalError(dl, ex);
            }

        }, 1, 'download-writer');

        dlmanager.throttleByIO(dl.writer);

        dl.writer.pos = 0;

        dl.writer.validateTask = function(t) {
            var r = (!is_ready || is_ready()) && t.offset === dl.writer.pos;
            // if (d) this.logger.info('validateTask', r, t.offset, dl.writer.pos, t, dl, dl.writer);
            return r;
        };
    },

    mGetXR: function DM_getxr() {
        /* jshint -W074 */
        return {
            update: function(b) {
                var t;
                var ts = Date.now();
                if (b < 0) {
                    this.tb = {};
                    this.st = 0;
                    return 0;
                }
                if (b) {
                    this.tb[ts] = this.tb[ts] ? this.tb[ts] + b : b;
                }
                b = 0;
                for (t in this.tb) {
                    if (this.tb.hasOwnProperty(t)) {
                        t = parseInt(t);
                        if (t < ts - this.window) {
                            delete this.tb[t];
                        }
                        else {
                            b += this.tb[t];
                        }
                    }
                }
                if (!b) {
                    this.st = 0;
                    return 0;
                }
                else if (!this.st) {
                    this.st = ts;
                }

                if (!(ts -= this.st)) {
                    return 0;
                }

                if (ts > this.window) {
                    ts = this.window;
                }

                return b / ts;
            },

            tb: {},
            st: 0,
            window: 60000
        };
    },

    _quotaPushBack: {},
    _dlQuotaListener: [],

    _onQuotaRetry: function DM_onQuotaRetry(getNewUrl, sid) {
        delay.cancel('overquota:retry');

        var ids = dlmanager.getCurrentDownloads();
        $('.fm-dialog.bandwidth-dialog .fm-dialog-close').trigger('click');

        if (this.isOverFreeQuota) {
            closeDialog();
            topmenuUI();

            if (sid) {
                this.isOverFreeQuota = sid;
            }
        }

        if (page === 'download') {
            $('.download.info-block').removeClass('overquota');
        }
        else {
            $('#' + ids.join(',#'))
                .find('span.transfer-status')
                .removeClass('overquota')
                .parents('td')
                .safeHTML('<span class="transfer-status queued">@@</span>', l[7227]);
        }

        this.logger.debug('_onQuotaRetry', ids, this._dlQuotaListener.length, this._dlQuotaListener);

        for (var i = 0; i < this._dlQuotaListener.length; ++i) {
            if (typeof this._dlQuotaListener[i] === "function") {
                this._dlQuotaListener[i]();
            }
        }
        this._dlQuotaListener = [];

        var tasks = [];

        for (var gid in this._quotaPushBack) {
            if (this._quotaPushBack.hasOwnProperty(gid)
                    && this._quotaPushBack[gid].onQueueDone) {

                tasks.push(this._quotaPushBack[gid]);
            }
        }
        this._quotaPushBack = {};

        this.logger.debug('_onQuotaRetry', tasks.length, tasks);

        if (getNewUrl && tasks.length) {
            var len = tasks.length;

            tasks.forEach(function(task) {
                var dl = task.task.download;

                dlmanager.newUrl(dl, function(rg) {
                    if (task.url) {
                        task.url = rg + "/" + task.url.replace(/.+\//, '');
                        dlmanager.dlQueuePushBack(task);
                    }

                    if (!--len) {
                        ids.forEach(fm_tfsresume);
                    }
                });
            });
        }
        else {
            tasks.forEach(this.dlQueuePushBack);
            ids.forEach(fm_tfsresume);
        }
    },

    _overquotaInfo: function() {

        api_req({a: 'uq', xfer: 1}, {
            callback: function(res) {
                if (typeof res === "number") {
                    // Error, just keep retrying
                    Soon(this._overquotaInfo.bind(this));
                    return;
                }

                if (this.uqFastTrack || (this.onOverQuotaProClicked && u_type)) {
                    // The user loged/registered in another tab, poll the uq command every
                    // 30 seconds until we find a pro status and then retry with fresh download

                    var proStatus = res.mxfer;
                    this.logger.debug('overquota:proStatus', proStatus);

                    if (proStatus) {
                        // Got PRO, resume dl inmediately.
                        return this._onQuotaRetry(true);
                    }

                    delay('overquota:uqft', this._overquotaInfo.bind(this), 30000);
                }

                var timeLeft = 3600;

                if (Object(res.tah).length) {
                    var add = 1;
                    var size = 0;

                    timeLeft = 3600 - ((res.bt | 0) % 3600);

                    for (var i = 0 ; i < res.tah.length; i++) {
                        size += res.tah[i];

                        if (res.tah[i]) {
                            add = 0;
                        }
                        else if (add) {
                            timeLeft += 3600;
                        }
                    }
                    var limit = bytesToSize(size);
                    var hours = res.tah.length;
                    this._overquotaShowVariables(limit, hours);
                }

                clearInterval(this._overQuotaTimeLeftTick);
                delay('overquota:retry', this._onQuotaRetry.bind(this), timeLeft * 1000);

                var $dialog = $('.fm-dialog.bandwidth-dialog.overquota');
                this._overquotaClickListeners($dialog);

                if ($dialog.is(':visible')) {
                    var $countdown = $dialog.find('.countdown').removeClass('hidden');
                    $countdown.safeHTML(secondsToTime(timeLeft, 1));

                    this._overQuotaTimeLeftTick =
                        setInterval(function() {
                            $countdown.safeHTML(secondsToTime(timeLeft--, 1));
                        }, 1000);
                }
            }.bind(this)
        });
    },

    _overquotaClickListeners: function($dialog) {
        var self = this;
        var onclick = function onProClicked() {
            self.onOverQuotaProClicked = true;
            delay('overquota:uqft', self._overquotaInfo.bind(self), 30000);

            if ($(this).hasClass('membership-button')) {
                open(getAppBaseUrl() + '#pro_' + $(this).parents('.reg-st3-membership-bl').data('payment'));
            }
            else {
                open(getAppBaseUrl() + '#pro');
            }
        };
        $dialog.find('.membership-button').rebind('click', onclick);
        $('#bwd-utp-xz1').rebind('click', onclick);
    },

    _overquotaShowVariables: function(dlQuotaLimit, dlQuotaHours) {
        $('.fm-dialog.bandwidth-dialog.overquota .bandwidth-text-bl.second').removeClass('hidden')
            .safeHTML(
                l[7099]
                    .replace("6", dlQuotaHours)
                    .replace('%1', dlQuotaLimit)
                    .replace("[A]", '<a class="red" id="bwd-utp-xz1" style="cursor:pointer">')
                    .replace('[/A]', '</a>')
            );
    },

    _setOverQuotaState: function DM_setOverQuotaState(dlTask) {
        this.isOverQuota = true;
        localStorage.seenOverQuotaDialog = Date.now();
        this.logger.debug('_setOverQuotaState', dlTask);

        if (typeof dlTask === "function") {
            this._dlQuotaListener.push(dlTask);
        }
        else if (dlTask) {
            this._quotaPushBack[dlTask.gid] = dlTask;
        }

        this.getCurrentDownloads()
            .forEach(function(gid) {
                fm_tfspause(gid, true);
            });
    },

    showOverQuotaRegisterDialog: function DM_quotaDialog(dlTask) {

        this._setOverQuotaState(dlTask);

        // did we get a sid from another tab? (watchdog:setsid)
        if (typeof this.isOverFreeQuota === 'string') {
            // Yup, delay a retry...
            return delay('overfreequota:retry', this._onQuotaRetry.bind(this, true), 1200);
        }
        this.isOverFreeQuota = true;

        mega.ui.showRegisterDialog({
            title: l[17],
            body: '<p>' + l[8834] + '</p><p>' + l[8833] + '</p><h2>' + l[1095] + '</h2>',

            onAccountCreated: function(gotLoggedIn, accountData) {
                if (gotLoggedIn) {
                    dlmanager._onQuotaRetry(true);
                }
                else {
                    localStorage.awaitingConfirmationAccount = JSON.stringify(accountData);
                    mega.ui.sendSignupLinkDialog(accountData);
                }
            }
        });
    },

    showOverQuotaDialog: function DM_quotaDialog(dlTask) {

        var $dialog = $('.fm-dialog.bandwidth-dialog.overquota');
        var $button = $dialog.find('.fm-dialog-close');
        var $overlay = $('.fm-dialog-overlay');

        this._setOverQuotaState(dlTask);

        if ($dialog.is(':visible')) {
            this.logger.info('showOverQuotaDialog', 'visible already.');
            return;
        }

        fm_showoverlay();
        $dialog.removeClass('hidden')
            .find('.bandwidth-header')
            .safeHTML(l[7100].replace('%1', '<span class="hidden countdown"></span>'))
            .end();

        $dialog.find('.bandwidth-text-bl.second').addClass('hidden');
        this._overquotaInfo();

        var doCloseModal = function closeModal() {
            clearInterval(dlmanager._overQuotaTimeLeftTick);
            $dialog.addClass('hidden');
            $button.unbind('click.quota');
            $overlay.unbind('click.quota');
            fm_hideoverlay();
            return false;
        };

        $button.rebind('click.quota', doCloseModal);
        $overlay.rebind('click.quota', doCloseModal);

        this._overquotaClickListeners($dialog);
    },

    getCurrentDownloads: function() {
        return array_unique(dl_queue.filter(isQueueActive).map(dlmanager.getGID));
    },

    isMEGAsyncRunning: function(minVersion) {
        var timeout = 200;
        var logger = this.logger;
        var promise = new MegaPromise();

        var resolve = function() {
            if (promise) {
                loadingDialog.hide();
                logger.debug('isMEGAsyncRunning: YUP');

                promise.resolve.apply(promise, arguments);
                promise = undefined;
            }
        };
        var reject = function(e) {
            if (promise) {
                loadingDialog.hide();
                logger.debug('isMEGAsyncRunning: NOPE', e);

                promise.reject.apply(promise, arguments);
                promise = undefined;
            }
        };
        var loader = function() {
            if (typeof megasync === 'undefined') {
                return reject(EACCESS);
            }
            megasync.isInstalled(function(err, is) {
                if (err || !is) {
                    reject(err || ENOENT);
                }
                else {
                    // if a min version is required, check for it
                    if (minVersion) {
                        var runningVersion = mega.utils.vtol(is.v);

                        if (typeof minVersion !== 'number'
                                || parseInt(minVersion) !== minVersion) {

                            minVersion = mega.utils.vtol(minVersion);
                        }

                        if (runningVersion < minVersion) {
                            return reject(ERANGE);
                        }
                    }

                    resolve(megasync);
                }
            });
        };

        loadingDialog.show();
        logger.debug('isMEGAsyncRunning: checking...');

        if (typeof megasync === 'undefined') {
            timeout = 4000;
            mega.utils.require('megasync_js').always(loader);
        }
        else {
            loader();
        }

        setTimeout(reject, timeout);

        return promise;
    }
};

// TODO: move the next functions to fm.js when no possible conflicts
function fm_tfsorderupd() {
    M.t = {};
    $('.transfer-table tr[id]:visible').each(function(pos, node) {
        var t = String(node.id).split('_').shift();
        if (['ul', 'dl', 'zip', 'LOCKed'].indexOf(t) === -1) {
            dlmanager.logger.error('fm_tfsorderupd', 'Unexpected node id: ' + node.id);
        }

        // if (t !== 'LOCKed') {
            M.t[pos] = node.id;
            M.t[node.id] = pos;
        // }
    });
    if (d) {
        dlmanager.logger.info('M.t', M.t);
    }
    return M.t;
}

function fm_tfspause(gid, overquota) {
    if (ASSERT(typeof gid === 'string' && "zdu".indexOf(gid[0]) !== -1, 'Ivalid GID to pause')) {
        if (gid[0] === 'u') {
            ulQueue.pause(gid);
        }
        else {
            dlQueue.pause(gid);
        }

        if (page === 'download') {
            if (overquota === true) {
                $('.download.info-block').addClass('overquota');
                $('.download.status-txt, .download-info .text').safeHTML(l[1673]).removeClass('blue');
            }
            else {
                $('.download.status-txt, .download-info .text').safeHTML(l[1651]).addClass('blue');
            }
        }
        else {
            var $tr = $('.transfer-table tr#' + gid);
            $tr.addClass('paused');
            $tr.find('span.transfer-type').addClass('paused');

            if (overquota === true) {
                $tr.find('td:eq(5)').safeHTML('<span class="transfer-status error overquota">@@</span>', l[1673]);
            }
            else {
                $tr.find('td:eq(5)').safeHTML('<span class="transfer-status queued">@@</span>', l[7227]);
            }
        }
        return true;
    }
    return false;
}

function fm_tfsresume(gid) {
    if (ASSERT(typeof gid === 'string' && "zdu".indexOf(gid[0]) !== -1, 'Invalid GID to resume')) {
        if (gid[0] === 'u') {
            ulQueue.resume(gid);
        }
        else {
            var $tr = $('.transfer-table tr#' + gid);

            if (page === 'download'
                    && $('.download.info-block').hasClass('overquota')
                    || $tr.find('span.transfer-status').hasClass('overquota')) {

                if (page === 'download') {
                    $('.download.pause-button').addClass('active');
                }

                if (dlmanager.isOverFreeQuota) {
                    return dlmanager.showOverQuotaRegisterDialog();
                }

                return dlmanager.showOverQuotaDialog();
            }
            dlQueue.resume(gid);

            if (page === 'download') {
                $('.download.status-txt, .download-info .text').text('').removeClass('blue');
            }
            else {
                $tr.removeClass('paused');
                $tr.find('span.transfer-type').removeClass('paused');

                if (!$('.transfer-table .progress-block, .transfer-table .transfer-status.initiliazing').length) {
                    $tr.find('td:eq(5)').safeHTML('<span class="transfer-status initiliazing">@@</span>', l[1042]);
                }
            }
        }
        return true;
    }
    return false;
}

function fm_tfsmove(gid, dir) { // -1:up, 1:down
    /* jshint -W074 */
    var tfs = $('#' + gid);
    var to;
    var act;
    var p1;
    var p2;
    var i;
    var x;
    var mng;
    gid = String(gid);
    mng = gid[0] === 'u' ? ulmanager : dlmanager;
    if (tfs.length !== 1) {
        mng.logger.warn('Invalid transfer node', gid, tfs);
        return;
    }

    if (!GlobalProgress[gid] || GlobalProgress[gid].working.length) {
        mng.logger.warn('Invalid transfer state', gid);
        return;
    }

    if (dir !== -1) {
        to = tfs.next();
        act = 'after';
    }
    else {
        to = tfs.prev();
        act = 'before';
    }

    var id = to && to.attr('id') || 'x';

    if (!GlobalProgress[id] || GlobalProgress[id].working.length) {
        if (id !== 'x') {
            mng.logger.warn('Invalid [to] transfer state', gid, id, to);
        }
        return;
    }

    if (id[0] === gid[0] || "zdz".indexOf(id[0] + gid[0]) !== -1) {
        to[act](tfs);
    }
    else {
        if (d) {
            dlmanager.logger.error('Unable to move ' + gid);
        }
        return;
    }

    fm_tfsorderupd();

    var m_prop;
    var m_queue;
    var mQueue = [];
    if (gid[0] === 'z' || id[0] === 'z') {
        var p = 0;
        var trick = Object.keys(M.t).map(Number).filter(function(n) {
                        return !isNaN(n) && M.t[n][0] !== 'u';
                    });
        for (i in trick) {
            if (trick.hasOwnProperty(i)) {
                ASSERT(i === trick[i] && M.t[i], 'Oops..');
                var mQ = dlQueue.slurp(M.t[i]);
                for (x in mQ) {
                    if (mQ.hasOwnProperty(x)) {
                        (dl_queue[p] = mQ[x][0].dl).pos = p;
                        ++p;
                    }
                }
                mQueue = mQueue.concat(mQ);
            }
        }
        // we should probably fix our Array inheritance
        for (var j = p, len = dl_queue.length; j < len; ++j) {
            delete dl_queue[j];
        }
        dl_queue.length = p;
        dlQueue._queue = mQueue;
        return;
    }

    if (gid[0] === 'u') {
        m_prop = 'ul';
        mQueue = ulQueue._queue;
        m_queue = ul_queue;
    }
    else {
        m_prop = 'dl';
        mQueue = dlQueue._queue;
        m_queue = dl_queue;
    }
    var t_queue = m_queue.filter(isQueueActive);
    if (t_queue.length !== m_queue.length) {
        var m = t_queue.length;
        i = 0;
        while (i < m) {
            (m_queue[i] = t_queue[i]).pos = i;
            ++i;
        }
        m_queue.length = i;
        while (m_queue[i]) {
            delete m_queue[i++];
        }
    }
    for (i in mQueue) {
        if (mQueue[i][0][gid]) {
            var tmp = mQueue[i];
            var m_q = tmp[0][m_prop];
            p1 = Number(i) + dir;
            p2 = m_q.pos;
            tmp[0][m_prop].pos = mQueue[p1][0][m_prop].pos;
            mQueue[p1][0][m_prop].pos = p2;
            mQueue[i] = mQueue[p1];
            mQueue[p1] = tmp;
            p1 = m_queue.indexOf(m_q);
            tmp = m_queue[p1];
            m_queue[p1] = m_queue[p1 + dir];
            m_queue[p1 + dir] = tmp;
            ASSERT(m_queue[p1].pos === mQueue[i][0][m_prop].pos, 'Huh, move sync error..');
            break;
        }
    }
}

function fm_tfsupdate() {
    var i = 0;
    var u = 0;

    // Move completed transfers to the bottom
    var $completed = $('.transfer-table tr.completed');
    var completedLen = $completed.length;
    $completed.remove()
        .insertBefore($('.transfer-table tr.clone-of-header'));

    // Remove completed transfers filling the whole table
    if ($('.transfer-table tr:first').hasClass('completed')) {
        var trLen = M.getTransferTableLengths().size;
        if (completedLen >= trLen) {
            if (completedLen > 50) {
                $('.transfer-table tr.completed')
                    .slice(0, trLen)
                    .fadeOut(function() {
                        $(this).remove();
                    });
            }
            $('.transfer-scrolling-table').trigger('jsp-scroll-y.tfsdynlist', [0, 0, 1]);
        }
    }
    if ($.transferHeader) {
        $.transferHeader();
    }

    /*$('.transfer-table span.row-number').each(function() {
        var $this = $(this);
        $this.text(++i);
        if ($this.closest('tr').find('.transfer-type.upload').length) {
            ++u;
        }
    });*/
    var $trs = $('.transfer-table tr').not('.completed');
    u = $trs.find('.transfer-type.upload').length;
    i = $trs.length - u - (1 /* tr.clone-of-header */);
    for (var k in M.tfsdomqueue) {
        if (k[0] === 'u') {
            ++u;
        }
        else {
            ++i;
        }
    }
    var t;
    var sep = "\u202F";
    var $tpt = $('.transfer-panel-title');
    var l = $.trim($tpt.text()).split(sep)[0];
    if (i && u) {
        t = '\u2191 ' + u + ' \u2193 ' + i;
    }
    else if (i) {
        t = i;
    }
    else if (u) {
        t = u;
    }
    else {
        t = '';
    }
    if (t) {
        t = sep + ' ' + t;
    }
    $tpt.text(l + t);
}


var dlQueue = new TransferQueue(function _downloader(task, done) {
    if (!task.dl) {
        dlQueue.logger.info('Skipping frozen task ' + task);
        return done();
    }
    return task.run(done);
}, 4, 'downloader');

// chunk scheduler
dlQueue.validateTask = function(pzTask) {
    var r = pzTask instanceof ClassChunk || pzTask instanceof ClassEmptyChunk;

    if (!r && pzTask instanceof ClassFile && !dlmanager.fetchingFile) {
        var j = this._queue.length;
        while (j--) {
            if (this._queue[j][0] instanceof ClassChunk) {
                break;
            }
        }

        if ((r = (j === -1)) && $.len(this._qpaused)) {
            fm_tfsorderupd();

            // About to start a new download, check if a previously paused dl was resumed.
            var p1 = M.t[pzTask.gid];
            for (var i = 0; i < p1; ++i) {
                var gid = M.t[i];
                if (this._qpaused[gid] && this.dispatch(gid)) {
                    return -0xBEEF;
                }
            }
        }
    }
    return r;
};

/**
 *  DownloadQueue
 *
 *  Array extension to override push, so we can easily
 *  kick up the download (or queue it) without modifying the
 *  caller codes
 */
function DownloadQueue() {}
inherits(DownloadQueue, Array);

DownloadQueue.prototype.getUrls = function(dl_chunks, dl_chunksizes, url) {
    var dl_urls = [];
    $.each(dl_chunks, function(key, pos) {
        dl_urls.push({
            url: url + '/' + pos + '-' + (pos + dl_chunksizes[pos] - 1),
            size: dl_chunksizes[pos],
            offset: pos
        });
    });

    return dl_urls;
}

DownloadQueue.prototype.splitFile = function(dl_filesize) {
    var dl_chunks = [];
    var dl_chunksizes = {};

    var p = 0;
    var pp = 0;
    for (var i = 1; i <= 8 && p < dl_filesize - i * 131072; i++) {
        dl_chunksizes[p] = i * 131072;
        dl_chunks.push(p);
        pp = p;
        p += dl_chunksizes[p];
    }

    var chunksize = dl_filesize / dlQueue._limit / 2;
    if (chunksize > dlmanager.dlMaxChunkSize) {
        chunksize = dlmanager.dlMaxChunkSize;
    }
    else if (chunksize <= 1048576) {
        chunksize = 1048576;
    }
    else {
        chunksize = 1048576 * Math.floor(chunksize / 1048576);
    }

    /**
    var reserved = dl_filesize - (chunksize * (dlQueue._limit - 1));
    while (p < dl_filesize) {
        dl_chunksizes[p] = p > reserved ? 1048576 : chunksize;
        dl_chunks.push(p);
        pp = p;
        p += dl_chunksizes[p];
    }
    /**/
    while (p < dl_filesize) {
        var length = Math.floor((dl_filesize - p) / 1048576 + 1) * 1048576;
        if (length > chunksize) {
            length = chunksize;
        }
        dl_chunksizes[p] = length;
        dl_chunks.push(p);
        pp = p;
        p += length;
    }
    /**/

    if (!(dl_chunksizes[pp] = dl_filesize - pp)) {
        delete dl_chunksizes[pp];
        delete dl_chunks[dl_chunks.length - 1];
    }

    dl_chunks = {
            chunks: dl_chunks,
            offsets: dl_chunksizes
        };
    if (d) {
        dlmanager.logger.info('dl_chunks', chunksize, dl_chunks);
    }
    return dl_chunks;
}

DownloadQueue.prototype.push = function() {
    var pos = Array.prototype.push.apply(this, arguments);
    var id = pos - 1;
    var dl = this[id];
    var dl_id = dl.ph || dl.id;
    var dl_key = dl.key;
    var dlIO;
    var dl_keyNonce = JSON.stringify([dl_key[0] ^ dl_key[4], dl_key[1]
            ^ dl_key[5], dl_key[2] ^ dl_key[6], dl_key[3] ^ dl_key[7], dl_key[4], dl_key[5]]);

    if (dl.zipid) {
        if (!Zips[dl.zipid]) {
            Zips[dl.zipid] = new ZipWriter(dl.zipid, dl);
        }
        dlIO = Zips[dl.zipid].addEntryFile(dl);
    }
    else {
        if (dl.preview || (window.Incognito === 0xC120E && dl.size < 400 * 1024 * 1024)) {
            dlIO = new MemoryIO(dl_id, dl);
        }
        else {
            dlIO = new dlMethod(dl_id, dl);
        }
    }

    if (!use_workers) {
        dl.aes = new sjcl.cipher.aes([dl_key[0] ^ dl_key[4], dl_key[1]
            ^ dl_key[5], dl_key[2] ^ dl_key[6], dl_key[3] ^ dl_key[7]]);
    }

    /* In case it failed and it was manually cancelled and retried */
    // dlmanager.release("id:" + dl_id);

    dl.pos = id; // download position in the queue
    dl.dl_id = dl_id; // download id
    dl.io = dlIO;
    dl.nonce = dl_keyNonce;
    // Use IO object to keep in track of progress
    // and speed
    dl.io.progress = 0;
    dl.io.size = dl.size;
    dl.decrypter = 0;

    if (!dl.zipid) {
        dlmanager.dlWriter(dl);
    }
    else {
        dl.writer = dlIO;
    }

    dl.macs = {};
    dl.urls = [];

    dlQueue.push(new ClassFile(dl));

    return pos;
};

window.requestFileSystem = window.requestFileSystem || window.webkitRequestFileSystem;

if (localStorage.dlMethod) {
    dlMethod = window[localStorage.dlMethod];
}
else if (is_chrome_firefox & 4) {
    dlMethod = FirefoxIO;
}
else if (window.requestFileSystem) {
    dlMethod = FileSystemAPI;
}
else if (MemoryIO.usable()) {
    dlMethod = MemoryIO;
}
else {
    dlMethod = FlashIO;
}

if (typeof dlMethod.init === 'function') {
    dlMethod.init();
}

var dl_queue = new DownloadQueue();<|MERGE_RESOLUTION|>--- conflicted
+++ resolved
@@ -299,11 +299,7 @@
             }
         }
 
-<<<<<<< HEAD
-        dlmanager.dlReportStatus(dl, error);
-=======
         dlmanager.dlReportStatus(dl, error === EFQUOTA ? EOVERQUOTA : error);
->>>>>>> 2e786c1d
 
         ctx.next(error || new Error("failed"));
     },
