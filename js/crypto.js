--- conflicted
+++ resolved
@@ -1594,33 +1594,26 @@
                 for (var i = 0; i < ctxs.length; i++) {
                     var ctx = ctxs[i];
 
-<<<<<<< HEAD
                     if (typeof ctx.callback === 'function')
                     {
-                        //try {
+                        try {
                             ctx.callback( t[i], ctx, this );
-                        //} catch (ex) {
-                        //    // if there is *any* issue on the callback
-                        //    // we don't want to HALT, instead we let the channel
-                        //    // a chance to clean itself and continue
-                        //    // Otherwise if we load #blog *or* #page_<something>
-                        //    // the whole site is buggy
-                        //
-                        //    if (chromehack) {
-                        //        console.error(ex, ex.stack);
-                        //    } else {
-                        //        console.error(ex);
-                        //    }
-                        //
-                        //
-                        //    Soon(function sapith() {
-                        //        throw ex;
-                        //    });
-                        //}
-=======
-                    if (typeof ctx.callback === 'function') {
-                        ctx.callback(t[i], ctx, this);
->>>>>>> d708c9bc
+                        } catch (ex) {
+                            // if there is *any* issue on the callback
+                            // we don't want to HALT, instead we let the channel
+                            // a chance to clean itself and continue
+                            // Otherwise if we load #blog *or* #page_<something>
+                            // the whole site is buggy
+
+                            if (chromehack) {
+                                console.error(ex, ex.stack);
+                            } else {
+                                console.error(ex);
+                            }
+                            Soon(function sapith() {
+                                throw ex;
+                            });
+                        }
                     }
                 }
 
