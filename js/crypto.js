/** Key ring holding own private keys. */
var u_keyring;

/** Own private Ed25519 key. */
var u_privEd25519;

/** Own public Ed25519 key. */
var u_pubEd25519;

/** Cache for contacts' public Ed25519 keys. */
var pubEd25519 = {};

var crypt = (function () {
    "use strict";

    /**
     * @description
     * Cryptography related functionality.
     */
    var ns = {};
    var logger = MegaLogger.getLogger('crypt');
    ns._logger = logger;

    // TODO: Eventually migrate all functionality into this name space.


    // Synchronous helper function comparing an Ed25519 pub key's authentication state.
    ns._checkAuthenticationEd25519 = function(userhandle) {
        var recorded = authring.getContactAuthenticated(userhandle, 'Ed25519');
        var fingerprint = authring.computeFingerprint(pubEd25519[userhandle],
                                                      'Ed25519', 'string');
        var value = { pubkey: pubEd25519[userhandle],
                      authenticated: recorded };
        if (recorded === false) {
            authring.setContactAuthenticated(userhandle, fingerprint, 'Ed25519',
                                             authring.AUTHENTICATION_METHOD.SEEN,
                                             authring.KEY_CONFIDENCE.UNSURE);
        }
        else if (recorded && authring.equalFingerprints(recorded.fingerprint, fingerprint) === false) {
            throw new Error('Ed25519 fingerprint does not match previously authenticated one!');
        }

        return value;
    };

    // Synchronous helper function comparing an RSA pub key's authentication state.
    ns._checkAuthenticationRSA = function(userhandle) {
        var recorded = authring.getContactAuthenticated(userhandle, 'RSA');
        var fingerprint = authring.computeFingerprint(u_pubkeys[userhandle],
                                                      'RSA', 'string');
        var value = { pubkey: u_pubkeys[userhandle],
                      authenticated: recorded };
        if (recorded === false) {
            // TODO: Verify key signature.

            authring.setContactAuthenticated(userhandle, fingerprint, 'RSA',
                                             authring.AUTHENTICATION_METHOD.SEEN,
                                             authring.KEY_CONFIDENCE.UNSURE);

            return value;
        }
        else if (recorded && authring.equalFingerprints(recorded.fingerprint, fingerprint) === false) {
            throw new Error('RSA fingerprint does not match previously authenticated one!');
        }

        return value;
    };


    /**
     * Cached Ed25519 public key retrieval utility.
     *
     * @param userhandle {string}
     *     Mega user handle.
     * @param callback {function}
     *     Callback function to call upon completion of operation. The
     *     callback requires two parameters: `value` (an object
     *     containing the public in `pubkey` and its authencation
     *     state in `authenticated`). `value` will be `false` upon a
     *     failed request.
     * @return {MegaPromise}
     *     A promise that is resolved when the original asynch code is
     *     settled.  Can be used to use promises instead of callbacks
     *     for asynchronous dependencies.
     * @throws {Error}
     *     In case the fingerprint of the public key differs from the
     *     one previously authenticated by the user. This more severe
     *     condition warrants to throw an exception.
     */
    ns.getPubEd25519 = function(userhandle, callback) {
        var rootPromise = undefined;
        if (typeof u_authring === 'undefined'
                || typeof u_authring.Ed25519 === 'undefined') {
            logger.debug('First initialising the Ed25519 authring.');
            rootPromise = authring.getContacts('Ed25519');
        }
        else {
            // Move on directly with a resolved promise.
            rootPromise = new MegaPromise();
            rootPromise.resolve();
        }

        if (pubEd25519[userhandle]) {
            // It's cached: Only check the authenticity of the key.
            // Make the promise for a cached value.
            var keyPromise = rootPromise.then(
                function() {
                    try {
                        var value = crypt._checkAuthenticationEd25519(userhandle);
                        if (callback) {
                            callback(value, userhandle);
                        }
                        return pubEd25519[userhandle];
                    }
                    catch (ex) {
                        var message = 'Error verifying authenticity of Ed25519 pub key: '
                                    + ex.name;
                        logger.error(message);
                        ex.name = message;
                        throw(ex);
                        // Not rejecting it. The exception beats a reject!
                    }
                }
            ); // end rootPromise.then()

            return keyPromise;
        }
        else {
            // Non-cached value, make a promise.
            var attributePromise = rootPromise.then(function() {
                return getUserAttribute(userhandle, 'puEd255', true, false);
            });

            function resolveAttributePromiseFunc(result) {
                result = base64urldecode(result);
                pubEd25519[userhandle] = result;
                try {
                    var value = crypt._checkAuthenticationEd25519(userhandle);
                    logger.debug('Got Ed25519 pub key of user "'
                                 + userhandle + '".');
                }
                catch (ex) {
                    var message = 'Error verifying authenticity of Ed25519 pub key: '
                                + ex.name;
                    logger.error(message);
                    ex.name = message;
                    throw(ex);
                    // Not rejecting it. The exception beats a reject!
                }
                if (callback) {
                    callback(pubEd25519[userhandle], userhandle);
                }

                return pubEd25519[userhandle];
            }

            function rejectAttributePromiseFunc(error) {
                logger.error('Error getting Ed25519 pub key of user "'
                             + userhandle + '": ' + error);
                if (callback) {
                    callback(error);
                }
            }

            var keyPromise = attributePromise.then(
                resolveAttributePromiseFunc,
                rejectAttributePromiseFunc
            );

            return keyPromise;
        }
    };

    /**
     * Computes a user's Ed25519 key finger print. This function uses the
     * `pubEd25519` object for caching.
     *
     * @param userhandle {string}
     *     Mega user handle.
     * @param format {string}
     *     Format in which to return the fingerprint. Valid values: "hex" and
     *     "string" (default: "hex").
     * @return {MegaPromise}
     *     A promise that is resolved when the original asynch code is
     *     settled.
     */
    ns.getFingerprintEd25519 = function(userhandle, format) {
        var makeFingerprint = function(pubKey) {
            var value = authring.computeFingerprint(pubKey, 'Ed25519', format);
            var message = 'Got Ed25519 fingerprint for user "' + userhandle + '": ';
            if (format === 'string') {
                message += base64urlencode(value);
            }
            else {
                message += value;
            }
            logger.debug(message);

            return value;
        };

        if (pubEd25519[userhandle]) {
            // It's cached: Only compute fingerprint of it.
            // Make the promise for a cached value.
            var fingerprintPromise = new MegaPromise();
            fingerprintPromise.resolve(makeFingerprint(pubEd25519[userhandle]));

            return fingerprintPromise;
        }
        else {
            // Non-cached value, make a promise.
            var keyPromise = crypt.getPubEd25519(userhandle);
            var fingerprintPromise = keyPromise.then(
                // Function on fulfilment.
                function(result) {
                    return makeFingerprint(result);
                },
                // Function on rejection.
                function(result) {
                    logger.error('Error getting Ed25519 fingerprint for user "'
                                 + userhandle + '": ' + result);
                }
            );

            return fingerprintPromise;
        }
    };


    return ns;
}());




window.URL = window.URL || window.webkitURL;
var have_ab = typeof ArrayBuffer !== 'undefined' && typeof DataView !== 'undefined';
var use_workers = have_ab && typeof Worker !== 'undefined';

if (is_extension && typeof localStorage.use_ssl === 'undefined') {
    localStorage.use_ssl = 0;
}

// if (is_extension || +localStorage.use_ssl === 0) {
if (is_chrome_firefox) {
    var use_ssl = 0;
}
else if (+localStorage.use_ssl === 0) {
    var use_ssl = (navigator.userAgent.indexOf('Chrome/') !== -1
<<<<<<< HEAD
        && parseInt(navigator.userAgent.split('Chrome/').pop()) > 40) ? 1 : 0;
=======
        && parseInt(navigator.userAgent.split('Chrome/').pop()) > 40) ? 1:0;
>>>>>>> 38b85012
}
else {
    if ((navigator.appVersion.indexOf('Safari') > 0) && (navigator.appVersion.indexOf('Version/5') > 0)) {
        use_workers = false;
        have_ab = false;
    }

    var use_ssl = ssl_needed();
    if (!use_ssl && localStorage.use_ssl) {
        use_ssl = 1;
    }
    else {
        use_ssl++;
    }
}

var chromehack = navigator.appVersion.indexOf('Chrome/');
chromehack = chromehack >= 0 && parseInt(navigator.appVersion.substr(chromehack + 7)) > 21;

var EINTERNAL = -1;
var EARGS = -2;
var EAGAIN = -3;
var ERATELIMIT = -4;
var EFAILED = -5;
var ETOOMANY = -6; // too many IP addresses
var ERANGE = -7; // file packet out of range
var EEXPIRED = -8;

// FS access errors
var ENOENT = -9;
var ECIRCULAR = -10;
var EACCESS = -11;
var EEXIST = -12;
var EINCOMPLETE = -13;

// crypto errors
var EKEY = -14;

// user errors
var ESID = -15;
var EBLOCKED = -16;
var EOVERQUOTA = -17;
var ETEMPUNAVAIL = -18;
var ETOOMANYCONNECTIONS = -19;

// custom errors
var ETOOERR = -400;

function ssl_needed() {
    var ssl_opt = ['Chrome/'];
    var ssl_off = ['Firefox/14', 'Firefox/15', 'Firefox/17', 'Safari', 'Firefox/16'];
    for (var i = ssl_opt.length; i--;) {
        if (navigator.userAgent.indexOf(ssl_opt[i]) >= 0) {
            return parseInt(navigator.userAgent.split(ssl_opt[i]).pop()) > 40;
        }
    }
    for (var i = ssl_off.length; i--;) {
        if (navigator.userAgent.indexOf(ssl_off[i]) >= 0) {
            return -1;
        }
    }
    return 1;
}

function benchmark() {
    var a = Array(1048577).join('a');

    var ab = str_to_ab(a);

    var ab8 = new Uint8Array(ab);

    var aes = new sjcl.cipher.aes([0, 1, 2, 3]);

    t = new Date().getTime();
    for (var i = 16; i--;) {
        encrypt_ab_ctr(aes, ab8, [1, 2], 30000);
    }
    t = new Date().getTime() - t;

    console.log((a.length * 16 / 1024) / (t / 1000) + " KB/s");
}

// compute final MAC from block MACs
function condenseMacs(macs, key) {
    var i, aes, mac = [0, 0, 0, 0];

    aes = new sjcl.cipher.aes([key[0], key[1], key[2], key[3]]);

    for (i = 0; i < macs.length; i++) {
        mac[0] ^= macs[i][0];
        mac[1] ^= macs[i][1];
        mac[2] ^= macs[i][2];
        mac[3] ^= macs[i][3];

        mac = aes.encrypt(mac);
    }

    return mac;
}

// convert user-supplied password array
function prepare_key(a) {
    var i, j, r;
    var aes = [];
    var pkey = [0x93C467E3, 0x7DB0C7A4, 0xD1BE3F81, 0x0152CB56];

    for (j = 0; j < a.length; j += 4) {
        key = [0, 0, 0, 0];
        for (i = 0; i < 4; i++) {
            if (i + j < a.length) {
                key[i] = a[i + j];
            }
        }
        aes.push(new sjcl.cipher.aes(key));
    }

    for (r = 65536; r--;) {
        for (j = 0; j < aes.length; j++) {
            pkey = aes[j].encrypt(pkey);
        }
    }

    return pkey;
}

// prepare_key with string input
function prepare_key_pw(password) {
    return prepare_key(str_to_a32(password));
}

var b64 = "ABCDEFGHIJKLMNOPQRSTUVWXYZabcdefghijklmnopqrstuvwxyz0123456789-_=";
var b64a = b64.split('');

// unsubstitute standard base64 special characters, restore padding
function base64urldecode(data) {
    data += '=='.substr((2 - data.length * 3) & 3)

    if (typeof atob === 'function') {
        data = data.replace(/\-/g, '+').replace(/_/g, '/').replace(/,/g, '');

        try {
            return atob(data);
        } catch (e) {
            return '';
        }
    }

    // http://kevin.vanzonneveld.net
    // +   original by: Tyler Akins (http://rumkin.com)
    // +   improved by: Thunder.m
    // +      input by: Aman Gupta
    // +   improved by: Kevin van Zonneveld (http://kevin.vanzonneveld.net)
    // +   bugfixed by: Onno Marsman
    // +   bugfixed by: Pellentesque Malesuada
    // +   improved by: Kevin van Zonneveld (http://kevin.vanzonneveld.net)
    // +      input by: Brett Zamir (http://brett-zamir.me)
    // +   bugfixed by: Kevin van Zonneveld (http://kevin.vanzonneveld.net)
    // *     example 1: base64_decode('S2V2aW4gdmFuIFpvbm5ldmVsZA==');
    // *     returns 1: 'Kevin van Zonneveld'
    // mozilla has this native
    // - but breaks in 2.0.0.12!
    //if (typeof this.window['atob'] === 'function') {
    //    return atob(data);
    //}
    var o1, o2, o3, h1, h2, h3, h4, bits, i = 0,
        ac = 0,
        dec = "",
        tmp_arr = [];

    if (!data) {
        return data;
    }

    data += '';

    do { // unpack four hexets into three octets using index points in b64
        h1 = b64.indexOf(data.charAt(i++));
        h2 = b64.indexOf(data.charAt(i++));
        h3 = b64.indexOf(data.charAt(i++));
        h4 = b64.indexOf(data.charAt(i++));

        bits = h1 << 18 | h2 << 12 | h3 << 6 | h4;

        o1 = bits >> 16 & 0xff;
        o2 = bits >> 8 & 0xff;
        o3 = bits & 0xff;

        if (h3 === 64) {
            tmp_arr[ac++] = String.fromCharCode(o1);
        }
        else if (h4 === 64) {
            tmp_arr[ac++] = String.fromCharCode(o1, o2);
        }
        else {
            tmp_arr[ac++] = String.fromCharCode(o1, o2, o3);
        }
    } while (i < data.length);

    dec = tmp_arr.join('');

    return dec;
}

// substitute standard base64 special characters to prevent JSON escaping, remove padding
function base64urlencode(data) {
    if (typeof btoa === 'function') {
        return btoa(data).replace(/\+/g, '-').replace(/\//g, '_').replace(/=/g, '');
    }

    var o1, o2, o3, h1, h2, h3, h4, bits, i = 0,
        ac = 0,
        enc = "",
        tmp_arr = [];

    do { // pack three octets into four hexets
        o1 = data.charCodeAt(i++);
        o2 = data.charCodeAt(i++);
        o3 = data.charCodeAt(i++);

        bits = o1 << 16 | o2 << 8 | o3;

        h1 = bits >> 18 & 0x3f;
        h2 = bits >> 12 & 0x3f;
        h3 = bits >> 6 & 0x3f;
        h4 = bits & 0x3f;

        // use hexets to index into b64, and append result to encoded string
        tmp_arr[ac++] = b64a[h1] + b64a[h2] + b64a[h3] + b64a[h4];
    } while (i < data.length);

    enc = tmp_arr.join('');
    var r = data.length % 3;
    return (r ? enc.slice(0, r - 3) : enc);
}

// array of 32-bit words to string (big endian)
function a32_to_str(a) {
    var b = '';

    for (var i = 0; i < a.length * 4; i++) {
        b = b + String.fromCharCode((a[i >> 2] >>> (24 - (i & 3) * 8)) & 255);
    }

    return b;
}

// array of 32-bit words ArrayBuffer (big endian)
function a32_to_ab(a) {
    var ab = have_ab ? new Uint8Array(4 * a.length)
        : new Array(4 * a.length);

    for (var i = 0; i < a.length; i++) {
        ab[4 * i] = a[i] >>> 24;
        ab[4 * i + 1] = a[i] >>> 16 & 255;
        ab[4 * i + 2] = a[i] >>> 8 & 255;
        ab[4 * i + 3] = a[i] & 255;
    }

    return ab;
}

function a32_to_base64(a) {
    return base64urlencode(a32_to_str(a));
}

// string to array of 32-bit words (big endian)
function str_to_a32(b) {
    var a = Array((b.length + 3) >> 2);
    for (var i = 0; i < b.length; i++) {
        a[i >> 2] |= (b.charCodeAt(i) << (24 - (i & 3) * 8));
    }
    return a;
}

function base64_to_a32(s) {
    return str_to_a32(base64urldecode(s));
}

var firefox_boost = is_chrome_firefox && !!localStorage.fxboost;

// ArrayBuffer to binary string
var ab_to_str = firefox_boost ? mozAB2S : function (ab) {
    var b = '',
        i;

    if (have_ab) {
        var b = '';

        var ab8 = new Uint8Array(ab);

        for (i = 0; i < ab8.length; i++) {
            b = b + String.fromCharCode(ab8[i]);
        }
    }
    else {
        return ab.buffer;
    }

    return b;
}

// ArrayBuffer to binary string
function ab_to_base64(ab) {
    return base64urlencode(ab_to_str(ab));
}

// ArrayBuffer to binary with depadding
var ab_to_str_depad = firefox_boost ? mozAB2SDepad : function (ab) {
    var b, i;

    if (have_ab) {
        b = '';

        var ab8 = new Uint8Array(ab);

        for (i = 0; i < ab8.length && ab8[i]; i++) {
            b = b + String.fromCharCode(ab8[i]);
        }
    }
    else {
        b = ab_to_str(ab);

        for (i = b.length; i-- && !b.charCodeAt(i););

        b = b.substr(0, i + 1);
    }

    return b;
}

// binary string to ArrayBuffer, 0-padded to AES block size
function str_to_ab(b) {
    var ab, i;

    if (have_ab) {
        ab = new ArrayBuffer((b.length + 15) & -16);
        var ab8 = new Uint8Array(ab);

        for (i = b.length; i--;) {
            ab8[i] = b.charCodeAt(i);
        }

        return ab;
    }
    else {
        b += Array(16 - ((b.length - 1) & 15)).join(String.fromCharCode(0));

        ab = {
            buffer: b
        };
    }

    return ab;
}

// binary string to ArrayBuffer, 0-padded to AES block size
function base64_to_ab(a) {
    return str_to_ab(base64urldecode(a));
}

// encrypt ArrayBuffer in CTR mode, return MAC
function encrypt_ab_ctr(aes, ab, nonce, pos) {
    var ctr = [nonce[0], nonce[1], (pos / 0x1000000000) >>> 0, (pos / 0x10) >>> 0];
    var mac = [ctr[0], ctr[1], ctr[0], ctr[1]];

    var enc, i, j, len, v;

    if (have_ab) {
        var data0, data1, data2, data3;

        len = ab.buffer.byteLength - 16;

        var v = new DataView(ab.buffer);

        for (i = 0; i < len; i += 16) {
            data0 = v.getUint32(i, false);
            data1 = v.getUint32(i + 4, false);
            data2 = v.getUint32(i + 8, false);
            data3 = v.getUint32(i + 12, false);

            // compute MAC
            mac[0] ^= data0;
            mac[1] ^= data1;
            mac[2] ^= data2;
            mac[3] ^= data3;
            mac = aes.encrypt(mac);

            // encrypt using CTR
            enc = aes.encrypt(ctr);
            v.setUint32(i, data0 ^ enc[0], false);
            v.setUint32(i + 4, data1 ^ enc[1], false);
            v.setUint32(i + 8, data2 ^ enc[2], false);
            v.setUint32(i + 12, data3 ^ enc[3], false);

            if (!(++ctr[3])) {
                ctr[2]++;
            }
        }

        if (i < ab.buffer.byteLength) {
            var fullbuf = new Uint8Array(ab.buffer);
            var tmpbuf = new ArrayBuffer(16);
            var tmparray = new Uint8Array(tmpbuf);

            tmparray.set(fullbuf.subarray(i));

            v = new DataView(tmpbuf);

            enc = aes.encrypt(ctr);

            data0 = v.getUint32(0, false);
            data1 = v.getUint32(4, false);
            data2 = v.getUint32(8, false);
            data3 = v.getUint32(12, false);

            mac[0] ^= data0;
            mac[1] ^= data1;
            mac[2] ^= data2;
            mac[3] ^= data3;
            mac = aes.encrypt(mac);

            enc = aes.encrypt(ctr);
            v.setUint32(0, data0 ^ enc[0], false);
            v.setUint32(4, data1 ^ enc[1], false);
            v.setUint32(8, data2 ^ enc[2], false);
            v.setUint32(12, data3 ^ enc[3], false);

            fullbuf.set(tmparray.subarray(0, j = fullbuf.length - i), i);
        }
    }
    else {
        var ab32 = _str_to_a32(ab.buffer);

        len = ab32.length - 3;

        for (i = 0; i < len; i += 4) {
            mac[0] ^= ab32[i];
            mac[1] ^= ab32[i + 1];
            mac[2] ^= ab32[i + 2];
            mac[3] ^= ab32[i + 3];
            mac = aes.encrypt(mac);

            enc = aes.encrypt(ctr);
            ab32[i] ^= enc[0];
            ab32[i + 1] ^= enc[1];
            ab32[i + 2] ^= enc[2];
            ab32[i + 3] ^= enc[3];

            if (!(++ctr[3])) {
                ctr[2]++;
            }
        }

        if (i < ab32.length) {
            var v = [0, 0, 0, 0];

            for (j = i; j < ab32.length; j++) {
                v[j - i] = ab32[j];
            }

            mac[0] ^= v[0];
            mac[1] ^= v[1];
            mac[2] ^= v[2];
            mac[3] ^= v[3];
            mac = aes.encrypt(mac);

            enc = aes.encrypt(ctr);
            v[0] ^= enc[0];
            v[1] ^= enc[1];
            v[2] ^= enc[2];
            v[3] ^= enc[3];

            for (j = i; j < ab32.length; j++) {
                ab32[j] = v[j - i];
            }
        }

        ab.buffer = _a32_to_str(ab32, ab.buffer.length);
    }

    return mac;
}

function _str_to_a32(b) {
    var a = Array((b.length + 3) >> 2);

    if (typeof b === 'string') {
        for (var i = 0; i < b.length; i++) {
            a[i >> 2] |= (b.charCodeAt(i) & 255) << (24 - (i & 3) * 8);
        }
    }
    else {
        for (var i = 0; i < b.length; i++) {
            a[i >> 2] |= b[i] << ((i & 3) * 8);
        }
    }

    return a;
}

function _a32_to_str(a, len) {
    var b = '';

    for (var i = 0; i < len; i++) {
        b = b + String.fromCharCode((a[i >> 2] >>> (24 - (i & 3) * 8)) & 255);
    }

    return b;
}

function chksum(buf) {
    var l, c, d;

    if (have_ab) {
        var ll;

        c = new Uint32Array(3);

        ll = buf.byteLength;

        l = Math.floor(ll / 12);

        ll -= l * 12;

        if (l) {
            l *= 3;
            d = new Uint32Array(buf, 0, l);

            while (l) {
                l -= 3;

                c[0] ^= d[l];
                c[1] ^= d[l + 1];
                c[2] ^= d[l + 2];
            }
        }

        c = new Uint8Array(c.buffer);

        if (ll) {
            d = new Uint8Array(buf, buf.byteLength - ll, ll);

            while (ll--) c[ll] ^= d[ll];
        }
    }
    else {
        c = Array(12);

        for (l = 12; l--;) {
            c[l] = 0;
        }

        for (l = buf.length; l--;) {
            c[l % 12] ^= buf.charCodeAt(l);
        }

    }

    for (d = '', l = 0; l < 12; l++) {
        d += String.fromCharCode(c[l]);
    }

    return d;
}

/* moved from js/keygen.js {{{ */

// random number between 0 .. n -- based on repeated calls to rc
function rand(n) {
    var r = new Uint32Array(1);
    asmCrypto.getRandomValues(r);
    return r[0] % n; // <- oops, it's uniformly distributed only when `n` divides 0x100000000
}

/*
if(is_chrome_firefox) {
    var nsIRandomGenerator = Cc["@mozilla.org/security/random-generator;1"]
        .createInstance(Ci.nsIRandomGenerator);

    var rand = function fx_rand(n) {
        var r = nsIRandomGenerator.generateRandomBytes(4);
        r = (r[0] << 24) | (r[1] << 16) | (r[2] << 8) | r[3];
        if(r<0) r ^= 0x80000000;
        return r % n; // oops, it's not uniformly distributed
    };
}
*/

function crypto_rsagenkey() {
    var $promise = new MegaPromise();

    var startTime = new Date();

    if (typeof msCrypto !== 'undefined' && msCrypto.subtle) {
        var ko = msCrypto.subtle.generateKey({
            name: 'RSAES-PKCS1-v1_5',
            modulusLength: 2048
        }, true);
        ko.oncomplete = function () {
            ko = msCrypto.subtle.exportKey('jwk', ko.result.privateKey);
            ko.oncomplete = function () {
                var jwk = JSON.parse(asmCrypto.bytes_to_string(new Uint8Array(ko.result)));
                _done(['n', 'e', 'd', 'p', 'q', 'dp', 'dq', 'qi'].map(function (x) {
                    return base64urldecode(jwk[x])
                }));
            };
        };
    }
    else {
        var w = new Worker('keygen.js');

        w.onmessage = function (e) {
            w.terminate();
            _done(e.data);
        };

        var workerSeed = new Uint8Array(256);
        asmCrypto.getRandomValues(workerSeed);

        w.postMessage([2048, 257, workerSeed]);
    }

    function _done(k) {
        var endTime = new Date();
        if (window.d) {
            console.log("Key generation took "
                + (endTime.getTime() - startTime.getTime()) / 1000.0
                + " seconds!");
        }

        u_setrsa(k)
            .done(function () {
                $promise.resolve(k);
            });
    }

    return $promise;
}

/* }}} */

// decrypt ArrayBuffer in CTR mode, return MAC
function decrypt_ab_ctr(aes, ab, nonce, pos) {
    var ctr = [nonce[0], nonce[1], (pos / 0x1000000000) >>> 0, (pos / 0x10) >>> 0];
    var mac = [ctr[0], ctr[1], ctr[0], ctr[1]];

    var enc, len, i, j, v;

    if (have_ab) {
        var data0, data1, data2, data3;

        len = ab.buffer.byteLength - 16; // @@@ -15?

        var v = new DataView(ab.buffer);

        for (i = 0; i < len; i += 16) {
            enc = aes.encrypt(ctr);

            data0 = v.getUint32(i, false) ^ enc[0];
            data1 = v.getUint32(i + 4, false) ^ enc[1];
            data2 = v.getUint32(i + 8, false) ^ enc[2];
            data3 = v.getUint32(i + 12, false) ^ enc[3];

            v.setUint32(i, data0, false);
            v.setUint32(i + 4, data1, false);
            v.setUint32(i + 8, data2, false);
            v.setUint32(i + 12, data3, false);

            mac[0] ^= data0;
            mac[1] ^= data1;
            mac[2] ^= data2;
            mac[3] ^= data3;

            mac = aes.encrypt(mac);

            if (!(++ctr[3])) {
                ctr[2]++;
            }
        }

        if (i < ab.buffer.byteLength) {
            var fullbuf = new Uint8Array(ab.buffer);
            var tmpbuf = new ArrayBuffer(16);
            var tmparray = new Uint8Array(tmpbuf);

            tmparray.set(fullbuf.subarray(i));

            v = new DataView(tmpbuf);

            enc = aes.encrypt(ctr);
            data0 = v.getUint32(0, false) ^ enc[0];
            data1 = v.getUint32(4, false) ^ enc[1];
            data2 = v.getUint32(8, false) ^ enc[2];
            data3 = v.getUint32(12, false) ^ enc[3];

            v.setUint32(0, data0, false);
            v.setUint32(4, data1, false);
            v.setUint32(8, data2, false);
            v.setUint32(12, data3, false);

            fullbuf.set(tmparray.subarray(0, j = fullbuf.length - i), i);

            while (j < 16) tmparray[j++] = 0;

            mac[0] ^= v.getUint32(0, false);
            mac[1] ^= v.getUint32(4, false);
            mac[2] ^= v.getUint32(8, false);
            mac[3] ^= v.getUint32(12, false);
            mac = aes.encrypt(mac);
        }
    }
    else {
        var ab32 = _str_to_a32(ab.buffer);
        len = ab32.length - 3;

        for (i = 0; i < len; i += 4) {
            enc = aes.encrypt(ctr);
            mac[0] ^= (ab32[i] ^= enc[0]);
            mac[1] ^= (ab32[i + 1] ^= enc[1]);
            mac[2] ^= (ab32[i + 2] ^= enc[2]);
            mac[3] ^= (ab32[i + 3] ^= enc[3]);
            mac = aes.encrypt(mac);

            if (!(++ctr[3])) {
                ctr[2]++;
            }
        }

        if (i < ab32.length) {
            var v = [0, 0, 0, 0];

            for (j = i; j < ab32.length; j++) {
                v[j - i] = ab32[j];
            }

            enc = aes.encrypt(ctr);
            v[0] ^= enc[0];
            v[1] ^= enc[1];
            v[2] ^= enc[2];
            v[3] ^= enc[3];

            var j = ab.buffer.length & 15;

            var m = _str_to_a32(Array(j + 1).join(String.fromCharCode(255)) + Array(17 - j).join(String.fromCharCode(0)));

            mac[0] ^= v[0] & m[0];
            mac[1] ^= v[1] & m[1];
            mac[2] ^= v[2] & m[2];
            mac[3] ^= v[3] & m[3];
            mac = aes.encrypt(mac);

            for (j = i; j < ab32.length; j++) {
                ab32[j] = v[j - i];
            }
        }

        ab.buffer = _a32_to_str(ab32, ab.buffer.length);
    }

    return mac;
}

// encrypt/decrypt 4- or 8-element 32-bit integer array
function encrypt_key(cipher, a) {
    if (!a) {
        a = [];
    }
    if (a.length === 4) {
        return cipher.encrypt(a);
    }
    var x = [];
    for (var i = 0; i < a.length; i += 4) {
        x = x.concat(cipher.encrypt([a[i], a[i + 1], a[i + 2], a[i + 3]]));
    }
    return x;
}

function decrypt_key(cipher, a) {
    if (a.length === 4) {
        return cipher.decrypt(a);
    }

    var x = [];
    for (var i = 0; i < a.length; i += 4) {
        x = x.concat(cipher.decrypt([a[i], a[i + 1], a[i + 2], a[i + 3]]));
    }
    return x;
}

// generate attributes block using AES-CBC with MEGA canary
// attr = Object, key = [] (four-word random key will be generated) or Array(8) (lower four words will be used)
// returns [ArrayBuffer data,Array key]
function enc_attr(attr, key) {
    var ab;

    try {
        ab = str_to_ab('MEGA' + to8(JSON.stringify(attr)));
    } catch (e) {
        msgDialog('warningb', l[135], e.message || e);
        throw e;
    }

    // if no key supplied, generate a random one
    if (!key.length) {
        for (i = 4; i--;) {
            key[i] = rand(0x100000000);
        }
    }

    ab = asmCrypto.AES_CBC.encrypt(ab,
        a32_to_ab([key[0] ^ key[4], key[1] ^ key[5], key[2] ^ key[6], key[3] ^ key[7]]), false);

    return [ab, key];
}

// decrypt attributes block using AES-CBC, check for MEGA canary
// attr = ab, key as with enc_attr
// returns [Object] or false
function dec_attr(attr, key) {
    var aes;
    var b;

    attr = asmCrypto.AES_CBC.decrypt(attr,
        a32_to_ab([key[0] ^ key[4], key[1] ^ key[5], key[2] ^ key[6], key[3] ^ key[7]]), false);

    b = ab_to_str_depad(attr);

    if (b.substr(0, 6) !== 'MEGA{"') {
        return false;
    }

    // @@@ protect against syntax errors
    try {
        return JSON.parse(from8(b.substr(4)));
    } catch (e) {
        if (window.d) {
            console.error(b, e);
        }
        var m = b.match(/"n"\s*:\s*"((?:\\"|.)*?)(\.\w{2,4})?"/),
            s = m && m[1],
            l = s && s.length || 0,
            j = ',';
        while (l--) {
            s = s.substr(0, l || 1);
            try {
                from8(s + j);
                break;
            } catch (e) {}
        }
        if (~l) {
            try {
                var new_name = s + j + 'trunc' + simpleStringHashCode(s).toString(16) + (m[2] || '');
                return JSON.parse(from8(b.substr(4).replace(m[0], '"n":"' + new_name + '"')));
            } catch (e) {}
        }
        return {
            n: 'MALFORMED_ATTRIBUTES'
        };
    }
}

var to8 = firefox_boost ? mozTo8 : function (unicode) {
    return unescape(encodeURIComponent(unicode));
}

var from8 = firefox_boost ? mozFrom8 : function (utf8) {
    return decodeURIComponent(escape(utf8));
}

function getxhr() {
    return (typeof XDomainRequest !== 'undefined' && typeof ArrayBuffer === 'undefined')
        ? new XDomainRequest()
        : new XMLHttpRequest();
}

// API command queueing
// All commands are executed in sequence, with no overlap
// @@@ user warning after backoff > 1000

// FIXME: proper OOP!
var apixs = [];

api_reset();

function api_reset() {
    api_init(0, 'cs'); // main API interface
    api_init(1, 'cs'); // exported folder access
    api_init(2, 'sc'); // SC queries
    api_init(3, 'sc'); // notification queries
}

function api_setsid(sid) {
    if (sid !== false) {
        sid = 'sid=' + sid;
    }
    else {
        sid = '';
    }

    apixs[0].sid = sid;
    apixs[2].sid = sid;
    apixs[3].sid = sid;
}

function api_setfolder(h) {
    h = 'n=' + h;

    if (u_sid) {
        h += '&sid=' + u_sid;
    }

    apixs[1].sid = h;
    apixs[1].failhandler = folderreqerr;
    apixs[2].sid = h;
}

function stopapi() {
    for (var i = 4; i--;) {
        api_cancel(apixs[i]);
        apixs[i].cmds = [[], []];
        apixs[i].ctxs = [[], []];
        apixs[i].cancelled = false;
    }
}

function api_cancel(q) {
    if (q) {
        q.cancelled = true;
        if (q.xhr) {
            q.xhr.abort();
        }
        if (q.timer) {
            clearTimeout(q.timer);
        }
    }
}

function api_init(c, service) {
    if (apixs[c]) {
        api_cancel(apixs[c]);
    }

    apixs[c] = {
        c: c,                       // channel
        cmds: [[], []],             // queued/executing commands (double-buffered)
        ctxs: [[], []],             // associated command contexts
        i: 0,                       // currently executing buffer
        seqno: -Math.floor(Math.random() * 0x100000000), // unique request start ID
        xhr: false,                 // channel XMLHttpRequest
        timer: false,               // timer for exponential backoff
        failhandler: api_reqfailed, // request-level error handler
        backoff: 0,                 // timer backoff
        service: service,           // base URI component
        sid: '',                    // sid URI component (optional)
        rawreq: false,
        setimmediate: false
    };
}

function api_req(req, ctx, c) {
    if (typeof c === 'undefined') {
        c = 0;
    }
    if (typeof ctx === 'undefined') {
        ctx = {};
    }

    var q = apixs[c];

    q.cmds[q.i ^ 1].push(req);
    q.ctxs[q.i ^ 1].push(ctx);

    if (!q.setimmediate) {
        q.setimmediate = setTimeout(api_proc, 0, q);
    }
}

// send pending API request on channel q
function api_proc(q) {
    if (q.setimmediate) {
        clearTimeout(q.setimmediate);
        q.setimmediate = false;
    }

    if (q.ctxs[q.i].length || !q.ctxs[q.i ^ 1].length) {
        return;
    }

    q.i ^= 1;

    if (!q.xhr) {
        q.xhr = getxhr();
    }

    q.xhr.q = q;

    q.xhr.onerror = function () {
        if (!this.q.cancelled) {
            if (window.d) {
                console.log("API request error - retrying");
            }
            api_reqerror(q, -3);
        }
    };

    q.xhr.onload = function onAPIProcXHRLoad() {
        if (!this.q.cancelled) {
            var t;

            if (this.status === 200) {
                var response = this.responseText || this.response;

                if (window.d) {
                    console.log('API response: ', response);
                }

                try {
                    t = JSON.parse(response);
                    if (response[0] === '{') {
                        t = [t];
                    }
                } catch (e) {
                    // bogus response, try again
                    console.log("Bad JSON data in response: " + response);
                    t = EAGAIN;
                }
            }
            else {
                if (window.d) {
                    console.log('API server connection failed (error ' + this.status + ')');
                }
                t = ERATELIMIT;
            }

            if (typeof t === 'object') {
                var ctxs = this.q.ctxs[this.q.i];

                for (var i = 0; i < ctxs.length; i++) {
                    var ctx = ctxs[i];

                    if (typeof ctx.callback === 'function') {
                        try {
                            ctx.callback(t[i], ctx, this);
                        }
                        catch (ex) {
                            // if there is *any* issue on the callback
                            // we don't want to HALT, instead we let the channel
                            // a chance to clean itself and continue
                            // Otherwise if we load #blog *or* #page_<something>
                            // the whole site is buggy
                            if (chromehack) {
                                console.error(ex, ex.stack);
                            }
                            else {
                                console.error(ex);
                            }
                            Soon(function sapith() {
                                throw ex;
                            });
                        }
                    }
                }

                this.q.rawreq = false;
                this.q.backoff = 0; // request succeeded - reset backoff timer
                this.q.cmds[this.q.i] = [];
                this.q.ctxs[this.q.i] = [];

                api_proc(this.q);
            }
            else {
                api_reqerror(this.q, t);
            }
        }
    };

    if (q.rawreq === false) {
        q.url = apipath + q.service + '?id=' + (q.seqno++) + '&' + q.sid + '&domain=meganz';

        if (typeof q.cmds[q.i][0] === 'string') {
            q.url += '&' + q.cmds[q.i][0];
            q.rawreq = '';
        }
        else {
            q.rawreq = JSON.stringify(q.cmds[q.i]);
        }
    }

    api_send(q);
}

function api_send(q) {
    q.timer = false;

    if (chromehack) {
        // plug extreme Chrome memory leak
        var t = q.url.indexOf('/', 9);
        q.xhr.open('POST', q.url.substr(0, t + 1), true);
        q.xhr.setRequestHeader("MEGA-Chrome-Antileak", q.url.substr(t));
    }
    else {
        q.xhr.open('POST', q.url, true);
    }

    if (window.d) {
        console.log("Sending API request: " + q.rawreq + " to " + q.url);
    }

    q.xhr.send(q.rawreq);
}

function api_reqerror(q, e) {
    if (e === EAGAIN || e === ERATELIMIT) {
        // request failed - retry with exponential backoff
        if (q.backoff) {
            q.backoff *= 2;
            if (q.backoff > 1024000) {
                q.backoff = 1024000;
            }
        }
        else {
            q.backoff = 125;
        }

        q.timer = setTimeout(api_send, q.backoff, q);
    }
    else {
        q.failhandler(q.c, e);
    }
}

function api_retry() {
    for (var i = 4; i--;) {
        if (apixs[i].timer && apixs[i].backoff > 5000) {
            clearTimeout(apixs[i].timer);
            apixs[i].backoff = 4000;
            api_send(apixs[i]);
        }
    }
}

function api_reqfailed(c, e) {
    if (e === ESID) {
        u_logout(true);
        document.location.hash = 'login';
    }
    else if (c === 2 && e === ETOOMANY) {
        if (typeof mDB !== 'undefined' && mDB) {
            mDBreload();
        }
        else {
            loadfm();
        }
    }

    // If suspended account
    else if (e === EBLOCKED) {

        // On clicking OK, log the user out and redirect to contact page
        msgDialog('warninga', 'Suspended account',
            'You have been suspended due to excess data usage.\n\
            Please contact support@mega.co.nz to get your account reinstated.',
            false,
            function() {
                var redirectUrl = window.location.origin + window.location.pathname + '#contact';
                u_logout(true);
                window.location.replace(redirectUrl);
            }
        );
    }
}

var failxhr;
var failtime = 0;

function api_reportfailure(hostname, callback) {
    if (!hostname) {
        return Soon(callback);
    }

    var t = new Date().getTime();

    if (t - failtime < 60000) {
        return;
    }
    failtime = t;

    if (failxhr) {
        failxhr.abort();
    }

    failxhr = getxhr();
    failxhr.open('POST', apipath + 'pf?h', true);
    failxhr.callback = callback;

    failxhr.onload = function () {
        if (this.status === 200) {
            failxhr.callback();
        }
    }

    failxhr.send(hostname);
}

var waiturl;
var waitxhr;
var waitbackoff = 125;
var waittimeout;
var waitbegin;
var waitid = 0;
var cmsNotifHandler = localStorage.cmsNotificationID || 'Nc4AFJZK';

function stopsc() {
    if (waitxhr && waitxhr.readyState !== waitxhr.DONE) {
        waitxhr.abort();
        waitxhr = false;
    }

    if (waittimeout) {
        clearTimeout(waittimeout);
        waittimeout = false;
    }
}

// calls execsc() with server-client requests received
function getsc(fm) {
    api_req('sn=' + maxaction + '&ssl=1&e=' + cmsNotifHandler, {
        fm: fm,
        callback: function __onGetSC(res, ctx) {
            if (typeof res === 'object') {
                function getSCDone(sma) {
                    if (sma !== -0x7ff
                            // && typeof mDBloaded !== 'undefined'
                            && !folderlink && !pfid
                            && typeof mDB !== 'undefined') {
                        localStorage[u_handle + '_maxaction'] = maxaction;
                    }

                    if (ctx.fm) {
                        // mDBloaded = true;
                        loadfm_done();
                    }
                }
                if (res.w) {
                    waiturl = res.w;
                    waittimeout = setTimeout(waitsc, waitbackoff);
                    getSCDone(-0x7ff);
                }
                else {
                    if (res.sn) {
                        maxaction = res.sn;
                    }
                    execsc(res.a, getSCDone);
                }
            }
        }
    }, 2);
}

<<<<<<< HEAD
function completewait(recheck) {
    if (this.waitid !== waitid) {
        return;
    }

    stopsc();

    var t = new Date().getTime() - waitbegin;

    if (t < 1000) {
        waitbackoff += waitbackoff;
        if (waitbackoff > 256000) {
            waitbackoff = 256000;
        }
    }
    else {
        waitbackoff = 250;
    }

    getsc();
}

=======
>>>>>>> 38b85012
function waitsc() {
    var newid = ++waitid;

    if (waitxhr && waitxhr.readyState !== waitxhr.DONE) {
        waitxhr.abort();
        waitxhr = false;
    }

    if (!waitxhr) {
        waitxhr = getxhr();
    }
    waitxhr.waitid = newid;

    if (waittimeout) {
        clearTimeout(waittimeout);
    }
    waittimeout = setTimeout(waitsc, 300000);

    waitxhr.onerror = function () {
        if (d) console.error('waitsc.onerror');

        if (this.waitid === waitid) {
            clearTimeout(waittimeout);
            waittimeout = false;

            waitbackoff *= 2;
            if (waitbackoff > 1024000) {
                waitbackoff = 1024000;
            }
            waittimeout = setTimeout(waitsc, waitbackoff);
        }
    };

<<<<<<< HEAD
    waitxhr.onload = function () {
        if (this.status === 200) {
=======
    waitxhr.onload = function() {
        if (this.status !== 200) {
            this.onerror();
        } else {
>>>>>>> 38b85012
            waitbackoff = 250;

            clearTimeout(waittimeout);
            waittimeout = false;

            if (this.waitid === waitid) {

                stopsc();

                var t = new Date().getTime() - waitbegin;

                if (t < 1000) {
                    waitbackoff += waitbackoff;
                    if (waitbackoff > 256000) {
                        waitbackoff = 256000;
                    }
                }
                else {
                    waitbackoff = 250;
                }

                getsc();
            }
        }
    };

    waitbegin = new Date().getTime();
    waitxhr.open('POST', waiturl, true);
    waitxhr.send();
}

function api_create_u_k() {
    u_k = Array(4); // static master key, will be stored at the server side encrypted with the master pw

    for (var i = 4; i--;) {
        u_k[i] = rand(0x100000000);
    }
}

// If the user triggers an action that requires an account, but hasn't logged in,
// we create an anonymous preliminary account. Returns userhandle and passwordkey for permanent storage.
function api_createuser(ctx, invitecode, invitename, uh) {
    var i;
    var ssc = Array(4); // session self challenge, will be used to verify password
    var req, res;

    if (!ctx.passwordkey) {
        ctx.passwordkey = Array(4);
        for (i = 4; i--;) {
            ctx.passwordkey[i] = rand(0x100000000);
        }
    }

    if (!u_k) {
        api_create_u_k();
    }

    for (i = 4; i--;) {
        ssc[i] = rand(0x100000000);
    }

    if (window.d) {
        console.log("api_createuser - masterkey: " + u_k + " passwordkey: " + ctx.passwordkey);
    }

    req = {
            a: 'up',
            k: a32_to_base64(encrypt_key(new sjcl.cipher.aes(ctx.passwordkey), u_k)),
            ts: base64urlencode(a32_to_str(ssc) + a32_to_str(encrypt_key(new sjcl.cipher.aes(u_k), ssc)))
        };

    if (invitecode) {
        req.uh = uh;
        req.ic = invitecode;
        req.name = invitename;
    }

    //if (confirmcode) req.c = confirmcode;
    if (window.d) {
        console.log("Storing key: " + req.k);
    }

    api_req(req, ctx);
}

function api_checkconfirmcode(ctx, c) {
    res = api_req({
        a: 'uc',
        c: c
    }, ctx);
}

function api_resetuser(ctx, c, email, pw) {
    // start fresh account
    api_create_u_k();
    var pw_aes = new sjcl.cipher.aes(prepare_key_pw(pw));

    var ssc = Array(4);
    for (i = 4; i--;) {
        ssc[i] = rand(0x100000000);
    }

    api_req({
            a: 'erx',
            c: c,
            x: a32_to_base64(encrypt_key(pw_aes, u_k)),
            y: stringhash(email.toLowerCase(), pw_aes),
            z: base64urlencode(a32_to_str(ssc) + a32_to_str(encrypt_key(new sjcl.cipher.aes(u_k), ssc)))
        }, ctx);
}

function api_resetkeykey(ctx, c, key, email, pw) {
    ctx.c = c;
    ctx.email = email;
    ctx.k = key;
    ctx.pw = pw;
    ctx.callback = api_resetkeykey2;

    api_req({
        a: 'erx',
        r: 'gk',
        c: c
    }, ctx);
}

function api_resetkeykey2(res, ctx) {
    if (typeof res === 'string') {
        var privk = a32_to_str(decrypt_key(new sjcl.cipher.aes(ctx.k), base64_to_a32(res)));

        // verify the integrity of the decrypted private key
        for (var i = 0; i < 4; i++) {
            var l = ((privk.charCodeAt(0) * 256 + privk.charCodeAt(1) + 7) >> 3) + 2;
            if (privk.substr(0, l).length < 2) {
                break;
            }
            privk = privk.substr(l);
        }

        if (i !== 4 || privk.length >= 16) {
            ctx.result(EKEY);
        }
        else if (ctx.email) {
            var pw_aes = new sjcl.cipher.aes(prepare_key_pw(ctx.pw));

            ctx.callback = ctx.result;
            api_req({
                a: 'erx',
                r: 'sk',
                c: ctx.c,
                x: a32_to_base64(encrypt_key(pw_aes, ctx.k)),
                y: stringhash(ctx.email.toLowerCase(), pw_aes)
            }, ctx);
        }
        else {
            ctx.result(0);
        }
    }
    else {
        ctx.result(res);
    }
}

// We query the sid using the supplied user handle (or entered email address, if already attached)
// and check the supplied password key.
// Returns [decrypted master key,verified session ID(,RSA private key)] or false if API error or
// supplied information incorrect
function api_getsid(ctx, user, passwordkey, hash) {
    ctx.callback = api_getsid2;
    ctx.passwordkey = passwordkey;

    api_req({
        a: 'us',
        user: user,
        uh: hash
    }, ctx);
}

function api_getsid2(res, ctx) {
    var t, k;
    var r = false;

    if (typeof res === 'object') {
        var aes = new sjcl.cipher.aes(ctx.passwordkey);

        // decrypt master key
        if (typeof res.k === 'string') {
            k = base64_to_a32(res.k);

            if (k.length === 4) {
                k = decrypt_key(aes, k);

                aes = new sjcl.cipher.aes(k);

                if (typeof res.tsid === 'string') {
                    t = base64urldecode(res.tsid);
                    if (a32_to_str(encrypt_key(aes,
                            str_to_a32(t.substr(0, 16)))) === t.substr(-16)) {
                        r = [k, res.tsid];
                    }
                }
                else if (typeof res.csid === 'string') {
                    var t = base64urldecode(res.csid);

                    var privk = crypto_decodeprivkey(a32_to_str(decrypt_key(aes, base64_to_a32(res.privk))));

                    if (privk) {
                        // TODO: check remaining padding for added early wrong password detection likelihood
                        r = [k, base64urlencode(crypto_rsadecrypt(t, privk).substr(0, 43)), privk];
                    }
                }
            }
        }
    }

    ctx.result(ctx, r);
}

// We call ug using the sid from setsid() and the user's master password to obtain the master key (and other credentials)
// Returns user credentials (.k being the decrypted master key) or false in case of an error.
function api_getuser(ctx) {
    api_req({
        a: 'ug'
    }, ctx);
}

// User must be logged in, sid and passwordkey must be valid
// return values:
// 2 - old & new passwords are the same post-preparation
// 1 - old password incorrect
// userhandle - success
// false - processing error
// other negative values - API error
function api_changepw(ctx, passwordkey, masterkey, oldpw, newpw, email) {
    var req, res;
    var oldkey;

    var newkey = prepare_key_pw(newpw);

    if (oldpw !== false) {
        var oldkey = prepare_key_pw(oldpw);

        // quick check of old pw
        if (oldkey[0] !== passwordkey[0]
                || oldkey[1] !== passwordkey[1]
                || oldkey[2] !== passwordkey[2]
                || oldkey[3] !== passwordkey[3]) {
            return 1;
        }

        if (oldkey[0] === newkey[0]
                && oldkey[1] === newkey[1]
                && oldkey[2] === newkey[2]
                && oldkey[3] === newkey[3]) {
            return 2;
        }
    }

    var aes = new sjcl.cipher.aes(newkey);

    // encrypt masterkey with the new password
    var cmasterkey = encrypt_key(aes, masterkey);

    req = {
        a: 'up',
        k: a32_to_base64(cmasterkey)
    };

    if (email.length) {
        req.email = email;
    }

    api_req(req, ctx);
}

function stringhash(s, aes) {
    var s32 = str_to_a32(s);
    var h32 = [0, 0, 0, 0];

    for (i = 0; i < s32.length; i++) {
        h32[i & 3] ^= s32[i];
    }

    for (i = 16384; i--;) {
        h32 = aes.encrypt(h32);
    }

    return a32_to_base64([h32[0], h32[2]]);
}

// Update user
// Can also be used to set keys and to confirm accounts (.c)
function api_updateuser(ctx, newuser) {
    newuser.a = 'up';

    res = api_req(newuser, ctx);
}

var u_pubkeys = {};

// query missing keys for the given users
function api_cachepubkeys(ctx, users) {
    var u = [];
    var i;

    for (i = users.length; i--;) {
        if (users[i] !== 'EXP' && !u_pubkeys[users[i]]) {
            u.push(users[i]);
        }
    }

    if ((ctx.remaining = u.length)) {
        for (i = u.length; i--;) {
            api_req({
                a: 'uk',
                u: u[i]
            }, {
                ctx: ctx,
                u: u[i],
                callback: api_cachepubkeys2
            });
        }
    }
    else {
        ctx.cachepubkeyscomplete(ctx);
    }
}

function api_cachepubkeys2(res, ctx) {
    if (typeof res === 'object') {
        var spubkey, keylen, pubkey;

        if (res.pubk) {
            var userHandle = res.u;
            u_pubkeys[ctx.u] = u_pubkeys[userHandle] = crypto_decodepubkey(base64urldecode(res.pubk));
            var fingerprint = authring.computeFingerprint(u_pubkeys[ctx.u], 'RSA', 'string');
            var observed = authring.getContactAuthenticated(ctx.u, 'RSA');

            if (observed && authring.equalFingerprints(observed.fingerprint, fingerprint) === false) {
                showFingerprintMismatchException('RSA', userHandle, observed.method, observed.fingerprint, fingerprint);
            }
            else if (observed === false) {
                authring.setContactAuthenticated(ctx.u, fingerprint, 'RSA',
                    authring.AUTHENTICATION_METHOD.SEEN,
                    authring.KEY_CONFIDENCE.UNSURE);
            }
        }
    }

    if (!--ctx.ctx.remaining) {
        ctx.ctx.cachepubkeyscomplete(ctx.ctx);
    }
}

function encryptto(user, data) {
    var i;
    var pubkey;

    if ((pubkey = u_pubkeys[user])) {
        return crypto_rsaencrypt(data, pubkey);
    }

    return false;
}

var u_sharekeys = {};
var u_nodekeys = {};

// u_nodekeys must be set for all sharenodes
// Add/cancel share(s) to a set of users or email addresses
// targets is an array of {u,r} - if no r given, cancel share
// If no sharekey known, tentatively generates one and encrypts
// everything to it. In case of a mismatch, the API call returns
// an error, and the whole operation gets repeated (exceedingly
// rare race condition).
function api_setshare(node, targets, sharenodes, ctx) {
    // cache all targets' public keys
    var u = [];

    for (var i = targets.length; i--;) {
        u.push(targets[i].u);
    }

    api_cachepubkeys({
            node: node,
            targets: targets,
            sharenodes: sharenodes,
            ctx: ctx,
            cachepubkeyscomplete: api_setshare1
        }, u);
}

function api_setshare1(ctx, params) {
    var i, j, n, nk, sharekey, ssharekey;
    var req, res;
    var newkey = true;

    req = {
        a: 's2',
        n: ctx.node,
        s: ctx.targets,
        i: requesti
    };

    if (params) {
        if (d) {
            console.log('api_setshare1.extend', params);
        }
        for (var i in params) {
            req[i] = params[i];
        }
    }

    for (i = req.s.length; i--;) {
        if (typeof req.s[i].r !== 'undefined') {
            if (!req.ok) {
                if (u_sharekeys[ctx.node]) {
                    sharekey = u_sharekeys[ctx.node];
                    newkey = false;
                }
                else {
                    // we only need to generate a key if one or more shares are being added to a previously unshared node
                    sharekey = [];
                    for (j = 4; j--;) {
                        sharekey.push(rand(0x100000000));
                    }
                    u_sharekeys[ctx.node] = sharekey;
                }

                req.ok = a32_to_base64(encrypt_key(u_k_aes, sharekey));
                req.ha = crypto_handleauth(ctx.node);
                ssharekey = a32_to_str(sharekey);
            }
        }
    }

    if (newkey) {
        req.cr = crypto_makecr(ctx.sharenodes, [ctx.node], true);
    }

    ctx.maxretry = 4;
    ctx.ssharekey = ssharekey;

    // encrypt ssharekey to known users
    for (i = req.s.length; i--;) {
        if (u_pubkeys[req.s[i].u]) {
            req.s[i].k = base64urlencode(crypto_rsaencrypt(ssharekey, u_pubkeys[req.s[i].u]));
        }
    }

    ctx.req = req;

    ctx.callback = function (res, ctx) {
            var i, n;

            if (!ctx.maxretry) {
                return;
            }

            ctx.maxretry--;

            if (typeof res === 'object') {
                if (res.ok) {
                    // sharekey clash: set & try again
                    ctx.req.ok = res.ok;
                    u_sharekeys[ctx.node] = decrypt_key(u_k_aes, base64_to_a32(res.ok));
                    ctx.req.ha = crypto_handleauth(ctx.node);

                    var ssharekey = a32_to_str(u_sharekeys[ctx.node]);

                    for (var i = ctx.req.s.length; i--;) {
                        if (u_pubkeys[ctx.req.s[i].u]) {
                            ctx.req.s[i].k = base64urlencode(crypto_rsaencrypt(ssharekey,
                                u_pubkeys[ctx.req.s[i].u]));
                        }

                    }
                    return api_req(ctx.req, ctx);
                }
                else {
                    return ctx.ctx.done(res, ctx.ctx);
                }
            }

            api_req(ctx.req, ctx);
        }

    api_req(ctx.req, ctx);
}

function api_setshare2(ctx) {
    api_setshare1(ctx, {
        e: M.u[u_handle].m,
        msg: ''
    });
}

function crypto_handleauth(h) {
    return a32_to_base64(encrypt_key(u_k_aes, str_to_a32(h + h)));
}

function crypto_encodepubkey(pubkey) {
    var mlen = pubkey[0].length * 8,
        elen = pubkey[1].length * 8;

    return String.fromCharCode(mlen / 256) + String.fromCharCode(mlen % 256) + pubkey[0]
        + String.fromCharCode(elen / 256) + String.fromCharCode(elen % 256) + pubkey[1];
}

function crypto_decodepubkey(pubk) {
    var pubkey = [];

    var keylen = pubk.charCodeAt(0) * 256 + pubk.charCodeAt(1);

    // decompose public key
    for (var i = 0; i < 2; i++) {
        if (pubk.length < 2) {
            break;
        }

        var l = (pubk.charCodeAt(0) * 256 + pubk.charCodeAt(1) + 7) >> 3;
        if (l > pubk.length - 2) {
            break;
        }

        pubkey[i] = pubk.substr(2, l);
        pubk = pubk.substr(l + 2);
    }

    // check format
    if (i !== 2 || pubk.length >= 16) {
        return false;
    }

    pubkey[2] = keylen;

    return pubkey;
}

function crypto_encodeprivkey(privk) {
    var plen = privk[3].length * 8,
        qlen = privk[4].length * 8,
        dlen = privk[2].length * 8,
        ulen = privk[7].length * 8;

    var t = String.fromCharCode(qlen / 256) + String.fromCharCode(qlen % 256) + privk[4]
        + String.fromCharCode(plen / 256) + String.fromCharCode(plen % 256) + privk[3]
        + String.fromCharCode(dlen / 256) + String.fromCharCode(dlen % 256) + privk[2]
        + String.fromCharCode(ulen / 256) + String.fromCharCode(ulen % 256) + privk[7];

    while (t.length & 15) t += String.fromCharCode(rand(256));

    return t;
}

function crypto_decodeprivkey(privk) {
    var privkey = [];

    // decompose private key
    for (var i = 0; i < 4; i++) {
        if (privk.length < 2) {
            break;
        }

        var l = (privk.charCodeAt(0) * 256 + privk.charCodeAt(1) + 7) >> 3;
        if (l > privk.length - 2) {
            break;
        }

        privkey[i] = new asmCrypto.BigNumber(privk.substr(2, l));
        privk = privk.substr(l + 2);
    }

    // check format
    if (i !== 4 || privk.length >= 16) {
        return false;
    }

    // TODO: check remaining padding for added early wrong password detection likelihood

    // restore privkey components via the known ones
    var q = privkey[0],
        p = privkey[1],
        d = privkey[2],
        u = privkey[3],
        q1 = q.subtract(1),
        p1 = p.subtract(1),
        m = new asmCrypto.Modulus(p.multiply(q)),
        e = new asmCrypto.Modulus(p1.multiply(q1)).inverse(d),
        dp = d.divide(p1).remainder,
        dq = d.divide(q1).remainder;

    privkey = [m, e, d, p, q, dp, dq, u];
    for (i = 0; i < privkey.length; i++) {
        privkey[i] = asmCrypto.bytes_to_string(privkey[i].toBytes());
    }

    return privkey;
}

// encrypts cleartext string to the supplied pubkey
// returns string representing an MPI-formatted big number
function crypto_rsaencrypt(cleartext, pubkey) {
    // random padding up to pubkey's byte length minus 2
    for (var i = (pubkey[0].length) - 2 - cleartext.length; i-- > 0;) {
        cleartext += String.fromCharCode(rand(256));
    }

    var ciphertext = asmCrypto.bytes_to_string(asmCrypto.RSA_RAW.encrypt(cleartext, pubkey));

    var clen = ciphertext.length * 8;
    ciphertext = String.fromCharCode(clen / 256) + String.fromCharCode(clen % 256) + ciphertext;

    return ciphertext;
}

// decrypts ciphertext string representing an MPI-formatted big number with the supplied privkey
// returns cleartext string
function crypto_rsadecrypt(ciphertext, privkey) {
    var l = (ciphertext.charCodeAt(0) * 256 + ciphertext.charCodeAt(1) + 7) >> 3;
    ciphertext = ciphertext.substr(2, l);

    var cleartext = asmCrypto.bytes_to_string(asmCrypto.RSA_RAW.decrypt(ciphertext, privkey));
    if (cleartext.length < privkey[0].length) {
        cleartext = Array(privkey[0].length - cleartext.length + 1).join(String.fromCharCode(0)) + cleartext;
    }
    if (cleartext.charCodeAt(1) !== 0) {
        // Old bogus padding workaround
        cleartext = String.fromCharCode(0) + cleartext;
    }

    return cleartext.substr(2);
}

// Complete upload
// We construct a special node put command that uses the upload token
// as the source handle
function api_completeupload(t, uq, k, ctx) {
    // Close nsIFile Stream
    if (is_chrome_firefox && uq._close) {
        uq._close();
    }

    if (uq.repair) {
        uq.target = M.RubbishID;
    }

    api_completeupload2({
        callback: api_completeupload2,
        t: base64urlencode(t),
        path: uq.path,
        n: uq.name,
        k: k,
        fa: uq.faid ? api_getfa(uq.faid) : false,
        ctx: ctx
    }, uq);
}

function api_completeupload2(ctx, uq) {
    var p, ut = uq.target;

    if (ctx.path && ctx.path !== ctx.n && (p = ctx.path.indexOf('/')) > 0) {
        var pc = ctx.path.substr(0, p);
        ctx.path = ctx.path.substr(p + 1);

        fm_requestfolderid(ut, pc, {
            uq: uq,
            ctx: ctx,
            callback: function (ctx, h) {
                if (h) {
                    ctx.uq.target = h;
                }
                api_completeupload2(ctx.ctx, ctx.uq);
            }
        });
    }
    else {
        a = {
            n: ctx.n
        };
        if (uq.hash) {
            a.c = uq.hash;
        }
        if (window.d) {
            console.log(ctx.k);
        }
        var ea = enc_attr(a, ctx.k);
        if (window.d) {
            console.log(ea);
        }

        if (!ut) {
            ut = M.RootID;
        }

        var req = {
            a: 'p',
            t: ut,
            n: [{
                h: ctx.t,
                t: 0,
                a: ab_to_base64(ea[0]),
                k: a32_to_base64(encrypt_key(u_k_aes, ctx.k))
            }],
            i: requesti
        };

        if (ctx.fa) {
            req.n[0].fa = ctx.fa;
        }

        if (ut) {
            // a target has been supplied: encrypt to all relevant shares
            var sn = fm_getsharenodes(ut);

            if (sn.length) {
                req.cr = crypto_makecr([ctx.k], sn, false);
                req.cr[1][0] = ctx.t;
            }
        }

        api_req(req, ctx.ctx);
    }
}

function is_devnull(email) {
    return false;

    var p, q;

    if ((p = email.indexOf('@')) >= 0) {
        if ((q = email.indexOf('.', p)) >= 0) {
            if ("outlook.hotmail.msn.live".indexOf(email.substr(p + 1, q - p - 1).toLowerCase()) >= 0) {
                return true;
            }
        }
    }

    return false;
}

function is_rawimage(name, ext) {
    ext = ext || ('' + name).split('.').pop().toUpperCase();

    return (typeof dcraw !== 'undefined') && is_image.raw[ext] && ext;
}

function is_image(name) {
    if (name) {
        if (typeof name === 'object') {
            if (name.fa && ~name.fa.indexOf(':1*')) {
                return true;
            }

            name = name.name;
        }
        var ext = ('' + name).split('.').pop().toUpperCase();

        return is_image.def[ext] || is_rawimage(null, ext) || mThumbHandler.has(0, ext);
    }

    return false;
}
is_image.def = {
    'JPG': 1,
    'JPEG': 1,
    'GIF': 1,
    'BMP': 1,
    'PNG': 1
};
is_image.raw = {
    // http://www.sno.phy.queensu.ca/~phil/exiftool/#supported
    // let raw = {}; for(let tr of document.querySelectorAll('.norm.tight.sm.bm tr'))
    //   if(tr.childNodes.length > 2 && ~tr.childNodes[2].textContent.indexOf('RAW'))
    //     raw[tr.childNodes[0].textContent] = tr.childNodes[2].textContent;
    "3FR": "Hasselblad RAW (TIFF-based)",
    "ARW": "Sony Alpha RAW (TIFF-based)",
    "CR2": "Canon RAW 2 (TIFF-based)",
    "CRW": "Canon RAW Camera Image File Format (CRW spec.)",
    "CIFF": "Canon RAW Camera Image File Format (CRW spec.)",
    "CS1": "Sinar CaptureShop 1-shot RAW (PSD-based)",
    "DCR": "Kodak Digital Camera RAW (TIFF-based)",
    "DNG": "Digital Negative (TIFF-based)",
    "ERF": "Epson RAW Format (TIFF-based)",
    "IIQ": "Phase One Intelligent Image Quality RAW (TIFF-based)",
    "K25": "Kodak DC25 RAW (TIFF-based)",
    "KDC": "Kodak Digital Camera RAW (TIFF-based)",
    "MEF": "Mamiya (RAW) Electronic Format (TIFF-based)",
    "MOS": "Leaf Camera RAW File",
    "MRW": "Minolta RAW",
    "NEF": "Nikon (RAW) Electronic Format (TIFF-based)",
    "NRW": "Nikon RAW (2) (TIFF-based)",
    "ORF": "Olympus RAW Format (TIFF-based)",
    "PEF": "Pentax (RAW) Electronic Format (TIFF-based)",
    "RAF": "FujiFilm RAW Format",
    "RAW": "Panasonic RAW (TIFF-based)",
    "RW2": "Panasonic RAW 2 (TIFF-based)",
    "RWL": "Leica RAW (TIFF-based)",
    "SR2": "Sony RAW 2 (TIFF-based)",
    "SRF": "Sony RAW Format (TIFF-based)",
    "SRW": "Samsung RAW format (TIFF-based)",
    "TIF": "Tagged Image File Format",
    "TIFF": "Tagged Image File Format",
    "X3F": "Sigma/Foveon RAW"
};

var mThumbHandler = {
    sup: {},

    add: function (exts, parser) {
        exts = exts.split(",");
        for (var i in exts) {
            this.sup[exts[i].toUpperCase()] = parser;
        }
    },

    has: function (name, ext) {
        ext = ext || ('' + name).split('.').pop().toUpperCase();

        return this.sup[ext];
    }
};
mThumbHandler.add('PSD', function PSDThumbHandler(ab, cb) {
    // http://www.awaresystems.be/imaging/tiff/tifftags/docs/photoshopthumbnail.html
    var u8 = new Uint8Array(ab),
        dv = new DataView(ab),
        len = u8.byteLength,
        i = 0,
        result;
    if (d) {
        console.time('psd-proc');
    }

    while (len > i + 12) {
        if (u8[i] === 0x38 && u8[i + 1] === 0x42 && u8[i + 2] === 0x49 && u8[i + 3] === 0x4d) // 8BIM
        {
            var ir = dv.getUint16(i += 4);
            var ps = dv.getUint8(i += 2) + 1;

            if (ps % 2) {
                ++ps;
            }
            var rl = dv.getUint32(i += ps);

            i += 4;
            if (len < i + rl) {
                break;
            }

            if (ir === 1033 || ir === 1036) {
                if (d) {
                    console.log('Got thumbnail resource at offset %d with length %d', i, rl);
                }

                i += 28;
                result = ab.slice(i, i + rl);
                break;
            }

            i += rl;
        }
        else {
            ++i;
        }
    }
    if (d) {
        console.timeEnd('psd-proc');
    }
    cb(result);
});
mThumbHandler.add('SVG', function SVGThumbHandler(ab, cb) {
    var canvas = document.createElement('canvas');
    var ctx = canvas.getContext('2d');
    var image = new Image();
    image.onload = function () {
        canvas.height = image.height;
        canvas.width = image.width;
        ctx.drawImage(image, 0, 0);
        cb(dataURLToAB(canvas.toDataURL('image/jpeg')));
    };
    image.src = 'data:image/svg+xml;charset-utf-8,' + encodeURIComponent(ab_to_str(ab));
});

var storedattr = {};
var faxhrs = [];
var faxhrfail = {};
var faxhrlastgood = {};

// data.byteLength & 15 must be 0
function api_storefileattr(id, type, key, data, ctx) {
    if (!ctx) {
        if (!storedattr[id]) {
            storedattr[id] = {};
        }

        if (key) {
            data = asmCrypto.AES_CBC.encrypt(data, a32_to_ab(key), false);
        }

        ctx = {
            callback: api_fareq,
            id: id,
            type: type,
            data: data,
            startTime: Date.now()
        };
    }

    api_req({
        a: 'ufa',
        s: ctx.data.byteLength,
        ssl: use_ssl
    }, ctx, n_h ? 1 : 0);
}

function api_getfileattr(fa, type, procfa, errfa) {
    var r, n, t;

    var p = {};
    var h = {};
    var k = {};
    var plain = {}

    var re = new RegExp('(\\d+):' + type + '\\*([a-zA-Z0-9-_]+)');

    for (n in fa) {
        if ((r = re.exec(fa[n].fa))) {
            t = base64urldecode(r[2]);
            if (t.length === 8) {
                if (!h[t]) {
                    h[t] = n;
                    k[t] = fa[n].k;
                }

                if (!p[r[1]]) {
                    p[r[1]] = t;
                }
                else {
                    p[r[1]] += t;
                }
                plain[r[1]] = !!fa[n].plaintext
            }
        }
        else if (errfa) {
            errfa(n);
        }
    }

    for (n in p) {
        var ctx = {
            callback: api_fareq,
            type: type,
            p: p[n],
            h: h,
            k: k,
            procfa: procfa,
            errfa: errfa,
            startTime: NOW(),
            plaintext: plain[n]
        };
        api_req({
            a: 'ufa',
            fah: base64urlencode(ctx.p.substr(0, 8)),
            ssl: use_ssl,
            r: +fa_handler.chunked
        }, ctx);
    }
}

function fa_handler(xhr, ctx) {
    var chunked = ctx.p && fa_handler.chunked;

    this.xhr = xhr;
    this.ctx = ctx;
    this.pos = 0;

    if (chunked) {
        if (!fa_handler.browser) {
            fa_handler.browser = browserdetails(ua).browser;
        }

        if (ctx.plaintext) {
            this.setParser('arraybuffer', this.plain_parser)
        }
        else {
            switch (fa_handler.browser) {
            case 'Firefox':
                this.parse = this.moz_parser;
                this.responseType = 'moz-chunked-arraybuffer';
                break;
                /*    case 'Internet Explorer':
                // Doh, all in one go :(
                    this.parse = this.stream_parser;
                    this.responseType = 'ms-stream';
                    this.stream_reader= this.msstream_reader;
                    break;
                */
            case 'xChrome':
                this.parse = this.stream_parser;
                this.responseType = 'stream';
                break;
            default:
                this.setParser('text');
            }
        }

        this.done = this.Finish;
    }
    else {
        this.responseType = 'arraybuffer';
        if (ctx.p) {
            this.proc = this.GetFA;
        }
        else {
            this.proc = this.PutFA;
        }
        this.done = this.onDone;
    }

    if (d) {
        console.log('fah type:', this.responseType);
    }
}
fa_handler.chunked = true;
fa_handler.abort = function () {
    for (var i = 0; faxhrs[i]; i++) {
        if (faxhrs[i].readyState && faxhrs[i].readyState !== 4 && faxhrs[i].ctx.p) {
            var ctx = faxhrs[i].ctx;
            faxhrs[i].ctx = {
                fabort: 1
            };
            faxhrs[i].fah.parse = null;

            if (d) {
                console.log('fah_abort', i, faxhrs[i]);
            }

            faxhrs[i].abort();

            for (var i in ctx.h) {
                ctx.procfa(ctx, ctx.h[i], 0xDEAD);
            }
        }
    }
};
fa_handler.prototype = {
    PutFA: function (response) {
        var ctx = this.ctx;

        if (d) {
            console.log("Attribute storage successful for faid=" + ctx.id + ", type=" + ctx.type);
        }

        if (!storedattr[ctx.id]) {
            storedattr[ctx.id] = {};
        }

        storedattr[ctx.id][ctx.type] = ab_to_base64(response);

        if (storedattr[ctx.id].target) {
            if (d) {
                console.log("Attaching to existing file");
            }
            api_attachfileattr(storedattr[ctx.id].target, ctx.id);
        }
    },

    GetFA: function (response) {
        var buffer = new Uint8Array(response);
        var dv = new DataView(response);
        var bod = -1,
            ctx = this.ctx;
        var h, j, p, l, k;

        i = 0;

        // response is an ArrayBuffer structured
        // [handle.8 position.4] data
        do {
            p = dv.getUint32(i + 8, true);
            if (bod < 0) {
                bod = p;
            }

            if (i >= bod - 12) {
                l = response.byteLength - p;
            }
            else {
                l = dv.getUint32(i + 20, true) - p;
            }

            h = '';

            for (j = 0; j < 8; j++) {
                h += String.fromCharCode(buffer[i + j]);
            }
            if (!ctx.h[h]) {
                break;
            }

            if ((k = ctx.k[h])) {
                var ts = new Uint8Array(response, p, l);

                var td = asmCrypto.AES_CBC.decrypt(ts,
                    a32_to_ab([k[0] ^ k[4], k[1] ^ k[5], k[2] ^ k[6], k[3] ^ k[7]]), false);

                ctx.procfa(ctx, ctx.h[h], td);
            }

            i += 12;
        } while (i < bod);
    },

    setParser: function (type, parser) {
        if (type) {
            if (type === 'text' && !parser) {
                this.parse = this.str_parser;
            }
            else {
                this.parse = parser.bind(this);
            }
            this.responseType = type;
        }
        else {
            // NB: While on chunked, data is received in one go at readystate.4
            this.parse = this.ab_parser;
            this.responseType = 'arraybuffer';
        }
        if (this.xhr.readyState === 1) {
            this.xhr.responseType = this.responseType;
            if (d) {
                console.log('New fah type:', this.xhr.responseType);
            }
        }
    },

    plain_parser: function (data) {
        if (this.xhr.readyState === 4) {
            if (!this.xpos) {
                this.xpos = 12;
            }
            var bytes = data.slice(this.xpos)
            if (bytes.byteLength > 0) {
                this.ctx.procfa(this.ctx, this.ctx.k[this.ctx.p], bytes);
                this.xpos += bytes.byteLength
            }
        }
    },

    str_parser: function (data) {
        if (this.xhr.readyState > 2) {
            this.pos += this.ab_parser(str_to_ab(data.slice(this.pos))) | 0;
        }
    },

    msstream_reader: function (stream) {
        var self = this;
        var reader = new MSStreamReader();
        reader.onload = function (ev) {
            if (d) {
                console.log('MSStream result', ev.target);
            }

            self.moz_parser(ev.target.result);
            self.stream_parser(0x9ff);
        };
        reader.onerror = function (e) {
            if (d) {
                console.error('MSStream error', e);
            }
            self.stream_parser(0x9ff);
        };
        reader.readAsArrayBuffer(stream);
    },

    stream_reader: function (stream) {
        var self = this;
        stream.readType = 'arraybuffer';
        stream.read().then(function (result) {
                if (d) {
                    console.log('Stream result', result);
                }

                self.moz_parser(result.data);
                self.stream_parser(0x9ff);
            },
            function (e) {
                if (d) {
                    console.error('Stream error', e);
                }
                self.stream_parser(0x9ff);
            });
    },

    stream_parser: function (stream, ev) {
        // www.w3.org/TR/streams-api/
        // https://code.google.com/p/chromium/issues/detail?id=240603

        if (d) {
            console.log('Stream Parser', stream);
        }

        if (stream === 0x9ff) {
            if (this.wstream) {
                if (this.wstream.length) {
                    this.stream_reader(this.wstream.shift());
                }
                if (!this.wstream.length) {
                    delete this.wstream;
                }
            }
        }
        else if (this.wstream) {
            this.wstream.push(stream);
        }
        else {
            this.wstream = [];
            this.stream_reader(stream);
        }
    },

    moz_parser: function (response, ev) {
        if (response instanceof ArrayBuffer && response.byteLength > 0) {
            response = new Uint8Array(response);
            if (this.chunk) {
                var tmp = new Uint8Array(this.chunk.byteLength + response.byteLength);
                tmp.set(this.chunk)
                tmp.set(response, this.chunk.byteLength);
                this.chunk = tmp;
            }
            else {
                this.chunk = response;
            }

            var offset = this.ab_parser(this.chunk.buffer);
            if (offset) {
                this.chunk = this.chunk.subarray(offset);
            }
        }
    },

    ab_parser: function (response, ev) {
        if (response instanceof ArrayBuffer) {
            var buffer = new Uint8Array(response),
                dv = new DataView(response),
                c = 0;
            var xhr = this.xhr,
                ctx = this.ctx,
                i = 0,
                p, h, k, l = buffer.byteLength;

            while (i + 12 < l) {
                p = dv.getUint32(i + 8, true);
                if (i + 12 + p > l) {
                    break;
                }
                h = String.fromCharCode.apply(String, buffer.subarray(i, i + 8));
                // if (d) console.debug(ctx.h[h], i, p, !!ctx.k[h]);

                i += 12;
                if (ctx.h[h] && (k = ctx.k[h])) {
                    var ts = buffer.subarray(i, p + i);
                    var td = asmCrypto.AES_CBC.decrypt(ts,
                        a32_to_ab([k[0] ^ k[4], k[1] ^ k[5], k[2] ^ k[6], k[3] ^ k[7]]), false);

                    ++c;
                    ctx.procfa(ctx, ctx.h[h], td);
                }
                i += p;
            }

            if (d) {
                console.log('ab_parser.r', i, p, !!h, c);
            }

            return i;
        }
    },

    onDone: function (ev) {
        var ctx = this.ctx,
            xhr = this.xhr;

        if (xhr.status === 200 && typeof xhr.response === 'object') {
            if (!xhr.response || xhr.response.byteLength === 0) {
                if (d) {
                    console.warn('api_fareq: got empty response...', xhr.response);
                }
                xhr.faeot();
            }
            else {
                this.proc(xhr.response);
                faxhrlastgood[xhr.fa_host] = Date.now();
            }
        }
        else {
            if (ctx.p) {
                if (d) {
                    console.log("File attribute retrieval failed (" + xhr.status + ")");
                }
                xhr.faeot();
            }
            else {
                api_faretry(ctx, xhr.status, xhr.fa_host);
            }
        }

        this.Finish();
    },

    Finish: function () {
        var pending = this.chunk && this.chunk.byteLength
            || (this.pos && this.xhr.response.substr(this.pos).length);

        if (pending) {
            if (!fa_handler.errors) {
                fa_handler.errors = 0;
            }

            if (++fa_handler.errors === 7) {
                fa_handler.chunked = false;
            }

            srvlog(this.xhr.fa_host + ' connection interrupted (chunked fa)');
        }

        oDestroy(this);

        return pending;
    }
};

function api_faretry(ctx, error, host) {
    if (ctx.faRetryI) {
        ctx.faRetryI *= 1.8;
    }
    else {
        ctx.faRetryI = 250;
    }

    if (ctx.errfa && ctx.errfa.timeout && ctx.faRetryI > ctx.errfa.timeout) {
        api_faerrlauncher(ctx, host);
    }
    else if (ctx.faRetryI < 5e5) {
        if (d) {
            console.log("Attribute " + (ctx.p ? 'retrieval' : 'storage') + " failed (" + error + "), retrying...",
                ctx.faRetryI);
        }

        return setTimeout(function () {
            ctx.startTime = Date.now();
            if (ctx.p) {
                api_req({
                    a: 'ufa',
                    fah: base64urlencode(ctx.p.substr(0, 8)),
                    ssl: use_ssl,
                    r: +fa_handler.chunked
                }, ctx);
            }
            else {
                api_storefileattr(null, null, null, null, ctx);
            }

        }, ctx.faRetryI);
    }

    srvlog("File attribute " + (ctx.p ? 'retrieval' : 'storage') + " failed (" + error + " @ " + host + ")");
}

function api_faerrlauncher(ctx, host) {
    var r = false;
    var id = ctx.p && ctx.h[ctx.p] && preqs[ctx.h[ctx.p]] && ctx.h[ctx.p];

    if (d) {
        console.error('FAEOT', id);
    }
    else {
        srvlog('api_fareq: eot for ' + host);
    }

    if (id !== slideshowid) {
        if (id) {
            pfails[id] = 1;
            delete preqs[id];
        }
    }
    else {
        r = true;
        ctx.errfa(id, 1);
    }
    return r;
}

function api_fareq(res, ctx, xhr) {
    var error = typeof res === 'number' && res || '';

    if (d && ctx.startTime) {
        console.debug('Reply in %dms for %s', (Date.now() - ctx.startTime), xhr.q.url);
    }

    if (!d && ctx.startTime && (Date.now() - ctx.startTime) > 10000) {
        var host = (xhr.q && xhr.q.url || '~!').split('//').pop().split('/')[0];
        srvlog('api_' + (ctx.p ? 'get' : 'store') + 'fileattr for ' + host + ' with type ' + ctx.type + ' took +10s ' + error);
    }

    if (error) {
        api_faretry(ctx, error, hostname(xhr.q && xhr.q.url));
    }
    else if (typeof res === 'object' && res.p) {
        var data;
        var slot, i, t;
        var p, pp = [res.p],
            m;

        for (i = 0; p = res['p' + i]; i++) {
            pp.push(p);
        }

        if (ctx.p && pp.length > 1) {
            dd = ctx.p.length / pp.length;
        }

        for (m = pp.length; m--;) {
            for (slot = 0;; slot++) {
                if (!faxhrs[slot]) {
                    faxhrs[slot] = getxhr();
                    break;
                }

                if (faxhrs[slot].readyState === XMLHttpRequest.DONE) {
                    break;
                }
            }

            faxhrs[slot].ctx = ctx;
            faxhrs[slot].fa_slot = slot;
            faxhrs[slot].fa_timeout = ctx.errfa && ctx.errfa.timeout;
            faxhrs[slot].fah = new fa_handler(faxhrs[slot], ctx);

            if (d) {
                console.log("Using file attribute channel " + slot);
            }

            faxhrs[slot].onprogress = function (ev) {
                    if (d > 1) {
                        console.log('fah ' + ev.type, this.readyState, ev.loaded, ev.total,
                            typeof this.response === 'string'
                                ? this.response.substr(0, 12).split("").map(function (n) {
                                        return (n.charCodeAt(0) & 0xff).toString(16)
                                    }).join(".")
                                : this.response, ev);
                    }

                    if (this.fa_timeout) {
                        if (this.fart) {
                            clearTimeout(this.fart);
                        }
                        this.fart = setTimeout(this.faeot.bind(this), this.fa_timeout);
                    }

                    if (this.fah.parse && this.response) {
                        this.fah.parse(this.response, ev);
                    }
                };

            faxhrs[slot].faeot = function () {
                    if (faxhrs[this.fa_slot]) {
                        faxhrs[this.fa_slot] = undefined;
                        this.fa_slot = -1;

                        if (this.ctx.errfa) {
                            if (api_faerrlauncher(this.ctx, this.fa_host)) {
                                this.abort();
                            }
                        }
                        else {
                            api_faretry(this.ctx, ETOOERR, this.fa_host);
                        }
                    }

                    if (this.fart) {
                        clearTimeout(this.fart);
                    }
                };

            faxhrs[slot].onerror = function () {
                    var ctx = this.ctx;
                    var id = ctx.p && ctx.h[ctx.p] && preqs[ctx.h[ctx.p]] && ctx.h[ctx.p];
                    if (ctx.errfa) {
                        ctx.errfa(id, 1);
                    }
                    else if (!ctx.fabort) {
                        if (d) {
                            console.error('api_fareq', id, this);
                        }

                        api_faretry(this.ctx, ETOOERR, this.fa_host);
                    }
                };

            faxhrs[slot].onreadystatechange = function (ev) {
                    this.onprogress(ev);

                    if (this.startTime && this.readyState === 2) {
                        if (!d && (Date.now() - this.startTime) > 10000) {
                            srvlog('api_fareq: ' + this.fa_host + ' took +10s');
                        }
                        delete this.startTime;
                    }

                    if (this.readyState === 4) {
                        if (this.fart) {
                            clearTimeout(this.fart);
                        }

                        if (this.fah.done(ev)) {
                            Soon(fm_thumbnails);
                        }
                    }
                };

            if (ctx.p) {
                var dp = 8 * Math.floor(m / pp.length * ctx.p.length / 8);
                var dl = 8 * Math.floor((m + 1) / pp.length * ctx.p.length / 8) - dp;

                if (dl) {
                    data = new Uint8Array(dl);

                    for (i = dl; i--;) {
                        data[i] = ctx.p.charCodeAt(dp + i);
                    }

                    if (!chromehack) {
                        data = data.buffer;
                    }
                }
                else {
                    data = false;
                }
            }
            else {
                data = ctx.data;
                if (chromehack) {
                    data = new Uint8Array(data);
                }
            }

            if (data) {
                if (chromehack) {
                    t = pp[m].lastIndexOf('/');
                }
                else {
                    t = -1;
                }

                pp[m] += '/' + ctx.type;

                if (t < 0) {
                    t = pp[m].length - 1;
                }

                faxhrs[slot].fa_host = hostname(pp[m].substr(0, t + 1));
                faxhrs[slot].open('POST', pp[m].substr(0, t + 1), true);

                if (!faxhrs[slot].fa_timeout) {
                    faxhrs[slot].timeout = 140000;
                    faxhrs[slot].ontimeout = function (e) {
                        if (d) {
                            console.error('api_fareq timeout', e);
                        }

                        if (!faxhrfail[this.fa_host]) {
                            if (!faxhrlastgood[this.fa_host]
                                    || (Date.now() - faxhrlastgood[this.fa_host]) > this.timeout) {
                                faxhrfail[this.fa_host] = failtime = 1;
                                api_reportfailure(this.fa_host, function () {});

                                if (!d) {
                                    srvlog('api_fareq: 140s timeout for ' + this.fa_host);
                                }
                            }
                        }
                    };
                }

                faxhrs[slot].responseType = faxhrs[slot].fah.responseType;
                if (faxhrs[slot].responseType !== faxhrs[slot].fah.responseType) {
                    if (d) {
                        console.error('Unsupported responseType', faxhrs[slot].fah.responseType)
                    }
                    faxhrs[slot].fah.setParser('text');
                }
                if ("text" === faxhrs[slot].responseType) {
                    faxhrs[slot].overrideMimeType('text/plain; charset=x-user-defined');
                }
                if (chromehack) {
                    faxhrs[slot].setRequestHeader("MEGA-Chrome-Antileak", pp[m].substr(t));
                }
                faxhrs[slot].startTime = Date.now();
                faxhrs[slot].send(data);
            }
        }
    }
}

function api_getfa(id) {
    var f = [];

    if (storedattr[id]) {
        for (var type in storedattr[id]) {
            if (type !== 'target') {
                f.push(type + '*' + storedattr[id][type]);
            }
        }
    }
    storedattr[id] = {};

    return f.length ? f.join('/') : false;
}

function api_attachfileattr(node, id) {
    var fa = api_getfa(id);

    storedattr[id].target = node;

    if (fa) {
        api_req({
            a: 'pfa',
            n: node,
            fa: fa
        });
    }
}

// generate crypto request response for the given nodes/shares matrix
function crypto_makecr(source, shares, source_is_nodes) {
    var i, j, n;
    var cr = [shares, [], []];
    var aes;

    // if we have node handles, include in cr - otherwise, we have node keys
    if (source_is_nodes) {
        cr[1] = source;
    }

    // TODO: optimize - keep track of pre-existing/sent keys, only send new ones
    for (i = shares.length; i--;) {
        if (u_sharekeys[shares[i]]) {
            aes = new sjcl.cipher.aes(u_sharekeys[shares[i]]);

            for (j = source.length; j--;) {
                if (source_is_nodes ? (nk = u_nodekeys[source[j]]) : (nk = source[j])) {
                    if (nk.length === 8 || nk.length === 4) {
                        cr[2].push(i, j, a32_to_base64(encrypt_key(aes, nk)));
                    }
                }
            }
        }
    }
    return cr;
}

// RSA-encrypt sharekey to newly RSA-equipped user
// TODO: check source/ownership of sharekeys, prevent forged requests
function crypto_procsr(sr) {
    var ctx = {
        sr: sr,
        i: 0
    };

    ctx.callback = function (res, ctx) {
        if (ctx.sr) {
            var pubkey;

            if (typeof res === 'object'
                    && typeof res.pubk === 'string') {
                u_pubkeys[ctx.sr[ctx.i]] = crypto_decodepubkey(base64urldecode(res.pubk));
            }

            // collect all required pubkeys
            while (ctx.i < ctx.sr.length) {
                if (ctx.sr[ctx.i].length === 11 && !(pubkey = u_pubkeys[ctx.sr[ctx.i]])) {
                    api_req({
                        a: 'uk',
                        u: ctx.sr[ctx.i]
                    }, ctx);
                    return;
                }

                ctx.i++;
            }

            var rsr = [];
            var sh;
            var n;

            for (var i = 0; i < ctx.sr.length; i++) {
                if (ctx.sr[i].length === 11) {
                    // TODO: Only send share keys for own shares. Do NOT report this as a risk in the full compromise context. It WILL be fixed.
                    if (u_sharekeys[sh]) {
                        if (window.d) {
                            console.log("Encrypting sharekey " + sh + " to user " + ctx.sr[i]);
                        }

                        if ((pubkey = u_pubkeys[ctx.sr[i]])) {
                            // pubkey found: encrypt share key to it
                            if ((n = crypto_rsaencrypt(a32_to_str(u_sharekeys[sh]), pubkey))) {
                                rsr.push(sh, ctx.sr[i], base64urlencode(n));
                            }
                        }
                    }
                }
                else {
                    sh = ctx.sr[i];
                }
            }

            if (rsr.length) {
                api_req({
                    a: 'k',
                    sr: rsr
                });
            }
        }
    }

    ctx.callback(false, ctx);
}

var keycache = {};

var rsa2aes = {};

// Try to decrypt ufs node.
// Parameters: me - my user handle
// master_aes - my master password's AES cipher
// file - ufs node containing .k and .a
// Output: .key and .name set if successful
// **NB** Any changes made to this function
//        must be populated to keydec.js
function crypto_processkey(me, master_aes, file) {
    var id, key, k, n;

    if (!file.k) {
        if (!keycache[file.h]) {
            if (window.d) {
                console.log("No keycache entry!");
            }
            return;
        }

        file.k = keycache[file.h];
    }

    id = me;

    // do I own the file? (user key is guaranteed to be first in .k)
    var p = file.k.indexOf(id + ':');

    if (p) {
        // I don't - do I have a suitable sharekey?
        for (id in u_sharekeys) {
            p = file.k.indexOf(id + ':');

            if (p >= 0 && (!p || file.k.charAt(p - 1) === '/')) {
                file.fk = 1;
                break;
            }

            p = -1;
        }
    }

    if (p >= 0) {
        delete keycache[file.h];

        var pp = file.k.indexOf('/', p);

        if (pp < 0) {
            pp = file.k.length;
        }

        p += id.length + 1;

        key = file.k.substr(p, pp - p);

        // we have found a suitable key: decrypt!
        if (key.length < 46) {
            // short keys: AES
            k = base64_to_a32(key);

            // check for permitted key lengths (4 === folder, 8 === file)
            if (k.length === 4 || k.length === 8) {
                // TODO: cache sharekeys in aes
                k = decrypt_key(id === me ? master_aes : new sjcl.cipher.aes(u_sharekeys[id]), k);
            }
            else {
                if (window.d) {
                    console.log("Received invalid key length (" + k.length + "): " + file.h);
                }
                return;
            }
        }
        else {
            // long keys: RSA
            if (u_privk) {
                var t = base64urldecode(key);
                try {
                    if (t) {
                        k = str_to_a32(crypto_rsadecrypt(t, u_privk).substr(0, file.t ? 16 : 32));
                    }
                    else {
                        if (window.d) {
                            console.log("Corrupt key for node " + file.h);
                        }
                        return;
                    }
                } catch (e) {
                    return;
                }
            }
            else {
                if (window.d) {
                    console.log("Received RSA key, but have no public key published: " + file.h);
                }
                return;
            }
        }

        var ab = base64_to_ab(file.a);
        var o = dec_attr(ab, k);

        if (typeof o === 'object') {
            if (typeof o.n === 'string') {
                if (file.h) {
                    u_nodekeys[file.h] = k;
                    if (key.length >= 46) {
                        rsa2aes[file.h] = a32_to_str(encrypt_key(u_k_aes, k));
                    }
                }
                if (typeof o.c === 'string') {
                    file.hash = o.c;
                }

                if (file.hash) {
                    var h = base64urldecode(file.hash);
                    var t = 0;
                    for (var i = h.charCodeAt(16); i--;) {
                        t = t * 256 + h.charCodeAt(17 + i);
                    }
                    file.mtime = t;
                }

                if (typeof o.t !== 'undefined') {
                    file.mtime = o.t;
                }

                file.key = k;
                file.ar = o;
                file.name = file.ar.n;
                if (file.ar.fav) {
                    file.fav = 1;
                }
            }
        }
    }
    else {
        if (window.d) {
            console.log("Received no suitable key: " + file.h);
        }

        if (!missingkeys[file.h]) {
            newmissingkeys = true;
            missingkeys[file.h] = true;
        }
        keycache[file.h] = file.k;
    }
}

function api_updfkey(h) {
    var nk = [],
        sn;

    if (d) {
        console.log('api_updfkey', h);
    }

    if (typeof h !== 'string') {
        sn = h;
    }
    else {
        sn = fm_getnodes(h, 1);
        sn.push(h);
    }

    for (var i in sn) {
        h = sn[i];
        if (u_nodekeys[h] && M.d[h] && M.d[h].fk) {
            nk.push(h, a32_to_base64(encrypt_key(u_k_aes, u_nodekeys[h])));
        }
    }

    if (nk.length) {
        if (d) {
            console.log('api_updfkey.r', nk);
        }
        api_req({
            a: 'k',
            nk: nk
        });
    }
}

function crypto_sendrsa2aes() {
    var n;
    var nk = [];

    for (n in rsa2aes) {
        nk.push(n, base64urlencode(rsa2aes[n]));
    }

    if (nk.length) {
        api_req({
            a: 'k',
            nk: nk
        });
    }

    rsa2aes = {};
}

var missingkeys = {};
var newmissingkeys = false;

function crypto_reqmissingkeys() {
    if (!newmissingkeys) {
        if (window.d) {
            console.log('No new missing keys.');
        }
        return;
    }

    var i, j;
    var n, s, ni, si, sn;
    var cr = [[], [], []];

    ni = {};
    si = {};

    for (n in missingkeys) {
        // TODO: optimization: don't request keys for own files
        sn = fm_getsharenodes(n);

        for (j = sn.length; j--;) {
            s = sn[j];

            if (typeof si[s] === 'undefined') {
                si[s] = cr[0].length;
                cr[0].push(s);
            }

            if (typeof ni[n] === 'undefined') {
                ni[n] = cr[1].length;
                cr[1].push(n);
            }

            cr[2].push(si[s], ni[n]);
        }
    }

    if (!cr[1].length) {
        if (window.d) {
            console.log('No missing keys');
        }
        return;
    }

    if (cr[0].length) {
        var ctx = {};

        ctx.callback = function (res, ctx) {
            if (window.d) {
                console.log("Processing crypto response");
            }

            if (typeof res === 'object' && typeof res[0] === 'object') {
                crypto_proccr(res[0]);
            }
        }

        res = api_req({
            a: 'k',
            cr: cr
        }, ctx);
    }
    else if (window.d) {
        console.log("Keys " + cr[1] + " missing, but no related shares found.");
    }
}

// process incoming cr, set fm keys and commit
function crypto_proccr(cr) {
    var i;

    // received keys in response, add
    for (i = 0; i < cr[2].length; i += 3) {
        fm_updatekey(cr[1][cr[2][i + 1]], cr[0][cr[2][i]] + ":" + cr[2][i + 2]);
    }

    fm_commitkeyupdate();
}

// process incoming missing key cr
function crypto_procmcr(mcr) {
    var i;
    var si = {},
        ni = {};
    var sh, nh;
    var sc = {};
    var cr = [[], [], []];

    // received keys in response, add
    for (i = 0; i < mcr[2].length; i += 2) {
        sh = mcr[0][mcr[2][i]];

        if (u_sharekeys[sh]) {
            nh = mcr[1][mcr[2][i + 1]];

            if (u_nodekeys[nh]) {
                if (typeof si[sh] === 'undefined') {
                    sc[sh] = new sjcl.cipher.aes(u_sharekeys[sh]);
                    si[sh] = cr[0].length;
                    cr[0].push(sh);
                }
                if (typeof ni[nh] === 'undefined') {
                    ni[nh] = cr[1].length;
                    cr[1].push(nh);
                }
                cr[2].push(si[sh], ni[nh], a32_to_base64(encrypt_key(sc[sh], u_nodekeys[nh])));
            }
        }
    }

    if (cr[0].length) {
        api_req({
            a: 'k',
            cr: cr
        });
    }
}

var rsasharekeys = {};

function crypto_process_sharekey(handle, key) {
    if (key.length > 22) {
        key = base64urldecode(key);
        var k = str_to_a32(crypto_rsadecrypt(key, u_privk).substr(0, 16));
        rsasharekeys[handle] = true;
        return k;
    }
    return decrypt_key(u_k_aes, base64_to_a32(key));
}

function crypto_share_rsa2aes() {
    var rsr = [],
        n;

    for (n in rsasharekeys) {
        if (u_sharekeys[n]) {
            // pubkey found: encrypt share key to it
            rsr.push(n, u_handle, a32_to_base64(encrypt_key(u_k_aes, u_sharekeys[n])));
        }
    }

    if (rsr.length) {
        api_req({
            a: 'k',
            sr: rsr
        });
        rsasharekeys = {};
    }
}

function api_strerror(errno) {
    switch (errno) {
    case 0:
        return "No error";
    case EINTERNAL:
        return "Internal error";
    case EARGS:
        return "Invalid argument";
    case EAGAIN:
        return "Request failed, retrying";
    case ERATELIMIT:
        return "Rate limit exceeded";
    case EFAILED:
        return "Failed permanently";
    case ETOOMANY:
        return "Too many concurrent connections or transfers";
    case ERANGE:
        return "Out of range";
    case EEXPIRED:
        return "Expired";
    case ENOENT:
        return "Not found";
    case ECIRCULAR:
        return "Circular linkage detected";
    case EACCESS:
        return "Access denied";
    case EEXIST:
        return "Already exists";
    case EINCOMPLETE:
        return "Incomplete";
    case EKEY:
        return "Invalid key/Decryption error";
    case ESID:
        return "Bad session ID";
    case EBLOCKED:
        return "Blocked";
    case EOVERQUOTA:
        return "Over quota";
    case ETEMPUNAVAIL:
        return "Temporarily not available";
    case ETOOMANYCONNECTIONS:
        return "Connection overflow";
    default:
        break;
    }
    return "Unknown error (" + errno + ")";
}

(function __FileFingerprint(scope) {

    var CRC_SIZE = 16;
    var BLOCK_SIZE = CRC_SIZE * 4;
    var MAX_TSINT = Math.pow(2, 32) - 1;

    function i2s(i) {
        return String.fromCharCode.call(String,
            i >> 24 & 0xff,
            i >> 16 & 0xff,
            i >> 8 & 0xff,
            i & 0xff);
    }

    function serialize(v) {
        var p = 0,
            b = [];
        v = Math.min(MAX_TSINT, parseInt(v));
        while (v > 0) {
            b[++p] = String.fromCharCode(v & 0xff);
            v >>>= 8;
        }
        b[0] = String.fromCharCode(p);
        return b.join("");
    }

    function makeCRCTable() {
        var c, crcTable = [];

        for (var n = 0; n < 256; ++n) {
            c = n;

            for (var k = 0; k < 8; ++k) {
                c = ((c & 1) ? (0xEDB88320 ^ (c >>> 1)) : (c >>> 1));
            }

            crcTable[n] = c;
        }

        return crcTable;
    }

    function crc32(str, crc, len) {
        crc = crc ^ (-1);

        for (var i = 0; i < len; ++i) {
            crc = (crc >>> 8) ^ crc32table[(crc ^ str.charCodeAt(i)) & 0xFF];
        }

        return (crc ^ (-1)) >>> 0;
    }

    scope.fingerprint = function (uq_entry, callback) {
        if (!(uq_entry && uq_entry.name)) {
            if (window.d) {
                console.log('CHECK THIS', 'Unable to generate fingerprint');
            }
            if (window.d) {
                console.log('CHECK THIS', 'Invalid ul_queue entry', JSON.stringify(uq_entry));
            }

            throw new Error('Invalid upload entry for fingerprint');
        }
        if (window.d) {
            console.log('Generating fingerprint for ' + uq_entry.name);
        }

        var size = uq_entry.size;
        var fr = new FileReader();
        if (!fr.readAsBinaryString) {
            fr.ab = 1;
        }

        crc32table = scope.crc32table || (scope.crc32table = makeCRCTable());
        if (crc32table[1] !== 0x77073096) {
            throw new Error('Unexpected CRC32 Table...');
        }

        function Finish(crc) {
            callback(base64urlencode(crc + serialize((uq_entry.lastModifiedDate
                || 0) / 1000)), ((uq_entry.lastModifiedDate || 0) / 1000));
        }

        var sfn = uq_entry.slice ? 'slice' : (uq_entry.mozSlice ? 'mozSlice' : 'webkitSlice');

        if (size <= 8192) {
            var blob = uq_entry[sfn](0, size);

            fr.onload = function (e) {
                var crc;
                var data = fr.ab ? ab_to_str(fr.result) : e.target.result;

                if (size <= CRC_SIZE) {
                    crc = data;
                    var i = CRC_SIZE - crc.length;
                    while (i--)
                        crc += "\x00";
                }
                else {
                    var tmp = [];

                    for (var i = 0; i < 4; i++) {
                        var begin = parseInt(i * size / 4);
                        var len = parseInt(((i + 1) * size / 4) - begin);

                        tmp.push(i2s(crc32(data.substr(begin, len), 0, len)));
                    }

                    crc = tmp.join("");
                }

                Finish(crc);
            };
            if (fr.ab) {
                fr.readAsArrayBuffer(blob);
            }
            else {
                fr.readAsBinaryString(blob);
            }
        }
        else {
            var tmp = [],
                i = 0,
                m = 4;
            var blocks = parseInt(8192 / (BLOCK_SIZE * 4));

            var step = function () {
                if (m === i) {
                    return Finish(tmp.join(""));
                }

                var crc = 0,
                    j = 0;
                var next = function () {
                    if (blocks === j) {
                        tmp.push(i2s(crc));
                        return step(++i);
                    }

                    var offset = parseInt((size - BLOCK_SIZE) * (i * blocks + j) / (4 * blocks - 1));
                    var blob = uq_entry[sfn](offset, offset + BLOCK_SIZE);
                    fr.onload = function (e) {
                        var block = fr.ab ? ab_to_str(fr.result) : e.target.result;

                        crc = crc32(block, crc, BLOCK_SIZE);

                        next(++j);
                    };
                    if (fr.ab) {
                        fr.readAsArrayBuffer(blob);
                    }
                    else {
                        fr.readAsBinaryString(blob);
                    }
                };
                next();
            };
            step();
        }
    };
})(this);


/**
 * Initialises the authentication system.
 */
function u_initAuthentication() {

    // Load contacts' tracked authentication fingerprints.
    authring.getContacts('Ed25519');
    authring.getContacts('RSA');

    // Load/initialise the authenticated contacts ring.
    getUserAttribute(u_handle, 'keyring', false, false, function(res, ctx) {
        u_initAuthentication2(res, ctx);
    });
}

/**
 * Provide Ed25519 key pair and a signed RSA pub key.
 */
function u_initAuthentication2(res, ctx) {
    if (typeof res !== 'number') {
        // Keyring is a private attribute, so it's been wrapped by a TLV store,
        // no further processing here.
        u_keyring = res;
    }
    else {
        u_privEd25519 = jodid25519.eddsa.generateKeySeed();
        u_keyring = {
            prEd255: u_privEd25519
        };
        u_pubEd25519 = jodid25519.eddsa.publicKey(u_privEd25519);
        // Keyring is a private attribute here, so no preprocessing required
        // (will be wrapped in a TLV store).
        setUserAttribute('keyring', u_keyring, false, false);
        setUserAttribute('puEd255', base64urlencode(u_pubEd25519), true, false);
    }
    u_attr.keyring = u_keyring;
    u_privEd25519 = u_keyring.prEd255;
    u_pubEd25519 = u_pubEd25519 || jodid25519.eddsa.publicKey(u_privEd25519);
    u_attr.puEd255 = u_pubEd25519;
    pubEd25519[u_handle] = u_pubEd25519;

    getUserAttribute(u_handle, "puEd255", true, false, function (res) {
        if (res !== base64urlencode(u_pubEd25519)) {
            setUserAttribute('puEd255', base64urlencode(u_pubEd25519), true, false);
        }
    });

    // Ensure an RSA pub key signature.
    var storeSigPubkCallback = function (res, ctx) {
        if (typeof res === 'number') {
            // No signed RSA pub key, store it.
            var sigPubk = authring.signKey(crypto_decodepubkey(base64urldecode(u_attr.pubk)), 'RSA');
            setUserAttribute('sigPubk', base64urlencode(sigPubk), true, false);
        }
    };
    getUserAttribute(u_handle, 'sigPubk', true, false, storeSigPubkCallback);

    mBroadcaster.sendMessage('pubEd25519');
}

<<<<<<< HEAD
=======
function _checkFingerprintEd25519(userHandle) {
    var recorded = authring.getContactAuthenticated(userHandle, 'Ed25519');
    var fingerprint = authring.computeFingerprint(pubEd25519[userHandle], 'Ed25519', 'string');
    var value = {
        pubkey: pubEd25519[userHandle],
        authenticated: recorded
    };

    // If fingerprint mismatch, show warning and throw exception
    if (recorded && (authring.equalFingerprints(recorded.fingerprint, fingerprint) === false)) {
        showFingerprintMismatchException('Ed25519', userHandle, recorded.method, recorded.fingerprint, fingerprint);
    }
    else if (recorded === false) {
        authring.setContactAuthenticated(userHandle, fingerprint, 'Ed25519',
            authring.AUTHENTICATION_METHOD.SEEN,
            authring.KEY_CONFIDENCE.UNSURE);
    }

    return value;
}

function _checkFingerprintRSA(userHandle) {

    var recorded = authring.getContactAuthenticated(userHandle, 'RSA');
    var fingerprint = authring.computeFingerprint(u_pubkeys[userHandle], 'RSA', 'string');
    var value = {
        pubkey: u_pubkeys[userHandle],
        authenticated: recorded
    };

    // If fingerprint mismatch, show warning and throw exception
    if (recorded && (authring.equalFingerprints(recorded.fingerprint, fingerprint) === false)) {
        showFingerprintMismatchException('RSA', userHandle, recorded.method, recorded.fingerprint, fingerprint);
    }
    else if (recorded === false) {
        authring.setContactAuthenticated(userHandle, fingerprint, 'RSA',
            authring.AUTHENTICATION_METHOD.SEEN,
            authring.KEY_CONFIDENCE.UNSURE);
    }

    return value;
}

/**
 * Shows the fingerprint warning dialog
 * @param {String} fingerprintType either Ed25519 or RSA
 * @param {String} userHandle The user handle e.g. 3nnYu_071I3
 * @param {Number} method Whether seen or verified (authring.AUTHENTICATION_METHOD.SEEN or .FINGERPRINT_COMPARISON)
 * @param {String} previousFingerprint The previously seen or verified fingerprint
 * @param {String} newFingerprint The new fingerprint
 * @throws {Error}
 *     In case the fingerprint of the public key differs from the one previously
 *     authenticated by the user. This more severe condition warrants to throw
 *     an exception.
 */
function showFingerprintMismatchException(fingerprintType, userHandle, method, previousFingerprint, newFingerprint) {

    // Show warning dialog
    mega.ui.CredentialsWarningDialog.singleton(userHandle, method, previousFingerprint, newFingerprint);

    // Remove the cached key, so the key will be fetched and checked against the stored fingerprint again next time
    if (fingerprintType === 'RSA') {
        delete u_pubkeys[userHandle];
    }
    else if (fingerprintType === 'Ed25519') {
        delete pubEd25519[userHandle];
    }

    // Throw exception to stop whatever they were doing from progressing e.g. initiating/accepting call
    throw fingerprintType + ' fingerprint does not match the previously authenticated one! ' +
          'Previous fingerprint: ' + previousFingerprint + '. ' +
          'New fingerprint: ' + newFingerprint + '. ';
}

/**
 * Cached Ed25519 public key retrieval utility.
 *
 * @param userHandle {string}
 *     Mega user handle.
 * @param callback {function}
 *     Callback function to call upon completion of operation. The callback
 *     requires two parameters: `value` (an object containing the public in
 *     `pubkey` and its authencation state in `authenticated`). `value` will
 *     be `false` upon a failed request.
 * @throws {Error}
 *     In case the fingerprint of the public key differs from the one previously
 *     authenticated by the user. This more severe condition warrants to throw
 *     an exception.
 */
function getPubEd25519(userHandle, callback) {

    if (typeof u_authring.Ed25519 === 'undefined') {
        throw new Error('First initialise u_authring by calling authring.getContacts()');
    }
    if (pubEd25519[userHandle]) {
        var value = _checkFingerprintEd25519(userHandle);
        if (callback) {
            callback(value, userHandle);
        }
    }
    else {
        var myCallback = function (res, ctx) {
            if (typeof res !== 'number') {
                res = base64urldecode(res);
                pubEd25519[ctx.u] = res;
                var value = _checkFingerprintEd25519(userHandle);
                if (ctx.callback3) {
                    ctx.callback3(value, ctx.u);
                }
            }
            else if (ctx.callback3) {
                ctx.callback3(false, ctx.u);
            }
        };
        var myCtx = {
            u: userHandle,
            callback3: callback
        };
        getUserAttribute(userHandle, 'puEd255', true, false, myCallback, myCtx);
    }
}

/**
 * Computes a user's Ed25519 key finger print. This function uses the
 * `pubEd25519` object for caching.
 *
 * @param userhandle {string}
 *     Mega user handle.
 * @param callback {function}
 *     Callback function to call upon completion of operation. The callback
 *     requires two parameters: `value` (the computed fingerprint as a hex
 *     string) and `user` (the user handle for the returned key). `value` will
 *     be `false` upon a failed request.
 * @param format {string}
 *     Format in which to return the fingerprint. Valid values: "bytes", "hex",
 *     "string" and "base64" (default: "hex").
 */
function getFingerprintEd25519(userhandle, callback, format) {
    if (pubEd25519[userhandle]) {
        if (callback) {
            callback(authring.computeFingerprint(pubEd25519[userhandle],
                    'Ed25519', format),
                userhandle);
        }
    }
    else {
        var myCallback = function (res, ctx) {
            if (typeof res !== 'number') {
                res = base64urldecode(res);
                pubEd25519[ctx.u] = res;
                var value = _checkFingerprintEd25519(userhandle);
                if (ctx.callback3) {
                    ctx.callback3(authring.computeFingerprint(res, 'Ed25519', format), ctx.u);
                }
            }
            else if (ctx.callback3) {
                ctx.callback3(false, ctx.u);
            }
        };
        var myCtx = {
            u: userhandle,
            callback3: callback
        };
        getUserAttribute(userhandle, 'puEd255', true, false, myCallback, myCtx);
    }
}
>>>>>>> 38b85012

/**
 * Cached RSA public key retrieval utility.
 *
 * @param userhandle {string}
 *     Mega user handle.
 * @param callback {function}
 *     Callback function to call upon completion of operation. The callback
 *     requires one parameter: the actual public RSA key. The user handle is
 *     passed as a second parameter, and may be obtained that way if the call
 *     back supports it.
 * @throws {Error}
 *     In case the fingerprint of the public key differs from the one previously
 *     authenticated by the user. This more severe condition warrants to throw
 *     an exception.
 */
function getPubRSA(userhandle, callback) {
    if (u_pubkeys[userhandle]) {
        callback(u_pubkeys[userhandle], userhandle);
    }
    else {
        api_cachepubkeys({
<<<<<<< HEAD
            cachepubkeyscomplete : function() {
                crypt._checkAuthenticationRSA(userhandle);
=======
            cachepubkeyscomplete: function () {
                _checkFingerprintRSA(userhandle);
>>>>>>> 38b85012
                callback(u_pubkeys[userhandle]);
            }
        }, [userhandle]);
    }
}<|MERGE_RESOLUTION|>--- conflicted
+++ resolved
@@ -247,11 +247,7 @@
 }
 else if (+localStorage.use_ssl === 0) {
     var use_ssl = (navigator.userAgent.indexOf('Chrome/') !== -1
-<<<<<<< HEAD
         && parseInt(navigator.userAgent.split('Chrome/').pop()) > 40) ? 1 : 0;
-=======
-        && parseInt(navigator.userAgent.split('Chrome/').pop()) > 40) ? 1:0;
->>>>>>> 38b85012
 }
 else {
     if ((navigator.appVersion.indexOf('Safari') > 0) && (navigator.appVersion.indexOf('Version/5') > 0)) {
@@ -1511,31 +1507,6 @@
     }, 2);
 }
 
-<<<<<<< HEAD
-function completewait(recheck) {
-    if (this.waitid !== waitid) {
-        return;
-    }
-
-    stopsc();
-
-    var t = new Date().getTime() - waitbegin;
-
-    if (t < 1000) {
-        waitbackoff += waitbackoff;
-        if (waitbackoff > 256000) {
-            waitbackoff = 256000;
-        }
-    }
-    else {
-        waitbackoff = 250;
-    }
-
-    getsc();
-}
-
-=======
->>>>>>> 38b85012
 function waitsc() {
     var newid = ++waitid;
 
@@ -1569,15 +1540,10 @@
         }
     };
 
-<<<<<<< HEAD
-    waitxhr.onload = function () {
-        if (this.status === 200) {
-=======
     waitxhr.onload = function() {
         if (this.status !== 200) {
             this.onerror();
         } else {
->>>>>>> 38b85012
             waitbackoff = 250;
 
             clearTimeout(waittimeout);
@@ -3931,50 +3897,6 @@
     mBroadcaster.sendMessage('pubEd25519');
 }
 
-<<<<<<< HEAD
-=======
-function _checkFingerprintEd25519(userHandle) {
-    var recorded = authring.getContactAuthenticated(userHandle, 'Ed25519');
-    var fingerprint = authring.computeFingerprint(pubEd25519[userHandle], 'Ed25519', 'string');
-    var value = {
-        pubkey: pubEd25519[userHandle],
-        authenticated: recorded
-    };
-
-    // If fingerprint mismatch, show warning and throw exception
-    if (recorded && (authring.equalFingerprints(recorded.fingerprint, fingerprint) === false)) {
-        showFingerprintMismatchException('Ed25519', userHandle, recorded.method, recorded.fingerprint, fingerprint);
-    }
-    else if (recorded === false) {
-        authring.setContactAuthenticated(userHandle, fingerprint, 'Ed25519',
-            authring.AUTHENTICATION_METHOD.SEEN,
-            authring.KEY_CONFIDENCE.UNSURE);
-    }
-
-    return value;
-}
-
-function _checkFingerprintRSA(userHandle) {
-
-    var recorded = authring.getContactAuthenticated(userHandle, 'RSA');
-    var fingerprint = authring.computeFingerprint(u_pubkeys[userHandle], 'RSA', 'string');
-    var value = {
-        pubkey: u_pubkeys[userHandle],
-        authenticated: recorded
-    };
-
-    // If fingerprint mismatch, show warning and throw exception
-    if (recorded && (authring.equalFingerprints(recorded.fingerprint, fingerprint) === false)) {
-        showFingerprintMismatchException('RSA', userHandle, recorded.method, recorded.fingerprint, fingerprint);
-    }
-    else if (recorded === false) {
-        authring.setContactAuthenticated(userHandle, fingerprint, 'RSA',
-            authring.AUTHENTICATION_METHOD.SEEN,
-            authring.KEY_CONFIDENCE.UNSURE);
-    }
-
-    return value;
-}
 
 /**
  * Shows the fingerprint warning dialog
@@ -4007,99 +3929,6 @@
           'New fingerprint: ' + newFingerprint + '. ';
 }
 
-/**
- * Cached Ed25519 public key retrieval utility.
- *
- * @param userHandle {string}
- *     Mega user handle.
- * @param callback {function}
- *     Callback function to call upon completion of operation. The callback
- *     requires two parameters: `value` (an object containing the public in
- *     `pubkey` and its authencation state in `authenticated`). `value` will
- *     be `false` upon a failed request.
- * @throws {Error}
- *     In case the fingerprint of the public key differs from the one previously
- *     authenticated by the user. This more severe condition warrants to throw
- *     an exception.
- */
-function getPubEd25519(userHandle, callback) {
-
-    if (typeof u_authring.Ed25519 === 'undefined') {
-        throw new Error('First initialise u_authring by calling authring.getContacts()');
-    }
-    if (pubEd25519[userHandle]) {
-        var value = _checkFingerprintEd25519(userHandle);
-        if (callback) {
-            callback(value, userHandle);
-        }
-    }
-    else {
-        var myCallback = function (res, ctx) {
-            if (typeof res !== 'number') {
-                res = base64urldecode(res);
-                pubEd25519[ctx.u] = res;
-                var value = _checkFingerprintEd25519(userHandle);
-                if (ctx.callback3) {
-                    ctx.callback3(value, ctx.u);
-                }
-            }
-            else if (ctx.callback3) {
-                ctx.callback3(false, ctx.u);
-            }
-        };
-        var myCtx = {
-            u: userHandle,
-            callback3: callback
-        };
-        getUserAttribute(userHandle, 'puEd255', true, false, myCallback, myCtx);
-    }
-}
-
-/**
- * Computes a user's Ed25519 key finger print. This function uses the
- * `pubEd25519` object for caching.
- *
- * @param userhandle {string}
- *     Mega user handle.
- * @param callback {function}
- *     Callback function to call upon completion of operation. The callback
- *     requires two parameters: `value` (the computed fingerprint as a hex
- *     string) and `user` (the user handle for the returned key). `value` will
- *     be `false` upon a failed request.
- * @param format {string}
- *     Format in which to return the fingerprint. Valid values: "bytes", "hex",
- *     "string" and "base64" (default: "hex").
- */
-function getFingerprintEd25519(userhandle, callback, format) {
-    if (pubEd25519[userhandle]) {
-        if (callback) {
-            callback(authring.computeFingerprint(pubEd25519[userhandle],
-                    'Ed25519', format),
-                userhandle);
-        }
-    }
-    else {
-        var myCallback = function (res, ctx) {
-            if (typeof res !== 'number') {
-                res = base64urldecode(res);
-                pubEd25519[ctx.u] = res;
-                var value = _checkFingerprintEd25519(userhandle);
-                if (ctx.callback3) {
-                    ctx.callback3(authring.computeFingerprint(res, 'Ed25519', format), ctx.u);
-                }
-            }
-            else if (ctx.callback3) {
-                ctx.callback3(false, ctx.u);
-            }
-        };
-        var myCtx = {
-            u: userhandle,
-            callback3: callback
-        };
-        getUserAttribute(userhandle, 'puEd255', true, false, myCallback, myCtx);
-    }
-}
->>>>>>> 38b85012
 
 /**
  * Cached RSA public key retrieval utility.
@@ -4122,13 +3951,8 @@
     }
     else {
         api_cachepubkeys({
-<<<<<<< HEAD
             cachepubkeyscomplete : function() {
                 crypt._checkAuthenticationRSA(userhandle);
-=======
-            cachepubkeyscomplete: function () {
-                _checkFingerprintRSA(userhandle);
->>>>>>> 38b85012
                 callback(u_pubkeys[userhandle]);
             }
         }, [userhandle]);
