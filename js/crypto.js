--- conflicted
+++ resolved
@@ -2094,11 +2094,7 @@
 		{
 			var pubkey;
 
-<<<<<<< HEAD
-			if (typeof res == 'object' && typeof res[0] == 'object' && typeof res[0].pubk == 'string') u_pubkeys[ctx.sr[ctx.i]] = crypto_decodepubkey(base64urldecode(res[0].pubk));
-=======
-			if (typeof res == 'object' && typeof res.pubk == 'string') u_pubkeys[ctx.sr[ctx.i]] = crypto_decodepubkey(res.pubk);
->>>>>>> 110c4b8d
+			if (typeof res == 'object' && typeof res.pubk == 'string') u_pubkeys[ctx.sr[ctx.i]] = crypto_decodepubkey(base64urldecode(res.pubk));
 
 			// collect all required pubkeys	
 			while (ctx.i < ctx.sr.length)
