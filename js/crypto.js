--- conflicted
+++ resolved
@@ -4184,217 +4184,4 @@
         }
     };
     getUserAttribute(u_handle, 'sigPubk', true, false, storeSigPubkCallback);
-<<<<<<< HEAD
-}
-
-/**
- * Store pubEd25519 and notify listeners
- */
-function u_setPubEd25519(u_pubEd25519) {
-    if (d) console.log('u_setPubEd25519', u_handle, u_pubEd25519);
-
-    pubEd25519[u_handle] = u_pubEd25519;
-    Soon(function __u_setPubEd25519() {
-        mBroadcaster.sendMessage('pubEd25519');
-    });
-}
-
-function _checkFingerprintEd25519(userHandle) {
-    var recorded = authring.getContactAuthenticated(userHandle, 'Ed25519');
-    var fingerprint = authring.computeFingerprint(pubEd25519[userHandle], 'Ed25519', 'string');
-    var value = {
-        pubkey: pubEd25519[userHandle],
-        authenticated: recorded
-    };
-
-    // If fingerprint mismatch, show warning and throw exception
-    if (recorded && (authring.equalFingerprints(recorded.fingerprint, fingerprint) === false)) {
-        showFingerprintMismatchException('Ed25519', userHandle, recorded.method, recorded.fingerprint, fingerprint);
-    }
-    else if (recorded === false) {
-        authring.setContactAuthenticated(userHandle, fingerprint, 'Ed25519',
-            authring.AUTHENTICATION_METHOD.SEEN,
-            authring.KEY_CONFIDENCE.UNSURE);
-    }
-
-    return value;
-}
-
-function _checkFingerprintRSA(userHandle) {
-
-    var recorded = authring.getContactAuthenticated(userHandle, 'RSA');
-    var fingerprint = authring.computeFingerprint(u_pubkeys[userHandle], 'RSA', 'string');
-    var value = {
-        pubkey: u_pubkeys[userHandle],
-        authenticated: recorded
-    };
-
-    // If fingerprint mismatch, show warning and throw exception
-    if (recorded && (authring.equalFingerprints(recorded.fingerprint, fingerprint) === false)) {
-        showFingerprintMismatchException('RSA', userHandle, recorded.method, recorded.fingerprint, fingerprint);
-    }
-    else if (recorded === false) {
-        authring.setContactAuthenticated(userHandle, fingerprint, 'RSA',
-            authring.AUTHENTICATION_METHOD.SEEN,
-            authring.KEY_CONFIDENCE.UNSURE);
-    }
-
-    return value;
-}
-
-/**
- * Shows the fingerprint warning dialog
- * @param {String} fingerprintType either Ed25519 or RSA
- * @param {String} userHandle The user handle e.g. 3nnYu_071I3
- * @param {Number} method Whether seen or verified (authring.AUTHENTICATION_METHOD.SEEN or .FINGERPRINT_COMPARISON)
- * @param {String} previousFingerprint The previously seen or verified fingerprint
- * @param {String} newFingerprint The new fingerprint
- * @throws {Error}
- *     In case the fingerprint of the public key differs from the one previously
- *     authenticated by the user. This more severe condition warrants to throw
- *     an exception.
- */
-function showFingerprintMismatchException(fingerprintType, userHandle, method, previousFingerprint, newFingerprint) {
-
-    // Show warning dialog
-    mega.ui.CredentialsWarningDialog.singleton(userHandle, method, previousFingerprint, newFingerprint);
-
-    // Remove the cached key, so the key will be fetched and checked against the stored fingerprint again next time
-    if (fingerprintType === 'RSA') {
-        delete u_pubkeys[userHandle];
-    }
-    else if (fingerprintType === 'Ed25519') {
-        delete pubEd25519[userHandle];
-    }
-
-    // Throw exception to stop whatever they were doing from progressing e.g. initiating/accepting call
-    console.error(fingerprintType + ' fingerprint does not match the previously authenticated one! ' +
-          'Previous fingerprint: ' + previousFingerprint + '. ' +
-          'New fingerprint: ' + newFingerprint + '. ');
-
-    throw new Error(fingerprintType + ' fingerprint does not match the previously authenticated one!');
-}
-
-/**
- * Cached Ed25519 public key retrieval utility.
- *
- * @param userHandle {string}
- *     Mega user handle.
- * @param callback {function}
- *     Callback function to call upon completion of operation. The callback
- *     requires two parameters: `value` (an object containing the public in
- *     `pubkey` and its authencation state in `authenticated`). `value` will
- *     be `false` upon a failed request.
- * @throws {Error}
- *     In case the fingerprint of the public key differs from the one previously
- *     authenticated by the user. This more severe condition warrants to throw
- *     an exception.
- */
-function getPubEd25519(userHandle, callback) {
-
-    if (typeof u_authring.Ed25519 === 'undefined') {
-        throw new Error('First initialise u_authring by calling authring.getContacts()');
-    }
-    if (pubEd25519[userHandle]) {
-        var value = _checkFingerprintEd25519(userHandle);
-        if (callback) {
-            callback(value, userHandle);
-        }
-    }
-    else {
-        var myCallback = function (res, ctx) {
-            if (typeof res !== 'number') {
-                res = base64urldecode(res);
-                pubEd25519[ctx.u] = res;
-                var value = _checkFingerprintEd25519(userHandle);
-                if (ctx.callback3) {
-                    ctx.callback3(value, ctx.u);
-                }
-            }
-            else if (ctx.callback3) {
-                ctx.callback3(false, ctx.u);
-            }
-        };
-        var myCtx = {
-            u: userHandle,
-            callback3: callback
-        };
-        getUserAttribute(userHandle, 'puEd255', true, false, myCallback, myCtx);
-    }
-}
-
-/**
- * Computes a user's Ed25519 key finger print. This function uses the
- * `pubEd25519` object for caching.
- *
- * @param userhandle {string}
- *     Mega user handle.
- * @param callback {function}
- *     Callback function to call upon completion of operation. The callback
- *     requires two parameters: `value` (the computed fingerprint as a hex
- *     string) and `user` (the user handle for the returned key). `value` will
- *     be `false` upon a failed request.
- * @param format {string}
- *     Format in which to return the fingerprint. Valid values: "bytes", "hex",
- *     "string" and "base64" (default: "hex").
- */
-function getFingerprintEd25519(userhandle, callback, format) {
-    if (pubEd25519[userhandle]) {
-        if (callback) {
-            callback(authring.computeFingerprint(pubEd25519[userhandle],
-                    'Ed25519', format),
-                userhandle);
-        }
-    }
-    else {
-        var myCallback = function (res, ctx) {
-            if (typeof res !== 'number') {
-                res = base64urldecode(res);
-                pubEd25519[ctx.u] = res;
-                var value = _checkFingerprintEd25519(userhandle);
-                if (ctx.callback3) {
-                    ctx.callback3(authring.computeFingerprint(res, 'Ed25519', format), ctx.u);
-                }
-            }
-            else if (ctx.callback3) {
-                ctx.callback3(false, ctx.u);
-            }
-        };
-        var myCtx = {
-            u: userhandle,
-            callback3: callback
-        };
-        getUserAttribute(userhandle, 'puEd255', true, false, myCallback, myCtx);
-    }
-}
-
-/**
- * Cached RSA public key retrieval utility.
- *
- * @param userhandle {string}
- *     Mega user handle.
- * @param callback {function}
- *     Callback function to call upon completion of operation. The callback
- *     requires one parameter: the actual public RSA key. The user handle is
- *     passed as a second parameter, and may be obtained that way if the call
- *     back supports it.
- * @throws {Error}
- *     In case the fingerprint of the public key differs from the one previously
- *     authenticated by the user. This more severe condition warrants to throw
- *     an exception.
- */
-function getPubRSA(userhandle, callback) {
-    if (u_pubkeys[userhandle]) {
-        callback(u_pubkeys[userhandle], userhandle);
-    }
-    else {
-        api_cachepubkeys({
-            cachepubkeyscomplete: function () {
-                _checkFingerprintRSA(userhandle);
-                callback(u_pubkeys[userhandle]);
-            }
-        }, [userhandle]);
-    }
-=======
->>>>>>> 1cd32a4c
 }