/** Key ring holding own private keys. */
var u_keyring;

/** Own private Ed25519 key. */
var u_privEd25519;

/** Own public Ed25519 key. */
var u_pubEd25519;

/** Cache for contacts' public Ed25519 keys. */
var pubEd25519 = {};

/** Own private Curve25519 key. */
var u_privCu25519;

/** Own public Curve25519 key. */
var u_pubCu25519;

/** Cache for contacts' public Curve25519 keys. */
var pubCu25519 = {};

var crypt = (function () {
    "use strict";

    // Disables warnings for explicit initialisation with `undefined`.
    /* jshint -W080 */

    /**
     * @description
     * Cryptography related functionality.
     *
     * Note: A namespace naming of `crypto` leads to collisions, probably with
     *       the default WebCrypto namespace. Therefore the name `crypt` only.
     */
    var ns = {};
    var logger = MegaLogger.getLogger('crypt');
    ns._logger = logger;

    // TODO: Eventually migrate all functionality into this name space.

    /** Mapping of public key types to their attribute names. */
    ns.PUBKEY_ATTRIBUTE_MAPPING = {
        Ed25519: 'puEd255',
        Cu25519: 'puCu255',
        RSA: null
    };

    /** Mapping of private key types to their attribute names in the keyring. */
    ns.PRIVKEY_ATTRIBUTE_MAPPING = {
        Ed25519: 'prEd255',
        Cu25519: 'prCu255',
        RSA: null
    };

    /** Mapping of public key types to their signature attribute names. */
    ns.PUBKEY_SIGNATURE_MAPPING = {
        Cu25519: 'sigCu255',
        RSA: 'sigPubk'
    };

    /** Maps the storage variable for a public key type. */
    ns.PUBKEY_VARIABLE_MAPPING  = {
        Ed25519: 'u_pubEd25519',
        Cu25519: 'u_pubCu25519',
        RSA: null
    };

    /** Maps the storage variable for a private key type. */
    ns.PRIVKEY_VARIABLE_MAPPING  = {
        Ed25519: 'u_privEd25519',
        Cu25519: 'u_privCu25519',
        RSA: 'u_privk'
    };

    /**
     * Returns the cache variable for a public key type.
     *
     * @param keyType {string}
     *     Key type of pub key. Can be one of 'Ed25519', 'Cu25519' or 'RSA'.
     * @return {Object}
     *     The cache variable object.
     */
    ns.getPubKeyCacheMapping = function(keyType) {
        switch (keyType) {
            case 'Ed25519':
                return pubEd25519;
            case 'Cu25519':
                return pubCu25519;
            case 'RSA':
                return u_pubkeys;
        }
    };


    /**
     * Retrieves a users' pub keys through the Mega API.
     *
     * @param userhandle {string}
     *     Mega user handle.
     * @param keyType {string}
     *     Key type of pub key. Can be one of 'Ed25519', 'Cu25519' or 'RSA'.
     * @param userData {string}
     *     Optional argument, any provided data will be passed to the fullfiled promise.
     * @return {MegaPromise}
     *     A promise that is resolved when the original asynch code is settled.
     */
    ns.getPubKeyAttribute = function(userhandle, keyType, userData) {
        // According to doShare() this can be an email for RSA keyType
        if (keyType !== 'RSA' || String(userhandle).indexOf('@') < 1) {
            assertUserHandle(userhandle);
        }
        if (typeof ns.PUBKEY_ATTRIBUTE_MAPPING[keyType] === 'undefined') {
            throw new Error('Unsupported key type to retrieve: ' + keyType);
        }

        // Make the promise to execute the API code.
        var masterPromise = new MegaPromise();

        if (keyType === 'RSA') {
            var cacheKey = userhandle + "_@uk";

            var myCtx = {};
            /** Function to settle the promise for the RSA pub key attribute. */
            var __settleFunction = function(res, ctx, xhr, fromCache) {
                if (typeof res === 'object') {

                    var debugUserHandle = userhandle;
                    if (userhandle !== res.u) {
                        debugUserHandle += ' (' + res.u + ')';
                    }

                    var pubKey = crypto_decodepubkey(base64urldecode(res.pubk));

                    // cache it, the legacy way.
                    u_pubkeys[userhandle] = u_pubkeys[res.u] = pubKey;

                    logger.debug('Got ' + keyType + ' pub key of user '
                                 + debugUserHandle + ': ' + JSON.stringify(pubKey));

                    if (!fromCache && attribCache) {
                        // if an email was provided, cache it using the user-handle
                        if (String(userhandle).indexOf('@') > 0) {
                            cacheKey = res.u + "_@uk";
                        }
                        attribCache.setItem(cacheKey, JSON.stringify(res))
                            .always(function() {
                                masterPromise.resolve(pubKey, [res, userData]);
                            });
                    }
                    else {
                        masterPromise.resolve(pubKey, [res, userData]);
                    }
                }
                else {
                    logger.error(keyType + ' pub key for ' + userhandle
                                 + ' could not be retrieved: ' + res);
                    masterPromise.reject(res, [res, userData]);
                }
            };

            // Assemble context for this async API request.
            myCtx.u = userhandle;
            myCtx.callback = __settleFunction;

            var __retrieveRsaKeyFunc = function() {
                // Fire it off.
                api_req({ 'a': 'uk', 'u': userhandle, 'i': requesti }, myCtx);
            };

            if (attribCache) {
                attribCache.getItem(cacheKey)
                    .done(function(r) {
                        if (r && r.length !== 0) {
                            __settleFunction(JSON.parse(r), undefined, undefined, true);
                        } else {
                            __retrieveRsaKeyFunc();
                        }
                    })
                    .fail(function() {
                        __retrieveRsaKeyFunc();
                    });
            }
            else {
                __retrieveRsaKeyFunc();
            }
        }
        else {
            var pubKeyPromise = mega.attr.get(userhandle,
                                             ns.PUBKEY_ATTRIBUTE_MAPPING[keyType],
                                             true, false);
            pubKeyPromise.done(function(result) {
                result = base64urldecode(result);
                ns.getPubKeyCacheMapping(keyType)[userhandle] = result;
                logger.debug('Got ' + keyType + ' pub key of user ' + userhandle + '.');
                masterPromise.resolve(result);
            });
            masterPromise.linkFailTo(pubKeyPromise);
        }

        return masterPromise;
    };


    /**
     * Checks the integrity (through the authring) of users' pub keys and
     * returns the authentication method used for that key.
     *
     * @private
     * @param userhandle {String}
     *     Mega user handle.
     * @param pubKey {(String|Array)}
     *     Public key in the form of a byte string or array (RSA keys).
     * @param keyType {String}
     *     Key type of pub key. Can be one of 'Ed25519', 'Cu25519' or 'RSA'.
     * @return {Number}
     *     Authentication record, `null` if not recorded, and `false`
     *     if fingerprint verification fails.
     */
    ns._getPubKeyAuthentication = function(userhandle, pubKey, keyType) {
        var recorded = authring.getContactAuthenticated(userhandle, keyType);
        var fingerprint = authring.computeFingerprint(pubKey, keyType, 'string');
        if (recorded === false) {
            return null;
        }
        else if (recorded
                 && authring.equalFingerprints(recorded.fingerprint, fingerprint) === false) {
            logger.warn('Error verifying authenticity of ' + keyType +' pub key: '
                         + 'fingerprint does not match previously authenticated one!');
            return false;
        }

        return recorded.method;
    };


    /**
     * Verifies a public key signature.
     *
     * @private
     * @param signature {string}
     *     Signature string.
     * @param pubKey {string}
     *     Public key to verify.
     * @param keyType {string}
     *     Key type of pub key. Can be one of 'Cu25519' or 'RSA'.
     * @param signingKey {string}
     *     Ed25519 key needed to verify the signature.
     * @return {MegaPromise}
     *     The signature verification result. true for success, false for
     *     failure and null for a missing signature.
     */
    ns._checkSignature = function(signature, pubKey, keyType, signingKey) {
        if (signature === '') {
            return MegaPromise.resolve(null);
        }

        return authring.verifyKey(signature, pubKey, keyType, signingKey);
    };


    /**
     * Used for caching .getPubKey requests which are in progress (by reusing MegaPromises)
     */
    ns._pubKeyRetrievalPromises = {};

    /**
     * Caching public key retrieval utility.
     *
     * @param userhandle {string}
     *     Mega user handle.
     * @param keyType {string}
     *     Key type of pub key. Can be one of 'Ed25519', 'Cu25519' or 'RSA'.
     * @param callback {function}
     *     Callback function to call upon completion of operation. The
     *     callback requires two parameters: `value` (an object
     *     containing the public in `pubkey` and its authencation
     *     state in `authenticated`). `value` will be `false` upon a
     *     failed request.
     * @return {MegaPromise}
     *     A promise that is resolved when the original asynch code is
     *     settled.  Can be used to use promises instead of callbacks
     *     for asynchronous dependencies.
     */
    ns.getPubKey = function(userhandle, keyType, callback) {
        assertUserHandle(userhandle);

        // if there is already a getPubKey request in progress, return it, instead of creating a brand new one
        if (ns._pubKeyRetrievalPromises[userhandle + "_" + keyType]) {
            var promise = ns._pubKeyRetrievalPromises[userhandle + "_" + keyType];
            if (callback) {
                promise.done(function(res) {
                    callback(res);
                });
            }
            return promise;
        }
        // This promise will be the one which is going to be returned.
        var masterPromise = new MegaPromise();

        // manage the key retrieval cache during the request is being processed
        ns._pubKeyRetrievalPromises[userhandle + "_" + keyType] = masterPromise;

        // and then clean it up after the request is done.
        masterPromise.always(function() {
            delete ns._pubKeyRetrievalPromises[userhandle + "_" + keyType];
        });

        /** If a callback is passed in, ALWAYS call it when the master promise
         * is resolved. */
        var __callbackAttachAfterDone = function(aPromise) {
            if (callback) {
                aPromise.done(function __classicCallback(result) {
                    logger.debug('Calling callback');
                    callback(result);
                });
            }
        };

        if (
                authring.hadInitialised() === false ||
                typeof u_authring === 'undefined'
        ) {
            // Need to initialise the authentication system (authring).
            logger.debug('Will wait for the authring to initialise first.', 'Tried to access: ', userhandle, keyType);
            var authringLoadingPromise = authring.initAuthenticationSystem();
            masterPromise.linkFailTo(authringLoadingPromise);

            // Now, with the authring loaded, link recursively to getPubKey again.
            authringLoadingPromise.done(function() {
                var tmpPromise;
                // if already cached, swap the request promise!
                if (ns._pubKeyRetrievalPromises[userhandle + "_" + keyType]) {
                    tmpPromise = ns._pubKeyRetrievalPromises[userhandle + "_" + keyType];
                    delete ns._pubKeyRetrievalPromises[userhandle + "_" + keyType];
                }

                var newPromise = ns.getPubKey(userhandle, keyType);

                if (tmpPromise) {
                    tmpPromise.linkDoneAndFailTo(newPromise);
                }

                masterPromise.linkDoneAndFailTo(newPromise);
            });
            __callbackAttachAfterDone(masterPromise);

            return masterPromise;
        }

        // Some things we need to progress.
        var pubKeyCache = ns.getPubKeyCacheMapping(keyType);
        var authMethod;
        var newAuthMethod;
        var fingerprint;

        // Get out quickly if the key is cached.
        if (pubKeyCache[userhandle]) {
            masterPromise.resolve(pubKeyCache[userhandle]);
            __callbackAttachAfterDone(masterPromise);

            return masterPromise;
        }

        // And now for non-cached keys.

        /** Persist potential changes in authentication, call callback and exit. */
        var __finish = function(pubKey, authMethod, newAuthMethod) {
            if (typeof newAuthMethod !== 'undefined' && newAuthMethod !== authMethod) {
                authring.setContactAuthenticated(userhandle, fingerprint, keyType,
                                                 newAuthMethod,
                                                 authring.KEY_CONFIDENCE.UNSURE);
            }
            __callbackAttachAfterDone(masterPromise);

            return masterPromise;
        };

        // Get the pub key and update local variable and the cache.
        var getPubKeyPromise = ns.getPubKeyAttribute(userhandle, keyType);

        getPubKeyPromise.done(function __resolvePubKey(result) {
            var pubKey = result;
            authMethod = ns._getPubKeyAuthentication(userhandle, pubKey, keyType);
            fingerprint = authring.computeFingerprint(pubKey, keyType, 'string');
            if (keyType === 'Ed25519') {
                // Treat Ed25519 pub keys.
                if (authMethod === false) {
                    // Something is dodgy: Choke!
                    var authRecord = authring.getContactAuthenticated(userhandle, keyType);
                    ns._showFingerprintMismatchException(userhandle, keyType, authMethod,
                                                         authRecord.fingerprint,
                                                         fingerprint);
                    newAuthMethod = undefined;
                    masterPromise.reject(EINTERNAL);
                }
                else {
                    // Newly seen key, record it.
                    if (authMethod === null) {
                        newAuthMethod = authring.AUTHENTICATION_METHOD.SEEN;
                    }
                    pubKeyCache[userhandle] = pubKey;
                    masterPromise.resolve(pubKey);
                }

                // Finish off.
                __finish(pubKey, authMethod, newAuthMethod);

                return;
            }
        });

        // Get Ed25519 key and signature to verify for all non-Ed25519 pub keys.

        /**
         * Verify signature of signed pub keys.
         *
         * @param {Array} result  This is an array of arrays (`arguments`) for each
         *                        resolved promise as processed by MegaPromise.all()
         * @private
         */
        var __resolveSignatureVerification = function(result) {
            var pubKey = result[0];
            if (keyType === 'RSA') {
                // getPubKeyAttribute returned more than a single argument
                pubKey = pubKey[0];
            }
            var signingKey = result[1];
            var signature = base64urldecode(result[2]);
            ns._checkSignature(signature, pubKey, keyType, signingKey)
                .done(function(signatureVerification) {
                    if (authMethod === false) {
                        // Authring check fails, but could be a new key.
                        if (signatureVerification === true) {
                            // Record good (new) signature.
                            newAuthMethod = authring.AUTHENTICATION_METHOD.SIGNATURE_VERIFIED;
                            pubKeyCache[userhandle] = pubKey;
                            masterPromise.resolve(pubKey);
                        }
                        else {
                            // Mismatch on authring, but no new signature,
                            // or failed signature verification: Choke!
                            newAuthMethod = undefined;
                            ns._showKeySignatureFailureException(userhandle, keyType);
                            masterPromise.reject(EINTERNAL);
                        }
                    }
                    else {
                        // Not seen previously or not verified, yet.
                        if (signatureVerification === null) {
                            var authRecord = authring.getContactAuthenticated(userhandle, keyType);
                            if ((authRecord === false) || (fingerprint === authRecord.fingerprint)) {
                                // Can only record it seen.
                                newAuthMethod = authring.AUTHENTICATION_METHOD.SEEN;
                                pubKeyCache[userhandle] = pubKey;
                                masterPromise.resolve(pubKey);
                            }
                            else {
                                newAuthMethod = undefined;
                                ns._showFingerprintMismatchException(userhandle, keyType, authMethod,
                                    authRecord.fingerprint,
                                    fingerprint);
                                masterPromise.reject(EINTERNAL);
                            }
                        }
                        else if (signatureVerification === true) {
                            // Record good signature.
                            newAuthMethod = authring.AUTHENTICATION_METHOD.SIGNATURE_VERIFIED;
                            pubKeyCache[userhandle] = pubKey;
                            masterPromise.resolve(pubKey);
                        }
                        else {
                            // Failed signature verification: Choke!
                            ns._showKeySignatureFailureException(userhandle, keyType);
                        }
                    }

                    // Finish off.
                    __finish(pubKey, authMethod, newAuthMethod);
                });
        };

        if (keyType === 'Ed25519') {
            masterPromise.linkFailTo(getPubKeyPromise);
        }
        else {
            var pubEd25519KeyPromise = ns.getPubKey(userhandle, 'Ed25519');
            var signaturePromise = mega.attr.get(userhandle,
                                                    ns.PUBKEY_SIGNATURE_MAPPING[keyType],
                                                    true, false);

            // Signing key and signature required for verification.
            var signatureVerificationPromise = MegaPromise.all([getPubKeyPromise,
                                                                pubEd25519KeyPromise,
                                                                signaturePromise]);

            signatureVerificationPromise.done(__resolveSignatureVerification);
            masterPromise.linkFailTo(signatureVerificationPromise);
        }

        return masterPromise;
    };

    /**
     * Cached Ed25519 public key retrieval utility.
     *
     * @param userhandle {string}
     *     Mega user handle.
     * @param callback {function}
     *     Callback function to call upon completion of operation. The
     *     callback requires two parameters: `value` (an object
     *     containing the public in `pubkey` and its authencation
     *     state in `authenticated`). `value` will be `false` upon a
     *     failed request.
     * @return {MegaPromise}
     *     A promise that is resolved when the original asynch code is
     *     settled.  Can be used to use promises instead of callbacks
     *     for asynchronous dependencies.
     */
    ns.getPubEd25519 = function(userhandle, callback) {
        assertUserHandle(userhandle);
        return ns.getPubKey(userhandle, 'Ed25519', callback);
    };


    /**
     * Cached Curve25519 public key retrieval utility. If the key is cached, no API
     * request will be performed. The key's authenticity is validated through
     * the tracking in the authring and signature verification.
     *
     * @param userhandle {string}
     *     Mega user handle.
     * @param [callback] {function}
     *     (Optional) Callback function to call upon completion of operation. The callback
     *     requires one parameter: the actual public Cu25519 key. The user handle is
     *     passed as a second parameter, and may be obtained that way if the call
     *     back supports it.
     * @return {MegaPromise}
     *     A promise that is resolved when the original asynch code is settled.
     *     The promise returns the Curve25519 public key.
     */
    ns.getPubCu25519 = function(userhandle, callback) {
        assertUserHandle(userhandle);
        return ns.getPubKey(userhandle, 'Cu25519', callback);
    };


    /**
     * Cached RSA public key retrieval utility. If the key is cached, no API
     * request will be performed. The key's authenticity is validated through
     * the tracking in the authring and signature verification.
     *
     * @param userhandle {string}
     *     Mega user handle.
     * @param [callback] {function}
     *     (Optional) Callback function to call upon completion of operation. The callback
     *     requires one parameter: the actual public RSA key. The user handle is
     *     passed as a second parameter, and may be obtained that way if the call
     *     back supports it.
     * @return {MegaPromise}
     *     A promise that is resolved when the original asynch code is settled.
     *     The promise returns the RSA public key.
     */
    ns.getPubRSA = function(userhandle, callback) {
        assertUserHandle(userhandle);
        return ns.getPubKey(userhandle, 'RSA', callback);
    };


    /**
     * Computes a user's Ed25519 key finger print. This function uses the
     * `pubEd25519` object for caching.
     *
     * @param userhandle {string}
     *     Mega user handle.
     * @param format {string}
     *     Format in which to return the fingerprint. Valid values: "hex" and
     *     "string" (default: "hex").
     * @return {MegaPromise}
     *     A promise that is resolved when the original asynch code is
     *     settled.
     */
    ns.getFingerprintEd25519 = function(userhandle, format) {
        assertUserHandle(userhandle);
        // This promise will be the one which is going to be returned.
        var masterPromise = new MegaPromise();

        if (pubEd25519[userhandle]) {
            // It's cached: Only compute fingerprint of it.
            var value = authring.computeFingerprint(pubEd25519[userhandle],
                                                    'Ed25519', format);
            var message = 'Got Ed25519 fingerprint for user "' + userhandle + '": ';
            if (format === 'string') {
                message += base64urlencode(value);
            }
            else {
                message += value;
            }
            logger.debug(message);

            // And resolve the promise with it.
            masterPromise.resolve(value);

            return masterPromise;
        }
        else {
            // Non-cached value: First get the public key.
            var keyLoadingPromise = crypt.getPubEd25519(userhandle);

            // Recursively link to .getFingerprintEd25519 as we now have the
            // key cached.
            keyLoadingPromise.done(function() {
                var recursionPromise = ns.getFingerprintEd25519(userhandle, format);
                masterPromise.linkDoneAndFailTo(recursionPromise);
            });

            return masterPromise;
        }
    };


    /**
     * Stores a public key for a contact and notify listeners.
     *
     * @param pubKey {string}
     *     Public key in byte string form.
     * @param keyType {string}
     *     Key type to set. Allowed values: 'Ed25519', 'Cu25519'.
     */
    ns.setPubKey = function(pubKey, keyType) {
        var keyCache = ns.getPubKeyCacheMapping(keyType);
        if (typeof keyCache === 'undefined') {
            throw new Error('Illegal key type to set: ' + keyType);
        }
        logger.debug('Setting ' + keyType + ' public key', u_handle, pubKey);
        keyCache[u_handle] = pubKey;
        Soon(function __setPubKey() {
            mBroadcaster.sendMessage(keyType);
        });
    };


    /**
     * Derives the public key from a private key.
     *
     * @param privKey {String}
     *     Private key in byte string form.
     * @param keyType {String}
     *     Key type to set. Allowed values: 'Ed25519', 'Cu25519'.
     * @return {String}
     *     Corresponding public key in byte string form. `undefined` for
     *     unsupported key types.
     */
    ns.getPubKeyFromPrivKey = function(privKey, keyType) {
        var result;
        if (keyType === 'Ed25519') {
            result = nacl.sign.keyPair.fromSeed(
                asmCrypto.string_to_bytes(privKey)).publicKey;

            return asmCrypto.bytes_to_string(result);
        }
        else if (keyType === 'Cu25519') {
            result = nacl.scalarMult.base(
                asmCrypto.string_to_bytes(privKey));

            return asmCrypto.bytes_to_string(result);
        }

        // Fall through if we don't know how to treat a key (yet).
        logger.error('Unsupported key type for deriving a public from a private key: ' + keyType);

        return;
    };


    /**
     * Converts a string to a hexadecimal string
     * @param {String} text The string to convert
     * @returns {String} Returns the string as hexadecimal string e.g. ac9da63...
     */
    ns.stringToHex = function(text) {

        var bytes = asmCrypto.string_to_bytes(text);
        var hex = asmCrypto.bytes_to_hex(bytes);

        return hex;
    };


    /**
     * Shows the fingerprint warning dialog.
     *
     * @private
     * @param {String} userHandle
     *     The user handle e.g. 3nnYu_071I3.
     * @param {String} keyType
     *     Type of the public key the fingerprint results from. One of
     *     'Ed25519', 'Cu25519' or 'RSA'.)
     * @param {Number} method
     *     The key comparison method (any of the options in
     *     authring.AUTHENTICATION_METHOD).
     * @param {String} prevFingerprint
     *     The previously seen or verified fingerprint.
     * @param {String} newFingerprint
     *     The new fingerprint.
     */
    ns._showFingerprintMismatchException = function(userHandle, keyType,
                                                    method, prevFingerprint,
                                                    newFingerprint) {

        // Log occurrence of this dialog.
        api_req({
            a: 'log',
            e: 99606,
            m: 'Fingerprint dialog shown to user for key ' + keyType
               + ' for user ' + userHandle
        });

        // Keep format consistent
        prevFingerprint = (prevFingerprint.length === 40) ? prevFingerprint : ns.stringToHex(prevFingerprint);
        newFingerprint = (newFingerprint.length === 40) ? newFingerprint : ns.stringToHex(newFingerprint);

        // Show warning dialog if it hasn't been locally overriden (as need by poor user Fiup who added 600
        // contacts during the 3 week broken period and none of them are signing back in to heal their stuff).
        if (localStorage.hideCryptoWarningDialogs !== '1') {
            var showDialog = function() {
                mega.ui.CredentialsWarningDialog.singleton(userHandle, keyType, prevFingerprint, newFingerprint);
            };

            if (fminitialized) {
                showDialog();
            }
            else {
                mBroadcaster.once('fm:initialized', showDialog);
            }
        }

        // Remove the cached key, so the key will be fetched and checked against
        // the stored fingerprint again next time.
        delete ns.getPubKeyCacheMapping(keyType)[userHandle];

        logger.warn(keyType + ' fingerprint does not match the previously authenticated one!\n'
            + 'Previous fingerprint: ' + prevFingerprint
            + '.\nNew fingerprint: ' + newFingerprint + '.');
    };


    /**
     * Shows the key signature failure warning dialog.
     *
     * @private
     * @param {String} userhandle
     *     The user handle e.g. 3nnYu_071I3.
     * @param {String} keyType
     *     Type of the public key the signature failed for. One of
     *     'Cu25519' or 'RSA'.)
     */
    ns._showKeySignatureFailureException = function(userHandle, keyType) {

        // Log occurrence of this dialog.
        api_req({
            a: 'log',
            e: 99607,
            m: 'Signature/MITM warning dialog shown to user for key ' + keyType
               + ' for user ' + userHandle
        });

        // Show warning dialog if it hasn't been locally overriden (as need by poor user Fiup who added 600
        // contacts during the 3 week broken period and none of them are signing back in to heal their stuff).
        if (localStorage.hideCryptoWarningDialogs !== '1') {
            var showDialog = function() {
                mega.ui.KeySignatureWarningDialog.singleton(userHandle, keyType);
            };

            if (fminitialized) {
                showDialog();
            }
            else {
                mBroadcaster.once('fm:initialized', showDialog);
            }
        }

        logger.error(keyType + ' signature does not verify for user '
                     + userHandle + '!');
    };


    /**
     * Encrypts a cleartext string with the supplied public key.
     *
     * @param {String} cleartext
     *     Clear text to encrypt.
     * @param {Array} pubkey
     *     Public encryption key (in the usual internal format used).
     * @param {Boolean} utf8convert
     *     Convert cleartext from unicode to UTF-8 before encryption
     *     (default: false).
     * @return {String}
     *     Encrypted cipher text.
     */
    ns.rsaEncryptString = function(cleartext, pubkey, utf8convert) {

        cleartext = utf8convert ? to8(cleartext) : cleartext;
        var lengthString = String.fromCharCode(cleartext.length >> 8)
                         + String.fromCharCode(cleartext.length & 0xff);

        return crypto_rsaencrypt(lengthString + cleartext, pubkey);
    };

    /**
     * Decrypts a ciphertext string with the supplied private key.
     *
     * @param {String} ciphertext
     *     Cipher text to decrypt.
     * @param {Array} privkey
     *     Private encryption key (in the usual internal format used).
     * @param {Boolean} utf8convert
     *     Convert cleartext from UTF-8 to unicode after decryption
     *     (default: false).
     * @return {String}
     *     Decrypted clear text.
     */
    ns.rsaDecryptString = function(ciphertext, privkey, utf8convert) {

        var cleartext = crypto_rsadecrypt(ciphertext, privkey);
        var length = (cleartext.charCodeAt(0) << 8) | cleartext.charCodeAt(1);
        cleartext = cleartext.substring(2, length + 2);

        return utf8convert ? from8(cleartext) : cleartext;
    };


    return ns;
}());




window.URL = window.URL || window.webkitURL;
var have_ab = typeof ArrayBuffer !== 'undefined' && typeof DataView !== 'undefined';
var use_workers = have_ab && typeof Worker !== 'undefined';

if (is_extension && typeof localStorage.use_ssl === 'undefined') {
    localStorage.use_ssl = 0;
}

// if (is_extension || +localStorage.use_ssl === 0) {
if (is_chrome_firefox) {
    var use_ssl = 0;
}
else if (+localStorage.use_ssl === 0) {
    var use_ssl = (navigator.userAgent.indexOf('Chrome/') !== -1
        && parseInt(navigator.userAgent.split('Chrome/').pop()) > 40) ? 1 : 0;
}
else {
    if ((navigator.appVersion.indexOf('Safari') > 0) && (navigator.appVersion.indexOf('Version/5') > 0)) {
        use_workers = false;
        have_ab = false;
    }

    var use_ssl = ssl_needed();
    if (!use_ssl && localStorage.use_ssl) {
        use_ssl = 1;
    }
    else {
        use_ssl++;
    }
}

var EINTERNAL = -1;
var EARGS = -2;
var EAGAIN = -3;
var ERATELIMIT = -4;
var EFAILED = -5;
var ETOOMANY = -6; // too many IP addresses
var ERANGE = -7; // file packet out of range
var EEXPIRED = -8;

// FS access errors
var ENOENT = -9;
var ECIRCULAR = -10;
var EACCESS = -11;
var EEXIST = -12;
var EINCOMPLETE = -13;

// crypto errors
var EKEY = -14;

// user errors
var ESID = -15;
var EBLOCKED = -16;
var EOVERQUOTA = -17;
var ETEMPUNAVAIL = -18;
var ETOOMANYCONNECTIONS = -19;

// custom errors
var ETOOERR = -400;

function ssl_needed() {
    var ssl_opt = ['Chrome/'];
    var ssl_off = ['Firefox/14', 'Firefox/15', 'Firefox/16', 'Firefox/17'];
    for (var i = ssl_opt.length; i--;) {
        if (navigator.userAgent.indexOf(ssl_opt[i]) >= 0) {
            return parseInt(navigator.userAgent.split(ssl_opt[i]).pop()) > 40;
        }
    }
    for (var i = ssl_off.length; i--;) {
        if (navigator.userAgent.indexOf(ssl_off[i]) >= 0) {
            return -1;
        }
    }
    return 1;
}

function benchmark() {
    var a = Array(1048577).join('a');

    var ab = str_to_ab(a);

    var ab8 = new Uint8Array(ab);

    var aes = new sjcl.cipher.aes([0, 1, 2, 3]);

    t = new Date().getTime();
    for (var i = 16; i--;) {
        encrypt_ab_ctr(aes, ab8, [1, 2], 30000);
    }
    t = new Date().getTime() - t;

    logger.info('Measured throughput: ' + (a.length * 16 / 1024) / (t / 1000) + " KB/s");
}

// compute final MAC from block MACs
function condenseMacs(macs, key) {
    var i, aes, mac = [0, 0, 0, 0];

    aes = new sjcl.cipher.aes([key[0], key[1], key[2], key[3]]);

    for (i = 0; i < macs.length; i++) {
        mac[0] ^= macs[i][0];
        mac[1] ^= macs[i][1];
        mac[2] ^= macs[i][2];
        mac[3] ^= macs[i][3];

        mac = aes.encrypt(mac);
    }

    return mac;
}

// convert user-supplied password array
function prepare_key(a) {
    var i, j, r;
    var aes = [];
    var pkey = [0x93C467E3, 0x7DB0C7A4, 0xD1BE3F81, 0x0152CB56];

    for (j = 0; j < a.length; j += 4) {
        key = [0, 0, 0, 0];
        for (i = 0; i < 4; i++) {
            if (i + j < a.length) {
                key[i] = a[i + j];
            }
        }
        aes.push(new sjcl.cipher.aes(key));
    }

    for (r = 65536; r--;) {
        for (j = 0; j < aes.length; j++) {
            pkey = aes[j].encrypt(pkey);
        }
    }

    return pkey;
}

// prepare_key with string input
function prepare_key_pw(password) {
    return prepare_key(str_to_a32(password));
}

var b64 = "ABCDEFGHIJKLMNOPQRSTUVWXYZabcdefghijklmnopqrstuvwxyz0123456789-_=";
var b64a = b64.split('');

// unsubstitute standard base64 special characters, restore padding
function base64urldecode(data) {
    data += '=='.substr((2 - data.length * 3) & 3)

    if (typeof atob === 'function') {
        data = data.replace(/\-/g, '+').replace(/_/g, '/').replace(/,/g, '');

        try {
            return atob(data);
        } catch (e) {
            return '';
        }
    }

    // http://kevin.vanzonneveld.net
    // +   original by: Tyler Akins (http://rumkin.com)
    // +   improved by: Thunder.m
    // +      input by: Aman Gupta
    // +   improved by: Kevin van Zonneveld (http://kevin.vanzonneveld.net)
    // +   bugfixed by: Onno Marsman
    // +   bugfixed by: Pellentesque Malesuada
    // +   improved by: Kevin van Zonneveld (http://kevin.vanzonneveld.net)
    // +      input by: Brett Zamir (http://brett-zamir.me)
    // +   bugfixed by: Kevin van Zonneveld (http://kevin.vanzonneveld.net)
    // *     example 1: base64_decode('S2V2aW4gdmFuIFpvbm5ldmVsZA==');
    // *     returns 1: 'Kevin van Zonneveld'
    // mozilla has this native
    // - but breaks in 2.0.0.12!
    //if (typeof this.window['atob'] === 'function') {
    //    return atob(data);
    //}
    var o1, o2, o3, h1, h2, h3, h4, bits, i = 0,
        ac = 0,
        dec = "",
        tmp_arr = [];

    if (!data) {
        return data;
    }

    data += '';

    do { // unpack four hexets into three octets using index points in b64
        h1 = b64.indexOf(data.charAt(i++));
        h2 = b64.indexOf(data.charAt(i++));
        h3 = b64.indexOf(data.charAt(i++));
        h4 = b64.indexOf(data.charAt(i++));

        bits = h1 << 18 | h2 << 12 | h3 << 6 | h4;

        o1 = bits >> 16 & 0xff;
        o2 = bits >> 8 & 0xff;
        o3 = bits & 0xff;

        if (h3 === 64) {
            tmp_arr[ac++] = String.fromCharCode(o1);
        }
        else if (h4 === 64) {
            tmp_arr[ac++] = String.fromCharCode(o1, o2);
        }
        else {
            tmp_arr[ac++] = String.fromCharCode(o1, o2, o3);
        }
    } while (i < data.length);

    dec = tmp_arr.join('');

    return dec;
}

// substitute standard base64 special characters to prevent JSON escaping, remove padding
function base64urlencode(data) {
    if (typeof btoa === 'function') {
        return btoa(data).replace(/\+/g, '-').replace(/\//g, '_').replace(/=/g, '');
    }

    var o1, o2, o3, h1, h2, h3, h4, bits, i = 0,
        ac = 0,
        enc = "",
        tmp_arr = [];

    do { // pack three octets into four hexets
        o1 = data.charCodeAt(i++);
        o2 = data.charCodeAt(i++);
        o3 = data.charCodeAt(i++);

        bits = o1 << 16 | o2 << 8 | o3;

        h1 = bits >> 18 & 0x3f;
        h2 = bits >> 12 & 0x3f;
        h3 = bits >> 6 & 0x3f;
        h4 = bits & 0x3f;

        // use hexets to index into b64, and append result to encoded string
        tmp_arr[ac++] = b64a[h1] + b64a[h2] + b64a[h3] + b64a[h4];
    } while (i < data.length);

    enc = tmp_arr.join('');
    var r = data.length % 3;
    return (r ? enc.slice(0, r - 3) : enc);
}

// array of 32-bit words to string (big endian)
function a32_to_str(a) {
    var b = '';

    for (var i = 0; i < a.length * 4; i++) {
        b = b + String.fromCharCode((a[i >> 2] >>> (24 - (i & 3) * 8)) & 255);
    }

    return b;
}

// array of 32-bit words ArrayBuffer (big endian)
function a32_to_ab(a) {
    var ab = have_ab ? new Uint8Array(4 * a.length)
        : new Array(4 * a.length);

    for (var i = 0; i < a.length; i++) {
        ab[4 * i] = a[i] >>> 24;
        ab[4 * i + 1] = a[i] >>> 16 & 255;
        ab[4 * i + 2] = a[i] >>> 8 & 255;
        ab[4 * i + 3] = a[i] & 255;
    }

    return ab;
}

function a32_to_base64(a) {
    return base64urlencode(a32_to_str(a));
}

// string to array of 32-bit words (big endian)
function str_to_a32(b) {
    var a = Array((b.length + 3) >> 2);
    for (var i = 0; i < b.length; i++) {
        a[i >> 2] |= (b.charCodeAt(i) << (24 - (i & 3) * 8));
    }
    return a;
}

function base64_to_a32(s) {
    return str_to_a32(base64urldecode(s));
}

var firefox_boost = is_chrome_firefox && !!localStorage.fxboost;

// ArrayBuffer to binary string
var ab_to_str = function abToStr1(ab) {
    return ab.buffer;
};

if (firefox_boost) {
    ab_to_str = mozAB2S;
}
else if (have_ab) {
    ab_to_str = function abToStr2(ab) {
        var u8 = new Uint8Array(ab);

        /*if (u8.length < 0x10000) {
         return String.fromCharCode.apply(String, u8);
         }*/

        var b = '';
        for (var i = 0; i < u8.length; i++) {
            b = b + String.fromCharCode(u8[i]);
        }

        return b;
    };
}

// ArrayBuffer to binary string
function ab_to_base64(ab) {
    return base64urlencode(ab_to_str(ab));
}

// ArrayBuffer to binary with depadding
var ab_to_str_depad = function abToStrDepad1(ab) {
    var b = ab_to_str(ab);

    for (var i = b.length; i-- && !b.charCodeAt(i););

    b = b.substr(0, i + 1);

    return b;
};

if (firefox_boost) {
    ab_to_str_depad = mozAB2SDepad;
}
else if (have_ab) {
    ab_to_str_depad = function abToStrDepad2(ab) {
        var b  = '';
        var u8 = new Uint8Array(ab);

        for (var i = 0; i < u8.length && u8[i]; i++) {
            b = b + String.fromCharCode(u8[i]);
        }

        return b;
    };
}

// binary string to ArrayBuffer, 0-padded to AES block size
var str_to_ab = function strToAB1(b) {
    b += Array(16 - ((b.length - 1) & 15)).join(String.fromCharCode(0));

    return {
        buffer: b
    };
};

if (have_ab) {
    str_to_ab = function strToAB2(b) {
        var ab = new ArrayBuffer((b.length + 15) & -16);
        var u8 = new Uint8Array(ab);

        for (var i = b.length; i--;) {
            u8[i] = b.charCodeAt(i);
        }

        return ab;
    };
}

// binary string to ArrayBuffer, 0-padded to AES block size
function base64_to_ab(a) {
    return str_to_ab(base64urldecode(a));
}

// encrypt ArrayBuffer in CTR mode, return MAC
function encrypt_ab_ctr(aes, ab, nonce, pos) {
    var ctr = [nonce[0], nonce[1], (pos / 0x1000000000) >>> 0, (pos / 0x10) >>> 0];
    var mac = [ctr[0], ctr[1], ctr[0], ctr[1]];

    var enc, i, j, len, v;

    if (have_ab) {
        var data0, data1, data2, data3;

        len = ab.buffer.byteLength - 16;

        var v = new DataView(ab.buffer);

        for (i = 0; i < len; i += 16) {
            data0 = v.getUint32(i, false);
            data1 = v.getUint32(i + 4, false);
            data2 = v.getUint32(i + 8, false);
            data3 = v.getUint32(i + 12, false);

            // compute MAC
            mac[0] ^= data0;
            mac[1] ^= data1;
            mac[2] ^= data2;
            mac[3] ^= data3;
            mac = aes.encrypt(mac);

            // encrypt using CTR
            enc = aes.encrypt(ctr);
            v.setUint32(i, data0 ^ enc[0], false);
            v.setUint32(i + 4, data1 ^ enc[1], false);
            v.setUint32(i + 8, data2 ^ enc[2], false);
            v.setUint32(i + 12, data3 ^ enc[3], false);

            if (!(++ctr[3])) {
                ctr[2]++;
            }
        }

        if (i < ab.buffer.byteLength) {
            var fullbuf = new Uint8Array(ab.buffer);
            var tmpbuf = new ArrayBuffer(16);
            var tmparray = new Uint8Array(tmpbuf);

            tmparray.set(fullbuf.subarray(i));

            v = new DataView(tmpbuf);

            enc = aes.encrypt(ctr);

            data0 = v.getUint32(0, false);
            data1 = v.getUint32(4, false);
            data2 = v.getUint32(8, false);
            data3 = v.getUint32(12, false);

            mac[0] ^= data0;
            mac[1] ^= data1;
            mac[2] ^= data2;
            mac[3] ^= data3;
            mac = aes.encrypt(mac);

            enc = aes.encrypt(ctr);
            v.setUint32(0, data0 ^ enc[0], false);
            v.setUint32(4, data1 ^ enc[1], false);
            v.setUint32(8, data2 ^ enc[2], false);
            v.setUint32(12, data3 ^ enc[3], false);

            fullbuf.set(tmparray.subarray(0, j = fullbuf.length - i), i);
        }
    }
    else {
        var ab32 = _str_to_a32(ab.buffer);

        len = ab32.length - 3;

        for (i = 0; i < len; i += 4) {
            mac[0] ^= ab32[i];
            mac[1] ^= ab32[i + 1];
            mac[2] ^= ab32[i + 2];
            mac[3] ^= ab32[i + 3];
            mac = aes.encrypt(mac);

            enc = aes.encrypt(ctr);
            ab32[i] ^= enc[0];
            ab32[i + 1] ^= enc[1];
            ab32[i + 2] ^= enc[2];
            ab32[i + 3] ^= enc[3];

            if (!(++ctr[3])) {
                ctr[2]++;
            }
        }

        if (i < ab32.length) {
            var v = [0, 0, 0, 0];

            for (j = i; j < ab32.length; j++) {
                v[j - i] = ab32[j];
            }

            mac[0] ^= v[0];
            mac[1] ^= v[1];
            mac[2] ^= v[2];
            mac[3] ^= v[3];
            mac = aes.encrypt(mac);

            enc = aes.encrypt(ctr);
            v[0] ^= enc[0];
            v[1] ^= enc[1];
            v[2] ^= enc[2];
            v[3] ^= enc[3];

            for (j = i; j < ab32.length; j++) {
                ab32[j] = v[j - i];
            }
        }

        ab.buffer = _a32_to_str(ab32, ab.buffer.length);
    }

    return mac;
}

function _str_to_a32(b) {
    var a = Array((b.length + 3) >> 2);

    if (typeof b === 'string') {
        for (var i = 0; i < b.length; i++) {
            a[i >> 2] |= (b.charCodeAt(i) & 255) << (24 - (i & 3) * 8);
        }
    }
    else {
        for (var i = 0; i < b.length; i++) {
            a[i >> 2] |= b[i] << ((i & 3) * 8);
        }
    }

    return a;
}

function _a32_to_str(a, len) {
    var b = '';

    for (var i = 0; i < len; i++) {
        b = b + String.fromCharCode((a[i >> 2] >>> (24 - (i & 3) * 8)) & 255);
    }

    return b;
}

function chksum(buf) {
    var l, c, d;

    if (have_ab) {
        var ll;

        c = new Uint32Array(3);

        ll = buf.byteLength;

        l = Math.floor(ll / 12);

        ll -= l * 12;

        if (l) {
            l *= 3;
            d = new Uint32Array(buf, 0, l);

            while (l) {
                l -= 3;

                c[0] ^= d[l];
                c[1] ^= d[l + 1];
                c[2] ^= d[l + 2];
            }
        }

        c = new Uint8Array(c.buffer);

        if (ll) {
            d = new Uint8Array(buf, buf.byteLength - ll, ll);

            while (ll--) c[ll] ^= d[ll];
        }
    }
    else {
        c = Array(12);

        for (l = 12; l--;) {
            c[l] = 0;
        }

        for (l = buf.length; l--;) {
            c[l % 12] ^= buf.charCodeAt(l);
        }

    }

    for (d = '', l = 0; l < 12; l++) {
        d += String.fromCharCode(c[l]);
    }

    return d;
}

// random number between 0 .. n -- based on repeated calls to rc
function rand(n) {
    var r = new Uint32Array(1);
    asmCrypto.getRandomValues(r);
    return r[0] % n; // <- oops, it's uniformly distributed only when `n` divides 0x100000000
}

/*
if (is_chrome_firefox) {
    var nsIRandomGenerator = Cc["@mozilla.org/security/random-generator;1"]
        .createInstance(Ci.nsIRandomGenerator);

    var rand = function fx_rand(n) {
        var r = nsIRandomGenerator.generateRandomBytes(4);
        r = (r[0] << 24) | (r[1] << 16) | (r[2] << 8) | r[3];
        if (r<0) r ^= 0x80000000;
        return r % n; // oops, it's not uniformly distributed
    };
}
*/

function crypto_rsagenkey() {
    var $promise = new MegaPromise();
    var logger = MegaLogger.getLogger('crypt');

    var startTime = new Date();

    if (typeof msCrypto !== 'undefined' && msCrypto.subtle) {
        var ko = msCrypto.subtle.generateKey({
            name: 'RSAES-PKCS1-v1_5',
            modulusLength: 2048
        }, true);
        ko.oncomplete = function () {
            ko = msCrypto.subtle.exportKey('jwk', ko.result.privateKey);
            ko.oncomplete = function () {
                var jwk = JSON.parse(asmCrypto.bytes_to_string(new Uint8Array(ko.result)));
                _done(['n', 'e', 'd', 'p', 'q', 'dp', 'dq', 'qi'].map(function (x) {
                    return base64urldecode(jwk[x])
                }));
            };
        };
    }
    else {
        var w = new Worker('keygen.js');

        w.onmessage = function (e) {
            w.terminate();
            _done(e.data);
        };

        var workerSeed = new Uint8Array(256);
        asmCrypto.getRandomValues(workerSeed);

        w.postMessage([2048, 257, workerSeed]);
    }

    function _done(k) {
        var endTime = new Date();
        logger.debug("Key generation took "
                     + (endTime.getTime() - startTime.getTime()) / 1000.0
                     + " seconds!");

        u_setrsa(k)
            .done(function () {
                $promise.resolve(k);
            });
    }

    return $promise;
}

/* }}} */

// decrypt ArrayBuffer in CTR mode, return MAC
function decrypt_ab_ctr(aes, ab, nonce, pos) {
    var ctr = [nonce[0], nonce[1], (pos / 0x1000000000) >>> 0, (pos / 0x10) >>> 0];
    var mac = [ctr[0], ctr[1], ctr[0], ctr[1]];

    var enc, len, i, j, v;

    if (have_ab) {
        var data0, data1, data2, data3;

        len = ab.buffer.byteLength - 16; // @@@ -15?

        var v = new DataView(ab.buffer);

        for (i = 0; i < len; i += 16) {
            enc = aes.encrypt(ctr);

            data0 = v.getUint32(i, false) ^ enc[0];
            data1 = v.getUint32(i + 4, false) ^ enc[1];
            data2 = v.getUint32(i + 8, false) ^ enc[2];
            data3 = v.getUint32(i + 12, false) ^ enc[3];

            v.setUint32(i, data0, false);
            v.setUint32(i + 4, data1, false);
            v.setUint32(i + 8, data2, false);
            v.setUint32(i + 12, data3, false);

            mac[0] ^= data0;
            mac[1] ^= data1;
            mac[2] ^= data2;
            mac[3] ^= data3;

            mac = aes.encrypt(mac);

            if (!(++ctr[3])) {
                ctr[2]++;
            }
        }

        if (i < ab.buffer.byteLength) {
            var fullbuf = new Uint8Array(ab.buffer);
            var tmpbuf = new ArrayBuffer(16);
            var tmparray = new Uint8Array(tmpbuf);

            tmparray.set(fullbuf.subarray(i));

            v = new DataView(tmpbuf);

            enc = aes.encrypt(ctr);
            data0 = v.getUint32(0, false) ^ enc[0];
            data1 = v.getUint32(4, false) ^ enc[1];
            data2 = v.getUint32(8, false) ^ enc[2];
            data3 = v.getUint32(12, false) ^ enc[3];

            v.setUint32(0, data0, false);
            v.setUint32(4, data1, false);
            v.setUint32(8, data2, false);
            v.setUint32(12, data3, false);

            fullbuf.set(tmparray.subarray(0, j = fullbuf.length - i), i);

            while (j < 16) tmparray[j++] = 0;

            mac[0] ^= v.getUint32(0, false);
            mac[1] ^= v.getUint32(4, false);
            mac[2] ^= v.getUint32(8, false);
            mac[3] ^= v.getUint32(12, false);
            mac = aes.encrypt(mac);
        }
    }
    else {
        var ab32 = _str_to_a32(ab.buffer);
        len = ab32.length - 3;

        for (i = 0; i < len; i += 4) {
            enc = aes.encrypt(ctr);
            mac[0] ^= (ab32[i] ^= enc[0]);
            mac[1] ^= (ab32[i + 1] ^= enc[1]);
            mac[2] ^= (ab32[i + 2] ^= enc[2]);
            mac[3] ^= (ab32[i + 3] ^= enc[3]);
            mac = aes.encrypt(mac);

            if (!(++ctr[3])) {
                ctr[2]++;
            }
        }

        if (i < ab32.length) {
            var v = [0, 0, 0, 0];

            for (j = i; j < ab32.length; j++) {
                v[j - i] = ab32[j];
            }

            enc = aes.encrypt(ctr);
            v[0] ^= enc[0];
            v[1] ^= enc[1];
            v[2] ^= enc[2];
            v[3] ^= enc[3];

            var j = ab.buffer.length & 15;

            var m = _str_to_a32(Array(j + 1).join(String.fromCharCode(255)) + Array(17 - j).join(String.fromCharCode(0)));

            mac[0] ^= v[0] & m[0];
            mac[1] ^= v[1] & m[1];
            mac[2] ^= v[2] & m[2];
            mac[3] ^= v[3] & m[3];
            mac = aes.encrypt(mac);

            for (j = i; j < ab32.length; j++) {
                ab32[j] = v[j - i];
            }
        }

        ab.buffer = _a32_to_str(ab32, ab.buffer.length);
    }

    return mac;
}

// encrypt/decrypt 4- or 8-element 32-bit integer array
function encrypt_key(cipher, a) {
    if (!a) {
        a = [];
    }
    if (a.length === 4) {
        return cipher.encrypt(a);
    }
    var x = [];
    for (var i = 0; i < a.length; i += 4) {
        x = x.concat(cipher.encrypt([a[i], a[i + 1], a[i + 2], a[i + 3]]));
    }
    return x;
}

function decrypt_key(cipher, a) {
    if (a.length === 4) {
        return cipher.decrypt(a);
    }

    var x = [];
    for (var i = 0; i < a.length; i += 4) {
        x = x.concat(cipher.decrypt([a[i], a[i + 1], a[i + 2], a[i + 3]]));
    }
    return x;
}

// generate attributes block using AES-CBC with MEGA canary
// attr = Object, key = [] (four-word random key will be generated) or Array(8) (lower four words will be used)
// returns [ArrayBuffer data,Array key]
function enc_attr(attr, key) {
    var ab;

    try {
        ab = str_to_ab('MEGA' + to8(JSON.stringify(attr)));
    } catch (e) {
        msgDialog('warningb', l[135], e.message || e);
        throw e;
    }

    // if no key supplied, generate a random one
    if (!key.length) {
        for (i = 4; i--;) {
            key[i] = rand(0x100000000);
        }
    }

    ab = asmCrypto.AES_CBC.encrypt(ab,
        a32_to_ab([key[0] ^ key[4], key[1] ^ key[5], key[2] ^ key[6], key[3] ^ key[7]]), false);

    return [ab, key];
}

// decrypt attributes block using AES-CBC, check for MEGA canary
// attr = ab, key as with enc_attr
// returns [Object] or false
function dec_attr(attr, key) {
    var aes;
    var b;

    attr = asmCrypto.AES_CBC.decrypt(attr,
        a32_to_ab([key[0] ^ key[4], key[1] ^ key[5], key[2] ^ key[6], key[3] ^ key[7]]), false);

    b = ab_to_str_depad(attr);

    if (b.substr(0, 6) !== 'MEGA{"') {
        return false;
    }

    // @@@ protect against syntax errors
    try {
        return JSON.parse(from8(b.substr(4)));
    } catch (e) {
        console.error(b, e);
        var m = b.match(/"n"\s*:\s*"((?:\\"|.)*?)(\.\w{2,4})?"/),
            s = m && m[1],
            l = s && s.length || 0,
            j = ',';
        while (l--) {
            s = s.substr(0, l || 1);
            try {
                from8(s + j);
                break;
            } catch (e) {}
        }
        if (~l) {
            try {
                var new_name = s + j + 'trunc' + simpleStringHashCode(s).toString(16) + (m[2] || '');
                return JSON.parse(from8(b.substr(4).replace(m[0], '"n":"' + new_name + '"')));
            } catch (e) {}
        }
        return {
            n: 'MALFORMED_ATTRIBUTES'
        };
    }
}

/**
 * Converts a Unicode string to a UTF-8 cleanly encoded string.
 *
 * @param {String} unicode
 *     Browser's native string encoding.
 * @return {String}
 *     UTF-8 encoded string (8-bit characters only).
 */
var to8 = firefox_boost ? mozTo8 : function (unicode) {
    return unescape(encodeURIComponent(unicode));
};

/**
 * Converts a UTF-8 encoded string to a Unicode string.
 *
 * @param {String} utf8
 *     UTF-8 encoded string (8-bit characters only).
 * @return {String}
 *     Browser's native string encoding.
 */
var from8 = firefox_boost ? mozFrom8 : function (utf8) {
    return decodeURIComponent(escape(utf8));
};

// API command queueing
// All commands are executed in sequence, with no overlap
// @@@ user warning after backoff > 1000

// FIXME: proper OOP!
var apixs = [];

api_reset();

function api_reset() {
    api_init(0, 'cs'); // main API interface
    api_init(1, 'cs'); // exported folder access
    api_init(2, 'sc'); // SC queries
    api_init(3, 'sc'); // notification queries
}

function api_setsid(sid) {
    if (sid !== false) {
        watchdog.notify('setsid', sid);

        if (typeof dlmanager === 'object') {

            if (dlmanager.isOverQuota) {

                if (dlmanager.isOverFreeQuota) {
                    dlmanager._onQuotaRetry(true, sid);
                }
                else {
                    dlmanager.uqFastTrack = 1;
                    dlmanager._overquotaInfo();
                }
            }

            if (typeof dlmanager.onLimitedBandwidth === 'function') {
                dlmanager.onLimitedBandwidth();
            }
        }
        sid = 'sid=' + sid;
    }
    else {
        sid = '';
    }

    apixs[0].sid = sid;
    apixs[2].sid = sid;
    apixs[3].sid = sid;
}

function api_setfolder(h) {
    h = 'n=' + h;

    if (u_sid) {
        h += '&sid=' + u_sid;
    }

    apixs[1].sid = h;
    apixs[1].failhandler = folderreqerr;
    apixs[2].sid = h;
}

function stopapi() {
    for (var i = 4; i--;) {
        api_cancel(apixs[i]);
        apixs[i].cmds = [[], []];
        apixs[i].ctxs = [[], []];
        apixs[i].cancelled = false;
    }
}

function api_cancel(q) {
    if (q) {
        q.cancelled = true;
        if (q.xhr) {
            q.xhr.abort();
        }
        if (q.timer) {
            clearTimeout(q.timer);
        }
    }
}

function api_init(channel, service) {
    if (apixs[channel]) {
        api_cancel(apixs[channel]);
    }

    apixs[channel] = {
        c: channel,                 // channel
        cmds: [[], []],             // queued/executing commands (double-buffered)
        ctxs: [[], []],             // associated command contexts
        i: 0,                       // currently executing buffer
        seqno: -Math.floor(Math.random() * 0x100000000), // unique request start ID
        xhr: false,                 // channel XMLHttpRequest
        timer: false,               // timer for exponential backoff
        failhandler: api_reqfailed, // request-level error handler
        backoff: 0,                 // timer backoff
        service: service,           // base URI component
        sid: '',                    // sid URI component (optional)
        rawreq: false,
        setimmediate: false
    };
}

function api_req(request, context, channel) {
    if (typeof channel === 'undefined') {
        channel = 0;
    }
    if (typeof context === 'undefined') {
        context = {};
    }

    var queue = apixs[channel];

    queue.cmds[queue.i ^ 1].push(request);
    queue.ctxs[queue.i ^ 1].push(context);

    if (!queue.setimmediate) {
        queue.setimmediate = setTimeout(api_proc, 0, queue);
    }
}

// send pending API request on channel q
function api_proc(q) {
    var logger = MegaLogger.getLogger('crypt');
    if (q.setimmediate) {
        clearTimeout(q.setimmediate);
        q.setimmediate = false;
    }

    if (q.ctxs[q.i].length || !q.ctxs[q.i ^ 1].length) {
        return;
    }

    q.i ^= 1;

    if (!q.xhr) {
        q.xhr = getxhr();
    }

    q.xhr.q = q;

    q.xhr.onerror = function () {
        if (!this.q.cancelled) {
            logger.debug("API request error - retrying");
            api_reqerror(q, -3, this.status);
        }
    };

    // ATM we only require progress when loading the cloud, so don't overload every other xhr unnecessarily
    // if (loadingInitDialog.active) {
        var needProgress = false;

        // check whether this channel queue will need the progress
        var ctxs = q.ctxs[q.i];
        var idx = ctxs.length;
        while (idx--) {
            var ctx = ctxs[idx];

            if (typeof ctx.progress === 'function') {
                needProgress = true;
                break;
            }
        }

        if (needProgress) {
            q.xhr.onprogress = function (evt) {
                var progressPercent = 0;
                var bytes = evt.total || this.totalBytes;

                if (!bytes) {
                    // This may throws an exception if the header doesn't exists
                    try {
                        bytes = this.getResponseHeader('Original-Content-Length');
                        this.totalBytes = bytes;
                    }
                    catch (e) {}
                }
                if (!bytes || bytes < 10) {
                    return false;
                }
                if (evt.loaded > 0) {
                    progressPercent = evt.loaded / bytes * 100;
                }

                var ctxs = this.q.ctxs[this.q.i];
                var idx = ctxs.length;
                while (idx--) {
                    var ctx = ctxs[idx];

                    if (typeof ctx.progress === 'function') {
                        ctx.progress(progressPercent);
                    }
                }
            };
        }
    // }

    q.xhr.onload = function onAPIProcXHRLoad() {
        if (!this.q.cancelled) {
            var t;
            var status = this.status;

            if (status === 200) {
                var response = this.responseText || this.response;

                if (d) {
                    if (d > 1 || !window.chrome || String(response).length < 512) {
                        logger.debug('API response: ', response);
                    }
                    else {
                        logger.debug('API response: ', String(response).substr(0, 512) + '...');
                    }
                }

                try {
                    t = JSON.parse(response);
                    if (response[0] === '{') {
                        t = [t];
                    }
                    status = true;
                } catch (e) {
                    // bogus response, try again
                    logger.debug("Bad JSON data in response: " + response);
                    t = EAGAIN;
                }
            }
            else {
                logger.debug('API server connection failed (error ' + status + ')');
                t = ERATELIMIT;
            }

            if (typeof t === 'object') {
                var ctxs = this.q.ctxs[this.q.i];

                for (var i = 0; i < ctxs.length; i++) {
                    var ctx = ctxs[i];

                    if (typeof ctx.callback === 'function') {
                        ctx.callback(t[i], ctx, this);
                    }
                }

                this.q.rawreq = false;
                this.q.backoff = 0; // request succeeded - reset backoff timer
                this.q.cmds[this.q.i] = [];
                this.q.ctxs[this.q.i] = [];

                api_proc(this.q);
            }
            else {
                api_reqerror(this.q, t, status);
            }
        }
    };

    if (q.rawreq === false) {
        q.url = apipath + q.service
              + '?id=' + (q.seqno++)
              + '&' + q.sid
              + '&lang=' + lang      // Their selected language
              + mega.urlParams();    // Additional parameters

        if (typeof q.cmds[q.i][0] === 'string') {
            q.url += '&' + q.cmds[q.i][0];
            q.rawreq = '';
        }
        else {
            q.rawreq = JSON.stringify(q.cmds[q.i]);
        }
    }

    api_send(q);
}

function api_send(q) {
    var logger = MegaLogger.getLogger('crypt');
    q.timer = false;

    q.xhr.open('POST', q.url, true);

    logger.debug("Sending API request: " + q.rawreq + " to " + q.url);

    q.xhr.send(q.rawreq);
}

function api_reqerror(q, e, status) {
    if (e === EAGAIN || e === ERATELIMIT) {
        // request failed - retry with exponential backoff
        if (q.backoff) {
            q.backoff *= 2;
            if (q.backoff > 1024000) {
                q.backoff = 1024000;
            }
        }
        else {
            q.backoff = 125+Math.floor(Math.random()*600);
        }

        q.timer = setTimeout(api_send, q.backoff, q);

        e = EAGAIN;
    }
    else {
        q.failhandler(q.c, e);
    }

    if (mega.flags & window.MEGAFLAG_LOADINGCLOUD) {
        if (status === true && e === EAGAIN) {
            mega.loadReport.EAGAINs++;
        }
        else if (status === 500) {
            mega.loadReport.e500s++;
        }
        else {
            mega.loadReport.errs++;
        }
    }
}

var apiFloorCap = 3000;
function api_retry() {
    for (var i = 4; i--;) {
        if (apixs[i].timer && apixs[i].backoff > apiFloorCap) {
            clearTimeout(apixs[i].timer);
            apixs[i].backoff = apiFloorCap;
            apixs[i].timer = setTimeout(api_send, apiFloorCap, apixs[i]);
        }
    }
}

function api_reqfailed(c, e) {
    if (e === ESID) {
        u_logout(true);
        Soon(function() {
            showToast('clipboard', l[19]);
        });
        document.location.hash = 'login';
    }
    else if (c === 2 && e === ETOOMANY) {
        loadfm.loaded = false;
        loadfm.loading = false;

        M.reset();
        api_init(2, 'sc');

        if (pfkey) {
            api_setfolder(n_h);
        }
        else {
            apixs[2].sid = 'sid=' + u_sid;
        }

        if (typeof mDB === 'object' && mDB.drop) {
            mFileManagerDB.exec('drop').always(mDBstart);
        }
        else {
            loadfm(true);
        }
    }

    // If suspended account
    else if (e === EBLOCKED) {
        var queue = apixs[c];
        queue.rawreq = false;
        queue.cmds = [[], []];
        queue.ctxs = [[], []];
        queue.setimmediate = false;

        api_req({a: 'whyamiblocked'}, { callback: function whyAmIBlocked(reasonCode) {
            u_logout(true);

            // On clicking OK, log the user out and redirect to contact page
            loadingDialog.hide();

            var reasonText = l[7660];   // You have been suspended due to repeated copyright infringement.

            if (reasonCode === 100) {
                reasonText = l[7659];   // You have been suspended due to excess data usage.
            }
            else if (reasonCode === 300) {
                reasonText = l[8603];   // You have been suspended due to Terms of Service violations.
            }

            msgDialog('warninga', l[6789],
                reasonText,
                false,
                function() {
                    var redirectUrl = getAppBaseUrl() + '#contact';
                    window.location.replace(redirectUrl);
                }
            );
        }});
    }
}

var failxhr;
var failtime = 0;

function api_reportfailure(hostname, callback) {
    if (!hostname) {
        return Soon(callback);
    }

    var t = new Date().getTime();

    if (t - failtime < 60000) {
        return;
    }
    failtime = t;

    if (failxhr) {
        failxhr.abort();
    }

    failxhr = getxhr();
    failxhr.open('POST', apipath + 'pf?h', true);
    failxhr.callback = callback;

    failxhr.onload = function () {
        if (this.status === 200) {
            failxhr.callback();
        }
    }

    failxhr.send(hostname);
}

var waiturl;
var waitxhr;
var waitbackoff = 125;
var waittimeout;
var waitbegin;
var waitid = 0;
var cmsNotifHandler = localStorage.cmsNotificationID || 'Nc4AFJZK';

function stopsc() {
    if (waitxhr && waitxhr.readyState !== waitxhr.DONE) {
        waitxhr.abort();
        waitxhr = false;
    }

    if (waittimeout) {
        clearTimeout(waittimeout);
        waittimeout = false;
    }
}

/**
 * calls execsc() with server-client requests received
 * @param {Boolean} mDBload whether invoked from indexedDB.
 */
function getsc(mDBload) {
    api_req('sn=' + maxaction + '&ssl=1&e=' + cmsNotifHandler, {
        mDBload: mDBload,
        callback: function __onGetSC(res, ctx) {
            if (typeof res === 'object') {
                function getSCDone(sma) {
                    if (sma !== -0x7ff
                            && !folderlink && !pfid
                            && typeof mDB !== 'undefined') {
                        localStorage[u_handle + '_maxaction'] = maxaction;
                    }

                    // If we're loading the cloud, notify completion only
                    // once first action-packets have been processed.
                    if (!fminitialized && (loadfm.loading || ctx.mDBload)) {
                        loadfm_done(ctx.mDBload);
                    }
                }

                if ((mega.flags & window.MEGAFLAG_LOADINGCLOUD) && !mega.loadReport.recvAPs) {
                    mega.loadReport.recvAPs       = Date.now() - mega.loadReport.stepTimeStamp;
                    mega.loadReport.stepTimeStamp = Date.now();
                }

                if (res.w) {
                    waiturl = res.w;
                    waittimeout = setTimeout(waitsc, waitbackoff);
                    getSCDone(-0x7ff);
                }
                else {
                    if (res.sn) {
                        maxaction = res.sn;
                    }
                    execsc(res.a, getSCDone);
                }
            }
        }
    }, 2);
}

function waitsc() {
    var logger = MegaLogger.getLogger('crypt');
    var newid = ++waitid;

    if (waitxhr && waitxhr.readyState !== waitxhr.DONE) {
        waitxhr.abort();
        waitxhr = false;
    }

    if (!waitxhr) {
        waitxhr = getxhr();
    }
    waitxhr.waitid = newid;

    if (waittimeout) {
        clearTimeout(waittimeout);
    }
    waittimeout = setTimeout(waitsc, 300000);

    waitxhr.onerror = function () {
        logger.debug('waitsc.onerror');

        if (this.waitid === waitid) {
            clearTimeout(waittimeout);
            waittimeout = false;

            waitbackoff *= 2;
            if (waitbackoff > 1024000) {
                waitbackoff = 1024000;
            }
            waittimeout = setTimeout(waitsc, waitbackoff);
        }
    };

    waitxhr.onload = function() {
        if (this.status !== 200) {
            this.onerror();
        } else {
            waitbackoff = 250;

            clearTimeout(waittimeout);
            waittimeout = false;

            if (this.waitid === waitid) {

                stopsc();

                var t = new Date().getTime() - waitbegin;

                if (t < 1000) {
                    waitbackoff += waitbackoff;
                    if (waitbackoff > 256000) {
                        waitbackoff = 256000;
                    }
                }
                else {
                    waitbackoff = 250;
                }

                getsc();
            }
        }
    };

    waitbegin = new Date().getTime();
    waitxhr.open('POST', waiturl, true);
    waitxhr.send();
}

function api_create_u_k() {
    u_k = Array(4); // static master key, will be stored at the server side encrypted with the master pw

    for (var i = 4; i--;) {
        u_k[i] = rand(0x100000000);
    }
}

// If the user triggers an action that requires an account, but hasn't logged in,
// we create an anonymous preliminary account. Returns userhandle and passwordkey for permanent storage.
function api_createuser(ctx, invitecode, invitename, uh) {
    var logger = MegaLogger.getLogger('crypt');
    var i;
    var ssc = Array(4); // session self challenge, will be used to verify password
    var req, res;

    if (!ctx.passwordkey) {
        ctx.passwordkey = Array(4);
        for (i = 4; i--;) {
            ctx.passwordkey[i] = rand(0x100000000);
        }
    }

    if (!u_k) {
        api_create_u_k();
    }

    for (i = 4; i--;) {
        ssc[i] = rand(0x100000000);
    }

    logger.debug("api_createuser - masterkey: " + u_k + " passwordkey: " + ctx.passwordkey);

    req = {
            a: 'up',
            k: a32_to_base64(encrypt_key(new sjcl.cipher.aes(ctx.passwordkey), u_k)),
            ts: base64urlencode(a32_to_str(ssc) + a32_to_str(encrypt_key(new sjcl.cipher.aes(u_k), ssc)))
        };

    if (invitecode) {
        req.uh = uh;
        req.ic = invitecode;
        req.name = invitename;
    }

    //if (confirmcode) req.c = confirmcode;
    logger.debug("Storing key: " + req.k);

    api_req(req, ctx);
    watchdog.notify('createuser');
}

function api_checkconfirmcode(ctx, c) {
    res = api_req({
        a: 'uc',
        c: c
    }, ctx);
}

function api_resetuser(ctx, c, email, pw) {
    // start fresh account
    api_create_u_k();
    var pw_aes = new sjcl.cipher.aes(prepare_key_pw(pw));

    var ssc = Array(4);
    for (i = 4; i--;) {
        ssc[i] = rand(0x100000000);
    }

    api_req({
            a: 'erx',
            c: c,
            x: a32_to_base64(encrypt_key(pw_aes, u_k)),
            y: stringhash(email.toLowerCase(), pw_aes),
            z: base64urlencode(a32_to_str(ssc) + a32_to_str(encrypt_key(new sjcl.cipher.aes(u_k), ssc)))
        }, ctx);
}

function api_resetkeykey(ctx, c, key, email, pw) {
    ctx.c = c;
    ctx.email = email;
    ctx.k = key;
    ctx.pw = pw;
    ctx.callback = api_resetkeykey2;

    api_req({
        a: 'erx',
        r: 'gk',
        c: c
    }, ctx);
}

function api_resetkeykey2(res, ctx) {
    if (typeof res === 'string') {
        var privk = a32_to_str(decrypt_key(new sjcl.cipher.aes(ctx.k), base64_to_a32(res)));

        // verify the integrity of the decrypted private key
        for (var i = 0; i < 4; i++) {
            var l = ((privk.charCodeAt(0) * 256 + privk.charCodeAt(1) + 7) >> 3) + 2;
            if (privk.substr(0, l).length < 2) {
                break;
            }
            privk = privk.substr(l);
        }

        if (i !== 4 || privk.length >= 16) {
            ctx.result(EKEY);
        }
        else if (ctx.email) {
            var pw_aes = new sjcl.cipher.aes(prepare_key_pw(ctx.pw));

            ctx.callback = ctx.result;
            api_req({
                a: 'erx',
                r: 'sk',
                c: ctx.c,
                x: a32_to_base64(encrypt_key(pw_aes, ctx.k)),
                y: stringhash(ctx.email.toLowerCase(), pw_aes)
            }, ctx);
        }
        else {
            ctx.result(0);
        }
    }
    else {
        ctx.result(res);
    }
}

// We query the sid using the supplied user handle (or entered email address, if already attached)
// and check the supplied password key.
// Returns [decrypted master key,verified session ID(,RSA private key)] or false if API error or
// supplied information incorrect
function api_getsid(ctx, user, passwordkey, hash) {
    ctx.callback = api_getsid2;
    ctx.passwordkey = passwordkey;

    if (api_getsid.etoomany + 3600000 > Date.now()) {
        api_getsid.warning();
        return ctx.result(ctx, false);
    }

    api_req({
        a: 'us',
        user: user,
        uh: hash
    }, ctx);
}

api_getsid.warning = function() {
    var time = new Date(api_getsid.etoomany + 3780000).toLocaleTimeString();

    msgDialog('warningb', l[882], l[8855].replace('%1', time));
};

function api_getsid2(res, ctx) {
    var t, k;
    var r = false;

    if (typeof res === 'number') {

        if (res === ETOOMANY) {
            api_getsid.etoomany = Date.now();
            api_getsid.warning();
        }

        // Check for incomplete registration
        else if (res === EINCOMPLETE) {
            msgDialog('warningb', l[882], l[9082]); // This account has not completed the registration process yet...
        }
    }
    else if (typeof res === 'object') {
        var aes = new sjcl.cipher.aes(ctx.passwordkey);

        // decrypt master key
        if (typeof res.k === 'string') {
            k = base64_to_a32(res.k);

            if (k.length === 4) {
                k = decrypt_key(aes, k);

                aes = new sjcl.cipher.aes(k);

                if (typeof res.tsid === 'string') {
                    t = base64urldecode(res.tsid);
                    if (a32_to_str(encrypt_key(aes,
                            str_to_a32(t.substr(0, 16)))) === t.substr(-16)) {
                        r = [k, res.tsid];
                    }
                }
                else if (typeof res.csid === 'string') {
                    var t = base64urldecode(res.csid);
                    var privk = null;

                    try {
                        privk = crypto_decodeprivkey(a32_to_str(decrypt_key(aes, base64_to_a32(res.privk))));
                    }
                    catch (ex) {
                        console.error('Error decoding private RSA key!', ex);

                        Soon(function() {
                            msgDialog('warninga', l[135], l[8853]);
                        });
                    }

                    if (privk) {
                        // TODO: check remaining padding for added early wrong password detection likelihood
                        r = [k, base64urlencode(crypto_rsadecrypt(t, privk).substr(0, 43)), privk];
                    }
                }
            }
        }
    }

    // emailchange namespace exists, that means the user
    // attempted to verify their new email address without a session
    // therefore we showed them the login dialog. Now we call `emailchange.verify`
    // so the email verification can continue as expected.
    if (r && typeof emailchange === 'object') {
        emailchange.verify(new sjcl.cipher.aes(ctx.passwordkey), { k1: res.k, k2: k });
    }

    ctx.result(ctx, r);
}

// We call ug using the sid from setsid() and the user's master password to obtain the master key (and other credentials)
// Returns user credentials (.k being the decrypted master key) or false in case of an error.
function api_getuser(ctx) {
    api_req({
        a: 'ug'
    }, ctx);
}

// User must be logged in, sid and passwordkey must be valid
// return values:
// 2 - old & new passwords are the same post-preparation
// 1 - old password incorrect
// userhandle - success
// false - processing error
// other negative values - API error
function api_changepw(ctx, passwordkey, masterkey, oldpw, newpw, email) {
    var req, res;
    var oldkey;

    var newkey = prepare_key_pw(newpw);

    if (oldpw !== false) {
        var oldkey = prepare_key_pw(oldpw);

        // quick check of old pw
        if (oldkey[0] !== passwordkey[0]
                || oldkey[1] !== passwordkey[1]
                || oldkey[2] !== passwordkey[2]
                || oldkey[3] !== passwordkey[3]) {
            return 1;
        }

        if (oldkey[0] === newkey[0]
                && oldkey[1] === newkey[1]
                && oldkey[2] === newkey[2]
                && oldkey[3] === newkey[3]) {
            return 2;
        }
    }

    var aes = new sjcl.cipher.aes(newkey);

    // encrypt masterkey with the new password
    var cmasterkey = encrypt_key(aes, masterkey);

    req = {
        a: 'up',
        k: a32_to_base64(cmasterkey)
    };

    if (email.length) {
        req.email = email;
    }

    api_req(req, ctx);
}

/**
 * Set node attribute.
 * @param {String}  handle The node's handle.
 * @param {Object}  attrs  Attributes.
 * @param {Boolean} shrink Use one-letter attrs.
 * @return {MegaPromise}
 */
function api_setattr(handle, attrs, shrink) {
    var promise = new MegaPromise();
    var logger = MegaLogger.getLogger('crypt');

    if (!Object(M.d).hasOwnProperty(handle)) {
        promise.reject(ENOENT);
    }
    else if (typeof attrs !== 'object'
            || !Object.keys(attrs).length) {

        promise.reject(EARGS);
    }
    else {
        var node = M.d[handle];
        var ar = Object(node.ar);
        var cache = {h: handle};
        var callback = {
            callback: function(res) {
                if (res !== 0) {
                    logger.error('api_setattr', ar, res);
                    promise.reject(res);
                }
                else {
                    promise.resolve(res);
                }
            }
        };

        for (var i in attrs) {
            if (attrs.hasOwnProperty(i)) {
                var name = (shrink ? i[0] : i);

                if (d && ar.hasOwnProperty(name) && ar[name] === attrs[i]) {
                    logger.warn('api_setattr: attribute "%s" already exists.', name);
                }

                cache[i] = attrs[i];
                ar[name] = attrs[i];
            }
        }

        try {
            var mkat = enc_attr(ar, node.key);
            var attr = ab_to_base64(mkat[0]);
            var key = a32_to_base64(encrypt_key(u_k_aes, mkat[1]));

            logger.debug('Setting node attributes for "%s"...', handle, cache, ar);

            cache.a = attr;
            M.nodeAttr(cache);

            api_req({ a: 'a', n: handle, attr: attr, key: key, i: requesti }, callback);
        }
        catch (ex) {
            logger.error(ex);
            promise.reject(ex);
        }
    }

    return promise;
}

function stringhash(s, aes) {
    var s32 = str_to_a32(s);
    var h32 = [0, 0, 0, 0];

    for (i = 0; i < s32.length; i++) {
        h32[i & 3] ^= s32[i];
    }

    for (i = 16384; i--;) {
        h32 = aes.encrypt(h32);
    }

    return a32_to_base64([h32[0], h32[2]]);
}

// Update user
// Can also be used to set keys and to confirm accounts (.c)
function api_updateuser(ctx, newuser) {
    newuser.a = 'up';

    res = api_req(newuser, ctx);
}

var u_pubkeys = {};

/**
 * Query missing keys for the given users.
 *
 * @return {MegaPromise}
 */
function api_cachepubkeys(users) {

    var logger = MegaLogger.getLogger('crypt');
    var u = [];
    var i;

    for (i = users.length; i--;) {
        if (users[i] !== 'EXP' && !u_pubkeys[users[i]]) {
            u.push(users[i]);
        }
    }

    // Fire off the requests and track them.
    var keyPromises = [];
    for (i = u.length; i--;) {
        keyPromises.push(crypt.getPubRSA(u[i]));
    }

    var gotPubRSAForEveryone = function() {
        for (i = u.length; i--;) {
            if (!u_pubkeys[u[i]]) {
                return false;
            }
        }
        return true;
    };
    var promise = new MegaPromise();

    // Make a promise for the bunch of them, and define settlement handlers.
    MegaPromise.allDone(keyPromises)
        .always(function __getKeysDone() {
            if (gotPubRSAForEveryone()) {
                logger.debug('Cached RSA pub keys for users ' + JSON.stringify(u));
                promise.resolve.apply(promise, arguments);
            }
            else {
                logger.warn('Failed to cache RSA pub keys for users' + JSON.stringify(u), arguments);
                promise.reject.apply(promise, arguments);
            }
        });

    return promise;
}

/**
 * Encrypts a cleartext data string to a contact.
 *
 * @param {String} user
 *     User handle of the contact.
 * @param {String} data
 *     Clear text to encrypt.
 * @return {String|Boolean}
 *     Encrypted cipher text, or `false` in case of unavailability of the RSA
 *     public key (needs to be obtained/cached beforehand).
 */
function encryptto(user, data) {
    var i;
    var pubkey;

    if ((pubkey = u_pubkeys[user])) {
        return crypto_rsaencrypt(data, pubkey);
    }

    return false;
}

var u_sharekeys = {};
var u_nodekeys = {};

/**
 * Add/cancel share(s) to a set of users or email addresses
 * targets is an array of {u,r} - if no r given, cancel share
 * If no sharekey known, tentatively generates one and encrypts
 * everything to it. In case of a mismatch, the API call returns
 * an error, and the whole operation gets repeated (exceedingly
 * rare race condition).
 *
 * @param {String} node
 *     Selected node id.
 * @param {Array} targets
 *     List of user email or user handle and access permission.
 * @param {Array} sharenodes
 *     Holds complete directory tree starting from given node.
 * @returns {MegaPromise}
 */
function api_setshare(node, targets, sharenodes) {

    var masterPromise  = new MegaPromise();

    // cache all targets' public keys
    var targetsPubKeys = [];

    for (var i = targets.length; i--;) {
        targetsPubKeys.push(targets[i].u);
    }

    var cachePromise = api_cachepubkeys(targetsPubKeys);
    cachePromise.done(function _cacheDone() {
        var setSharePromise = api_setshare1({ node: node, targets: targets, sharenodes: sharenodes });
        masterPromise.linkDoneAndFailTo(setSharePromise);
    });
    masterPromise.linkFailTo(cachePromise);

    return masterPromise;
}

/**
 * Actually enacts the setting/cancelling of shares.
 *
 * @param {Object} ctx
 *     Context for API commands.
 * @param {Array} params
 *     Additional parameters.
 * @returns {MegaPromise}
 */
function api_setshare1(ctx, params) {
    var logger = MegaLogger.getLogger('crypt');
    var i, j, n, nk, sharekey, ssharekey;
    var req, res;
    var newkey = true;
    var masterPromise = new MegaPromise();

    req = {
        a: 's2',
        n: ctx.node,
        s: ctx.targets,
        i: requesti
    };

    if (params) {
        logger.debug('api_setshare1.extend', params);
        for (var i in params) {
            req[i] = params[i];
        }
    }

    for (i = req.s.length; i--;) {
        if (typeof req.s[i].r !== 'undefined') {
            if (!req.ok) {
                if (u_sharekeys[ctx.node]) {
                    sharekey = u_sharekeys[ctx.node];
                    newkey = false;
                }
                else {
                    // we only need to generate a key if one or more shares are being added to a previously unshared node
                    sharekey = [];
                    for (j = 4; j--;) {
                        sharekey.push(rand(0x100000000));
                    }
                    u_sharekeys[ctx.node] = sharekey;
                }

                req.ok = a32_to_base64(encrypt_key(u_k_aes, sharekey));
                req.ha = crypto_handleauth(ctx.node);
                ssharekey = a32_to_str(sharekey);
            }
        }
    }

    if (newkey) {
        req.cr = crypto_makecr(ctx.sharenodes, [ctx.node], true);
    }

    ctx.maxretry = 4;
    ctx.ssharekey = ssharekey;

    // encrypt ssharekey to known users
    for (i = req.s.length; i--;) {
        if (u_pubkeys[req.s[i].u]) {
            req.s[i].k = base64urlencode(crypto_rsaencrypt(ssharekey, u_pubkeys[req.s[i].u]));
        }
        if (typeof req.s[i].m !== 'undefined') {
            req.s[i].u = req.s[i].m;
        }
    }

    ctx.req = req;

    /** Callback for API interactions. */
    ctx.callback = function (res, ctx) {
        if (!ctx.maxretry) {
            masterPromise.reject(res);

            return;
        }

        ctx.maxretry--;

        if (typeof res === 'object') {
            if (res.ok) {
                logger.debug('Share key clash: Set returned key and try again.');
                ctx.req.ok = res.ok;
                u_sharekeys[ctx.node] = decrypt_key(u_k_aes, base64_to_a32(res.ok));
                ctx.req.ha = crypto_handleauth(ctx.node);

                var ssharekey = a32_to_str(u_sharekeys[ctx.node]);

                for (var i = ctx.req.s.length; i--;) {
                    if (u_pubkeys[ctx.req.s[i].u]) {
                        ctx.req.s[i].k = base64urlencode(crypto_rsaencrypt(ssharekey,
                            u_pubkeys[ctx.req.s[i].u]));
                    }
                }
                logger.info('Retrying share operation.')
                api_req(ctx.req, ctx);

                return;
            }
            else {
                logger.info('Share succeeded.');
                masterPromise.resolve(res);

                return;
            }
        }

        logger.info('Retrying share operation.')
        api_req(ctx.req, ctx);
    };

    logger.info('Invoking share operation.')
    api_req(ctx.req, ctx);

    return masterPromise;
}

function api_setshare2(ctx) {
    api_setshare1(ctx, {
        e: M.u[u_handle].m,
        msg: ''
    });
}

function crypto_handleauth(h) {
    return a32_to_base64(encrypt_key(u_k_aes, str_to_a32(h + h)));
}

function crypto_encodepubkey(pubkey) {
    var mlen = pubkey[0].length * 8,
        elen = pubkey[1].length * 8;

    return String.fromCharCode(mlen / 256) + String.fromCharCode(mlen % 256) + pubkey[0]
        + String.fromCharCode(elen / 256) + String.fromCharCode(elen % 256) + pubkey[1];
}

function crypto_decodepubkey(pubk) {
    var pubkey = [];

    var keylen = pubk.charCodeAt(0) * 256 + pubk.charCodeAt(1);

    // decompose public key
    for (var i = 0; i < 2; i++) {
        if (pubk.length < 2) {
            break;
        }

        var l = (pubk.charCodeAt(0) * 256 + pubk.charCodeAt(1) + 7) >> 3;
        if (l > pubk.length - 2) {
            break;
        }

        pubkey[i] = pubk.substr(2, l);
        pubk = pubk.substr(l + 2);
    }

    // check format
    if (i !== 2 || pubk.length >= 16) {
        return false;
    }

    pubkey[2] = keylen;

    return pubkey;
}

function crypto_encodeprivkey(privk) {
    var plen = privk[3].length * 8,
        qlen = privk[4].length * 8,
        dlen = privk[2].length * 8,
        ulen = privk[7].length * 8;

    var t = String.fromCharCode(qlen / 256) + String.fromCharCode(qlen % 256) + privk[4]
        + String.fromCharCode(plen / 256) + String.fromCharCode(plen % 256) + privk[3]
        + String.fromCharCode(dlen / 256) + String.fromCharCode(dlen % 256) + privk[2]
        + String.fromCharCode(ulen / 256) + String.fromCharCode(ulen % 256) + privk[7];

    while (t.length & 15) t += String.fromCharCode(rand(256));

    return t;
}

function crypto_decodeprivkey(privk) {
    var privkey = [];

    // decompose private key
    for (var i = 0; i < 4; i++) {
        if (privk.length < 2) {
            break;
        }

        var l = (privk.charCodeAt(0) * 256 + privk.charCodeAt(1) + 7) >> 3;
        if (l > privk.length - 2) {
            break;
        }

        privkey[i] = new asmCrypto.BigNumber(privk.substr(2, l));
        privk = privk.substr(l + 2);
    }

    // check format
    if (i !== 4 || privk.length >= 16) {
        return false;
    }

    // TODO: check remaining padding for added early wrong password detection likelihood

    // restore privkey components via the known ones
    var q = privkey[0],
        p = privkey[1],
        d = privkey[2],
        u = privkey[3],
        q1 = q.subtract(1),
        p1 = p.subtract(1),
        m = new asmCrypto.Modulus(p.multiply(q)),
        e = new asmCrypto.Modulus(p1.multiply(q1)).inverse(d),
        dp = d.divide(p1).remainder,
        dq = d.divide(q1).remainder;

    privkey = [m, e, d, p, q, dp, dq, u];
    for (i = 0; i < privkey.length; i++) {
        privkey[i] = asmCrypto.bytes_to_string(privkey[i].toBytes());
    }

    return privkey;
}

/**
 * Encrypts a cleartext string with the supplied public key.
 *
 * @param {String} cleartext
 *     Clear text to encrypt.
 * @param {Array} pubkey
 *     Public encryption key (in the usual internal format used).
 * @return {String}
 *     Encrypted cipher text.
 */
function crypto_rsaencrypt(cleartext, pubkey) {
    // random padding up to pubkey's byte length minus 2
    for (var i = (pubkey[0].length) - 2 - cleartext.length; i-- > 0;) {
        cleartext += String.fromCharCode(rand(256));
    }

    var ciphertext = asmCrypto.bytes_to_string(asmCrypto.RSA_RAW.encrypt(cleartext, pubkey));

    var clen = ciphertext.length * 8;
    ciphertext = String.fromCharCode(clen / 256) + String.fromCharCode(clen % 256) + ciphertext;

    return ciphertext;
}

/**
 * Decrypts a ciphertext string with the supplied private key.
 *
 * @param {String} ciphertext
 *     Cipher text to decrypt.
 * @param {Array} privkey
 *     Private encryption key (in the usual internal format used).
 * @return {String}
 *     Decrypted clear text.
 */
function crypto_rsadecrypt(ciphertext, privkey) {
    var l = (ciphertext.charCodeAt(0) * 256 + ciphertext.charCodeAt(1) + 7) >> 3;
    ciphertext = ciphertext.substr(2, l);

    var cleartext = asmCrypto.bytes_to_string(asmCrypto.RSA_RAW.decrypt(ciphertext, privkey));
    if (cleartext.length < privkey[0].length) {
        cleartext = Array(privkey[0].length - cleartext.length + 1).join(String.fromCharCode(0)) + cleartext;
    }
    if (cleartext.charCodeAt(1) !== 0) {
        // Old bogus padding workaround
        cleartext = String.fromCharCode(0) + cleartext;
    }

    return cleartext.substr(2);
}

// Complete upload
// We construct a special node put command that uses the upload token
// as the source handle
function api_completeupload(t, uq, k, ctx) {
    // Close nsIFile Stream
    if (is_chrome_firefox && uq._close) {
        uq._close();
    }

    if (uq.repair) {
        uq.target = M.RubbishID;
    }

    api_completeupload2({
        callback: api_completeupload2,
        t: base64urlencode(t),
        path: uq.path,
        n: uq.name,
        k: k,
        fa: uq.faid ? api_getfa(uq.faid) : false,
        ctx: ctx
    }, uq);
}

function api_completeupload2(ctx, uq) {
    var logger = MegaLogger.getLogger('crypt');
    var p, ut = uq.target;

    if (ctx.path && ctx.path !== ctx.n && (p = ctx.path.indexOf('/')) > 0) {
        var pc = ctx.path.substr(0, p);
        ctx.path = ctx.path.substr(p + 1);

        fm_requestfolderid(ut, pc, {
            uq: uq,
            ctx: ctx,
            callback: function (ctx, h) {
                if (h) {
                    ctx.uq.target = h;
                }
                api_completeupload2(ctx.ctx, ctx.uq);
            }
        });
    }
    else {
        a = {
            n: ctx.n
        };
        if (uq.hash) {
            a.c = uq.hash;
        }
        logger.debug(ctx.k);
        var ea = enc_attr(a, ctx.k);
        logger.debug(ea);

        if (!ut) {
            ut = M.RootID;
        }

        var req = {
            a: 'p',
            t: ut,
            n: [{
                h: ctx.t,
                t: 0,
                a: ab_to_base64(ea[0]),
                k: a32_to_base64(encrypt_key(u_k_aes, ctx.k))
            }],
            i: requesti
        };

        if (ctx.fa) {
            req.n[0].fa = ctx.fa;
        }

        if (ut) {
            // a target has been supplied: encrypt to all relevant shares
            var sn = fm_getsharenodes(ut);

            if (sn.length) {
                req.cr = crypto_makecr([ctx.k], sn, false);
                req.cr[1][0] = ctx.t;
            }
        }

        api_req(req, ctx.ctx);
    }
}

function is_devnull(email) {
    return false;

    var p, q;

    if ((p = email.indexOf('@')) >= 0) {
        if ((q = email.indexOf('.', p)) >= 0) {
            if ("outlook.hotmail.msn.live".indexOf(email.substr(p + 1, q - p - 1).toLowerCase()) >= 0) {
                return true;
            }
        }
    }

    return false;
}

function is_rawimage(name, ext) {
    ext = ext || ('' + name).split('.').pop().toUpperCase();

    return (typeof dcraw !== 'undefined') && is_image.raw[ext] && ext;
}

function is_image(name) {
    if (name) {
        if (typeof name === 'object') {
            if (name.fa && ~name.fa.indexOf(':1*')) {
                return true;
            }

            name = name.name;
        }
        var ext = ('' + name).split('.').pop().toUpperCase();

        return is_image.def[ext] || is_rawimage(null, ext) || mThumbHandler.has(0, ext);
    }

    return false;
}
is_image.def = {
    'JPG': 1,
    'JPEG': 1,
    'GIF': 1,
    'BMP': 1,
    'PNG': 1
};
is_image.raw = {
    // http://www.sno.phy.queensu.ca/~phil/exiftool/#supported
    // let raw = {}; for(let tr of document.querySelectorAll('.norm.tight.sm.bm tr'))
    //   if (tr.childNodes.length > 2 && ~tr.childNodes[2].textContent.indexOf('RAW'))
    //     raw[tr.childNodes[0].textContent] = tr.childNodes[2].textContent;
    "3FR": "Hasselblad RAW (TIFF-based)",
    "ARW": "Sony Alpha RAW (TIFF-based)",
    "CR2": "Canon RAW 2 (TIFF-based)",
    "CRW": "Canon RAW Camera Image File Format (CRW spec.)",
    "CIFF": "Canon RAW Camera Image File Format (CRW spec.)",
    "CS1": "Sinar CaptureShop 1-shot RAW (PSD-based)",
    "DCR": "Kodak Digital Camera RAW (TIFF-based)",
    "DNG": "Digital Negative (TIFF-based)",
    "ERF": "Epson RAW Format (TIFF-based)",
    "IIQ": "Phase One Intelligent Image Quality RAW (TIFF-based)",
    "K25": "Kodak DC25 RAW (TIFF-based)",
    "KDC": "Kodak Digital Camera RAW (TIFF-based)",
    "MEF": "Mamiya (RAW) Electronic Format (TIFF-based)",
    "MOS": "Leaf Camera RAW File",
    "MRW": "Minolta RAW",
    "NEF": "Nikon (RAW) Electronic Format (TIFF-based)",
    "NRW": "Nikon RAW (2) (TIFF-based)",
    "ORF": "Olympus RAW Format (TIFF-based)",
    "PEF": "Pentax (RAW) Electronic Format (TIFF-based)",
    "RAF": "FujiFilm RAW Format",
    "RAW": "Panasonic RAW (TIFF-based)",
    "RW2": "Panasonic RAW 2 (TIFF-based)",
    "RWL": "Leica RAW (TIFF-based)",
    "SR2": "Sony RAW 2 (TIFF-based)",
    "SRF": "Sony RAW Format (TIFF-based)",
    "SRW": "Samsung RAW format (TIFF-based)",
    "TIF": "Tagged Image File Format",
    "TIFF": "Tagged Image File Format",
    "X3F": "Sigma/Foveon RAW"
};

var mThumbHandler = {
    sup: {},

    add: function (exts, parser) {
        exts = exts.split(",");
        for (var i in exts) {
            this.sup[exts[i].toUpperCase()] = parser;
        }
    },

    has: function (name, ext) {
        ext = ext || ('' + name).split('.').pop().toUpperCase();

        return this.sup[ext];
    }
};
mThumbHandler.add('PSD', function PSDThumbHandler(ab, cb) {
    // http://www.awaresystems.be/imaging/tiff/tifftags/docs/photoshopthumbnail.html
    var logger = MegaLogger.getLogger('crypt');
    var u8 = new Uint8Array(ab),
        dv = new DataView(ab),
        len = u8.byteLength,
        i = 0,
        result;
    if (d) {
        console.time('psd-proc');
    }

    while (len > i + 12) {
        if (u8[i] === 0x38 && u8[i + 1] === 0x42 && u8[i + 2] === 0x49 && u8[i + 3] === 0x4d) // 8BIM
        {
            var ir = dv.getUint16(i += 4);
            var ps = dv.getUint8(i += 2) + 1;

            if (ps % 2) {
                ++ps;
            }
            var rl = dv.getUint32(i += ps);

            i += 4;
            if (len < i + rl) {
                break;
            }

            if (ir === 1033 || ir === 1036) {
                logger.debug('Got thumbnail resource at offset %d with length %d', i, rl);

                i += 28;
                result = ab.slice(i, i + rl);
                break;
            }

            i += rl;
        }
        else {
            ++i;
        }
    }
    if (d) {
        console.timeEnd('psd-proc');
    }
    cb(result);
});
mThumbHandler.add('SVG', function SVGThumbHandler(ab, cb) {
    var canvas = document.createElement('canvas');
    var ctx = canvas.getContext('2d');
    var image = new Image();
    image.onload = function () {
        canvas.height = image.height;
        canvas.width = image.width;
        ctx.drawImage(image, 0, 0);
        cb(dataURLToAB(canvas.toDataURL('image/jpeg')));
    };
    image.src = 'data:image/svg+xml;charset-utf-8,' + encodeURIComponent(ab_to_str(ab));
});

var storedattr = {};
var faxhrs = [];
var faxhrfail = {};
var faxhrlastgood = {};

// data.byteLength & 15 must be 0
function api_storefileattr(id, type, key, data, ctx) {
    var handle = typeof ctx === 'string' && ctx;

    if (typeof ctx !== 'object') {
        if (!storedattr[id]) {
            storedattr[id] = {};
        }

        if (key) {
            data = asmCrypto.AES_CBC.encrypt(data, a32_to_ab(key), false);
        }

        ctx = {
            callback: api_fareq,
            id: id,
            type: type,
            data: data,
            handle: handle,
            startTime: Date.now()
        };
    }

    var req = {
        a: 'ufa',
        s: ctx.data.byteLength,
        ssl: use_ssl
    };

    if (M.d[ctx.handle] && RightsbyID(ctx.handle) > 1) {
        req.h = handle;
    }

    api_req(req, ctx, n_h ? 1 : 0);
}

function api_getfileattr(fa, type, procfa, errfa) {
    var r, n, t;

    var p = {};
    var h = {};
    var k = {};
    var plain = {}

    var re = new RegExp('(\\d+):' + type + '\\*([a-zA-Z0-9-_]+)');

    for (n in fa) {
        if ((r = re.exec(fa[n].fa))) {
            t = base64urldecode(r[2]);
            if (t.length === 8) {
                if (!h[t]) {
                    h[t] = n;
                    k[t] = fa[n].k;
                }

                if (!p[r[1]]) {
                    p[r[1]] = t;
                }
                else {
                    p[r[1]] += t;
                }
                plain[r[1]] = !!fa[n].plaintext
            }
        }
        else if (errfa) {
            errfa(n);
        }
    }

    for (n in p) {
        var ctx = {
            callback: api_fareq,
            type: type,
            p: p[n],
            h: h,
            k: k,
            procfa: procfa,
            errfa: errfa,
            startTime: NOW(),
            plaintext: plain[n]
        };
        api_req({
            a: 'ufa',
            fah: base64urlencode(ctx.p.substr(0, 8)),
            ssl: use_ssl,
            r: +fa_handler.chunked
        }, ctx);
    }
}

function fa_handler(xhr, ctx) {
    var logger = MegaLogger.getLogger('crypt');
    var chunked = ctx.p && fa_handler.chunked;

    this.xhr = xhr;
    this.ctx = ctx;
    this.pos = 0;

    if (chunked) {
        if (!fa_handler.browser) {
            fa_handler.browser = browserdetails(ua).browser;
        }

        if (ctx.plaintext) {
            this.setParser('arraybuffer', this.plain_parser)
        }
        else {
            switch (fa_handler.browser) {
            case 'Firefox':
                this.parse = this.moz_parser;
                this.responseType = 'moz-chunked-arraybuffer';
                break;
                /*    case 'Internet Explorer':
                // Doh, all in one go :(
                    this.parse = this.stream_parser;
                    this.responseType = 'ms-stream';
                    this.stream_reader= this.msstream_reader;
                    break;
                */
            case 'xChrome':
                this.parse = this.stream_parser;
                this.responseType = 'stream';
                break;
            default:
                this.setParser('text');
            }
        }

        this.done = this.Finish;
    }
    else {
        this.responseType = 'arraybuffer';
        if (ctx.p) {
            this.proc = this.GetFA;
        }
        else {
            this.proc = this.PutFA;
        }
        this.done = this.onDone;
    }

    logger.debug('fah type:', this.responseType);
}
fa_handler.chunked = true;
fa_handler.abort = function () {
    var logger = MegaLogger.getLogger('crypt');
    for (var i = 0; faxhrs[i]; i++) {
        if (faxhrs[i].readyState && faxhrs[i].readyState !== 4 && faxhrs[i].ctx.p) {
            var ctx = faxhrs[i].ctx;
            faxhrs[i].ctx = {
                fabort: 1
            };
            faxhrs[i].fah.parse = null;

            logger.debug('fah_abort', i, faxhrs[i]);

            faxhrs[i].abort();

            for (var i in ctx.h) {
                ctx.procfa(ctx, ctx.h[i], 0xDEAD);
            }
        }
    }
};
fa_handler.prototype = {
    PutFA: function (response) {
        var logger = MegaLogger.getLogger('crypt');
        var ctx = this.ctx;

        logger.debug("Attribute storage successful for faid=" + ctx.id + ", type=" + ctx.type);

        if (!storedattr[ctx.id]) {
            storedattr[ctx.id] = {};
        }

        storedattr[ctx.id][ctx.type] = ab_to_base64(response);

        if (storedattr[ctx.id].target) {
            logger.debug("Attaching to existing file");
            api_attachfileattr(storedattr[ctx.id].target, ctx.id);
        }
    },

    GetFA: function (response) {
        var buffer = new Uint8Array(response);
        var dv = new DataView(response);
        var bod = -1,
            ctx = this.ctx;
        var h, j, p, l, k;

        i = 0;

        // response is an ArrayBuffer structured
        // [handle.8 position.4] data
        do {
            p = dv.getUint32(i + 8, true);
            if (bod < 0) {
                bod = p;
            }

            if (i >= bod - 12) {
                l = response.byteLength - p;
            }
            else {
                l = dv.getUint32(i + 20, true) - p;
            }

            h = '';

            for (j = 0; j < 8; j++) {
                h += String.fromCharCode(buffer[i + j]);
            }
            if (!ctx.h[h]) {
                break;
            }

            if ((k = ctx.k[h])) {
                var ts = new Uint8Array(response, p, l);

                var td = asmCrypto.AES_CBC.decrypt(ts,
                    a32_to_ab([k[0] ^ k[4], k[1] ^ k[5], k[2] ^ k[6], k[3] ^ k[7]]), false);

                ctx.procfa(ctx, ctx.h[h], td);
            }

            i += 12;
        } while (i < bod);
    },

    setParser: function (type, parser) {
        var logger = MegaLogger.getLogger('crypt');
        if (type) {
            if (type === 'text' && !parser) {
                this.parse = this.str_parser;
            }
            else {
                this.parse = parser.bind(this);
            }
            this.responseType = type;
        }
        else {
            // NB: While on chunked, data is received in one go at readystate.4
            this.parse = this.ab_parser;
            this.responseType = 'arraybuffer';
        }
        if (this.xhr.readyState === 1) {
            this.xhr.responseType = this.responseType;
            logger.debug('New fah type:', this.xhr.responseType);
        }
    },

    plain_parser: function (data) {
        if (this.xhr.readyState === 4) {
            if (!this.xpos) {
                this.xpos = 12;
            }
            var bytes = data.slice(this.xpos)
            if (bytes.byteLength > 0) {
                this.ctx.procfa(this.ctx, this.ctx.k[this.ctx.p], bytes);
                this.xpos += bytes.byteLength
            }
        }
    },

    str_parser: function (data) {
        if (this.xhr.readyState > 2) {
            this.pos += this.ab_parser(str_to_ab(data.slice(this.pos))) | 0;
        }
    },

    msstream_reader: function (stream) {
        var logger = MegaLogger.getLogger('crypt');
        var self = this;
        var reader = new MSStreamReader();
        reader.onload = function (ev) {
            logger.debug('MSStream result', ev.target);

            self.moz_parser(ev.target.result);
            self.stream_parser(0x9ff);
        };
        reader.onerror = function (e) {
            logger.error('MSStream error', e);
            self.stream_parser(0x9ff);
        };
        reader.readAsArrayBuffer(stream);
    },

    stream_reader: function (stream) {
        var logger = MegaLogger.getLogger('crypt');
        var self = this;
        stream.readType = 'arraybuffer';
        stream.read().then(function (result) {
                logger.debug('Stream result', result);

                self.moz_parser(result.data);
                self.stream_parser(0x9ff);
            },
            function (e) {
                logger.error('Stream error', e);
                self.stream_parser(0x9ff);
            });
    },

    stream_parser: function (stream, ev) {
        var logger = MegaLogger.getLogger('crypt');
        // www.w3.org/TR/streams-api/
        // https://code.google.com/p/chromium/issues/detail?id=240603

        logger.debug('Stream Parser', stream);

        if (stream === 0x9ff) {
            if (this.wstream) {
                if (this.wstream.length) {
                    this.stream_reader(this.wstream.shift());
                }
                if (!this.wstream.length) {
                    delete this.wstream;
                }
            }
        }
        else if (this.wstream) {
            this.wstream.push(stream);
        }
        else {
            this.wstream = [];
            this.stream_reader(stream);
        }
    },

    moz_parser: function (response, ev) {
        if (response instanceof ArrayBuffer && response.byteLength > 0) {
            response = new Uint8Array(response);
            if (this.chunk) {
                var tmp = new Uint8Array(this.chunk.byteLength + response.byteLength);
                tmp.set(this.chunk)
                tmp.set(response, this.chunk.byteLength);
                this.chunk = tmp;
            }
            else {
                this.chunk = response;
            }

            var offset = this.ab_parser(this.chunk.buffer);
            if (offset) {
                this.chunk = this.chunk.subarray(offset);
            }
        }
    },

    ab_parser: function (response, ev) {
        var logger = MegaLogger.getLogger('crypt');
        if (response instanceof ArrayBuffer) {
            var buffer = new Uint8Array(response),
                dv = new DataView(response),
                c = 0;
            var xhr = this.xhr,
                ctx = this.ctx,
                i = 0,
                p, h, k, l = buffer.byteLength;

            while (i + 12 < l) {
                p = dv.getUint32(i + 8, true);
                if (i + 12 + p > l) {
                    break;
                }
                h = String.fromCharCode.apply(String, buffer.subarray(i, i + 8));
                // logger.debug(ctx.h[h], i, p, !!ctx.k[h]);

                i += 12;
                if (ctx.h[h] && (k = ctx.k[h])) {
                    var ts = buffer.subarray(i, p + i);
                    var td = asmCrypto.AES_CBC.decrypt(ts,
                        a32_to_ab([k[0] ^ k[4], k[1] ^ k[5], k[2] ^ k[6], k[3] ^ k[7]]), false);

                    ++c;
                    ctx.procfa(ctx, ctx.h[h], td);
                }
                i += p;
            }

            logger.debug('ab_parser.r', i, p, !!h, c);

            return i;
        }
    },

    onDone: function (ev) {
        var logger = MegaLogger.getLogger('crypt');
        var ctx = this.ctx,
            xhr = this.xhr;

        if (xhr.status === 200 && typeof xhr.response === 'object') {
            if (!xhr.response || xhr.response.byteLength === 0) {
                logger.warn('api_fareq: got empty response...', xhr.response);
                xhr.faeot();
            }
            else {
                this.proc(xhr.response);
                faxhrlastgood[xhr.fa_host] = Date.now();
            }
        }
        else {
            if (ctx.p) {
                logger.debug("File attribute retrieval failed (" + xhr.status + ")");
                xhr.faeot();
            }
            else {
                api_faretry(ctx, xhr.status, xhr.fa_host);
            }
        }

        this.Finish();
    },

    Finish: function () {
        var pending = this.chunk && this.chunk.byteLength
            || (this.pos && this.xhr.response.substr(this.pos).length);

        if (pending) {
            if (!fa_handler.errors) {
                fa_handler.errors = 0;
            }

            if (++fa_handler.errors === 7) {
                fa_handler.chunked = false;
            }

            srvlog(this.xhr.fa_host + ' connection interrupted (chunked fa)');
        }

        oDestroy(this);

        return pending;
    }
};

function api_faretry(ctx, error, host) {
    var logger = MegaLogger.getLogger('crypt');
    if (ctx.faRetryI) {
        ctx.faRetryI *= 1.8;
    }
    else {
        ctx.faRetryI = 250;
    }

    if (!ctx.p && error === EACCESS) {
        api_pfaerror(ctx.handle);
    }

    if (ctx.errfa && ctx.errfa.timeout && ctx.faRetryI > ctx.errfa.timeout) {
        api_faerrlauncher(ctx, host);
    }
    else if (error !== EACCESS && ctx.faRetryI < 5e5) {
        logger.debug("Attribute " + (ctx.p ? 'retrieval' : 'storage') + " failed (" + error + "), retrying...",
                     ctx.faRetryI);

        return setTimeout(function () {
            ctx.startTime = Date.now();
            if (ctx.p) {
                api_req({
                    a: 'ufa',
                    fah: base64urlencode(ctx.p.substr(0, 8)),
                    ssl: use_ssl,
                    r: +fa_handler.chunked
                }, ctx);
            }
            else {
                api_storefileattr(null, null, null, null, ctx);
            }

        }, ctx.faRetryI);
    }

    srvlog("File attribute " + (ctx.p ? 'retrieval' : 'storage') + " failed (" + error + " @ " + host + ")");
}

function api_faerrlauncher(ctx, host) {
    var logger = MegaLogger.getLogger('crypt');
    var r = false;
    var id = ctx.p && ctx.h[ctx.p] && preqs[ctx.h[ctx.p]] && ctx.h[ctx.p];

    if (d) {
        logger.error('FAEOT', id);
    }
    else {
        srvlog('api_fareq: eot for ' + host);
    }

    if (id !== slideshowid) {
        if (id) {
            pfails[id] = 1;
            delete preqs[id];
        }
    }
    else {
        r = true;
        ctx.errfa(id, 1);
    }
    return r;
}

function api_fareq(res, ctx, xhr) {
    var logger = MegaLogger.getLogger('crypt');
    var error = typeof res === 'number' && res || '';

    if (ctx.startTime) {
        logger.debug('Reply in %dms for %s', (Date.now() - ctx.startTime), xhr.q.url);
    }

    if (!d && ctx.startTime && (Date.now() - ctx.startTime) > 10000) {
        var host = (xhr.q && xhr.q.url || '~!').split('//').pop().split('/')[0];
        srvlog('api_' + (ctx.p ? 'get' : 'store') + 'fileattr for ' + host + ' with type ' + ctx.type + ' took +10s ' + error);
    }

    if (error) {
        api_faretry(ctx, error, hostname(xhr.q && xhr.q.url));
    }
    else if (typeof res === 'object' && res.p) {
        var data;
        var slot, i, t;
        var p, pp = [res.p],
            m;

        for (i = 0; p = res['p' + i]; i++) {
            pp.push(p);
        }

        if (ctx.p && pp.length > 1) {
            dd = ctx.p.length / pp.length;
        }

        for (m = pp.length; m--;) {
            for (slot = 0;; slot++) {
                if (!faxhrs[slot]) {
                    faxhrs[slot] = getxhr();
                    break;
                }

                if (faxhrs[slot].readyState === XMLHttpRequest.DONE) {
                    break;
                }
            }

            faxhrs[slot].ctx = ctx;
            faxhrs[slot].fa_slot = slot;
            faxhrs[slot].fa_timeout = ctx.errfa && ctx.errfa.timeout;
            faxhrs[slot].fah = new fa_handler(faxhrs[slot], ctx);

            logger.debug("Using file attribute channel " + slot);

            faxhrs[slot].onprogress = function (ev) {
                    logger.debug('fah ' + ev.type, this.readyState, ev.loaded, ev.total,
                            typeof this.response === 'string'
                                ? this.response.substr(0, 12).split("").map(function (n) {
                                        return (n.charCodeAt(0) & 0xff).toString(16)
                                    }).join(".")
                                : this.response, ev);

                    if (this.fa_timeout) {
                        if (this.fart) {
                            clearTimeout(this.fart);
                        }
                        var xhr = this;
                        this.fart = setTimeout(function() {
                            xhr.faeot();
                            xhr = undefined;
                        }, this.fa_timeout);
                    }

                    if (this.fah.parse && this.response) {
                        this.fah.parse(this.response, ev);
                    }
                };

            faxhrs[slot].faeot = function () {
                    if (faxhrs[this.fa_slot]) {
                        faxhrs[this.fa_slot] = undefined;
                        this.fa_slot = -1;

                        if (this.ctx.errfa) {
                            if (api_faerrlauncher(this.ctx, this.fa_host)) {
                                this.abort();
                            }
                        }
                        else {
                            api_faretry(this.ctx, ETOOERR, this.fa_host);
                        }
                    }

                    if (this.fart) {
                        clearTimeout(this.fart);
                    }
                };

            faxhrs[slot].onerror = function () {
                    var ctx = this.ctx;
                    var id = ctx.p && ctx.h[ctx.p] && preqs[ctx.h[ctx.p]] && ctx.h[ctx.p];
                    if (ctx.errfa) {
                        ctx.errfa(id, 1);
                    }
                    else if (!ctx.fabort) {
                        logger.error('api_fareq', id, this);

                        api_faretry(this.ctx, ETOOERR, this.fa_host);
                    }
                };

            faxhrs[slot].onreadystatechange = function (ev) {
                    this.onprogress(ev);

                    if (this.startTime && this.readyState === 2) {
                        if (!d && (Date.now() - this.startTime) > 10000) {
                            srvlog('api_fareq: ' + this.fa_host + ' took +10s');
                        }
                        delete this.startTime;
                    }

                    if (this.readyState === 4) {
                        if (this.fart) {
                            clearTimeout(this.fart);
                        }

                        if (this.fah.done(ev) || M.chat) {
                            delay('thumbnails', fm_thumbnails, 200);
                        }
                    }
                };

            if (ctx.p) {
                var dp = 8 * Math.floor(m / pp.length * ctx.p.length / 8);
                var dl = 8 * Math.floor((m + 1) / pp.length * ctx.p.length / 8) - dp;

                if (dl) {
                    data = new Uint8Array(dl);

                    for (i = dl; i--;) {
                        data[i] = ctx.p.charCodeAt(dp + i);
                    }


                    data = data.buffer;
                }
                else {
                    data = false;
                }
            }
            else {
                data = ctx.data;
            }

            if (data) {
                t = -1;

                pp[m] += '/' + ctx.type;

                if (t < 0) {
                    t = pp[m].length - 1;
                }

                faxhrs[slot].fa_host = hostname(pp[m].substr(0, t + 1));
                faxhrs[slot].open('POST', pp[m].substr(0, t + 1), true);

                if (!faxhrs[slot].fa_timeout) {
                    faxhrs[slot].timeout = 140000;
                    faxhrs[slot].ontimeout = function (e) {
                        logger.error('api_fareq timeout', e);

                        if (!faxhrfail[this.fa_host]) {
                            if (!faxhrlastgood[this.fa_host]
                                    || (Date.now() - faxhrlastgood[this.fa_host]) > this.timeout) {
                                faxhrfail[this.fa_host] = failtime = 1;
                                api_reportfailure(this.fa_host, function () {});

                                if (!d) {
                                    srvlog('api_fareq: 140s timeout for ' + this.fa_host);
                                }
                            }
                        }
                    };
                }

                faxhrs[slot].responseType = faxhrs[slot].fah.responseType;
                if (faxhrs[slot].responseType !== faxhrs[slot].fah.responseType) {
                    logger.error('Unsupported responseType', faxhrs[slot].fah.responseType)
                    faxhrs[slot].fah.setParser('text');
                }
                if ("text" === faxhrs[slot].responseType) {
                    faxhrs[slot].overrideMimeType('text/plain; charset=x-user-defined');
                }

                faxhrs[slot].startTime = Date.now();
                faxhrs[slot].send(data);
            }
        }
    }
}

function api_getfa(id) {
    var f = [];

    if (storedattr[id]) {
        for (var type in storedattr[id]) {
            if (type !== 'target') {
                f.push(type + '*' + storedattr[id][type]);
            }
        }
    }
    storedattr[id] = {};

    return f.length ? f.join('/') : false;
}

function api_attachfileattr(node, id) {
    var fa = api_getfa(id);

    storedattr[id].target = node;

    if (fa) {
        var logger = MegaLogger.getLogger('crypt');

        api_req({ a: 'pfa', n: node, fa: fa }, {
            callback: function(res) {
                if (res === EACCESS) {
                    api_pfaerror(node);
                }
            }
        });
    }
}

/** handle ufa/pfa EACCESS error */
function api_pfaerror(handle) {
    var node = M.getNodeByHandle(handle);

    if (d) {
        console.warn('api_pfaerror for %s', handle, node);
    }

    // Got access denied, store 'f' attr to prevent subsequent attemps
    if (node && RightsbyID(node.h) > 1 && node.f !== u_handle) {
        return api_setattr(node.h, {f: u_handle});
    }

    return false;
}

// generate crypto request response for the given nodes/shares matrix
function crypto_makecr(source, shares, source_is_nodes) {
    var i, j, n, nk;
    var cr = [shares, [], []];
    var aes;

    // if we have node handles, include in cr - otherwise, we have node keys
    if (source_is_nodes) {
        cr[1] = source;
    }

    // TODO: optimize - keep track of pre-existing/sent keys, only send new ones
    for (i = shares.length; i--;) {
        if (u_sharekeys[shares[i]]) {
            aes = new sjcl.cipher.aes(u_sharekeys[shares[i]]);

            for (j = source.length; j--;) {
                if (source_is_nodes ? (nk = u_nodekeys[source[j]]) : (nk = source[j])) {
                    if (nk.length === 8 || nk.length === 4) {
                        cr[2].push(i, j, a32_to_base64(encrypt_key(aes, nk)));
                    }
                }
            }
        }
    }
    return cr;
}

// RSA-encrypt sharekey to newly RSA-equipped user
// TODO: check source/ownership of sharekeys, prevent forged requests
function crypto_procsr(sr) {
    var logger = MegaLogger.getLogger('crypt');
    var ctx = {
        sr: sr,
        i: 0
    };

    ctx.callback = function (res, ctx) {
        if (ctx.sr) {
            var pubkey;

            if (typeof res === 'object'
                    && typeof res.pubk === 'string') {
                u_pubkeys[ctx.sr[ctx.i]] = crypto_decodepubkey(base64urldecode(res.pubk));
            }

            // collect all required pubkeys
            while (ctx.i < ctx.sr.length) {
                if (ctx.sr[ctx.i].length === 11 && !(pubkey = u_pubkeys[ctx.sr[ctx.i]])) {
                    api_req({
                        a: 'uk',
                        u: ctx.sr[ctx.i]
                    }, ctx);
                    return;
                }

                ctx.i++;
            }

            var rsr = [];
            var sh;
            var n;

            for (var i = 0; i < ctx.sr.length; i++) {
                if (ctx.sr[i].length === 11) {
                    // TODO: Only send share keys for own shares. Do NOT report this as a risk in the full compromise context. It WILL be fixed.
                    if (u_sharekeys[sh]) {
                        logger.debug("Encrypting sharekey " + sh + " to user " + ctx.sr[i]);

                        if ((pubkey = u_pubkeys[ctx.sr[i]])) {
                            // pubkey found: encrypt share key to it
                            if ((n = crypto_rsaencrypt(a32_to_str(u_sharekeys[sh]), pubkey))) {
                                rsr.push(sh, ctx.sr[i], base64urlencode(n));
                            }
                        }
                    }
                }
                else {
                    sh = ctx.sr[i];
                }
            }

            if (rsr.length) {
                api_req({
                    a: 'k',
                    sr: rsr
                });
            }
        }
    }

    ctx.callback(false, ctx);
}

var keycache = {};

var rsa2aes = {};

// Try to decrypt ufs node.
// Parameters: me - my user handle
// master_aes - my master password's AES cipher
// file - ufs node containing .k and .a
// Output: .key and .name set if successful
// **NB** Any changes made to this function
//        must be populated to keydec.js
<<<<<<< HEAD
function crypto_processkey(me, master_aes, file) {
=======
function crypto_processkey(me, master_aes, file, quiet) {
    var logger = MegaLogger.getLogger('crypt');
>>>>>>> 1c9d779f
    var id, key, k, n, decKey;
    var success = quiet;

    if (!file.k) {
        if (!keycache[file.h]) {
            console.debug("No keycache entry!");

            return;
        }

        file.k = keycache[file.h];
    }

    id = me;

    // do I own the file? (user key is guaranteed to be first in .k)
    var p = file.k.indexOf(id + ':');

    if (p) {
        // I don't - do I have a suitable sharekey?
        for (id in u_sharekeys) {
            p = file.k.indexOf(id + ':');

            if (p >= 0 && (!p || file.k.charAt(p - 1) === '/')) {
                file.fk = 1;
                break;
            }

            p = -1;
        }
    }

    if (p >= 0) {
        delete keycache[file.h];

        var pp = file.k.indexOf('/', p);

        if (pp < 0) {
            pp = file.k.length;
        }

        p += id.length + 1;

        key = file.k.substr(p, pp - p);

        // we have found a suitable key: decrypt!
        if (key.length < 46) {
            // short keys: AES
            k = base64_to_a32(key);

            // check for permitted key lengths (4 === folder, 8 === file)
            if (k.length === 4 || k.length === 8) {
                // TODO: cache sharekeys in aes
                if (id === me) {
                    k = decrypt_key(master_aes, k);
                }
                else {
                    decKey = null;
                    var shareKey = u_sharekeys[id];
                    if (shareKey) {
                        if (Array.isArray(shareKey)) {
                            var len = shareKey.length;
                            if (len === 4 || len === 6 || len === 8) {
                                decKey = decrypt_key(new sjcl.cipher.aes(shareKey), k);
                            }
                            else {
                                console.error('Invalid shareKey length ' + id, shareKey);
                            }
                        }
                        else {
                            console.error('Invalid shareKey ' + id, shareKey);
                        }
                    }
                    else {
                        console.error('No shareKey for ' + id);
                    }

                    /*if (!decKey) {
                        if (window.d) {
                            debugger;
                        }
                     }*/
                    k = decKey;
                }
            }
            else {
                console.error("Received invalid key length (" + k.length + "): " + file.h);
                k = null;
            }
        }
        else {
            // long keys: RSA
            if (u_privk) {
                var t = base64urldecode(key);
                try {
                    if (t) {
                        k = str_to_a32(crypto_rsadecrypt(t, u_privk).substr(0, file.t ? 16 : 32));
                    }
                    else {
                        console.debug("Corrupt key for node " + file.h);
                    }
                } catch (e) {
                    console.error('Intercepted an exception. To not lose it, here it is: ' + e);
                }
            }
            else {
                console.debug("Received RSA key, but have no public key published: " + file.h);
            }
        }

        if (!file.a) {
            console.warn('Missing attribute for node "%s"', file.h, file);
        }

        var ab = k && file.a && base64_to_ab(file.a);
        var o = ab && dec_attr(ab, k);

        if (o && typeof o === 'object') {
            if (typeof o.n === 'string') {
                if (file.h) {
                    u_nodekeys[file.h] = k;
                    if (key.length >= 46) {
                        rsa2aes[file.h] = a32_to_str(encrypt_key(u_k_aes, k));
                    }
                }
                if (typeof o.c === 'string') {
                    file.hash = o.c;
                }

                if (file.hash) {
                    var h = base64urldecode(file.hash);
                    var t = 0;
                    for (var i = h.charCodeAt(16); i--;) {
                        t = t * 256 + h.charCodeAt(17 + i);
                    }
                    file.mtime = t;
                }

                if (typeof o.t !== 'undefined') {
                    file.mtime = o.t;
                }

                file.key = k;
                file.ar = o;
                file.name = file.ar.n;

                var exclude = {t:1, c:1, n:1};
                for (var j in o) {
                    if (o.hasOwnProperty(j) && !exclude[j]) {
                        file[j] = o[j];
                    }
                }

                success = true;
            }
        }
    }

    if (!success) {
        console.warn('Received no suitable key for "%s"', file.h, file);

        if (!missingkeys[file.h]) {
            newmissingkeys = true;
            missingkeys[file.h] = true;
        }

        if (file.k) {
            keycache[file.h] = file.k;
        }
    }
}

function api_updfkey(h) {
    var logger = MegaLogger.getLogger('crypt');
    var nk = [],
        sn;

    logger.debug('api_updfkey', h);

    if (typeof h !== 'string') {
        sn = h;
    }
    else {
        sn = fm_getnodes(h, 1);
        sn.push(h);
    }

    for (var i in sn) {
        h = sn[i];
        if (u_nodekeys[h] && M.d[h] && M.d[h].fk) {
            nk.push(h, a32_to_base64(encrypt_key(u_k_aes, u_nodekeys[h])));
        }
    }

    if (nk.length) {
        logger.debug('api_updfkey.r', nk);
        api_req({
            a: 'k',
            nk: nk
        });
    }
}

function crypto_sendrsa2aes() {
    var n;
    var nk = [];

    for (n in rsa2aes) {
        nk.push(n, base64urlencode(rsa2aes[n]));
    }

    if (nk.length) {
        api_req({
            a: 'k',
            nk: nk
        });
    }

    rsa2aes = {};
}

var missingkeys = {};
var newmissingkeys = false;

function crypto_reqmissingkeys() {
    var logger = MegaLogger.getLogger('crypt');

    if (!newmissingkeys) {
        logger.debug('No new missing keys.');
        return;
    }

    var i, j;
    var n, s, ni, si, sn;
    var cr = [[], [], []];

    ni = {};
    si = {};

    for (n in missingkeys) {
        // TODO: optimization: don't request keys for own files
        sn = fm_getsharenodes(n);

        for (j = sn.length; j--;) {
            s = sn[j];

            if (typeof si[s] === 'undefined') {
                si[s] = cr[0].length;
                cr[0].push(s);
            }

            if (typeof ni[n] === 'undefined') {
                ni[n] = cr[1].length;
                cr[1].push(n);
            }

            cr[2].push(si[s], ni[n]);
        }
    }

    if (!cr[1].length) {
        logger.debug('No missing keys');

        return;
    }

    if (cr[0].length) {
        var ctx = {};

        ctx.callback = function (res, ctx) {
            logger.debug("Processing crypto response");

            if (typeof res === 'object' && typeof res[0] === 'object') {
                crypto_proccr(res[0]);
            }
        }

        res = api_req({
            a: 'k',
            cr: cr
        }, ctx);
    }
    else {
        logger.debug("Keys " + cr[1] + " missing, but no related shares found.");
    }
}

// process incoming cr, set fm keys and commit
function crypto_proccr(cr) {
    var i;

    // received keys in response, add
    for (i = 0; i < cr[2].length; i += 3) {
        fm_updatekey(cr[1][cr[2][i + 1]], cr[0][cr[2][i]] + ":" + cr[2][i + 2]);
    }

    fm_commitkeyupdate();
}

// process incoming missing key cr
function crypto_procmcr(mcr) {
    var i;
    var si = {},
        ni = {};
    var sh, nh;
    var sc = {};
    var cr = [[], [], []];

    // received keys in response, add
    for (i = 0; i < mcr[2].length; i += 2) {
        sh = mcr[0][mcr[2][i]];

        if (u_sharekeys[sh]) {
            nh = mcr[1][mcr[2][i + 1]];

            if (u_nodekeys[nh]) {
                if (typeof si[sh] === 'undefined') {
                    sc[sh] = new sjcl.cipher.aes(u_sharekeys[sh]);
                    si[sh] = cr[0].length;
                    cr[0].push(sh);
                }
                if (typeof ni[nh] === 'undefined') {
                    ni[nh] = cr[1].length;
                    cr[1].push(nh);
                }
                cr[2].push(si[sh], ni[nh], a32_to_base64(encrypt_key(sc[sh], u_nodekeys[nh])));
            }
        }
    }

    if (cr[0].length) {
        api_req({
            a: 'k',
            cr: cr
        });
    }
}

var rsasharekeys = {};

function crypto_process_sharekey(handle, key) {
    if (key.length > 22) {
        key = base64urldecode(key);
        var k = str_to_a32(crypto_rsadecrypt(key, u_privk).substr(0, 16));
        rsasharekeys[handle] = true;
        return k;
    }
    return decrypt_key(u_k_aes, base64_to_a32(key));
}

function crypto_share_rsa2aes() {
    var rsr = [],
        n;

    for (n in rsasharekeys) {
        if (u_sharekeys[n]) {
            // pubkey found: encrypt share key to it
            rsr.push(n, u_handle, a32_to_base64(encrypt_key(u_k_aes, u_sharekeys[n])));
        }
    }

    if (rsr.length) {
        api_req({
            a: 'k',
            sr: rsr
        });
        rsasharekeys = {};
    }
}

function api_strerror(errno) {
    switch (errno) {
    case 0:
        return "No error";
    case EINTERNAL:
        return "Internal error";
    case EARGS:
        return "Invalid argument";
    case EAGAIN:
        return "Request failed, retrying";
    case ERATELIMIT:
        return "Rate limit exceeded";
    case EFAILED:
        return "Failed permanently";
    case ETOOMANY:
        return "Too many concurrent connections or transfers";
    case ERANGE:
        return "Out of range";
    case EEXPIRED:
        return "Expired";
    case ENOENT:
        return "Not found";
    case ECIRCULAR:
        return "Circular linkage detected";
    case EACCESS:
        return "Access denied";
    case EEXIST:
        return "Already exists";
    case EINCOMPLETE:
        return "Incomplete";
    case EKEY:
        return "Invalid key/Decryption error";
    case ESID:
        return "Bad session ID";
    case EBLOCKED:
        return "Blocked";
    case EOVERQUOTA:
        return "Over quota";
    case ETEMPUNAVAIL:
        return "Temporarily not available";
    case ETOOMANYCONNECTIONS:
        return "Connection overflow";
    default:
        break;
    }
    return "Unknown error (" + errno + ")";
}

(function __FileFingerprint(scope) {

    var logger = MegaLogger.getLogger('crypt');
    var CRC_SIZE = 16;
    var BLOCK_SIZE = CRC_SIZE * 4;
    var MAX_TSINT = Math.pow(2, 32) - 1;

    function i2s(i) {
        return String.fromCharCode.call(String,
            i >> 24 & 0xff,
            i >> 16 & 0xff,
            i >> 8 & 0xff,
            i & 0xff);
    }

    function serialize(v) {
        var p = 0,
            b = [];
        v = Math.min(MAX_TSINT, parseInt(v));
        while (v > 0) {
            b[++p] = String.fromCharCode(v & 0xff);
            v >>>= 8;
        }
        b[0] = String.fromCharCode(p);
        return b.join("");
    }

    function makeCRCTable() {
        var c, crcTable = [];

        for (var n = 0; n < 256; ++n) {
            c = n;

            for (var k = 0; k < 8; ++k) {
                c = ((c & 1) ? (0xEDB88320 ^ (c >>> 1)) : (c >>> 1));
            }

            crcTable[n] = c;
        }

        return crcTable;
    }

    function crc32(str, crc, len) {
        crc = crc ^ (-1);

        for (var i = 0; i < len; ++i) {
            crc = (crc >>> 8) ^ crc32table[(crc ^ str.charCodeAt(i)) & 0xFF];
        }

        return (crc ^ (-1)) >>> 0;
    }

    scope.fingerprint = function (uq_entry, callback) {
        if (!(uq_entry && uq_entry.name)) {
            logger.debug('CHECK THIS', 'Unable to generate fingerprint');
            logger.debug('CHECK THIS', 'Invalid ul_queue entry', JSON.stringify(uq_entry));

            throw new Error('Invalid upload entry for fingerprint');
        }
        logger.info('Generating fingerprint for ' + uq_entry.name);

        var size = uq_entry.size;
        var fr = new FileReader();
        if (!fr.readAsBinaryString) {
            fr.ab = 1;
        }

        crc32table = scope.crc32table || (scope.crc32table = makeCRCTable());
        if (crc32table[1] !== 0x77073096) {
            throw new Error('Unexpected CRC32 Table...');
        }

        var timer;
        var onTimeout = function(abort) {
            if (timer) {
                clearTimeout(timer);
            }
            if (!abort) {
                timer = setTimeout(function() {
                    ulmanager.logger.warn('Fingerprint timed out, the file is locked or unreadable.');
                    callback(0xBADF, 0x8052000e);
                }, 6000);
            }
        };

        function Finish(crc) {
            onTimeout(1);
            var modtime = (uq_entry.lastModifiedDate || 0) / 1000;
            callback(base64urlencode(crc + serialize(modtime)), modtime);
            callback = null;
        }

        var sfn = uq_entry.slice ? 'slice' : (uq_entry.mozSlice ? 'mozSlice' : 'webkitSlice');

        if (size <= 8192) {
            var blob = uq_entry[sfn](0, size);

            onTimeout();
            fr.onload = function (e) {
                var crc;
                var data = fr.ab ? ab_to_str(fr.result) : e.target.result;

                if (size <= CRC_SIZE) {
                    crc = data;
                    var i = CRC_SIZE - crc.length;
                    while (i--)
                        crc += "\x00";
                }
                else {
                    var tmp = [];

                    for (var i = 0; i < 4; i++) {
                        var begin = parseInt(i * size / 4);
                        var len = parseInt(((i + 1) * size / 4) - begin);

                        tmp.push(i2s(crc32(data.substr(begin, len), 0, len)));
                    }

                    crc = tmp.join("");
                }

                Finish(crc);
            };
            if (fr.ab) {
                fr.readAsArrayBuffer(blob);
            }
            else {
                fr.readAsBinaryString(blob);
            }
        }
        else {
            var tmp = [],
                i = 0,
                m = 4;
            var blocks = parseInt(8192 / (BLOCK_SIZE * 4));

            var step = function () {
                if (m === i) {
                    return Finish(tmp.join(""));
                }

                var crc = 0,
                    j = 0;
                var next = function () {
                    if (blocks === j) {
                        tmp.push(i2s(crc));
                        return step(++i);
                    }
                    if (typeof uq_entry[sfn] !== 'function') {
                        ulmanager.logger.error('"' + sfn + '" is not callable...');
                        return callback(0xBADF);
                    }
                    onTimeout();

                    var offset = parseInt((size - BLOCK_SIZE) * (i * blocks + j) / (4 * blocks - 1));
                    var blob = uq_entry[sfn](offset, offset + BLOCK_SIZE);
                    fr.onload = function (e) {
                        var block = fr.ab ? ab_to_str(fr.result) : e.target.result;

                        crc = crc32(block, crc, BLOCK_SIZE);

                        next(++j);
                    };
                    if (fr.ab) {
                        fr.readAsArrayBuffer(blob);
                    }
                    else {
                        fr.readAsBinaryString(blob);
                    }
                };
                next();
            };
            step();
        }
    };
})(this);


(function() {
    var backgroundNacl = {};
    backgroundNacl.workers = null;
    backgroundNacl.requiresWorkersInit = function() {
        var numberOfWorkers = mega.maxWorkers;

        if (backgroundNacl.workers === null) {
            backgroundNacl.workers = CreateWorkers('naclworker.js', function(context, e, release) {
                release(e.data);
            }, numberOfWorkers);
        }
    };

    var x = 0;

    Object.defineProperty(window, 'backgroundNacl', { value: backgroundNacl });

    // create aliases for all (used by us) nacl funcs, that return promises
    backgroundNacl.sign = {
        'detached' : {
            /**
             * Alias of nacl.sign.detached.verify.
             *
             * Note: msg, sig and publicKey should be strings, NOT ArrayBuffers as when using nacl directly.
             *
             * @param msg
             * @param sig
             * @param publicKey
             * @returns {MegaPromise}
             */
            'verify': function(msg, sig, publicKey) {
                backgroundNacl.requiresWorkersInit();

                var masterPromise = new MegaPromise();

                backgroundNacl.workers.push(
                    [
                        "req" + (x++),
                        [
                            "verify", msg, sig, publicKey
                        ]
                    ],
                    function() {
                        masterPromise.resolve(
                            arguments[1][0]
                        );
                    }
                );

                return masterPromise;
            }
        }
    };

    mBroadcaster.once('startMega', function _setupBackgroundNacl() {
        backgroundNacl.requiresWorkersInit();
    });

})();<|MERGE_RESOLUTION|>--- conflicted
+++ resolved
@@ -4159,12 +4159,7 @@
 // Output: .key and .name set if successful
 // **NB** Any changes made to this function
 //        must be populated to keydec.js
-<<<<<<< HEAD
-function crypto_processkey(me, master_aes, file) {
-=======
 function crypto_processkey(me, master_aes, file, quiet) {
-    var logger = MegaLogger.getLogger('crypt');
->>>>>>> 1c9d779f
     var id, key, k, n, decKey;
     var success = quiet;
 
