window.URL = window.URL || window.webkitURL;
var have_ab = typeof ArrayBuffer != 'undefined' && typeof DataView != 'undefined';
var use_workers = have_ab && typeof Worker != 'undefined';

if (is_extension)
{
	var use_ssl = 0;
}
else
{
	if ((navigator.appVersion.indexOf('Safari') > 0) && (navigator.appVersion.indexOf('Version/5') > 0))
	{
		use_workers=false;
		have_ab=false;
	}

	var ssl_off = [ 'Firefox/14', 'Firefox/15', 'Firefox/17', 'Safari', 'Firefox/16' ];
	var ssl_opt = [ 'Chrome/' ];

	function ssl_needed()
	{
		for (var i = ssl_opt.length; i--; ) if (navigator.userAgent.indexOf(ssl_opt[i]) >= 0) return 0;
		for (var i = ssl_off.length; i--; ) if (navigator.userAgent.indexOf(ssl_off[i]) >= 0) return -1;
		return 1;
	}
	var use_ssl = ssl_needed();
	if (!use_ssl && localStorage.use_ssl) use_ssl = 1;
	else use_ssl++;
}

var chromehack = navigator.appVersion.indexOf('Chrome/');
chromehack = chromehack >= 0 && parseInt(navigator.appVersion.substr(chromehack+7)) > 21;

var EINTERNAL = -1;
var EARGS = -2;
var EAGAIN = -3;
var ERATELIMIT = -4;
var EFAILED = -5;
var ETOOMANY = -6;	// too many IP addresses
var ERANGE = -7;	// file packet out of range
var EEXPIRED = -8;

// FS access errors
var ENOENT = -9;
var ECIRCULAR = -10;
var EACCESS = -11;
var EEXIST = -12;
var EINCOMPLETE = -13;

// crypto errors
var EKEY = -14;

// user errors
var ESID = -15;
var EBLOCKED = -16;
var EOVERQUOTA = -17;
var ETEMPUNAVAIL = -18;
var ETOOMANYCONNECTIONS = -19;

// custom errors
var ETOOERR = -400;

function benchmark()
{
	var a = Array(1048577).join('a');

	var ab = str_to_ab(a);

	var ab8 = new Uint8Array(ab);

	var aes = new sjcl.cipher.aes([0,1,2,3]);

	t = new Date().getTime();
	for (var i = 16; i--; ) encrypt_ab_ctr(aes,ab8,[1,2],30000);
	t = new Date().getTime()-t;

	console.log((a.length*16/1024)/(t/1000) + " KB/s");
}

// compute final MAC from block MACs
function condenseMacs(macs,key)
{
	var i, aes, mac = [0,0,0,0];

	aes = new sjcl.cipher.aes([key[0],key[1],key[2],key[3]]);

	for (i = 0; i < macs.length; i++)
	{
		mac[0] ^= macs[i][0];
		mac[1] ^= macs[i][1];
		mac[2] ^= macs[i][2];
		mac[3] ^= macs[i][3];

		mac = aes.encrypt(mac);
	}

	return mac;
}

// convert user-supplied password array
function prepare_key(a)
{
	var i, j, r;
	var aes = [];
	var pkey = [0x93C467E3,0x7DB0C7A4,0xD1BE3F81,0x0152CB56];

	for (j = 0; j < a.length; j += 4)
	{
		key = [0,0,0,0];
		for (i = 0; i < 4; i++) if (i+j < a.length) key[i] = a[i+j];
		aes.push(new sjcl.cipher.aes(key));
	}

	for (r = 65536; r--; ) for (j = 0; j < aes.length; j++) pkey = aes[j].encrypt(pkey);

	return pkey;
}

// prepare_key with string input
function prepare_key_pw(password)
{
	return prepare_key(str_to_a32(password));
}

var b64 = "ABCDEFGHIJKLMNOPQRSTUVWXYZabcdefghijklmnopqrstuvwxyz0123456789-_=";
var b64a = b64.split('');

// unsubstitute standard base64 special characters, restore padding
function base64urldecode(data)
{
	data += '=='.substr((2-data.length*3)&3)

    if (typeof atob === 'function')
	{
		data = data.replace(/\-/g,'+').replace(/_/g,'/').replace(/,/g,'');

		try {
			return atob(data);
		} catch (e) {
			return '';
		}
	}

  // http://kevin.vanzonneveld.net
  // +   original by: Tyler Akins (http://rumkin.com)
  // +   improved by: Thunder.m
  // +      input by: Aman Gupta
  // +   improved by: Kevin van Zonneveld (http://kevin.vanzonneveld.net)
  // +   bugfixed by: Onno Marsman
  // +   bugfixed by: Pellentesque Malesuada
  // +   improved by: Kevin van Zonneveld (http://kevin.vanzonneveld.net)
  // +      input by: Brett Zamir (http://brett-zamir.me)
  // +   bugfixed by: Kevin van Zonneveld (http://kevin.vanzonneveld.net)
  // *     example 1: base64_decode('S2V2aW4gdmFuIFpvbm5ldmVsZA==');
  // *     returns 1: 'Kevin van Zonneveld'
  // mozilla has this native
  // - but breaks in 2.0.0.12!
  //if (typeof this.window['atob'] == 'function') {
  //    return atob(data);
  //}
  var o1, o2, o3, h1, h2, h3, h4, bits, i = 0,
    ac = 0,
    dec = "",
    tmp_arr = [];

  if (!data) {
    return data;
  }

  data += '';

  do { // unpack four hexets into three octets using index points in b64
    h1 = b64.indexOf(data.charAt(i++));
    h2 = b64.indexOf(data.charAt(i++));
    h3 = b64.indexOf(data.charAt(i++));
    h4 = b64.indexOf(data.charAt(i++));

    bits = h1 << 18 | h2 << 12 | h3 << 6 | h4;

    o1 = bits >> 16 & 0xff;
    o2 = bits >> 8 & 0xff;
    o3 = bits & 0xff;

    if (h3 == 64) {
      tmp_arr[ac++] = String.fromCharCode(o1);
    } else if (h4 == 64) {
      tmp_arr[ac++] = String.fromCharCode(o1, o2);
    } else {
      tmp_arr[ac++] = String.fromCharCode(o1, o2, o3);
    }
  } while (i < data.length);

  dec = tmp_arr.join('');

  return dec;
}

// substitute standard base64 special characters to prevent JSON escaping, remove padding
function base64urlencode(data)
{
    if (typeof btoa === 'function') return btoa(data).replace(/\+/g,'-').replace(/\//g,'_').replace(/=/g,'');

	var o1, o2, o3, h1, h2, h3, h4, bits, i = 0,
	ac = 0,
	enc = "",
	tmp_arr = [];

    do { // pack three octets into four hexets
        o1 = data.charCodeAt(i++);
        o2 = data.charCodeAt(i++);
        o3 = data.charCodeAt(i++);

        bits = o1 << 16 | o2 << 8 | o3;

        h1 = bits >> 18 & 0x3f;
        h2 = bits >> 12 & 0x3f;
        h3 = bits >> 6 & 0x3f;
        h4 = bits & 0x3f;

        // use hexets to index into b64, and append result to encoded string
        tmp_arr[ac++] = b64a[h1] + b64a[h2] + b64a[h3] + b64a[h4];
    } while (i < data.length);

    enc = tmp_arr.join('');
    var r = data.length % 3;
    return (r ? enc.slice(0, r - 3) : enc);
}

// array of 32-bit words to string (big endian)
function a32_to_str(a)
{
	var b = '';

	for (var i = 0; i < a.length*4; i++)
		b = b+String.fromCharCode((a[i>>2] >>> (24-(i & 3)*8)) & 255);

	return b;
}

// array of 32-bit words ArrayBuffer (big endian)
function a32_to_ab(a)
{
	var ab = have_ab ? new Uint8Array(4*a.length)
	                 : new Array(4*a.length);

	for ( var i = 0; i < a.length; i++ ) {
	    ab[4*i] = a[i]>>>24;
	    ab[4*i+1] = a[i]>>>16&255;
	    ab[4*i+2] = a[i]>>>8&255;
	    ab[4*i+3] = a[i]&255;
	}

	return ab;
}

function a32_to_base64(a)
{
	return base64urlencode(a32_to_str(a));
}

// string to array of 32-bit words (big endian)
function str_to_a32(b)
{
	var a = Array((b.length+3) >> 2);
	for (var i = 0; i < b.length; i++) a[i>>2] |= (b.charCodeAt(i) << (24-(i & 3)*8));
	return a;
}

function base64_to_a32(s)
{
	return str_to_a32(base64urldecode(s));
}

var firefox_boost = is_chrome_firefox && !!localStorage.fxboost;

// ArrayBuffer to binary string
var ab_to_str = firefox_boost ? mozAB2S : function(ab)
{
	var b = '', i;

	if (have_ab)
	{
		var b = '';

		var ab8 = new Uint8Array(ab);

		for (i = 0; i < ab8.length; i++) b = b+String.fromCharCode(ab8[i]);
	}
	else
	{
		return ab.buffer;
	}

	return b;
}

// ArrayBuffer to binary string
function ab_to_base64(ab)
{
	return base64urlencode(ab_to_str(ab));
}

// ArrayBuffer to binary with depadding
var ab_to_str_depad = firefox_boost ? mozAB2SDepad : function(ab)
{
	var b, i;

	if (have_ab)
	{
		b = '';

		var ab8 = new Uint8Array(ab);

		for (i = 0; i < ab8.length && ab8[i]; i++) b = b+String.fromCharCode(ab8[i]);
	}
	else
	{
		b = ab_to_str(ab);

		for (i = b.length; i-- && !b.charCodeAt(i); );

		b = b.substr(0,i+1);
	}

	return b;
}

// binary string to ArrayBuffer, 0-padded to AES block size
function str_to_ab(b)
{
	var ab, i;

	if (have_ab)
	{
		ab = new ArrayBuffer((b.length+15)&-16);
		var ab8 = new Uint8Array(ab);

		for (i = b.length; i--; ) ab8[i] = b.charCodeAt(i);

		return ab;
	}
	else
	{
		b += Array(16-((b.length-1)&15)).join(String.fromCharCode(0));

		ab = { buffer : b };
	}

	return ab;
}

// binary string to ArrayBuffer, 0-padded to AES block size
function base64_to_ab(a)
{
	return str_to_ab(base64urldecode(a));
}

// encrypt ArrayBuffer in CTR mode, return MAC
function encrypt_ab_ctr(aes,ab,nonce,pos)
{
	var ctr = [nonce[0],nonce[1],(pos/0x1000000000) >>> 0,(pos/0x10) >>> 0];
	var mac = [ctr[0],ctr[1],ctr[0],ctr[1]];

	var enc, i, j, len, v;

	if (have_ab)
	{
		var data0, data1, data2, data3;

		len = ab.buffer.byteLength-16;

		var v = new DataView(ab.buffer);

		for (i = 0; i < len; i += 16)
		{
			data0 = v.getUint32(i,false);
			data1 = v.getUint32(i+4,false);
			data2 = v.getUint32(i+8,false);
			data3 = v.getUint32(i+12,false);

			// compute MAC
			mac[0] ^= data0;
			mac[1] ^= data1;
			mac[2] ^= data2;
			mac[3] ^= data3;
			mac = aes.encrypt(mac);

			// encrypt using CTR
			enc = aes.encrypt(ctr);
			v.setUint32(i,data0 ^ enc[0],false);
			v.setUint32(i+4,data1 ^ enc[1],false);
			v.setUint32(i+8,data2 ^ enc[2],false);
			v.setUint32(i+12,data3 ^ enc[3],false);

			if (!(++ctr[3])) ctr[2]++;
		}

		if (i < ab.buffer.byteLength)
		{
			var fullbuf = new Uint8Array(ab.buffer);
			var tmpbuf = new ArrayBuffer(16);
			var tmparray = new Uint8Array(tmpbuf);

			tmparray.set(fullbuf.subarray(i));

			v = new DataView(tmpbuf);

			enc = aes.encrypt(ctr);

			data0 = v.getUint32(0,false);
			data1 = v.getUint32(4,false);
			data2 = v.getUint32(8,false);
			data3 = v.getUint32(12,false);

			mac[0] ^= data0;
			mac[1] ^= data1;
			mac[2] ^= data2;
			mac[3] ^= data3;
			mac = aes.encrypt(mac);

			enc = aes.encrypt(ctr);
			v.setUint32(0,data0 ^ enc[0],false);
			v.setUint32(4,data1 ^ enc[1],false);
			v.setUint32(8,data2 ^ enc[2],false);
			v.setUint32(12,data3 ^ enc[3],false);

			fullbuf.set(tmparray.subarray(0,j = fullbuf.length-i),i);
		}
	}
	else
	{
		var ab32 = _str_to_a32(ab.buffer);

		len = ab32.length-3;

		for (i = 0; i < len; i += 4)
		{
			mac[0] ^= ab32[i];
			mac[1] ^= ab32[i+1];
			mac[2] ^= ab32[i+2];
			mac[3] ^= ab32[i+3];
			mac = aes.encrypt(mac);

			enc = aes.encrypt(ctr);
			ab32[i] ^= enc[0];
			ab32[i+1] ^= enc[1];
			ab32[i+2] ^= enc[2];
			ab32[i+3] ^= enc[3];

			if (!(++ctr[3])) ctr[2]++;
		}

		if (i < ab32.length)
		{
			var v = [0,0,0,0];

			for (j = i; j < ab32.length; j++) v[j-i] = ab32[j];

			mac[0] ^= v[0];
			mac[1] ^= v[1];
			mac[2] ^= v[2];
			mac[3] ^= v[3];
			mac = aes.encrypt(mac);

			enc = aes.encrypt(ctr);
			v[0] ^= enc[0];
			v[1] ^= enc[1];
			v[2] ^= enc[2];
			v[3] ^= enc[3];

			for (j = i; j < ab32.length; j++) ab32[j] = v[j-i];
		}

		ab.buffer = _a32_to_str(ab32,ab.buffer.length);
	}

	return mac;
}

function _str_to_a32(b)
{
	var a = Array((b.length+3) >> 2);

	if (typeof b == 'string')
	{
		for (var i = 0; i < b.length; i++)
			a[i>>2] |= (b.charCodeAt(i) & 255) << (24-(i & 3)*8);
	}
	else
	{
		for (var i = 0; i < b.length; i++)
			a[i>>2] |= b[i] << ((i & 3)*8);
	}

	return a;
}

function _a32_to_str(a,len)
{
	var b = '';

	for (var i = 0; i < len; i++)
		b = b+String.fromCharCode((a[i>>2] >>> (24-(i & 3)*8)) & 255);

	return b;
}

function chksum(buf)
{
	var l, c, d;

	if (have_ab)
	{
		var ll;

		c = new Uint32Array(3);

		ll = buf.byteLength;

		l = Math.floor(ll/12);

		ll -= l*12;

		if (l)
		{
			l *= 3;
			d = new Uint32Array(buf,0,l);

			while (l)
			{
				l -= 3;

				c[0] ^= d[l];
				c[1] ^= d[l+1];
				c[2] ^= d[l+2];
			}
		}

		c = new Uint8Array(c.buffer);

		if (ll)
		{
			d = new Uint8Array(buf,buf.byteLength-ll,ll);

			while (ll--) c[ll] ^= d[ll];
		}
	}
	else
	{
		c = Array(12);

		for (l = 12; l--; ) c[l] = 0;

		for (l = buf.length; l--; ) c[l%12] ^= buf.charCodeAt(l);

	}

	for (d = '', l = 0; l < 12; l++) d += String.fromCharCode(c[l]);

	return d;
}

/* moved from js/keygen.js {{{ */

// random number between 0 .. n -- based on repeated calls to rc
function rand(n)
{
    var r = new Uint32Array(1);
    asmCrypto.getRandomValues(r);
    return r[0] % n; // <- oops, it's uniformly distributed only when `n` divides 0x100000000
}

/*
if(is_chrome_firefox) {
	var nsIRandomGenerator = Cc["@mozilla.org/security/random-generator;1"]
		.createInstance(Ci.nsIRandomGenerator);

	var rand = function fx_rand(n) {
		var r = nsIRandomGenerator.generateRandomBytes(4);
		r = (r[0] << 24) | (r[1] << 16) | (r[2] << 8) | r[3];
		if(r<0) r ^= 0x80000000;
		return r % n; // oops, it's not uniformly distributed
	};
}
*/

function crypto_rsagenkey ()
{
    var $promise = new MegaPromise();

    var startTime = new Date();

    if ( typeof msCrypto !== 'undefined' && msCrypto.subtle ) {
        var ko = msCrypto.subtle.generateKey( { name: 'RSAES-PKCS1-v1_5', modulusLength: 2048 }, true );
        ko.oncomplete = function () {
            ko = msCrypto.subtle.exportKey( 'jwk', ko.result.privateKey );
            ko.oncomplete = function () {
                var jwk = JSON.parse( asmCrypto.bytes_to_string( new Uint8Array(ko.result) ) );
                _done( ['n','e','d','p','q','dp','dq','qi'].map( function ( x ) { return base64urldecode( jwk[x] ) } ) );
            };
        };
    }
    else {
        var w = new Worker('keygen.js');

        w.onmessage = function (e) {
            w.terminate();
            _done(e.data);
        };

        var workerSeed = new Uint8Array(256);
        asmCrypto.getRandomValues(workerSeed);

        w.postMessage([ 2048, 257, workerSeed ]);
    }

    function _done( k ) {
        var endTime = new Date();
        if (window.d) console.log("Key generation took " +  (endTime.getTime()-startTime.getTime())/1000.0) + " seconds!";

        u_setrsa(k)
            .done(function() {
                $promise.resolve(k);
            });
    }

    return $promise;
}

/* }}} */

// decrypt ArrayBuffer in CTR mode, return MAC
function decrypt_ab_ctr(aes,ab,nonce,pos)
{
	var ctr = [nonce[0],nonce[1],(pos/0x1000000000) >>> 0,(pos/0x10) >>> 0];
	var mac = [ctr[0],ctr[1],ctr[0],ctr[1]];

	var enc, len, i, j, v;

	if (have_ab)
	{
		var data0, data1, data2, data3;

		len = ab.buffer.byteLength-16;	// @@@ -15?

		var v = new DataView(ab.buffer);

		for (i = 0; i < len; i += 16)
		{
			enc = aes.encrypt(ctr);

			data0 = v.getUint32(i,false)^enc[0];
			data1 = v.getUint32(i+4,false)^enc[1];
			data2 = v.getUint32(i+8,false)^enc[2];
			data3 = v.getUint32(i+12,false)^enc[3];

			v.setUint32(i,data0,false);
			v.setUint32(i+4,data1,false);
			v.setUint32(i+8,data2,false);
			v.setUint32(i+12,data3,false);

			mac[0] ^= data0;
			mac[1] ^= data1;
			mac[2] ^= data2;
			mac[3] ^= data3;

			mac = aes.encrypt(mac);

			if (!(++ctr[3])) ctr[2]++;
		}

		if (i < ab.buffer.byteLength)
		{
			var fullbuf = new Uint8Array(ab.buffer);
			var tmpbuf = new ArrayBuffer(16);
			var tmparray = new Uint8Array(tmpbuf);

			tmparray.set(fullbuf.subarray(i));

			v = new DataView(tmpbuf);

			enc = aes.encrypt(ctr);
			data0 = v.getUint32(0,false)^enc[0];
			data1 = v.getUint32(4,false)^enc[1];
			data2 = v.getUint32(8,false)^enc[2];
			data3 = v.getUint32(12,false)^enc[3];

			v.setUint32(0,data0,false);
			v.setUint32(4,data1,false);
			v.setUint32(8,data2,false);
			v.setUint32(12,data3,false);

			fullbuf.set(tmparray.subarray(0,j = fullbuf.length-i),i);

			while (j < 16) tmparray[j++] = 0;

			mac[0] ^= v.getUint32(0,false);
			mac[1] ^= v.getUint32(4,false);
			mac[2] ^= v.getUint32(8,false);
			mac[3] ^= v.getUint32(12,false);
			mac = aes.encrypt(mac);
		}
	}
	else
	{
		var ab32 = _str_to_a32(ab.buffer);
		len = ab32.length-3;

		for (i = 0; i < len; i += 4)
		{
			enc = aes.encrypt(ctr);
			mac[0] ^= (ab32[i] ^= enc[0]);
			mac[1] ^= (ab32[i+1] ^= enc[1]);
			mac[2] ^= (ab32[i+2] ^= enc[2]);
			mac[3] ^= (ab32[i+3] ^= enc[3]);
			mac = aes.encrypt(mac);

			if (!(++ctr[3])) ctr[2]++;
		}

		if (i < ab32.length)
		{
			var v = [0,0,0,0];

			for (j = i; j < ab32.length; j++) v[j-i] = ab32[j];

			enc = aes.encrypt(ctr);
			v[0] ^= enc[0];
			v[1] ^= enc[1];
			v[2] ^= enc[2];
			v[3] ^= enc[3];

			var j = ab.buffer.length & 15;

			var m = _str_to_a32(Array(j+1).join(String.fromCharCode(255))+Array(17-j).join(String.fromCharCode(0)));

			mac[0] ^= v[0] & m[0];
			mac[1] ^= v[1] & m[1];
			mac[2] ^= v[2] & m[2];
			mac[3] ^= v[3] & m[3];
			mac = aes.encrypt(mac);

			for (j = i; j < ab32.length; j++) ab32[j] = v[j-i];
		}

		ab.buffer = _a32_to_str(ab32,ab.buffer.length);
	}

	return mac;
}

// encrypt/decrypt 4- or 8-element 32-bit integer array
function encrypt_key(cipher,a)
{
	if (!a) a = [];
	if (a.length == 4) return cipher.encrypt(a);
	var x = [];
	for (var i = 0; i < a.length; i += 4) x = x.concat(cipher.encrypt([a[i],a[i+1],a[i+2],a[i+3]]));
	return x;
}

function decrypt_key(cipher,a)
{
	if (a.length == 4) return cipher.decrypt(a);

	var x = [];
	for (var i = 0; i < a.length; i += 4) x = x.concat(cipher.decrypt([a[i],a[i+1],a[i+2],a[i+3]]));
	return x;
}

// generate attributes block using AES-CBC with MEGA canary
// attr = Object, key = [] (four-word random key will be generated) or Array(8) (lower four words will be used)
// returns [ArrayBuffer data,Array key]
function enc_attr(attr,key)
{
	var ab;

	try {
		ab = str_to_ab('MEGA'+to8(JSON.stringify(attr)));
	} catch(e) {
		msgDialog('warningb', l[135], e.message || e);
		throw e;
	}

	// if no key supplied, generate a random one
	if (!key.length) for (i = 4; i--; ) key[i] = rand(0x100000000);

	ab = asmCrypto.AES_CBC.encrypt( ab, a32_to_ab( [ key[0]^key[4], key[1]^key[5], key[2]^key[6], key[3]^key[7] ] ), false );

	return [ab,key];
}

// decrypt attributes block using AES-CBC, check for MEGA canary
// attr = ab, key as with enc_attr
// returns [Object] or false
function dec_attr(attr,key)
{
	var aes;
	var b;

	attr = asmCrypto.AES_CBC.decrypt( attr, a32_to_ab( [ key[0]^key[4], key[1]^key[5], key[2]^key[6], key[3]^key[7] ] ), false );

	b = ab_to_str_depad(attr);

	if (b.substr(0,6) != 'MEGA{"') return false;

	// @@@ protect against syntax errors
	try {
		return JSON.parse(from8(b.substr(4)));
	} catch (e) {
		if (window.d) console.error(b, e);
		var m = b.match(/"n"\s*:\s*"((?:\\"|.)*?)(\.\w{2,4})?"/), s = m && m[1], l = s && s.length || 0, j=',';
		while (l--)
		{
			s = s.substr(0,l||1);
			try {
				from8(s+j);
				break;
			} catch(e) {}
		}
		if (~l) try {
			var new_name = s+j+'trunc'+simpleStringHashCode(s).toString(16)+(m[2]||'');
			return JSON.parse(from8(b.substr(4).replace(m[0],'"n":"'+new_name+'"')));
		} catch(e) {}
		return { n : 'MALFORMED_ATTRIBUTES' };
	}
}

var to8 = firefox_boost ? mozTo8 : function(unicode)
{
	return unescape(encodeURIComponent(unicode));
}

var from8 = firefox_boost ? mozFrom8 : function(utf8)
{
	return decodeURIComponent(escape(utf8));
}

function getxhr()
{
	return (typeof XDomainRequest != 'undefined' && typeof ArrayBuffer == 'undefined') ? new XDomainRequest() : new XMLHttpRequest();
}

// API command queueing
// All commands are executed in sequence, with no overlap
// @@@ user warning after backoff > 1000

// FIXME: proper OOP!
var apixs = [];

api_reset();

function api_reset()
{
	api_init(0,'cs');	// main API interface
	api_init(1,'cs');	// exported folder access
	api_init(2,'sc');	// SC queries
	api_init(3,'sc');	// notification queries
}

function api_setsid(sid)
{
	if (sid !== false) sid = 'sid=' + sid;
	else sid = '';

	apixs[0].sid = sid;
	apixs[2].sid = sid;
	apixs[3].sid = sid;
}

function api_setfolder(h)
{
	h = 'n=' + h;

	if (u_sid) h += '&sid=' + u_sid;

	apixs[1].sid = h;
	apixs[1].failhandler = folderreqerr;
	apixs[2].sid = h;
}

function stopapi()
{
    for (var i = 4; i--; )
    {
        api_cancel(apixs[i]);
        apixs[i].cmds = [[],[]];
        apixs[i].ctxs = [[],[]];
        apixs[i].cancelled = false;
    }
}

function api_cancel(q)
{
	if (q)
	{
		q.cancelled = true;
		if (q.xhr) q.xhr.abort();
		if (q.timer) clearTimeout(q.timer);
	}
}

function api_init(c,service)
{
	if (apixs[c]) api_cancel(apixs[c]);

	apixs[c] = { c : c,				// channel
				cmds : [[],[]],		// queued/executing commands (double-buffered)
				ctxs : [[],[]],		// associated command contexts
				i : 0,				// currently executing buffer
				seqno : -Math.floor(Math.random()*0x100000000),	// unique request start ID
				xhr : false,		// channel XMLHttpRequest
				timer : false,		// timer for exponential backoff
				failhandler : api_reqfailed,	// request-level error handler
				backoff : 0,
				service : service,	// base URI component
				sid : '',			// sid URI component (optional)
				rawreq : false,
				setimmediate : false };
}

function api_req(req,ctx,c)
{
	if (typeof c == 'undefined') c = 0;
	if (typeof ctx == 'undefined') ctx = { };

	var q = apixs[c];

	q.cmds[q.i^1].push(req);
	q.ctxs[q.i^1].push(ctx);

	if (!q.setimmediate) q.setimmediate = setTimeout(api_proc,0,q);
}

// send pending API request on channel q
function api_proc(q)
{
	if (q.setimmediate)
	{
		clearTimeout(q.setimmediate);
		q.setimmediate = false;
	}

	if (q.ctxs[q.i].length || !q.ctxs[q.i^1].length) return;

	q.i ^= 1;

	if (!q.xhr) q.xhr = getxhr();

	q.xhr.q = q;

	q.xhr.onerror = function()
	{
		if (!this.q.cancelled)
		{
			if (window.d) console.log("API request error - retrying");
			api_reqerror(q,-3);
		}
	}

	q.xhr.onload = function()
	{
		if (!this.q.cancelled)
		{
			var t;

			if (this.status == 200)
			{
				var response = this.responseText || this.response;

				if (window.d) console.log('API response: ', response);

				try {
					t = JSON.parse(response);
					if (response[0] == '{') t = [t];
				} catch (e) {
					// bogus response, try again
					console.log("Bad JSON data in response: " + response);
					t = EAGAIN;
				}
			}
			else
			{
				if (window.d) console.log('API server connection failed (error ' + this.status + ')');
				t = ERATELIMIT;
			}

			if (typeof t == 'object')
			{
				for (var i = 0; i < this.q.ctxs[this.q.i].length; i++) if (this.q.ctxs[this.q.i][i].callback) this.q.ctxs[this.q.i][i].callback(t[i],this.q.ctxs[this.q.i][i],this);

				this.q.rawreq = false;
				this.q.backoff = 0;			// request succeeded - reset backoff timer
				this.q.cmds[this.q.i] = [];
				this.q.ctxs[this.q.i] = [];

				api_proc(q);
			}
			else api_reqerror(this.q,t);
		}
	}

	if (q.rawreq === false)
	{
		q.url = apipath + q.service + '?id=' + (q.seqno++) + '&' + q.sid;

		if (typeof q.cmds[q.i][0] == 'string')
		{
			q.url += '&' + q.cmds[q.i][0];
			q.rawreq = '';
		}
		else q.rawreq = JSON.stringify(q.cmds[q.i]);
	}

	api_send(q);
}

function api_send(q)
{
	q.timer = false;

	if (chromehack)
	{
		// plug extreme Chrome memory leak
		var t = q.url.indexOf('/',9);
		q.xhr.open('POST', q.url.substr(0,t+1), true);
		q.xhr.setRequestHeader("MEGA-Chrome-Antileak",q.url.substr(t));
	}
	else q.xhr.open('POST',q.url,true);

	if (window.d) console.log("Sending API request: " + q.rawreq + " to " + q.url);

	q.xhr.send(q.rawreq);
}

function api_reqerror(q,e)
{
	if (e == EAGAIN || e == ERATELIMIT)
	{
		// request failed - retry with exponential backoff
		if (q.backoff) q.backoff *= 2;
		else q.backoff = 125;

		q.timer = setTimeout(api_send,q.backoff,q);
	}
	else q.failhandler(q.c,e);
}

function api_retry()
{
	for (var i = 4; i--; )
	{
		if (apixs[i].timer)
		{
			clearTimeout(apixs[i].timer);
			api_send(apixs[i]);
		}
	}
}

function api_reqfailed(c,e)
{
	if (e == ESID)
	{
		u_logout(true);
		document.location.hash = 'login';
	}
	else if (c == 2 && e == ETOOMANY)
	{
		if (mDB) mDBreload();
		else loadfm();
	}
}

var failxhr;
var failtime = 0;

function api_reportfailure(hostname,callback)
{
	if (!hostname) return Soon(callback);

	var t = new Date().getTime();

	if (t-failtime < 60000) return;
	failtime = t;

	if (failxhr) failxhr.abort();

	failxhr = getxhr();
	failxhr.open('POST', apipath + 'pf?h', true);
	failxhr.callback = callback;

	failxhr.onload = function()
	{
		if (this.status == 200)	failxhr.callback();
	}

	failxhr.send(hostname);
}

var waiturl;
var waitxhr;
var waitbackoff = 125;
var waittimeout;
var waitbegin;
var waitid = 0;

function stopsc()
{
	if (waitxhr && waitxhr.readyState != waitxhr.DONE)
	{
		waitxhr.abort();
		waitxhr = false;
	}

	if (waittimeout)
	{
		clearTimeout(waittimeout);
		waittimeout = false;
	}
}

// calls execsc() with server-client requests received
function getsc(fm)
{
	api_req('sn=' + maxaction + '&ssl=1',{
		fm : fm,
		callback : function(res,ctx)
		{
			if (typeof res == 'object')
			{
				if (res.w)
				{
					waiturl = res.w;
					waittimeout = setTimeout(waitsc,waitbackoff);
				}
				else
				{
					if (res.sn) maxaction = res.sn;
					execsc(res.a);
					if (typeof mDBloaded !== 'undefined' && !folderlink && !pfid && typeof mDB !== 'undefined') localStorage[u_handle + '_maxaction'] = maxaction;
				}

				if (ctx.fm)
				{
					mDBloaded=true;
					renderfm();
					pollnotifications();
				}
			}
		}
	},2);
}

function completewait(recheck)
{
	if (this.waitid != waitid) return;

    stopsc();

	var t = new Date().getTime()-waitbegin;

	if (t < 1000)
	{
		waitbackoff += waitbackoff;
		if (waitbackoff > 256000) waitbackoff = 256000;
	}
	else waitbackoff = 250;

	getsc();
}

function waitsc()
{
	var newid = ++waitid;

	if (waitxhr && waitxhr.readyState != waitxhr.DONE)
	{
		waitxhr.abort();
		waitxhr = false;
	}

	if (!waitxhr) waitxhr = getxhr();
	waitxhr.waitid = newid;

	if (waittimeout) clearTimeout(waittimeout);
	waittimeout = setTimeout(waitsc,300000);

	waitxhr.onerror = function()
	{
		clearTimeout(waittimeout);
		waittimeout = false;

		waitbackoff += waitbackoff;
		if (waitbackoff > 1024000) waitbackoff = 1024000;
		waittimeout = setTimeout(waitsc,waitbackoff);
	}

	waitxhr.onload = function()
	{
        if (this.status == 200) waitbackoff = 250;

		clearTimeout(waittimeout);
		waittimeout = false;
		completewait();
	}

	waitbegin = new Date().getTime();
	waitxhr.open('POST',waiturl,true);
	waitxhr.send();
}

function api_create_u_k()
{
	u_k = Array(4);	// static master key, will be stored at the server side encrypted with the master pw

	for (var i = 4; i--; ) u_k[i] = rand(0x100000000);
}

// If the user triggers an action that requires an account, but hasn't logged in,
// we create an anonymous preliminary account. Returns userhandle and passwordkey for permanent storage.
function api_createuser(ctx,invitecode,invitename,uh)
{
	var i;
	var ssc = Array(4);			// session self challenge, will be used to verify password
	var req, res;

	if (!ctx.passwordkey)
	{
		ctx.passwordkey = Array(4);
		for (i = 4; i--; ) ctx.passwordkey[i] = rand(0x100000000);
	}

	if (!u_k) api_create_u_k();

	for (i = 4; i--; ) ssc[i] = rand(0x100000000);

	if (window.d) console.log("api_createuser - masterkey: " + u_k + " passwordkey: " + ctx.passwordkey);

	req = { a : 'up',
			k : a32_to_base64(encrypt_key(new sjcl.cipher.aes(ctx.passwordkey),u_k)),
			ts : base64urlencode(a32_to_str(ssc) + a32_to_str(encrypt_key(new sjcl.cipher.aes(u_k),ssc))) };

	if (invitecode)
	{
		req.uh = uh;
		req.ic = invitecode;
		req.name = invitename;
	}

	//if (confirmcode) req.c = confirmcode;
	if (window.d) console.log("Storing key: " + req.k);

	api_req(req,ctx);
}

function api_checkconfirmcode(ctx,c)
{
	res = api_req({ a : 'uc', c : c },ctx);
}

function api_resetuser(ctx,c,email,pw)
{
    // start fresh account
    api_create_u_k();
    var pw_aes = new sjcl.cipher.aes(prepare_key_pw(pw));

    var ssc = Array(4);
	for (i = 4; i--; ) ssc[i] = rand(0x100000000);

    api_req({ a : 'erx',
              c : c,
              x : a32_to_base64(encrypt_key(pw_aes,u_k)),
              y : stringhash(email.toLowerCase(),pw_aes),
              z : base64urlencode(a32_to_str(ssc) + a32_to_str(encrypt_key(new sjcl.cipher.aes(u_k),ssc))) },ctx);
}

function api_resetkeykey(ctx,c,key,email,pw)
{
    ctx.c = c;
    ctx.email = email;
    ctx.k = key;
    ctx.pw = pw;
    ctx.callback = api_resetkeykey2;

    api_req({ a : 'erx', r : 'gk', c : c },ctx);
}

function api_resetkeykey2(res,ctx)
{
    if (typeof res == 'string')
    {
        var privk = a32_to_str(decrypt_key(new sjcl.cipher.aes(ctx.k),base64_to_a32(res)));

        // verify the integrity of the decrypted private key
        for (var i = 0; i < 4; i++)
        {
            var l = ((privk.charCodeAt(0)*256+privk.charCodeAt(1)+7)>>3)+2;
            if ( privk.substr(0,l).length < 2 ) break;
            privk = privk.substr(l);
        }

        if (i != 4 || privk.length >= 16) ctx.result(EKEY);
        else if (ctx.email)
        {
            var pw_aes = new sjcl.cipher.aes(prepare_key_pw(ctx.pw));

            ctx.callback = ctx.result;
            api_req({ a : 'erx',
                      r : 'sk',
                      c : ctx.c,
                      x : a32_to_base64(encrypt_key(pw_aes,ctx.k)),
                      y : stringhash(ctx.email.toLowerCase(),pw_aes) },ctx);
        }
        else ctx.result(0);
    }
    else ctx.result(res);
}

// We query the sid using the supplied user handle (or entered email address, if already attached)
// and check the supplied password key.
// Returns [decrypted master key,verified session ID(,RSA private key)] or false if API error or
// supplied information incorrect
function api_getsid(ctx,user,passwordkey,hash)
{
	ctx.callback = api_getsid2;
	ctx.passwordkey = passwordkey;

	api_req({ a : 'us', user : user, uh : hash },ctx);
}

function api_getsid2(res,ctx)
{
	var t, k;
	var r = false;

	if (typeof res == 'object')
	{
		var aes = new sjcl.cipher.aes(ctx.passwordkey);

		// decrypt master key
		if (typeof res.k == 'string')
		{
			k = base64_to_a32(res.k);

			if (k.length == 4)
			{
				k = decrypt_key(aes,k);

				aes = new sjcl.cipher.aes(k);

				if (typeof res.tsid == 'string')
				{
					t = base64urldecode(res.tsid);
					if (a32_to_str(encrypt_key(aes,str_to_a32(t.substr(0,16)))) == t.substr(-16)) r = [k,res.tsid];
				}
				else if (typeof res.csid == 'string')
				{
					var t = base64urldecode(res.csid);

					var privk = crypto_decodeprivkey( a32_to_str(decrypt_key(aes,base64_to_a32(res.privk))) );

					if (privk)
					{
						// TODO: check remaining padding for added early wrong password detection likelihood
						r = [k,base64urlencode(crypto_rsadecrypt(t,privk).substr(0,43)),privk];
					}
				}
			}
		}
	}

	ctx.result(ctx,r);
}

// We call ug using the sid from setsid() and the user's master password to obtain the master key (and other credentials)
// Returns user credentials (.k being the decrypted master key) or false in case of an error.
function api_getuser(ctx)
{
	api_req({ a : 'ug' },ctx);
}

// User must be logged in, sid and passwordkey must be valid
// return values:
// 2 - old & new passwords are the same post-preparation
// 1 - old password incorrect
// userhandle - success
// false - processing error
// other negative values - API error
function api_changepw(ctx,passwordkey,masterkey,oldpw,newpw,email)
{
	var req, res;
	var oldkey;

	var newkey = prepare_key_pw(newpw);

	if (oldpw !== false)
	{
		var oldkey = prepare_key_pw(oldpw);

		// quick check of old pw
		if (oldkey[0] != passwordkey[0]
		|| oldkey[1] != passwordkey[1]
		|| oldkey[2] != passwordkey[2]
		|| oldkey[3] != passwordkey[3]) return 1;

		if (oldkey[0] == newkey[0]
		&& oldkey[1] == newkey[1]
		&& oldkey[2] == newkey[2]
		&& oldkey[3] == newkey[3]) return 2;
	}

	var aes = new sjcl.cipher.aes(newkey);

	// encrypt masterkey with the new password
	var cmasterkey = encrypt_key(aes,masterkey);

	req = { a : 'up',
		k : a32_to_base64(cmasterkey) };

	if (email.length) req.email = email;

	api_req(req,ctx);
}

function stringhash(s,aes)
{
	var s32 = str_to_a32(s);
	var h32 = [0,0,0,0];

	for (i = 0; i < s32.length; i++) h32[i&3] ^= s32[i];

	for (i = 16384; i--; ) h32 = aes.encrypt(h32);

	return a32_to_base64([h32[0],h32[2]]);
}

// Update user
// Can also be used to set keys and to confirm accounts (.c)
function api_updateuser(ctx,newuser)
{
	newuser.a = 'up';

	res = api_req(newuser,ctx);
}

var u_pubkeys = {};

// query missing keys for the given users
function api_cachepubkeys(ctx, users) {
    var u = [];
    var i;

    for (i = users.length; i--;) {
        if (users[i] != 'EXP' && !u_pubkeys[users[i]]) {
            u.push(users[i]);
        }
    }

<<<<<<< HEAD
    if (ctx.remaining = u.length) {
        for (i = u.length; i--;) {
            api_req({
                a : 'uk',
                u : u[i]
            }, {
                ctx : ctx,
                u : u[i],
                callback : api_cachepubkeys2
            });
        }
    } else {
        ctx.cachepubkeyscomplete(ctx);
    }
=======
	if ((ctx.remaining = u.length))
	{
		for (i = u.length; i--; )
		{
			api_req({ a : 'uk', u : u[i] },{
				ctx : ctx,
				u : u[i],
				callback : api_cachepubkeys2
			});
		}
	}
	else ctx.cachepubkeyscomplete(ctx);
>>>>>>> d8cc94a9
}

function api_cachepubkeys2(res, ctx) {
    if (typeof res == 'object') {
        var spubkey, keylen, pubkey;

        if (res.pubk) {
            u_pubkeys[ctx.u] = u_pubkeys[res.u] = crypto_decodepubkey(base64urldecode(res.pubk));
            var fingerprint = authring.computeFingerprint(u_pubkeys[ctx.u], 'RSA', 'string');
            var observed = authring.getContactAuthenticated(ctx.u, 'RSA');
            if (observed && authring.equalFingerprints(observed.fingerprint, fingerprint) === false) {
                if (window.d) {
                    // TODO: Remove this once things are settled moving to SHA-256 fingerprinting.
                    authring.scrubAuthRing();
                } else {
                    throw new Error('Fingerprint does not match previously seen one!');
                }
            }
            if (observed === false) {
                authring.setContactAuthenticated(ctx.u, fingerprint, 'RSA',
                                                 authring.AUTHENTICATION_METHOD.SEEN,
                                                 authring.KEY_CONFIDENCE.UNSURE);
            }
        }
    }

    if (!--ctx.ctx.remaining) {
        ctx.ctx.cachepubkeyscomplete(ctx.ctx);
    }
}

function encryptto(user,data)
{
	var i;
	var pubkey;

	if ((pubkey = u_pubkeys[user]))
	{
		return crypto_rsaencrypt(data,pubkey);
	}

	return false;
}

var u_sharekeys = {};
var u_nodekeys = {};

// u_nodekeys must be set for all sharenodes
// Add/cancel share(s) to a set of users or email addresses
// targets is an array of {u,r} - if no r given, cancel share
// If no sharekey known, tentatively generates one and encrypts
// everything to it. In case of a mismatch, the API call returns
// an error, and the whole operation gets repeated (exceedingly
// rare race condition).
function api_setshare(node,targets,sharenodes,ctx)
{
	// cache all targets' public keys
	var u = [];

	for (var i = targets.length; i--; ) u.push(targets[i].u);

	api_cachepubkeys({
		node : node,
		targets : targets,
		sharenodes : sharenodes,
		ctx : ctx,
		cachepubkeyscomplete : api_setshare1
	},u);
}

function api_setshare1(ctx)
{
	var i, j, n, nk, sharekey, ssharekey;
	var req, res;
	var newkey = true;

	req = { a : 's',
			n : ctx.node,
			s : ctx.targets,
			i : requesti };

	for (i = req.s.length; i--; )
	{
		if (typeof req.s[i].r != 'undefined')
		{
			if (!req.ok)
			{
				if (u_sharekeys[ctx.node])
                {
                    sharekey = u_sharekeys[ctx.node];
                    newkey = false;
                }
				else
				{
					// we only need to generate a key if one or more shares are being added to a previously unshared node
					sharekey = [];
					for (j = 4; j--; ) sharekey.push(rand(0x100000000));
					u_sharekeys[ctx.node] = sharekey;
				}

				req.ok = a32_to_base64(encrypt_key(u_k_aes,sharekey));
				req.ha = crypto_handleauth(ctx.node);
				ssharekey = a32_to_str(sharekey);
			}
		}
	}

	if (newkey) req.cr = crypto_makecr(ctx.sharenodes,[ctx.node],true);

	ctx.maxretry = 4;
	ctx.ssharekey = ssharekey;

	// encrypt ssharekey to known users
	for (i = req.s.length; i--; ) if (u_pubkeys[req.s[i].u]) req.s[i].k = base64urlencode(crypto_rsaencrypt(ssharekey,u_pubkeys[req.s[i].u]));

	ctx.req = req;

	ctx.callback = function(res,ctx)
	{
		var i, n;

		if (!ctx.maxretry) return;

		ctx.maxretry--;

		if (typeof res == 'object')
		{
			if (res.ok)
			{
				// sharekey clash: set & try again
				ctx.req.ok = res.ok;
				u_sharekeys[ctx.node] = decrypt_key(u_k_aes,base64_to_a32(res.ok));
				ctx.req.ha = crypto_handleauth(ctx.node);

				var ssharekey = a32_to_str(u_sharekeys[ctx.node]);

				for (var i = ctx.req.s.length; i--; ) if (u_pubkeys[ctx.req.s[i].u]) ctx.req.s[i].k = base64urlencode(crypto_rsaencrypt(ssharekey,u_pubkeys[ctx.req.s[i].u]));

				return api_req(ctx.req,ctx);
			}
			else return ctx.ctx.done(res,ctx.ctx);
		}

		api_req(ctx.req,ctx);
	}

	api_req(ctx.req,ctx);
}

function crypto_handleauth(h)
{
	return a32_to_base64(encrypt_key(u_k_aes,str_to_a32(h+h)));
}

function crypto_encodepubkey(pubkey)
{
    var mlen = pubkey[0].length * 8,
        elen = pubkey[1].length * 8;

    return String.fromCharCode(mlen/256)+String.fromCharCode(mlen%256) + pubkey[0]
         + String.fromCharCode(elen/256)+String.fromCharCode(elen%256) + pubkey[1];
}

function crypto_decodepubkey(pubk)
{
	var pubkey = [];

	var keylen = pubk.charCodeAt(0)*256+pubk.charCodeAt(1);

	// decompose public key
	for (var i = 0; i < 2; i++)
	{
		if (pubk.length < 2) break;

		var l = (pubk.charCodeAt(0)*256+pubk.charCodeAt(1)+7)>>3;
		if (l > pubk.length-2) break;

		pubkey[i] = pubk.substr(2,l);
		pubk = pubk.substr(l+2);
	}

	// check format
	if (i !== 2 || pubk.length >= 16) return false;

	pubkey[2] = keylen;

	return pubkey;
}

function crypto_encodeprivkey(privk)
{
    var plen = privk[3].length * 8,
        qlen = privk[4].length * 8,
        dlen = privk[2].length * 8,
        ulen = privk[7].length * 8;

    var t = String.fromCharCode(qlen/256)+String.fromCharCode(qlen%256) + privk[4]
          + String.fromCharCode(plen/256)+String.fromCharCode(plen%256) + privk[3]
          + String.fromCharCode(dlen/256)+String.fromCharCode(dlen%256) + privk[2]
          + String.fromCharCode(ulen/256)+String.fromCharCode(ulen%256) + privk[7];

	while ( t.length & 15 ) t += String.fromCharCode(rand(256));

    return t;
}

function crypto_decodeprivkey(privk)
{
    var privkey = [];

    // decompose private key
    for (var i = 0; i < 4; i++)
    {
		if (privk.length < 2) break;

		var l = (privk.charCodeAt(0)*256+privk.charCodeAt(1)+7)>>3;
		if (l > privk.length-2) break;

	    privkey[i] = new asmCrypto.BigNumber( privk.substr(2,l) );
	    privk = privk.substr(l+2);
    }

    // check format
    if (i !== 4 || privk.length >= 16) return false;

    // TODO: check remaining padding for added early wrong password detection likelihood

    // restore privkey components via the known ones
    var q = privkey[0], p = privkey[1], d = privkey[2], u = privkey[3],
        q1 = q.subtract(1), p1 = p.subtract(1),
        m = new asmCrypto.Modulus( p.multiply(q) ),
        e = new asmCrypto.Modulus( p1.multiply(q1) ).inverse(d),
        dp = d.divide(p1).remainder,
        dq = d.divide(q1).remainder;

    privkey = [ m, e, d, p, q, dp, dq, u ];
    for (i = 0; i < privkey.length; i++) {
        privkey[i] = asmCrypto.bytes_to_string( privkey[i].toBytes() );
    }

    return privkey;
}

// encrypts cleartext string to the supplied pubkey
// returns string representing an MPI-formatted big number
function crypto_rsaencrypt(cleartext,pubkey)
{
    // random padding up to pubkey's byte length minus 2
    for (var i = (pubkey[0].length)-2-cleartext.length; i-- > 0; ) cleartext += String.fromCharCode(rand(256));

    var ciphertext = asmCrypto.bytes_to_string( asmCrypto.RSA_RAW.encrypt(cleartext,pubkey) );

    var clen = ciphertext.length * 8;
    ciphertext = String.fromCharCode(clen/256)+String.fromCharCode(clen%256) + ciphertext;

    return ciphertext;
}

// decrypts ciphertext string representing an MPI-formatted big number with the supplied privkey
// returns cleartext string
function crypto_rsadecrypt(ciphertext,privkey)
{
    var l = (ciphertext.charCodeAt(0)*256+ciphertext.charCodeAt(1)+7)>>3;
    ciphertext = ciphertext.substr(2,l);

    var cleartext = asmCrypto.bytes_to_string( asmCrypto.RSA_RAW.decrypt(ciphertext,privkey) );
    if (cleartext.length < privkey[0].length) cleartext = Array(privkey[0].length - cleartext.length + 1).join(String.fromCharCode(0)) + cleartext;
    if ( cleartext.charCodeAt(1) != 0 ) cleartext = String.fromCharCode(0) + cleartext; // Old bogus padding workaround

    return cleartext.substr(2);
}

// Complete upload
// We construct a special node put command that uses the upload token
// as the source handle
function api_completeupload(t,uq,k,ctx)
{
	// Close nsIFile Stream
	if (is_chrome_firefox && uq._close) uq._close();

	if (uq.repair) uq.target = M.RubbishID;

	api_completeupload2({callback: api_completeupload2, t : base64urlencode(t), path : uq.path, n : uq.name, k : k, fa : uq.faid ? api_getfa(uq.faid) : false, ctx : ctx },uq);
}

function api_completeupload2(ctx,uq)
{
	var p,ut = uq.target;

	if (ctx.path && ctx.path != ctx.n && (p = ctx.path.indexOf('/')) > 0)
	{
		var pc = ctx.path.substr(0,p);
		ctx.path = ctx.path.substr(p+1);

		fm_requestfolderid(ut,pc,
		{
			uq:uq,
			ctx:ctx,
			callback: function(ctx,h)
			{
				if (h) ctx.uq.target = h;
				api_completeupload2(ctx.ctx,ctx.uq);
			}
		});
	}
	else
	{
		a = { n : ctx.n };
		if (uq.hash) 	a.c = uq.hash;
		if (window.d) console.log(ctx.k);
		var ea = enc_attr(a,ctx.k);
		if (window.d) console.log(ea);

		if (!ut) ut = M.RootID;

		var req = { a : 'p',
			t : ut,
			n : [{ h : ctx.t, t : 0, a : ab_to_base64(ea[0]), k : a32_to_base64(encrypt_key(u_k_aes,ctx.k))}],
			i : requesti
		};

		if (ctx.fa) req.n[0].fa = ctx.fa;

		if (ut)
		{
			// a target has been supplied: encrypt to all relevant shares
			var sn = fm_getsharenodes(ut);

			if (sn.length)
			{
				req.cr = crypto_makecr([ctx.k],sn,false);
				req.cr[1][0] = ctx.t;
			}
		}

		api_req(req,ctx.ctx);
	}
}

function is_devnull(email)
{
	return false;

	var p, q;

	if ((p = email.indexOf('@')) >= 0)
	{
		if ((q = email.indexOf('.',p)) >= 0)
		{
			if ("outlook.hotmail.msn.live".indexOf(email.substr(p+1,q-p-1).toLowerCase()) >= 0) return true;
		}
	}

	return false;
}

function is_rawimage(name, ext)
{
	ext = ext || (''+name).split('.').pop().toUpperCase();

	return (typeof dcraw !== 'undefined') && is_image.raw[ext] && ext;
}
function is_image(name)
{
	if (name)
	{
		if (typeof name === 'object')
		{
			if (name.fa && ~name.fa.indexOf(':1*')) return true;

			name = name.name;
		}
		var ext = (''+name).split('.').pop().toUpperCase();

		return is_image.def[ext] || is_rawimage(null, ext) || mThumbHandler.has(0, ext);
	}

	return false;
}
is_image.def = {
	'JPG'  : 1,
	'JPEG' : 1,
	'GIF'  : 1,
	'BMP'  : 1,
	'PNG'  : 1
};
is_image.raw = {
// http://www.sno.phy.queensu.ca/~phil/exiftool/#supported
// let raw = {}; for(let tr of document.querySelectorAll('.norm.tight.sm.bm tr'))
//   if(tr.childNodes.length > 2 && ~tr.childNodes[2].textContent.indexOf('RAW'))
//     raw[tr.childNodes[0].textContent] = tr.childNodes[2].textContent;
	"3FR":"Hasselblad RAW (TIFF-based)",
	"ARW":"Sony Alpha RAW (TIFF-based)",
	"CR2":"Canon RAW 2 (TIFF-based)",
	"CRW":"Canon RAW Camera Image File Format (CRW spec.)",
	"CIFF":"Canon RAW Camera Image File Format (CRW spec.)",
	"CS1":"Sinar CaptureShop 1-shot RAW (PSD-based)",
	"DCR":"Kodak Digital Camera RAW (TIFF-based)",
	"DNG":"Digital Negative (TIFF-based)",
	"ERF":"Epson RAW Format (TIFF-based)",
	"IIQ":"Phase One Intelligent Image Quality RAW (TIFF-based)",
	"K25":"Kodak DC25 RAW (TIFF-based)",
	"KDC":"Kodak Digital Camera RAW (TIFF-based)",
	"MEF":"Mamiya (RAW) Electronic Format (TIFF-based)",
	"MOS":"Leaf Camera RAW File",
	"MRW":"Minolta RAW",
	"NEF":"Nikon (RAW) Electronic Format (TIFF-based)",
	"NRW":"Nikon RAW (2) (TIFF-based)",
	"ORF":"Olympus RAW Format (TIFF-based)",
	"PEF":"Pentax (RAW) Electronic Format (TIFF-based)",
	"RAF":"FujiFilm RAW Format",
	"RAW":"Panasonic RAW (TIFF-based)",
	"RW2":"Panasonic RAW 2 (TIFF-based)",
	"RWL":"Leica RAW (TIFF-based)",
	"SR2":"Sony RAW 2 (TIFF-based)",
	"SRF":"Sony RAW Format (TIFF-based)",
	"SRW":"Samsung RAW format (TIFF-based)",
	"TIF":"Tagged Image File Format",
	"TIFF":"Tagged Image File Format",
	"X3F":"Sigma/Foveon RAW"
};

var mThumbHandler =
{
	sup : {},

	add : function(exts, parser)
	{
		exts = exts.split(",");
		for (var i in exts)
		{
			this.sup[exts[i].toUpperCase()] = parser;
		}
	},

	has : function(name, ext)
	{
		ext = ext || (''+name).split('.').pop().toUpperCase();

		return this.sup[ext];
	}
};
mThumbHandler.add('PSD', function PSDThumbHandler(ab, cb)
{
	// http://www.awaresystems.be/imaging/tiff/tifftags/docs/photoshopthumbnail.html
	var u8 = new Uint8Array(ab), dv = new DataView(ab), len = u8.byteLength, i = 0, result;
	if (d) console.time('psd-proc');

	while (len > i+12)
	{
		if (u8[i] == 0x38 && u8[i+1] == 0x42 && u8[i+2] == 0x49 && u8[i+3] == 0x4d) // 8BIM
		{
			var ir = dv.getUint16(i+=4);
			var ps = dv.getUint8(i+=2) +1;

			if (ps % 2) ++ps;
			var rl = dv.getUint32(i+=ps);

			i += 4;
			if (len < i + rl) break;

			if (ir == 1033 || ir == 1036)
			{
				if (d) console.log('Got thumbnail resource at offset %d with length %d', i, rl);

				i += 28;
				result = ab.slice(i,i+rl);
				break;
			}

			i += rl;
		}
		else ++i;
	}
	if (d) console.timeEnd('psd-proc');
	cb(result);
});
mThumbHandler.add('SVG', function SVGThumbHandler(ab, cb)
{
	var canvas = document.createElement('canvas');
	var ctx = canvas.getContext('2d');
	var image = new Image();
	image.onload = function()
	{
		canvas.height = image.height;
		canvas.width = image.width;
		ctx.drawImage(image, 0, 0);
		cb(dataURLToAB(canvas.toDataURL('image/jpeg')));
	};
	image.src = 'data:image/svg+xml;charset-utf-8,' + encodeURIComponent(ab_to_str(ab));
});

var storedattr = {};
var faxhrs = [];
var faxhrfail = {};
var faxhrlastgood = {};

// data.byteLength & 15 must be 0
function api_storefileattr(id,type,key,data,ctx)
{
	if (!ctx)
	{
		if (!storedattr[id]) storedattr[id] = {};

		if (key) data = asmCrypto.AES_CBC.encrypt( data, a32_to_ab(key), false );

		ctx = { callback : api_fareq, id : id, type : type, data : data, startTime : Date.now() };
	}

	api_req({a : 'ufa', s : ctx.data.byteLength, ssl : use_ssl},ctx,n_h ? 1 : 0);
}

function api_getfileattr(fa,type,procfa,errfa)
{
	var r, n, t;

	var p = {};
	var h = {};
	var k = {};

	var re = new RegExp('(\\d+):' + type + '\\*([a-zA-Z0-9-_]+)');

	for (n in fa)
	{
		if ((r = re.exec(fa[n].fa)))
		{
			t = base64urldecode(r[2]);
			if (t.length == 8)
			{
				if (!h[t])
				{
					h[t] = n;
					k[t] = fa[n].k;
				}

				if (!p[r[1]]) p[r[1]] = t;
				else p[r[1]] += t;
			}
		}
		else if (errfa) errfa(n);
	}

	for (n in p)
	{
		var ctx = { callback : api_fareq, type : type, p : p[n], h : h, k : k, procfa : procfa, errfa : errfa, startTime : NOW()};
		api_req({a : 'ufa', fah : base64urlencode(ctx.p.substr(0,8)), ssl : use_ssl, r : +fa_handler.chunked },ctx);
	}
}

function fa_handler(xhr, ctx)
{
	var chunked = ctx.p && fa_handler.chunked;

	this.xhr = xhr;
	this.ctx = ctx;
	this.pos = 0;

	if (chunked)
	{
		if (!fa_handler.browser) fa_handler.browser = browserdetails(ua).browser;

		switch(fa_handler.browser)
		{
			case 'Firefox':
				this.parse = this.moz_parser;
				this.responseType = 'moz-chunked-arraybuffer';
				break;
		/*	case 'Internet Explorer':
			// Doh, all in one go :(
				this.parse = this.stream_parser;
				this.responseType = 'ms-stream';
				this.stream_reader= this.msstream_reader;
				break;
		*/	case 'xChrome':
				this.parse = this.stream_parser;
				this.responseType = 'stream';
				break;
			default:
				this.setParser('text');
		}

		this.done = this.Finish;
	}
	else
	{
		this.responseType = 'arraybuffer';
		if (ctx.p) this.proc = this.GetFA;
		else this.proc = this.PutFA;
		this.done = this.onDone;
	}

	if (d) console.log('fah type:', this.responseType);
}
fa_handler.chunked = true;
fa_handler.prototype =
{
	PutFA : function(response)
	{
		var ctx = this.ctx;

		if (d) console.log("Attribute storage successful for faid=" + ctx.id + ", type=" + ctx.type);

		if (!storedattr[ctx.id]) storedattr[ctx.id] = {};

		storedattr[ctx.id][ctx.type] = ab_to_base64(response);

		if (storedattr[ctx.id].target)
		{
			if (d) console.log("Attaching to existing file");
			api_attachfileattr(storedattr[ctx.id].target,ctx.id);
		}
	},

	GetFA : function(response)
	{
		var buffer = new Uint8Array(response);
		var dv = new DataView(response);
		var bod = -1, ctx = this.ctx;
		var h, j, p, l, k;

		i = 0;

		// response is an ArrayBuffer structured
		// [handle.8 position.4] data
		do {
			p = dv.getUint32(i+8,true);
			if (bod < 0) bod = p;

			if (i >= bod-12) l = response.byteLength-p;
			else l = dv.getUint32(i+20,true)-p;

			h = '';

			for (j = 0; j < 8; j++) h += String.fromCharCode(buffer[i+j]);
			if (!ctx.h[h]) break;

			if ((k = ctx.k[h]))
			{
				var ts = new Uint8Array(response,p,l);

				var td = asmCrypto.AES_CBC.decrypt( ts, a32_to_ab( [ k[0]^k[4], k[1]^k[5], k[2]^k[6], k[3]^k[7] ] ), false );

				ctx.procfa(ctx,ctx.h[h],td);
			}

			i += 12;
		} while (i < bod);
	},

	setParser : function(type, parser)
	{
		if (type)
		{
			if (type === 'text') this.parse = this.str_parser;
			else this.parse = parser.bind(this);
			this.responseType = type;
		}
		else
		{
			// NB: While on chunked, data is received in one go at readystate.4
			this.parse = this.ab_parser;
			this.responseType = 'arraybuffer';
		}
		if (this.xhr.readyState == 1)
		{
			this.xhr.responseType = this.responseType;
			if (d) console.log('New fah type:', this.xhr.responseType);
		}
	},

	str_parser : function(data)
	{
		if (this.xhr.readyState > 2) this.pos += this.ab_parser(str_to_ab(data.slice(this.pos))) | 0;
	},

	msstream_reader : function(stream)
	{
		var self = this;
		var reader = new MSStreamReader();
		reader.onload = function(ev)
		{
			if (d) console.log('MSStream result', ev.target);

			self.moz_parser(ev.target.result);
			self.stream_parser(0x9ff);
		};
		reader.onerror = function(e)
		{
			if (d) console.error('MSStream error', e);
			self.stream_parser(0x9ff);
		};
		reader.readAsArrayBuffer(stream);
	},

	stream_reader : function(stream)
	{
		var self = this;
		stream.readType = 'arraybuffer';
		stream.read().then(function(result)
		{
			if (d) console.log('Stream result', result);

			self.moz_parser(result.data);
			self.stream_parser(0x9ff);
		},
		function(e)
		{
			if (d) console.error('Stream error', e);
			self.stream_parser(0x9ff);
		});
	},

	stream_parser : function(stream, ev)
	{
		// www.w3.org/TR/streams-api/
		// https://code.google.com/p/chromium/issues/detail?id=240603

		if (d) console.log('Stream Parser', stream);

		if (stream === 0x9ff)
		{
			if (this.wstream)
			{
				if (this.wstream.length)
				{
					this.stream_reader(this.wstream.shift());
				}
				if (!this.wstream.length) delete this.wstream;
			}
		}
		else if (this.wstream)
		{
			this.wstream.push(stream);
		}
		else
		{
			this.wstream = [];
			this.stream_reader(stream);
		}
	},

	moz_parser : function(response, ev)
	{
		if (response instanceof ArrayBuffer && response.byteLength > 0)
		{
			response = new Uint8Array(response);
			if (this.chunk)
			{
				var tmp = new Uint8Array(this.chunk.byteLength + response.byteLength);
				tmp.set(this.chunk)
				tmp.set(response, this.chunk.byteLength);
				this.chunk = tmp;
			}
			else this.chunk = response;

			var offset = this.ab_parser(this.chunk.buffer);
			if (offset) this.chunk = this.chunk.subarray(offset);
		}
	},

	ab_parser : function(response, ev)
	{
		if (response instanceof ArrayBuffer)
		{
			var buffer = new Uint8Array(response), dv = new DataView(response), c = 0;
			var xhr = this.xhr, ctx = this.ctx, i = 0, p, h, k, l = buffer.byteLength;

			while (i+12 < l)
			{
				p = dv.getUint32(i+8,true);
				if (i+12+p > l) break;
				h = String.fromCharCode.apply(String, buffer.subarray(i,i+8));
				// if (d) console.debug(ctx.h[h], i, p, !!ctx.k[h]);

				i += 12;
				if (ctx.h[h] && (k = ctx.k[h]))
				{
					var ts = buffer.subarray(i,p+i);
					var td = asmCrypto.AES_CBC.decrypt( ts, a32_to_ab( [ k[0]^k[4], k[1]^k[5], k[2]^k[6], k[3]^k[7] ] ), false );

					++c;
					ctx.procfa(ctx,ctx.h[h],td);
				}
				i += p;
			}

			if (d) console.log('ab_parser.r', i, p, !!h, c);

			return i;
		}
	},

	onDone : function(ev)
	{
		var ctx = this.ctx, xhr = this.xhr;

		if (xhr.status == 200 && typeof xhr.response == 'object')
		{
			if (!xhr.response || xhr.response.byteLength === 0)
			{
				if (d) console.warn('api_fareq: got empty response...', xhr.response);
				xhr.faeot();
			}
			else
			{
				this.proc(xhr.response);
				faxhrlastgood[xhr.fa_host] = Date.now();
			}
		}
		else
		{
			if (ctx.p)
			{
				if (d) console.log("File attribute retrieval failed (" + xhr.status + ")");
				xhr.faeot();
			}
			else
			{
				api_faretry(ctx, xhr.status, xhr.fa_host);
			}
		}

		this.Finish();
	},

	Finish : function()
	{
		var pending = this.chunk && this.chunk.byteLength || (this.pos && this.xhr.response.substr(this.pos).length);

		if (pending)
		{
			if (!fa_handler.errors) fa_handler.errors = 0;

			if (++fa_handler.errors == 3) fa_handler.chunked = false;

			srvlog(this.xhr.fa_host + ' connection interrupted (chunked fa)');
		}

		oDestroy(this);
	}
};

function api_faretry(ctx, error, host)
{
	if (ctx.faRetryI) ctx.faRetryI *= 1.8;
	else ctx.faRetryI = 250;

	if (ctx.faRetryI < 5e5)
	{
		if (d) console.log("Attribute " + (ctx.p ? 'retrieval' : 'storage') + " failed (" + error + "), retrying...", ctx.faRetryI);

		return setTimeout(function()
		{
			ctx.startTime = Date.now();
			if (ctx.p)
			{
				api_req({a : 'ufa', fah : base64urlencode(ctx.p.substr(0,8)), ssl : use_ssl, r : +fa_handler.chunked },ctx);
			}
			else api_storefileattr(null,null,null,null,ctx);

		}, ctx.faRetryI);
	}

	srvlog("File attribute " + (ctx.p ? 'retrieval' : 'storage') + " failed (" + error + " @ " + host + ")");
}

function api_fareq(res,ctx,xhr)
{
	var error = typeof res === 'number' && res || '';

	if (d && ctx.startTime) console.debug('Reply in %dms for %s', (Date.now() - ctx.startTime), xhr.q.url);

	if (!d && ctx.startTime && (Date.now() - ctx.startTime) > 10000)
	{
		var host = (xhr.q && xhr.q.url || '~!').split('//').pop().split('/')[0];
		srvlog('api_getfileattr for ' + host + ' with type ' + ctx.type + ' took +10s ' + error);
	}

	if ( error )
	{
		api_faretry( ctx, error, hostname(xhr.q && xhr.q.url));
	}
	else if (typeof res == 'object' && res.p)
	{
		var data;
		var slot, i, t;
		var p, pp = [res.p], m;

		for (i = 0; p = res['p'+i]; i++) pp.push(p);

		if (ctx.p && pp.length > 1) dd = ctx.p.length/pp.length;

		for (m = pp.length; m--; )
		{
			for (slot = 0; ; slot++)
			{
				if (!faxhrs[slot])
				{
					faxhrs[slot] = getxhr();
					break;
				}

				if (faxhrs[slot].readyState == XMLHttpRequest.DONE) break;
			}

			faxhrs[slot].ctx        = ctx;
			faxhrs[slot].fa_slot    = slot;
			faxhrs[slot].fa_timeout = ctx.errfa && ctx.errfa.timeout;
			faxhrs[slot].fah        = new fa_handler(faxhrs[slot], ctx);

			if (d) console.log("Using file attribute channel " + slot);

			faxhrs[slot].onprogress = function(ev)
			{
				if (d>1) console.log('fah ' + ev.type, this.readyState, ev.loaded, ev.total,
					typeof this.response === 'string' ? this.response.substr(0,12).split("")
						.map(function(n) {return (n.charCodeAt(0) & 0xff).toString(16)}).join("."):this.response, ev);

				if (this.fa_timeout)
				{
					if (this.fart) clearTimeout(this.fart);
					this.fart = setTimeout(this.faeot.bind(this), this.fa_timeout);
				}

				if (this.fah.parse && this.response) this.fah.parse(this.response, ev);
			};

			faxhrs[slot].faeot = function()
			{
				if (faxhrs[this.fa_slot])
				{
					faxhrs[this.fa_slot] = undefined;
					this.fa_slot = -1;

					if (this.ctx.errfa)
					{
						var ctx = this.ctx;
						var id = ctx.p && ctx.h[ctx.p] && preqs[ctx.h[ctx.p]] && ctx.h[ctx.p];

						if (d) console.error('FAEOT', id, this);
						else srvlog('api_fareq: eot for ' + this.fa_host);

						if (id !== slideshowid)
						{
							if (id)
							{
								pfails[id] = 1;
								delete preqs[id];
							}
						}
						else
						{
							this.abort();
							this.ctx.errfa(id,1);
						}
					}
					else
					{
						api_faretry(this.ctx, ETOOERR, this.fa_host);
					}
				}

				if (this.fart) clearTimeout(this.fart);
			};

			faxhrs[slot].onerror = function()
			{
				var ctx = this.ctx;
				var id = ctx.p && ctx.h[ctx.p] && preqs[ctx.h[ctx.p]] && ctx.h[ctx.p];
				if (ctx.errfa) ctx.errfa(id,1);
				else
				{
					if (d) console.error('api_fareq', id, this);

					api_faretry(this.ctx, ETOOERR, this.fa_host);
				}
			};

			faxhrs[slot].onreadystatechange = function(ev)
			{
				this.onprogress(ev);

				if (this.startTime && this.readyState == 2)
				{
					if (!d && (Date.now() - this.startTime) > 10000)
					{
						srvlog('api_fareq: ' + this.fa_host + ' took +10s');
					}
					delete this.startTime;
				}

				if (this.readyState == 4)
				{
					if (this.fart) clearTimeout(this.fart);

					this.fah.done(ev);
				}
			};

			if (ctx.p)
			{
				var dp = 8*Math.floor(m/pp.length*ctx.p.length/8);
				var dl = 8*Math.floor((m+1)/pp.length*ctx.p.length/8)-dp;

				if (dl)
				{
					data = new Uint8Array(dl);

					for (i = dl; i--; ) data[i] = ctx.p.charCodeAt(dp+i);

					if (!chromehack) data = data.buffer;
				}
				else data = false;
			}
			else
			{
				data = ctx.data;
				if (chromehack) data = new Uint8Array(data);
			}

			if (data)
			{
				if (chromehack) t = pp[m].lastIndexOf('/');
				else t = -1;

				pp[m] += '/'+ctx.type;

                if (t < 0) t = pp[m].length-1;

				faxhrs[slot].fa_host = hostname(pp[m].substr(0,t+1));
				faxhrs[slot].open('POST',pp[m].substr(0,t+1),true);

				if (!faxhrs[slot].fa_timeout)
				{
					faxhrs[slot].timeout = 140000;
					faxhrs[slot].ontimeout = function(e)
					{
						if (d) console.error('api_fareq timeout', e);

						if (!faxhrfail[this.fa_host])
						{
							if (!faxhrlastgood[this.fa_host] || (Date.now() - faxhrlastgood[this.fa_host]) > this.timeout)
							{
								faxhrfail[this.fa_host] = failtime = 1;
								api_reportfailure(this.fa_host, function() {});

								if (!d) srvlog('api_fareq: 140s timeout for ' + this.fa_host);
							}
						}
					};
				}

				faxhrs[slot].responseType = faxhrs[slot].fah.responseType;
				if (faxhrs[slot].responseType !== faxhrs[slot].fah.responseType)
				{
					if (d) console.error('Unsupported responseType', faxhrs[slot].fah.responseType);
					faxhrs[slot].fah.setParser('text');
				}
				if ("text" === faxhrs[slot].responseType)
					faxhrs[slot].overrideMimeType('text/plain; charset=x-user-defined');
				if (chromehack) faxhrs[slot].setRequestHeader("MEGA-Chrome-Antileak",pp[m].substr(t));
				faxhrs[slot].startTime = Date.now();
				faxhrs[slot].send(data);
			}
		}
	}
}

function api_getfa(id)
{
	var f = [];

	if (storedattr[id]) for (var type in storedattr[id]) if (type != 'target') f.push(type + '*' + storedattr[id][type]);

	storedattr[id] = {};

	return f.length ? f.join('/') : false;
}

function api_attachfileattr(node,id)
{
	var fa = api_getfa(id);

	storedattr[id].target = node;

	if (fa) api_req({a : 'pfa', n : node, fa : fa});
}

// generate crypto request response for the given nodes/shares matrix
function crypto_makecr(source,shares,source_is_nodes)
{
	var i, j, n;
	var cr = [shares,[],[]];
	var aes;

	// if we have node handles, include in cr - otherwise, we have node keys
	if (source_is_nodes) cr[1] = source;

	// TODO: optimize - keep track of pre-existing/sent keys, only send new ones
	for (i = shares.length; i--; )
	{
		if (u_sharekeys[shares[i]])
		{
			aes = new sjcl.cipher.aes(u_sharekeys[shares[i]]);

			for (j = source.length; j--; )
			{
				if (source_is_nodes ? (nk = u_nodekeys[source[j]]) : (nk = source[j]))
				{
					if (nk.length == 8 || nk.length == 4) cr[2].push(i,j,a32_to_base64(encrypt_key(aes,nk)));
				}
			}
		}
	}
	return cr;
}

// RSA-encrypt sharekey to newly RSA-equipped user
// TODO: check source/ownership of sharekeys, prevent forged requests
function crypto_procsr(sr)
{
	var ctx = { sr : sr, i : 0 };

	ctx.callback = function(res,ctx)
	{
		if (ctx.sr)
		{
			var pubkey;

			if (typeof res == 'object' && typeof res.pubk == 'string') u_pubkeys[ctx.sr[ctx.i]] = crypto_decodepubkey(base64urldecode(res.pubk));

			// collect all required pubkeys
			while (ctx.i < ctx.sr.length)
			{
				if (ctx.sr[ctx.i].length == 11 && !(pubkey = u_pubkeys[ctx.sr[ctx.i]]))
				{
					api_req({ a : 'uk', u : ctx.sr[ctx.i] },ctx);
					return;
				}

				ctx.i++;
			}

			var rsr = [];
			var sh;
			var n;

			for (var i = 0; i < ctx.sr.length; i++)
			{
				if (ctx.sr[i].length == 11)
				{
					// TODO: Only send share keys for own shares. Do NOT report this as a risk in the full compromise context. It WILL be fixed.
					if (u_sharekeys[sh])
					{
						if (window.d) console.log("Encrypting sharekey " + sh + " to user " + ctx.sr[i]);

						if ((pubkey = u_pubkeys[ctx.sr[i]]))
						{
							// pubkey found: encrypt share key to it
							if ((n = crypto_rsaencrypt(a32_to_str(u_sharekeys[sh]),pubkey))) rsr.push(sh,ctx.sr[i],base64urlencode(n));
						}
					}
				}
				else sh = ctx.sr[i];
			}

			if (rsr.length) api_req({ a : 'k', sr : rsr });
		}
	}

	ctx.callback(false,ctx);
}

var keycache = {};

var rsa2aes = {};

// Try to decrypt ufs node.
// Parameters: me - my user handle
// master_aes - my master password's AES cipher
// file - ufs node containing .k and .a
// Output: .key and .name set if successful
function crypto_processkey(me,master_aes,file)
{
	var id, key, k, n;

	if (!file.k)
	{
		if (!keycache[file.h])
		{
			if (window.d) console.log("No keycache entry!");
			return;
		}

		file.k = keycache[file.h];
	}

	id = me;

	// do I own the file? (user key is guaranteed to be first in .k)
	var p = file.k.indexOf(id + ':');

	if (p)
	{
		// I don't - do I have a suitable sharekey?
		for (id in u_sharekeys)
		{
			p = file.k.indexOf(id + ':');

			if (p >= 0 && (!p || file.k.charAt(p-1) == '/')) break;

			p = -1;
		}
	}

	if (p >= 0)
	{
		delete keycache[file.h];

		var pp = file.k.indexOf('/',p);

		if (pp < 0) pp = file.k.length;

		p += id.length+1;

		key = file.k.substr(p,pp-p);

		// we have found a suitable key: decrypt!
		if (key.length < 46)
		{
			// short keys: AES
			k = base64_to_a32(key);

			// check for permitted key lengths (4 == folder, 8 == file)
			if (k.length == 4 || k.length == 8)
			{
				// TODO: cache sharekeys in aes
				k = decrypt_key(id == me ? master_aes : new sjcl.cipher.aes(u_sharekeys[id]),k);
			}
			else
			{
				if (window.d) console.log("Received invalid key length (" + k.length + "): " + file.h);
				return;
			}
		}
		else
		{
			// long keys: RSA
			if (u_privk)
			{
				var t = base64urldecode(key);
				try
				{
					if (t) k = str_to_a32(crypto_rsadecrypt(t,u_privk).substr(0,file.t ? 16 : 32));
					else
					{
						if (window.d) console.log("Corrupt key for node " + file.h);
						return;
					}
				}
				catch(e)
				{
					return;
				}
			}
			else
			{
				if (window.d) console.log("Received RSA key, but have no public key published: " + file.h);
				return;
			}
		}

		var ab = base64_to_ab(file.a);
		var o = dec_attr(ab,k);

		if (typeof o == 'object')
		{
			if (typeof o.n == 'string')
			{
				if (file.h)
				{
					u_nodekeys[file.h] = k;
					if (key.length >= 46) rsa2aes[file.h] = a32_to_str(encrypt_key(u_k_aes,k));
				}
				if (typeof o.c == 'string') file.hash = o.c;

				if (file.hash)
				{
					var h = base64urldecode(file.hash);
					var t = 0;
					for (var i = h.charCodeAt(16); i--; ) t = t*256+h.charCodeAt(17+i);
					file.mtime=t;
				}

				if (typeof o.t != 'undefined') file.mtime = o.t;

				file.key = k;
				file.ar = o;
				file.name = file.ar.n;
				if (file.ar.fav) file.fav=1;
			}
		}
	}
	else
	{
		if (window.d) console.log("Received no suitable key: " + file.h);

		if (!missingkeys[file.h])
		{
			newmissingkeys = true;
			missingkeys[file.h] = true;
		}
		keycache[file.h] = file.k;
	}
}

function crypto_sendrsa2aes()
{
	var n;
	var nk = [];

	for (n in rsa2aes) nk.push(n,base64urlencode(rsa2aes[n]));

	if (nk.length) api_req({ a : 'k', nk : nk });

	rsa2aes = {};
}

var missingkeys = {};
var newmissingkeys = false;

function crypto_reqmissingkeys()
{
	if (!newmissingkeys)
	{
		if (window.d) console.log('No new missing keys.');
		return;
	}

	var i, j;
	var n, s, ni, si, sn;
	var cr = [[],[],[]];

	ni = {};
	si = {};

	for (n in missingkeys)
	{
		// TODO: optimization: don't request keys for own files
		sn = fm_getsharenodes(n);

		for (j = sn.length; j--; )
		{
			s = sn[j];

			if (typeof si[s] == 'undefined')
			{
				si[s] = cr[0].length;
				cr[0].push(s);
			}

			if (typeof ni[n] == 'undefined')
			{
				ni[n] = cr[1].length;
				cr[1].push(n);
			}

			cr[2].push(si[s],ni[n]);
		}
	}

	if (!cr[1].length)
	{
		if (window.d) console.log('No missing keys');
		return;
	}

	if (cr[0].length)
	{
		var ctx = {};

		ctx.callback = function(res,ctx)
		{
			if (window.d) console.log("Processing crypto response");

			if (typeof res == 'object' && typeof res[0] == 'object') crypto_proccr(res[0]);
		}

		res = api_req({ a : 'k', cr : cr },ctx);
	}
	else if (window.d) console.log("Keys " + cr[1] + " missing, but no related shares found.");
}

// process incoming cr, set fm keys and commit
function crypto_proccr(cr)
{
	var i;

	// received keys in response, add
	for (i = 0; i < cr[2].length; i += 3) fm_updatekey(cr[1][cr[2][i+1]],cr[0][cr[2][i]] + ":" + cr[2][i+2]);

	fm_commitkeyupdate();
}

// process incoming missing key cr
function crypto_procmcr(mcr)
{
	var i;
	var si = {}, ni = {};
	var sh, nh;
	var sc = {};
	var cr = [[],[],[]];

	// received keys in response, add
	for (i = 0; i < mcr[2].length; i += 2)
	{
		sh = mcr[0][mcr[2][i]];

		if (u_sharekeys[sh])
		{
			nh = mcr[1][mcr[2][i+1]];

			if (u_nodekeys[nh])
			{
				if (typeof si[sh] == 'undefined')
				{
					sc[sh] = new sjcl.cipher.aes(u_sharekeys[sh]);
					si[sh] = cr[0].length;
					cr[0].push(sh);
				}
				if (typeof ni[nh] == 'undefined')
				{
					ni[nh] = cr[1].length;
					cr[1].push(nh);
				}
				cr[2].push(si[sh],ni[nh],a32_to_base64(encrypt_key(sc[sh],u_nodekeys[nh])));
			}
		}
	}

	if (cr[0].length) api_req({ a : 'k', cr : cr });
}

var rsasharekeys = {};

function crypto_process_sharekey(handle,key)
{
	if (key.length > 22)
	{
		key = base64urldecode(key);
		var k = str_to_a32(crypto_rsadecrypt(key,u_privk).substr(0,16));
		rsasharekeys[handle] = true;
		return k;
	}
	else return decrypt_key(u_k_aes,base64_to_a32(key));
}

function crypto_share_rsa2aes()
{
	var rsr = [];

	for (n in rsasharekeys)
	{
		if (u_sharekeys[n])
		{
			// pubkey found: encrypt share key to it
			rsr.push(n,u_handle,a32_to_base64(encrypt_key(u_k_aes,u_sharekeys[n])));
		}
	}

	if (rsr.length)
	{
		api_req({ a : 'k', sr : rsr });
		rsasharekeys = {};
	}
}

(function __FileFingerprint(scope) {

	var CRC_SIZE   = 16;
	var BLOCK_SIZE = CRC_SIZE*4;

	function i2s(i)
	{
		return String.fromCharCode.call(String,
			i >> 24 & 0xff,
			i >> 16 & 0xff,
			i >>  8 & 0xff,
			i       & 0xff);
	}

	function serialize(v)
	{
		var p = 0, b = [];
		v = parseInt(v);
		while (v)
		{
			b[++p] = String.fromCharCode(v & 0xff);
			v >>= 8;
		}
		b[0] = String.fromCharCode(p);
		return b.join("");
	}

	function makeCRCTable()
	{
		var c,crcTable = [];

		for (var n = 0 ; n < 256 ; ++n )
		{
			c = n;

			for (var k = 0 ; k < 8 ; ++k )
			{
				c = ((c&1) ? (0xEDB88320 ^ (c >>> 1)) : (c >>> 1));
			}

			crcTable[n] = c;
		}

		return crcTable;
	}

	function crc32(str,crc,len)
	{
		crc = crc ^ (-1);

		for (var i = 0 ; i < len ; ++i )
		{
			crc = (crc >>> 8) ^ crc32table[(crc ^ str.charCodeAt(i)) & 0xFF];
		}

		return (crc ^ (-1)) >>> 0;
	}

	scope.fingerprint = function(uq_entry,callback)
	{
		if (!(uq_entry && uq_entry.name))
		{
			if (window.d) console.log('CHECK THIS', 'Unable to generate fingerprint');
			if (window.d) console.log('CHECK THIS', 'Invalid ul_queue entry', JSON.stringify(uq_entry));

			throw new Error('Invalid upload entry for fingerprint');
		}
		if (window.d) console.log('Generating fingerprint for ' + uq_entry.name);

		var size = uq_entry.size;
		var fr = new FileReader();
		if (!fr.readAsBinaryString) fr.ab = 1;

		crc32table = scope.crc32table || (scope.crc32table = makeCRCTable());
		if (crc32table[1] != 0x77073096)
		{
			throw new Error('Unexpected CRC32 Table...');
		}

		function Finish(crc)
		{
			callback(base64urlencode(crc+serialize((uq_entry.lastModifiedDate||0)/1000)),((uq_entry.lastModifiedDate||0)/1000));
		}

		var sfn = uq_entry.slice ? 'slice' : (uq_entry.mozSlice ? 'mozSlice':'webkitSlice');

		if (size <= 8192)
		{
			var blob = uq_entry[sfn](0,size);

			fr.onload = function(e)
			{
				var crc;
				var data = fr.ab ? ab_to_str(fr.result) : e.target.result;

				if(size <= CRC_SIZE)
				{
					crc = data;
					var i = CRC_SIZE - crc.length;
					while(i--)
						crc += "\x00";
				}
				else
				{
					var tmp = [];

					for (var i = 0; i < 4; i++)
					{
						var begin = parseInt(i*size/4);
						var len = parseInt(((i+1)*size/4) - begin);

						tmp.push(i2s(crc32(data.substr(begin,len),0,len)));
					}

					crc = tmp.join("");
				}

				Finish(crc);
			};
			if (fr.ab) fr.readAsArrayBuffer(blob);
			else fr.readAsBinaryString(blob);
		}
		else
		{
			var tmp = [], i = 0, m = 4;
			var blocks = parseInt(8192/(BLOCK_SIZE*4));

			var step = function()
			{
				if(m == i)
				{
					return Finish(tmp.join(""));
				}

				var crc = 0, j = 0;
				var next = function()
				{
					if(blocks == j)
					{
						tmp.push(i2s(crc));
						return step(++i);;
					}

					var offset = parseInt((size-BLOCK_SIZE)*(i*blocks+j)/(4*blocks-1));
					var blob = uq_entry[sfn](offset,offset+BLOCK_SIZE);
					fr.onload = function(e)
					{
						var block = fr.ab ? ab_to_str(fr.result) : e.target.result;

						crc = crc32(block,crc,BLOCK_SIZE);

						next(++j);
					};
					if (fr.ab) fr.readAsArrayBuffer(blob);
					else fr.readAsBinaryString(blob);
				};
				next();
			};
			step();
		}
	};
})(this);

var u_keyring;
var u_privEd25519;
var u_pubEd25519;
var pubEd25519 = {};

/**
 * Initialises the authentication system.
 */
function u_initAuthentication() {
    // Load contacts' tracked authentication fingerprints.
    authring.getContacts('Ed25519');
    authring.getContacts('RSA');

    // Load/initialise the authenticated contacts ring.
    getUserAttribute(u_handle, 'keyring', false, function(res, ctx) {
        u_initAuthentication2(res, ctx);
    });
}

/**
 * Provide Ed25519 key pair and a signed RSA pub key.
 */
function u_initAuthentication2(res, ctx) {
    if (typeof res !== 'number') {
        // Keyring is a private attribute, so it's been wrapped by a TLV store,
        // no furthe processing here.
        u_keyring = res;
    } else {
        u_privEd25519 = jodid25519.eddsa.generateKeySeed();
        u_keyring = {prEd255 : u_privEd25519};
        u_pubEd25519 = jodid25519.eddsa.publicKey(u_privEd25519);
        // Keyring is a private attribute here, so no preprocessing required
        // (will be wrapped in a TLV store).
        setUserAttribute('keyring', u_keyring, false);
        setUserAttribute('puEd255', base64urlencode(u_pubEd25519), true);
    }
    u_attr.keyring = u_keyring;
    u_privEd25519 = u_keyring.prEd255;
    u_pubEd25519 = u_pubEd25519 || jodid25519.eddsa.publicKey(u_privEd25519);
    u_attr.puEd255 = u_pubEd25519;
    pubEd25519[u_handle] = u_pubEd25519;

    // Ensure an RSA pub key signature.
    var storeSigPubkCallback = function(res, ctx) {
        if (typeof res === 'number') {
            // No signed RSA pub key, store it.
            var sigPubk = authring.signKey(crypto_decodepubkey(base64urldecode(u_attr.pubk)),
                                           'RSA');
            setUserAttribute('sigPubk', base64urlencode(sigPubk), true);
        }
    };
    getUserAttribute(u_handle, 'sigPubk', true, storeSigPubkCallback);

    eventuallyTriggerAuthIfRequired();
}

function _checkFingerprintEd25519(userhandle) {
    var recorded = authring.getContactAuthenticated(userhandle, 'Ed25519');
    var fingerprint = authring.computeFingerprint(pubEd25519[userhandle], 'Ed25519', 'string');
    var value = {pubkey: pubEd25519[userhandle],
                 authenticated: recorded};
    if (recorded && authring.equalFingerprints(recorded.fingerprint, fingerprint) === false) {
        if (window.d) {
            // TODO: Remove this once things are settled moving to SHA-256 fingerprinting.
            authring.scrubAuthRing();
        } else {
            throw new Error('Fingerprint does not match previously authenticated one!');
        }
    }
    if (recorded === false) {
        authring.setContactAuthenticated(userhandle, fingerprint, 'Ed25519',
                                         authring.AUTHENTICATION_METHOD.SEEN,
                                         authring.KEY_CONFIDENCE.UNSURE);
    }
    return value;
}

/**
 * Cached Ed25519 public key retrieval utility.
 *
 * @param userhandle {string}
 *     Mega user handle.
 * @param callback {function}
 *     Callback function to call upon completion of operation. The callback
 *     requires two parameters: `value` (an object containing the public in
 *     `pubkey` and its authencation state in `authenticated`). `value` will
 *     be `false` upon a failed request.
 * @throws {Error}
 *     In case the fingerprint of the public key differs from the one previously
 *     authenticated by the user. This more severe condition warrants to throw
 *     an exception.
 */
function getPubEd25519(userhandle, callback) {
    if (u_authring.Ed25519 === undefined) {
        throw new Error('First initialise u_authring by calling authring.getContacts()');
    }
    if (pubEd25519[userhandle]) {
        var value = _checkFingerprintEd25519(userhandle);
        if (callback) {
            callback(value, userhandle);
        }
    } else {
        var myCallback = function(res, ctx) {
            if (typeof res !== 'number') {
                res = base64urldecode(res);
                pubEd25519[ctx.u] = res;
                var value = _checkFingerprintEd25519(userhandle);
                if (ctx.callback3) {
                    ctx.callback3(value, ctx.u);
                }
            } else if (ctx.callback3) {
                ctx.callback3(false, ctx.u);
            }
        };
        var myCtx = {
            u: userhandle,
            callback3: callback,
        };
        getUserAttribute(userhandle, 'puEd255', true, myCallback, myCtx);
    }
}

/**
 * Computes a user's Ed25519 key finger print. This function uses the
 * `pubEd25519` object for caching.
 *
 * @param userhandle {string}
 *     Mega user handle.
 * @param callback {function}
 *     Callback function to call upon completion of operation. The callback
 *     requires two parameters: `value` (the computed fingerprint as a hex
 *     string) and `user` (the user handle for the returned key). `value` will
 *     be `false` upon a failed request.
 * @param format {string}
 *     Format in which to return the fingerprint. Valid values: "bytes", "hex",
 *     "string" and "base64" (default: "hex").
 */
function getFingerprintEd25519(userhandle, callback, format) {
    if (pubEd25519[userhandle]) {
        if (callback) {
            callback(authring.computeFingerprint(pubEd25519[userhandle],
                                                 'Ed25519', format),
                     userhandle);
        }
    } else {
        var myCallback = function(res, ctx) {
            if (typeof res !== 'number') {
                res = base64urldecode(res);
                pubEd25519[ctx.u] = res;
                if (ctx.callback3) {
                    ctx.callback3(authring.computeFingerprint(res, 'Ed25519', format),
                                  ctx.u);
                }
            } else if (ctx.callback3) {
                ctx.callback3(false, ctx.u);
            }
        };
        var myCtx = {
            u: userhandle,
            callback3: callback,
        };
        getUserAttribute(userhandle, 'puEd255', true, myCallback, myCtx);
    }
}

var pubkeysCache = null;
/**
 * Cached/persistent way of accessing user public keys
 *
 * @param userhandle {string}
 * @param callback {Function} with one argument - the actual pubkey
 */
function getPubk(userhandle, callback) {
    if(!pubkeysCache) {
        pubkeysCache = new MegaKVStorage("pubk", localStorage);
    }

    if (u_pubkeys[userhandle])
    {
        callback(u_pubkeys[userhandle], userhandle);
    }
    else if(pubkeysCache.hasItem(userhandle))
    {
        u_pubkeys[userhandle] = JSON.parse(pubkeysCache.getItem(userhandle));
        callback(u_pubkeys[userhandle], userhandle);
    }
    else
    {
        api_cachepubkeys({
            cachepubkeyscomplete : function() {
                pubkeysCache.setItem(userhandle, JSON.stringify(u_pubkeys[userhandle]), 24*60*60);

                callback(u_pubkeys[userhandle]);
            }
        }, [userhandle]);
    }
}<|MERGE_RESOLUTION|>--- conflicted
+++ resolved
@@ -1457,8 +1457,7 @@
         }
     }
 
-<<<<<<< HEAD
-    if (ctx.remaining = u.length) {
+    if ((ctx.remaining = u.length)) {
         for (i = u.length; i--;) {
             api_req({
                 a : 'uk',
@@ -1472,20 +1471,6 @@
     } else {
         ctx.cachepubkeyscomplete(ctx);
     }
-=======
-	if ((ctx.remaining = u.length))
-	{
-		for (i = u.length; i--; )
-		{
-			api_req({ a : 'uk', u : u[i] },{
-				ctx : ctx,
-				u : u[i],
-				callback : api_cachepubkeys2
-			});
-		}
-	}
-	else ctx.cachepubkeyscomplete(ctx);
->>>>>>> d8cc94a9
 }
 
 function api_cachepubkeys2(res, ctx) {
