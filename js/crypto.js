window.URL = window.URL || window.webkitURL;
var have_ab = typeof ArrayBuffer != 'undefined' && typeof DataView != 'undefined';
var use_workers = have_ab && typeof Worker != 'undefined';

if (is_extension)
{
	var use_ssl = 0;
}
else
{
	if ((navigator.appVersion.indexOf('Safari') > 0) && (navigator.appVersion.indexOf('Version/5') > 0))
	{
		use_workers=false;
		have_ab=false;
	}

	var ssl_off = [ 'Firefox/14', 'Firefox/15', 'Firefox/17', 'Safari', 'Firefox/16' ];
	var ssl_opt = [ 'Chrome/' ];

	function ssl_needed()
	{
		for (var i = ssl_opt.length; i--; ) if (navigator.userAgent.indexOf(ssl_opt[i]) >= 0) return 0;
		for (var i = ssl_off.length; i--; ) if (navigator.userAgent.indexOf(ssl_off[i]) >= 0) return -1;
		return 1;
	}
	var use_ssl = ssl_needed();
	if (!use_ssl && localStorage.use_ssl) use_ssl = 1;
	else use_ssl++;
}

var chromehack = navigator.appVersion.indexOf('Chrome/');
chromehack = chromehack >= 0 && parseInt(navigator.appVersion.substr(chromehack+7)) > 21;

var EINTERNAL = -1;
var EARGS = -2;
var EAGAIN = -3;
var ERATELIMIT = -4;
var EFAILED = -5;
var ETOOMANY = -6;	// too many IP addresses
var ERANGE = -7;	// file packet out of range
var EEXPIRED = -8;

// FS access errors
var ENOENT = -9;
var ECIRCULAR = -10;
var EACCESS = -11;
var EEXIST = -12;
var EINCOMPLETE = -13;

// crypto errors
var EKEY = -14;

// user errors
var ESID = -15;
var EBLOCKED = -16;
var EOVERQUOTA = -17;
var ETEMPUNAVAIL = -18;
var ETOOMANYCONNECTIONS = -19;

function benchmark()
{
	var a = Array(1048577).join('a');

	var ab = str_to_ab(a);

	var ab8 = new Uint8Array(ab);

	var aes = new sjcl.cipher.aes([0,1,2,3]);

	t = new Date().getTime();
	for (var i = 16; i--; ) encrypt_ab_ctr(aes,ab8,[1,2],30000);
	t = new Date().getTime()-t;

	console.log((a.length*16/1024)/(t/1000) + " KB/s");
}

// compute final MAC from block MACs
function condenseMacs(macs,key)
{
	var i, aes, mac = [0,0,0,0];

	aes = new sjcl.cipher.aes([key[0],key[1],key[2],key[3]]);

	for (i = 0; i < macs.length; i++)
	{
		mac[0] ^= macs[i][0];
		mac[1] ^= macs[i][1];
		mac[2] ^= macs[i][2];
		mac[3] ^= macs[i][3];

		mac = aes.encrypt(mac);
	}

	return mac;
}

// convert user-supplied password array
function prepare_key(a)
{
	var i, j, r;
	var aes = [];
	var pkey = [0x93C467E3,0x7DB0C7A4,0xD1BE3F81,0x0152CB56];

	for (j = 0; j < a.length; j += 4)
	{
		key = [0,0,0,0];
		for (i = 0; i < 4; i++) if (i+j < a.length) key[i] = a[i+j];
		aes.push(new sjcl.cipher.aes(key));
	}

	for (r = 65536; r--; ) for (j = 0; j < aes.length; j++) pkey = aes[j].encrypt(pkey);

	return pkey;
}

// prepare_key with string input
function prepare_key_pw(password)
{
	return prepare_key(str_to_a32(password));
}

var b64 = "ABCDEFGHIJKLMNOPQRSTUVWXYZabcdefghijklmnopqrstuvwxyz0123456789-_=";
var b64a = b64.split('');


// unsubstitute standard base64 special characters, restore padding
function base64urldecode(data)
{
	data += '=='.substr((2-data.length*3)&3)

    if (typeof atob === 'function')
	{
		data = data.replace(/\-/g,'+').replace(/_/g,'/').replace(/,/g,'');

		try {
			return atob(data);
		} catch (e) {
			return '';
		}
	}

  // http://kevin.vanzonneveld.net
  // +   original by: Tyler Akins (http://rumkin.com)
  // +   improved by: Thunder.m
  // +      input by: Aman Gupta
  // +   improved by: Kevin van Zonneveld (http://kevin.vanzonneveld.net)
  // +   bugfixed by: Onno Marsman
  // +   bugfixed by: Pellentesque Malesuada
  // +   improved by: Kevin van Zonneveld (http://kevin.vanzonneveld.net)
  // +      input by: Brett Zamir (http://brett-zamir.me)
  // +   bugfixed by: Kevin van Zonneveld (http://kevin.vanzonneveld.net)
  // *     example 1: base64_decode('S2V2aW4gdmFuIFpvbm5ldmVsZA==');
  // *     returns 1: 'Kevin van Zonneveld'
  // mozilla has this native
  // - but breaks in 2.0.0.12!
  //if (typeof this.window['atob'] == 'function') {
  //    return atob(data);
  //}
  var o1, o2, o3, h1, h2, h3, h4, bits, i = 0,
    ac = 0,
    dec = "",
    tmp_arr = [];

  if (!data) {
    return data;
  }

  data += '';

  do { // unpack four hexets into three octets using index points in b64
    h1 = b64.indexOf(data.charAt(i++));
    h2 = b64.indexOf(data.charAt(i++));
    h3 = b64.indexOf(data.charAt(i++));
    h4 = b64.indexOf(data.charAt(i++));

    bits = h1 << 18 | h2 << 12 | h3 << 6 | h4;

    o1 = bits >> 16 & 0xff;
    o2 = bits >> 8 & 0xff;
    o3 = bits & 0xff;

    if (h3 == 64) {
      tmp_arr[ac++] = String.fromCharCode(o1);
    } else if (h4 == 64) {
      tmp_arr[ac++] = String.fromCharCode(o1, o2);
    } else {
      tmp_arr[ac++] = String.fromCharCode(o1, o2, o3);
    }
  } while (i < data.length);

  dec = tmp_arr.join('');

  return dec;
}

// substitute standard base64 special characters to prevent JSON escaping, remove padding
function base64urlencode(data)
{
    if (typeof btoa === 'function') return btoa(data).replace(/\+/g,'-').replace(/\//g,'_').replace(/=/g,'');

	var o1, o2, o3, h1, h2, h3, h4, bits, i = 0,
	ac = 0,
	enc = "",
	tmp_arr = [];

    do { // pack three octets into four hexets
        o1 = data.charCodeAt(i++);
        o2 = data.charCodeAt(i++);
        o3 = data.charCodeAt(i++);

        bits = o1 << 16 | o2 << 8 | o3;

        h1 = bits >> 18 & 0x3f;
        h2 = bits >> 12 & 0x3f;
        h3 = bits >> 6 & 0x3f;
        h4 = bits & 0x3f;

        // use hexets to index into b64, and append result to encoded string
        tmp_arr[ac++] = b64a[h1] + b64a[h2] + b64a[h3] + b64a[h4];
    } while (i < data.length);

    enc = tmp_arr.join('');
    var r = data.length % 3;
    return (r ? enc.slice(0, r - 3) : enc);
}

// array of 32-bit words to string (big endian)
function a32_to_str(a)
{
	var b = '';

	for (var i = 0; i < a.length*4; i++)
		b = b+String.fromCharCode((a[i>>2] >>> (24-(i & 3)*8)) & 255);

	return b;
}

// array of 32-bit words ArrayBuffer (big endian)
function a32_to_ab(a)
{
	var ab = have_ab ? new Uint8Array(4*a.length)
	                 : new Array(4*a.length);

	for ( var i = 0; i < a.length; i++ ) {
	    ab[4*i] = a[i]>>>24;
	    ab[4*i+1] = a[i]>>>16&255;
	    ab[4*i+2] = a[i]>>>8&255;
	    ab[4*i+3] = a[i]&255;
	}

	return ab;
}

function a32_to_base64(a)
{
	return base64urlencode(a32_to_str(a));
}

// string to array of 32-bit words (big endian)
function str_to_a32(b)
{
	var a = Array((b.length+3) >> 2);
	for (var i = 0; i < b.length; i++) a[i>>2] |= (b.charCodeAt(i) << (24-(i & 3)*8));
	return a;
}

function base64_to_a32(s)
{
	return str_to_a32(base64urldecode(s));
}

var firefox_boost = is_chrome_firefox && !!localStorage.fxboost;

// ArrayBuffer to binary string
var ab_to_str = firefox_boost ? mozAB2S : function(ab)
{
	var b = '', i;

	if (have_ab)
	{
		var b = '';

		var ab8 = new Uint8Array(ab);

		for (i = 0; i < ab8.length; i++) b = b+String.fromCharCode(ab8[i]);
	}
	else
	{
		return ab.buffer;
	}

	return b;
}

// ArrayBuffer to binary string
function ab_to_base64(ab)
{
	return base64urlencode(ab_to_str(ab));
}

// ArrayBuffer to binary with depadding
var ab_to_str_depad = firefox_boost ? mozAB2SDepad : function(ab)
{
	var b, i;

	if (have_ab)
	{
		b = '';

		var ab8 = new Uint8Array(ab);

		for (i = 0; i < ab8.length && ab8[i]; i++) b = b+String.fromCharCode(ab8[i]);
	}
	else
	{
		b = ab_to_str(ab);

		for (i = b.length; i-- && !b.charCodeAt(i); );

		b = b.substr(0,i+1);
	}

	return b;
}

// binary string to ArrayBuffer, 0-padded to AES block size
function str_to_ab(b)
{
	var ab, i;

	if (have_ab)
	{
		ab = new ArrayBuffer((b.length+15)&-16);
		var ab8 = new Uint8Array(ab);

		for (i = b.length; i--; ) ab8[i] = b.charCodeAt(i);

		return ab;
	}
	else
	{
		b += Array(16-((b.length-1)&15)).join(String.fromCharCode(0));

		ab = { buffer : b };
	}

	return ab;
}

// binary string to ArrayBuffer, 0-padded to AES block size
function base64_to_ab(a)
{
	return str_to_ab(base64urldecode(a));
}

// encrypt ArrayBuffer in CTR mode, return MAC
function encrypt_ab_ctr(aes,ab,nonce,pos)
{
	var ctr = [nonce[0],nonce[1],(pos/0x1000000000) >>> 0,(pos/0x10) >>> 0];
	var mac = [ctr[0],ctr[1],ctr[0],ctr[1]];

	var enc, i, j, len, v;

	if (have_ab)
	{
		var data0, data1, data2, data3;

		len = ab.buffer.byteLength-16;

		var v = new DataView(ab.buffer);

		for (i = 0; i < len; i += 16)
		{
			data0 = v.getUint32(i,false);
			data1 = v.getUint32(i+4,false);
			data2 = v.getUint32(i+8,false);
			data3 = v.getUint32(i+12,false);

			// compute MAC
			mac[0] ^= data0;
			mac[1] ^= data1;
			mac[2] ^= data2;
			mac[3] ^= data3;
			mac = aes.encrypt(mac);

			// encrypt using CTR
			enc = aes.encrypt(ctr);
			v.setUint32(i,data0 ^ enc[0],false);
			v.setUint32(i+4,data1 ^ enc[1],false);
			v.setUint32(i+8,data2 ^ enc[2],false);
			v.setUint32(i+12,data3 ^ enc[3],false);

			if (!(++ctr[3])) ctr[2]++;
		}

		if (i < ab.buffer.byteLength)
		{
			var fullbuf = new Uint8Array(ab.buffer);
			var tmpbuf = new ArrayBuffer(16);
			var tmparray = new Uint8Array(tmpbuf);

			tmparray.set(fullbuf.subarray(i));

			v = new DataView(tmpbuf);

			enc = aes.encrypt(ctr);

			data0 = v.getUint32(0,false);
			data1 = v.getUint32(4,false);
			data2 = v.getUint32(8,false);
			data3 = v.getUint32(12,false);

			mac[0] ^= data0;
			mac[1] ^= data1;
			mac[2] ^= data2;
			mac[3] ^= data3;
			mac = aes.encrypt(mac);

			enc = aes.encrypt(ctr);
			v.setUint32(0,data0 ^ enc[0],false);
			v.setUint32(4,data1 ^ enc[1],false);
			v.setUint32(8,data2 ^ enc[2],false);
			v.setUint32(12,data3 ^ enc[3],false);

			fullbuf.set(tmparray.subarray(0,j = fullbuf.length-i),i);
		}
	}
	else
	{
		var ab32 = _str_to_a32(ab.buffer);

		len = ab32.length-3;

		for (i = 0; i < len; i += 4)
		{
			mac[0] ^= ab32[i];
			mac[1] ^= ab32[i+1];
			mac[2] ^= ab32[i+2];
			mac[3] ^= ab32[i+3];
			mac = aes.encrypt(mac);

			enc = aes.encrypt(ctr);
			ab32[i] ^= enc[0];
			ab32[i+1] ^= enc[1];
			ab32[i+2] ^= enc[2];
			ab32[i+3] ^= enc[3];

			if (!(++ctr[3])) ctr[2]++;
		}

		if (i < ab32.length)
		{
			var v = [0,0,0,0];

			for (j = i; j < ab32.length; j++) v[j-i] = ab32[j];

			mac[0] ^= v[0];
			mac[1] ^= v[1];
			mac[2] ^= v[2];
			mac[3] ^= v[3];
			mac = aes.encrypt(mac);

			enc = aes.encrypt(ctr);
			v[0] ^= enc[0];
			v[1] ^= enc[1];
			v[2] ^= enc[2];
			v[3] ^= enc[3];

			for (j = i; j < ab32.length; j++) ab32[j] = v[j-i];
		}

		ab.buffer = _a32_to_str(ab32,ab.buffer.length);
	}

	return mac;
}

function _str_to_a32(b)
{
	var a = Array((b.length+3) >> 2);

	if (typeof b == 'string')
	{
		for (var i = 0; i < b.length; i++)
			a[i>>2] |= (b.charCodeAt(i) & 255) << (24-(i & 3)*8);
	}
	else
	{
		for (var i = 0; i < b.length; i++)
			a[i>>2] |= b[i] << ((i & 3)*8);
	}

	return a;
}

function _a32_to_str(a,len)
{
	var b = '';

	for (var i = 0; i < len; i++)
		b = b+String.fromCharCode((a[i>>2] >>> (24-(i & 3)*8)) & 255);

	return b;
}

function chksum(buf)
{
	var l, c, d;

	if (have_ab)
	{
		var ll;

		c = new Uint32Array(3);

		ll = buf.byteLength;

		l = Math.floor(ll/12);

		ll -= l*12;

		if (l)
		{
			l *= 3;
			d = new Uint32Array(buf,0,l);

			while (l)
			{
				l -= 3;

				c[0] ^= d[l];
				c[1] ^= d[l+1];
				c[2] ^= d[l+2];
			}
		}

		c = new Uint8Array(c.buffer);

		if (ll)
		{
			d = new Uint8Array(buf,buf.byteLength-ll,ll);

			while (ll--) c[ll] ^= d[ll];
		}
	}
	else
	{
		c = Array(12);

		for (l = 12; l--; ) c[l] = 0;

		for (l = buf.length; l--; ) c[l%12] ^= buf.charCodeAt(l);

	}

	for (d = '', l = 0; l < 12; l++) d += String.fromCharCode(c[l]);

	return d;
}

/* moved from js/keygen.js {{{ */

// random number between 0 .. n -- based on repeated calls to rc
function rand(n)
{
    var r = new Uint32Array(1);
    asmCrypto.getRandomValues(r);
    return r[0] % n; // <- oops, it's uniformly distributed only when `n` divides 0x100000000
}

/*
if(is_chrome_firefox) {
	var nsIRandomGenerator = Cc["@mozilla.org/security/random-generator;1"]
		.createInstance(Ci.nsIRandomGenerator);

	var rand = function fx_rand(n) {
		var r = nsIRandomGenerator.generateRandomBytes(4);
		r = (r[0] << 24) | (r[1] << 16) | (r[2] << 8) | r[3];
		if(r<0) r ^= 0x80000000;
		return r % n; // oops, it's not uniformly distributed
	};
}
*/

function crypto_rsagenkey ()
{
    var startTime = new Date();

    if ( typeof msCrypto !== 'undefined' && msCrypto.subtle ) {
        var ko = msCrypto.subtle.generateKey( { name: 'RSAES-PKCS1-v1_5', modulusLength: 2048 }, true );
        ko.oncomplete = function () {
            ko = msCrypto.subtle.exportKey( 'jwk', ko.result.privateKey );
            ko.oncomplete = function () {
                var jwk = JSON.parse( asmCrypto.bytes_to_string( new Uint8Array(ko.result) ) );
                _done( ['n','e','d','p','q','dp','dq','qi'].map( function ( x ) { return base64urldecode( jwk[x] ) } ) );
            };
        };
    }
    else {
        var w = new Worker('keygen.js');

        w.onmessage = function (e) {
            w.terminate();
            _done(e.data);
        };

        var workerSeed = new Uint8Array(256);
        asmCrypto.getRandomValues(workerSeed);

        w.postMessage([ 2048, 257, workerSeed ]);
    }

    function _done( k ) {
        var endTime = new Date();
        if (d) console.log("Key generation took " +  (endTime.getTime()-startTime.getTime())/1000.0) + " seconds!";

        u_setrsa(k);
    }
}

/* }}} */

// decrypt ArrayBuffer in CTR mode, return MAC
function decrypt_ab_ctr(aes,ab,nonce,pos)
{
	var ctr = [nonce[0],nonce[1],(pos/0x1000000000) >>> 0,(pos/0x10) >>> 0];
	var mac = [ctr[0],ctr[1],ctr[0],ctr[1]];

	var enc, len, i, j, v;

	if (have_ab)
	{
		var data0, data1, data2, data3;

		len = ab.buffer.byteLength-16;	// @@@ -15?

		var v = new DataView(ab.buffer);

		for (i = 0; i < len; i += 16)
		{
			enc = aes.encrypt(ctr);

			data0 = v.getUint32(i,false)^enc[0];
			data1 = v.getUint32(i+4,false)^enc[1];
			data2 = v.getUint32(i+8,false)^enc[2];
			data3 = v.getUint32(i+12,false)^enc[3];

			v.setUint32(i,data0,false);
			v.setUint32(i+4,data1,false);
			v.setUint32(i+8,data2,false);
			v.setUint32(i+12,data3,false);

			mac[0] ^= data0;
			mac[1] ^= data1;
			mac[2] ^= data2;
			mac[3] ^= data3;

			mac = aes.encrypt(mac);

			if (!(++ctr[3])) ctr[2]++;
		}

		if (i < ab.buffer.byteLength)
		{
			var fullbuf = new Uint8Array(ab.buffer);
			var tmpbuf = new ArrayBuffer(16);
			var tmparray = new Uint8Array(tmpbuf);

			tmparray.set(fullbuf.subarray(i));

			v = new DataView(tmpbuf);

			enc = aes.encrypt(ctr);
			data0 = v.getUint32(0,false)^enc[0];
			data1 = v.getUint32(4,false)^enc[1];
			data2 = v.getUint32(8,false)^enc[2];
			data3 = v.getUint32(12,false)^enc[3];

			v.setUint32(0,data0,false);
			v.setUint32(4,data1,false);
			v.setUint32(8,data2,false);
			v.setUint32(12,data3,false);

			fullbuf.set(tmparray.subarray(0,j = fullbuf.length-i),i);

			while (j < 16) tmparray[j++] = 0;

			mac[0] ^= v.getUint32(0,false);
			mac[1] ^= v.getUint32(4,false);
			mac[2] ^= v.getUint32(8,false);
			mac[3] ^= v.getUint32(12,false);
			mac = aes.encrypt(mac);
		}
	}
	else
	{
		var ab32 = _str_to_a32(ab.buffer);
		len = ab32.length-3;

		for (i = 0; i < len; i += 4)
		{
			enc = aes.encrypt(ctr);
			mac[0] ^= (ab32[i] ^= enc[0]);
			mac[1] ^= (ab32[i+1] ^= enc[1]);
			mac[2] ^= (ab32[i+2] ^= enc[2]);
			mac[3] ^= (ab32[i+3] ^= enc[3]);
			mac = aes.encrypt(mac);

			if (!(++ctr[3])) ctr[2]++;
		}

		if (i < ab32.length)
		{
			var v = [0,0,0,0];

			for (j = i; j < ab32.length; j++) v[j-i] = ab32[j];

			enc = aes.encrypt(ctr);
			v[0] ^= enc[0];
			v[1] ^= enc[1];
			v[2] ^= enc[2];
			v[3] ^= enc[3];

			var j = ab.buffer.length & 15;

			var m = _str_to_a32(Array(j+1).join(String.fromCharCode(255))+Array(17-j).join(String.fromCharCode(0)));

			mac[0] ^= v[0] & m[0];
			mac[1] ^= v[1] & m[1];
			mac[2] ^= v[2] & m[2];
			mac[3] ^= v[3] & m[3];
			mac = aes.encrypt(mac);

			for (j = i; j < ab32.length; j++) ab32[j] = v[j-i];
		}

		ab.buffer = _a32_to_str(ab32,ab.buffer.length);
	}

	return mac;
}

// encrypt/decrypt 4- or 8-element 32-bit integer array
function encrypt_key(cipher,a)
{
	if (!a) a = [];
	if (a.length == 4) return cipher.encrypt(a);
	var x = [];
	for (var i = 0; i < a.length; i += 4) x = x.concat(cipher.encrypt([a[i],a[i+1],a[i+2],a[i+3]]));
	return x;
}

function decrypt_key(cipher,a)
{
	if (a.length == 4) return cipher.decrypt(a);

	var x = [];
	for (var i = 0; i < a.length; i += 4) x = x.concat(cipher.decrypt([a[i],a[i+1],a[i+2],a[i+3]]));
	return x;
}

// generate attributes block using AES-CBC with MEGA canary
// attr = Object, key = [] (four-word random key will be generated) or Array(8) (lower four words will be used)
// returns [ArrayBuffer data,Array key]
function enc_attr(attr,key)
{
	var ab;

	try {
		ab = str_to_ab('MEGA'+to8(JSON.stringify(attr)));
	} catch(e) {
		msgDialog('warningb', l[135], e.message || e);
		throw e;
	}

	// if no key supplied, generate a random one
	if (!key.length) for (i = 4; i--; ) key[i] = rand(0x100000000);

	ab = asmCrypto.AES_CBC.encrypt( ab, a32_to_ab( [ key[0]^key[4], key[1]^key[5], key[2]^key[6], key[3]^key[7] ] ), false );

	return [ab,key];
}

// decrypt attributes block using AES-CBC, check for MEGA canary
// attr = ab, key as with enc_attr
// returns [Object] or false
function dec_attr(attr,key)
{
	var aes;
	var b;

	attr = asmCrypto.AES_CBC.decrypt( attr, a32_to_ab( [ key[0]^key[4], key[1]^key[5], key[2]^key[6], key[3]^key[7] ] ), false );

	b = ab_to_str_depad(attr);

	if (b.substr(0,6) != 'MEGA{"') return false;

	// @@@ protect against syntax errors
	try {
		return JSON.parse(from8(b.substr(4)));
	} catch (e) {
		if (d) console.error(b, e);
		var m = b.match(/"n"\s*:\s*"((?:\\"|.)*?)(\.\w{2,4})?"/), s = m && m[1], l = s && s.length || 0, j=',';
		while (l--)
		{
			s = s.substr(0,l||1);
			try {
				from8(s+j);
				break;
			} catch(e) {}
		}
		if (~l) try {
			var new_name = s+j+'trunc'+simpleStringHashCode(s).toString(16)+(m[2]||'');
			return JSON.parse(from8(b.substr(4).replace(m[0],'"n":"'+new_name+'"')));
		} catch(e) {}
		return { n : 'MALFORMED_ATTRIBUTES' };
	}
}

var to8 = firefox_boost ? mozTo8 : function(unicode)
{
	return unescape(encodeURIComponent(unicode));
}

var from8 = firefox_boost ? mozFrom8 : function(utf8)
{
	return decodeURIComponent(escape(utf8));
}

function getxhr()
{
	return (typeof XDomainRequest != 'undefined' && typeof ArrayBuffer == 'undefined') ? new XDomainRequest() : new XMLHttpRequest();
}

// API command queueing
// All commands are executed in sequence, with no overlap
// @@@ user warning after backoff > 1000

// FIXME: proper OOP!
var apixs = [];

api_reset();

function api_reset()
{
	api_init(0,'cs');	// main API interface
	api_init(1,'cs');	// exported folder access
	api_init(2,'sc');	// SC queries
	api_init(3,'sc');	// notification queries
}

function api_setsid(sid)
{
	if (sid !== false) sid = 'sid=' + sid;
	else sid = '';

	apixs[0].sid = sid;
	apixs[2].sid = sid;
	apixs[3].sid = sid;
}

function api_setfolder(h)
{
	h = 'n=' + h;

	if (u_sid) h += '&sid=' + u_sid;

	apixs[1].sid = h;
	apixs[1].failhandler = folderreqerr;
	apixs[2].sid = h;
}

function stopapi()
{
    for (var i = 4; i--; )
    {
        api_cancel(apixs[i]);
        apixs[i].cmds = [[],[]];
        apixs[i].ctxs = [[],[]];
        apixs[i].cancelled = false;
    }
}

function api_cancel(q)
{
	if (q)
	{
		q.cancelled = true;
		if (q.xhr) q.xhr.abort();
		if (q.timer) clearTimeout(q.timer);
	}
}

function api_init(c,service)
{
    api_cancel(apixs[c]);

	apixs[c] = { c : c,				// channel
				cmds : [[],[]],		// queued/executing commands (double-buffered)
				ctxs : [[],[]],		// associated command contexts
				i : 0,				// currently executing buffer
				seqno : -Math.floor(Math.random()*0x100000000),	// unique request start ID
				xhr : false,		// channel XMLHttpRequest
				timer : false,		// timer for exponential backoff
				failhandler : api_reqfailed,	// request-level error handler
				backoff : 0,
				service : service,	// base URI component
				sid : '',			// sid URI component (optional)
				rawreq : false,
				setimmediate : false };
}

function api_req(req,ctx,c)
{
	if (typeof c == 'undefined') c = 0;
	if (typeof ctx == 'undefined') ctx = { };

	var q = apixs[c];

	q.cmds[q.i^1].push(req);
	q.ctxs[q.i^1].push(ctx);

	if (!q.setimmediate) q.setimmediate = setTimeout(api_proc,0,q);
}

// send pending API request on channel q
function api_proc(q)
{
	if (q.setimmediate)
	{
		clearTimeout(q.setimmediate);
		q.setimmediate = false;
	}

	if (q.ctxs[q.i].length || !q.ctxs[q.i^1].length) return;

	q.i ^= 1;

	if (!q.xhr) q.xhr = getxhr();

	q.xhr.q = q;

	q.xhr.onerror = function()
	{
		if (!this.q.cancelled)
		{
			if (d) console.log("API request error - retrying");
			api_reqerror(q,-3);
		}
	}

	q.xhr.onload = function()
	{
		if (!this.q.cancelled)
		{
			var t;

			if (this.status == 200)
			{
				var response = this.responseText || this.response;

				if (d) console.log('API response: ' + this.response);

				try {
					t = JSON.parse(response);
					if (response[0] == '{') t = [t];
				} catch (e) {
					// bogus response, try again
					console.log("Bad JSON data in response: " + response);
					t = EAGAIN;
				}
			}
			else
			{
				if (d) console.log('API server connection failed (error ' + this.status + ')');
				t = ERATELIMIT;
			}

			if (typeof t == 'object')
			{
				for (var i = 0; i < this.q.ctxs[this.q.i].length; i++) if (this.q.ctxs[this.q.i][i].callback) this.q.ctxs[this.q.i][i].callback(t[i],this.q.ctxs[this.q.i][i]);

				this.q.rawreq = false;
				this.q.backoff = 0;			// request succeeded - reset backoff timer
				this.q.cmds[this.q.i] = [];
				this.q.ctxs[this.q.i] = [];

				api_proc(q);
			}
			else api_reqerror(this.q,t);
		}
	}

	if (q.rawreq === false)
	{
		q.url = apipath + q.service + '?id=' + (q.seqno++) + '&' + q.sid;

		if (typeof q.cmds[q.i][0] == 'string')
		{
			q.url += '&' + q.cmds[q.i][0];
			q.rawreq = '';
		}
		else q.rawreq = JSON.stringify(q.cmds[q.i]);
	}

	api_send(q);
}

function api_send(q)
{
	q.timer = false;

	if (chromehack)
	{
		// plug extreme Chrome memory leak
		var t = q.url.indexOf('/',9);
		q.xhr.open('POST', q.url.substr(0,t+1), true);
		q.xhr.setRequestHeader("MEGA-Chrome-Antileak",q.url.substr(t));
	}
	else q.xhr.open('POST',q.url,true);

	if (d) console.log("Sending API request: " + q.rawreq + " to " + q.url);

	q.xhr.send(q.rawreq);
}

function api_reqerror(q,e)
{
	if (e == EAGAIN || e == ERATELIMIT)
	{
		// request failed - retry with exponential backoff
		if (q.backoff) q.backoff *= 2;
		else q.backoff = 125;

		q.timer = setTimeout(api_send,q.backoff,q);
	}
	else q.failhandler(q.c,e);
}

function api_retry()
{
	for (var i = 4; i--; )
	{
		if (apixs[i].timer)
		{
			clearTimeout(apixs[i].timer);
			api_send(apixs[i]);
		}
	}
}

function api_reqfailed(c,e)
{
	if (e == ESID)
	{
		u_logout(true);
		document.location.hash = 'login';
	}
	else if (c == 2 && e == ETOOMANY)
	{
		if (mDB) mDBreload();
		else loadfm();
	}
}

var failxhr;
var failtime = 0;

function api_reportfailure(hostname,callback)
{
	if (!hostname) return Soon(callback);

	var t = new Date().getTime();

	if (t-failtime < 60000) return;
	failtime = t;

	if (failxhr) failxhr.abort();

	failxhr = getxhr();
	failxhr.open('POST', apipath + 'pf?h', true);
	failxhr.callback = callback;

	failxhr.onload = function()
	{
		if (this.status == 200)	failxhr.callback();
	}

	failxhr.send(hostname);
}

var waiturl;
var waitxhr;
var waitbackoff = 125;
var waittimeout;
var waitbegin;
var waitid = 0;

function stopsc()
{
	if (waitxhr && waitxhr.readyState != waitxhr.DONE)
	{
		waitxhr.abort();
		waitxhr = false;
	}

	if (waittimeout)
	{
		clearTimeout(waittimeout);
		waittimeout = false;
	}
}

// calls execsc() with server-client requests received
function getsc(fm)
{
	api_req('sn=' + maxaction + '&ssl=1',{
		fm : fm,
		callback : function(res,ctx)
		{
			if (typeof res == 'object')
			{
				if (res.w)
				{
					waiturl = res.w;
					waittimeout = setTimeout(waitsc,waitbackoff);
				}
				else
				{
					if (res.sn) maxaction = res.sn;
					execsc(res.a);
					if (typeof mDBloaded !== 'undefined' && !folderlink && !pfid && typeof mDB !== 'undefined') localStorage[u_handle + '_maxaction'] = maxaction;
				}

				if (ctx.fm)
				{
					mDBloaded=true;
					renderfm();
					pollnotifications();
				}
			}
		}
	},2);
}

function completewait(recheck)
{
	if (this.waitid != waitid) return;

    stopsc();

	var t = new Date().getTime()-waitbegin;

	if (t < 1000)
	{
		waitbackoff += waitbackoff;
		if (waitbackoff > 256000) waitbackoff = 256000;
	}
	else waitbackoff = 250;

	getsc();
}

function waitsc()
{
	var newid = ++waitid;

	if (waitxhr && waitxhr.readyState != waitxhr.DONE)
	{
		waitxhr.abort();
		waitxhr = false;
	}

	if (!waitxhr) waitxhr = getxhr();
	waitxhr.waitid = newid;

	if (waittimeout) clearTimeout(waittimeout);
	waittimeout = setTimeout(waitsc,300000);

	waitxhr.onerror = function()
	{
		clearTimeout(waittimeout);
		waittimeout = false;

		waitbackoff += waitbackoff;
		if (waitbackoff > 1024000) waitbackoff = 1024000;
		waittimeout = setTimeout(waitsc,waitbackoff);
	}

	waitxhr.onload = function()
	{
        if (this.status == 200) waitbackoff = 250;

		clearTimeout(waittimeout);
		waittimeout = false;
		completewait();
	}

	waitbegin = new Date().getTime();
	waitxhr.open('POST',waiturl,true);
	waitxhr.send();
}

function api_create_u_k()
{
	u_k = Array(4);	// static master key, will be stored at the server side encrypted with the master pw

	for (var i = 4; i--; ) u_k[i] = rand(0x100000000);
}

// If the user triggers an action that requires an account, but hasn't logged in,
// we create an anonymous preliminary account. Returns userhandle and passwordkey for permanent storage.
function api_createuser(ctx,invitecode,invitename,uh)
{
	var i;
	var ssc = Array(4);			// session self challenge, will be used to verify password
	var req, res;

	if (!ctx.passwordkey)
	{
		ctx.passwordkey = Array(4);
		for (i = 4; i--; ) ctx.passwordkey[i] = rand(0x100000000);
	}

	if (!u_k) api_create_u_k();

	for (i = 4; i--; ) ssc[i] = rand(0x100000000);

	if (d) console.log("api_createuser - masterkey: " + u_k + " passwordkey: " + ctx.passwordkey);

	req = { a : 'up',
			k : a32_to_base64(encrypt_key(new sjcl.cipher.aes(ctx.passwordkey),u_k)),
			ts : base64urlencode(a32_to_str(ssc) + a32_to_str(encrypt_key(new sjcl.cipher.aes(u_k),ssc))) };

	if (invitecode)
	{
		req.uh = uh;
		req.ic = invitecode;
		req.name = invitename;
	}

	//if (confirmcode) req.c = confirmcode;
	if (d) console.log("Storing key: " + req.k);

	api_req(req,ctx);
}

function api_checkconfirmcode(ctx,c)
{
	res = api_req({ a : 'uc', c : c },ctx);
}

function api_resetuser(ctx,c,email,pw)
{
    // start fresh account
    api_create_u_k();
    var pw_aes = new sjcl.cipher.aes(prepare_key_pw(pw));

    var ssc = Array(4);
	for (i = 4; i--; ) ssc[i] = rand(0x100000000);

    api_req({ a : 'erx',
              c : c,
              x : a32_to_base64(encrypt_key(pw_aes,u_k)),
              y : stringhash(email.toLowerCase(),pw_aes),
              z : base64urlencode(a32_to_str(ssc) + a32_to_str(encrypt_key(new sjcl.cipher.aes(u_k),ssc))) },ctx);
}

function api_resetkeykey(ctx,c,key,email,pw)
{
    ctx.c = c;
    ctx.email = email;
    ctx.k = key;
    ctx.pw = pw;
    ctx.callback = api_resetkeykey2;

    api_req({ a : 'erx', r : 'gk', c : c },ctx);
}

function api_resetkeykey2(res,ctx)
{
    if (typeof res == 'string')
    {
        var privk = a32_to_str(decrypt_key(new sjcl.cipher.aes(ctx.k),base64_to_a32(res)));

        // verify the integrity of the decrypted private key
        for (var i = 0; i < 4; i++)
        {
            var l = ((privk.charCodeAt(0)*256+privk.charCodeAt(1)+7)>>3)+2;
            if ( privk.substr(0,l).length < 2 ) break;
            privk = privk.substr(l);
        }

        if (i != 4 || privk.length >= 16) ctx.result(EKEY);
        else if (ctx.email)
        {
            var pw_aes = new sjcl.cipher.aes(prepare_key_pw(ctx.pw));

            ctx.callback = ctx.result;
            api_req({ a : 'erx',
                      r : 'sk',
                      c : ctx.c,
                      x : a32_to_base64(encrypt_key(pw_aes,ctx.k)),
                      y : stringhash(ctx.email.toLowerCase(),pw_aes) },ctx);
        }
        else ctx.result(0);
    }
    else ctx.result(res);
}

// We query the sid using the supplied user handle (or entered email address, if already attached)
// and check the supplied password key.
// Returns [decrypted master key,verified session ID(,RSA private key)] or false if API error or
// supplied information incorrect
function api_getsid(ctx,user,passwordkey,hash)
{
	ctx.callback = api_getsid2;
	ctx.passwordkey = passwordkey;

	api_req({ a : 'us', user : user, uh : hash },ctx);
}

function api_getsid2(res,ctx)
{
	var t, k;
	var r = false;

	if (typeof res == 'object')
	{
		var aes = new sjcl.cipher.aes(ctx.passwordkey);

		// decrypt master key
		if (typeof res.k == 'string')
		{
			k = base64_to_a32(res.k);

			if (k.length == 4)
			{
				k = decrypt_key(aes,k);

				aes = new sjcl.cipher.aes(k);

				if (typeof res.tsid == 'string')
				{
					t = base64urldecode(res.tsid);
					if (a32_to_str(encrypt_key(aes,str_to_a32(t.substr(0,16)))) == t.substr(-16)) r = [k,res.tsid];
				}
				else if (typeof res.csid == 'string')
				{
					var t = base64urldecode(res.csid);

					var privk = crypto_decodeprivkey( a32_to_str(decrypt_key(aes,base64_to_a32(res.privk))) );

					if (privk)
					{
						// TODO: check remaining padding for added early wrong password detection likelihood
						r = [k,base64urlencode(crypto_rsadecrypt(t,privk).substr(0,43)),privk];
					}
				}
			}
		}
	}

	ctx.result(ctx,r);
}

// We call ug using the sid from setsid() and the user's master password to obtain the master key (and other credentials)
// Returns user credentials (.k being the decrypted master key) or false in case of an error.
function api_getuser(ctx)
{
	api_req({ a : 'ug' },ctx);
}

// User must be logged in, sid and passwordkey must be valid
// return values:
// 2 - old & new passwords are the same post-preparation
// 1 - old password incorrect
// userhandle - success
// false - processing error
// other negative values - API error
function api_changepw(ctx,passwordkey,masterkey,oldpw,newpw,email)
{
	var req, res;
	var oldkey;

	var newkey = prepare_key_pw(newpw);

	if (oldpw !== false)
	{
		var oldkey = prepare_key_pw(oldpw);

		// quick check of old pw
		if (oldkey[0] != passwordkey[0]
		|| oldkey[1] != passwordkey[1]
		|| oldkey[2] != passwordkey[2]
		|| oldkey[3] != passwordkey[3]) return 1;

		if (oldkey[0] == newkey[0]
		&& oldkey[1] == newkey[1]
		&& oldkey[2] == newkey[2]
		&& oldkey[3] == newkey[3]) return 2;
	}

	var aes = new sjcl.cipher.aes(newkey);

	// encrypt masterkey with the new password
	var cmasterkey = encrypt_key(aes,masterkey);

	req = { a : 'up',
		k : a32_to_base64(cmasterkey) };

	if (email.length) req.email = email;

	api_req(req,ctx);
}

function stringhash(s,aes)
{
	var s32 = str_to_a32(s);
	var h32 = [0,0,0,0];

	for (i = 0; i < s32.length; i++) h32[i&3] ^= s32[i];

	for (i = 16384; i--; ) h32 = aes.encrypt(h32);

	return a32_to_base64([h32[0],h32[2]]);
}

// Update user
// Can also be used to set keys and to confirm accounts (.c)
function api_updateuser(ctx,newuser)
{
	newuser.a = 'up';

	res = api_req(newuser,ctx);
}

var u_pubkeys = {};

// query missing keys for the given users
function api_cachepubkeys(ctx, users) {
    var u = [];
    var i;

    for (i = users.length; i--;) {
        if (users[i] != 'EXP' && !u_pubkeys[users[i]]) {
            u.push(users[i]);
        }
    }

    if (ctx.remaining = u.length) {
        for (i = u.length; i--;) {
            api_req({
                a : 'uk',
                u : u[i]
            }, {
                ctx : ctx,
                u : u[i],
                callback : api_cachepubkeys2
            });
        }
    } else {
        ctx.cachepubkeyscomplete(ctx);
    }
}

function api_cachepubkeys2(res, ctx) {
    if (typeof res == 'object') {
        var spubkey, keylen, pubkey;

        if (res.pubk) {
            u_pubkeys[ctx.u] = u_pubkeys[res.u] = crypto_decodepubkey(base64urldecode(res.pubk));
            var fingerprint = authring.computeFingerprint(u_pubkeys[ctx.u], 'RSA', 'string');
            var observed = authring.getContactAuthenticated(ctx.u, 'RSA');
            if (observed && authring.equalFingerprints(observed.fingerprint, fingerprint) === false) {
                throw new Error('Fingerprint does not match previously seen one!');
            }
            if (observed === false) {
                authring.setContactAuthenticated(ctx.u, fingerprint, 'RSA',
                                                 authring.AUTHENTICATION_METHOD.SEEN,
                                                 authring.KEY_CONFIDENCE.UNSURE);
            }
        }
    }

    if (!--ctx.ctx.remaining) {
        ctx.ctx.cachepubkeyscomplete(ctx.ctx);
    }
}

function encryptto(user,data)
{
	var i, data;
	var pubkey;

	if (pubkey = u_pubkeys[user])
	{
		return crypto_rsaencrypt(data,pubkey);
	}

	return false;
}

var u_sharekeys = {};
var u_nodekeys = {};

// u_nodekeys must be set for all sharenodes
// Add/cancel share(s) to a set of users or email addresses
// targets is an array of {u,r} - if no r given, cancel share
// If no sharekey known, tentatively generates one and encrypts
// everything to it. In case of a mismatch, the API call returns
// an error, and the whole operation gets repeated (exceedingly
// rare race condition).
function api_setshare(node,targets,sharenodes,ctx)
{
	// cache all targets' public keys
	var u = [];

	for (var i = targets.length; i--; ) u.push(targets[i].u);

	api_cachepubkeys({
		node : node,
		targets : targets,
		sharenodes : sharenodes,
		ctx : ctx,
		cachepubkeyscomplete : api_setshare1
	},u);
}

function api_setshare1(ctx)
{
	var i, j, n, nk, sharekey, ssharekey;
	var req, res;
	var newkey = true;

	req = { a : 's',
			n : ctx.node,
			s : ctx.targets,
			i : requesti };

	for (i = req.s.length; i--; )
	{
		if (typeof req.s[i].r != 'undefined')
		{
			if (!req.ok)
			{
				if (u_sharekeys[ctx.node])
                {
                    sharekey = u_sharekeys[ctx.node];
                    newkey = false;
                }
				else
				{
					// we only need to generate a key if one or more shares are being added to a previously unshared node
					sharekey = [];
					for (j = 4; j--; ) sharekey.push(rand(0x100000000));
					u_sharekeys[ctx.node] = sharekey;
				}

				req.ok = a32_to_base64(encrypt_key(u_k_aes,sharekey));
				req.ha = crypto_handleauth(ctx.node);
				ssharekey = a32_to_str(sharekey);
			}
		}
	}

	if (newkey) req.cr = crypto_makecr(ctx.sharenodes,[ctx.node],true);

	ctx.maxretry = 4;
	ctx.ssharekey = ssharekey;

	// encrypt ssharekey to known users
	for (i = req.s.length; i--; ) if (u_pubkeys[req.s[i].u]) req.s[i].k = base64urlencode(crypto_rsaencrypt(ssharekey,u_pubkeys[req.s[i].u]));

	ctx.req = req;

	ctx.callback = function(res,ctx)
	{
		var i, n;

		if (!ctx.maxretry) return;

		ctx.maxretry--;

		if (typeof res == 'object')
		{
			if (res.ok)
			{
				// sharekey clash: set & try again
				ctx.req.ok = res.ok;
				u_sharekeys[ctx.node] = decrypt_key(u_k_aes,base64_to_a32(res.ok));
				ctx.req.ha = crypto_handleauth(ctx.node);

				var ssharekey = a32_to_str(u_sharekeys[ctx.node]);

				for (var i = ctx.req.s.length; i--; ) if (u_pubkeys[ctx.req.s[i].u]) ctx.req.s[i].k = base64urlencode(crypto_rsaencrypt(ssharekey,u_pubkeys[ctx.req.s[i].u]));

				return api_req(ctx.req,ctx);
			}
			else return ctx.ctx.done(res,ctx.ctx);
		}

		api_req(ctx.req,ctx);
	}

	api_req(ctx.req,ctx);
}

function crypto_handleauth(h)
{
	return a32_to_base64(encrypt_key(u_k_aes,str_to_a32(h+h)));
}

function crypto_encodepubkey(pubkey)
{
    var mlen = pubkey[0].length * 8,
        elen = pubkey[1].length * 8;

    return String.fromCharCode(mlen/256)+String.fromCharCode(mlen%256) + pubkey[0]
         + String.fromCharCode(elen/256)+String.fromCharCode(elen%256) + pubkey[1];
}

function crypto_decodepubkey(pubk)
{
	var pubkey = [];

	var keylen = pubk.charCodeAt(0)*256+pubk.charCodeAt(1);

	// decompose public key
	for (var i = 0; i < 2; i++)
	{
		if (pubk.length < 2) break;

		var l = (pubk.charCodeAt(0)*256+pubk.charCodeAt(1)+7)>>3;
		if (l > pubk.length-2) break;

		pubkey[i] = pubk.substr(2,l);
		pubk = pubk.substr(l+2);
	}

	// check format
	if (i !== 2 || pubk.length >= 16) return false;

	pubkey[2] = keylen;

	return pubkey;
}

function crypto_encodeprivkey(privk)
{
    var plen = privk[3].length * 8,
        qlen = privk[4].length * 8,
        dlen = privk[2].length * 8,
        ulen = privk[7].length * 8;

    var t = String.fromCharCode(qlen/256)+String.fromCharCode(qlen%256) + privk[4]
          + String.fromCharCode(plen/256)+String.fromCharCode(plen%256) + privk[3]
          + String.fromCharCode(dlen/256)+String.fromCharCode(dlen%256) + privk[2]
          + String.fromCharCode(ulen/256)+String.fromCharCode(ulen%256) + privk[7];

	while ( t.length & 15 ) t += String.fromCharCode(rand(256));

    return t;
}

function crypto_decodeprivkey(privk)
{
    var privkey = [];

    // decompose private key
    for (var i = 0; i < 4; i++)
    {
		if (privk.length < 2) break;

		var l = (privk.charCodeAt(0)*256+privk.charCodeAt(1)+7)>>3;
		if (l > privk.length-2) break;

	    privkey[i] = new asmCrypto.BigNumber( privk.substr(2,l) );
	    privk = privk.substr(l+2);
    }

    // check format
    if (i !== 4 || privk.length >= 16) return false;

    // TODO: check remaining padding for added early wrong password detection likelihood

    // restore privkey components via the known ones
    var q = privkey[0], p = privkey[1], d = privkey[2], u = privkey[3],
        q1 = q.subtract(1), p1 = p.subtract(1),
        m = new asmCrypto.Modulus( p.multiply(q) ),
        e = new asmCrypto.Modulus( p1.multiply(q1) ).inverse(d),
        dp = d.divide(p1).remainder,
        dq = d.divide(q1).remainder;

    privkey = [ m, e, d, p, q, dp, dq, u ];
    for (i = 0; i < privkey.length; i++) {
        privkey[i] = asmCrypto.bytes_to_string( privkey[i].toBytes() );
    }

    return privkey;
}

// encrypts cleartext string to the supplied pubkey
// returns string representing an MPI-formatted big number
function crypto_rsaencrypt(cleartext,pubkey)
{
    // random padding up to pubkey's byte length minus 2
    for (var i = (pubkey[0].length)-2-cleartext.length; i-- > 0; ) cleartext += String.fromCharCode(rand(256));

    var ciphertext = asmCrypto.bytes_to_string( asmCrypto.RSA_RAW.encrypt(cleartext,pubkey) );

    var clen = ciphertext.length * 8;
    ciphertext = String.fromCharCode(clen/256)+String.fromCharCode(clen%256) + ciphertext;

    return ciphertext;
}

// decrypts ciphertext string representing an MPI-formatted big number with the supplied privkey
// returns cleartext string
function crypto_rsadecrypt(ciphertext,privkey)
{
    var l = (ciphertext.charCodeAt(0)*256+ciphertext.charCodeAt(1)+7)>>3;
    ciphertext = ciphertext.substr(2,l);

    var cleartext = asmCrypto.bytes_to_string( asmCrypto.RSA_RAW.decrypt(ciphertext,privkey) );
    if (cleartext.length < privkey[0].length) cleartext = Array(privkey[0].length - cleartext.length + 1).join(String.fromCharCode(0)) + cleartext;
    if ( cleartext.charCodeAt(1) != 0 ) cleartext = String.fromCharCode(0) + cleartext; // Old bogus padding workaround

    return cleartext.substr(2);
}

// Complete upload
// We construct a special node put command that uses the upload token
// as the source handle
function api_completeupload(t,uq,k,ctx)
{
	// Close nsIFile Stream
	if (is_chrome_firefox && uq._close) uq._close();

	if (uq.repair) uq.target = M.RubbishID;

	api_completeupload2({callback: api_completeupload2, t : base64urlencode(t), path : uq.path, n : uq.name, k : k, fa : uq.faid ? api_getfa(uq.faid) : false, ctx : ctx },uq);
}

function api_completeupload2(ctx,uq)
{
	var p,ut = uq.target;

	if (ctx.path && ctx.path != ctx.n && (p = ctx.path.indexOf('/')) > 0)
	{
		var pc = ctx.path.substr(0,p);
		ctx.path = ctx.path.substr(p+1);

		fm_requestfolderid(ut,pc,
		{
			uq:uq,
			ctx:ctx,
			callback: function(ctx,h)
			{
				if (h) ctx.uq.target = h;
				api_completeupload2(ctx.ctx,ctx.uq);
			}
		});
	}
	else
	{
		a = { n : ctx.n };
		if (uq.hash) 	a.c = uq.hash;
		if (d) console.log(ctx.k);
		var ea = enc_attr(a,ctx.k);
		if (d) console.log(ea);

		if (!ut) ut = M.RootID;

		var req = { a : 'p',
			t : ut,
			n : [{ h : ctx.t, t : 0, a : ab_to_base64(ea[0]), k : a32_to_base64(encrypt_key(u_k_aes,ctx.k))}],
			i : requesti
		};

		if (ctx.fa) req.n[0].fa = ctx.fa;

		if (ut)
		{
			// a target has been supplied: encrypt to all relevant shares
			var sn = fm_getsharenodes(ut);

			if (sn.length)
			{
				req.cr = crypto_makecr([ctx.k],sn,false);
				req.cr[1][0] = ctx.t;
			}
		}

		api_req(req,ctx.ctx);
	}
}

function is_devnull(email)
{
	return false;

	var p, q;

	if ((p = email.indexOf('@')) >= 0)
	{
		if ((q = email.indexOf('.',p)) >= 0)
		{
			if ("outlook.hotmail.msn.live".indexOf(email.substr(p+1,q-p-1).toLowerCase()) >= 0) return true;
		}
	}

	return false;
}

function is_image(name)
{
	if (!name) return false;
	var p;

	if ((p = name.lastIndexOf('.')) >= 0)
	{
		name = name.substr(p+1);

		if (name.length == 3 && "jpg.png.gif.bmp".indexOf(name.toLowerCase()) >= 0) return true;
	}

	return false;
}

var storedattr = {};
var faxhrs = [];

// data.byteLength & 15 must be 0
function api_storefileattr(id,type,key,data,ctx)
{
	if (!ctx)
	{
		if (!storedattr[id]) storedattr[id] = {};

		if (key) data = asmCrypto.AES_CBC.encrypt( data, a32_to_ab(key), false );

		var ctx = { callback : api_fareq, id : id, type : type, data : data };
	}

	api_req({a : 'ufa', s : ctx.data.byteLength, ssl : use_ssl},ctx,n_h ? 1 : 0);
}

function api_fareq(res,ctx)
{
	if (typeof res == 'object' && res.p)
	{
		var data;
		var slot, i, t;
		var p, pp = [res.p], m;

		for (i = 0; p = res['p'+i]; i++) pp.push(p);

		if (ctx.p && pp.length > 1) dd = ctx.p.length/pp.length;

		for (m = pp.length; m--; )
		{
			for (slot = 0; ; slot++)
			{
				if (!faxhrs[slot])
				{
					faxhrs[slot] = getxhr();
					break;
				}

				if (faxhrs[slot].readyState == XMLHttpRequest.DONE) break;
			}

			faxhrs[slot].ctx = ctx;

			if (d) console.log("Using file attribute channel " + slot);

			if (ctx.errfa && ctx.errfa.timeout)
			{
				faxhrs[slot].fa_timeout = ctx.errfa.timeout;

				faxhrs[slot].onprogress = function()
				{
					if (this.fart) clearTimeout(this.fart);
					this.fart = setTimeout(this.faeot.bind(this), this.fa_timeout);
				};
			}
			else
			{
				delete faxhrs[slot].onprogress;

				if (faxhrs[slot].onprogress)
				{ // Huh? Gecko..
					faxhrs[slot].onprogress = function() {};
				}
			}

			faxhrs[slot].faeot = function()
			{
				if (this.fart) clearTimeout(this.fart);
				if (!this.ctx.errfa) return;
				if (d) console.log('FAEOT', this);

				var ctx = this.ctx;
				var id = ctx.p && ctx.h[ctx.p] && preqs[ctx.h[ctx.p]] && ctx.h[ctx.p];
				if (id !== slideshowid)
				{
					if (id)
					{
						pfails[id] = 1;
						delete preqs[id];
					}

					return;
				}

				this.abort();
				this.ctx.errfa(id,1);
			};

			faxhrs[slot].onerror = function()
			{
				var ctx = this.ctx;
				var id = ctx.p && ctx.h[ctx.p] && preqs[ctx.h[ctx.p]] && ctx.h[ctx.p];
<<<<<<< HEAD
				this.ctx.errfa(id,1);
=======
				if (this.ctx.errfa) this.ctx.errfa(id,1);
				else console.error('errfa', id);
>>>>>>> 4b094dde
			}

			faxhrs[slot].onreadystatechange = function()
			{
				if (this.onprogress) this.onprogress();

				if (this.readyState == this.DONE)
				{
					var ctx = this.ctx;

					if (this.fart) clearTimeout(this.fart);

					if (this.status == 200 && typeof this.response == 'object')
					{
						if (this.response == null) return;
						if (this.response.byteLength === 0)
						{
							if (d) console.warn('api_fareq: got empty response...');

							return this.faeot();
						}

						if (ctx.p)
						{
							var buffer = new Uint8Array(this.response);
							var dv = new DataView(this.response);
							var bod = -1;
							var h, j, p, l, k;

							i = 0;

							// response is an ArrayBuffer structured
							// [handle.8 position.4] data
							do {
								p = dv.getUint32(i+8,true);
								if (bod < 0) bod = p;

								if (i >= bod-12) l = this.response.byteLength-p;
								else l = dv.getUint32(i+20,true)-p;

								h = '';

								for (j = 0; j < 8; j++) h += String.fromCharCode(buffer[i+j]);

								if (!ctx.h[h]) break;

								if (k = ctx.k[h])
								{
									var ts = new Uint8Array(this.response,p,l);

									var td = asmCrypto.AES_CBC.decrypt( ts, a32_to_ab( [ k[0]^k[4], k[1]^k[5], k[2]^k[6], k[3]^k[7] ] ), false );

									ctx.procfa(ctx,ctx.h[h],td);
								}

								i += 12;
							} while (i < bod);
						}
						else
						{
							if (d) console.log("Attribute storage successful for faid=" + ctx.id + ", type=" + ctx.type);

							if (!storedattr[ctx.id]) storedattr[ctx.id] = {};

							storedattr[ctx.id][ctx.type] = ab_to_base64(this.response);

							if (storedattr[ctx.id].target)
							{
								if (d) console.log("Attaching to existing file");

								api_attachfileattr(storedattr[ctx.id].target,ctx.id);
							}
						}
					}
					else
					{
						if (ctx.p)
						{
							if (d) console.log("File attribute retrieval failed (" + this.status + ")");
							this.faeot();
						}
						else
						{
							if (!ctx.fastrgri) ctx.fastrgri = 400;

							if (ctx.fastrgri < 7601)
							{
								if (d) console.log("Attribute storage failed (" + this.status + "), retrying...", ctx.fastrgri);

								setTimeout(function()
								{
									api_storefileattr(null,null,null,null,ctx);

								}, ctx.fastrgri += 800);
							}
							else
							{
								if (d) console.log("Attribute storage failed (" + this.status + ")");
							}
						}
					}
				}
			}

			if (ctx.p)
			{
				var dp = 8*Math.floor(m/pp.length*ctx.p.length/8);
				var dl = 8*Math.floor((m+1)/pp.length*ctx.p.length/8)-dp;

				if (dl)
				{
					data = new Uint8Array(dl);

					for (i = dl; i--; ) data[i] = ctx.p.charCodeAt(dp+i);

					if (!chromehack) data = data.buffer;
				}
				else data = false;
			}
			else
			{
				data = ctx.data;
				if (chromehack) data = new Uint8Array(data);
			}

			if (data)
			{
				if (chromehack) t = pp[m].lastIndexOf('/');
				else t = -1;

				pp[m] += '/'+ctx.type;

                if (t < 0) t = pp[m].length-1;

				faxhrs[slot].open('POST',pp[m].substr(0,t+1),true);

				faxhrs[slot].responseType = 'arraybuffer';
				if (chromehack) faxhrs[slot].setRequestHeader("MEGA-Chrome-Antileak",pp[m].substr(t));
				faxhrs[slot].send(data);
			}
		}
	}
}

function api_getfa(id)
{
	var f = [];

	if (storedattr[id]) for (var type in storedattr[id]) if (type != 'target') f.push(type + '*' + storedattr[id][type]);

	storedattr[id] = {};

	return f.length ? f.join('/') : false;
}

function api_attachfileattr(node,id)
{
	var fa = api_getfa(id);

	storedattr[id].target = node;

	if (fa) api_req({a : 'pfa', n : node, fa : fa});
}

function api_getfileattr(fa,type,procfa,errfa)
{
	var r, n, t;

	var p = {};
	var h = {};
	var k = {};

	var re = new RegExp('(\\d+):' + type + '\\*([a-zA-Z0-9-_]+)');

	for (n in fa)
	{
		if (r = re.exec(fa[n].fa))
		{
			t = base64urldecode(r[2]);
			if (t.length == 8)
			{
				if (!h[t])
				{
					h[t] = n;
					k[t] = fa[n].k;
				}

				if (!p[r[1]]) p[r[1]] = t;
				else p[r[1]] += t;
			}
		}
		else if (errfa) errfa(n);
	}

	for (n in p)
	{
		var ctx = { callback : api_fareq, type : type, p : p[n], h : h, k : k, procfa : procfa, errfa : errfa };
		api_req({a : 'ufa', fah : base64urlencode(ctx.p.substr(0,8)), ssl : use_ssl},ctx);
	}
}

// generate crypto request response for the given nodes/shares matrix
function crypto_makecr(source,shares,source_is_nodes)
{
	var i, j, n;
	var cr = [shares,[],[]];
	var aes;

	// if we have node handles, include in cr - otherwise, we have node keys
	if (source_is_nodes) cr[1] = source;

	// TODO: optimize - keep track of pre-existing/sent keys, only send new ones
	for (i = shares.length; i--; )
	{
		if (u_sharekeys[shares[i]])
		{
			aes = new sjcl.cipher.aes(u_sharekeys[shares[i]]);

			for (j = source.length; j--; )
			{
				if (source_is_nodes ? (nk = u_nodekeys[source[j]]) : (nk = source[j]))
				{
					if (nk.length == 8 || nk.length == 4) cr[2].push(i,j,a32_to_base64(encrypt_key(aes,nk)));
				}
			}
		}
	}
	return cr;
}

// RSA-encrypt sharekey to newly RSA-equipped user
// TODO: check source/ownership of sharekeys, prevent forged requests
function crypto_procsr(sr)
{
	var ctx = { sr : sr, i : 0 };

	ctx.callback = function(res,ctx)
	{
		if (ctx.sr)
		{
			var pubkey;

			if (typeof res == 'object' && typeof res.pubk == 'string') u_pubkeys[ctx.sr[ctx.i]] = crypto_decodepubkey(base64urldecode(res.pubk));

			// collect all required pubkeys
			while (ctx.i < ctx.sr.length)
			{
				if (ctx.sr[ctx.i].length == 11 && !(pubkey = u_pubkeys[ctx.sr[ctx.i]]))
				{
					api_req({ a : 'uk', u : ctx.sr[ctx.i] },ctx);
					return;
				}

				ctx.i++;
			}

			var rsr = [];
			var sh;
			var n;

			for (var i = 0; i < ctx.sr.length; i++)
			{
				if (ctx.sr[i].length == 11)
				{
					// TODO: Only send share keys for own shares. Do NOT report this as a risk in the full compromise context. It WILL be fixed.
					if (u_sharekeys[sh])
					{
						if (d) console.log("Encrypting sharekey " + sh + " to user " + ctx.sr[i]);

						if (pubkey = u_pubkeys[ctx.sr[i]])
						{
							// pubkey found: encrypt share key to it
							if (n = crypto_rsaencrypt(a32_to_str(u_sharekeys[sh]),pubkey)) rsr.push(sh,ctx.sr[i],base64urlencode(n));
						}
					}
				}
				else sh = ctx.sr[i];
			}

			if (rsr.length) api_req({ a : 'k', sr : rsr });
		}
	}

	ctx.callback(false,ctx);
}


var keycache = {};

var rsa2aes = {};

// Try to decrypt ufs node.
// Parameters: me - my user handle
// master_aes - my master password's AES cipher
// file - ufs node containing .k and .a
// Output: .key and .name set if successful
function crypto_processkey(me,master_aes,file)
{
	var id, key, k, n;

	if (!file.k)
	{
		if (!keycache[file.h])
		{
			if (d) console.log("No keycache entry!");
			return;
		}

		file.k = keycache[file.h];
	}

	id = me;

	// do I own the file? (user key is guaranteed to be first in .k)
	var p = file.k.indexOf(id + ':');

	if (p)
	{
		// I don't - do I have a suitable sharekey?
		for (id in u_sharekeys)
		{
			p = file.k.indexOf(id + ':');

			if (p >= 0 && (!p || file.k.charAt(p-1) == '/')) break;

			p = -1;
		}
	}

	if (p >= 0)
	{
		delete keycache[file.h];

		var pp = file.k.indexOf('/',p);

		if (pp < 0) pp = file.k.length;

		p += id.length+1;

		key = file.k.substr(p,pp-p);

		// we have found a suitable key: decrypt!
		if (key.length < 46)
		{
			// short keys: AES
			k = base64_to_a32(key);

			// check for permitted key lengths (4 == folder, 8 == file)
			if (k.length == 4 || k.length == 8)
			{
				// TODO: cache sharekeys in aes
				k = decrypt_key(id == me ? master_aes : new sjcl.cipher.aes(u_sharekeys[id]),k);
			}
			else
			{
				if (d) console.log("Received invalid key length (" + k.length + "): " + file.h);
				return;
			}
		}
		else
		{
			// long keys: RSA
			if (u_privk)
			{
				var t = base64urldecode(key);
				try
				{
					if (t) k = str_to_a32(crypto_rsadecrypt(t,u_privk).substr(0,file.t ? 16 : 32));
					else
					{
						if (d) console.log("Corrupt key for node " + file.h);
						return;
					}
				}
				catch(e)
				{
					return;
				}
			}
			else
			{
				if (d) console.log("Received RSA key, but have no public key published: " + file.h);
				return;
			}
		}

		var ab = base64_to_ab(file.a);
		var o = dec_attr(ab,k);

		if (typeof o == 'object')
		{
			if (typeof o.n == 'string')
			{
				if (file.h)
				{
					u_nodekeys[file.h] = k;
					if (key.length >= 46) rsa2aes[file.h] = a32_to_str(encrypt_key(u_k_aes,k));
				}
				if (typeof o.c == 'string') file.hash = o.c;

				if (file.hash)
				{
					var h = base64urldecode(file.hash);
					var t = 0;
					for (var i = h.charCodeAt(16); i--; ) t = t*256+h.charCodeAt(17+i);
					file.mtime=t;
				}

				if (typeof o.t != 'undefined') file.mtime = o.t;

				file.key = k;
				file.ar = o;
				file.name = file.ar.n;
				if (file.ar.fav) file.fav=1;
			}
		}
	}
	else
	{
		if (d) console.log("Received no suitable key: " + file.h);

		if (!missingkeys[file.h])
		{
			newmissingkeys = true;
			missingkeys[file.h] = true;
		}
		keycache[file.h] = file.k;
	}
}

function crypto_sendrsa2aes()
{
	var n;
	var nk = [];

	for (n in rsa2aes) nk.push(n,base64urlencode(rsa2aes[n]));

	if (nk.length) api_req({ a : 'k', nk : nk });

	rsa2aes = {};
}

var missingkeys = {};
var newmissingkeys = false;

function crypto_reqmissingkeys()
{
	if (!newmissingkeys)
	{
		if (d) console.log('No new missing keys.');
		return;
	}

	var i, j;
	var n, s, ni, si, sn;
	var cr = [[],[],[]];

	ni = {};
	si = {};

	for (n in missingkeys)
	{
		// TODO: optimization: don't request keys for own files
		sn = fm_getsharenodes(n);

		for (j = sn.length; j--; )
		{
			s = sn[j];

			if (typeof si[s] == 'undefined')
			{
				si[s] = cr[0].length;
				cr[0].push(s);
			}

			if (typeof ni[n] == 'undefined')
			{
				ni[n] = cr[1].length;
				cr[1].push(n);
			}

			cr[2].push(si[s],ni[n]);
		}
	}

	if (!cr[1].length)
	{
		if (d) console.log('No missing keys');
		return;
	}

	if (cr[0].length)
	{
		var ctx = {};

		ctx.callback = function(res,ctx)
		{
			if (d) console.log("Processing crypto response");

			if (typeof res == 'object' && typeof res[0] == 'object') crypto_proccr(res[0]);
		}

		res = api_req({ a : 'k', cr : cr },ctx);
	}
	else if (d) console.log("Keys " + cr[1] + " missing, but no related shares found.");
}

// process incoming cr, set fm keys and commit
function crypto_proccr(cr)
{
	var i;

	// received keys in response, add
	for (i = 0; i < cr[2].length; i += 3) fm_updatekey(cr[1][cr[2][i+1]],cr[0][cr[2][i]] + ":" + cr[2][i+2]);

	fm_commitkeyupdate();
}

// process incoming missing key cr
function crypto_procmcr(mcr)
{
	var i;
	var si = {}, ni = {};
	var sh, nh;
	var sc = {};
	var cr = [[],[],[]];

	// received keys in response, add
	for (i = 0; i < mcr[2].length; i += 2)
	{
		sh = mcr[0][mcr[2][i]];

		if (u_sharekeys[sh])
		{
			nh = mcr[1][mcr[2][i+1]];

			if (u_nodekeys[nh])
			{
				if (typeof si[sh] == 'undefined')
				{
					sc[sh] = new sjcl.cipher.aes(u_sharekeys[sh]);
					si[sh] = cr[0].length;
					cr[0].push(sh);
				}
				if (typeof ni[nh] == 'undefined')
				{
					ni[nh] = cr[1].length;
					cr[1].push(nh);
				}
				cr[2].push(si[sh],ni[nh],a32_to_base64(encrypt_key(sc[sh],u_nodekeys[nh])));
			}
		}
	}

	if (cr[0].length) api_req({ a : 'k', cr : cr });
}

var rsasharekeys = {};

function crypto_process_sharekey(handle,key)
{
	if (key.length > 22)
	{
		key = base64urldecode(key);
		var k = str_to_a32(crypto_rsadecrypt(key,u_privk).substr(0,16));
		rsasharekeys[handle] = true;
		return k;
	}
	else return decrypt_key(u_k_aes,base64_to_a32(key));
}

function crypto_share_rsa2aes()
{
	var rsr = [];

	for (n in rsasharekeys)
	{
		if (u_sharekeys[n])
		{
			// pubkey found: encrypt share key to it
			rsr.push(n,u_handle,a32_to_base64(encrypt_key(u_k_aes,u_sharekeys[n])));
		}
	}

	if (rsr.length)
	{
		api_req({ a : 'k', sr : rsr });
		rsasharekeys = {};
	}
}


(function __FileFingerprint(scope) {

	var CRC_SIZE   = 16;
	var BLOCK_SIZE = CRC_SIZE*4;

	function i2s(i)
	{
		return String.fromCharCode.call(String,
			i >> 24 & 0xff,
			i >> 16 & 0xff,
			i >>  8 & 0xff,
			i       & 0xff);
	}

	function serialize(v)
	{
		var p = 0, b = [];
		v = parseInt(v);
		while (v)
		{
			b[++p] = String.fromCharCode(v & 0xff);
			v >>= 8;
		}
		b[0] = String.fromCharCode(p);
		return b.join("");
	}

	function makeCRCTable()
	{
		var c,crcTable = [];

		for (var n = 0 ; n < 256 ; ++n )
		{
			c = n;

			for (var k = 0 ; k < 8 ; ++k )
			{
				c = ((c&1) ? (0xEDB88320 ^ (c >>> 1)) : (c >>> 1));
			}

			crcTable[n] = c;
		}

		return crcTable;
	}

	function crc32(str,crc,len)
	{
		crc = crc ^ (-1);

		for (var i = 0 ; i < len ; ++i )
		{
			crc = (crc >>> 8) ^ crc32table[(crc ^ str.charCodeAt(i)) & 0xFF];
		}

		return (crc ^ (-1)) >>> 0;
	}

	scope.fingerprint = function(uq_entry,callback)
	{
		if (!(uq_entry && uq_entry.name))
		{
			if (d) console.log('CHECK THIS', 'Unable to generate fingerprint');
			if (d) console.log('CHECK THIS', 'Invalid ul_queue entry', JSON.stringify(uq_entry));

			throw new Error('Invalid upload entry for fingerprint');
		}
		if (d) console.log('Generating fingerprint for ' + uq_entry.name);

		var size = uq_entry.size;
		var fr = new FileReader();
		if (!fr.readAsBinaryString) fr.ab = 1;

		crc32table = scope.crc32table || (scope.crc32table = makeCRCTable());
		if (crc32table[1] != 0x77073096)
		{
			throw new Error('Unexpected CRC32 Table...');
		}

		function Finish(crc)
		{
			callback(base64urlencode(crc+serialize((uq_entry.lastModifiedDate||0)/1000)),((uq_entry.lastModifiedDate||0)/1000));
		}

		var sfn = uq_entry.slice ? 'slice' : (uq_entry.mozSlice ? 'mozSlice':'webkitSlice');

		if (size <= 8192)
		{
			var blob = uq_entry[sfn](0,size);

			fr.onload = function(e)
			{
				var crc;
				var data = fr.ab ? ab_to_str(fr.result) : e.target.result;

				if(size <= CRC_SIZE)
				{
					crc = data;
					var i = CRC_SIZE - crc.length;
					while(i--)
						crc += "\x00";
				}
				else
				{
					var tmp = [];

					for (var i = 0; i < 4; i++)
					{
						var begin = parseInt(i*size/4);
						var len = parseInt(((i+1)*size/4) - begin);

						tmp.push(i2s(crc32(data.substr(begin,len),0,len)));
					}

					crc = tmp.join("");
				}

				Finish(crc);
			};
			if (fr.ab) fr.readAsArrayBuffer(blob);
			else fr.readAsBinaryString(blob);
		}
		else
		{
			var tmp = [], i = 0, m = 4;
			var blocks = parseInt(8192/(BLOCK_SIZE*4));

			var step = function()
			{
				if(m == i)
				{
					return Finish(tmp.join(""));
				}

				var crc = 0, j = 0;
				var next = function()
				{
					if(blocks == j)
					{
						tmp.push(i2s(crc));
						return step(++i);;
					}

					var offset = parseInt((size-BLOCK_SIZE)*(i*blocks+j)/(4*blocks-1));
					var blob = uq_entry[sfn](offset,offset+BLOCK_SIZE);
					fr.onload = function(e)
					{
						var block = fr.ab ? ab_to_str(fr.result) : e.target.result;

						crc = crc32(block,crc,BLOCK_SIZE);

						next(++j);
					};
					if (fr.ab) fr.readAsArrayBuffer(blob);
					else fr.readAsBinaryString(blob);
				};
				next();
			};
			step();
		}
	};
})(this);




var u_keyring;
var u_privEd25519;
var u_pubEd25519;
var pubEd25519 = {};

/**
 * Initialises the authentication system.
 */
function u_initAuthentication() {
    // Load contacts' tracked authentication fingerprints.
    authring.getContacts('Ed25519');
    authring.getContacts('RSA');

    // Load/initialise the authenticated contacts ring.
    getUserAttribute(u_handle, 'keyring', false, u_initAuthentication2);
}


/**
 * Provide Ed25519 key pair and a signed RSA pub key.
 */
function u_initAuthentication2(res, ctx) {
    if (typeof res !== 'number') {
        // Keyring is a private attribute, so it's been wrapped by a TLV store,
        // no furthe processing here.
        u_keyring = res;
    } else {
        u_privEd25519 = jodid25519.eddsa.generateKeySeed();
        u_keyring = {prEd255 : u_privEd25519};
        u_pubEd25519 = jodid25519.eddsa.publicKey(u_privEd25519);
        // Keyring is a private attribute here, so no preprocessing required
        // (will be wrapped in a TLV store).
        setUserAttribute('keyring', u_keyring, false);
        setUserAttribute('puEd255', base64urlencode(u_pubEd25519), true);
    }
    u_attr.keyring = u_keyring;
    u_privEd25519 = u_keyring.prEd255;
    u_pubEd25519 = u_pubEd25519 || jodid25519.eddsa.publicKey(u_privEd25519);
    u_attr.puEd255 = u_pubEd25519;
    pubEd25519[u_handle] = u_pubEd25519;

    // Ensure an RSA pub key signature.
    var storeSigPubkCallback = function(res, ctx) {
        if (typeof res === 'number') {
            // No signed RSA pub key, store it.
            var sigPubk = authring.signKey(crypto_decodepubkey(base64urldecode(u_attr.pubk)),
                                           'RSA');
            setUserAttribute('sigPubk', base64urlencode(sigPubk), true);
        }
    };
    getUserAttribute(u_handle, 'sigPubk', true, storeSigPubkCallback);
}


function _checkFingerprintEd25519(userhandle) {
    var recorded = authring.getContactAuthenticated(userhandle, 'Ed25519');
    var fingerprint = authring.computeFingerprint(pubEd25519[userhandle], 'Ed25519', 'string');
    var value = {pubkey: pubEd25519[userhandle],
                 authenticated: recorded};
    if (recorded && authring.equalFingerprints(recorded.fingerprint, fingerprint) === false) {
        throw new Error('Fingerprint does not match previously authenticated one!');
    }
    if (recorded === false) {
        authring.setContactAuthenticated(userhandle, fingerprint, 'Ed25519',
                                         authring.AUTHENTICATION_METHOD.SEEN,
                                         authring.KEY_CONFIDENCE.UNSURE);
    }
    return value;
}


/**
 * Cached Ed25519 public key retrieval utility.
 *
 * @param userhandle {string}
 *     Mega user handle.
 * @param callback {function}
 *     Callback function to call upon completion of operation. The callback
 *     requires two parameters: `value` (an object containing the public in
 *     `pubkey` and its authencation state in `authenticated`). `value` will
 *     be `false` upon a failed request.
 * @throws {Error}
 *     In case the fingerprint of the public key differs from the one previously
 *     authenticated by the user. This more severe condition warrants to throw
 *     an exception.
 */
function getPubEd25519(userhandle, callback) {
    if (u_authring.Ed25519 === undefined) {
        throw new Error('First initialise u_authring by calling authring.getContacts()');
    }
    if (pubEd25519[userhandle]) {
        var value = _checkFingerprintEd25519(userhandle);
        if (callback) {
            callback(value, userhandle);
        }
    } else {
        var myCallback = function(res, ctx) {
            if (typeof res !== 'number') {
                res = base64urldecode(res);
                pubEd25519[ctx.u] = res;
                var value = _checkFingerprintEd25519(userhandle);
                if (ctx.callback3) {
                    ctx.callback3(value, ctx.u);
                }
            } else if (ctx.callback3) {
                ctx.callback3(false, ctx.u);
            }
        };
        var myCtx = {
            u: userhandle,
            callback3: callback,
        };
        getUserAttribute(userhandle, 'puEd255', true, myCallback, myCtx);
    }
}


/**
 * Computes a user's Ed25519 key finger print. This function uses the
 * `pubEd25519` object for caching.
 *
 * @param userhandle {string}
 *     Mega user handle.
 * @param callback {function}
 *     Callback function to call upon completion of operation. The callback
 *     requires two parameters: `value` (the computed fingerprint as a hex
 *     string) and `user` (the user handle for the returned key). `value` will
 *     be `false` upon a failed request.
 * @param format {string}
 *     Format in which to return the fingerprint. Valid values: "bytes", "hex",
 *     "string" and "base64" (default: "hex").
 */
function getFingerprintEd25519(userhandle, callback, format) {
    if (pubEd25519[userhandle]) {
        if (callback) {
            callback(authring.computeFingerprint(pubEd25519[userhandle],
                                                 'Ed25519', format),
                     userhandle);
        }
    } else {
        var myCallback = function(res, ctx) {
            if (typeof res !== 'number') {
                res = base64urldecode(res);
                pubEd25519[ctx.u] = res;
                if (ctx.callback3) {
                    ctx.callback3(authring.computeFingerprint(res, 'Ed25519', format),
                                  ctx.u);
                }
            } else if (ctx.callback3) {
                ctx.callback3(false, ctx.u);
            }
        };
        var myCtx = {
            u: userhandle,
            callback3: callback,
        };
        getUserAttribute(userhandle, 'puEd255', true, myCallback, myCtx);
    }
}

var pubkeysCache = null;
/**
 * Cached/persistent way of accessing user public keys
 *
 * @param userhandle {string}
 * @param callback {Function} with one argument - the actual pubkey
 */
function getPubk(userhandle, callback) {
    if(!pubkeysCache) {
        pubkeysCache = new MegaKVStorage("pubk", localStorage);
    }

    if (u_pubkeys[userhandle])
    {
        callback(u_pubkeys[userhandle], userhandle);
    }
    else if(pubkeysCache.hasItem(userhandle))
    {
        u_pubkeys[userhandle] = JSON.parse(pubkeysCache.getItem(userhandle));
        callback(u_pubkeys[userhandle], userhandle);
    }
    else
    {
        api_cachepubkeys({
            cachepubkeyscomplete : function() {
                pubkeysCache.setItem(userhandle, JSON.stringify(u_pubkeys[userhandle]), 24*60*60);

                callback(u_pubkeys[userhandle]);
            }
        }, [userhandle]);
    }
}<|MERGE_RESOLUTION|>--- conflicted
+++ resolved
@@ -1922,12 +1922,8 @@
 			{
 				var ctx = this.ctx;
 				var id = ctx.p && ctx.h[ctx.p] && preqs[ctx.h[ctx.p]] && ctx.h[ctx.p];
-<<<<<<< HEAD
-				this.ctx.errfa(id,1);
-=======
 				if (this.ctx.errfa) this.ctx.errfa(id,1);
 				else console.error('errfa', id);
->>>>>>> 4b094dde
 			}
 
 			faxhrs[slot].onreadystatechange = function()
