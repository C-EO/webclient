window.URL = window.URL || window.webkitURL;
var have_ab = typeof ArrayBuffer != 'undefined' && typeof DataView != 'undefined';
var use_workers = have_ab && typeof Worker != 'undefined';

if (is_extension)
{
	var use_ssl = 0;
}
else
{
	if ((navigator.appVersion.indexOf('Safari') > 0) && (navigator.appVersion.indexOf('Version/5') > 0))
	{
		use_workers=false;
		have_ab=false;
	}

	var ssl_off = [ 'Firefox/14', 'Firefox/15', 'Firefox/17', 'Safari', 'Firefox/16' ];
	var ssl_opt = [ 'Chrome/' ];

	function ssl_needed()
	{
		for (var i = ssl_opt.length; i--; ) if (navigator.userAgent.indexOf(ssl_opt[i]) >= 0) return 0;
		for (var i = ssl_off.length; i--; ) if (navigator.userAgent.indexOf(ssl_off[i]) >= 0) return -1;
		return 1;
	}
	var use_ssl = ssl_needed();
	if (!use_ssl && localStorage.use_ssl) use_ssl = 1;
	else use_ssl++;
}

var chromehack = navigator.appVersion.indexOf('Chrome/');
chromehack = chromehack >= 0 && parseInt(navigator.appVersion.substr(chromehack+7)) > 21;

var EINTERNAL = -1;
var EARGS = -2;
var EAGAIN = -3;
var ERATELIMIT = -4;
var EFAILED = -5;
var ETOOMANY = -6;	// too many IP addresses
var ERANGE = -7;	// file packet out of range
var EEXPIRED = -8;

// FS access errors
var ENOENT = -9;
var ECIRCULAR = -10;
var EACCESS = -11;
var EEXIST = -12;
var EINCOMPLETE = -13;

// crypto errors
var EKEY = -14;

// user errors
var ESID = -15;
var EBLOCKED = -16;
var EOVERQUOTA = -17;
var ETEMPUNAVAIL = -18;
var ETOOMANYCONNECTIONS = -19;

// custom errors
var ETOOERR = -400;

function benchmark()
{
	var a = Array(1048577).join('a');

	var ab = str_to_ab(a);

	var ab8 = new Uint8Array(ab);

	var aes = new sjcl.cipher.aes([0,1,2,3]);

	t = new Date().getTime();
	for (var i = 16; i--; ) encrypt_ab_ctr(aes,ab8,[1,2],30000);
	t = new Date().getTime()-t;

	console.log((a.length*16/1024)/(t/1000) + " KB/s");
}

// compute final MAC from block MACs
function condenseMacs(macs,key)
{
	var i, aes, mac = [0,0,0,0];

	aes = new sjcl.cipher.aes([key[0],key[1],key[2],key[3]]);

	for (i = 0; i < macs.length; i++)
	{
		mac[0] ^= macs[i][0];
		mac[1] ^= macs[i][1];
		mac[2] ^= macs[i][2];
		mac[3] ^= macs[i][3];

		mac = aes.encrypt(mac);
	}

	return mac;
}

// convert user-supplied password array
function prepare_key(a)
{
	var i, j, r;
	var aes = [];
	var pkey = [0x93C467E3,0x7DB0C7A4,0xD1BE3F81,0x0152CB56];

	for (j = 0; j < a.length; j += 4)
	{
		key = [0,0,0,0];
		for (i = 0; i < 4; i++) if (i+j < a.length) key[i] = a[i+j];
		aes.push(new sjcl.cipher.aes(key));
	}

	for (r = 65536; r--; ) for (j = 0; j < aes.length; j++) pkey = aes[j].encrypt(pkey);

	return pkey;
}

// prepare_key with string input
function prepare_key_pw(password)
{
	return prepare_key(str_to_a32(password));
}

var b64 = "ABCDEFGHIJKLMNOPQRSTUVWXYZabcdefghijklmnopqrstuvwxyz0123456789-_=";
var b64a = b64.split('');

// unsubstitute standard base64 special characters, restore padding
function base64urldecode(data)
{
	data += '=='.substr((2-data.length*3)&3)

    if (typeof atob === 'function')
	{
		data = data.replace(/\-/g,'+').replace(/_/g,'/').replace(/,/g,'');

		try {
			return atob(data);
		} catch (e) {
			return '';
		}
	}

  // http://kevin.vanzonneveld.net
  // +   original by: Tyler Akins (http://rumkin.com)
  // +   improved by: Thunder.m
  // +      input by: Aman Gupta
  // +   improved by: Kevin van Zonneveld (http://kevin.vanzonneveld.net)
  // +   bugfixed by: Onno Marsman
  // +   bugfixed by: Pellentesque Malesuada
  // +   improved by: Kevin van Zonneveld (http://kevin.vanzonneveld.net)
  // +      input by: Brett Zamir (http://brett-zamir.me)
  // +   bugfixed by: Kevin van Zonneveld (http://kevin.vanzonneveld.net)
  // *     example 1: base64_decode('S2V2aW4gdmFuIFpvbm5ldmVsZA==');
  // *     returns 1: 'Kevin van Zonneveld'
  // mozilla has this native
  // - but breaks in 2.0.0.12!
  //if (typeof this.window['atob'] == 'function') {
  //    return atob(data);
  //}
  var o1, o2, o3, h1, h2, h3, h4, bits, i = 0,
    ac = 0,
    dec = "",
    tmp_arr = [];

  if (!data) {
    return data;
  }

  data += '';

  do { // unpack four hexets into three octets using index points in b64
    h1 = b64.indexOf(data.charAt(i++));
    h2 = b64.indexOf(data.charAt(i++));
    h3 = b64.indexOf(data.charAt(i++));
    h4 = b64.indexOf(data.charAt(i++));

    bits = h1 << 18 | h2 << 12 | h3 << 6 | h4;

    o1 = bits >> 16 & 0xff;
    o2 = bits >> 8 & 0xff;
    o3 = bits & 0xff;

    if (h3 == 64) {
      tmp_arr[ac++] = String.fromCharCode(o1);
    } else if (h4 == 64) {
      tmp_arr[ac++] = String.fromCharCode(o1, o2);
    } else {
      tmp_arr[ac++] = String.fromCharCode(o1, o2, o3);
    }
  } while (i < data.length);

  dec = tmp_arr.join('');

  return dec;
}

// substitute standard base64 special characters to prevent JSON escaping, remove padding
function base64urlencode(data)
{
    if (typeof btoa === 'function') return btoa(data).replace(/\+/g,'-').replace(/\//g,'_').replace(/=/g,'');

	var o1, o2, o3, h1, h2, h3, h4, bits, i = 0,
	ac = 0,
	enc = "",
	tmp_arr = [];

    do { // pack three octets into four hexets
        o1 = data.charCodeAt(i++);
        o2 = data.charCodeAt(i++);
        o3 = data.charCodeAt(i++);

        bits = o1 << 16 | o2 << 8 | o3;

        h1 = bits >> 18 & 0x3f;
        h2 = bits >> 12 & 0x3f;
        h3 = bits >> 6 & 0x3f;
        h4 = bits & 0x3f;

        // use hexets to index into b64, and append result to encoded string
        tmp_arr[ac++] = b64a[h1] + b64a[h2] + b64a[h3] + b64a[h4];
    } while (i < data.length);

    enc = tmp_arr.join('');
    var r = data.length % 3;
    return (r ? enc.slice(0, r - 3) : enc);
}

// array of 32-bit words to string (big endian)
function a32_to_str(a)
{
	var b = '';

	for (var i = 0; i < a.length*4; i++)
		b = b+String.fromCharCode((a[i>>2] >>> (24-(i & 3)*8)) & 255);

	return b;
}

// array of 32-bit words ArrayBuffer (big endian)
function a32_to_ab(a)
{
	var ab = have_ab ? new Uint8Array(4*a.length)
	                 : new Array(4*a.length);

	for ( var i = 0; i < a.length; i++ ) {
	    ab[4*i] = a[i]>>>24;
	    ab[4*i+1] = a[i]>>>16&255;
	    ab[4*i+2] = a[i]>>>8&255;
	    ab[4*i+3] = a[i]&255;
	}

	return ab;
}

function a32_to_base64(a)
{
	return base64urlencode(a32_to_str(a));
}

// string to array of 32-bit words (big endian)
function str_to_a32(b)
{
	var a = Array((b.length+3) >> 2);
	for (var i = 0; i < b.length; i++) a[i>>2] |= (b.charCodeAt(i) << (24-(i & 3)*8));
	return a;
}

function base64_to_a32(s)
{
	return str_to_a32(base64urldecode(s));
}

var firefox_boost = is_chrome_firefox && !!localStorage.fxboost;

// ArrayBuffer to binary string
var ab_to_str = firefox_boost ? mozAB2S : function(ab)
{
	var b = '', i;

	if (have_ab)
	{
		var b = '';

		var ab8 = new Uint8Array(ab);

		for (i = 0; i < ab8.length; i++) b = b+String.fromCharCode(ab8[i]);
	}
	else
	{
		return ab.buffer;
	}

	return b;
}

// ArrayBuffer to binary string
function ab_to_base64(ab)
{
	return base64urlencode(ab_to_str(ab));
}

// ArrayBuffer to binary with depadding
var ab_to_str_depad = firefox_boost ? mozAB2SDepad : function(ab)
{
	var b, i;

	if (have_ab)
	{
		b = '';

		var ab8 = new Uint8Array(ab);

		for (i = 0; i < ab8.length && ab8[i]; i++) b = b+String.fromCharCode(ab8[i]);
	}
	else
	{
		b = ab_to_str(ab);

		for (i = b.length; i-- && !b.charCodeAt(i); );

		b = b.substr(0,i+1);
	}

	return b;
}

// binary string to ArrayBuffer, 0-padded to AES block size
function str_to_ab(b)
{
	var ab, i;

	if (have_ab)
	{
		ab = new ArrayBuffer((b.length+15)&-16);
		var ab8 = new Uint8Array(ab);

		for (i = b.length; i--; ) ab8[i] = b.charCodeAt(i);

		return ab;
	}
	else
	{
		b += Array(16-((b.length-1)&15)).join(String.fromCharCode(0));

		ab = { buffer : b };
	}

	return ab;
}

// binary string to ArrayBuffer, 0-padded to AES block size
function base64_to_ab(a)
{
	return str_to_ab(base64urldecode(a));
}

// encrypt ArrayBuffer in CTR mode, return MAC
function encrypt_ab_ctr(aes,ab,nonce,pos)
{
	var ctr = [nonce[0],nonce[1],(pos/0x1000000000) >>> 0,(pos/0x10) >>> 0];
	var mac = [ctr[0],ctr[1],ctr[0],ctr[1]];

	var enc, i, j, len, v;

	if (have_ab)
	{
		var data0, data1, data2, data3;

		len = ab.buffer.byteLength-16;

		var v = new DataView(ab.buffer);

		for (i = 0; i < len; i += 16)
		{
			data0 = v.getUint32(i,false);
			data1 = v.getUint32(i+4,false);
			data2 = v.getUint32(i+8,false);
			data3 = v.getUint32(i+12,false);

			// compute MAC
			mac[0] ^= data0;
			mac[1] ^= data1;
			mac[2] ^= data2;
			mac[3] ^= data3;
			mac = aes.encrypt(mac);

			// encrypt using CTR
			enc = aes.encrypt(ctr);
			v.setUint32(i,data0 ^ enc[0],false);
			v.setUint32(i+4,data1 ^ enc[1],false);
			v.setUint32(i+8,data2 ^ enc[2],false);
			v.setUint32(i+12,data3 ^ enc[3],false);

			if (!(++ctr[3])) ctr[2]++;
		}

		if (i < ab.buffer.byteLength)
		{
			var fullbuf = new Uint8Array(ab.buffer);
			var tmpbuf = new ArrayBuffer(16);
			var tmparray = new Uint8Array(tmpbuf);

			tmparray.set(fullbuf.subarray(i));

			v = new DataView(tmpbuf);

			enc = aes.encrypt(ctr);

			data0 = v.getUint32(0,false);
			data1 = v.getUint32(4,false);
			data2 = v.getUint32(8,false);
			data3 = v.getUint32(12,false);

			mac[0] ^= data0;
			mac[1] ^= data1;
			mac[2] ^= data2;
			mac[3] ^= data3;
			mac = aes.encrypt(mac);

			enc = aes.encrypt(ctr);
			v.setUint32(0,data0 ^ enc[0],false);
			v.setUint32(4,data1 ^ enc[1],false);
			v.setUint32(8,data2 ^ enc[2],false);
			v.setUint32(12,data3 ^ enc[3],false);

			fullbuf.set(tmparray.subarray(0,j = fullbuf.length-i),i);
		}
	}
	else
	{
		var ab32 = _str_to_a32(ab.buffer);

		len = ab32.length-3;

		for (i = 0; i < len; i += 4)
		{
			mac[0] ^= ab32[i];
			mac[1] ^= ab32[i+1];
			mac[2] ^= ab32[i+2];
			mac[3] ^= ab32[i+3];
			mac = aes.encrypt(mac);

			enc = aes.encrypt(ctr);
			ab32[i] ^= enc[0];
			ab32[i+1] ^= enc[1];
			ab32[i+2] ^= enc[2];
			ab32[i+3] ^= enc[3];

			if (!(++ctr[3])) ctr[2]++;
		}

		if (i < ab32.length)
		{
			var v = [0,0,0,0];

			for (j = i; j < ab32.length; j++) v[j-i] = ab32[j];

			mac[0] ^= v[0];
			mac[1] ^= v[1];
			mac[2] ^= v[2];
			mac[3] ^= v[3];
			mac = aes.encrypt(mac);

			enc = aes.encrypt(ctr);
			v[0] ^= enc[0];
			v[1] ^= enc[1];
			v[2] ^= enc[2];
			v[3] ^= enc[3];

			for (j = i; j < ab32.length; j++) ab32[j] = v[j-i];
		}

		ab.buffer = _a32_to_str(ab32,ab.buffer.length);
	}

	return mac;
}

function _str_to_a32(b)
{
	var a = Array((b.length+3) >> 2);

	if (typeof b == 'string')
	{
		for (var i = 0; i < b.length; i++)
			a[i>>2] |= (b.charCodeAt(i) & 255) << (24-(i & 3)*8);
	}
	else
	{
		for (var i = 0; i < b.length; i++)
			a[i>>2] |= b[i] << ((i & 3)*8);
	}

	return a;
}

function _a32_to_str(a,len)
{
	var b = '';

	for (var i = 0; i < len; i++)
		b = b+String.fromCharCode((a[i>>2] >>> (24-(i & 3)*8)) & 255);

	return b;
}

function chksum(buf)
{
	var l, c, d;

	if (have_ab)
	{
		var ll;

		c = new Uint32Array(3);

		ll = buf.byteLength;

		l = Math.floor(ll/12);

		ll -= l*12;

		if (l)
		{
			l *= 3;
			d = new Uint32Array(buf,0,l);

			while (l)
			{
				l -= 3;

				c[0] ^= d[l];
				c[1] ^= d[l+1];
				c[2] ^= d[l+2];
			}
		}

		c = new Uint8Array(c.buffer);

		if (ll)
		{
			d = new Uint8Array(buf,buf.byteLength-ll,ll);

			while (ll--) c[ll] ^= d[ll];
		}
	}
	else
	{
		c = Array(12);

		for (l = 12; l--; ) c[l] = 0;

		for (l = buf.length; l--; ) c[l%12] ^= buf.charCodeAt(l);

	}

	for (d = '', l = 0; l < 12; l++) d += String.fromCharCode(c[l]);

	return d;
}

/* moved from js/keygen.js {{{ */

// random number between 0 .. n -- based on repeated calls to rc
function rand(n)
{
    var r = new Uint32Array(1);
    asmCrypto.getRandomValues(r);
    return r[0] % n; // <- oops, it's uniformly distributed only when `n` divides 0x100000000
}

/*
if(is_chrome_firefox) {
	var nsIRandomGenerator = Cc["@mozilla.org/security/random-generator;1"]
		.createInstance(Ci.nsIRandomGenerator);

	var rand = function fx_rand(n) {
		var r = nsIRandomGenerator.generateRandomBytes(4);
		r = (r[0] << 24) | (r[1] << 16) | (r[2] << 8) | r[3];
		if(r<0) r ^= 0x80000000;
		return r % n; // oops, it's not uniformly distributed
	};
}
*/

function crypto_rsagenkey ()
{
    var startTime = new Date();

    if ( typeof msCrypto !== 'undefined' && msCrypto.subtle ) {
        var ko = msCrypto.subtle.generateKey( { name: 'RSAES-PKCS1-v1_5', modulusLength: 2048 }, true );
        ko.oncomplete = function () {
            ko = msCrypto.subtle.exportKey( 'jwk', ko.result.privateKey );
            ko.oncomplete = function () {
                var jwk = JSON.parse( asmCrypto.bytes_to_string( new Uint8Array(ko.result) ) );
                _done( ['n','e','d','p','q','dp','dq','qi'].map( function ( x ) { return base64urldecode( jwk[x] ) } ) );
            };
        };
    }
    else {
        var w = new Worker('keygen.js');

        w.onmessage = function (e) {
            w.terminate();
            _done(e.data);
        };

        var workerSeed = new Uint8Array(256);
        asmCrypto.getRandomValues(workerSeed);

        w.postMessage([ 2048, 257, workerSeed ]);
    }

    function _done( k ) {
        var endTime = new Date();
        if (localStorage.d) console.log("Key generation took " +  (endTime.getTime()-startTime.getTime())/1000.0) + " seconds!";

        u_setrsa(k);
    }
}

/* }}} */

// decrypt ArrayBuffer in CTR mode, return MAC
function decrypt_ab_ctr(aes,ab,nonce,pos)
{
	var ctr = [nonce[0],nonce[1],(pos/0x1000000000) >>> 0,(pos/0x10) >>> 0];
	var mac = [ctr[0],ctr[1],ctr[0],ctr[1]];

	var enc, len, i, j, v;

	if (have_ab)
	{
		var data0, data1, data2, data3;

		len = ab.buffer.byteLength-16;	// @@@ -15?

		var v = new DataView(ab.buffer);

		for (i = 0; i < len; i += 16)
		{
			enc = aes.encrypt(ctr);

			data0 = v.getUint32(i,false)^enc[0];
			data1 = v.getUint32(i+4,false)^enc[1];
			data2 = v.getUint32(i+8,false)^enc[2];
			data3 = v.getUint32(i+12,false)^enc[3];

			v.setUint32(i,data0,false);
			v.setUint32(i+4,data1,false);
			v.setUint32(i+8,data2,false);
			v.setUint32(i+12,data3,false);

			mac[0] ^= data0;
			mac[1] ^= data1;
			mac[2] ^= data2;
			mac[3] ^= data3;

			mac = aes.encrypt(mac);

			if (!(++ctr[3])) ctr[2]++;
		}

		if (i < ab.buffer.byteLength)
		{
			var fullbuf = new Uint8Array(ab.buffer);
			var tmpbuf = new ArrayBuffer(16);
			var tmparray = new Uint8Array(tmpbuf);

			tmparray.set(fullbuf.subarray(i));

			v = new DataView(tmpbuf);

			enc = aes.encrypt(ctr);
			data0 = v.getUint32(0,false)^enc[0];
			data1 = v.getUint32(4,false)^enc[1];
			data2 = v.getUint32(8,false)^enc[2];
			data3 = v.getUint32(12,false)^enc[3];

			v.setUint32(0,data0,false);
			v.setUint32(4,data1,false);
			v.setUint32(8,data2,false);
			v.setUint32(12,data3,false);

			fullbuf.set(tmparray.subarray(0,j = fullbuf.length-i),i);

			while (j < 16) tmparray[j++] = 0;

			mac[0] ^= v.getUint32(0,false);
			mac[1] ^= v.getUint32(4,false);
			mac[2] ^= v.getUint32(8,false);
			mac[3] ^= v.getUint32(12,false);
			mac = aes.encrypt(mac);
		}
	}
	else
	{
		var ab32 = _str_to_a32(ab.buffer);
		len = ab32.length-3;

		for (i = 0; i < len; i += 4)
		{
			enc = aes.encrypt(ctr);
			mac[0] ^= (ab32[i] ^= enc[0]);
			mac[1] ^= (ab32[i+1] ^= enc[1]);
			mac[2] ^= (ab32[i+2] ^= enc[2]);
			mac[3] ^= (ab32[i+3] ^= enc[3]);
			mac = aes.encrypt(mac);

			if (!(++ctr[3])) ctr[2]++;
		}

		if (i < ab32.length)
		{
			var v = [0,0,0,0];

			for (j = i; j < ab32.length; j++) v[j-i] = ab32[j];

			enc = aes.encrypt(ctr);
			v[0] ^= enc[0];
			v[1] ^= enc[1];
			v[2] ^= enc[2];
			v[3] ^= enc[3];

			var j = ab.buffer.length & 15;

			var m = _str_to_a32(Array(j+1).join(String.fromCharCode(255))+Array(17-j).join(String.fromCharCode(0)));

			mac[0] ^= v[0] & m[0];
			mac[1] ^= v[1] & m[1];
			mac[2] ^= v[2] & m[2];
			mac[3] ^= v[3] & m[3];
			mac = aes.encrypt(mac);

			for (j = i; j < ab32.length; j++) ab32[j] = v[j-i];
		}

		ab.buffer = _a32_to_str(ab32,ab.buffer.length);
	}

	return mac;
}

// encrypt/decrypt 4- or 8-element 32-bit integer array
function encrypt_key(cipher,a)
{
	if (!a) a = [];
	if (a.length == 4) return cipher.encrypt(a);
	var x = [];
	for (var i = 0; i < a.length; i += 4) x = x.concat(cipher.encrypt([a[i],a[i+1],a[i+2],a[i+3]]));
	return x;
}

function decrypt_key(cipher,a)
{
	if (a.length == 4) return cipher.decrypt(a);

	var x = [];
	for (var i = 0; i < a.length; i += 4) x = x.concat(cipher.decrypt([a[i],a[i+1],a[i+2],a[i+3]]));
	return x;
}

// generate attributes block using AES-CBC with MEGA canary
// attr = Object, key = [] (four-word random key will be generated) or Array(8) (lower four words will be used)
// returns [ArrayBuffer data,Array key]
function enc_attr(attr,key)
{
	var ab;

	try {
		ab = str_to_ab('MEGA'+to8(JSON.stringify(attr)));
	} catch(e) {
		msgDialog('warningb', l[135], e.message || e);
		throw e;
	}

	// if no key supplied, generate a random one
	if (!key.length) for (i = 4; i--; ) key[i] = rand(0x100000000);

	ab = asmCrypto.AES_CBC.encrypt( ab, a32_to_ab( [ key[0]^key[4], key[1]^key[5], key[2]^key[6], key[3]^key[7] ] ), false );

	return [ab,key];
}

// decrypt attributes block using AES-CBC, check for MEGA canary
// attr = ab, key as with enc_attr
// returns [Object] or false
function dec_attr(attr,key)
{
	var aes;
	var b;

	attr = asmCrypto.AES_CBC.decrypt( attr, a32_to_ab( [ key[0]^key[4], key[1]^key[5], key[2]^key[6], key[3]^key[7] ] ), false );

	b = ab_to_str_depad(attr);

	if (b.substr(0,6) != 'MEGA{"') return false;

	// @@@ protect against syntax errors
	try {
		return JSON.parse(from8(b.substr(4)));
	} catch (e) {
		if (localStorage.d) console.error(b, e);
		var m = b.match(/"n"\s*:\s*"((?:\\"|.)*?)(\.\w{2,4})?"/), s = m && m[1], l = s && s.length || 0, j=',';
		while (l--)
		{
			s = s.substr(0,l||1);
			try {
				from8(s+j);
				break;
			} catch(e) {}
		}
		if (~l) try {
			var new_name = s+j+'trunc'+simpleStringHashCode(s).toString(16)+(m[2]||'');
			return JSON.parse(from8(b.substr(4).replace(m[0],'"n":"'+new_name+'"')));
		} catch(e) {}
		return { n : 'MALFORMED_ATTRIBUTES' };
	}
}

var to8 = firefox_boost ? mozTo8 : function(unicode)
{
	return unescape(encodeURIComponent(unicode));
}

var from8 = firefox_boost ? mozFrom8 : function(utf8)
{
	return decodeURIComponent(escape(utf8));
}

function getxhr()
{
	return (typeof XDomainRequest != 'undefined' && typeof ArrayBuffer == 'undefined') ? new XDomainRequest() : new XMLHttpRequest();
}

// API command queueing
// All commands are executed in sequence, with no overlap
// @@@ user warning after backoff > 1000

// FIXME: proper OOP!
var apixs = [];

api_reset();

function api_reset()
{
	api_init(0,'cs');	// main API interface
	api_init(1,'cs');	// exported folder access
	api_init(2,'sc');	// SC queries
	api_init(3,'sc');	// notification queries
}

function api_setsid(sid)
{
	if (sid !== false) sid = 'sid=' + sid;
	else sid = '';

	apixs[0].sid = sid;
	apixs[2].sid = sid;
	apixs[3].sid = sid;
}

function api_setfolder(h)
{
	h = 'n=' + h;

	if (u_sid) h += '&sid=' + u_sid;

	apixs[1].sid = h;
	apixs[1].failhandler = folderreqerr;
	apixs[2].sid = h;
}

function stopapi()
{
    for (var i = 4; i--; )
    {
        api_cancel(apixs[i]);
        apixs[i].cmds = [[],[]];
        apixs[i].ctxs = [[],[]];
        apixs[i].cancelled = false;
    }
}

function api_cancel(q)
{
	if (q)
	{
		q.cancelled = true;
		if (q.xhr) q.xhr.abort();
		if (q.timer) clearTimeout(q.timer);
	}
}

function api_init(c,service)
{
    api_cancel(apixs[c]);

	apixs[c] = { c : c,				// channel
				cmds : [[],[]],		// queued/executing commands (double-buffered)
				ctxs : [[],[]],		// associated command contexts
				i : 0,				// currently executing buffer
				seqno : -Math.floor(Math.random()*0x100000000),	// unique request start ID
				xhr : false,		// channel XMLHttpRequest
				timer : false,		// timer for exponential backoff
				failhandler : api_reqfailed,	// request-level error handler
				backoff : 0,
				service : service,	// base URI component
				sid : '',			// sid URI component (optional)
				rawreq : false,
				setimmediate : false };
}

function api_req(req,ctx,c)
{
	if (typeof c == 'undefined') c = 0;
	if (typeof ctx == 'undefined') ctx = { };

	var q = apixs[c];

	q.cmds[q.i^1].push(req);
	q.ctxs[q.i^1].push(ctx);

	if (!q.setimmediate) q.setimmediate = setTimeout(api_proc,0,q);
}

// send pending API request on channel q
function api_proc(q)
{
	if (q.setimmediate)
	{
		clearTimeout(q.setimmediate);
		q.setimmediate = false;
	}

	if (q.ctxs[q.i].length || !q.ctxs[q.i^1].length) return;

	q.i ^= 1;

	if (!q.xhr) q.xhr = getxhr();

	q.xhr.q = q;

	q.xhr.onerror = function()
	{
		if (!this.q.cancelled)
		{
			if (localStorage.d) console.log("API request error - retrying");
			api_reqerror(q,-3);
		}
	}

	q.xhr.onload = function()
	{
		if (!this.q.cancelled)
		{
			var t;

			if (this.status == 200)
			{
				var response = this.responseText || this.response;

				if (localStorage.d) console.log('API response: ', response);

				try {
					t = JSON.parse(response);
					if (response[0] == '{') t = [t];
				} catch (e) {
					// bogus response, try again
					console.log("Bad JSON data in response: " + response);
					t = EAGAIN;
				}
			}
			else
			{
				if (localStorage.d) console.log('API server connection failed (error ' + this.status + ')');
				t = ERATELIMIT;
			}

			if (typeof t == 'object')
			{
				for (var i = 0; i < this.q.ctxs[this.q.i].length; i++) if (this.q.ctxs[this.q.i][i].callback) this.q.ctxs[this.q.i][i].callback(t[i],this.q.ctxs[this.q.i][i],this);

				this.q.rawreq = false;
				this.q.backoff = 0;			// request succeeded - reset backoff timer
				this.q.cmds[this.q.i] = [];
				this.q.ctxs[this.q.i] = [];

				api_proc(q);
			}
			else api_reqerror(this.q,t);
		}
	}

	if (q.rawreq === false)
	{
		q.url = apipath + q.service + '?id=' + (q.seqno++) + '&' + q.sid;

		if (typeof q.cmds[q.i][0] == 'string')
		{
			q.url += '&' + q.cmds[q.i][0];
			q.rawreq = '';
		}
		else q.rawreq = JSON.stringify(q.cmds[q.i]);
	}

	api_send(q);
}

function api_send(q)
{
	q.timer = false;

	if (chromehack)
	{
		// plug extreme Chrome memory leak
		var t = q.url.indexOf('/',9);
		q.xhr.open('POST', q.url.substr(0,t+1), true);
		q.xhr.setRequestHeader("MEGA-Chrome-Antileak",q.url.substr(t));
	}
	else q.xhr.open('POST',q.url,true);

	if (localStorage.d) console.log("Sending API request: " + q.rawreq + " to " + q.url);

	q.xhr.send(q.rawreq);
}

function api_reqerror(q,e)
{
	if (e == EAGAIN || e == ERATELIMIT)
	{
		// request failed - retry with exponential backoff
		if (q.backoff) q.backoff *= 2;
		else q.backoff = 125;

		q.timer = setTimeout(api_send,q.backoff,q);
	}
	else q.failhandler(q.c,e);
}

function api_retry()
{
	for (var i = 4; i--; )
	{
		if (apixs[i].timer)
		{
			clearTimeout(apixs[i].timer);
			api_send(apixs[i]);
		}
	}
}

function api_reqfailed(c,e)
{
	if (e == ESID)
	{
		u_logout(true);
		document.location.hash = 'login';
	}
	else if (c == 2 && e == ETOOMANY)
	{
		if (mDB) mDBreload();
		else loadfm();
	}
}

var failxhr;
var failtime = 0;

function api_reportfailure(hostname,callback)
{
	if (!hostname) return Soon(callback);

	var t = new Date().getTime();

	if (t-failtime < 60000) return;
	failtime = t;

	if (failxhr) failxhr.abort();

	failxhr = getxhr();
	failxhr.open('POST', apipath + 'pf?h', true);
	failxhr.callback = callback;

	failxhr.onload = function()
	{
		if (this.status == 200)	failxhr.callback();
	}

	failxhr.send(hostname);
}

var waiturl;
var waitxhr;
var waitbackoff = 125;
var waittimeout;
var waitbegin;
var waitid = 0;

function stopsc()
{
	if (waitxhr && waitxhr.readyState != waitxhr.DONE)
	{
		waitxhr.abort();
		waitxhr = false;
	}

	if (waittimeout)
	{
		clearTimeout(waittimeout);
		waittimeout = false;
	}
}

// calls execsc() with server-client requests received
function getsc(fm)
{
	api_req('sn=' + maxaction + '&ssl=1',{
		fm : fm,
		callback : function(res,ctx)
		{
			if (typeof res == 'object')
			{
				if (res.w)
				{
					waiturl = res.w;
					waittimeout = setTimeout(waitsc,waitbackoff);
				}
				else
				{
					if (res.sn) maxaction = res.sn;
					execsc(res.a);
					if (typeof mDBloaded !== 'undefined' && !folderlink && !pfid && typeof mDB !== 'undefined') localStorage[u_handle + '_maxaction'] = maxaction;
				}

				if (ctx.fm)
				{
					mDBloaded=true;
					renderfm();
					pollnotifications();
				}
			}
		}
	},2);
}

function completewait(recheck)
{
	if (this.waitid != waitid) return;

    stopsc();

	var t = new Date().getTime()-waitbegin;

	if (t < 1000)
	{
		waitbackoff += waitbackoff;
		if (waitbackoff > 256000) waitbackoff = 256000;
	}
	else waitbackoff = 250;

	getsc();
}

function waitsc()
{
	var newid = ++waitid;

	if (waitxhr && waitxhr.readyState != waitxhr.DONE)
	{
		waitxhr.abort();
		waitxhr = false;
	}

	if (!waitxhr) waitxhr = getxhr();
	waitxhr.waitid = newid;

	if (waittimeout) clearTimeout(waittimeout);
	waittimeout = setTimeout(waitsc,300000);

	waitxhr.onerror = function()
	{
		clearTimeout(waittimeout);
		waittimeout = false;

		waitbackoff += waitbackoff;
		if (waitbackoff > 1024000) waitbackoff = 1024000;
		waittimeout = setTimeout(waitsc,waitbackoff);
	}

	waitxhr.onload = function()
	{
        if (this.status == 200) waitbackoff = 250;

		clearTimeout(waittimeout);
		waittimeout = false;
		completewait();
	}

	waitbegin = new Date().getTime();
	waitxhr.open('POST',waiturl,true);
	waitxhr.send();
}

function api_create_u_k()
{
	u_k = Array(4);	// static master key, will be stored at the server side encrypted with the master pw

	for (var i = 4; i--; ) u_k[i] = rand(0x100000000);
}

// If the user triggers an action that requires an account, but hasn't logged in,
// we create an anonymous preliminary account. Returns userhandle and passwordkey for permanent storage.
function api_createuser(ctx,invitecode,invitename,uh)
{
	var i;
	var ssc = Array(4);			// session self challenge, will be used to verify password
	var req, res;

	if (!ctx.passwordkey)
	{
		ctx.passwordkey = Array(4);
		for (i = 4; i--; ) ctx.passwordkey[i] = rand(0x100000000);
	}

	if (!u_k) api_create_u_k();

	for (i = 4; i--; ) ssc[i] = rand(0x100000000);

<<<<<<< HEAD
	if (localStorage.d) console.log("api_createuser - masterkey: " + u_k + " passwordkey: " + ctx.passwordkey);
=======
	if (d) console.log("api_createuser - masterkey: " + u_k + " passwordkey: " + ctx.passwordkey);
>>>>>>> 3780f191

	req = { a : 'up',
			k : a32_to_base64(encrypt_key(new sjcl.cipher.aes(ctx.passwordkey),u_k)),
			ts : base64urlencode(a32_to_str(ssc) + a32_to_str(encrypt_key(new sjcl.cipher.aes(u_k),ssc))) };

	if (invitecode)
	{
		req.uh = uh;
		req.ic = invitecode;
		req.name = invitename;
	}

	//if (confirmcode) req.c = confirmcode;
	if (localStorage.d) console.log("Storing key: " + req.k);

	api_req(req,ctx);
}

function api_checkconfirmcode(ctx,c)
{
	res = api_req({ a : 'uc', c : c },ctx);
}

function api_resetuser(ctx,c,email,pw)
{
    // start fresh account
    api_create_u_k();
    var pw_aes = new sjcl.cipher.aes(prepare_key_pw(pw));

    var ssc = Array(4);
	for (i = 4; i--; ) ssc[i] = rand(0x100000000);

    api_req({ a : 'erx',
              c : c,
              x : a32_to_base64(encrypt_key(pw_aes,u_k)),
              y : stringhash(email.toLowerCase(),pw_aes),
              z : base64urlencode(a32_to_str(ssc) + a32_to_str(encrypt_key(new sjcl.cipher.aes(u_k),ssc))) },ctx);
}

function api_resetkeykey(ctx,c,key,email,pw)
{
    ctx.c = c;
    ctx.email = email;
    ctx.k = key;
    ctx.pw = pw;
    ctx.callback = api_resetkeykey2;

    api_req({ a : 'erx', r : 'gk', c : c },ctx);
}

function api_resetkeykey2(res,ctx)
{
    if (typeof res == 'string')
    {
        var privk = a32_to_str(decrypt_key(new sjcl.cipher.aes(ctx.k),base64_to_a32(res)));

        // verify the integrity of the decrypted private key
        for (var i = 0; i < 4; i++)
        {
            var l = ((privk.charCodeAt(0)*256+privk.charCodeAt(1)+7)>>3)+2;
            if ( privk.substr(0,l).length < 2 ) break;
            privk = privk.substr(l);
        }

        if (i != 4 || privk.length >= 16) ctx.result(EKEY);
        else if (ctx.email)
        {
            var pw_aes = new sjcl.cipher.aes(prepare_key_pw(ctx.pw));

            ctx.callback = ctx.result;
            api_req({ a : 'erx',
                      r : 'sk',
                      c : ctx.c,
                      x : a32_to_base64(encrypt_key(pw_aes,ctx.k)),
                      y : stringhash(ctx.email.toLowerCase(),pw_aes) },ctx);
        }
        else ctx.result(0);
    }
    else ctx.result(res);
}

// We query the sid using the supplied user handle (or entered email address, if already attached)
// and check the supplied password key.
// Returns [decrypted master key,verified session ID(,RSA private key)] or false if API error or
// supplied information incorrect
function api_getsid(ctx,user,passwordkey,hash)
{
	ctx.callback = api_getsid2;
	ctx.passwordkey = passwordkey;

	api_req({ a : 'us', user : user, uh : hash },ctx);
}

function api_getsid2(res,ctx)
{
	var t, k;
	var r = false;

	if (typeof res == 'object')
	{
		var aes = new sjcl.cipher.aes(ctx.passwordkey);

		// decrypt master key
		if (typeof res.k == 'string')
		{
			k = base64_to_a32(res.k);

			if (k.length == 4)
			{
				k = decrypt_key(aes,k);

				aes = new sjcl.cipher.aes(k);

				if (typeof res.tsid == 'string')
				{
					t = base64urldecode(res.tsid);
					if (a32_to_str(encrypt_key(aes,str_to_a32(t.substr(0,16)))) == t.substr(-16)) r = [k,res.tsid];
				}
				else if (typeof res.csid == 'string')
				{
					var t = base64urldecode(res.csid);

					var privk = crypto_decodeprivkey( a32_to_str(decrypt_key(aes,base64_to_a32(res.privk))) );

					if (privk)
					{
						// TODO: check remaining padding for added early wrong password detection likelihood
						r = [k,base64urlencode(crypto_rsadecrypt(t,privk).substr(0,43)),privk];
					}
				}
			}
		}
	}

	ctx.result(ctx,r);
}

// We call ug using the sid from setsid() and the user's master password to obtain the master key (and other credentials)
// Returns user credentials (.k being the decrypted master key) or false in case of an error.
function api_getuser(ctx)
{
	api_req({ a : 'ug' },ctx);
}

// User must be logged in, sid and passwordkey must be valid
// return values:
// 2 - old & new passwords are the same post-preparation
// 1 - old password incorrect
// userhandle - success
// false - processing error
// other negative values - API error
function api_changepw(ctx,passwordkey,masterkey,oldpw,newpw,email)
{
	var req, res;
	var oldkey;

	var newkey = prepare_key_pw(newpw);

	if (oldpw !== false)
	{
		var oldkey = prepare_key_pw(oldpw);

		// quick check of old pw
		if (oldkey[0] != passwordkey[0]
		|| oldkey[1] != passwordkey[1]
		|| oldkey[2] != passwordkey[2]
		|| oldkey[3] != passwordkey[3]) return 1;

		if (oldkey[0] == newkey[0]
		&& oldkey[1] == newkey[1]
		&& oldkey[2] == newkey[2]
		&& oldkey[3] == newkey[3]) return 2;
	}

	var aes = new sjcl.cipher.aes(newkey);

	// encrypt masterkey with the new password
	var cmasterkey = encrypt_key(aes,masterkey);

	req = { a : 'up',
		k : a32_to_base64(cmasterkey) };

	if (email.length) req.email = email;

	api_req(req,ctx);
}

function stringhash(s,aes)
{
	var s32 = str_to_a32(s);
	var h32 = [0,0,0,0];

	for (i = 0; i < s32.length; i++) h32[i&3] ^= s32[i];

	for (i = 16384; i--; ) h32 = aes.encrypt(h32);

	return a32_to_base64([h32[0],h32[2]]);
}

// Update user
// Can also be used to set keys and to confirm accounts (.c)
function api_updateuser(ctx,newuser)
{
	newuser.a = 'up';

	res = api_req(newuser,ctx);
}

var u_pubkeys = {};

// query missing keys for the given users
function api_cachepubkeys(ctx, users) {
    var u = [];
    var i;

    for (i = users.length; i--;) {
        if (users[i] != 'EXP' && !u_pubkeys[users[i]]) {
            u.push(users[i]);
        }
    }

    if (ctx.remaining = u.length) {
        for (i = u.length; i--;) {
            api_req({
                a : 'uk',
                u : u[i]
            }, {
                ctx : ctx,
                u : u[i],
                callback : api_cachepubkeys2
            });
        }
    } else {
        ctx.cachepubkeyscomplete(ctx);
    }
}

<<<<<<< HEAD
function api_cachepubkeys2(res, ctx) {
    if (typeof res == 'object') {
        var spubkey, keylen, pubkey;

        if (res.pubk) {
            u_pubkeys[ctx.u] = u_pubkeys[res.u] = crypto_decodepubkey(base64urldecode(res.pubk));
            var fingerprint = authring.computeFingerprint(u_pubkeys[ctx.u], 'RSA', 'string');
            var observed = authring.getContactAuthenticated(ctx.u, 'RSA');
            if (observed && authring.equalFingerprints(observed.fingerprint, fingerprint) === false) {
                if (localStorage.d) {
                    // TODO: Remove this once things are settled moving to SHA-256 fingerprinting.
                    authring.scrubAuthRing();
                } else {
                    throw new Error('Fingerprint does not match previously seen one!');
                }
            }
            if (observed === false) {
                authring.setContactAuthenticated(ctx.u, fingerprint, 'RSA',
                                                 authring.AUTHENTICATION_METHOD.SEEN,
                                                 authring.KEY_CONFIDENCE.UNSURE);
            }
        }
    }
=======
function api_cachepubkeys2(res,ctx)
{
	if (typeof res == 'object')
	{
		var spubkey, keylen, pubkey;

		if (res.pubk) u_pubkeys[ctx.u] = u_pubkeys[res.u] = crypto_decodepubkey(base64urldecode(res.pubk));
	}
>>>>>>> 3780f191

    if (!--ctx.ctx.remaining) {
        ctx.ctx.cachepubkeyscomplete(ctx.ctx);
    }
}

function encryptto(user,data)
{
	var i, data;
	var pubkey;

	if (pubkey = u_pubkeys[user])
	{
		return crypto_rsaencrypt(data,pubkey);
	}

	return false;
}

var u_sharekeys = {};
var u_nodekeys = {};

// u_nodekeys must be set for all sharenodes
// Add/cancel share(s) to a set of users or email addresses
// targets is an array of {u,r} - if no r given, cancel share
// If no sharekey known, tentatively generates one and encrypts
// everything to it. In case of a mismatch, the API call returns
// an error, and the whole operation gets repeated (exceedingly
// rare race condition).
function api_setshare(node,targets,sharenodes,ctx)
{
	// cache all targets' public keys
	var u = [];

	for (var i = targets.length; i--; ) u.push(targets[i].u);

	api_cachepubkeys({
		node : node,
		targets : targets,
		sharenodes : sharenodes,
		ctx : ctx,
		cachepubkeyscomplete : api_setshare1
	},u);
}

function api_setshare1(ctx)
{
	var i, j, n, nk, sharekey, ssharekey;
	var req, res;
	var newkey = true;

	req = { a : 's',
			n : ctx.node,
			s : ctx.targets,
			i : requesti };

	for (i = req.s.length; i--; )
	{
		if (typeof req.s[i].r != 'undefined')
		{
			if (!req.ok)
			{
				if (u_sharekeys[ctx.node])
                {
                    sharekey = u_sharekeys[ctx.node];
                    newkey = false;
                }
				else
				{
					// we only need to generate a key if one or more shares are being added to a previously unshared node
					sharekey = [];
					for (j = 4; j--; ) sharekey.push(rand(0x100000000));
					u_sharekeys[ctx.node] = sharekey;
				}

				req.ok = a32_to_base64(encrypt_key(u_k_aes,sharekey));
				req.ha = crypto_handleauth(ctx.node);
				ssharekey = a32_to_str(sharekey);
			}
		}
	}

	if (newkey) req.cr = crypto_makecr(ctx.sharenodes,[ctx.node],true);

	ctx.maxretry = 4;
	ctx.ssharekey = ssharekey;

	// encrypt ssharekey to known users
	for (i = req.s.length; i--; ) if (u_pubkeys[req.s[i].u]) req.s[i].k = base64urlencode(crypto_rsaencrypt(ssharekey,u_pubkeys[req.s[i].u]));

	ctx.req = req;

	ctx.callback = function(res,ctx)
	{
		var i, n;

		if (!ctx.maxretry) return;

		ctx.maxretry--;

		if (typeof res == 'object')
		{
			if (res.ok)
			{
				// sharekey clash: set & try again
				ctx.req.ok = res.ok;
				u_sharekeys[ctx.node] = decrypt_key(u_k_aes,base64_to_a32(res.ok));
				ctx.req.ha = crypto_handleauth(ctx.node);

				var ssharekey = a32_to_str(u_sharekeys[ctx.node]);

				for (var i = ctx.req.s.length; i--; ) if (u_pubkeys[ctx.req.s[i].u]) ctx.req.s[i].k = base64urlencode(crypto_rsaencrypt(ssharekey,u_pubkeys[ctx.req.s[i].u]));

				return api_req(ctx.req,ctx);
			}
			else return ctx.ctx.done(res,ctx.ctx);
		}

		api_req(ctx.req,ctx);
	}

	api_req(ctx.req,ctx);
}

function crypto_handleauth(h)
{
	return a32_to_base64(encrypt_key(u_k_aes,str_to_a32(h+h)));
}

function crypto_encodepubkey(pubkey)
{
    var mlen = pubkey[0].length * 8,
        elen = pubkey[1].length * 8;

    return String.fromCharCode(mlen/256)+String.fromCharCode(mlen%256) + pubkey[0]
         + String.fromCharCode(elen/256)+String.fromCharCode(elen%256) + pubkey[1];
}

function crypto_decodepubkey(pubk)
{
	var pubkey = [];

	var keylen = pubk.charCodeAt(0)*256+pubk.charCodeAt(1);

	// decompose public key
	for (var i = 0; i < 2; i++)
	{
		if (pubk.length < 2) break;

		var l = (pubk.charCodeAt(0)*256+pubk.charCodeAt(1)+7)>>3;
		if (l > pubk.length-2) break;

		pubkey[i] = pubk.substr(2,l);
		pubk = pubk.substr(l+2);
	}

	// check format
	if (i !== 2 || pubk.length >= 16) return false;

	pubkey[2] = keylen;

	return pubkey;
}

function crypto_encodeprivkey(privk)
{
    var plen = privk[3].length * 8,
        qlen = privk[4].length * 8,
        dlen = privk[2].length * 8,
        ulen = privk[7].length * 8;

    var t = String.fromCharCode(qlen/256)+String.fromCharCode(qlen%256) + privk[4]
          + String.fromCharCode(plen/256)+String.fromCharCode(plen%256) + privk[3]
          + String.fromCharCode(dlen/256)+String.fromCharCode(dlen%256) + privk[2]
          + String.fromCharCode(ulen/256)+String.fromCharCode(ulen%256) + privk[7];

	while ( t.length & 15 ) t += String.fromCharCode(rand(256));

    return t;
}

function crypto_decodeprivkey(privk)
{
    var privkey = [];

    // decompose private key
    for (var i = 0; i < 4; i++)
    {
		if (privk.length < 2) break;

		var l = (privk.charCodeAt(0)*256+privk.charCodeAt(1)+7)>>3;
		if (l > privk.length-2) break;

	    privkey[i] = new asmCrypto.BigNumber( privk.substr(2,l) );
	    privk = privk.substr(l+2);
    }

    // check format
    if (i !== 4 || privk.length >= 16) return false;

    // TODO: check remaining padding for added early wrong password detection likelihood

    // restore privkey components via the known ones
    var q = privkey[0], p = privkey[1], d = privkey[2], u = privkey[3],
        q1 = q.subtract(1), p1 = p.subtract(1),
        m = new asmCrypto.Modulus( p.multiply(q) ),
        e = new asmCrypto.Modulus( p1.multiply(q1) ).inverse(d),
        dp = d.divide(p1).remainder,
        dq = d.divide(q1).remainder;

    privkey = [ m, e, d, p, q, dp, dq, u ];
    for (i = 0; i < privkey.length; i++) {
        privkey[i] = asmCrypto.bytes_to_string( privkey[i].toBytes() );
    }

    return privkey;
}

// encrypts cleartext string to the supplied pubkey
// returns string representing an MPI-formatted big number
function crypto_rsaencrypt(cleartext,pubkey)
{
    // random padding up to pubkey's byte length minus 2
    for (var i = (pubkey[0].length)-2-cleartext.length; i-- > 0; ) cleartext += String.fromCharCode(rand(256));

    var ciphertext = asmCrypto.bytes_to_string( asmCrypto.RSA_RAW.encrypt(cleartext,pubkey) );

    var clen = ciphertext.length * 8;
    ciphertext = String.fromCharCode(clen/256)+String.fromCharCode(clen%256) + ciphertext;

    return ciphertext;
}

// decrypts ciphertext string representing an MPI-formatted big number with the supplied privkey
// returns cleartext string
function crypto_rsadecrypt(ciphertext,privkey)
{
    var l = (ciphertext.charCodeAt(0)*256+ciphertext.charCodeAt(1)+7)>>3;
    ciphertext = ciphertext.substr(2,l);

    var cleartext = asmCrypto.bytes_to_string( asmCrypto.RSA_RAW.decrypt(ciphertext,privkey) );
    if (cleartext.length < privkey[0].length) cleartext = Array(privkey[0].length - cleartext.length + 1).join(String.fromCharCode(0)) + cleartext;
    if ( cleartext.charCodeAt(1) != 0 ) cleartext = String.fromCharCode(0) + cleartext; // Old bogus padding workaround

    return cleartext.substr(2);
}

// Complete upload
// We construct a special node put command that uses the upload token
// as the source handle
function api_completeupload(t,uq,k,ctx)
{
	// Close nsIFile Stream
	if (is_chrome_firefox && uq._close) uq._close();

	if (uq.repair) uq.target = M.RubbishID;

	api_completeupload2({callback: api_completeupload2, t : base64urlencode(t), path : uq.path, n : uq.name, k : k, fa : uq.faid ? api_getfa(uq.faid) : false, ctx : ctx },uq);
}

function api_completeupload2(ctx,uq)
{
	var p,ut = uq.target;

	if (ctx.path && ctx.path != ctx.n && (p = ctx.path.indexOf('/')) > 0)
	{
		var pc = ctx.path.substr(0,p);
		ctx.path = ctx.path.substr(p+1);

		fm_requestfolderid(ut,pc,
		{
			uq:uq,
			ctx:ctx,
			callback: function(ctx,h)
			{
				if (h) ctx.uq.target = h;
				api_completeupload2(ctx.ctx,ctx.uq);
			}
		});
	}
	else
	{
		a = { n : ctx.n };
		if (uq.hash) 	a.c = uq.hash;
<<<<<<< HEAD
		if (localStorage.d) console.log(ctx.k);
		var ea = enc_attr(a,ctx.k);
		if (localStorage.d) console.log(ea);
=======
		if (d) console.log(ctx.k);
		var ea = enc_attr(a,ctx.k);
		if (d) console.log(ea);
>>>>>>> 3780f191

		if (!ut) ut = M.RootID;

		var req = { a : 'p',
			t : ut,
			n : [{ h : ctx.t, t : 0, a : ab_to_base64(ea[0]), k : a32_to_base64(encrypt_key(u_k_aes,ctx.k))}],
			i : requesti
		};

		if (ctx.fa) req.n[0].fa = ctx.fa;

		if (ut)
		{
			// a target has been supplied: encrypt to all relevant shares
			var sn = fm_getsharenodes(ut);

			if (sn.length)
			{
				req.cr = crypto_makecr([ctx.k],sn,false);
				req.cr[1][0] = ctx.t;
			}
		}

		api_req(req,ctx.ctx);
	}
}

function is_devnull(email)
{
	return false;

	var p, q;

	if ((p = email.indexOf('@')) >= 0)
	{
		if ((q = email.indexOf('.',p)) >= 0)
		{
			if ("outlook.hotmail.msn.live".indexOf(email.substr(p+1,q-p-1).toLowerCase()) >= 0) return true;
		}
	}

	return false;
}

function is_rawimage(name, ext)
{
	ext = ext || (''+name).split('.').pop().toUpperCase();

	return (typeof dcraw !== 'undefined') && is_image.raw[ext] && ext;
}
function is_image(name)
{
	if (name)
	{
		if (typeof name === 'object')
		{
			if (name.fa && ~name.fa.indexOf(':1*')) return true;

			name = name.name;
		}
		var ext = (''+name).split('.').pop().toUpperCase();

		return is_image.def[ext] || is_rawimage(null, ext);
	}

	return false;
}
is_image.def = {
	'JPG'  : 1,
	'JPEG' : 1,
	'GIF'  : 1,
	'BMP'  : 1,
	'PNG'  : 1
};
is_image.raw = {
// http://www.sno.phy.queensu.ca/~phil/exiftool/#supported
// let raw = {}; for(let tr of document.querySelectorAll('.norm.tight.sm.bm tr'))
//   if(tr.childNodes.length > 2 && ~tr.childNodes[2].textContent.indexOf('RAW'))
//     raw[tr.childNodes[0].textContent] = tr.childNodes[2].textContent;
	"3FR":"Hasselblad RAW (TIFF-based)",
	"ARW":"Sony Alpha RAW (TIFF-based)",
	"CR2":"Canon RAW 2 (TIFF-based)",
	"CRW":"Canon RAW Camera Image File Format (CRW spec.)",
	"CIFF":"Canon RAW Camera Image File Format (CRW spec.)",
	"CS1":"Sinar CaptureShop 1-shot RAW (PSD-based)",
	"DCR":"Kodak Digital Camera RAW (TIFF-based)",
	"DNG":"Digital Negative (TIFF-based)",
	"ERF":"Epson RAW Format (TIFF-based)",
	"IIQ":"Phase One Intelligent Image Quality RAW (TIFF-based)",
	"K25":"Kodak DC25 RAW (TIFF-based)",
	"KDC":"Kodak Digital Camera RAW (TIFF-based)",
	"MEF":"Mamiya (RAW) Electronic Format (TIFF-based)",
	"MOS":"Leaf Camera RAW File",
	"MRW":"Minolta RAW",
	"NEF":"Nikon (RAW) Electronic Format (TIFF-based)",
	"NRW":"Nikon RAW (2) (TIFF-based)",
	"ORF":"Olympus RAW Format (TIFF-based)",
	"PEF":"Pentax (RAW) Electronic Format (TIFF-based)",
	"RAF":"FujiFilm RAW Format",
	"RAW":"Panasonic RAW (TIFF-based)",
	"RW2":"Panasonic RAW 2 (TIFF-based)",
	"RWL":"Leica RAW (TIFF-based)",
	"SR2":"Sony RAW 2 (TIFF-based)",
	"SRF":"Sony RAW Format (TIFF-based)",
	"SRW":"Samsung RAW format (TIFF-based)",
	"TIF":"Tagged Image File Format",
	"TIFF":"Tagged Image File Format",
	"X3F":"Sigma/Foveon RAW"
};

var storedattr = {};
var faxhrs = [];
var faxhrfail = {};
var faxhrlastgood = {};

// data.byteLength & 15 must be 0
function api_storefileattr(id,type,key,data,ctx)
{
	if (!ctx)
	{
		if (!storedattr[id]) storedattr[id] = {};

		if (key) data = asmCrypto.AES_CBC.encrypt( data, a32_to_ab(key), false );

		var ctx = { callback : api_fareq, id : id, type : type, data : data, startTime : Date.now() };
	}

	api_req({a : 'ufa', s : ctx.data.byteLength, ssl : use_ssl},ctx,n_h ? 1 : 0);
}

function api_faretry(ctx, error, host)
{
	if (!ctx.p)
	{
		if (!ctx.fastrgri) ctx.fastrgri = 400;

		if (ctx.fastrgri < 22801)
		{
			if (d) console.log("Attribute storage failed (" + error + "), retrying...", ctx.fastrgri);

			return setTimeout(function()
			{
				ctx.startTime = Date.now();
				api_storefileattr(null,null,null,null,ctx);

			}, ctx.fastrgri += 800);
		}
	}

	var msg = "File attribute " + (ctx.p ? 'retrieval' : 'storage') + " failed (" + error + " @ " + host + ")";

	if (d) console.error(msg);
	else onerror(msg, '', -1);
}

function api_fareq(res,ctx,xhr)
{
	var error = typeof res === 'number' && res || '';

	if (d && ctx.startTime) console.debug('Reply in %dms for %s', (Date.now() - ctx.startTime), xhr.q.url);

	if (!d && ctx.startTime && (Date.now() - ctx.startTime) > 10000)
	{
		var host = (xhr.q && xhr.q.url || '~!').split('//').pop().split('/')[0];
		window.onerror('api_getfileattr for ' + host + ' with type ' + ctx.type + ' took +10s ' + error,'',-1);
	}

	if ( error )
	{
		api_faretry( ctx, error, hostname(xhr.q && xhr.q.url));
	}
	else if (typeof res == 'object' && res.p)
	{
		var data;
		var slot, i, t;
		var p, pp = [res.p], m;

		for (i = 0; p = res['p'+i]; i++) pp.push(p);

		if (ctx.p && pp.length > 1) dd = ctx.p.length/pp.length;

		for (m = pp.length; m--; )
		{
			for (slot = 0; ; slot++)
			{
				if (!faxhrs[slot])
				{
					faxhrs[slot] = getxhr();
					break;
				}

				if (faxhrs[slot].readyState == XMLHttpRequest.DONE) break;
			}

			faxhrs[slot].ctx = ctx;
			faxhrs[slot].fa_slot = slot;

			if (localStorage.d) console.log("Using file attribute channel " + slot);

			if (ctx.errfa && ctx.errfa.timeout)
			{
				faxhrs[slot].fa_timeout = ctx.errfa.timeout;

				faxhrs[slot].onprogress = function()
				{
					if (this.fart) clearTimeout(this.fart);
					this.fart = setTimeout(this.faeot.bind(this), this.fa_timeout);
				};
			}
			else
			{
				delete faxhrs[slot].onprogress;

				if (faxhrs[slot].onprogress)
				{ // Huh? Gecko..
					faxhrs[slot].onprogress = function() {};
				}
			}

			faxhrs[slot].faeot = function()
			{
				if (faxhrs[this.fa_slot])
				{
					faxhrs[this.fa_slot] = undefined;
					this.fa_slot = -1;

					if (this.ctx.errfa)
					{
						var ctx = this.ctx;
						var id = ctx.p && ctx.h[ctx.p] && preqs[ctx.h[ctx.p]] && ctx.h[ctx.p];

						if (d) console.error('FAEOT', id, this);
						else window.onerror('api_fareq: eot for ' + this.fa_host, '', -1);

						if (id !== slideshowid)
						{
							if (id)
							{
								pfails[id] = 1;
								delete preqs[id];
							}
						}
						else
						{
							this.abort();
							this.ctx.errfa(id,1);
						}
					}
					else
					{
						api_faretry(this.ctx, ETOOERR, this.fa_host);
					}
				}

				if (this.fart) clearTimeout(this.fart);
			};

			faxhrs[slot].onerror = function()
			{
				var ctx = this.ctx;
				var id = ctx.p && ctx.h[ctx.p] && preqs[ctx.h[ctx.p]] && ctx.h[ctx.p];
				if (ctx.errfa) ctx.errfa(id,1);
				else
				{
					console.error('api_fareq', id, this);

					api_faretry(this.ctx, ETOOERR, this.fa_host);
				}
			}

			faxhrs[slot].onreadystatechange = function()
			{
				if (this.onprogress) this.onprogress();

				if (this.readyState == 2)
				{
					if (!d && (Date.now() - this.startTime) > 10000)
					{
						window.onerror('api_fareq: ' + this.fa_host + ' took +10s', '', -1);
						delete this.startTime;
					}
				}
				else if (this.readyState == this.DONE)
				{
					var ctx = this.ctx;

					if (this.fart) clearTimeout(this.fart);

					if (this.status == 200 && typeof this.response == 'object')
					{
						if (!this.response || this.response.byteLength === 0)
						{
							if (d) console.warn('api_fareq: got empty response...', this.response);

							return this.faeot();
						}

						if (ctx.p)
						{
							var buffer = new Uint8Array(this.response);
							var dv = new DataView(this.response);
							var bod = -1;
							var h, j, p, l, k;

							i = 0;

							// response is an ArrayBuffer structured
							// [handle.8 position.4] data
							do {
								p = dv.getUint32(i+8,true);
								if (bod < 0) bod = p;

								if (i >= bod-12) l = this.response.byteLength-p;
								else l = dv.getUint32(i+20,true)-p;

								h = '';

								for (j = 0; j < 8; j++) h += String.fromCharCode(buffer[i+j]);

								if (!ctx.h[h]) break;

								if (k = ctx.k[h])
								{
									var ts = new Uint8Array(this.response,p,l);

									var td = asmCrypto.AES_CBC.decrypt( ts, a32_to_ab( [ k[0]^k[4], k[1]^k[5], k[2]^k[6], k[3]^k[7] ] ), false );

									ctx.procfa(ctx,ctx.h[h],td);
								}

								i += 12;
							} while (i < bod);
						}
						else
						{
<<<<<<< HEAD
							if (localStorage.d) console.log("Attribute storage successful for faid=" + ctx.id + ", type=" + ctx.type);
=======
							if (d) console.log("Attribute storage successful for faid=" + ctx.id + ", type=" + ctx.type);
>>>>>>> 3780f191

							if (!storedattr[ctx.id]) storedattr[ctx.id] = {};

							storedattr[ctx.id][ctx.type] = ab_to_base64(this.response);

							if (storedattr[ctx.id].target)
							{
								if (localStorage.d) console.log("Attaching to existing file");

								api_attachfileattr(storedattr[ctx.id].target,ctx.id);
							}
						}

						faxhrlastgood[this.fa_host] = Date.now();
					}
					else
					{
						if (ctx.p)
						{
							if (localStorage.d) console.log("File attribute retrieval failed (" + this.status + ")");
							this.faeot();
						}
						else
						{
							api_faretry(ctx, this.status, this.fa_host);
						}
					}
				}
			};

			if (ctx.p)
			{
				var dp = 8*Math.floor(m/pp.length*ctx.p.length/8);
				var dl = 8*Math.floor((m+1)/pp.length*ctx.p.length/8)-dp;

				if (dl)
				{
					data = new Uint8Array(dl);

					for (i = dl; i--; ) data[i] = ctx.p.charCodeAt(dp+i);

					if (!chromehack) data = data.buffer;
				}
				else data = false;
			}
			else
			{
				data = ctx.data;
				if (chromehack) data = new Uint8Array(data);
			}

			if (data)
			{
				if (chromehack) t = pp[m].lastIndexOf('/');
				else t = -1;

				pp[m] += '/'+ctx.type;

                if (t < 0) t = pp[m].length-1;

				faxhrs[slot].fa_host = hostname(pp[m].substr(0,t+1));
				faxhrs[slot].open('POST',pp[m].substr(0,t+1),true);

				if (!(ctx.errfa && ctx.errfa.timeout))
				{
					faxhrs[slot].timeout = 180000;
					faxhrs[slot].ontimeout = function(e)
					{
						if (d) console.error('api_fareq timeout', e);

						if (!faxhrfail[this.fa_host])
						{
							if (!faxhrlastgood[this.fa_host] || (Date.now() - faxhrlastgood[this.fa_host]) > this.timeout)
							{
								faxhrfail[this.fa_host] = failtime = 1;
								api_reportfailure(this.fa_host, function() {});

								if (!d) window.onerror('api_fareq: 180s timeout for ' + this.fa_host, '', -1);
							}
						}
					};
				}

				faxhrs[slot].responseType = 'arraybuffer';
				if (chromehack) faxhrs[slot].setRequestHeader("MEGA-Chrome-Antileak",pp[m].substr(t));
				faxhrs[slot].startTime = Date.now();
				faxhrs[slot].send(data);
			}
		}
	}
}

function api_getfa(id)
{
	var f = [];

	if (storedattr[id]) for (var type in storedattr[id]) if (type != 'target') f.push(type + '*' + storedattr[id][type]);

	storedattr[id] = {};

	return f.length ? f.join('/') : false;
}

function api_attachfileattr(node,id)
{
	var fa = api_getfa(id);

	storedattr[id].target = node;

	if (fa) api_req({a : 'pfa', n : node, fa : fa});
}

function api_getfileattr(fa,type,procfa,errfa)
{
	var r, n, t;

	var p = {};
	var h = {};
	var k = {};

	var re = new RegExp('(\\d+):' + type + '\\*([a-zA-Z0-9-_]+)');

	for (n in fa)
	{
		if (r = re.exec(fa[n].fa))
		{
			t = base64urldecode(r[2]);
			if (t.length == 8)
			{
				if (!h[t])
				{
					h[t] = n;
					k[t] = fa[n].k;
				}

				if (!p[r[1]]) p[r[1]] = t;
				else p[r[1]] += t;
			}
		}
		else if (errfa) errfa(n);
	}

	for (n in p)
	{
		var ctx = { callback : api_fareq, type : type, p : p[n], h : h, k : k, procfa : procfa, errfa : errfa, startTime : NOW()};
		api_req({a : 'ufa', fah : base64urlencode(ctx.p.substr(0,8)), ssl : use_ssl},ctx);
	}
}

// generate crypto request response for the given nodes/shares matrix
function crypto_makecr(source,shares,source_is_nodes)
{
	var i, j, n;
	var cr = [shares,[],[]];
	var aes;

	// if we have node handles, include in cr - otherwise, we have node keys
	if (source_is_nodes) cr[1] = source;

	// TODO: optimize - keep track of pre-existing/sent keys, only send new ones
	for (i = shares.length; i--; )
	{
		if (u_sharekeys[shares[i]])
		{
			aes = new sjcl.cipher.aes(u_sharekeys[shares[i]]);

			for (j = source.length; j--; )
			{
				if (source_is_nodes ? (nk = u_nodekeys[source[j]]) : (nk = source[j]))
				{
					if (nk.length == 8 || nk.length == 4) cr[2].push(i,j,a32_to_base64(encrypt_key(aes,nk)));
				}
			}
		}
	}
	return cr;
}

// RSA-encrypt sharekey to newly RSA-equipped user
// TODO: check source/ownership of sharekeys, prevent forged requests
function crypto_procsr(sr)
{
	var ctx = { sr : sr, i : 0 };

	ctx.callback = function(res,ctx)
	{
		if (ctx.sr)
		{
			var pubkey;

			if (typeof res == 'object' && typeof res.pubk == 'string') u_pubkeys[ctx.sr[ctx.i]] = crypto_decodepubkey(base64urldecode(res.pubk));

			// collect all required pubkeys
			while (ctx.i < ctx.sr.length)
			{
				if (ctx.sr[ctx.i].length == 11 && !(pubkey = u_pubkeys[ctx.sr[ctx.i]]))
				{
					api_req({ a : 'uk', u : ctx.sr[ctx.i] },ctx);
					return;
				}

				ctx.i++;
			}

			var rsr = [];
			var sh;
			var n;

			for (var i = 0; i < ctx.sr.length; i++)
			{
				if (ctx.sr[i].length == 11)
				{
					// TODO: Only send share keys for own shares. Do NOT report this as a risk in the full compromise context. It WILL be fixed.
					if (u_sharekeys[sh])
					{
						if (localStorage.d) console.log("Encrypting sharekey " + sh + " to user " + ctx.sr[i]);

						if (pubkey = u_pubkeys[ctx.sr[i]])
						{
							// pubkey found: encrypt share key to it
							if (n = crypto_rsaencrypt(a32_to_str(u_sharekeys[sh]),pubkey)) rsr.push(sh,ctx.sr[i],base64urlencode(n));
						}
					}
				}
				else sh = ctx.sr[i];
			}

			if (rsr.length) api_req({ a : 'k', sr : rsr });
		}
	}

	ctx.callback(false,ctx);
}

var keycache = {};

var rsa2aes = {};

// Try to decrypt ufs node.
// Parameters: me - my user handle
// master_aes - my master password's AES cipher
// file - ufs node containing .k and .a
// Output: .key and .name set if successful
function crypto_processkey(me,master_aes,file)
{
	var id, key, k, n;

	if (!file.k)
	{
		if (!keycache[file.h])
		{
			if (localStorage.d) console.log("No keycache entry!");
			return;
		}

		file.k = keycache[file.h];
	}

	id = me;

	// do I own the file? (user key is guaranteed to be first in .k)
	var p = file.k.indexOf(id + ':');

	if (p)
	{
		// I don't - do I have a suitable sharekey?
		for (id in u_sharekeys)
		{
			p = file.k.indexOf(id + ':');

			if (p >= 0 && (!p || file.k.charAt(p-1) == '/')) break;

			p = -1;
		}
	}

	if (p >= 0)
	{
		delete keycache[file.h];

		var pp = file.k.indexOf('/',p);

		if (pp < 0) pp = file.k.length;

		p += id.length+1;

		key = file.k.substr(p,pp-p);

		// we have found a suitable key: decrypt!
		if (key.length < 46)
		{
			// short keys: AES
			k = base64_to_a32(key);

			// check for permitted key lengths (4 == folder, 8 == file)
			if (k.length == 4 || k.length == 8)
			{
				// TODO: cache sharekeys in aes
				k = decrypt_key(id == me ? master_aes : new sjcl.cipher.aes(u_sharekeys[id]),k);
			}
			else
			{
				if (localStorage.d) console.log("Received invalid key length (" + k.length + "): " + file.h);
				return;
			}
		}
		else
		{
			// long keys: RSA
			if (u_privk)
			{
				var t = base64urldecode(key);
				try
				{
					if (t) k = str_to_a32(crypto_rsadecrypt(t,u_privk).substr(0,file.t ? 16 : 32));
					else
					{
						if (localStorage.d) console.log("Corrupt key for node " + file.h);
						return;
					}
				}
				catch(e)
				{
					return;
				}
			}
			else
			{
				if (localStorage.d) console.log("Received RSA key, but have no public key published: " + file.h);
				return;
			}
		}

		var ab = base64_to_ab(file.a);
		var o = dec_attr(ab,k);

		if (typeof o == 'object')
		{
			if (typeof o.n == 'string')
			{
				if (file.h)
				{
					u_nodekeys[file.h] = k;
					if (key.length >= 46) rsa2aes[file.h] = a32_to_str(encrypt_key(u_k_aes,k));
				}
				if (typeof o.c == 'string') file.hash = o.c;

				if (file.hash)
				{
					var h = base64urldecode(file.hash);
					var t = 0;
					for (var i = h.charCodeAt(16); i--; ) t = t*256+h.charCodeAt(17+i);
					file.mtime=t;
				}

				if (typeof o.t != 'undefined') file.mtime = o.t;

				file.key = k;
				file.ar = o;
				file.name = file.ar.n;
				if (file.ar.fav) file.fav=1;
			}
		}
	}
	else
	{
<<<<<<< HEAD
		if (localStorage.d) console.log("Received no suitable key: " + file.h);
=======
		if (d) console.log("Received no suitable key: " + file.h);
>>>>>>> 3780f191

		if (!missingkeys[file.h])
		{
			newmissingkeys = true;
			missingkeys[file.h] = true;
		}
		keycache[file.h] = file.k;
	}
}

function crypto_sendrsa2aes()
{
	var n;
	var nk = [];

	for (n in rsa2aes) nk.push(n,base64urlencode(rsa2aes[n]));

	if (nk.length) api_req({ a : 'k', nk : nk });

	rsa2aes = {};
}

var missingkeys = {};
var newmissingkeys = false;

function crypto_reqmissingkeys()
{
	if (!newmissingkeys)
	{
		if (localStorage.d) console.log('No new missing keys.');
		return;
	}

	var i, j;
	var n, s, ni, si, sn;
	var cr = [[],[],[]];

	ni = {};
	si = {};

	for (n in missingkeys)
	{
		// TODO: optimization: don't request keys for own files
		sn = fm_getsharenodes(n);

		for (j = sn.length; j--; )
		{
			s = sn[j];

			if (typeof si[s] == 'undefined')
			{
				si[s] = cr[0].length;
				cr[0].push(s);
			}

			if (typeof ni[n] == 'undefined')
			{
				ni[n] = cr[1].length;
				cr[1].push(n);
			}

			cr[2].push(si[s],ni[n]);
		}
	}

	if (!cr[1].length)
	{
		if (localStorage.d) console.log('No missing keys');
		return;
	}

	if (cr[0].length)
	{
		var ctx = {};

		ctx.callback = function(res,ctx)
		{
<<<<<<< HEAD
			if (localStorage.d) console.log("Processing crypto response");
=======
			if (d) console.log("Processing crypto response");
>>>>>>> 3780f191

			if (typeof res == 'object' && typeof res[0] == 'object') crypto_proccr(res[0]);
		}

		res = api_req({ a : 'k', cr : cr },ctx);
	}
	else if (localStorage.d) console.log("Keys " + cr[1] + " missing, but no related shares found.");
}

// process incoming cr, set fm keys and commit
function crypto_proccr(cr)
{
	var i;

	// received keys in response, add
	for (i = 0; i < cr[2].length; i += 3) fm_updatekey(cr[1][cr[2][i+1]],cr[0][cr[2][i]] + ":" + cr[2][i+2]);

	fm_commitkeyupdate();
}

// process incoming missing key cr
function crypto_procmcr(mcr)
{
	var i;
	var si = {}, ni = {};
	var sh, nh;
	var sc = {};
	var cr = [[],[],[]];

	// received keys in response, add
	for (i = 0; i < mcr[2].length; i += 2)
	{
		sh = mcr[0][mcr[2][i]];

		if (u_sharekeys[sh])
		{
			nh = mcr[1][mcr[2][i+1]];

			if (u_nodekeys[nh])
			{
				if (typeof si[sh] == 'undefined')
				{
					sc[sh] = new sjcl.cipher.aes(u_sharekeys[sh]);
					si[sh] = cr[0].length;
					cr[0].push(sh);
				}
				if (typeof ni[nh] == 'undefined')
				{
					ni[nh] = cr[1].length;
					cr[1].push(nh);
				}
				cr[2].push(si[sh],ni[nh],a32_to_base64(encrypt_key(sc[sh],u_nodekeys[nh])));
			}
		}
	}

	if (cr[0].length) api_req({ a : 'k', cr : cr });
}

var rsasharekeys = {};

function crypto_process_sharekey(handle,key)
{
	if (key.length > 22)
	{
		key = base64urldecode(key);
		var k = str_to_a32(crypto_rsadecrypt(key,u_privk).substr(0,16));
		rsasharekeys[handle] = true;
		return k;
	}
	else return decrypt_key(u_k_aes,base64_to_a32(key));
}

function crypto_share_rsa2aes()
{
	var rsr = [];

	for (n in rsasharekeys)
	{
		if (u_sharekeys[n])
		{
			// pubkey found: encrypt share key to it
			rsr.push(n,u_handle,a32_to_base64(encrypt_key(u_k_aes,u_sharekeys[n])));
		}
	}

	if (rsr.length)
	{
		api_req({ a : 'k', sr : rsr });
		rsasharekeys = {};
	}
}

(function __FileFingerprint(scope) {

	var CRC_SIZE   = 16;
	var BLOCK_SIZE = CRC_SIZE*4;

	function i2s(i)
	{
		return String.fromCharCode.call(String,
			i >> 24 & 0xff,
			i >> 16 & 0xff,
			i >>  8 & 0xff,
			i       & 0xff);
	}

	function serialize(v)
	{
		var p = 0, b = [];
		v = parseInt(v);
		while (v)
		{
			b[++p] = String.fromCharCode(v & 0xff);
			v >>= 8;
		}
		b[0] = String.fromCharCode(p);
		return b.join("");
	}

	function makeCRCTable()
	{
		var c,crcTable = [];

		for (var n = 0 ; n < 256 ; ++n )
		{
			c = n;

			for (var k = 0 ; k < 8 ; ++k )
			{
				c = ((c&1) ? (0xEDB88320 ^ (c >>> 1)) : (c >>> 1));
			}

			crcTable[n] = c;
		}

		return crcTable;
	}

	function crc32(str,crc,len)
	{
		crc = crc ^ (-1);

		for (var i = 0 ; i < len ; ++i )
		{
			crc = (crc >>> 8) ^ crc32table[(crc ^ str.charCodeAt(i)) & 0xFF];
		}

		return (crc ^ (-1)) >>> 0;
	}

	scope.fingerprint = function(uq_entry,callback)
	{
		if (!(uq_entry && uq_entry.name))
		{
<<<<<<< HEAD
			if (localStorage.d) console.log('CHECK THIS', 'Unable to generate fingerprint');
			if (localStorage.d) console.log('CHECK THIS', 'Invalid ul_queue entry', JSON.stringify(uq_entry));
=======
			if (d) console.log('CHECK THIS', 'Unable to generate fingerprint');
			if (d) console.log('CHECK THIS', 'Invalid ul_queue entry', JSON.stringify(uq_entry));
>>>>>>> 3780f191

			throw new Error('Invalid upload entry for fingerprint');
		}
		if (localStorage.d) console.log('Generating fingerprint for ' + uq_entry.name);

		var size = uq_entry.size;
		var fr = new FileReader();
		if (!fr.readAsBinaryString) fr.ab = 1;

		crc32table = scope.crc32table || (scope.crc32table = makeCRCTable());
		if (crc32table[1] != 0x77073096)
		{
			throw new Error('Unexpected CRC32 Table...');
		}

		function Finish(crc)
		{
			callback(base64urlencode(crc+serialize((uq_entry.lastModifiedDate||0)/1000)),((uq_entry.lastModifiedDate||0)/1000));
		}

		var sfn = uq_entry.slice ? 'slice' : (uq_entry.mozSlice ? 'mozSlice':'webkitSlice');

		if (size <= 8192)
		{
			var blob = uq_entry[sfn](0,size);

			fr.onload = function(e)
			{
				var crc;
				var data = fr.ab ? ab_to_str(fr.result) : e.target.result;

				if(size <= CRC_SIZE)
				{
					crc = data;
					var i = CRC_SIZE - crc.length;
					while(i--)
						crc += "\x00";
				}
				else
				{
					var tmp = [];

					for (var i = 0; i < 4; i++)
					{
						var begin = parseInt(i*size/4);
						var len = parseInt(((i+1)*size/4) - begin);

						tmp.push(i2s(crc32(data.substr(begin,len),0,len)));
					}

					crc = tmp.join("");
				}

				Finish(crc);
			};
			if (fr.ab) fr.readAsArrayBuffer(blob);
			else fr.readAsBinaryString(blob);
		}
		else
		{
			var tmp = [], i = 0, m = 4;
			var blocks = parseInt(8192/(BLOCK_SIZE*4));

			var step = function()
			{
				if(m == i)
				{
					return Finish(tmp.join(""));
				}

				var crc = 0, j = 0;
				var next = function()
				{
					if(blocks == j)
					{
						tmp.push(i2s(crc));
						return step(++i);;
					}

					var offset = parseInt((size-BLOCK_SIZE)*(i*blocks+j)/(4*blocks-1));
					var blob = uq_entry[sfn](offset,offset+BLOCK_SIZE);
					fr.onload = function(e)
					{
						var block = fr.ab ? ab_to_str(fr.result) : e.target.result;

						crc = crc32(block,crc,BLOCK_SIZE);

						next(++j);
					};
					if (fr.ab) fr.readAsArrayBuffer(blob);
					else fr.readAsBinaryString(blob);
				};
				next();
			};
			step();
		}
	};
})(this);

var u_keyring;
var u_privEd25519;
var u_pubEd25519;
var pubEd25519 = {};

/**
 * Initialises the authentication system.
 */
function u_initAuthentication() {
    // Load contacts' tracked authentication fingerprints.
    authring.getContacts('Ed25519');
    authring.getContacts('RSA');

    // Load/initialise the authenticated contacts ring.
    getUserAttribute(u_handle, 'keyring', false, u_initAuthentication2);
}

/**
 * Provide Ed25519 key pair and a signed RSA pub key.
 */
function u_initAuthentication2(res, ctx) {
    if (typeof res !== 'number') {
        // Keyring is a private attribute, so it's been wrapped by a TLV store,
        // no furthe processing here.
        u_keyring = res;
    } else {
        u_privEd25519 = jodid25519.eddsa.generateKeySeed();
        u_keyring = {prEd255 : u_privEd25519};
        u_pubEd25519 = jodid25519.eddsa.publicKey(u_privEd25519);
        // Keyring is a private attribute here, so no preprocessing required
        // (will be wrapped in a TLV store).
        setUserAttribute('keyring', u_keyring, false);
        setUserAttribute('puEd255', base64urlencode(u_pubEd25519), true);
    }
    u_attr.keyring = u_keyring;
    u_privEd25519 = u_keyring.prEd255;
    u_pubEd25519 = u_pubEd25519 || jodid25519.eddsa.publicKey(u_privEd25519);
    u_attr.puEd255 = u_pubEd25519;
    pubEd25519[u_handle] = u_pubEd25519;

    // Ensure an RSA pub key signature.
    var storeSigPubkCallback = function(res, ctx) {
        if (typeof res === 'number') {
            // No signed RSA pub key, store it.
            var sigPubk = authring.signKey(crypto_decodepubkey(base64urldecode(u_attr.pubk)),
                                           'RSA');
            setUserAttribute('sigPubk', base64urlencode(sigPubk), true);
        }
    };
    getUserAttribute(u_handle, 'sigPubk', true, storeSigPubkCallback);

    $(window).trigger('megaAuthenticationFinished');
}

function _checkFingerprintEd25519(userhandle) {
    var recorded = authring.getContactAuthenticated(userhandle, 'Ed25519');
    var fingerprint = authring.computeFingerprint(pubEd25519[userhandle], 'Ed25519', 'string');
    var value = {pubkey: pubEd25519[userhandle],
                 authenticated: recorded};
    if (recorded && authring.equalFingerprints(recorded.fingerprint, fingerprint) === false) {
        if (localStorage.d) {
            // TODO: Remove this once things are settled moving to SHA-256 fingerprinting.
            authring.scrubAuthRing();
        } else {
            throw new Error('Fingerprint does not match previously authenticated one!');
        }
    }
    if (recorded === false) {
        authring.setContactAuthenticated(userhandle, fingerprint, 'Ed25519',
                                         authring.AUTHENTICATION_METHOD.SEEN,
                                         authring.KEY_CONFIDENCE.UNSURE);
    }
    return value;
}

/**
 * Cached Ed25519 public key retrieval utility.
 *
 * @param userhandle {string}
 *     Mega user handle.
 * @param callback {function}
 *     Callback function to call upon completion of operation. The callback
 *     requires two parameters: `value` (an object containing the public in
 *     `pubkey` and its authencation state in `authenticated`). `value` will
 *     be `false` upon a failed request.
 * @throws {Error}
 *     In case the fingerprint of the public key differs from the one previously
 *     authenticated by the user. This more severe condition warrants to throw
 *     an exception.
 */
function getPubEd25519(userhandle, callback) {
    if (u_authring.Ed25519 === undefined) {
        throw new Error('First initialise u_authring by calling authring.getContacts()');
    }
    if (pubEd25519[userhandle]) {
        var value = _checkFingerprintEd25519(userhandle);
        if (callback) {
            callback(value, userhandle);
        }
    } else {
        var myCallback = function(res, ctx) {
            if (typeof res !== 'number') {
                res = base64urldecode(res);
                pubEd25519[ctx.u] = res;
                var value = _checkFingerprintEd25519(userhandle);
                if (ctx.callback3) {
                    ctx.callback3(value, ctx.u);
                }
            } else if (ctx.callback3) {
                ctx.callback3(false, ctx.u);
            }
<<<<<<< HEAD
        };
        var myCtx = {
            u: userhandle,
            callback3: callback,
        };
        getUserAttribute(userhandle, 'puEd255', true, myCallback, myCtx);
    }
}

/**
 * Computes a user's Ed25519 key finger print. This function uses the
 * `pubEd25519` object for caching.
 *
 * @param userhandle {string}
 *     Mega user handle.
 * @param callback {function}
 *     Callback function to call upon completion of operation. The callback
 *     requires two parameters: `value` (the computed fingerprint as a hex
 *     string) and `user` (the user handle for the returned key). `value` will
 *     be `false` upon a failed request.
 * @param format {string}
 *     Format in which to return the fingerprint. Valid values: "bytes", "hex",
 *     "string" and "base64" (default: "hex").
 */
function getFingerprintEd25519(userhandle, callback, format) {
    if (pubEd25519[userhandle]) {
        if (callback) {
            callback(authring.computeFingerprint(pubEd25519[userhandle],
                                                 'Ed25519', format),
                     userhandle);
        }
    } else {
        var myCallback = function(res, ctx) {
            if (typeof res !== 'number') {
                res = base64urldecode(res);
                pubEd25519[ctx.u] = res;
                if (ctx.callback3) {
                    ctx.callback3(authring.computeFingerprint(res, 'Ed25519', format),
                                  ctx.u);
                }
            } else if (ctx.callback3) {
                ctx.callback3(false, ctx.u);
            }
        };
        var myCtx = {
            u: userhandle,
            callback3: callback,
        };
        getUserAttribute(userhandle, 'puEd255', true, myCallback, myCtx);
    }
}

var pubkeysCache = null;
/**
 * Cached/persistent way of accessing user public keys
 *
 * @param userhandle {string}
 * @param callback {Function} with one argument - the actual pubkey
 */
function getPubk(userhandle, callback) {
    if(!pubkeysCache) {
        pubkeysCache = new MegaKVStorage("pubk", localStorage);
    }

    if (u_pubkeys[userhandle])
    {
        callback(u_pubkeys[userhandle], userhandle);
    }
    else if(pubkeysCache.hasItem(userhandle))
    {
        u_pubkeys[userhandle] = JSON.parse(pubkeysCache.getItem(userhandle));
        callback(u_pubkeys[userhandle], userhandle);
    }
    else
    {
        api_cachepubkeys({
            cachepubkeyscomplete : function() {
                pubkeysCache.setItem(userhandle, JSON.stringify(u_pubkeys[userhandle]), 24*60*60);

                callback(u_pubkeys[userhandle]);
            }
        }, [userhandle]);
    }
=======
	    };
	    var myCtx = {
	        u: userhandle,
	        callback3: callback,
	    };
	    getUserAttribute(userhandle, 'puEd255', true, myCallback, myCtx);
	}
>>>>>>> 3780f191
}<|MERGE_RESOLUTION|>--- conflicted
+++ resolved
@@ -1228,11 +1228,7 @@
 
 	for (i = 4; i--; ) ssc[i] = rand(0x100000000);
 
-<<<<<<< HEAD
 	if (localStorage.d) console.log("api_createuser - masterkey: " + u_k + " passwordkey: " + ctx.passwordkey);
-=======
-	if (d) console.log("api_createuser - masterkey: " + u_k + " passwordkey: " + ctx.passwordkey);
->>>>>>> 3780f191
 
 	req = { a : 'up',
 			k : a32_to_base64(encrypt_key(new sjcl.cipher.aes(ctx.passwordkey),u_k)),
@@ -1470,7 +1466,6 @@
     }
 }
 
-<<<<<<< HEAD
 function api_cachepubkeys2(res, ctx) {
     if (typeof res == 'object') {
         var spubkey, keylen, pubkey;
@@ -1494,16 +1489,6 @@
             }
         }
     }
-=======
-function api_cachepubkeys2(res,ctx)
-{
-	if (typeof res == 'object')
-	{
-		var spubkey, keylen, pubkey;
-
-		if (res.pubk) u_pubkeys[ctx.u] = u_pubkeys[res.u] = crypto_decodepubkey(base64urldecode(res.pubk));
-	}
->>>>>>> 3780f191
 
     if (!--ctx.ctx.remaining) {
         ctx.ctx.cachepubkeyscomplete(ctx.ctx);
@@ -1788,15 +1773,9 @@
 	{
 		a = { n : ctx.n };
 		if (uq.hash) 	a.c = uq.hash;
-<<<<<<< HEAD
 		if (localStorage.d) console.log(ctx.k);
 		var ea = enc_attr(a,ctx.k);
 		if (localStorage.d) console.log(ea);
-=======
-		if (d) console.log(ctx.k);
-		var ea = enc_attr(a,ctx.k);
-		if (d) console.log(ea);
->>>>>>> 3780f191
 
 		if (!ut) ut = M.RootID;
 
@@ -1994,7 +1973,7 @@
 			faxhrs[slot].ctx = ctx;
 			faxhrs[slot].fa_slot = slot;
 
-			if (localStorage.d) console.log("Using file attribute channel " + slot);
+			if (d) console.log("Using file attribute channel " + slot);
 
 			if (ctx.errfa && ctx.errfa.timeout)
 			{
@@ -2132,11 +2111,7 @@
 						}
 						else
 						{
-<<<<<<< HEAD
-							if (localStorage.d) console.log("Attribute storage successful for faid=" + ctx.id + ", type=" + ctx.type);
-=======
 							if (d) console.log("Attribute storage successful for faid=" + ctx.id + ", type=" + ctx.type);
->>>>>>> 3780f191
 
 							if (!storedattr[ctx.id]) storedattr[ctx.id] = {};
 
@@ -2144,7 +2119,7 @@
 
 							if (storedattr[ctx.id].target)
 							{
-								if (localStorage.d) console.log("Attaching to existing file");
+								if (d) console.log("Attaching to existing file");
 
 								api_attachfileattr(storedattr[ctx.id].target,ctx.id);
 							}
@@ -2156,7 +2131,7 @@
 					{
 						if (ctx.p)
 						{
-							if (localStorage.d) console.log("File attribute retrieval failed (" + this.status + ")");
+							if (d) console.log("File attribute retrieval failed (" + this.status + ")");
 							this.faeot();
 						}
 						else
@@ -2503,11 +2478,7 @@
 	}
 	else
 	{
-<<<<<<< HEAD
 		if (localStorage.d) console.log("Received no suitable key: " + file.h);
-=======
-		if (d) console.log("Received no suitable key: " + file.h);
->>>>>>> 3780f191
 
 		if (!missingkeys[file.h])
 		{
@@ -2585,11 +2556,7 @@
 
 		ctx.callback = function(res,ctx)
 		{
-<<<<<<< HEAD
 			if (localStorage.d) console.log("Processing crypto response");
-=======
-			if (d) console.log("Processing crypto response");
->>>>>>> 3780f191
 
 			if (typeof res == 'object' && typeof res[0] == 'object') crypto_proccr(res[0]);
 		}
@@ -2745,13 +2712,8 @@
 	{
 		if (!(uq_entry && uq_entry.name))
 		{
-<<<<<<< HEAD
 			if (localStorage.d) console.log('CHECK THIS', 'Unable to generate fingerprint');
 			if (localStorage.d) console.log('CHECK THIS', 'Invalid ul_queue entry', JSON.stringify(uq_entry));
-=======
-			if (d) console.log('CHECK THIS', 'Unable to generate fingerprint');
-			if (d) console.log('CHECK THIS', 'Invalid ul_queue entry', JSON.stringify(uq_entry));
->>>>>>> 3780f191
 
 			throw new Error('Invalid upload entry for fingerprint');
 		}
@@ -2962,7 +2924,6 @@
             } else if (ctx.callback3) {
                 ctx.callback3(false, ctx.u);
             }
-<<<<<<< HEAD
         };
         var myCtx = {
             u: userhandle,
@@ -3046,13 +3007,4 @@
             }
         }, [userhandle]);
     }
-=======
-	    };
-	    var myCtx = {
-	        u: userhandle,
-	        callback3: callback,
-	    };
-	    getUserAttribute(userhandle, 'puEd255', true, myCallback, myCtx);
-	}
->>>>>>> 3780f191
 }