--- conflicted
+++ resolved
@@ -2366,7 +2366,6 @@
                 else if (typeof res.csid === 'string') {
                     var t = base64urldecode(res.csid);
                     var privk = null;
-<<<<<<< HEAD
 
                     try {
                         privk = crypto_decodeprivkey(a32_to_str(decrypt_key(aes, base64_to_a32(res.privk))));
@@ -2374,15 +2373,6 @@
                     catch (ex) {
                         console.error('Error decoding private RSA key!', ex);
 
-=======
-
-                    try {
-                        privk = crypto_decodeprivkey(a32_to_str(decrypt_key(aes, base64_to_a32(res.privk))));
-                    }
-                    catch (ex) {
-                        console.error('Error decoding private RSA key!', ex);
-
->>>>>>> 84907997
                         Soon(function() {
                             msgDialog('warninga', l[135], l[8853]);
                         });
