--- conflicted
+++ resolved
@@ -695,32 +695,18 @@
         s.on('error', function(ev, error) {
             // <video>'s element `error` handler
 
-<<<<<<< HEAD
-=======
             var emsg;
->>>>>>> 043789d3
             var info = [2].concat(MediaAttribute.getCodecStrings(node)).concat(s.hasVideo, s.hasAudio);
 
             if (!$.dialog) {
                 var hint = error.message || error;
                 info.push(String(hint || 'na'));
 
-<<<<<<< HEAD
-                if (!hint && !window.chrome) {
-=======
                 if (!hint && !mega.chrome) {
->>>>>>> 043789d3
                     // Suggest Chrome...
                     hint = l[16151] + ' ' + l[242];
                 }
 
-<<<<<<< HEAD
-                if (String(hint) === 'The provided type is not supported') {
-                    msgDialog('warninga', l[135], l[17743]);
-                }
-                else {
-                    msgDialog('warninga', l[135], l[47], hint);
-=======
                 emsg = String(hint) === 'The provided type is not supported' ? l[17743]
                      : String(hint) === 'Access denied' ? l[23] : hint;
 
@@ -729,7 +715,6 @@
                 }
                 else {
                     // $wrapper.removeClass('video-theatre-mode video');
->>>>>>> 043789d3
                 }
             }
             if (d) {
