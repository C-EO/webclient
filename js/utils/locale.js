--- conflicted
+++ resolved
@@ -1129,7 +1129,6 @@
         .replace(/\[L]/g, '<div class="mobile button-block no-bg"><div class="mobile fm-icon green-tick">' +
             '</div><div class="mobile label-info">').replace(/\[\/L]/g, '</div></div>')
         .replace('[A]', '<a href="/terms" target="_blank">').replace('[/A]', '</a>')
-<<<<<<< HEAD
         .replace(/\[BLOCK]/g, '').replace(/\[\/BLOCK]/g, '').replace(/\[BR]/g, '');
     l[23181] = escapeHTML(l[23181].replace(/&quot;|"/g, '%1')).replace(/%1/g, '"')
         .replace(/\[P]/g, '').replace(/\[\/P]/g, '')
@@ -1138,17 +1137,8 @@
         .replace('[A]', '<a href="/terms" target="_blank">').replace('[/A]', '</a>').replace(/\[BR]/g, '<br>')
         .replace(/\[BLOCK]/g, '<div class="inline-block col-2 affiliate-list"><div class="bottom-page fadein list">')
         .replace(/\[\/BLOCK]/g, '</div></div>');
-=======
-        .replace(/\[BLOCK\]/g, '').replace(/\[\/BLOCK\]/g, '').replace(/\[BR\]/g, '');
-    l[23181] = escapeHTML(l[23181]).replace(/\[P\]/g, '').replace(/\[\/P\]/g, '')
-        .replace(/\[L\]/g, '<div class="bottom-page list-item">' +
-            '<i class="bottom-page icon x12 new-pages-sprite tick"></i>').replace(/\[\/L\]/g, '</div>')
-        .replace('[A]', '<a href="/terms" target="_blank">').replace('[/A]', '</a>').replace(/\[BR\]/g, '<br>')
-        .replace(/\[BLOCK\]/g, '<div class="inline-block col-2 affiliate-list"><div class="bottom-page fadein list">')
-        .replace(/\[\/BLOCK\]/g, '</div></div>');
     l[23214] = escapeHTML(l[23214]).replace('[A]', '<a class="fm-affiliate guide-dialog to-rules">')
         .replace('[/A]', '</a>');
->>>>>>> 589611bf
 
     var common = [
         15536, 16106, 16107, 16119, 16120, 16123, 16124, 16135, 16136, 16137, 16138, 16304, 16313, 16315, 16316,
