--- conflicted
+++ resolved
@@ -791,11 +791,7 @@
     function settleFunction(res) {
         if (typeof res !== 'number') {
             attribCache.setItem(cacheKey, JSON.stringify([value, 0]));
-<<<<<<< HEAD
-            
-=======
-
->>>>>>> 2fad6416
+
             logger.info('Setting user attribute "'
                         + attribute + '", result: ' + res);
             thePromise.resolve(res);
