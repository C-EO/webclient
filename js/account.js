// global variables holding the user's identity
var u_handle; // user handle
var u_k; // master key
var u_k_aes; // master key AES engine
var u_p; // prepared password
var u_attr; // attributes
var u_privk; // private key

// log in
// returns user type if successful, false if not
// valid user types are: 0 - anonymous, 1 - email set, 2 - confirmed, but no RSA, 3 - complete
function u_login(ctx, email, password, uh, permanent) {
    ctx.result = u_login2;
    ctx.permanent = permanent;

    api_getsid(ctx, email, prepare_key_pw(password), uh);
}

function u_login2(ctx, ks) {
    if (ks !== false) {
        localStorage.wasloggedin = true;
        u_logout();
        u_storage = init_storage(ctx.permanent ? localStorage : sessionStorage);
        u_storage.k = JSON.stringify(ks[0]);
        u_storage.sid = ks[1];
        watchdog.notify('login', ks[1]);
        if (ks[2]) {
            u_storage.privk = base64urlencode(crypto_encodeprivkey(ks[2]));
        }
        u_checklogin(ctx, false);
    }
    else {
        ctx.checkloginresult(ctx, false);
    }
}

// if no valid session present, return false if force == false, otherwise create anonymous account and return 0 if successful or false if error;
// if valid session present, return user type
function u_checklogin(ctx, force, passwordkey, invitecode, invitename, uh) {
    if ((u_sid = u_storage.sid)) {
        api_setsid(u_sid);
        u_checklogin3(ctx);
    }
    else {
        if (!force) {
            ctx.checkloginresult(ctx, false);
        }
        else {
            u_logout();

            api_create_u_k();

            ctx.createanonuserresult = u_checklogin2;

            createanonuser(ctx, passwordkey, invitecode, invitename, uh);
        }
    }
}

function u_checklogin2(ctx, u) {
    if (u === false) {
        ctx.checkloginresult(ctx, false);
    }
    else {
        ctx.result = u_checklogin2a;
        api_getsid(ctx, u, ctx.passwordkey);
    }
}

function u_checklogin2a(ctx, ks) {
    if (ks === false) {
        ctx.checkloginresult(ctx, false);
    }
    else {
        u_k = ks[0];
        u_sid = ks[1];
        api_setsid(u_sid);
        u_storage.k = JSON.stringify(u_k);
        u_storage.sid = u_sid;
        u_checklogin3(ctx);
    }
}

function u_checklogin3(ctx) {
    ctx.callback = u_checklogin3a;
    api_getuser(ctx);
}

function u_checklogin3a(res, ctx) {
    var r = false;

    if (typeof res !== 'object') {
        u_logout();
        r = res;
    }
    else {
        u_attr = res;
        var exclude = ['c', 'email', 'k', 'name', 'p', 'privk', 'pubk', 's', 'ts', 'u', 'currk', 'flags'];

        for (var n in u_attr) {
            if (exclude.indexOf(n) == -1) {
                try {
                    u_attr[n] = from8(base64urldecode(u_attr[n]));
                } catch (e) {
                    u_attr[n] = base64urldecode(u_attr[n]);
                }
            }
        }

        u_storage.attr = JSON.stringify(u_attr);
        u_storage.handle = u_handle = u_attr.u;

        init_storage(u_storage);

        if (u_storage.k) {
            try {
                u_k = JSON.parse(u_storage.k);
            }
            catch(e) {
                console.error('Error parsing key', e);
            }
        }

        // If 'mcs' Mega Chat Status flag is 0 then MegaChat is off, otherwise if flag is 1 MegaChat is on
        if ((typeof u_attr.flags !== 'undefined') && (typeof u_attr.flags.mcs !== 'undefined')) {
            localStorage.chatDisabled = (u_attr.flags.mcs === 0) ? '1' : '0';
        }

        if (u_k) {
            u_k_aes = new sjcl.cipher.aes(u_k);
        }

        try {
            if (u_attr.privk) {
                u_privk = crypto_decodeprivkey(a32_to_str(decrypt_key(u_k_aes, base64_to_a32(u_attr.privk))));
            }
        }
        catch (e) {
            console.error('Error decoding private RSA key', e);
        }

        if (!u_attr.email) {
            r = 0;      // Ephemeral account
        }
        else if (!u_attr.c) {
            r = 1;      // Haven't confirmed email yet
        }
        else if (!u_attr.privk) {
            r = 2;      // Don't have a private key yet (maybe they quit before key generation completed)
        }
        else {
            r = 3;      // Fully registered
        }

        if (r == 3) {
            // Load/initialise the authentication system.
            authring.initAuthenticationSystem();
            return mBroadcaster.crossTab.initialize(function() {
                ctx.checkloginresult(ctx, r);
            });
        }
    }
    ctx.checkloginresult(ctx, r);
}

// erase all local user/session information
function u_logout(logout) {
    var a = [localStorage, sessionStorage];
    for (var i = 2; i--;) {
        a[i].removeItem('sid');
        a[i].removeItem('k');
        a[i].removeItem('p');
        a[i].removeItem('handle');
        a[i].removeItem('attr');
        a[i].removeItem('privk');
        a[i].removeItem('keyring');
        a[i].removeItem('puEd255');
        a[i].removeItem('puCu255');
        a[i].removeItem('randseed');
    }

    if (logout) {
        if (!megaChatIsDisabled) {

            localStorage.removeItem("audioVideoScreenSize");

            if (megaChatIsReady) {
                megaChat.destroy( /* isLogout: */ true).always(function () {
                    window.megaChat = new Chat();
                    localStorage.removeItem("megaChatPresence");
                    localStorage.removeItem("megaChatPresenceMtime");
                });

                localStorage.removeItem("megaChatPresence");
                localStorage.removeItem("megaChatPresenceMtime");
            }
        }

        delete localStorage.signupcode;
        delete localStorage.registeremail;
        if (mDBact) {
            mDBact = false;
            delete localStorage[u_handle + '_mDBactive'];
        }
        if (typeof mDBcls === 'function') {
            mDBcls(); // resets mDBloaded
        }
        fminitialized = false;
        if (logout !== -0xDEADF) {
            watchdog.notify('logout');
        }
        mBroadcaster.crossTab.leave();
        u_sid = u_handle = u_k = u_attr = u_privk = u_k_aes = undefined;
        notify.notifications = [];
        api_setsid(false);
        u_sharekeys = {};
        u_nodekeys = {};
        u_type = false;
        loggedout = true;
        $('#fmholder').html('');
        $('#fmholder').attr('class', 'fmholder');
        M = new MegaData();
        $.hideContextMenu = function () {};
        api_reset();
        if (waitxhr) {
            waitxhr.abort();
            waitxhr = undefined;
        }
    }
}

// true if user was ever logged in with a non-anonymous account
function u_wasloggedin() {
    return localStorage.wasloggedin;
}

// set user's RSA key
function u_setrsa(rsakey) {
    var $promise = new MegaPromise();

    var ctx = {
        callback: function (res, ctx) {
            if (window.d) {
                console.log("RSA key put result=" + res);
            }

            u_privk = rsakey;
            u_attr.privk = u_storage.privk = base64urlencode(crypto_encodeprivkey(rsakey));
            u_attr.pubk = u_storage.pubk = base64urlencode(crypto_encodepubkey(rsakey));

            // Update u_attr and store user data on account activation
            u_checklogin({
                checkloginresult: function(ctx, r) {
                    u_type = r;
                    if (ASSERT(u_type === 3, 'Invalid activation procedure.')) {
                        var user = {
                            u: u_attr.u,
                            c: u_attr.c,
                            m: u_attr.email,
                        };
                        process_u([user]);

                        if (d) console.log('Account activation succeeded', user);
                    }
                    $promise.resolve(rsakey);
                    ui_keycomplete();
                }
            });
        }
    };

    api_req({
        a: 'up',
        privk: a32_to_base64(encrypt_key(u_k_aes,
            str_to_a32(crypto_encodeprivkey(rsakey)))),
        pubk: base64urlencode(crypto_encodepubkey(rsakey))
    }, ctx);

    return $promise;
}

// ensures that a user identity exists, also sets sid
function createanonuser(ctx, passwordkey, invitecode, invitename, uh) {
    ctx.callback = createanonuser2;

    ctx.passwordkey = passwordkey;

    api_createuser(ctx, invitecode, invitename, uh);
}

function createanonuser2(u, ctx) {
    if (u === false || !(localStorage.p = ctx.passwordkey) || !(localStorage.handle = u)) {
        u = false;
    }

    ctx.createanonuserresult(ctx, u);
}

function setpwreq(newpw, ctx) {
    var pw_aes = new sjcl.cipher.aes(prepare_key_pw(newpw));

    api_req({
        a: 'upkm',
        k: a32_to_base64(encrypt_key(pw_aes, u_k)),
        uh: stringhash(u_attr['email'].toLowerCase(), pw_aes)
    }, ctx);
}

function setpwset(confstring, ctx) {
    api_req({
        a: 'up',
        uk: confstring
    }, ctx);
}

function changepw(currentpw, newpw, ctx) {
    var pw_aes = new sjcl.cipher.aes(prepare_key_pw(newpw));

    api_req({
        a: 'up',
        currk: a32_to_base64(encrypt_key(new sjcl.cipher.aes(prepare_key_pw(currentpw)), u_k)),
        k: a32_to_base64(encrypt_key(pw_aes, u_k)),
        uh: stringhash(u_attr['email'].toLowerCase(), pw_aes)
    }, ctx);
}

// an anonymous account must be present - check / create before calling
function sendsignuplink(name, email, password, ctx) {
    var pw_aes = new sjcl.cipher.aes(prepare_key_pw(password));
    var req = {
        a: 'uc',
        c: base64urlencode(a32_to_str(encrypt_key(pw_aes, u_k))
            + a32_to_str(encrypt_key(pw_aes, [rand(0x100000000), 0, 0, rand(0x100000000)]))),
        n: base64urlencode(to8(name)),
        m: base64urlencode(email)
    };

    api_req(req, ctx);
}

function verifysignupcode(code, ctx) {
    var req = {
        a: 'ud',
        c: code
    };

    ctx.callback = verifysignupcode2;

    api_req(req, ctx);
}

var u_signupenck;
var u_signuppwcheck;

function verifysignupcode2(res, ctx) {
    if (typeof res == 'object') {
        u_signupenck = base64_to_a32(res[3]);
        u_signuppwcheck = base64_to_a32(res[4]);

        ctx.signupcodeok(base64urldecode(res[0]), base64urldecode(res[1]));
    }
    else {
        ctx.signupcodebad(res);
    }
}

function checksignuppw(password) {
    var pw_aes = new sjcl.cipher.aes(prepare_key_pw(password));
    var t = decrypt_key(pw_aes, u_signuppwcheck);

    if (t[1] || t[2]) {
        return false;
    }

    u_k = decrypt_key(pw_aes, u_signupenck);

    return true;
}

function checkquota(ctx) {
    var req = {
        a: 'uq',
        xfer: 1
    };

    api_req(req, ctx);
}

function processquota1(res, ctx) {
    if (typeof res === 'object') {
        if (res.tah) {
            var i;
            var tt = 0;
            var tft = 0;
            var tfh = -1;

            for (i = 0; i < res.tah.length; i++) {
                tt += res.tah[i];

                if (tfh < 0) {
                    tft += res.tah[i];

                    if (tft > 1048576) {
                        tfh = i;
                    }
                }
            }

            ctx.processquotaresult(ctx, [tt, tft, (6 - tfh) * 3600 - res.bt, res.tar, res.tal]);
        }
        else {
            ctx.processquotaresult(ctx, false);
        }
    }
}

/**
 * Helper method that will generate a 1 or 2 letter short contact name
 *
 * @param s
 * @param shortFormat
 * @returns {string}
 * @private
 */
function _generateReadableContactNameFromStr(s, shortFormat) {
    if (!s) {
        return "NA";
    }

    if (shortFormat) {
        var ss = s.split("@")[0];
        if (ss.length == 2) {
            return ss.toUpperCase();
        }
        else {
            return s.substr(0, 1).toUpperCase();
        }
    }
    else {
        s = s.split(/[^a-z]/ig);
        s = s[0].substr(0, 1) + (s.length > 1 ? "" + s[1].substr(0, 1) : "");
        return s.toUpperCase();
    }
}

/**
 * Use this when rendering contact's name. Will try to find the contact and render his name (or email, if name is not
 * available) and as a last fallback option, if the contact is not found will render the user_hash (which is not
 * really helpful, but a way to debug)
 *
 * @param user_hash
 * @returns {String}
 */
function generateContactName(user_hash) {
    var contact = M.u[user_hash];
    if (!contact) {
        console.error('contact not found');
    }

    var name;

    if (contact && contact.name) {
        name = contact.name;
    }
    else if (contact && contact.m) {
        name = contact.m;
    }
    else {
        name = user_hash;
    }

    return name;
}

/**
 * Generates meta data required for rendering avatars
 *
 * @param user_hash
 * @returns {*|jQuery|HTMLElement}
 */
function generateAvatarMeta(user_hash) {
    var meta = {};

    var contact = M.u[user_hash];
    if (!contact) {
        console.error('contact not found');
        contact = {}; // dummy obj.
    }

    var fullName = generateContactName(user_hash);

    var shortName = fullName.substr(0, 1).toUpperCase();
    var avatar = avatars[contact.u];

    var color = 1;

    if (contact.shortName && contact.displayColor) { // really simple in-memory cache
        shortName = contact.shortName;
        color = contact.displayColor;
    }
    else {
        $.each(Object.keys(M.u), function (k, v) {
            var c = M.u[v];
            var n = generateContactName(v);

            if (!n || !c) {
                return; // skip, contact not found
            }

            var dn;
            if (shortName.length == 1) {
                dn = _generateReadableContactNameFromStr(n, true);
            }
            else {
                dn = _generateReadableContactNameFromStr(n, false);
            }

            if (c.u == contact.u) {
                color = k % 10;
            }
            else if (dn == shortName) { // duplicate name, if name != my current name
                shortName = _generateReadableContactNameFromStr(fullName, false);
            }
        });

        contact.shortName = shortName;
        contact.displayColor = color;
    }

    meta.color = color;
    meta.shortName = shortName;
    meta.fullName = fullName;

    if (avatar) {
        meta.avatarUrl = avatar.url;
    }
    return meta;
}

/**
 * Retrieves a user attribute.
 *
 * @param userhandle {string}
 *     Mega's internal user handle.
 * @param attribute {string}
 *     Name of the attribute.
 * @param pub {bool}
 *     True for public attributes (default: true).
 * @param nonHistoric {bool}
 *     True for non-historic attributes (default: false).  Non-historic
 *     attributes will overwrite the value, and not retain previous
 *     values on the API server.
 * @param callback {function}
 *     Callback function to call upon completion (default: none).
 * @param ctx {object}
 *     Context, in case higher hierarchies need to inject a context
 *     (default: none).
 * @return {MegaPromise}
 *     A promise that is resolved when the original asynch code is settled.
 *     Can be used to use promises instead of callbacks for asynchronous
 *     dependencies.
 */
function getUserAttribute(userhandle, attribute, pub, nonHistoric,
                          callback, ctx) {
    assertUserHandle(userhandle);
    var logger = MegaLogger.getLogger('account');
    var myCtx = ctx || {};

    // Assemble property name on Mega API.
    var attributePrefix = '';
    if (pub === true || pub === undefined) {
        attributePrefix = '+';
    }
    else {
        attributePrefix = '*';
    }
    if (nonHistoric === true || nonHistoric === 1) {
        attributePrefix += '!';
    }
    attribute = attributePrefix + attribute;

    // Make the promise to execute the API code.
    var thePromise = new MegaPromise();

    function settleFunction(res) {
        if (typeof res !== 'number') {
            // Decrypt if it's a private attribute container.
            if (attribute.charAt(0) === '*') {
                try {
                    var clearContainer = tlvstore.blockDecrypt(base64urldecode(res),
                                                               u_k);
                    res = tlvstore.tlvRecordsToContainer(clearContainer);
                    thePromise.resolve(res);
                }
                catch (e) {
                    if (e instanceof SecurityError) {
                        logger.error('Could not decrypt private user attribute '
                                     + attribute + ': ' + e.message);
                    }
                    res = EINTERNAL;
                    thePromise.reject(res);
                }
            }
<<<<<<< HEAD
            logger.info('Attribute "' + attribute + '" for user "'
                        + userhandle + '" is "' + res + '".');
            thePromise.resolve(res);
=======
            if (window.d) {
                console.log('Attribute "' + attribute + '" for user "'
                            + userhandle + '" is "' + res + '".');
            }
>>>>>>> ed161cae
        }
        else {
            // Got back an error (a number).
            logger.warn('Warning, attribute "' + attribute
                        + '" for user "' + userhandle
                        + '" could not be retrieved: ' + res + '!');
            thePromise.reject(res);
        }

        // Finish off if we have a callback.
        if (callback) {
            callback(res, myCtx);
        }
    }

    // Assemble context for this async API request.
    myCtx.u = userhandle;
    myCtx.ua = attribute;
    myCtx.callback = settleFunction;

    // @TODO PERF: This may reduce the number of API calls made during the page initialisation if the next line is
    // replaced with a clever cache (localStorage/sessionStorage/mDB) that will do cache all api_req's related to
    // attributes and keep it in sync via actionpackets.

    // Fire it off.
    api_req({'a': 'uga', 'u': userhandle, 'ua': attribute}, myCtx);

    return thePromise;
}

/**
 * Stores a user attribute for oneself.
 *
 * @param attribute {string}
 *     Name of the attribute.
 * @param value {object}
 *     Value of the user attribute. Public properties are of type {string},
 *     private ones have to be an object with key/value pairs.
 * @param pub {bool}
 *     True for public attributes (default: true).
 * @param nonHistoric {bool}
 *     True for non-historic attributes (default: false).  Non-historic
 *     attributes will overwrite the value, and not retain previous
 *     values on the API server.
 * @param callback {function}
 *     Callback function to call upon completion (default: none). This callback
 *     function expects two parameters: the attribute `name`, and its `value`.
 *     In case of an error, the `value` will be undefined.
 * @param ctx {object}
 *     Context, in case higher hierarchies need to inject a context
 *     (default: none).
 * @param mode {integer}
 *     Encryption mode. One of BLOCK_ENCRYPTION_SCHEME (default: AES_CCM_12_16).
 * @return {MegaPromise}
 *     A promise that is resolved when the original asynch code is settled.
 *     Can be used to use promises instead of callbacks for asynchronous
 *     dependencies.
 */
function setUserAttribute(attribute, value, pub, nonHistoric, callback, ctx,
                          mode) {
    var logger = MegaLogger.getLogger('account');
    var myCtx = ctx || {};

    // Prepare all data needed for the call on the Mega API.
    if (mode === undefined) {
        mode = tlvstore.BLOCK_ENCRYPTION_SCHEME.AES_GCM_12_16;
    }
    if (nonHistoric === true || nonHistoric === 1) {
        attribute = '!' + attribute;
    }
    if (pub === true || pub === undefined) {
        attribute = '+' + attribute;
    }
    else {
        attribute = '*' + attribute;
        // The value should be a key/value property container. Let's encode and
        // encrypt it.
        value = base64urlencode(tlvstore.blockEncrypt(
            tlvstore.containerToTlvRecords(value), u_k, mode));
    }

    // Make the promise to execute the API code.
    var thePromise = new MegaPromise();

    function settleFunction(res) {
        if (typeof res !== 'number') {
            logger.info('Setting user attribute "'
                        + attribute + '", result: ' + res);
            thePromise.resolve(res);
        }
        else {
            logger.warn('Error setting user attribute "'
                        + attribute + '", result: ' + res + '!');
            thePromise.reject(res);
        }

        // Finish off if we have a callback.
        if (callback) {
            callback(res, myCtx);
        }
    }

    // Assemble context for this async API request.
    myCtx.ua = attribute;
    myCtx.callback = settleFunction;

    // Fire it off.
    var apiCall = {'a': 'up'};
    apiCall[attribute] = value;
    api_req(apiCall, myCtx);

    return thePromise;
}

function isNonActivatedAccount() {
    return (!u_privk && typeof (u_attr.p) !== 'undefined'
            && (u_attr.p >= 1 || u_attr.p <= 4));
}

function isEphemeral() {
    return (u_type === 0);
}


(function(exportScope) {
    var _lastUserInteractionCache = false;
    var _lastUserInteractionCacheIsLoading = false;

    /**
     * Compare and return `true` if:
     * - `a` is > `b`
     *
     * @param a
     * @param b
     * @private
     */
    var _compareLastInteractionStamp = function (a, b) {
        var timestampA = parseInt(a.split(":")[1], 10);
        var timestampB = parseInt(b.split(":")[1], 10);

        return timestampA > timestampB;
    };


    var _lastInteractionFlushThrottleTimer = null;
    /**
     * Used internally to throttle the updates to the API
     * @private
     */
    var _flushLastInteractionData = function () {
        assert(u_handle, "missing u_handle, can't proceed");

        if (_lastInteractionFlushThrottleTimer) {
            clearTimeout(_lastInteractionFlushThrottleTimer);
        }
        _lastInteractionFlushThrottleTimer = setTimeout(function () {
            setUserAttribute(
                "lstint",
                _lastUserInteractionCache,
                false,
                true
            );
        }, 250);
    };

    /**
     * Set the last interaction for a contact
     *
     * @param u_h {String} user handle
     * @param v {String} "$typeOfInteraction:$unixTimestamp" (see getLastInteractionWith for the types of int...)
     * @returns {Deferred}
     */
    var setLastInteractionWith = function (u_h, v) {
        assert(u_handle, "missing u_handle, can't proceed");
        assert(u_h, "missing argument u_h, can't proceed");

        var isDone = false;
        var $promise = createTimeoutPromise(
            function () {
                return isDone === true;
            },
            500,
            10000
        );

        $promise.always(function () {
            isDone = true;
        });


        getLastInteractionWith(u_h)
            .done(function (timestamp) {
                if (_compareLastInteractionStamp(v, timestamp) === false) {
                    // older timestamp found in `v`, resolve the promise with the latest timestamp
                    $promise.resolve(v);
                    $promise.verify();
                }
                else {
                    _lastUserInteractionCache[u_h] = v;

                    _flushLastInteractionData();

                    $promise.resolve(_lastUserInteractionCache[u_h]);
                    $promise.verify();
                }
            })
            .fail(function (res) {
                if (res === false || res === -9) {
                    if (res === -9 && _lastUserInteractionCache === false) {
                        _lastUserInteractionCache = {};
                    }
                    _lastUserInteractionCache[u_h] = v;

                    _flushLastInteractionData();

                    $promise.resolve(_lastUserInteractionCache[u_h]);
                    $promise.verify();
                }
                else {
                    $promise.reject(res);
                    console.error("setLastInteraction failed, err: ", res);
                    $promise.verify();
                }
            });

        return $promise;

    };

    /**
     * Returns a promise which will be resolved with a string, formatted like this "$typeOfInteraction:$timestamp"
     * Where $typeOfInteraction can be:
     *  - 0 - cloud drive/sharing
     *  - 1 - chat
     *
     * @param u_h
     * @returns {MegaPromise}
     */
    var getLastInteractionWith = function (u_h) {
        assert(u_handle, "missing u_handle, can't proceed");
        assert(u_h, "missing argument u_h, can't proceed");


        var _renderLastInteractionDone = function (r) {

            r = r.split(":");

            var $elem = $('.li_' + u_h);

            $elem
                .removeClass('never')
                .removeClass('cloud-drive')
                .removeClass('conversations')
                .removeClass('unread-conversations');

            var ts = parseInt(r[1], 10);

            if (M.u[u_h]) {
                M.u[u_h].ts = ts;
            }

            if (r[0] === "0") {
                $elem.addClass('cloud-drive');
            }
            else if (r[0] === "1" && typeof(megaChat) !== 'undefined') {
                M.u[u_h].lastChatActivity = ts;
                var room = megaChat.getPrivateRoom(u_h);
                if (room && megaChat && megaChat.plugins && megaChat.plugins.chatNotifications) {
                    if (megaChat.plugins.chatNotifications.notifications.getCounterGroup(room.roomJid) > 0) {
                        $elem.addClass('unread-conversations');
                    }
                    else {
                        $elem.addClass('conversations');
                    }
                }
                else {
                    $elem.addClass('conversations');
                }
            }
            else {
                $elem.addClass('never');
            }
            $elem.text(
                time2last(ts)
            );

            if ($.sortTreePanel && $.sortTreePanel.contacts.by === 'last-interaction') {
                M.contacts(); // we need to resort
            }
        };

        var _renderLastInteractionFail = function (r) {
            var $elem = $('.li_' + u_h);

            $elem
                .removeClass('never')
                .removeClass('cloud-drive')
                .removeClass('conversations')
                .removeClass('unread-conversations');


            $elem.addClass('never');
        };

        var $promise = new MegaPromise();

        $promise
            .done(_renderLastInteractionDone)
            .fail(_renderLastInteractionFail);

        if (_lastUserInteractionCache === false) {
            // load and retry logic

            // loading is already in progress?
            if (_lastUserInteractionCacheIsLoading === false) {
                _lastUserInteractionCacheIsLoading = getUserAttribute(
                    u_handle,
                    'lstint',
                    false,
                    true
                )
                    .done(function (res) {
                        if (typeof(res) !== 'number') {
                            _lastUserInteractionCache = res;
                            // recurse, and return the data from the mem cache
                            $promise.linkDoneAndFailTo(
                                getLastInteractionWith(u_h)
                            );
                        }
                        else {
                            $promise.reject(false);
                            console.error("Failed to retrieve last interaction cache from attrib, response: ", err);
                        }
                    })
                    .always(function () {
                        _lastUserInteractionCacheIsLoading = false;
                    });

                $promise.linkFailTo(_lastUserInteractionCacheIsLoading);
            }
            else {
                _lastUserInteractionCacheIsLoading
                    .done(function () {
                        $promise.linkDoneAndFailTo(
                            getLastInteractionWith(u_h)
                        );
                    });
                $promise.linkFailTo(_lastUserInteractionCacheIsLoading);
            }
        }
        else if (!_lastUserInteractionCache[u_h]) {
            $promise.reject(false);
        }
        else if (_lastUserInteractionCache[u_h]) {
            $promise.resolve(_lastUserInteractionCache[u_h]);
        }
        else {
            throw new Error("This should not happen.");
        }

        return $promise;
    };
    exportScope.setLastInteractionWith = setLastInteractionWith;
    exportScope.getLastInteractionWith = getLastInteractionWith;
})(window);<|MERGE_RESOLUTION|>--- conflicted
+++ resolved
@@ -601,16 +601,9 @@
                     thePromise.reject(res);
                 }
             }
-<<<<<<< HEAD
             logger.info('Attribute "' + attribute + '" for user "'
                         + userhandle + '" is "' + res + '".');
             thePromise.resolve(res);
-=======
-            if (window.d) {
-                console.log('Attribute "' + attribute + '" for user "'
-                            + userhandle + '" is "' + res + '".');
-            }
->>>>>>> ed161cae
         }
         else {
             // Got back an error (a number).
