// global variables holding the user's identity
var u_handle; // user handle
var u_k; // master key
var u_k_aes; // master key AES engine
var u_p; // prepared password
var u_attr; // attributes
var u_privk; // private key

// log in
// returns user type if successful, false if not
// valid user types are: 0 - anonymous, 1 - email set, 2 - confirmed, but no RSA, 3 - complete
function u_login(ctx, email, password, uh, permanent) {
    ctx.result = u_login2;
    ctx.permanent = permanent;

    api_getsid(ctx, email, prepare_key_pw(password), uh);
}

function u_login2(ctx, ks) {
    if (ks !== false) {
        localStorage.wasloggedin = true;
        u_logout();
        u_storage = init_storage(ctx.permanent ? localStorage : sessionStorage);
        u_storage.k = JSON.stringify(ks[0]);
        u_storage.sid = ks[1];
        watchdog.notify('login', ks[1]);
        if (ks[2]) {
            u_storage.privk = base64urlencode(crypto_encodeprivkey(ks[2]));
        }
        u_checklogin(ctx, false);
    }
    else {
        ctx.checkloginresult(ctx, false);
    }
}

// if no valid session present, return false if force == false, otherwise create anonymous account and return 0 if successful or false if error;
// if valid session present, return user type
function u_checklogin(ctx, force, passwordkey, invitecode, invitename, uh) {
    if ((u_sid = u_storage.sid)) {
        api_setsid(u_sid);
        u_checklogin3(ctx);
    }
    else {
        if (!force) {
            ctx.checkloginresult(ctx, false);
        }
        else {
            u_logout();

            api_create_u_k();

            ctx.createanonuserresult = u_checklogin2;

            createanonuser(ctx, passwordkey, invitecode, invitename, uh);
        }
    }
}

function u_checklogin2(ctx, u) {
    if (u === false) {
        ctx.checkloginresult(ctx, false);
    }
    else {
        ctx.result = u_checklogin2a;
        api_getsid(ctx, u, ctx.passwordkey);
    }
}

function u_checklogin2a(ctx, ks) {
    if (ks === false) {
        ctx.checkloginresult(ctx, false);
    }
    else {
        u_k = ks[0];
        u_sid = ks[1];
        api_setsid(u_sid);
        u_storage.k = JSON.stringify(u_k);
        u_storage.sid = u_sid;
        u_checklogin3(ctx);
    }
}

function u_checklogin3(ctx) {
    ctx.callback = u_checklogin3a;
    api_getuser(ctx);
}

function u_checklogin3a(res, ctx) {
    var r = false;

    if (typeof res !== 'object') {
        u_logout();
        r = res;
    }
    else {
        u_attr = res;
        var exclude = ['c', 'email', 'k', 'name', 'p', 'privk', 'pubk', 's', 'ts', 'u', 'currk', 'flags'];

        for (var n in u_attr) {
            if (exclude.indexOf(n) == -1) {
                try {
                    u_attr[n] = from8(base64urldecode(u_attr[n]));
                } catch (e) {
                    u_attr[n] = base64urldecode(u_attr[n]);
                }
            }
        }

        u_storage.attr = JSON.stringify(u_attr);
        u_storage.handle = u_handle = u_attr.u;

        init_storage(u_storage);

        if (u_storage.k) {
            try {
                u_k = JSON.parse(u_storage.k);
            }
            catch(e) {
                console.error('Error parsing key', e);
            }
        }

        // If 'mcs' Mega Chat Status flag is 0 then MegaChat is off, otherwise if flag is 1 MegaChat is on
        if ((typeof u_attr.flags !== 'undefined') && (typeof u_attr.flags.mcs !== 'undefined')) {
            localStorage.chatDisabled = (u_attr.flags.mcs === 0) ? '1' : '0';
        }

        if (u_k) {
            u_k_aes = new sjcl.cipher.aes(u_k);
        }

        try {
            if (u_attr.privk) {
                u_privk = crypto_decodeprivkey(a32_to_str(decrypt_key(u_k_aes, base64_to_a32(u_attr.privk))));
            }
        }
        catch (e) {
            console.error('Error decoding private RSA key', e);
        }

        if (!u_attr.email) {
            r = 0;      // Ephemeral account
        }
        else if (!u_attr.c) {
            r = 1;      // Haven't confirmed email yet
        }
        else if (!u_attr.privk) {
            r = 2;      // Don't have a private key yet (maybe they quit before key generation completed)
        }
        else {
            r = 3;      // Fully registered
        }

        if (r == 3) {
            // Load/initialise the authentication system.
            authring.initAuthenticationSystem();
            return mBroadcaster.crossTab.initialize(function() {
                ctx.checkloginresult(ctx, r);
            });
        }
    }
    ctx.checkloginresult(ctx, r);
}

// erase all local user/session information
function u_logout(logout) {
    var a = [localStorage, sessionStorage];
    for (var i = 2; i--;) {
        a[i].removeItem('sid');
        a[i].removeItem('k');
        a[i].removeItem('p');
        a[i].removeItem('handle');
        a[i].removeItem('attr');
        a[i].removeItem('privk');
        a[i].removeItem('keyring');
        a[i].removeItem('puEd255');
        a[i].removeItem('puCu255');
        a[i].removeItem('randseed');
    }

    if (logout) {
        if (!megaChatIsDisabled) {

            localStorage.removeItem("audioVideoScreenSize");

            if (megaChatIsReady) {
                megaChat.destroy( /* isLogout: */ true).always(function () {
                    window.megaChat = new Chat();
                    localStorage.removeItem("megaChatPresence");
                    localStorage.removeItem("megaChatPresenceMtime");
                });

                localStorage.removeItem("megaChatPresence");
                localStorage.removeItem("megaChatPresenceMtime");
            }
        }

        localStorage.removeItem('signupcode');
        localStorage.removeItem('registeremail');
        localStorage.removeItem('agreedToCopyrightWarning');

        if (mDBact) {
            mDBact = false;
            delete localStorage[u_handle + '_mDBactive'];
        }
        if (typeof mDBcls === 'function') {
            mDBcls(); // resets mDBloaded
        }
        fminitialized = false;
        if (logout !== -0xDEADF) {
            watchdog.notify('logout');
        }
        mBroadcaster.crossTab.leave();
        u_sid = u_handle = u_k = u_attr = u_privk = u_k_aes = undefined;
        notify.notifications = [];
        api_setsid(false);
        u_sharekeys = {};
        u_nodekeys = {};
        u_type = false;
        loggedout = true;
        $('#fmholder').html('');
        $('#fmholder').attr('class', 'fmholder');
        M = new MegaData();
        $.hideContextMenu = function () {};
        api_reset();
        if (waitxhr) {
            waitxhr.abort();
            waitxhr = undefined;
        }
    }
}

// true if user was ever logged in with a non-anonymous account
function u_wasloggedin() {
    return localStorage.wasloggedin;
}

// set user's RSA key
function u_setrsa(rsakey) {
    var $promise = new MegaPromise();

    var ctx = {
        callback: function (res, ctx) {
            if (window.d) {
                console.log("RSA key put result=" + res);
            }

            u_privk = rsakey;
            u_attr.privk = u_storage.privk = base64urlencode(crypto_encodeprivkey(rsakey));
            u_attr.pubk = u_storage.pubk = base64urlencode(crypto_encodepubkey(rsakey));

            // Update u_attr and store user data on account activation
            u_checklogin({
                checkloginresult: function(ctx, r) {
                    u_type = r;
                    if (ASSERT(u_type === 3, 'Invalid activation procedure.')) {
                        var user = {
                            u: u_attr.u,
                            c: u_attr.c,
                            m: u_attr.email,
                        };
                        process_u([user]);

                        if (d) console.log('Account activation succeeded', user);
                    }
                    $promise.resolve(rsakey);
                    ui_keycomplete();
                }
            });
        }
    };

    api_req({
        a: 'up',
        privk: a32_to_base64(encrypt_key(u_k_aes,
            str_to_a32(crypto_encodeprivkey(rsakey)))),
        pubk: base64urlencode(crypto_encodepubkey(rsakey))
    }, ctx);

    return $promise;
}

// ensures that a user identity exists, also sets sid
function createanonuser(ctx, passwordkey, invitecode, invitename, uh) {
    ctx.callback = createanonuser2;

    ctx.passwordkey = passwordkey;

    api_createuser(ctx, invitecode, invitename, uh);
}

function createanonuser2(u, ctx) {
    if (u === false || !(localStorage.p = ctx.passwordkey) || !(localStorage.handle = u)) {
        u = false;
    }

    ctx.createanonuserresult(ctx, u);
}

function setpwreq(newpw, ctx) {
    var pw_aes = new sjcl.cipher.aes(prepare_key_pw(newpw));

    api_req({
        a: 'upkm',
        k: a32_to_base64(encrypt_key(pw_aes, u_k)),
        uh: stringhash(u_attr['email'].toLowerCase(), pw_aes)
    }, ctx);
}

function setpwset(confstring, ctx) {
    api_req({
        a: 'up',
        uk: confstring
    }, ctx);
}

/**
 *  checkMyPassword
 *
 *  Check if the password is the user's password without doing
 *  any API call, it tries to decrypt the user's private key.
 *
 *  @param string|AES   password
 *  @param array        encrypted private key (optional)
 *  @param array        private key (optional)
 *
 *
 *  @return bool
 */
function checkMyPassword(password, k1, k2) {
    if (typeof password === "string") {
        password = new sjcl.cipher.aes(prepare_key_pw(password));
    }

    return decrypt_key(password, base64_to_a32(k1 || u_attr.k)).join(",")  === (k2||u_k).join(",");
}

function changepw(currentpw, newpw, ctx) {
    var pw_aes = new sjcl.cipher.aes(prepare_key_pw(newpw));

    api_req({
        a: 'up',
        currk: a32_to_base64(encrypt_key(new sjcl.cipher.aes(prepare_key_pw(currentpw)), u_k)),
        k: a32_to_base64(encrypt_key(pw_aes, u_k)),
        uh: stringhash(u_attr['email'].toLowerCase(), pw_aes)
    }, ctx);
}

// an anonymous account must be present - check / create before calling
function sendsignuplink(name, email, password, ctx) {
    var pw_aes = new sjcl.cipher.aes(prepare_key_pw(password));
    var req = {
        a: 'uc',
        c: base64urlencode(a32_to_str(encrypt_key(pw_aes, u_k))
            + a32_to_str(encrypt_key(pw_aes, [rand(0x100000000), 0, 0, rand(0x100000000)]))),
        n: base64urlencode(to8(name)),
        m: base64urlencode(email)
    };

    api_req(req, ctx);
}

function verifysignupcode(code, ctx) {
    var req = {
        a: 'ud',
        c: code
    };

    ctx.callback = verifysignupcode2;

    api_req(req, ctx);
}

var u_signupenck;
var u_signuppwcheck;

function verifysignupcode2(res, ctx) {
    if (typeof res == 'object') {
        u_signupenck = base64_to_a32(res[3]);
        u_signuppwcheck = base64_to_a32(res[4]);

        ctx.signupcodeok(base64urldecode(res[0]), base64urldecode(res[1]));
    }
    else {
        ctx.signupcodebad(res);
    }
}

function checksignuppw(password) {
    var pw_aes = new sjcl.cipher.aes(prepare_key_pw(password));
    var t = decrypt_key(pw_aes, u_signuppwcheck);

    if (t[1] || t[2]) {
        return false;
    }

    u_k = decrypt_key(pw_aes, u_signupenck);

    return true;
}

function checkquota(ctx) {
    var req = {
        a: 'uq',
        xfer: 1
    };

    api_req(req, ctx);
}

function processquota1(res, ctx) {
    if (typeof res === 'object') {
        if (res.tah) {
            var i;
            var tt = 0;
            var tft = 0;
            var tfh = -1;

            for (i = 0; i < res.tah.length; i++) {
                tt += res.tah[i];

                if (tfh < 0) {
                    tft += res.tah[i];

                    if (tft > 1048576) {
                        tfh = i;
                    }
                }
            }

            ctx.processquotaresult(ctx, [tt, tft, (6 - tfh) * 3600 - res.bt, res.tar, res.tal]);
        }
        else {
            ctx.processquotaresult(ctx, false);
        }
    }
}

/**
 * Helper method that will generate a 1 or 2 letter short contact name
 *
 * @param s
 * @param shortFormat
 * @returns {string}
 * @private
 */
function _generateReadableContactNameFromStr(s, shortFormat) {
    if (!s) {
        return "NA";
    }

    if (shortFormat) {
        var ss = s.split("@")[0];
        if (ss.length == 2) {
            return ss.toUpperCase();
        }
        else {
            return s.substr(0, 1).toUpperCase();
        }
    }
    else {
        s = s.split(/[^a-z]/ig);
        s = s[0].substr(0, 1) + (s.length > 1 ? "" + s[1].substr(0, 1) : "");
        return s.toUpperCase();
    }
}

/**
 * Use this when rendering contact's name. Will try to find the contact and render his name (or email, if name is not
 * available) and as a last fallback option, if the contact is not found will render the user_hash (which is not
 * really helpful, but a way to debug)
 *
 * @param user_hash
 * @returns {String}
 */
function generateContactName(user_hash) {
    var contact = M.u[user_hash];
    if (!contact) {
        console.error('contact not found');
    }

    var name;

    if (contact && contact.name) {
        name = contact.name;
    }
    else if (contact && contact.m) {
        name = contact.m;
    }
    else {
        name = user_hash;
    }

    return name;
}

/**
 * Generates meta data required for rendering avatars
 *
 * @param user_hash
 * @returns {*|jQuery|HTMLElement}
 */
function generateAvatarMeta(user_hash) {
    var meta = {};

    var contact = M.u[user_hash];
    if (!contact) {
        console.error('contact not found');
        contact = {}; // dummy obj.
    }

    var fullName = generateContactName(user_hash);

    var shortName = fullName.substr(0, 1).toUpperCase();
    var avatar = avatars[contact.u];

    var color = 1;

    if (contact.shortName && contact.displayColor) { // really simple in-memory cache
        shortName = contact.shortName;
        color = contact.displayColor;
    }
	else {
        M.u.forEach(function(k, v) {
            var c = M.u[v];
            var n = generateContactName(v);

            if (!n || !c) {
                return; // skip, contact not found
            }

            var dn;
            if (shortName.length == 1) {
                dn = _generateReadableContactNameFromStr(n, true);
            }
            else {
                dn = _generateReadableContactNameFromStr(n, false);
            }

            if (c.u == contact.u) {
                color = k % 10;
            }
            else if (dn == shortName) { // duplicate name, if name != my current name
                shortName = _generateReadableContactNameFromStr(fullName, false);
            }
        });

        contact.shortName = shortName;
        contact.displayColor = color;
    }

    meta.color = color;
    meta.shortName = shortName;
    meta.fullName = fullName;

    if (avatar) {
        meta.avatarUrl = avatar.url;
    }
    return meta;
}

<<<<<<< HEAD
var AttribCache = new IndexedDBKVStorage('attrib');
=======
var attribCache = new IndexedDBKVStorage('attrib');

>>>>>>> b91e5c25

/**
 * Retrieves a user attribute.
 *
 * @param userhandle {String}
 *     Mega's internal user handle.
 * @param attribute {String}
 *     Name of the attribute.
 * @param pub {Boolean|Number}
 *     True for public attributes (default: true). -1 for "system" attributes (e.g. without prefix)
 * @param nonHistoric {Boolean}
 *     True for non-historic attributes (default: false).  Non-historic
 *     attributes will overwrite the value, and not retain previous
 *     values on the API server.
 * @param callback {Function}
 *     Callback function to call upon completion (default: none).
 * @param ctx {Object}
 *     Context, in case higher hierarchies need to inject a context
 *     (default: none).
 * @return {MegaPromise}
 *     A promise that is resolved when the original asynch code is settled.
 *     Can be used to use promises instead of callbacks for asynchronous
 *     dependencies.
 */
function getUserAttribute(userhandle, attribute, pub, nonHistoric,
                          callback, ctx) {

    assertUserHandle(userhandle);
    var logger = MegaLogger.getLogger('account');
    var myCtx = ctx || {};

    // Assemble property name on Mega API.
    pub = typeof(pub) === 'undefined' ? true : pub;
    var attributePrefix = '';
    if (pub === true) {
        attributePrefix = '+';
    }
    else if (pub === -1) {
        attributePrefix = '';
    }
    else {
        attributePrefix = '*';
    }
    if (nonHistoric === true || nonHistoric === 1) {
        attributePrefix += '!';
    }
    attribute = attributePrefix + attribute;

    // Make the promise to execute the API code.
    var thePromise = new MegaPromise();

    var cacheKey = userhandle + "_" + attribute;

    function settleFunction(res) {

        if (typeof res !== 'number') {
            // Decrypt if it's a private attribute container.
            if (attribute.charAt(0) === '*') {
                try {
                    var clearContainer = tlvstore.blockDecrypt(base64urldecode(res),
                                                               u_k);
                    res = tlvstore.tlvRecordsToContainer(clearContainer, true);

                    if (res === false) {
                        res = EINTERNAL;
                    }
                }
                catch (e) {
                    if (e.name === 'SecurityError') {
                        logger.error('Could not decrypt private user attribute '
                                     + attribute + ': ' + e.message);
                    }
                    else {
                        logger.error('Unexpected exception!', e);
                        setTimeout(function() { throw e; }, 4);
                        debugger;
                    }
                    res = EINTERNAL;
                }
            }
        }

        // Another conditional, the result value may have been changed.
        if (typeof res !== 'number') {
<<<<<<< HEAD
            AttribCache.setItem(cacheKey, res);
=======
            attribCache.setItem(cacheKey, JSON.stringify(res));
>>>>>>> b91e5c25

            thePromise.resolve(res);
            var loggerValueOutput = pub ? JSON.stringify(res) : '-- hidden --';
            logger.info('Attribute "' + attribute + '" for user "'
                        + userhandle + '" is ' + loggerValueOutput + '.');
        }
        else {
            // Got back an error (a number).
            thePromise.reject(res);
            logger.warn('Warning, attribute "' + attribute
                        + '" for user "' + userhandle
                        + '" could not be retrieved: ' + res + '!');
        }

        // Finish off if we have a callback.
        if (callback) {
            callback(res, myCtx);
        }
    }

    // Assemble context for this async API request.
    myCtx.u = userhandle;
    myCtx.ua = attribute;
    myCtx.callback = settleFunction;

    // check the cache first!
<<<<<<< HEAD
    AttribCache.getItem(cacheKey)
        .done(function(v) {
            thePromise.resolve(v);
            if (callback) {
                callback(v, myCtx);
            }
        })
        .fail(function() {
=======
    attribCache.getItem(cacheKey)
        .done(function __attribCacheGetDone(v) {

            try {
                var res = JSON.parse(v);
            }
            catch (e) {
                api_req({'a': 'uga', 'u': userhandle, 'ua': attribute}, myCtx);
                return;
            }

            thePromise.resolve(res);
            if (callback) {
                callback(res, myCtx);
            }
        })
        .fail(function __attribCacheGetFail() {
>>>>>>> b91e5c25
            // Fire it off.
            api_req({'a': 'uga', 'u': userhandle, 'ua': attribute}, myCtx);
        });


    return thePromise;
}

/**
 * Stores a user attribute for oneself.
 *
 * @param attribute {string}
 *     Name of the attribute.
 * @param value {object}
 *     Value of the user attribute. Public properties are of type {string},
 *     private ones have to be an object with key/value pairs.
 * @param pub {bool}
 *     True for public attributes (default: true).
 * @param nonHistoric {bool}
 *     True for non-historic attributes (default: false).  Non-historic
 *     attributes will overwrite the value, and not retain previous
 *     values on the API server.
 * @param callback {function}
 *     Callback function to call upon completion (default: none). This callback
 *     function expects two parameters: the attribute `name`, and its `value`.
 *     In case of an error, the `value` will be undefined.
 * @param ctx {object}
 *     Context, in case higher hierarchies need to inject a context
 *     (default: none).
 * @param mode {integer}
 *     Encryption mode. One of BLOCK_ENCRYPTION_SCHEME (default: AES_GCM_12_16).
 * @return {MegaPromise}
 *     A promise that is resolved when the original asynch code is settled.
 *     Can be used to use promises instead of callbacks for asynchronous
 *     dependencies.
 */
function setUserAttribute(attribute, value, pub, nonHistoric, callback, ctx,
                          mode) {
    var logger = MegaLogger.getLogger('account');
    var myCtx = ctx || {};

<<<<<<< HEAD
    var saved_value = value;
=======
    var savedValue = value;
>>>>>>> b91e5c25

    // Prepare all data needed for the call on the Mega API.
    if (mode === undefined) {
        mode = tlvstore.BLOCK_ENCRYPTION_SCHEME.AES_GCM_12_16;
    }
    if (nonHistoric === true || nonHistoric === 1) {
        attribute = '!' + attribute;
    }
    if (pub === true || pub === undefined) {
        attribute = '+' + attribute;
    }
    else {
        attribute = '*' + attribute;
        // The value should be a key/value property container. Let's encode and
        // encrypt it.
<<<<<<< HEAD
        saved_value = base64urlencode(tlvstore.blockEncrypt(
=======
        savedValue = base64urlencode(tlvstore.blockEncrypt(
>>>>>>> b91e5c25
            tlvstore.containerToTlvRecords(value), u_k, mode));
    }

    // Make the promise to execute the API code.
    var thePromise = new MegaPromise();

    var cacheKey = u_handle + "_" + attribute;

<<<<<<< HEAD
    AttribCache.removeItem(cacheKey); // clear when the value is being sent to the API server, during that period
                                      // the value should be retrieved from the server, because of potential
                                      // race conditions

    function settleFunction(res) {
        if (typeof res !== 'number') {
            AttribCache.setItem(cacheKey, value);
=======
    // clear when the value is being sent to the API server, during that period
    // the value should be retrieved from the server, because of potential
    // race conditions
    attribCache.removeItem(cacheKey);

    function settleFunction(res) {
        if (typeof res !== 'number') {
            attribCache.setItem(cacheKey, value);
>>>>>>> b91e5c25
            
            logger.info('Setting user attribute "'
                        + attribute + '", result: ' + res);
            thePromise.resolve(res);
        }
        else {
            logger.warn('Error setting user attribute "'
                        + attribute + '", result: ' + res + '!');
            thePromise.reject(res);
        }

        // Finish off if we have a callback.
        if (callback) {
            callback(res, myCtx);
        }
    }

    // Assemble context for this async API request.
    myCtx.ua = attribute;
    myCtx.callback = settleFunction;

    // Fire it off.
    var apiCall = {'a': 'up'};
<<<<<<< HEAD
    apiCall[attribute] = saved_value;
=======
    apiCall[attribute] = savedValue;
>>>>>>> b91e5c25
    api_req(apiCall, myCtx);

    return thePromise;
}

function isNonActivatedAccount() {
    return (!u_privk && typeof (u_attr.p) !== 'undefined'
            && (u_attr.p >= 1 || u_attr.p <= 4));
}

function isEphemeral() {
    return (u_type === 0);
}


(function(exportScope) {
    var _lastUserInteractionCache = false;
    var _lastUserInteractionCacheIsLoading = false;

    /**
     * Compare and return `true` if:
     * - `a` is > `b`
     *
     * @param a
     * @param b
     * @private
     */
    var _compareLastInteractionStamp = function (a, b) {
        var timestampA = parseInt(a.split(":")[1], 10);
        var timestampB = parseInt(b.split(":")[1], 10);

        return timestampA > timestampB;
    };


    var _lastInteractionFlushThrottleTimer = null;
    /**
     * Used internally to throttle the updates to the API
     * @private
     */
    var _flushLastInteractionData = function () {
        assert(u_handle, "missing u_handle, can't proceed");

        if (_lastInteractionFlushThrottleTimer) {
            clearTimeout(_lastInteractionFlushThrottleTimer);
        }
        _lastInteractionFlushThrottleTimer = setTimeout(function () {
            setUserAttribute(
                "lstint",
                _lastUserInteractionCache,
                false,
                true
            );
        }, 250);
    };

    /**
     * Set the last interaction for a contact
     *
     * @param u_h {String} user handle
     * @param v {String} "$typeOfInteraction:$unixTimestamp" (see getLastInteractionWith for the types of int...)
     * @returns {Deferred}
     */
    var setLastInteractionWith = function (u_h, v) {
        assert(u_handle, "missing u_handle, can't proceed");
        assert(u_h, "missing argument u_h, can't proceed");

        var isDone = false;
        var $promise = createTimeoutPromise(
            function () {
                return isDone === true;
            },
            500,
            10000
        );

        $promise.always(function () {
            isDone = true;
        });


        getLastInteractionWith(u_h)
            .done(function (timestamp) {
                if (_compareLastInteractionStamp(v, timestamp) === false) {
                    // older timestamp found in `v`, resolve the promise with the latest timestamp
                    $promise.resolve(v);
                    $promise.verify();
                }
                else {
                    _lastUserInteractionCache[u_h] = v;

                    _flushLastInteractionData();

                    $promise.resolve(_lastUserInteractionCache[u_h]);

                    M.u[u_h].ts = parseInt(v.split(":")[1], 10);

                    $promise.verify();
                }
            })
            .fail(function (res) {
                if (res === false || res === -9) {
                    if (res === -9 && _lastUserInteractionCache === false) {
                        _lastUserInteractionCache = {};
                    }
                    _lastUserInteractionCache[u_h] = v;

                    _flushLastInteractionData();

                    $promise.resolve(_lastUserInteractionCache[u_h]);

                    M.u[u_h].ts = parseInt(v.split(":")[1], 10);

                    $promise.verify();
                }
                else {
                    $promise.reject(res);
                    console.error("setLastInteraction failed, err: ", res);
                    $promise.verify();
                }
            });

        return $promise;

    };

    /**
     * Returns a promise which will be resolved with a string, formatted like this "$typeOfInteraction:$timestamp"
     * Where $typeOfInteraction can be:
     *  - 0 - cloud drive/sharing
     *  - 1 - chat
     *
     * @param u_h
     * @returns {MegaPromise}
     */
    var getLastInteractionWith = function (u_h) {
        assert(u_handle, "missing u_handle, can't proceed");
        assert(u_h, "missing argument u_h, can't proceed");


        var _renderLastInteractionDone = function (r) {

            r = r.split(":");

            var $elem = $('.li_' + u_h);

            $elem
                .removeClass('never')
                .removeClass('cloud-drive')
                .removeClass('conversations')
                .removeClass('unread-conversations');

            var ts = parseInt(r[1], 10);

            if (M.u[u_h]) {
                M.u[u_h].ts = ts;
            }

            if (r[0] === "0") {
                $elem.addClass('cloud-drive');
            }
            else if (r[0] === "1" && typeof(megaChat) !== 'undefined') {
                var room = megaChat.getPrivateRoom(u_h);
                if (room && megaChat && megaChat.plugins && megaChat.plugins.chatNotifications) {
                    if (megaChat.plugins.chatNotifications.notifications.getCounterGroup(room.roomJid) > 0) {
                        $elem.addClass('unread-conversations');
                    }
                    else {
                        $elem.addClass('conversations');
                    }
                }
                else {
                    $elem.addClass('conversations');
                }
            }
            else {
                $elem.addClass('never');
            }
            $elem.text(
                time2last(ts)
            );

            if ($.sortTreePanel && $.sortTreePanel.contacts.by === 'last-interaction') {
                // we need to resort
                M.contacts();
            }
        };

        var _renderLastInteractionFail = function (r) {
            var $elem = $('.li_' + u_h);

            $elem
                .removeClass('never')
                .removeClass('cloud-drive')
                .removeClass('conversations')
                .removeClass('unread-conversations');


            $elem.addClass('never');
        };

        var $promise = new MegaPromise();

        $promise
            .done(_renderLastInteractionDone)
            .fail(_renderLastInteractionFail);

        if (_lastUserInteractionCache === false) {
            // load and retry logic

            // loading is already in progress?
            if (_lastUserInteractionCacheIsLoading === false) {
                _lastUserInteractionCacheIsLoading = getUserAttribute(
                    u_handle,
                    'lstint',
                    false,
                    true
                )
                    .done(function (res) {
                        if (typeof(res) !== 'number') {
                            _lastUserInteractionCache = res;
                            Object.keys(res).forEach(function(k) {
                                // prefill in-memory M.u[...] cache!
                                getLastInteractionWith(k);
                            });

                            // recurse, and return the data from the mem cache
                            $promise.linkDoneAndFailTo(
                                getLastInteractionWith(u_h)
                            );
                        }
                        else {
                            $promise.reject(false);
                            console.error("Failed to retrieve last interaction cache from attrib, response: ", err);
                        }
                    })
                    .always(function () {
                        _lastUserInteractionCacheIsLoading = false;
                    });

                $promise.linkFailTo(_lastUserInteractionCacheIsLoading);
            }
            else {
                _lastUserInteractionCacheIsLoading
                    .done(function () {
                        $promise.linkDoneAndFailTo(
                            getLastInteractionWith(u_h)
                        );
                    });
                $promise.linkFailTo(_lastUserInteractionCacheIsLoading);
            }
        }
        else if (!_lastUserInteractionCache[u_h]) {
            $promise.reject(false);
        }
        else if (_lastUserInteractionCache[u_h]) {
            if (megaChat) {
                var chatRoom = megaChat.getPrivateRoom(u_h);

                if (chatRoom) {
                    var newActivity = parseInt(_lastUserInteractionCache[u_h].split(":")[1], 10);
                    if (newActivity > chatRoom.lastActivity) {
                        chatRoom.lastActivity = newActivity;
                    }
                }
            }
            $promise.resolve(_lastUserInteractionCache[u_h]);
        }
        else {
            throw new Error("This should not happen.");
        }

        return $promise;
    };
    exportScope.setLastInteractionWith = setLastInteractionWith;
    exportScope.getLastInteractionWith = getLastInteractionWith;
})(window);<|MERGE_RESOLUTION|>--- conflicted
+++ resolved
@@ -560,12 +560,8 @@
     return meta;
 }
 
-<<<<<<< HEAD
-var AttribCache = new IndexedDBKVStorage('attrib');
-=======
 var attribCache = new IndexedDBKVStorage('attrib');
 
->>>>>>> b91e5c25
 
 /**
  * Retrieves a user attribute.
@@ -650,11 +646,7 @@
 
         // Another conditional, the result value may have been changed.
         if (typeof res !== 'number') {
-<<<<<<< HEAD
-            AttribCache.setItem(cacheKey, res);
-=======
             attribCache.setItem(cacheKey, JSON.stringify(res));
->>>>>>> b91e5c25
 
             thePromise.resolve(res);
             var loggerValueOutput = pub ? JSON.stringify(res) : '-- hidden --';
@@ -681,16 +673,6 @@
     myCtx.callback = settleFunction;
 
     // check the cache first!
-<<<<<<< HEAD
-    AttribCache.getItem(cacheKey)
-        .done(function(v) {
-            thePromise.resolve(v);
-            if (callback) {
-                callback(v, myCtx);
-            }
-        })
-        .fail(function() {
-=======
     attribCache.getItem(cacheKey)
         .done(function __attribCacheGetDone(v) {
 
@@ -708,7 +690,6 @@
             }
         })
         .fail(function __attribCacheGetFail() {
->>>>>>> b91e5c25
             // Fire it off.
             api_req({'a': 'uga', 'u': userhandle, 'ua': attribute}, myCtx);
         });
@@ -750,11 +731,7 @@
     var logger = MegaLogger.getLogger('account');
     var myCtx = ctx || {};
 
-<<<<<<< HEAD
-    var saved_value = value;
-=======
     var savedValue = value;
->>>>>>> b91e5c25
 
     // Prepare all data needed for the call on the Mega API.
     if (mode === undefined) {
@@ -770,11 +747,7 @@
         attribute = '*' + attribute;
         // The value should be a key/value property container. Let's encode and
         // encrypt it.
-<<<<<<< HEAD
-        saved_value = base64urlencode(tlvstore.blockEncrypt(
-=======
         savedValue = base64urlencode(tlvstore.blockEncrypt(
->>>>>>> b91e5c25
             tlvstore.containerToTlvRecords(value), u_k, mode));
     }
 
@@ -783,15 +756,6 @@
 
     var cacheKey = u_handle + "_" + attribute;
 
-<<<<<<< HEAD
-    AttribCache.removeItem(cacheKey); // clear when the value is being sent to the API server, during that period
-                                      // the value should be retrieved from the server, because of potential
-                                      // race conditions
-
-    function settleFunction(res) {
-        if (typeof res !== 'number') {
-            AttribCache.setItem(cacheKey, value);
-=======
     // clear when the value is being sent to the API server, during that period
     // the value should be retrieved from the server, because of potential
     // race conditions
@@ -800,9 +764,8 @@
     function settleFunction(res) {
         if (typeof res !== 'number') {
             attribCache.setItem(cacheKey, value);
->>>>>>> b91e5c25
-            
-            logger.info('Setting user attribute "'
+
+            console.log('Setting user attribute "'
                         + attribute + '", result: ' + res);
             thePromise.resolve(res);
         }
@@ -824,11 +787,7 @@
 
     // Fire it off.
     var apiCall = {'a': 'up'};
-<<<<<<< HEAD
-    apiCall[attribute] = saved_value;
-=======
     apiCall[attribute] = savedValue;
->>>>>>> b91e5c25
     api_req(apiCall, myCtx);
 
     return thePromise;
