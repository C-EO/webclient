--- conflicted
+++ resolved
@@ -789,15 +789,9 @@
 
     function settleFunction(res) {
         if (typeof res !== 'number') {
-<<<<<<< HEAD
-            attribCache.setItem(cacheKey, value);
-
-            console.log('Setting user attribute "'
-=======
             attribCache.setItem(cacheKey, [value, 0]);
             
             logger.info('Setting user attribute "'
->>>>>>> 1bf8e938
                         + attribute + '", result: ' + res);
             thePromise.resolve(res);
         }
