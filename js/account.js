// global variables holding the user's identity
var u_handle; // user handle
var u_k; // master key
var u_k_aes; // master key AES engine
var u_p; // prepared password
var u_attr; // attributes
var u_privk; // private key

// log in
// returns user type if successful, false if not
// valid user types are: 0 - anonymous, 1 - email set, 2 - confirmed, but no RSA, 3 - complete
function u_login(ctx, email, password, uh, permanent) {
    ctx.result = u_login2;
    ctx.permanent = permanent;

    api_getsid(ctx, email, prepare_key_pw(password), uh);
}

function u_login2(ctx, ks) {
    if (ks !== false) {
        localStorage.wasloggedin = true;
        u_logout();
        u_storage = init_storage(ctx.permanent ? localStorage : sessionStorage);
        u_storage.k = JSON.stringify(ks[0]);
        u_storage.sid = ks[1];
        watchdog.notify('login', ks[1]);
        if (ks[2]) {
            u_storage.privk = base64urlencode(crypto_encodeprivkey(ks[2]));
        }
        u_checklogin(ctx, false);
    }
    else {
        ctx.checkloginresult(ctx, false);
    }
}

// if no valid session present, return false if force == false, otherwise create anonymous account and return 0 if successful or false if error;
// if valid session present, return user type
function u_checklogin(ctx, force, passwordkey, invitecode, invitename, uh) {
    if ((u_sid = u_storage.sid)) {
        api_setsid(u_sid);
        u_checklogin3(ctx);
    }
    else {
        if (!force) {
            ctx.checkloginresult(ctx, false);
        }
        else {
            u_logout();

            api_create_u_k();

            ctx.createanonuserresult = u_checklogin2;

            createanonuser(ctx, passwordkey, invitecode, invitename, uh);
        }
    }
}

function u_checklogin2(ctx, u) {
    if (u === false) {
        ctx.checkloginresult(ctx, false);
    }
    else {
        ctx.result = u_checklogin2a;
        api_getsid(ctx, u, ctx.passwordkey);
    }
}

function u_checklogin2a(ctx, ks) {
    if (ks === false) {
        ctx.checkloginresult(ctx, false);
    }
    else {
        u_k = ks[0];
        u_sid = ks[1];
        api_setsid(u_sid);
        u_storage.k = JSON.stringify(u_k);
        u_storage.sid = u_sid;
        u_checklogin3(ctx);
    }
}

function u_checklogin3(ctx) {
    ctx.callback = u_checklogin3a;
    api_getuser(ctx);
}

function u_checklogin3a(res, ctx) {
    var r = false;

    if (typeof res !== 'object') {
        u_logout();
        r = res;
    }
    else {
        u_attr = res;
        var exclude = ['c', 'email', 'k', 'name', 'p', 'privk', 'pubk', 's', 'ts', 'u', 'currk', 'flags'];

        for (var n in u_attr) {
            if (exclude.indexOf(n) == -1) {
                try {
                    u_attr[n] = from8(base64urldecode(u_attr[n]));
                } catch (e) {
                    u_attr[n] = base64urldecode(u_attr[n]);
                }
            }
        }

        u_storage.attr = JSON.stringify(u_attr);
        u_storage.handle = u_handle = u_attr.u;

        init_storage(u_storage);

        if (u_storage.k) {
            try {
                u_k = JSON.parse(u_storage.k);
            }
            catch(e) {
                console.error('Error parsing key', e);
            }
        }

        // If 'mcs' Mega Chat Status flag is 0 then MegaChat is off, otherwise if flag is 1 MegaChat is on
        if ((typeof u_attr.flags !== 'undefined') && (typeof u_attr.flags.mcs !== 'undefined')) {
            localStorage.chatDisabled = (u_attr.flags.mcs === 0) ? '1' : '0';
        }

        if (u_k) {
            u_k_aes = new sjcl.cipher.aes(u_k);
        }

        try {
            if (u_attr.privk) {
                u_privk = crypto_decodeprivkey(a32_to_str(decrypt_key(u_k_aes, base64_to_a32(u_attr.privk))));
            }
        }
        catch (e) {
            console.error('Error decoding private RSA key', e);
        }

        if (!u_attr.email) {
            r = 0;      // Ephemeral account
        }
        else if (!u_attr.c) {
            r = 1;      // Haven't confirmed email yet
        }
        else if (!u_attr.privk) {
            r = 2;      // Don't have a private key yet (maybe they quit before key generation completed)
        }
        else {
            r = 3;      // Fully registered
        }

        if (r == 3) {
            // Load/initialise the authentication system.
            authring.initAuthenticationSystem();
            return mBroadcaster.crossTab.initialize(function() {
                ctx.checkloginresult(ctx, r);
            });
        }
    }
    ctx.checkloginresult(ctx, r);
}

// erase all local user/session information
function u_logout(logout) {
    var a = [localStorage, sessionStorage];
    for (var i = 2; i--;) {
        a[i].removeItem('sid');
        a[i].removeItem('k');
        a[i].removeItem('p');
        a[i].removeItem('handle');
        a[i].removeItem('attr');
        a[i].removeItem('privk');
        a[i].removeItem('keyring');
        a[i].removeItem('puEd255');
        a[i].removeItem('puCu255');
        a[i].removeItem('randseed');
    }

    if (logout) {
        if (!megaChatIsDisabled) {

            localStorage.removeItem("audioVideoScreenSize");

            if (megaChatIsReady) {
                megaChat.destroy( /* isLogout: */ true).always(function () {
                    window.megaChat = new Chat();
                    localStorage.removeItem("megaChatPresence");
                    localStorage.removeItem("megaChatPresenceMtime");
                });

                localStorage.removeItem("megaChatPresence");
                localStorage.removeItem("megaChatPresenceMtime");
            }
        }

        localStorage.removeItem('signupcode');
        localStorage.removeItem('registeremail');
        localStorage.removeItem('agreedToCopyrightWarning');
        
        if (mDBact) {
            mDBact = false;
            delete localStorage[u_handle + '_mDBactive'];
        }
        if (typeof mDBcls === 'function') {
            mDBcls(); // resets mDBloaded
        }
        fminitialized = false;
        if (logout !== -0xDEADF) {
            watchdog.notify('logout');
        }
        mBroadcaster.crossTab.leave();
        u_sid = u_handle = u_k = u_attr = u_privk = u_k_aes = undefined;
        notify.notifications = [];
        api_setsid(false);
        u_sharekeys = {};
        u_nodekeys = {};
        u_type = false;
        loggedout = true;
        $('#fmholder').html('');
        $('#fmholder').attr('class', 'fmholder');
        M = new MegaData();
        $.hideContextMenu = function () {};
        api_reset();
        if (waitxhr) {
            waitxhr.abort();
            waitxhr = undefined;
        }
    }
}

// true if user was ever logged in with a non-anonymous account
function u_wasloggedin() {
    return localStorage.wasloggedin;
}

// set user's RSA key
function u_setrsa(rsakey) {
    var $promise = new MegaPromise();

    var ctx = {
        callback: function (res, ctx) {
            if (window.d) {
                console.log("RSA key put result=" + res);
            }

            u_privk = rsakey;
            u_attr.privk = u_storage.privk = base64urlencode(crypto_encodeprivkey(rsakey));
            u_attr.pubk = u_storage.pubk = base64urlencode(crypto_encodepubkey(rsakey));

            // Update u_attr and store user data on account activation
            u_checklogin({
                checkloginresult: function(ctx, r) {
                    u_type = r;
                    if (ASSERT(u_type === 3, 'Invalid activation procedure.')) {
                        var user = {
                            u: u_attr.u,
                            c: u_attr.c,
                            m: u_attr.email,
                        };
                        process_u([user]);

                        if (d) console.log('Account activation succeeded', user);
                    }
                    $promise.resolve(rsakey);
                    ui_keycomplete();
                }
            });
        }
    };

    api_req({
        a: 'up',
        privk: a32_to_base64(encrypt_key(u_k_aes,
            str_to_a32(crypto_encodeprivkey(rsakey)))),
        pubk: base64urlencode(crypto_encodepubkey(rsakey))
    }, ctx);

    return $promise;
}

// ensures that a user identity exists, also sets sid
function createanonuser(ctx, passwordkey, invitecode, invitename, uh) {
    ctx.callback = createanonuser2;

    ctx.passwordkey = passwordkey;

    api_createuser(ctx, invitecode, invitename, uh);
}

function createanonuser2(u, ctx) {
    if (u === false || !(localStorage.p = ctx.passwordkey) || !(localStorage.handle = u)) {
        u = false;
    }

    ctx.createanonuserresult(ctx, u);
}

function setpwreq(newpw, ctx) {
    var pw_aes = new sjcl.cipher.aes(prepare_key_pw(newpw));

    api_req({
        a: 'upkm',
        k: a32_to_base64(encrypt_key(pw_aes, u_k)),
        uh: stringhash(u_attr['email'].toLowerCase(), pw_aes)
    }, ctx);
}

function setpwset(confstring, ctx) {
    api_req({
        a: 'up',
        uk: confstring
    }, ctx);
}

/**
 *  checkMyPassword
 *
 *  Check if the password is the user's password without doing
 *  any API call, it tries to decrypt the user's private key.
 *
 *  @return bool
 */
function checkMyPassword(password) {
    var pwaes = new sjcl.cipher.aes(prepare_key_pw(password));

    return decrypt_key(pwaes, base64_to_a32(u_attr.k)).join(",")  === u_k.join(",");
}

function changepw(currentpw, newpw, ctx) {
    var pw_aes = new sjcl.cipher.aes(prepare_key_pw(newpw));

    api_req({
        a: 'up',
        currk: a32_to_base64(encrypt_key(new sjcl.cipher.aes(prepare_key_pw(currentpw)), u_k)),
        k: a32_to_base64(encrypt_key(pw_aes, u_k)),
        uh: stringhash(u_attr['email'].toLowerCase(), pw_aes)
    }, ctx);
}

// an anonymous account must be present - check / create before calling
function sendsignuplink(name, email, password, ctx) {
    var pw_aes = new sjcl.cipher.aes(prepare_key_pw(password));
    var req = {
        a: 'uc',
        c: base64urlencode(a32_to_str(encrypt_key(pw_aes, u_k))
            + a32_to_str(encrypt_key(pw_aes, [rand(0x100000000), 0, 0, rand(0x100000000)]))),
        n: base64urlencode(to8(name)),
        m: base64urlencode(email)
    };

    api_req(req, ctx);
}

function verifysignupcode(code, ctx) {
    var req = {
        a: 'ud',
        c: code
    };

    ctx.callback = verifysignupcode2;

    api_req(req, ctx);
}

var u_signupenck;
var u_signuppwcheck;

function verifysignupcode2(res, ctx) {
    if (typeof res == 'object') {
        u_signupenck = base64_to_a32(res[3]);
        u_signuppwcheck = base64_to_a32(res[4]);

        ctx.signupcodeok(base64urldecode(res[0]), base64urldecode(res[1]));
    }
    else {
        ctx.signupcodebad(res);
    }
}

function checksignuppw(password) {
    var pw_aes = new sjcl.cipher.aes(prepare_key_pw(password));
    var t = decrypt_key(pw_aes, u_signuppwcheck);

    if (t[1] || t[2]) {
        return false;
    }

    u_k = decrypt_key(pw_aes, u_signupenck);

    return true;
}

function checkquota(ctx) {
    var req = {
        a: 'uq',
        xfer: 1
    };

    api_req(req, ctx);
}

function processquota1(res, ctx) {
    if (typeof res === 'object') {
        if (res.tah) {
            var i;
            var tt = 0;
            var tft = 0;
            var tfh = -1;

            for (i = 0; i < res.tah.length; i++) {
                tt += res.tah[i];

                if (tfh < 0) {
                    tft += res.tah[i];

                    if (tft > 1048576) {
                        tfh = i;
                    }
                }
            }

            ctx.processquotaresult(ctx, [tt, tft, (6 - tfh) * 3600 - res.bt, res.tar, res.tal]);
        }
        else {
            ctx.processquotaresult(ctx, false);
        }
    }
}

/**
 * Helper method that will generate a 1 or 2 letter short contact name
 *
 * @param s
 * @param shortFormat
 * @returns {string}
 * @private
 */
function _generateReadableContactNameFromStr(s, shortFormat) {
    if (!s) {
        return "NA";
    }

    if (shortFormat) {
        var ss = s.split("@")[0];
        if (ss.length == 2) {
            return ss.toUpperCase();
        }
        else {
            return s.substr(0, 1).toUpperCase();
        }
    }
    else {
        s = s.split(/[^a-z]/ig);
        s = s[0].substr(0, 1) + (s.length > 1 ? "" + s[1].substr(0, 1) : "");
        return s.toUpperCase();
    }
}

/**
 * Use this when rendering contact's name. Will try to find the contact and render his name (or email, if name is not
 * available) and as a last fallback option, if the contact is not found will render the user_hash (which is not
 * really helpful, but a way to debug)
 *
 * @param user_hash
 * @returns {String}
 */
function generateContactName(user_hash) {
    var contact = M.u[user_hash];
    if (!contact) {
        console.error('contact not found');
    }

    var name;

    if (contact && contact.name) {
        name = contact.name;
    }
    else if (contact && contact.m) {
        name = contact.m;
    }
    else {
        name = user_hash;
    }

    return name;
}

/**
 * Generates meta data required for rendering avatars
 *
 * @param user_hash
 * @returns {*|jQuery|HTMLElement}
 */
function generateAvatarMeta(user_hash) {
    var meta = {};

    var contact = M.u[user_hash];
    if (!contact) {
        console.error('contact not found');
        contact = {}; // dummy obj.
    }

    var fullName = generateContactName(user_hash);

    var shortName = fullName.substr(0, 1).toUpperCase();
    var avatar = avatars[contact.u];

    var color = 1;

    if (contact.shortName && contact.displayColor) { // really simple in-memory cache
        shortName = contact.shortName;
        color = contact.displayColor;
    }
	else {
        M.u.forEach(function(k, v) {
            var c = M.u[v];
            var n = generateContactName(v);

            if (!n || !c) {
                return; // skip, contact not found
            }

            var dn;
            if (shortName.length == 1) {
                dn = _generateReadableContactNameFromStr(n, true);
            }
            else {
                dn = _generateReadableContactNameFromStr(n, false);
            }

            if (c.u == contact.u) {
                color = k % 10;
            }
            else if (dn == shortName) { // duplicate name, if name != my current name
                shortName = _generateReadableContactNameFromStr(fullName, false);
            }
        });

        contact.shortName = shortName;
        contact.displayColor = color;
    }

    meta.color = color;
    meta.shortName = shortName;
    meta.fullName = fullName;

    if (avatar) {
        meta.avatarUrl = avatar.url;
    }
    return meta;
}

var AttribCache = new IndexedDBKVStorage('attrib');

/**
 * Retrieves a user attribute.
 *
 * @param userhandle {string}
 *     Mega's internal user handle.
 * @param attribute {string}
 *     Name of the attribute.
 * @param pub {bool}
 *     True for public attributes (default: true).
 * @param nonHistoric {bool}
 *     True for non-historic attributes (default: false).  Non-historic
 *     attributes will overwrite the value, and not retain previous
 *     values on the API server.
 * @param callback {function}
 *     Callback function to call upon completion (default: none).
 * @param ctx {object}
 *     Context, in case higher hierarchies need to inject a context
 *     (default: none).
 * @return {MegaPromise}
 *     A promise that is resolved when the original asynch code is settled.
 *     Can be used to use promises instead of callbacks for asynchronous
 *     dependencies.
 */
function getUserAttribute(userhandle, attribute, pub, nonHistoric,
                          callback, ctx) {
    assertUserHandle(userhandle);
    var logger = MegaLogger.getLogger('account');
    var myCtx = ctx || {};

    // Assemble property name on Mega API.
    var attributePrefix = '';
    if (pub === true || pub === undefined) {
        attributePrefix = '+';
    }
    else {
        attributePrefix = '*';
    }
    if (nonHistoric === true || nonHistoric === 1) {
        attributePrefix += '!';
    }
    attribute = attributePrefix + attribute;

    // Make the promise to execute the API code.
    var thePromise = new MegaPromise();

    var cacheKey = userhandle + "_" + attribute;

    function settleFunction(res) {
        if (typeof res !== 'number') {
            // Decrypt if it's a private attribute container.
            if (attribute.charAt(0) === '*') {
                try {
                    var clearContainer = tlvstore.blockDecrypt(base64urldecode(res),
                                                               u_k);
                    res = tlvstore.tlvRecordsToContainer(clearContainer);
                }
                catch (e) {
                    if (e.name === 'SecurityError') {
                        logger.error('Could not decrypt private user attribute '
                                     + attribute + ': ' + e.message);
                        res = EINTERNAL;
                    }
                    else {
                        throw e;
                    }
                }
            }
        }

        // Another conditional, the result value may have been changed.
        if (typeof res !== 'number') {
            AttribCache.setItem(cacheKey, res);

            thePromise.resolve(res);
            logger.info('Attribute "' + attribute + '" for user "'
                        + userhandle + '" is ' + JSON.stringify(res) + '.');
        }
        else {
            // Got back an error (a number).
            thePromise.reject(res);
            logger.warn('Warning, attribute "' + attribute
                        + '" for user "' + userhandle
                        + '" could not be retrieved: ' + res + '!');
        }

        // Finish off if we have a callback.
        if (callback) {
            callback(res, myCtx);
        }
    }

    // Assemble context for this async API request.
    myCtx.u = userhandle;
    myCtx.ua = attribute;
    myCtx.callback = settleFunction;

    // check the cache first!
    AttribCache.getItem(cacheKey)
        .done(function(v) {
            thePromise.resolve(v);
            if (callback) {
                callback(v, myCtx);
            }
        })
        .fail(function() {
            // Fire it off.
            api_req({'a': 'uga', 'u': userhandle, 'ua': attribute}, myCtx);
        });


    return thePromise;
}

/**
 * Stores a user attribute for oneself.
 *
 * @param attribute {string}
 *     Name of the attribute.
 * @param value {object}
 *     Value of the user attribute. Public properties are of type {string},
 *     private ones have to be an object with key/value pairs.
 * @param pub {bool}
 *     True for public attributes (default: true).
 * @param nonHistoric {bool}
 *     True for non-historic attributes (default: false).  Non-historic
 *     attributes will overwrite the value, and not retain previous
 *     values on the API server.
 * @param callback {function}
 *     Callback function to call upon completion (default: none). This callback
 *     function expects two parameters: the attribute `name`, and its `value`.
 *     In case of an error, the `value` will be undefined.
 * @param ctx {object}
 *     Context, in case higher hierarchies need to inject a context
 *     (default: none).
 * @param mode {integer}
 *     Encryption mode. One of BLOCK_ENCRYPTION_SCHEME (default: AES_CCM_12_16).
 * @return {MegaPromise}
 *     A promise that is resolved when the original asynch code is settled.
 *     Can be used to use promises instead of callbacks for asynchronous
 *     dependencies.
 */
function setUserAttribute(attribute, value, pub, nonHistoric, callback, ctx,
                          mode) {
    var logger = MegaLogger.getLogger('account');
    var myCtx = ctx || {};

    var saved_value = value;

    // Prepare all data needed for the call on the Mega API.
    if (mode === undefined) {
        mode = tlvstore.BLOCK_ENCRYPTION_SCHEME.AES_GCM_12_16;
    }
    if (nonHistoric === true || nonHistoric === 1) {
        attribute = '!' + attribute;
    }
    if (pub === true || pub === undefined) {
        attribute = '+' + attribute;
    }
    else {
        attribute = '*' + attribute;
        // The value should be a key/value property container. Let's encode and
        // encrypt it.
        saved_value = base64urlencode(tlvstore.blockEncrypt(
            tlvstore.containerToTlvRecords(value), u_k, mode));
    }

    // Make the promise to execute the API code.
    var thePromise = new MegaPromise();

    var cacheKey = u_handle + "_" + attribute;

    AttribCache.removeItem(cacheKey); // clear when the value is being sent to the API server, during that period
                                      // the value should be retrieved from the server, because of potential
                                      // race conditions

    function settleFunction(res) {
        if (typeof res !== 'number') {
<<<<<<< HEAD
            logger.info('Setting user attribute "'
=======
            AttribCache.setItem(cacheKey, value);

            console.log('Setting user attribute "'
>>>>>>> a1e16b3f
                        + attribute + '", result: ' + res);
            thePromise.resolve(res);
        }
        else {
            logger.warn('Error setting user attribute "'
                        + attribute + '", result: ' + res + '!');
            thePromise.reject(res);
        }

        // Finish off if we have a callback.
        if (callback) {
            callback(res, myCtx);
        }
    }

    // Assemble context for this async API request.
    myCtx.ua = attribute;
    myCtx.callback = settleFunction;

    // Fire it off.
    var apiCall = {'a': 'up'};
    apiCall[attribute] = saved_value;
    api_req(apiCall, myCtx);

    return thePromise;
}

function isNonActivatedAccount() {
    return (!u_privk && typeof (u_attr.p) !== 'undefined'
            && (u_attr.p >= 1 || u_attr.p <= 4));
}

function isEphemeral() {
    return (u_type === 0);
}


(function(exportScope) {
    var _lastUserInteractionCache = false;
    var _lastUserInteractionCacheIsLoading = false;

    /**
     * Compare and return `true` if:
     * - `a` is > `b`
     *
     * @param a
     * @param b
     * @private
     */
    var _compareLastInteractionStamp = function (a, b) {
        var timestampA = parseInt(a.split(":")[1], 10);
        var timestampB = parseInt(b.split(":")[1], 10);

        return timestampA > timestampB;
    };


    var _lastInteractionFlushThrottleTimer = null;
    /**
     * Used internally to throttle the updates to the API
     * @private
     */
    var _flushLastInteractionData = function () {
        assert(u_handle, "missing u_handle, can't proceed");

        if (_lastInteractionFlushThrottleTimer) {
            clearTimeout(_lastInteractionFlushThrottleTimer);
        }
        _lastInteractionFlushThrottleTimer = setTimeout(function () {
            setUserAttribute(
                "lstint",
                _lastUserInteractionCache,
                false,
                true
            );
        }, 250);
    };

    /**
     * Set the last interaction for a contact
     *
     * @param u_h {String} user handle
     * @param v {String} "$typeOfInteraction:$unixTimestamp" (see getLastInteractionWith for the types of int...)
     * @returns {Deferred}
     */
    var setLastInteractionWith = function (u_h, v) {
        assert(u_handle, "missing u_handle, can't proceed");
        assert(u_h, "missing argument u_h, can't proceed");

        var isDone = false;
        var $promise = createTimeoutPromise(
            function () {
                return isDone === true;
            },
            500,
            10000
        );

        $promise.always(function () {
            isDone = true;
        });


        getLastInteractionWith(u_h)
            .done(function (timestamp) {
                if (_compareLastInteractionStamp(v, timestamp) === false) {
                    // older timestamp found in `v`, resolve the promise with the latest timestamp
                    $promise.resolve(v);
                    $promise.verify();
                }
                else {
                    _lastUserInteractionCache[u_h] = v;

                    _flushLastInteractionData();

                    $promise.resolve(_lastUserInteractionCache[u_h]);
                    $promise.verify();
                }
            })
            .fail(function (res) {
                if (res === false || res === -9) {
                    if (res === -9 && _lastUserInteractionCache === false) {
                        _lastUserInteractionCache = {};
                    }
                    _lastUserInteractionCache[u_h] = v;

                    _flushLastInteractionData();

                    $promise.resolve(_lastUserInteractionCache[u_h]);
                    $promise.verify();
                }
                else {
                    $promise.reject(res);
                    console.error("setLastInteraction failed, err: ", res);
                    $promise.verify();
                }
            });

        return $promise;

    };

    /**
     * Returns a promise which will be resolved with a string, formatted like this "$typeOfInteraction:$timestamp"
     * Where $typeOfInteraction can be:
     *  - 0 - cloud drive/sharing
     *  - 1 - chat
     *
     * @param u_h
     * @returns {MegaPromise}
     */
    var getLastInteractionWith = function (u_h) {
        assert(u_handle, "missing u_handle, can't proceed");
        assert(u_h, "missing argument u_h, can't proceed");


        var _renderLastInteractionDone = function (r) {

            r = r.split(":");

            var $elem = $('.li_' + u_h);

            $elem
                .removeClass('never')
                .removeClass('cloud-drive')
                .removeClass('conversations')
                .removeClass('unread-conversations');

            var ts = parseInt(r[1], 10);

            if (M.u[u_h]) {
                M.u[u_h].ts = ts;
            }

            if (r[0] === "0") {
                $elem.addClass('cloud-drive');
            }
            else if (r[0] === "1" && typeof(megaChat) !== 'undefined') {
                M.u[u_h].lastChatActivity = ts;
                var room = megaChat.getPrivateRoom(u_h);
                if (room && megaChat && megaChat.plugins && megaChat.plugins.chatNotifications) {
                    if (megaChat.plugins.chatNotifications.notifications.getCounterGroup(room.roomJid) > 0) {
                        $elem.addClass('unread-conversations');
                    }
                    else {
                        $elem.addClass('conversations');
                    }
                }
                else {
                    $elem.addClass('conversations');
                }
            }
            else {
                $elem.addClass('never');
            }
            $elem.text(
                time2last(ts)
            );

            if ($.sortTreePanel && $.sortTreePanel.contacts.by === 'last-interaction') {
                M.contacts(); // we need to resort
            }
        };

        var _renderLastInteractionFail = function (r) {
            var $elem = $('.li_' + u_h);

            $elem
                .removeClass('never')
                .removeClass('cloud-drive')
                .removeClass('conversations')
                .removeClass('unread-conversations');


            $elem.addClass('never');
        };

        var $promise = new MegaPromise();

        $promise
            .done(_renderLastInteractionDone)
            .fail(_renderLastInteractionFail);

        if (_lastUserInteractionCache === false) {
            // load and retry logic

            // loading is already in progress?
            if (_lastUserInteractionCacheIsLoading === false) {
                _lastUserInteractionCacheIsLoading = getUserAttribute(
                    u_handle,
                    'lstint',
                    false,
                    true
                )
                    .done(function (res) {
                        if (typeof(res) !== 'number') {
                            _lastUserInteractionCache = res;
                            // recurse, and return the data from the mem cache
                            $promise.linkDoneAndFailTo(
                                getLastInteractionWith(u_h)
                            );
                        }
                        else {
                            $promise.reject(false);
                            console.error("Failed to retrieve last interaction cache from attrib, response: ", err);
                        }
                    })
                    .always(function () {
                        _lastUserInteractionCacheIsLoading = false;
                    });

                $promise.linkFailTo(_lastUserInteractionCacheIsLoading);
            }
            else {
                _lastUserInteractionCacheIsLoading
                    .done(function () {
                        $promise.linkDoneAndFailTo(
                            getLastInteractionWith(u_h)
                        );
                    });
                $promise.linkFailTo(_lastUserInteractionCacheIsLoading);
            }
        }
        else if (!_lastUserInteractionCache[u_h]) {
            $promise.reject(false);
        }
        else if (_lastUserInteractionCache[u_h]) {
            $promise.resolve(_lastUserInteractionCache[u_h]);
        }
        else {
            throw new Error("This should not happen.");
        }

        return $promise;
    };
    exportScope.setLastInteractionWith = setLastInteractionWith;
    exportScope.getLastInteractionWith = getLastInteractionWith;
})(window);<|MERGE_RESOLUTION|>--- conflicted
+++ resolved
@@ -732,13 +732,9 @@
 
     function settleFunction(res) {
         if (typeof res !== 'number') {
-<<<<<<< HEAD
+            AttribCache.setItem(cacheKey, value);
+            
             logger.info('Setting user attribute "'
-=======
-            AttribCache.setItem(cacheKey, value);
-
-            console.log('Setting user attribute "'
->>>>>>> a1e16b3f
                         + attribute + '", result: ' + res);
             thePromise.resolve(res);
         }
