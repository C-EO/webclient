--- conflicted
+++ resolved
@@ -584,17 +584,7 @@
         return true;
     }
 
-<<<<<<< HEAD
-    // Assemble context for this async API request.
-    myCtx.ua = attribute;
-    myCtx.callback = settleFunction;
-
-    // Fire it off.
-    var apiCall = {'a': 'up'};
-    apiCall[attribute] = value;
-    api_req(apiCall, myCtx);
-
-    return thePromise;
+    return false;
 }
 
 /** Wrapper around getUserAttribute to fetch fmconfig */
@@ -731,19 +721,6 @@
         }
     });
 };
-
-function isNonActivatedAccount() {
-    return (!u_privk && typeof (u_attr.p) !== 'undefined'
-            && (u_attr.p >= 1 || u_attr.p <= 4));
-}
-
-function isEphemeral() {
-    return (u_type === 0);
-=======
-    return false;
->>>>>>> 8dd73126
-}
-
 
 (function(exportScope) {
     var _lastUserInteractionCache = false;
