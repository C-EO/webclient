--- conflicted
+++ resolved
@@ -505,11 +505,7 @@
         contact = {}; // dummy obj.
     }
 
-<<<<<<< HEAD
-    var fullName = mega.utils.fullUsername(user_hash);
-=======
     var fullName = M.getNameByHandle(user_hash);
->>>>>>> 18d016a6
 
     var shortName = fullName.substr(0, 1).toUpperCase();
     var avatar = avatars[contact.u];
@@ -523,11 +519,7 @@
     else {
         M.u.forEach(function(k, v) {
             var c = M.u[v];
-<<<<<<< HEAD
-            var n = mega.utils.fullUsername(v);
-=======
             var n = M.getNameByHandle(v);
->>>>>>> 18d016a6
 
             if (!n || !c) {
                 return; // skip, contact not found
