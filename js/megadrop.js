/**
 * Public upload widget, widget window
 * PUF - Public Upload Folder
 * PUP - Public Upload Page
 */
mega.megadrop = (function() {
    "use strict";

    var ui = {};
    var puf = {};
    var pup = {};
    var settings = {};
    var widgetOpts = {
        msg: '',
        ownerHandle: '',
        pubk: '',
        ownerKey: '',// crypto_decodepubkey(base64urldecode(pubk)),
        pufHandle: '',
        pupHandle: '',
        pageData: {},
        dropList: [],
        fldrList: [],
        req: {
            owner: {
                a: 'uk',
                u: '',
                i: requesti
            }
        },
        ulId: 8000,
        ignoreDb: false,
        initialized: false,
        widgetParams: [
            '"width=750, height=738, resizable=no, status=no, location=no, titlebar=no, toolbar=no", ',
            'true'
        ]
    };

    /**
     * @returns {String} PUP handle
     */
    var pupHandle = function widgetPupHandle() {
        return widgetOpts.pupHandle;
    };

    /**
     * @returns {String} PUF handle
     */
    var pufHandle = function widgetPufHandle() {
        return widgetOpts.pufHandle;
    };

    var dropList = function widgetDropList() {
        return widgetOpts.dropList;
    };

    /**
     * Search for MEGAdrop's in folder tree starting from selected node
     * @param {String} selected Selected folder/s node handle
     * @returns {Array} List of items
     */
    var isDropExist = function isDropExist(selected) {
        var sel = Array.isArray(selected) ? selected.slice(0) : [selected];
        var result = [];

        while (sel.length) {
            var id = sel.shift();
            if (puf.items[id]) {
                result.push(id);
            }
            if (M.tree[id]) {
                sel = sel.concat(Object.keys(M.tree[id]));
            }
        }

        return result;
    };

    /**
     * Show user warning dialog when user's action remove public upload folder (PUF)
     * @param {Object} list MEGAdrop folders id list
     */
    var showRemoveWarning = function showRemoveWarning(list) {
        var promise = new MegaPromise();
        var fldName = list.length > 1
            ? l[17626]
            : l[17403].replace('%1', escapeHTML(M.d[list[0]].name));

        msgDialog(
            'confirmation',
            l[1003],
            fldName,
            false,
            function(e) {
                if (e) {
                    closeDialog();
                    mega.megadrop.pufRemove(list).done(function() {
                        promise.resolve();
                    });
                }
                else {
                    promise.reject();
                }
            }
        );

        return promise;
    };
    
    /**
     * Make sure that user knows that MEGAdrops wiil be cancelled if any
     * full shares or public links are available for target
     * @param {Array} handles Array of nodes id which will be moved
     * @param {Boolean} target Target node
     */
    var preMoveCheck = function preMoveCheck(handles, target) {
        var sel = Array.isArray(handles) ? handles : [handles];
        var count = 0;
        var list = [];
        var promise = new MegaPromise();

        // Is there any MEGAdrop active for given handles?
        // Count for precise dlg message, will loop to the
        // end in case there is not MEGAdrops or if only 1 found
        for (var i = sel.length; i--;) {
            list = list.concat(isDropExist(sel[i]));
        }
        count = list.length;
        if (count) {// MEGAdrop detected in source tree
            shared(target).done(function(res) {
                if (res) {// Full share or pub link found
                    showRemoveWarning(list).done(function() {
                        promise.resolve(sel, target);
                    }).fail(function() {
                        promise.reject();
                    });
                }
                else {
                    var share = new mega.Share({});
                    if (share.isShareExist([target], false, true)) {// Search pending shares .ps
                        showRemoveWarning(list).done(function() {
                            promise.resolve(sel, target);
                        }).fail(function() {
                            promise.reject();
                        });
                    }
                    else {
                        promise.resolve(sel, target);
                    }
                }
            });
        }
        else {// Free to move no MEGAdrop's
            promise.resolve(sel, target);
        }

        return promise;
    };
<<<<<<< HEAD
=======

    var updatePUPUserName = function updatePUPUserName(newName) {
        $.each(mega.megadrop.pufs, function(index) {
            mega.megadrop.pupUpdate(index, 'name', newName);
        });
    };
>>>>>>> 527d0703
    
    /**
     * Public upload folder's (PUF) related methods and properties
     */
    puf = (function() {

        var pufOpts = {
            list: [],
            items: {},
            callbacks: {},      // Functions used for callbacks
            req: {
                create: {       // Create PUF
                    a: 'ul',
                    n: '',      // Folder handle
                    d: 0,       // Create public upload folder
                    i: requesti
                },
                remove: {       // Remove PUF
                    a: 'ul',
                    n: '',      // Folder handle
                    d: 1,       // Delete public upload folder
                    i: requesti
                },
                put: {          // Upload file to PUF
                    a: 'pp',
                    t: '',      // puf handle
                    sm: 1,      // 1 for skip missing, 0 for report errors
                    n: [        // Source file, same as for "a":"p" command
                        {
                            h: '',
                            t: 0,
                            a: '',
                            k: ''// Non-symetric encryption encrypt file with owners RSA pubk
                        }
                    ],
                    i: requesti
                }
            }
        };

        /**
         *
         * @param {String} pufId
         * @param {String} pupId
         * @param {Integer} state
         */
        var onPupAdd = function pufOnPupAdd(pufId, pupId, state)  {
            var obj = pufOpts.items;
            var nodeId = '';
            var folderName = '';

            // Update puf.items with related PUP handle
            for (var key in obj) {
                if (obj.hasOwnProperty(key)) {
                    var elem = obj[key];

                    if (elem.ph === pufId) {
                        nodeId = key;
                        pufOpts.items[key].p = pupId;
                        pufOpts.items[key].s = state;
                        folderName = puf.items[key].fn;
                        if (fmdb && !pfkey) {
                            fmdb.add('puf', { ph: pufId,
                                d: { p: pupId,
                                    h: key,
                                    fn: folderName,
                                    ph: pufId,
                                    s: state
                                }
                            });
                        }
                        break;
                    }
                }
            }

            return nodeId;
        };
        /**
         * Updates variables and indexedDb for PUF
         * @param {Object} puh 'puh' AP
         */
        var add = function pufAdd(puh) {
            if (d) {
                console.log('puf.add');
            }
            var pufId = puh.ph;
            var nodeId = puh.h;
            var folderName = '';
            var state = 2;

            var opPromise = new MegaPromise();

            if (nodeId) {
                if (!pufOpts.items[nodeId]) {
                    pufOpts.items[nodeId] = Object.create(null);
                }

                pufOpts.items[nodeId].h = nodeId;
                pufOpts.items[nodeId].ph = pufId;

                dbfetch.get(nodeId).always(function() {
                    if (M.d[nodeId] && M.d[nodeId].name) {
                        folderName = M.d[nodeId].name;
                    }
                    else {
                        if (d) {
                            console.error('Missing node info M.d ', nodeId);
                        }
                        return opPromise.reject();
                    }
                    pufOpts.items[nodeId].fn = folderName;

                    if (pufId && fmdb && !pfkey) {
                        fmdb.add('puf', { ph: pufId,
                            d: { p : '',
                                h: nodeId,
                                fn: folderName,
                                ph: pufId,
                                s: state
                            }
                        });
                    }
                    opPromise.resolve();
                });
                return opPromise;
            }
            else {
                if (d) {
                    console.error('puf.add nodeHandle is not provided.');
                }
                return opPromise.reject();
            }
        };

        /**
         * Remove variables and related indexedDb
         * @param {Object} puf Action packet
         */
        var _del = function _pufDel(puf) {
            if (d) {
                console.log('puf._del');
            }
            var nodeHandle = puf.h;
            var pufHandle = puf.ph;

            if (fmdb && !pfkey) {
                fmdb.del('puf', pufHandle);
            }

            if (pufOpts.items[nodeHandle]) {
                delete pufOpts.items[nodeHandle];
            }
        };

        /**
         * Handle API action packet PUH
         * @param {Object} ap API AP 'puh'
         */
        var processPUH = function pufProcessPUH(ap) {
            if (d) {
                console.log('puf.processPUH');
            }

            for (var i = ap.length; i--;) {
                var puh = Object.assign({}, ap[i]);
                if (puh.d) {// 'puh' AP delete
                    if (requesti === puh.i) {
                        if (puh.p) {
                            pup.remove(puh.p);
                        }
                        else {// Make sure that PUF is synced
                            _del(puh);
                        }
                    }
                }
                else {
                    add(puh).done(function () {
                        if (requesti === puh.i) {
                            pup.create(puh.h);
                        }
                    });
                }
            }
        };

        /**
         * Update cache from indexedDb on page refresh PUF
         * @param {Array} data Nodes handle
         */
        var processDb = function pufProcessDb(data) {
            var puf;
            var nodeHandle = '';
            if (d) {
                console.log('puf.processDb');
            }

            for (var i in data) {
                if (data.hasOwnProperty(i)) {
                    puf = data[i];
                    nodeHandle = puf.h;

                    if (!pufOpts.items[nodeHandle]) {
                        pufOpts.items[nodeHandle] = {};
                    }

                    pufOpts.items[nodeHandle] = puf;
                }
            }
        };

        /**
         * Create public upload folder (PUF)
         * @param {String} handle Folder handle
         */
        var create = function pufCreate(handle) {
            if (d) {
                console.log('puf.create');
            }
            var req = pufOpts.req.create;

            if (handle) {

                // PUF handle is available and PUP is enabled/active
                if (puf.items[handle] && puf.items[handle].p && puf.items[handle].s !== 1) {
                    ui.widgetDialog(puf.items[handle].p);
                }
                else {// Create new PUF
                    loadingDialog.show();// .hide() is called in ui.widgetDialog() or on res != 0
                    req.n = handle;
                    api_req(req, {
                        callback: function (res) {
                            if (res < 0) {
                                loadingDialog.hide();
                                msgDialog('warninga', l[135], l[47], api_strerror(res));
                                if (d) {
                                    console.error('pufCreate failed ', res);
                                }
                            }
                            else {
                                if (d) {
                                    console.log('Public upload folder handle: ', res);
                                }
                            }
                        }
                    });
                }
            }
            else {
                if (d) {
                    console.warn('Create public upload folder: Folder handle is not provided.', handle);
                }
            }
        };

        /**
         * Removes public upload folder (PUF)
         * @param {Object} list MEGAdrop folders id list
         * @param {Boolean} [quiet] No loading overlay
         * @returns {MegaPromise}
         */
        var remove = function pufRemove(list, quiet) {
            if (d) {
                console.log('puf.remove');
            }

            var len = list.length;
            var masterPromise = new MegaPromise();
            var requestPromises = [];
            var collectedData = [];
            var failedRequests = [];

            var tmpDone = function (response) {
                collectedData.push(response);
            };

            var tmpFail = function (failReason) {
                if (d) {
                    console.warn('puf.remove fail ', api_strerror(failReason));
                }
                failedRequests.push(failReason);
            };

            if (len) {
                if (!quiet) {
                    loadingDialog.show();
                }
                for (var k = len; k--;) {
                    if (!pufOpts.items[list[k]]) {
                        continue;
                    }
                    var req = Object.assign({}, pufOpts.req.remove);
                    req.n = list[k];

                    requestPromises.push(
                        asyncApiReq(req)
                            .done(tmpDone)
                            .fail(tmpFail)
                    );
                }
            }
            else {
                failedRequests.push('puf.remove handle not provided');
            }

            MegaPromise.allDone(requestPromises)
            .always(function () {
                masterPromise.resolve([collectedData, failedRequests]);
                if (!quiet && failedRequests.length) {
                    loadingDialog.hide();
                }
            });

            return masterPromise;
        };

        /**
         * Returns public upload folder handle or ''
         * @param {String} handle Folder handle
         * @returns {String} Handle or empty string
         */
        var getHandle = function pufGetHandle(handle) {
            if (d) {
                console.log('puf.getHandle');
            }
            var result = '';

            if (pufOpts.items[handle]) {
                result = pufOpts.items[handle].ph;
            }

            return result;
        };

        /**
         * Updates folder name for PUF in cache and db
         * @param {String} handle Folder id
         * @param {String} value New value
         */
        var updateFolderName = function pufUpdateFolderName(handle, value) {
            if (d) {
                console.log('puf.updateFolderName');
            }

            var param = 'fn';
            var item = pufOpts.items[handle];

            item[param] = value;
            if (fmdb && !pfkey) {
                fmdb.add('puf', { ph: item.ph,
                    d: { p: item.p,
                        h: item.h,
                        fn: value,
                        ph: item.ph
                    }
                });
            }
        };

        // PUF exports
        return {
            // variables
            items: pufOpts.items,
            callbacks: pufOpts.callbacks,

            // Functions
            add: add,
            pufDel: _del,
            getHandle: getHandle,
            create: create,
            remove: remove,
            processPUH: processPUH,
            processDb: processDb,
            onPupAdd: onPupAdd,
            updateFolderName: updateFolderName
        };

    }());// END mega.megadrop.puf


    /**
     * Public upload folder's (PUF) related methods and properties
     * @param {Object} wopts mega.widget config options
     */
    pup = (function(wopts) {

        var pupOpts = {
            items: {},
            state: ['remove', 'disable', 'enable'],
            req: {
                data: {// pup data
                    name: '',
                    email: '',
                    msg: ''
                },
                update: {// Update PUP data
                    a: 'ps',
                    p: '',// PUP id
                    d: {},// data
                    i: requesti
                },
                set: {// Create PUP
                    a: 'ps',
                    s: 2,// State i.e. ['remove', 'disable', 'enable']
                    ph: '',// puf handle
                    d: {},// Data
                    i: requesti
                },
                get: {// Get PUP data
                    a: 'pg',
                    p: '',// pup handle
                    // i: requesti
                },
                remove: {// PUP remove
                    a: 'ps',
                    s: 0,
                    p: '',
                    i: requesti
                },
                list: {// List non-deleted PUP
                    a: 'pl',
                    i: requesti
                }
            }
        };

        /**
         * Update indexedDb and pup.opts.items
         * @param {Object} pg PUP AP
         */
        var add = function pupAdd(pg) {
            if (d) {
                console.log('pup.add');
            }

            var state = pg.s;
            var pufId = pg.ph;
            var pupId = pg.p;

            // Update puf.items with related PUP handle
            var nodeId = puf.onPupAdd(pufId, pupId, state);
            if (!nodeId) {
                return;
            }
            var folderName = puf.items[nodeId].fn;

            if (pupId) {
                if (fmdb && !pfkey) {
                    fmdb.add('pup', { p: pupId,
                        d: { p: pupId,
                            ph: pufId,
                            name: u_attr.name,
                            email: u_attr.email,
                            s: state,
                            msg: '',
                            fn: folderName,
                            h: nodeId
                        }
                    });
                }

                if (!pupOpts.items[pupId]) {
                    pupOpts.items[pupId] = {};
                }

                pupOpts.items[pupId] = {};
                folderName = puf.items[nodeId].fn;
                pupOpts.items[pupId].fn = folderName;
                pupOpts.items[pupId].h = nodeId;
                pupOpts.items[pupId].msg = '';
                pupOpts.items[pupId].s = state;

                pupOpts.items[pupId].p = pupId;
                pupOpts.items[pupId].ph = pufId;
            }
        };

        /**
         * Get public upload page data
         * @param {Array} pupList PUP id list
         * @param {Boolean} isPuh Is 'puh' action packet or not
         * @param {Object} cb Callback
         */
        var get = function pupGet(pupList) {
            if (d) {
                console.log('pup.get');
            }
            var cb = function(res) {
                if (res < 0) {
                    if (d) {
                        console.warn('pup.get failed');
                    }
                }
                else {
                    add(res);
                    if (d) {
                        console.log('pup.get success ', JSON.stringify(res));
                    }
                }
            };

            for (var i = pupList.length; i--;) {
                var req = Object.assign({}, pupOpts.req.get);
                req.p = pupList[i].p;

                // Get pup data
                api_req(req, {
                    callback: cb
                });
            }
        };

        /**
         * Set public upload page data
         * @param {String} nodeId Folder id
         */
        var create = function pupCreate(nodeId) {
            if (d) {
                console.log('pup.create');
            }
            var req = Object.assign({}, pupOpts.req.set);
            var data = Object.assign({}, pupOpts.req.data);

            if (nodeId) {
                data.name = u_attr.name;
                data.email = u_attr.email;
                data.msg = puf.items[nodeId].fn;// Folder name instead of custom msg

                req.ph = puf.items[nodeId].ph;
                req.d = Object.assign({}, data);

                api_req(req, {
                    callback: function (res) {
                        if (res.length === 11) {// Length of PUP handle
                            if (d) {
                                console.log('pup created ', res);
                            }
                        }
                        else {
                            closeDialog();
                            msgDialog('warninga', l[135], l[47], api_strerror(res));
                            if (d) {
                                console.error('pupSet failed ', api_strerror(res));
                            }
                        }
                    }
                });
            }
            else {
                if (d) {
                    console.error('pup.create: Public upload page: pufHandle is not provided.');
                }
            }
        };

        /**
         * Remove from indexedDb and pup.opts.items
         * @param {String} handle PUP handle
         */
        var _del = function _pupDel(handle) {
            if (d) {
                console.log('pup._del');
            }
            var obj = puf.items;

            if (fmdb && !pfkey) {
                fmdb.del('pup', handle);
            }

            if (pupOpts.items[handle]) {
                delete pupOpts.items[handle];
            }

            // Remove from puf.items
            for (var key in obj) {
                if (obj.hasOwnProperty(key) && obj[key].p === handle) {
                    if (fmdb && !pfkey) {
                        if (puf.items[key]) {
                            if (puf.callbacks[key] && puf.callbacks[key]['del']) {
                                loadingDialog.hide();
                                puf.callbacks[key]['del']();
                                delete puf.callbacks[key]['del'];
                            }
                            fmdb.del('puf', obj[key].ph);
                            delete puf.items[key];
                        }
                    }

                    break;
                }
            }
        };

        /**
         * Remove public upload page PUP
         * @param {String} handle Public upload page handle
         */
        var remove = function pupRemove(handle) {
            if (d) {
                console.log('pup.remove');
            }

            if (handle) {
                var req = Object.assign({}, pupOpts.req.remove);
                req.p = handle;// pup handle
                api_req(req, {
                    callback: function (res) {
                        if (res < 0) {
                            msgDialog('warninga', l[135], l[47], api_strerror(res));
                            if (d) {
                                console.error('pupRemove failed ', res);
                            }
                        }
                        else {
                            if (d) {
                                console.log('pup.remove: Public upload page state change result: ', res);
                            }
                        }
                    }
                });
            }
            else {
                if (d) {
                    console.warn('Public upload page state change: Handle or state are not provided.');
                }
                loadingDialog.hide();
            }
        };

        /**
         * Lists all non-deleted user's public upload pages
         * Update PUP and PUF with received data, called wh
         * 'uph' AP is received
         * @param {Boolean} toRemove To remove or not, listed PUPs
         */
        var list = function pupList(toRemove) {
            if (d) {
                console.log('pup.list');
            }

            var promise = new MegaPromise();
            var req = pupOpts.req.list;

            api_req(req, {
                callback: function (res) {
                    if (res.length) {
                        promise.resolve(res);
                        if (toRemove) {
                            for (var i = res.length; i--;) {
                                var tmp = Object.assign({}, res[i]);
                                pup.remove(tmp.p);
                            }
                        }
                        if (d) {
                            console.table(res);
                        }
                    }
                    else {
                        promise.reject();
                        if (d) {
                            console.log('pup.list: There is no PUPs available');
                        }
                    }
                }
            });
            return promise;
        };

        /**
         * Check staus of public upload page for given handle
         * For owner will return pages with state 1 and above, disabled and enabled
         * For non-logged user will return pages with state 2 only, enabled
         * @param {String} handle Public upload page handle
         */
        var check = function pupCheck(handle) {
            if (d) {
                console.log('pup.check');
            }
            var req = pupOpts.req.get;

            loadingDialog.show();
            req.p = handle;

            api_req(req, {
                handle: handle,
                callback: function (res) {
                    if (!$.isEmptyObject(res)) {
                        wopts.pufHandle = res.ph || res[0].ph;
                        wopts.ownerHandle = res.u || res[0].u;
                        wopts.pageData = res.d || res[0].d;
                        wopts.pupHandle = handle;
                        if (d) {
                            console.log('Check is PUP active and return related handles: ', JSON.stringify(res));
                        }

                        mBroadcaster.sendMessage('MEGAdrop:checked');
                    }
                    else if (res !== EOVERQUOTA) {
                        mBroadcaster.sendMessage('MEGAdrop:disabled');
                    }
                    else {// Overquota
                        mBroadcaster.sendMessage('MEGAdrop:overquota');
                    }
                    loadingDialog.hide();
                }
            });
        };

        /**
         * Get RSA pubk for PUP owner
         * @param {String} handle Owner handle
         */
        var pubk = function pupPubk(handle) {
            if (d) {
                console.log('pup.pubk');
            }

            wopts.req.owner.u = handle;
            api_req(wopts.req.owner, {
                callback: function (res) {
                    if (res < 0) {// Get owner privk failed
                        msgDialog('warninga', l[135], l[47], api_strerror(res));
                        if (d) {
                            console.error('pubk: Failed to retreive RSA pubk for an owner - ', handle);
                        }
                    }
                    else {
                        wopts.pubk = res.pubk;
                        mBroadcaster.sendMessage('MEGAdrop:initialized');
                    }
                }
            });
        };

        /**
         * @param {Array} data Read from indexedDb PUP
         */
        var processDb = function pupProcessDb(data) {
            if (d) {
                console.log('pup.processDb');
            }
            var pup;
            var pupHandle = '';

            for (var i in data) {
                if (data.hasOwnProperty(i)) {
                    pup = data[i];
                    pupHandle = pup.p;

                    if (!pupOpts.items[pupHandle]) {
                        pupOpts.items[pupHandle] = {};
                    }

                    pupOpts.items[pupHandle] = pup;
                }
            }
        };

        /**
         * Updates folder name for PUP in cache and db
         * @param {String} handle PUP id
         * @param {String} value New value
         */
        var updateFolderName = function pupUpdateFolderName(handle, value) {
            if (d) {
                console.log('pup.updateFolderName');
            }
            var param = 'fn';
            var item = pupOpts.items[handle];
            item[param] = value;

            if (fmdb && !pfkey) {
                fmdb.add('pup', { p: item.p,
                    d: { p: item.p,
                        ph: item.ph,
                        name: item.name,
                        email: item.email,
                        s: item.s,
                        msg: item.msg,
                        fn: value,
                        h: item.h
                    }
                });
            }
        };

        /**
         * Handle API action packet 'pup'
         * @param {Object} ap 'pup' API AP
         */
        var processPUP = function pupProcessPUP(ap) {
            if (d) {
                console.log('pup.processPUP');
            }
            var item = {};
            var state = 0;
            var folderId = '';
            var pupId = '';
            var delayHide = false;

            for (var i = ap.length; i--;) {
                item = Object.assign({}, ap[i]);
                pupId = item.p;
                pufHandle = item.ph;
                state = item.s ? item.s : 0;
                if (state === 2) {// Active PUP
                    add(item);
                    folderId = pupOpts.items[pupId].h;
                    if (item.u) {// In case that pup data is updated
                        onRename(folderId, M.d[folderId].name);
                    }
                    settings.add(pupId, folderId);
                    settings.drawPupCard(pupId);// Add to DOM widget->settings
                    $('.fm-account-button.megadrop').removeClass('hidden');

                    // Don't show dialog if PUP data is updated
                    if (requesti === item.i && !item.u) {
                        ui.widgetDialog(pupId);
                    }
                }
                else {
                    if (pupOpts.items[pupId]) {
                        folderId = pupOpts.items[pupId].h;
                        _del(pupId);
                        if (puf.callbacks[folderId] && puf.callbacks[folderId]['del']) {
                            delayHide = true;
                        }
                        settings.remove(pupId, folderId);
                    }
                }
            }
            if (!delayHide){
                loadingDialog.hide();
            }
        };

        /**
         * Update PUP data
         * @param {String} id Node id
         * @param {String} type 'msg' folder name, 'name' full name, 'email' email
         * @param {String} value
         */
        var update = function pupUpdate(id, type, value) {

            if (d) {
                console.log('pup.update');
            }

            // Same folder name, exit
            if (!fminitialized || type === 'msg' && value === puf.items[id].fn) {
                return false;
            }
            var req = Object.assign({}, pupOpts.req.update);
            var pupId = puf.items[id].p;

            req.d.msg = puf.items[id].fn;
            req.d.email = u_attr.email;
            req.d.name = u_attr.name;
            req.d[type] = value;// Update param with new value

            if (value) {
                req.p = pupId;
                api_req(req, {
                    callback: function (res) {
                        if (res < 0) {
                            msgDialog('warninga', l[135], l[47], api_strerror(res));
                            if (d) {
                                console.error('pup.update failed ', res, type, value);
                            }
                        }
                        else {
                            if (d) {
                                console.log('pup.update ', res);
                            }
                        }
                    }
                });
            }
            else {
                if (d) {
                    console.error('pup.update missing value', type, value);
                }
            }
        };

        return {
            add: add,
            get: get,
            list: list,
            pubk: pubk,
            check: check,
            create: create,
            update: update,
            remove: remove,
            processPUP: processPUP,
            items: pupOpts.items,
            processDb: processDb,
            updateFolderName: updateFolderName
        };

    }(widgetOpts));// END mega.megadrop.pup

    // Main Menu -> My Account -> Widget
    settings = (function settings(wopts) {
        var settingsOpts = {
            initialized: false,
            card: {
                wrapperClass: '.fm-account-widget .widget-container',
                cardClass: '.widget-card',
                expandedClass: '.expanded-widget',
                code: '',
                url: '',
                expanded: []// Handle of expanded card
            },
        };

        var isInit = function settingsIsInit() {
            return settingsOpts.initialized;
        };

        var setInitialized = function settingsSetInitialized(value) {
            settingsOpts.initialized = value;
        };

        var setExpanded = function settingsSetExpanded(handle) {
            settingsOpts.card.expanded.push(handle);
        };

        var delExpanded = function settingsDelExpanded(handle) {
            var index = settingsOpts.card.expanded.indexOf(handle);

            if (index !== -1) {
                settingsOpts.card.expanded.splice(index, 1);
            }
        };

        var _getPath = function _settingsGetPath(nodeHandle) {
            var path = M.getPath(nodeHandle).map(function(h) {
                    return M.d[h].name || '';
                }).reverse().join('/');

            return path;
        };

        var drawPupCard = function settingsDrawPupCard(pupHandle) {
            var item = {};
            var name = '';
            var nodeHandle = '';
            var handle = '';
            var pupPath = l[1687];
            var $domElem = $('#stngs_pup_tmpl').clone();

            if (pupHandle && !$('#pup_' + pupHandle).length) {
                item = pup.items[pupHandle];
                name = item.fn;
                nodeHandle = item.h;
                handle = item.p;
                pupPath += _getPath(nodeHandle);

                $domElem.attr('id', 'pup_' + handle);
                $domElem.removeClass('hidden');
                $domElem.find('.widget-location-url').attr('data-node', nodeHandle);
                $domElem.find('.widget-location-url span').text(pupPath);
                $domElem.find('.widget-card-left span').text(name);

                $(settingsOpts.card.wrapperClass).append($domElem);
            }
        };

        /**
         *
         * @param {String} handle PUP handle
         * @param {Object} elem After this DOM element .expanded-widget will be inserted
         */
        var drawExpandedCard = function settingsDrawExpandedCard(handle, elem) {
            var nodeHandle = pup.items[handle].h;
            var name = pup.items[handle].fn;
            var path = l[1687];
            path += _getPath(nodeHandle);
            var url = ui.generateUrl(handle);
            var code = ui.generateCode(handle);
            settingsOpts.card.code = code;
            settingsOpts.card.url = url;
            var $domElem = $('#stngs_pupexp_tmpl').clone();

            $domElem.attr('id', 'ew_' + handle);
            $domElem.removeClass('hidden');
            $domElem.find('.widget-location-url').attr('data-node', nodeHandle);
            $domElem.find('.widget-card-left span').text(name);
            $domElem.find('.widget-location-url span').text(path);
            $domElem.find('.widget-code-wrapper.widget-url').text(url);

            $(elem).after($domElem);
            $('#ew_' + handle).find('.embed-link .widget-code-wrapper').text(code);
        };

        /**
         * WS_ stands for Widget Settings
         */
        var _eventListeners = function _settingsEventListeners() {

            // Click on PUP basic info, show full PUP informations .expanded-widget
            $('.widget-container').on('click.WS_clickcard', '.widget-card', function() {
                if (!$(this).hasClass("expanded-widget")) {
                    var $this = $(this).closest('div[id^=pup_]');
                    var pupHandle = $this.attr('id').replace('pup_', '');
                    var expHandle = $('div[id^=ew_]').attr('id');

                    // Close expanded PUP
                    if (expHandle) {
                        $('#' + expHandle).addClass('hidden').remove();
                        $('#pup_' + expHandle.replace('ew_', '')).removeClass('hidden');
                        delExpanded(expHandle);
                    }

                    drawExpandedCard(pupHandle, $this);
                    $this.addClass('hidden');
                    $('#ew_' + pupHandle).removeClass('hidden');
                    setExpanded(pupHandle);
                    initAccountScroll();
                    $(window).trigger('resize');
                }
            });

            // Click on minimise of PUP expanded informations, replace it  with basic info .widget-card
            $('.widget-container').on('click.WS_minimise', 'div.widget-minimise', function() {

                // Find first parent with id attrbute starting with ew_
                var id = $(this).closest('div[id^=ew_]').attr('id');
                var pupHandle = id.replace('ew_', '');

                // un-bind all events related to .expanded-widget
                $('.widget-container .expanded-widget').off();

                $('#' + id).addClass('hidden').remove();
                $('#pup_' + pupHandle).removeClass('hidden');
                delExpanded(pupHandle);
            });

            // Remove PUP
            $('.widget-container').on('click.WS_remove', '.delete-widget-dialog.button', function() {

                // Find first parent with id attrbute starting with ew_
                var id = $(this).closest('div[id^=ew_]').attr('id');
                var pupHandle = id.replace('ew_', '');
                var nodeHandle = pup.items[pupHandle].h;

                puf.remove([nodeHandle]);
            });

            // Widget expanded go to folder
            $('.widget-container').on('click.WS_folder', '.widget-location-url span', function () {
                var nodeId = $(this).parent().data('node');

                M.openFolder(nodeId, true);

                return false;
            });

            // Widget expanded embed link tab
            $('.widget-container').on('click.WS_embedTab', 'div.tab-embed-link', function () {

                // Find first parent with id attrbute starting with ew_
                var id = $(this).closest('div[id^=ew_]').attr('id');
                var $tmp = $('#' + id);

                $tmp.find('.tab-embed-link').addClass('active');
                $tmp.find('.tab-url-link').removeClass('active');
                $tmp.find('.embed-link').removeClass('hidden');
                $tmp.find('.url-link').addClass('hidden');
                $(window).trigger('resize');
            });

            // Widget expanded url tab
            $('.widget-container').on('click.WS_urlTab', 'div.tab-url-link', function () {

                // Find first parent with id attrbute starting with ew_
                var id = $(this).closest('div[id^=ew_]').attr('id');
                var $tmp = $('#' + id);

                $tmp.find('.tab-embed-link').removeClass('active');
                $tmp.find('.tab-url-link').addClass('active');
                $tmp.find('.embed-link').addClass('hidden');
                $tmp.find('.url-link').removeClass('hidden');
            });

            // Widget expanded copy link
            $('.widget-container').on('click.WS_copyUrl', '.url-link .copy-widget-dialog.button', function() {
                copyToClipboard(settingsOpts.card.url, l[17619]);
            });

            // Widget expanded copy source code
            $('.widget-container').on('click.WS_copyCode', '.embed-link .copy-widget-dialog.button', function() {
                copyToClipboard(settingsOpts.card.code, l[17620]);
            });

            // Widget expanded  Preview upload page
            $('.widget-container').on('click.WS_preview', '.expanded-widget .preview-widget.button', function () {
                window.open(settingsOpts.card.url, '_blank', wopts.widgetParams[0].slice(1, -1), true);
            });
        };

        /**
         * Draw all public upload pages, show path and PUP name
         * @param {Function} cb Callback
         */
        var drawPups = function settingsDrawPups(cb) {
            if (d) {
                console.log('settings.drawPups');
            }
            var list = pup.items;
            var item = {};

            if (cb) {
                for (var key in list) {
                    if (list.hasOwnProperty(key)) {
                        item = list[key];
                        if (item.p && item.s === 2) {
                            cb(item.p);
                        }
                        else {
                            if (d) {
                                console.warn('settings.drawPups: non-active PUP: ', item.fn);
                            }
                        }
                    }
                }
            }
        };

        /**
         * Handles settings->widget elements
         */
        var widget = function settingsWidget() {

            if (!isInit()) {
                loadingDialog.show();

                drawPups(drawPupCard);
                initAccountScroll();
                _eventListeners();
                setInitialized(true);

                loadingDialog.hide();
            }
        };

        /**
         * Remove upload page card and expanded card on PUF/PUP removal
         * @param {String} pupHandle Public upload page handle
         * @param {String} nodeHandle Folder id
         *          */
        var remove = function settingsRemove(pupHandle, nodeHandle) {
            if (d) {
                console.log('settings.remove');
            }
            // un-bind all events related to .expanded-widget
            $('.widget-container .expanded-widget').off();

            $('#ew_' + pupHandle).remove();// Remove expanded-card
            $('#pup_' + pupHandle).remove();// Remove widget-card
            delExpanded(pupHandle);
            ui.nodeIcon(nodeHandle);
            if ((Object.keys(puf.items).length === 0 || Object.keys(pup.items).length === 0)
                && M.currentdirid === 'account/megadrop') {
                M.openFolder(M.RootID);
            }
        };

        /**
         * Add newly created widget to settings tab
         * @param {String} pupHandle PUP id
         * @param {String} nodeHandle Folder id
         */
        var add = function settingsAdd(pupHandle, nodeHandle) {

            // Draw only enabled PUP, disregard disabled
            if (pupHandle && !$('#pup_' + pupHandle).length) {
                drawPupCard(pupHandle);
                ui.nodeIcon(nodeHandle, true);
            }
        };

        var updateOnRename = function settingsUpdateOnRename(handle, name) {
            var pupHandle = puf.items[handle].p;
            var $card = $('#pup_' + pupHandle);
            var $expCard = $('#ew_' + pupHandle);
            var path = $card.find('.widget-location-url span').text();
            var newPath = path.substring(0, path.lastIndexOf('/') +  1) + name;

            // PUP name change which is the same as folder name for now
            $card.find('.widget-name span').text(name);
            $expCard.find('.widget-name span').text(name);

            // Change Cloud drive path
            $card.find('.widget-location-url span').text(newPath);
            $expCard.find('.widget-location-url span').text(newPath);
        };

        return {
            add: add,
            remove: remove,
            widget: widget,
            updateOnRename: updateOnRename,
            drawPupCard: drawPupCard
        };
    }(widgetOpts));// END mega.megadrop.settings

    /**
     * Widget UI
     * @param {Object} wopts mega.widget config options
     */
    ui = (function(wopts) {
        var uiOpts = {
            dlg: {
                initialized: false,
                cached: false,
                create: {
                    $: {},
                    skip: false,
                    visible: false,
                    class: '.fm-dialog.create-widget-info-dialog'
                },
                widget: {
                    $: {},
                    url: '',
                    code: '',
                    visible: false,
                    class: '.fm-dialog.widget-dialog'
                },
                manage: {
                    $: {},
                    visible: false,
                    class: '.fm-dialog.manage-widget'
                }
            },
            widgetLink: '',
            widgetCode: '<iframe width="%w" height="%h" frameborder="0" src="%s"></iframe>',
            window: {
                totalStat: {
                    total: 0,
                    curr: 0,
                    totalPerc: 0,
                    speed: 0
                },
                queueItems: {
                    number: 0
                },
                $: {},
                class: '.widget-upload',
                queueItemClass: '.wu-queue-item',
                queueClass: '.wu-queue',
                cached: false
            }
        };

        var _queueScroll = function _uiQueueScroll(itemsNum) {
            var SCROLL_TRIGGER = 5;
            var queueDOM = uiOpts.window.class + ' ' + uiOpts.window.queueClass;

            if (itemsNum > SCROLL_TRIGGER) {
                dialogScroll(queueDOM);
            }
            else {
                deleteScrollPanel(queueDOM, 'jsp');
            }
        };

        var generateCode = function uiGenerateCode(pupHandle) {
            var code = uiOpts.widgetCode;
            var width = 0;
            var height = 0;
            var theme = $('#rad22_div').hasClass('radioOn') ? 'l' : 'd';
            var link = getBaseUrl() + '/drop#!' + pupHandle + '!' + theme + '!' + lang;

            var source = code
                .replace('%w', width > 0 ? width : 250)
                .replace('%h', height > 0 ? height : 54)
                .replace('%s', link);
            source = source.replace('/[\t\n\s]+/g', '');// Minimize

            return source;
        };

        var _dlgEventListeners = function _uiDlgEventListeners() {

            // Create info widget dialog 'x'
            $(uiOpts.dlg.create.class + ' .fm-dialog-close').rebind('click.CWD_close', function () {
                closeDialog();
            });

            /*** '.create-info-widget-dialog */
            // Create info widget dialog checkbox
            $(uiOpts.dlg.create.class + ' .CWD_cb').rebind('click.CWD_cb', function () {
                if (uiOpts.dlg.create.$.checkboxDiv.hasClass('checkboxOn')
                    || uiOpts.dlg.create.$.checkboxInput.hasClass('checkboxOn')) {
                    uiOpts.dlg.create.$.checkboxDiv.removeClass('checkboxOn').addClass('checkboxOff');
                    uiOpts.dlg.create.$.checkboxInput.removeClass('checkboxOn').addClass('checkboxOff');
                }
                else {
                    uiOpts.dlg.create.$.checkboxDiv.removeClass('checkboxOff').addClass('checkboxOn');
                    uiOpts.dlg.create.$.checkboxInput.removeClass('checkboxOff').addClass('checkboxOn');
                }
            });

            // Create info widget create button
            $(uiOpts.dlg.create.class + ' .widget-create-button').rebind('click.CWD_create', function () {
                if (uiOpts.dlg.create.$.checkboxDiv.hasClass('checkboxOn')
                    || uiOpts.dlg.create.$.checkboxInput.hasClass('checkboxOn')) {
                    uiOpts.dlg.create.skip = true;
                    localStorage.skipPUFCreationInfo = true;
                }
                closeDialog();
                puf.create($.selected[0]);
            });
            /*** END '.create-info-widget-dialog */

            /*** '.widget-dialog' */
            // Widget dialog close
            $([
                uiOpts.dlg.widget.class + ' .fm-dialog-close',
                uiOpts.dlg.widget.class + ' .close-button'
            ]).rebind('click.WD_close', function () {
                closeDialog();
            });

            // Widget dialog embed link tab
            $(uiOpts.dlg.widget.class + ' .tab-embed-link').rebind('click.WD_embed_tab', function () {
                uiOpts.dlg.widget.$.tabEmbed.addClass('active');
                uiOpts.dlg.widget.$.tabUrl.removeClass('active');
                uiOpts.dlg.widget.$.cpBtn
                    .removeClass('code url')
                    .addClass('code')
                    .find('span').safeHTML(l[17408]);
                uiOpts.dlg.widget.$.embedForm.removeClass('hidden');
                uiOpts.dlg.widget.$.urlForm.addClass('hidden');
                $('.widget-dialog').addClass('centre');
            });

            // Widget dialog url tab
            $(uiOpts.dlg.widget.class + ' .tab-url-link').rebind('click.WD_url_tab', function () {
                uiOpts.dlg.widget.$.tabEmbed.removeClass('active');
                uiOpts.dlg.widget.$.tabUrl.addClass('active');
                uiOpts.dlg.widget.$.cpBtn
                    .removeClass('code url')
                    .addClass('url')
                    .find('span').safeHTML(l[17835]);
                uiOpts.dlg.widget.$.embedForm.addClass('hidden');
                uiOpts.dlg.widget.$.urlForm.removeClass('hidden');
                $('.widget-dialog').removeClass('centre');
            });

            // Widget dialog light theme
            $('.left-button').rebind('click', function () {
                $('#rad23_div').removeClass('radioOn').addClass('radioOff');
                $('#rad22_div').addClass('radioOn');
                $('.right-button').removeClass('active');
                $(this).addClass('active');
                _widgetDlgContent(pup.items[uiOpts.dlg.widget.url.substr(-11)].h);
            });

            // Widget dialog dark theme
            $('.right-button').rebind('click', function () {
                $('#rad22_div').removeClass('radioOn').addClass('radioOff');
                $('#rad23_div').addClass('radioOn');
                $('.left-button').removeClass('active');
                $(this).addClass('active');
                _widgetDlgContent(pup.items[uiOpts.dlg.widget.url.substr(-11)].h);
            });

            // Widget dialog copy url
            // NOTE: document.execCommand('copy') calls must take place as a direct result of a user action
            $(uiOpts.dlg.widget.class + ' .copy-widget-code').rebind('click.WD_copy', function() {
                if ($(this).hasClass('code')) {
                    copyToClipboard(uiOpts.dlg.widget.code, l[17620]);
                }
                else {
                    copyToClipboard(uiOpts.dlg.widget.url2 || uiOpts.dlg.widget.url, l[17619]);
                }
            });

            // Dialog Preview upload page
            $(uiOpts.dlg.widget.class + ' .preview-widget').rebind('click.WD_preview', function () {
                window.open(uiOpts.dlg.widget.url, '_blank', wopts.widgetParams[0].slice(1, -1), true);
            });
            /*** END '.widget-dialog' ***/
        };

        var initDialogs = function uiInitDialogs() {

            // Widget Info Dialog
            uiOpts.dlg.create.$ = $(uiOpts.dlg.create.class);
            uiOpts.dlg.create.$.title = uiOpts.dlg.create.$.find('.fm-dialog-title');
            uiOpts.dlg.create.$.checkboxDiv = uiOpts.dlg.create.$.find('.CWD_cb');
            uiOpts.dlg.create.$.checkboxInput = uiOpts.dlg.create.$.find('.CWD_cb input');
            uiOpts.dlg.create.$.createButton = uiOpts.dlg.create.$.find('.widget-create-button');
            uiOpts.dlg.create.$.createMsg = uiOpts.dlg.create.$.find('.fm-widget-introduction');
            uiOpts.dlg.create.$.manageMsg = uiOpts.dlg.create.$.find('.fm-widget-manage');
            uiOpts.dlg.create.skip = localStorage.skipPUFCreationInfo;

            // Widget Dialog
            uiOpts.dlg.widget.$ = $(uiOpts.dlg.widget.class);
            uiOpts.dlg.widget.$.title = uiOpts.dlg.widget.$.find('.fm-dialog-title');
            uiOpts.dlg.widget.$.closeButton = uiOpts.dlg.widget.$.find('.close-button');
            uiOpts.dlg.widget.$.url = uiOpts.dlg.widget.$.find('.widget-url');
            uiOpts.dlg.widget.$.code = uiOpts.dlg.widget.$.find('.embed-link .widget-code-wrapper');
            uiOpts.dlg.widget.$.tabEmbed = uiOpts.dlg.widget.$.find('.tab-embed-link');
            uiOpts.dlg.widget.$.cpBtn = uiOpts.dlg.widget.$.find('.copy-widget-code');
            uiOpts.dlg.widget.$.tabUrl = uiOpts.dlg.widget.$.find('.tab-url-link');
            uiOpts.dlg.widget.$.embedForm = uiOpts.dlg.widget.$.find('.embed-link');
            uiOpts.dlg.widget.$.urlForm = uiOpts.dlg.widget.$.find('.url-link');

            uiOpts.dlg.cached = true;

            _dlgEventListeners();
        };

        var infoDialog = function uiInfoDialog(handle, creation) {
            var name = M.d[handle].name;

            uiOpts.dlg.create.$.title.text(name);
            uiOpts.dlg.create.$.checkboxDiv.removeClass('checkboxOn').addClass('checkboxOff');
            uiOpts.dlg.create.$.checkboxInput.removeClass('checkboxOn').addClass('checkboxOff');

            if (creation) {
                uiOpts.dlg.create.$.createMsg.removeClass('hidden');
                uiOpts.dlg.create.$.manageMsg.addClass('hidden');
                uiOpts.dlg.create.$.createButton.find('span').text(l[158]);
            }
            else {
                uiOpts.dlg.create.$.createMsg.addClass('hidden');
                uiOpts.dlg.create.$.manageMsg.removeClass('hidden');
                uiOpts.dlg.create.$.createButton.find('span').text(l[17490]);
            }

            M.safeShowDialog('megadrop.info-dialog', uiOpts.dlg.create.$[0]);
        };

        var generateUrl = function uiGenerateUrl(pupHandle) {
            return getAppBaseUrl() + (is_extension ? '#' : '/') + 'megadrop/' + pupHandle;
        };

        var _widgetDlgContent = function _uiWidgetDlgContent(handle) {
            var pupHandle = puf.items[handle].p;

            if (pupHandle) {
                uiOpts.dlg.widget.url = generateUrl(pupHandle);
                uiOpts.dlg.widget.url2 = getBaseUrl() + '/megadrop/' + pupHandle;
                uiOpts.dlg.widget.code = generateCode(pupHandle);
                uiOpts.dlg.widget.$.url.text(uiOpts.dlg.widget.url2);
                uiOpts.dlg.widget.$.code.text(uiOpts.dlg.widget.code);
            }
        };

        var widgetDialog = function uiWidgetDialog(pupHandle) {
            var handle = pup.items[pupHandle].h;

            // Is there a related public upload page handle
            if (puf.items[handle] && puf.items[handle].p) {
                _widgetDlgContent(handle);
                M.safeShowDialog('megadrop-dialog', uiOpts.dlg.widget.$[0]);
            }
            loadingDialog.hide();
        };

        /**
         * Check is widget exists for folder and render or remove appropriate icon
         * @param {String} nodeHandle Folder handle
         * @param {Boolean} render To draw or to delete
         */
        var nodeIcon = function uiNodeIcon(nodeHandle, render) {
            var icon = 'puf-folder';

            if (render) {

                // Update right panel selected node with appropriate icon for list view
                $('.grid-table.fm #' + nodeHandle + ' .transfer-filetype-icon').addClass(icon);

                // Update right panel selected node with appropriate icon for block view
                $('#' + nodeHandle + ' .block-view-file-type').addClass(icon);

                // Left panel
                $('#treea_' + nodeHandle + ' .nw-fm-tree-folder').addClass(icon);
            }
            else {
                // Update right panel selected node with appropriate icon for list view
                $('.grid-table.fm #' + nodeHandle + ' .transfer-filetype-icon').removeClass(icon);

                // Update right panel selected node with appropriate icon for block view
                $('#' + nodeHandle + ' .block-view-file-type').removeClass(icon);

                // Left panel
                $('#treea_' + nodeHandle + ' .nw-fm-tree-folder').removeClass(icon);
            }
        };

        /**
         * Should create widget info dialog be skipped
         */
        var skip = function uiSkip() {
            return uiOpts.dlg.create.skip;
        };

        var _addToTotalStat = function _uiAddToTotalStat(size) {
            var $totStat = uiOpts.window.$;
            var tStat = uiOpts.window.totalStat;
            var sData = {};

            tStat.total += size;
            sData = numOfBytes(tStat.total, 1);
            $totStat.total.text(sData.size + ' ' + sData.unit);
        };

        /**
         *
         * @param {Stringf} id Upload queue item id e.g. '#ul_8001'
         */
        var _cacheUploadItem = function _uiCacheUploadItem(id) {
            var item = uiOpts.window.queueItems[id];

            // Cache DOM elements for item
            if (!item) {
                var $tmp = $(id);
                item = uiOpts.window.queueItems[id] = {};
                item.$ = {};
                item.$.name = $tmp.find('.wu-queue-item-name');
                item.$.size = $tmp.find('.wu-queue-item-size');
                item.$.curr = $tmp.find('.wu-queue-item-curr');
                item.$.status = $tmp.find('.wu-queue-item-status');
                item.ulSize = 0;// Amount of uploaded data
            }

            return item;
        };

        /**
         * Inserts new upload item into queue list
         * @param {String} id Upload item id
         * @param {String} name File name with extension
         * @param {String} status Item upload status
         * @param {integer} size File size in bytes
         */
        var addItem = function uiAddItem(id, name, status, size) {
            var sData = numOfBytes(size, 1);
            var itemsNum = uiOpts.window.queueItems.number += 1;

            var $tmpl = $('#md_ultmpl').clone().removeClass('hidden').attr('id', 'ul_' + id);
            $tmpl.find('.wu-queue-item-name').text(str_mtrunc(name, 37));
            $tmpl.find('.wu-queue-item-size').text(' | ' + sData.size + ' ' + sData.unit);
            $tmpl.find('.wu-queue-item-status').text(status);

            // When scroll is added add items inside it
            if (itemsNum > 6) {
                $(uiOpts.window.queueClass + ' .jspPane').prepend($tmpl);
            }
            else {
                $(uiOpts.window.queueClass).prepend($tmpl);
            }

            $('.widget-upload .wu-upload-form').removeClass('hidden');
            $('.widget-upload .wu-empty-upload').addClass('hidden');

            _cacheUploadItem('#ul_' + id);
            _addToTotalStat(size);
            _queueScroll(itemsNum);
        };

        var updateItem = function uiUpdateItem(id, bps, time, perc, bl) {
            var retime = secondsToTimeShort(time);
            var speed = numOfBytes(bps, 1);
            var ulSize = uiOpts.window.queueItems['#ul_' + id].ulSize;
            var $item = _cacheUploadItem('#ul_' + id);

            // Update specific upload item
            if (retime) {
                $item.$.status.text(retime);
            }
            else {
                $item.$.status.text('-');
            }
            ulSize = bl;
            $item.$.curr.text(numOfBytes(ulSize, 1).size);

            $item.$.curr.removeClass('hidden');
            $item.$.size.removeClass('hidden');

            if (parseFloat(speed.size)) {
                uiOpts.window.$.totalSpeed.text(speed.size + ' ' + speed.unit + '/s');
            }
        };

        /**
         * Updates widget upload window data
         */
        var updateData = function uiUpdateData() {
            var data = wopts.pageData;

            // Widget upload window
            uiOpts.window.$ = $(uiOpts.window.class);

            // .wu-data
            uiOpts.window.$.find('.wu-name-text').text(data.name);
            uiOpts.window.$.find('.wu-folder-name-text').text(data.msg);
        };

        // Widget upload window event listeners
        var _winEventListeners = function _uiWinEventListeners() {
            $('.widget-upload .wu-items,.widget-upload .wu-btn').rebind('click.widget_upload', function() {
                $('#fileselect5').click();
            });

            $('.wu-lang').rebind('click.widget_change_lang', function() {
                langDialog.show();
            });

            $('.fm-dialog-overlay').rebind('click.widget_window', function(e) {
                closeDialog(e);
            });

            $(window).rebind('keyup.widget_esc', function(e) {
                if (e.keyCode === 27) {// ESC key pressed
                    closeDialog(e);
                }
            });
        };

        var cacheWindowDOM = function uiCacheWindowDOM() {
            // Widget upload window
            uiOpts.window.$ = $(uiOpts.window.class);

            // .wu-data
            uiOpts.window.$.name = uiOpts.window.$.find('.wu-name');
            uiOpts.window.$.email = uiOpts.window.$.find('.wu-email');
            uiOpts.window.$.msg = uiOpts.window.$.find('.wu-msg');

            // .wu-total-stat
            uiOpts.window.$.total = uiOpts.window.$.find('.wu-total-value');
            uiOpts.window.$.curr = uiOpts.window.$.find('.wu-curr-value');
            uiOpts.window.$.totalPerc = uiOpts.window.$.find('.wu-total-perc-value');
            uiOpts.window.$.totalSpeed = uiOpts.window.$.find('.wu-total-speed-value');

            uiOpts.window.cached = true;

            _winEventListeners();
            $('.wu-change-lang').text(lang);
        };

        var updateTotalProgress = function uiUpdateTotalProgress(transfered) {
            var $totStat = uiOpts.window.$;// cached DOM elements
            var tillNow = uiOpts.window.totalStat.curr;
            var curr = numOfBytes(transfered + tillNow, 1);
            var tot = numOfBytes(uiOpts.window.totalStat.total, 1);
            var perc = Math.floor((transfered + tillNow) / uiOpts.window.totalStat.total * 100);

            if (curr.unit === tot.unit) {
                $totStat.curr.text(curr.size);
            }
            else {
                $totStat.curr.text(curr.size + ' ' + curr.unit);
            }

            $totStat.totalPerc.text(perc + ' %');
        };

        var onCompletion = function uiOnCompletion() {
            uiOpts.window.totalStat.curr = uiOpts.window.totalStat.total;
            var size = numOfBytes(uiOpts.window.totalStat.curr, 1).size;

            uiOpts.window.$.curr.text(size);
            uiOpts.window.$.totalSpeed.text('-');
        };

        var onItemCompletion = function uiOnItemCompletion(id) {
            var $item = uiOpts.window.queueItems[id].$;

            $item.status.text(l[554]);
        };

        var isDlgInit = function uiIsDlgInit() {
            return uiOpts.dlg.initialized;
        };

        var setDlgInit = function uiSetDlgInit(value) {
            uiOpts.dlg.initialized = value;
        };

        return {
            addItem: addItem,
            skipInfoDlg: skip,
            nodeIcon: nodeIcon,
            isDlgInit: isDlgInit,
            setDlgInit: setDlgInit,
            updateData: updateData,
            updateItem: updateItem,
            infoDialog: infoDialog,
            generateUrl: generateUrl,
            initDialogs: initDialogs,
            generateCode: generateCode,
            onCompletion: onCompletion,
            widgetDialog: widgetDialog,
            cacheWindowDOM: cacheWindowDOM,
            onItemCompletion: onItemCompletion,
            updateTotalProgress: updateTotalProgress
        };
    }(widgetOpts));// END mega.megadrop.ui

    mBroadcaster.addListener('fm:initialized', function () {

        // Prevent multiple initializations
        if (!ui.isDlgInit()) {
            ui.initDialogs();
            ui.setDlgInit(true);
        }

        // Context menu create widget
        $('.dropdown.body.context .dropdown-item.createwidget-item').rebind('click.create_widget', function () {

            // Go to widget creation directly don't display PUF info dialog
            if (ui.skipInfoDlg()) {
                puf.create($.selected[0]);
            }
            else {// Display PUF info dialog
                ui.infoDialog($.selected[0], true);
            }
        });

        // Context menu manage widget
        $('.dropdown.body.context .dropdown-item.managewidget-item').rebind('click.manage_widget', function () {

            // Go to widget creation directly don't display PUF info dialog
            if (ui.skipInfoDlg()) {
                puf.create($.selected[0]);
            }
            else {// Display PUF info dialog
                ui.infoDialog($.selected[0], false);
            }
        });

        // Context menu Remove upload page
        $('.dropdown.body.context .dropdown-item.removewidget-item').rebind('click.remove_widget', function () {
            puf.remove($.selected);
        });
    });

    mBroadcaster.addListener('MEGAdrop:checked', function() {
        parsepage(pages['megadrop']);
        pup.pubk(widgetOpts.ownerHandle);
        ui.updateData();
    });

    mBroadcaster.addListener('MEGAdrop:disabled', function() {
        parsepage(pages['nomegadrop']);
        mega.megadrop.disableDragDrop();
        $('.wu-change-lang').text(lang);
        $('.wu-lang').rebind('click.widget_change_lang', function() {
            langDialog.show();
        });
    });

    mBroadcaster.addListener('MEGAdrop:overquota', function() {
        parsepage(pages['nomegadrop']);
        $('.wu-name-text').text(widgetOpts.pageData.name);
        $('.widget-upload .wu-folder-name-text')
            .text(l[16302]);
        $('.widget-upload .wu-upload-text')
            .text(l[17537]);
        mega.megadrop.disableDragDrop();
        $('.wu-change-lang').text(lang);
        $('.wu-lang').rebind('click.widget_change_lang', function() {
            langDialog.show();
        });
    });

    /**
     * init is called when URL contains widget/<pup_handle>
     * Configure module with data necessary for file encryption
     * Add event listeners and cache widget upload windows DOM elements
     */
    var init = function widgetInit() {
        if (d) {
            console.log('init MEGAdrop');
        }

        api_create_u_k();// Creates global var u_k
        u_k_aes = new sjcl.cipher.aes(u_k);
        u_pubkeys[widgetOpts.ownerHandle] = widgetOpts.ownerKey;

        InitFileDrag();
        ui.cacheWindowDOM();
    };

    mBroadcaster.addListener('MEGAdrop:initialized', function() {
        widgetOpts.ownerKey = crypto_decodepubkey(base64urldecode(widgetOpts.pubk));
        widgetOpts.initialized = true;
        init();
    });

    /**
     * Prepare file properties and add to upload queue
     * @param {Object} event On change event
     */
    /* jshint -W074 */
    var put = function widgetPut(event) {
        if (d) {
            console.log('widget.put');
        }

        // Stop bubbling, e.g. prevent Save File dialog
        if (event.stopPropagation) {
            event.stopPropagation();
        }
        if (event.preventDefault) {
            event.preventDefault();
        }

        var file;
        var filesize = 0;
        var targetId = widgetOpts.pufHandle;
        var dataTransfer = Object(event.dataTransfer);
        var files = event.target.files || dataTransfer.files;
        var gecko = dataTransfer && ("mozItemCount" in dataTransfer
            || browserdetails(ua).browser === 'Firefox');

        if (!files || files.length === 0) {
            if (!is_chrome_firefox || !dataTransfer.mozItemCount) {
                return false;
            }
        }
        
        /**
         * Check user trying to upload folder.
         */
        if (d) {
            console.log('Checking user uploading folder.');
        }
        if (event.dataTransfer
                && event.dataTransfer.items
                && event.dataTransfer.items.length > 0 && event.dataTransfer.items[0].webkitGetAsEntry) {
            var items = event.dataTransfer.items;
            for (var i = 0; i < items.length; i++) {
                if (items[i].webkitGetAsEntry) {
                    var item = items[i].webkitGetAsEntry();
                    if (item && item.isDirectory) {
                        // Hide Drop to Upload dialog and show warning notification
                        $('.drag-n-drop.overlay').addClass('hidden');
                        $('body').removeClass('overlayed');
                        msgDialog('warninga', l[135], l[19179], false, false, false);
                        return false;
                    }
                }
            }
        }
        else if (is_chrome_firefox && event.dataTransfer) {
            try {
                var m = event.dataTransfer.mozItemCount;
                for (var j = 0; j < m; ++j) {
                    file = event.dataTransfer.mozGetDataAt("application/x-moz-file", j);
                    if (file instanceof Ci.nsIFile) {
                        filedrag_u = [];
                        if (j === m - 1) {
                            $.dostart = true;
                        }
                        var mozitem = new mozDirtyGetAsEntry(file); /*,e.dataTransfer*/
                        if (mozitem.isDirectory) {
                            // Hide Drop to Upload dialog and show warning notification
                            $('.drag-n-drop.overlay').addClass('hidden');
                            $('body').removeClass('overlayed');
                            msgDialog('warninga', l[135], l[19179], false, false, false);
                            return false;
                        }
                    }
                    else {
                        if (d) {
                            console.log('FileSelectHandler: Not a nsIFile', file);
                        }
                    }
                }
            }
            catch (e) {
                alert(e);
                Cu.reportError(e);
            }
        }
        else {
            // ie does not support DataTransfer.items property.
            // Therefore cannot recognise what user upload is folder or not.
        }

        for (var i = 0; files[i]; i++) {
            file = files[i];
            if (file.webkitRelativePath) {
                file.path = String(file.webkitRelativePath).replace(RegExp("[\\/]"
                        + String(file.name).replace(/([^\w])/g, '\\$1') + "$"), '');
            }
            if (gecko) {
                file.gecko = true;
            }
            if (file.name !== '.') {

                try {

                    // this could throw NS_ERROR_FILE_NOT_FOUND
                    filesize = file.size;
                    file.target = targetId;
                    file.flashid = false;
                    file.id = widgetOpts.ulId++;
                    file.ownerId = widgetOpts.ownerHandle;

                    ul_queue.push(file);
                    var status = l[7227];
                    ui.addItem(file.id, file.name, status, filesize);
                }
                catch (ex) {
                    if (d) {
                        console.error(file.name, ex);
                    }
                    continue;
                }
            }
        }
        ulmanager.isUploading = Boolean(ul_queue.length);

        // Hide Drop to Upload dialog, no need to call InitFileDrag on every upload
        $('.drag-n-drop.overlay').addClass('hidden');
        $('body').removeClass('overlayed');
    };/* jshint +W074 */

    var isInit = function widgetIsInit() {
        return widgetOpts.initialized;
    };

    /**
     * @returns {String} PUP owners handle
     */
    var ownersHandle = function widgetOwnersHandle() {
        return widgetOpts.ownerHandle;
    };

    /**
     * Process 'uph' action packet which is received on hard refresh
     * From this AP, db and cached data structures will be recreated
     * and updated with active PUP informations. We are taking
     * enabled and disabled PUPs into account
     * @param {Object} ap 'uph' action packet {ph: puhId, h : nodeId}
     */
    var processUPH = function widgetProcessUPH(ap) {
        if (d) {
            console.log('processUPH');
        }
        var promise = new MegaPromise();

        // Use data from AP
        // Get folder name from 'h' attribute
        for (var i in ap) {
            if (ap.hasOwnProperty(i)) {
                var item = ap[i];
                var pufId = item.ph;
                var nodeId = item.h;
                var nodeName = '';

                dbfetch.get(nodeId)
                    .done(function() {
                        nodeName = M.d[nodeId].name;
                        if (pufId && fmdb && !pfkey) {
                            fmdb.add('puf', { ph: pufId,
                                d: { h: nodeId,
                                    p: '',
                                    fn: nodeName,
                                    ph: pufId
                                }
                            });
                        }

                        puf.items[nodeId] = {};
                        puf.items[nodeId].h = nodeId;
                        puf.items[nodeId].ph = pufId;
                        puf.items[nodeId].fn = nodeName;
                        promise.resolve();
                    })
                    .fail(function() {
                        if (d) {
                            console.warn('widget.processUph Missing M.d for handle: ', nodeId);
                        }
                        promise.reject();
                    });
            }
        }

        return promise;
    };

    var processUPHAP = function processUPHAP(ap) {
        processUPH(ap).done(function() {
            pup.list().done(function(pupList) {
                pup.get(pupList);
            });
        });
    };

    /**
     * Update cache, db and DOM elements when folder name is changed
     * @param {String} handle Folder id
     * @param {String} name New folder name
     */
    var onRename = function widgetOnRename(handle, name) {
        if (d) {
            console.log('widget.onRename');
        }

        if (puf.items[handle]) {
            var pupHandle = puf.items[handle].p;

            // Update cache and db with new folder name
            puf.updateFolderName(handle, name);
            pup.updateFolderName(pupHandle, name);

            // Update accout -> settings -> public upload folder DOM
            settings.updateOnRename(handle, name);
        }
        else {
            if (d) {
                console.log('widget.onRename, was not able to find puf for given handle: ', handle);
            }
        }
    };

    /**
     * Called when widget is disabled or url is wrong uploading
     * is not possible remove drag&drop event handlers
     * This nagates event handlers from InitFileDrag function
     */
    var disableDragDrop = function disableDragDrop() {
        $(window)
            .on('dragover', false)
            .on('dragleave', false)
            .on('drop', function() {
                return false;
            });
    };

    /**
     * Show storage overquota dialog in MEGAdrop window
     */
    var showMEGAdropOverQuota = function showMEGAdropOverQuota() {

        var promise = new MegaPromise();
        var prevState = $('.fm-main').is('.almost-full, .full');
        $('.fm-main').removeClass('almost-full full');

        if (this.showMEGAdropOverQuotaPromise) {
            promise = this.showMEGAdropOverQuotaPromise;
        }
        this.showMEGAdropOverQuotaPromise = promise;

        $('.fm-main').addClass('full');
        var $strgdlg = $('.fm-dialog.storage-dialog').removeClass('almost-full');

        $strgdlg.addClass('full')
            .find('.default-red-button').addClass('hidden')
            .end()
            .find('.fm-dialog-body.full .fm-dialog-title').text(l[16302])
            .end()
            .find('.body-header').text(l[17535])
            .end()
            .find('.body-p.long')
            .text(l[17536])
            .end()
            .find('.storage-dialog.divider-txt').addClass('hidden')
            .end()
            .find('.storage-dialog.no-achievements-bl').addClass('hidden');

        $('.fm-dialog-close, .button.skip', $strgdlg).rebind('click', closeDialog);

        // if another dialog wasn't opened previously
        if (!prevState) {
            M.safeShowDialog('megadrop-over-quota', $strgdlg);
            $('.fm-dialog:visible, .overlay:visible').addClass('arrange-to-back');
        }
        else {
            promise.reject();
        }

        return promise;
    };

    return {
        init: init,
        upload: put,
        isInit: isInit,
        onRename: onRename,
        getDropList: dropList,
        getPufHandle: pufHandle,
        isDropExist: isDropExist,
        preMoveCheck: preMoveCheck,
        showRemoveWarning: showRemoveWarning,
        processUPHAP: processUPHAP,
        getOwnersHandle: ownersHandle,
        disableDragDrop: disableDragDrop,
        overQuota: showMEGAdropOverQuota,
        updatePUPUserName: updatePUPUserName,

        // PUF
        pufs: puf.items,
        pufCallbacks: puf.callbacks,
        pufRemove: puf.remove,
        pufHandle: puf.getHandle,
        pufProcessDb: puf.processDb,
        pufProcessPUH: puf.processPUH,

        // PUP
        pupGet: pup.get,
        pups: pup.items,
        pupList: pup.list,
        pupCheck: pup.check,
        pupUpdate: pup.update,
        pupProcessPUP: pup.processPUP,
        pupProcessDb: pup.processDb,

        // UI
        uiUpdateItem: ui.updateItem,
        onCompletion: ui.onCompletion,
        onItemCompletion: ui.onItemCompletion,
        uiUpdateTotalProgress: ui.updateTotalProgress,

        // Settings
        stngsAdd: settings.add,
        stngsDraw: settings.widget
    };

}());// END mega.widget<|MERGE_RESOLUTION|>--- conflicted
+++ resolved
@@ -156,15 +156,12 @@
 
         return promise;
     };
-<<<<<<< HEAD
-=======
 
     var updatePUPUserName = function updatePUPUserName(newName) {
         $.each(mega.megadrop.pufs, function(index) {
             mega.megadrop.pupUpdate(index, 'name', newName);
         });
     };
->>>>>>> 527d0703
     
     /**
      * Public upload folder's (PUF) related methods and properties
