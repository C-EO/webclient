--- conflicted
+++ resolved
@@ -17,8 +17,8 @@
 }
 
 MegaQueue.prototype.isEmpty = function() {
-	return this._running == 0
-		&& this._queue.length == 0
+	return this._running == 0 
+		&& this._queue.length == 0;
 }
 
 MegaQueue.prototype.pushFirst = function(arg, next, self) {
@@ -97,15 +97,9 @@
 		}
 
 		tasks.map(foreach);
-<<<<<<< HEAD
 
 		// XXX: For Transfers, check if there might be leaked tasks without the file reference (ie, "dl" for dlQueue)
 
-=======
-
-		// XXX: For Transfers, check if there might be leaked tasks without the file reference (ie, "dl" for dlQueue)
-
->>>>>>> ef2b8818
 		if (d) console.log('Queue filtered, %d/%d tasks remaining', this._queue.length + $.len(this._qpaused), len, gid);
 	}
 };
@@ -171,10 +165,6 @@
 	return true;
 }
 
-<<<<<<< HEAD
-=======
-
->>>>>>> ef2b8818
 MegaQueue.prototype.getNextTask = function() {
 	var i, r, len = this._queue.length
 	for (i = 0; i < len; i++) {
