--- conflicted
+++ resolved
@@ -76,11 +76,8 @@
 
 ---
 [jquery-ui.js]: jQuery-UI - jQuery User Interface library.
-<<<<<<< HEAD
-=======
 
 > This is a custom build created from: [https://jqueryui.com/download/#!...](https://jqueryui.com/download/#!version=1.12.1&themeParams=none&components=111101011101111110100010110110001000001000000000)
->>>>>>> 5d588496
 
 ---
 [jquery.fullscreen.js]: This jQuery plugin provides a simple to use mechanism to control the new fullscreen mode of modern browsers.
@@ -150,7 +147,6 @@
 
 ---
 [chat/strophe.light.js]: Strophe.js is an XMPP library for JavaScript.
-<<<<<<< HEAD
 
 > NB: This is the **light** version built as follow:
 > 
@@ -163,20 +159,6 @@
 > make check
 > ```
 
-=======
-
-> NB: This is the **light** version built as follow:
-> 
-> ```bash
-> git clone https://github.com/strophe/strophejs.git
-> cd strophejs
-> git checkout v1.2.8
-> npm install
-> make strophe.light.js
-> make check
-> ```
-
->>>>>>> 5d588496
 ---
 
 [MIT License]: <https://opensource.org/licenses/MIT>
