
### Vendor files used by the MEGA WebClient application.

Unless otherwise noted, they were released under a [MIT License].

---
[asmcrypto.js]: asmCrypto - JavaScript Cryptographic Library with performance in mind.

> **This is a fork**, [Compare the changes](https://github.com/vibornoff/asmcrypto.js/compare/master...meganz:master)
>
> NB: We are using a custom, unobfuscated build which was created using:
> 
> ```bash
> git clone https://github.com/meganz/asmcrypto.js.git
> cd asmcrypto.js
> build.sh
> ```
>
> If that doesn't creates an 1:1 copy, try `build.sh master` (that'll build the file from master, as opposed to latest tagged version)

---
[autolinker.js]: Utility to Automatically Link URLs, Email Addresses, Phone Numbers, Twitter handles, and Hashtags in a given block of text/HTML.

---
[avatar.js]: Avatar Picker - A slick user experience for uploading, translating and cropping images to be used as avatars.

> **This is a fork**, [See the changes](https://github.com/meganz/avatar-picker/commits/master)

---
[bitcoin-math.js]: JS math for BTC and Satoshi values.

> **This is a fork**, [Compare the changes](https://github.com/dangersalad/bitcoin-math/compare/master...meganz:master)
>
> The bitcoin-math library is released under the [BSD 2-Clause License](https://opensource.org/licenses/BSD-2-Clause).

---
[db.js]: Wrapper for IndexedDB to make it easier to work against, making it look more like a queryable API.

> **This is a fork**, [Compare the changes](https://github.com/aaronpowell/db.js/compare/master...meganz:master)

---
[dcraw.js]: Dave Coffin's raw photo decoder [dcraw.c](http://www.cybercom.net/~dcoffin/dcraw/) ported to JavaScript using [Emscripten]

> NB: To compile from C source, fork the repo and run `build.sh`.

---
[es6-shim]: ECMAScript 6 compatibility shims for legacy JavaScript engines.

> **This is a fork**, [Compare the changes](https://github.com/paulmillr/es6-shim/compare/master...meganz:master)

---
[exif-js]: JavaScript library for reading EXIF image metadata.

> **This is a fork**, [Compare the changes](https://github.com/exif-js/exif-js/compare/master...meganz:master)

---
[favico.js]: Make use of your favicon with badges, images or videos.

> **This is a fork**, [Compare the changes](https://github.com/ejci/favico.js/compare/master...meganz:master)

---
[filesaver.js]: FileSaver.js - An HTML5 saveAs() FileSaver implementation.

---
[int64.js]: Support for representing 64-bit integers in JavaScript.

> **This is a fork**, [Compare the changes](https://github.com/broofa/node-int64/compare/master...meganz:master)

---
[ion.sound.js]: JavaScript plugin for playing sounds and music in browsers

> **This is a fork**, [Compare the changes](https://github.com/IonDen/ion.sound/compare/master...meganz:master)

---
[jquery-2.2.1.js]: jQuery JavaScript Library.

---
[jquery-ui.js]: jQuery-UI - jQuery User Interface library.

---
[jquery.fullscreen.js]: This jQuery plugin provides a simple to use mechanism to control the new fullscreen mode of modern browsers.

---
[jquery.jscrollpane.js]: Pretty, customisable, cross browser replacement scrollbars

> **This is a fork**, [Compare the changes](https://github.com/vitch/jScrollPane/compare/master...meganz:master)

---
[jquery.mousewheel.js]: A jQuery plugin that adds cross-browser mouse wheel support.

> **This is a fork**, [Compare the changes](https://github.com/jquery/jquery-mousewheel/compare/master...meganz:master)

---
[jquery.qrcode.js] & [qrcode.js]: jQuery plugin for a pure browser QR code generation.

---
[jsbn.js]: Basic BigInteger implementation, just enough for RSA encryption and not much more.

> **This is a fork**, [See the changes](https://github.com/meganz/jsbn.js/commits/master/jsbn.js)
  
[jsbn2.js]: The rest of the library, including most public BigInteger methods.

---
[megaLogger.js]: Minimalistic JavaScript logging framework, specifically usable for the browser console.

---
[megapix.js]: Mega pixel image rendering library

> **This is a fork**, [Compare the changes](https://github.com/stomita/ios-imagefile-megapixel/compare/master...meganz:master)

---
[moment.js]: Parse, validate, manipulate, and display dates in JavaScript.

---
[nacl-fast.js]: Port of TweetNaCl cryptographic library to JavaScript.

> This is released into the [public domain](https://en.wikipedia.org/wiki/Public_domain_software).

---
[notification.js]: A shim polyfill for adding notifications to browsers which offer limited support.

---
[react-dom.js, react.js]: A declarative, efficient, and flexible JavaScript library for building user interfaces.

---
<<<<<<< HEAD
=======
[smartcrop.js]: Content aware image cropping.

> **This is a fork**, [Compare the changes](https://github.com/jwagner/smartcrop.js/compare/master...meganz:master)

---
>>>>>>> 9a2f9558
[zxcvbn.js]: A realistic password strength estimator.

> NB: We are using a custom, unobfuscated build which was created using:
> 
> ```bash
> git clone https://github.com/dropbox/zxcvbn.git
> cd zxcvbn
> git checkout 1.0.1
> npm install
> nano compile_and_minify.sh
> Comment out or delete the last 4 lines to prevent minification by the Closure compiler
> ./compile_and_minify.sh
> Use output in compiled.js
> ```

---
[chat/strophe.light.js]: Strophe.js is an XMPP library for JavaScript.
<<<<<<< HEAD

> NB: This is the **light** version built as follow:
> 
> ```bash
> git clone https://github.com/strophe/strophejs.git
> cd strophejs
> git checkout v1.2.8
> npm install
> make strophe.light.js
> make check
> ```

=======

> NB: This is the **light** version built as follow:
> 
> ```bash
> git clone https://github.com/strophe/strophejs.git
> cd strophejs
> git checkout v1.2.8
> npm install
> make strophe.light.js
> make check
> ```

>>>>>>> 9a2f9558
---

[MIT License]: <https://opensource.org/licenses/MIT>
[Emscripten]: <http://emscripten.org/>
[asmcrypto.js]: <https://github.com/meganz/asmcrypto.js>
[autolinker.js]: <https://github.com/gregjacobs/Autolinker.js/tree/0.12.3/dist>
[avatar.js]: <https://github.com/meganz/avatar-picker>
[bitcoin-math.js]: <https://github.com/meganz/bitcoin-math>
[db.js]: <https://github.com/meganz/db.js>
[dcraw.js]: <https://github.com/meganz/dcraw.js>
[es6-shim]: <https://github.com/meganz/es6-shim>
[exif-js]: <https://github.com/meganz/exif-js>
[favico.js]: <https://github.com/meganz/favico.js>
[filesaver.js]: <https://github.com/eligrey/FileSaver.js/tree/d8388a1a3c781821caae9110ee3d7c28aa7d6e0b>
[int64.js]: <https://github.com/meganz/node-int64>
[ion.sound.js]: <https://github.com/meganz/ion.sound>
[jquery-2.2.1.js]: <https://github.com/jquery/jquery/blob/2.2.1/dist/jquery.js>
[jquery-ui.js]: <https://code.jquery.com/ui/1.12.1/jquery-ui.js>
[jquery.fullscreen.js]: <https://github.com/kayahr/jquery-fullscreen-plugin/tree/5c95707f9ebf3d4962e9057b09cc43c10f11c3f4>
[jquery.jscrollpane.js]: <https://github.com/meganz/jScrollPane>
[jquery.mousewheel.js]: <https://github.com/meganz/jquery-mousewheel>
[jquery.qrcode.js]: <https://github.com/jeromeetienne/jquery-qrcode/blob/2bad93deab2f0ec66451b0cc962d56fad6fba403/src/jquery.qrcode.js>
[jsbn.js]: <https://github.com/meganz/jsbn.js>
[jsbn2.js]: <http://www-cs-students.stanford.edu/~tjw/jsbn/>
[megaLogger.js]: <https://github.com/meganz/megalogger>
[megapix.js]: <https://github.com/meganz/ios-imagefile-megapixel>
[moment.js]: <https://github.com/moment/moment/tree/2.10.6>
[nacl-fast.js]: <https://github.com/dchest/tweetnacl-js/tree/v0.13.1>
[notification.js]: <https://github.com/MrSwitch/notification.js/tree/v0.0.1>
[qrcode.js]: <https://github.com/jeromeetienne/jquery-qrcode/blob/2bad93deab2f0ec66451b0cc962d56fad6fba403/src/qrcode.js>
[react-dom.js, react.js]: https://github.com/facebook/react/tree/v0.14.8
[smartcrop.js]: <https://github.com/meganz/smartcrop.js>
[zxcvbn.js]: <https://github.com/dropbox/zxcvbn/tree/1.0.1>
[chat/strophe.light.js]: <https://github.com/strophe/strophejs><|MERGE_RESOLUTION|>--- conflicted
+++ resolved
@@ -123,14 +123,11 @@
 [react-dom.js, react.js]: A declarative, efficient, and flexible JavaScript library for building user interfaces.
 
 ---
-<<<<<<< HEAD
-=======
 [smartcrop.js]: Content aware image cropping.
 
 > **This is a fork**, [Compare the changes](https://github.com/jwagner/smartcrop.js/compare/master...meganz:master)
 
 ---
->>>>>>> 9a2f9558
 [zxcvbn.js]: A realistic password strength estimator.
 
 > NB: We are using a custom, unobfuscated build which was created using:
@@ -148,7 +145,6 @@
 
 ---
 [chat/strophe.light.js]: Strophe.js is an XMPP library for JavaScript.
-<<<<<<< HEAD
 
 > NB: This is the **light** version built as follow:
 > 
@@ -161,20 +157,6 @@
 > make check
 > ```
 
-=======
-
-> NB: This is the **light** version built as follow:
-> 
-> ```bash
-> git clone https://github.com/strophe/strophejs.git
-> cd strophejs
-> git checkout v1.2.8
-> npm install
-> make strophe.light.js
-> make check
-> ```
-
->>>>>>> 9a2f9558
 ---
 
 [MIT License]: <https://opensource.org/licenses/MIT>
