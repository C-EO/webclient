(function(window) {
    
/**
 * Functions from Underscore.js 1.4.4
 * http://underscorejs.org
 * (c) 2009-2013 Jeremy Ashkenas, DocumentCloud Inc.
 * Underscore may be freely distributed under the MIT license.
 */
var _ = {
    bind: function _Bind(ctx) {
        return (function(){}).bind.apply(ctx, [].slice.call(arguments, 1));
    },
    bindAll: function _bindAll(obj) {
        [].slice.call(arguments, 1).forEach(function(f) {
            obj[f] = _.bind(obj[f], obj);
        });
    },
    each: function _each(obj, iterator, context) {
        obj.forEach(iterator, context);
    },
    filter: function _filter(obj, iterator, context) {
        return [].slice.call(obj).filter(iterator, context);
    },
    first: function _first(array, n, guard) {
        if (array == null) {
            return void 0;
        }
        return (n != null) && !guard ? array.slice(0, n) : array[0];
    },
    has: function _has(obj, prop) {
        return obj.hasOwnProperty(prop);
    },
    isFunction: function _isFunction(func) {
        return typeof func === 'function';
    },
    isRegExp: function _isRegExp(obj) {
        return Object.prototype.toString.call(obj) === '[object RegExp]';
    }
};

/**
 * Avatar Picker
 * https://bitbucket.org/atlassianlabs/avatar-picker/src
 * A combination of the JS source files required for the avatar picker to work.
 * Built with command:
 * cat canvas-cropper.js <(echo) client-file-handler.js <(echo) client-file-reader.js <(echo) drag-drop-file-target.js <(echo) upload-interceptor.js <(echo) image-explorer.js <(echo) image-upload-and-crop.js > avatar-picker.js
 */
window.CanvasCropper = (function(){
    function CanvasCropper(width, height){
        if (!CanvasCropper.isSupported()) {
            throw new Error("This browser doesn't support CanvasCropper.");
        }
        return this.init.apply(this, arguments);
    }

    var supportsCanvas = (function() {
        var canvas = document.createElement('canvas');
        return (typeof canvas.getContext === 'function') && canvas.getContext('2d');
    }());

    CanvasCropper.isSupported = function() {
        return supportsCanvas;
    };

    CanvasCropper.prototype.defaults = {
        outputFormat: 'image/jpeg',
        backgroundFillColor: undefined
    };

    CanvasCropper.prototype.init = function(width, height, opts) {
        this.width = width;
        this.height = height || width; //Allow single param for square crop
        this.options = $.extend({}, this.defaults, opts);
        this.canvas = $('<canvas/>')
            .attr('width', this.width)
            .attr('height', this.height)
            [0];
        return this;
    };

    CanvasCropper.prototype.cropToDataURI = function(image, sourceX, sourceY, cropWidth, cropHeight) {
        return this
                .crop(image, sourceX, sourceY, cropWidth, cropHeight)
                .getDataURI(this.options.outputFormat);
    };

    CanvasCropper.prototype.crop = function(image, sourceX, sourceY, cropWidth, cropHeight) {
        var context = this.canvas.getContext('2d'),
            targetX = 0,
            targetY = 0,
            targetWidth = this.width,
            targetHeight = this.height;

        context.clearRect(targetX, targetY, targetWidth, targetHeight);

        if (this.options.backgroundFillColor) {
            context.fillStyle = this.options.backgroundFillColor;
            context.fillRect(targetX, targetY, targetWidth, targetHeight);
        }

        /*
         *** Negative sourceX or sourceY ***
         context.drawImage can't accept negative values for source co-ordinates,
         but what you probably meant is you want to do something like the below

         |-------------------|
         |                   |
         |   CROP AREA       |
         |                   |
         |        |----------|----------------|
         |        |          |                |
         |        |          |   IMAGE        |
         |        |          |                |
         |-------------------|                |
                  |                           |
                  |                           |
                  |                           |
                  |                           |
                  |---------------------------|

         We need to do a couple of things to make that work.
         1. Set the target position to the proportional location of the source position
         2. Set source co-ordinates to 0
         */

        if (sourceX < 0) {
            targetX = Math.round((Math.abs(sourceX) / cropWidth) * targetWidth);
            sourceX = 0;
        }

        if (sourceY < 0) {
            targetY = Math.round((Math.abs(sourceY) / cropHeight) * targetHeight);
            sourceY = 0;
        }

        /*
         *** source co-ordinate + cropSize > image size ***
         context.drawImage can't accept a source co-ordinate and a crop size where their sum
         is greater than the image size. Again, below is probably what you wanted to achieve.


         |---------------------------|
         |                           |
         |       IMAGE               |
         |                           |
         |                           |
         |               |-----------|-------|
         |               |           |       |
         |               |     X     |       |
         |               |           |       |
         |---------------|-----------|       |
                         |                   |
                         |   CROP AREA       |
                         |                   |
                         |-------------------|

         We need to do a couple of things to make that work also.
         1. Work out the size of the actual image area to be cropped (X).
         2. Get the proportional size of the target based on the above
         3. Set the crop size to the actual crop size.
         */

        if (sourceX + cropWidth > image.naturalWidth) {
            var newCropWidth = image.naturalWidth - sourceX;
            targetWidth *= newCropWidth / cropWidth;
            cropWidth = newCropWidth;
        }

        if (sourceY + cropHeight > image.naturalHeight) {
            var newCropHeight = image.naturalHeight - sourceY;
            targetHeight *= newCropHeight / cropHeight;
            cropHeight = newCropHeight;
        }

        context.drawImage(
            image,
            sourceX,
            sourceY,
            cropWidth,
            cropHeight,
            targetX,
            targetY,
            targetWidth,
            targetHeight
        );

        return this;
    };

    CanvasCropper.prototype.getDataURI = function(outputFormat) {
        if (outputFormat) { //TODO: Check if in array of valid mime types
<<<<<<< HEAD
            return this.canvas.toDataURL(outputFormat, 0.85);
=======
            return this.canvas.toDataURL(outputFormat, 0.75);
>>>>>>> 97d50cd4
        } else {
            return null;
        }
    };

    return CanvasCropper;
})();

window.ClientFileHandler = (function(){

    function ClientFileHandler(opts){
        return this.init(opts);
    }

    ClientFileHandler.typeFilters = {
        all: /.*/,
        application: /^application\/.*/,
        audio: /^audio\/.*/,
        image: /^image\/.*/,
        imageWeb: /^image\/(jpeg|png|gif)$/,
        text: /^text\/.*/,
        video: /^video\/.*/
    };

    ClientFileHandler.prototype.defaults = {
        fileTypeFilter: ClientFileHandler.typeFilters.all, //specify a regex or use one of the built in typeFilters
        fileCountLimit: Infinity, //How many files can a user upload at once? This will limit it to the first n files,
        fileSizeLimit: 20 * 1024 * 1024, //Maximum file size in bytes (20MB per file),
        onSuccess: $.noop,
        onError: $.noop
    };

    ClientFileHandler.prototype.init = function(opts){
        this.options = $.extend({}, this.defaults, opts);

        if (opts && !opts.fileSizeLimit) {
            this.options.fileSizeLimit = this.defaults.fileSizeLimit;
        }
        if (opts && !opts.fileCountLimit) {
            this.options.fileCountLimit = this.defaults.fileCountLimit;
        }

        _.bindAll(this, 'handleFiles', 'filterFiles');

        return this;
    };

    /**
     * Takes in an array of files, processes them, and fires the onSuccess handler if any are valid, or the onError handler
     * otherwise. These handlers can be specified on the options object passed to the constructor.
     * @param fileList array of objects like { size:Number, type:String }
     * @param fileSourceElem - Unused. Matches IframeUploader interface
     */
    ClientFileHandler.prototype.handleFiles = function(fileList, fileSourceElem){
        //Assumes any number of files > 0 is a success, else it's an error
        var filteredFiles = this.filterFiles(fileList);

        if (filteredFiles.valid.length > 0) {
            //There was at least one valid file
            _.isFunction(this.options.onSuccess) && this.options.onSuccess(filteredFiles.valid);
        } else {
            //there were no valid files added
            _.isFunction(this.options.onError) && this.options.onError(filteredFiles.invalid);
        }
    };

    ClientFileHandler.prototype.filterFiles = function(fileList){
        var fileTypeFilter = _.isRegExp(this.options.fileTypeFilter) ? this.options.fileTypeFilter : this.defaults.fileTypeFilter,
            fileSizeLimit = this.options.fileSizeLimit,
            invalid = {
                byType: [],
                bySize: [],
                byCount: []
            },
            valid = _.filter(fileList, function(file){

                if (!fileTypeFilter.test(file.type)) {
                    invalid.byType.push(file);
                    return false;
                }

                if (file.size > fileSizeLimit) {
                    invalid.bySize.push(file);
                    return false;
                }

                return true;
            });

        if (valid.length > this.options.fileCountLimit) {
            invalid.byCount = valid.slice(this.options.fileCountLimit);
            valid = valid.slice(0, this.options.fileCountLimit);
        }

        return {
            valid: valid,
            invalid: invalid
        };
    };

    return ClientFileHandler;

})();

window.ClientFileReader = (function(){

    var fileReaderSupport = !!(window.File && window.FileList && window.FileReader);

    var _readMethodMap = {
        ArrayBuffer : 'readAsArrayBuffer',
        BinaryString: 'readAsBinaryString',
        DataURL : 'readAsDataURL',
        Text : 'readAsText'
    };

    function ClientFileReader(opts){
        if (!ClientFileReader.isSupported()) {
            throw new Error("ClientFileReader requires FileReaderAPI support");
        }
        return this.init(opts);
    }

    ClientFileReader.isSupported = function() {
        return fileReaderSupport;
    };

    $.extend(ClientFileReader.prototype, ClientFileHandler.prototype);



    ClientFileReader.readMethods = {
        ArrayBuffer : 'ArrayBuffer',
        BinaryString: 'BinaryString',
        DataURL : 'DataURL',
        Text : 'Text'
    };

    ClientFileReader.typeFilters = ClientFileHandler.typeFilters; //Expose this to the calling code

    ClientFileReader.prototype.defaults = $.extend({}, ClientFileHandler.prototype.defaults, {
        readMethod: ClientFileReader.readMethods.DataURL,
        onRead: $.noop
    });

    ClientFileReader.prototype.init = function(opts) {
        _.bindAll(this, 'onSuccess', 'readFile');
        ClientFileHandler.prototype.init.call(this, opts);

        this.options.onSuccess = this.onSuccess; //We don't want this to be optional.
        return this;
    };

    ClientFileReader.prototype.onSuccess = function(files) {
        var readMethod = _.has(_readMethodMap, this.options.readMethod) ? _readMethodMap[this.options.readMethod] : undefined;

        if (readMethod) {
            _.each(files, _.bind(function(file){
                var fileReader = new FileReader();
                fileReader.onload = _.bind(this.readFile, this, file); //pass the file handle to allow callback access to filename, size, etc.
                fileReader[readMethod](file);
            }, this));
        }
    };

    ClientFileReader.prototype.readFile = function(file, fileReaderEvent){
        _.isFunction(this.options.onRead) && this.options.onRead(fileReaderEvent.target.result, file);
    };

    return ClientFileReader;
})();

window.DragDropFileTarget = (function(){

    function DragDropFileTarget(el, opts){
        return this.init.apply(this, arguments);
    }

    DragDropFileTarget.prototype.getDefaults = function() {
        return {
            activeDropTargetClass: 'active-drop-target',
            uploadPrompt: 'Drag a file here to upload',
            clientFileHandler: null
        };
    };

    DragDropFileTarget.prototype.init = function(el, opts){
        _.bindAll(this, 'onDragOver', 'onDragEnd', 'onDrop');

        this.$target = $(el);
        this.options = $.extend({}, this.getDefaults(), opts);

        this.$target.attr('data-upload-prompt', this.options.uploadPrompt);

        //bind drag & drop events
        this.$target.on('dragover', this.onDragOver);
        this.$target.on('dragleave', this.onDragEnd);
        this.$target.on('dragend', this.onDragEnd);
        this.$target.on('drop', this.onDrop);
    };

    DragDropFileTarget.prototype.onDragOver = function(e){
        e.preventDefault();
        this.$target.addClass(this.options.activeDropTargetClass);
    };

    DragDropFileTarget.prototype.onDragEnd = function(e){
        e.preventDefault();
        this.$target.removeClass(this.options.activeDropTargetClass);
    };

    DragDropFileTarget.prototype.onDrop = function(e){
        e.preventDefault();
        e.originalEvent.preventDefault();

        this.$target.removeClass(this.options.activeDropTargetClass);

        if (this.options.clientFileHandler) {
            this.options.clientFileHandler.handleFiles(e.originalEvent.dataTransfer.files, e.originalEvent.target);
        }
    };

    return DragDropFileTarget;
})();
window.UploadInterceptor = (function(){

    function UploadInterceptor(el, opts){
        return this.init.apply(this, arguments);
    }

    UploadInterceptor.prototype.defaults = {
        replacementEl: undefined,
        clientFileHandler: null
    };

    UploadInterceptor.prototype.init = function(el, opts) {
        _.bindAll(this, 'onSelectFile', 'onReplacementClick');

        this.$el = $(el);
        this.options = $.extend({}, this.defaults, opts);

        this.$el.on('change', this.onSelectFile);

        if (this.options.replacementEl) {
            this.$replacement = $(this.options.replacementEl);
            this.$el.hide();

            // IE marks a file input as compromised if has a click triggered programmatically
            // and this prevents you from later submitting it's form via Javascript.
            // The work around is to use a label as the replacementEl with the `for` set to the file input,
            // but it requires that the click handler below not be bound. So regardless of whether you want
            // to use the workaround or not, the handler should not be bound in IE.
            if ($.browser && $.browser.msie) {
                if (!this.$replacement.is('label')) {
                    // Workaround is not being used, fallback to showing the regular file element and hide the replacement
                    this.$replacement.hide();
                    this.$el.show();
                }
            } else {
                this.$replacement.on('click', this.onReplacementClick);
            }
        }
    };

    UploadInterceptor.prototype.onSelectFile = function(e){
        if ($(e.target).val() && this.options.clientFileHandler) {
            this.options.clientFileHandler.handleFiles(e.target.files, this.$el);
        }
    };

    UploadInterceptor.prototype.onReplacementClick = function(e){
        e.preventDefault();
        this.$el.click();
    };

    UploadInterceptor.prototype.destroy = function(){
        this.$el.off('change', this.onSelectFile);
        this.$replacement.off('click', this.onReplacementClick);
    };

    return UploadInterceptor;
})();
window.ImageExplorer = (function(){

    function ImageExplorer($container, opts){
        this.init.apply(this, arguments);
    }

    ImageExplorer.scaleModes = {
        fill: 'fill',
        contain: 'contain',
        containAndFill: 'containAndFill'
    };

    ImageExplorer.zoomModes = {
        localZoom: 'localZoom', //Keep the area under the mask centered so you zoom further in on the same location.
        imageZoom: 'imageZoom' //Keep the image centered in its current location, so unless the image is centered under the mask, the area under the mask will change.
    };

    ImageExplorer.prototype.defaults = {
        initialScaleMode: ImageExplorer.scaleModes.containAndFill,
        zoomMode: ImageExplorer.zoomModes.localZoom,
        emptyClass: 'empty',
        scaleMax: 1 //Maximum image size is 100% (is overridden by whatever the initial scale is calculated to be)
    };

    ImageExplorer.prototype.init = function($container, opts){
        this.$container      = $container;
        this.$imageView      = this.$container.find('.image-explorer-image-view');
        this.$sourceImage    = this.$container.find('.image-explorer-source');
        this.$mask           = this.$container.find('.image-explorer-mask');
        this.$dragDelegate   = this.$container.find('.image-explorer-drag-delegate');
        this.$scaleSlider    = this.$container.find('.image-explorer-scale-slider');
        this.options         = $.extend({}, this.defaults, opts);
        this.imageProperties = {};

        _.bindAll(this, 'getImageSrc', 'setImageSrc', 'initImage', 'initDragDelegate', 'initScaleSlider', 'setInitialScale',
            'getFillScale', 'getContainedScale', 'getCircularContainedScale', 'sliderValToScale', 'scaleToSliderVal',
            'updateImageScale', 'resetImagePosition', 'resetScaleSlider', 'toggleEmpty', 'get$ImageView', 'get$SourceImage',
            'get$Mask', 'get$DragDelegate', 'getMaskedImageProperties', 'showError', 'clearError', 'hasValidImage',
            '_resetFromError', '_removeError');

        this.toggleEmpty(true); //assume the explorer is empty initially and override below if otherwise

        if (this.$sourceImage[0].naturalWidth) {
            //The image has already loaded (most likely because the src was specified in the html),
            //so remove the empty class and call initImage passing through a fake event object with the target
            this.toggleEmpty(false);

            this.initImage({
                target:this.$sourceImage[0]
            });
        }

        this.$sourceImage.on('load', this.initImage);

        this.initDragDelegate();
        this.initScaleSlider();
    };

    ImageExplorer.prototype.getImageSrc = function(){
        return (this.$sourceImage) ? this.$sourceImage.attr('src') : undefined;
    };

    ImageExplorer.prototype.setImageSrc = function(src){
        if (this.$sourceImage) {
            this.$sourceImage.attr('src', '').attr('src', src); //Force image to reset if the user uploads the same image
        }
    };

    ImageExplorer.prototype.initImage = function(e){
        var image = e.target;
        this.imageProperties.naturalWidth = image.naturalWidth;
        this.imageProperties.naturalHeight = image.naturalHeight;

        this._removeError();
        this.toggleEmpty(false);
        this.setInitialScale();
    };

    ImageExplorer.prototype.initDragDelegate = function(){
        var imageOffset;

        this.$dragDelegate.draggable({
            start: _.bind(function(){
                imageOffset = this.$sourceImage.offset();
            }, this),
            drag: _.bind(function(e, ui){
                this.$sourceImage.offset({
                    top: imageOffset.top + ui.position.top - ui.originalPosition.top,
                    left: imageOffset.left + ui.position.left - ui.originalPosition.left
                });
            }, this),
            revert: true,
            revertDuration: 0
        });
    };

    ImageExplorer.prototype.initScaleSlider = function(){
        this.$scaleSlider.on('change', _.bind(function(e){
            this.updateImageScale(this.sliderValToScale(e.target.value));
        }, this));
    };

    ImageExplorer.prototype.setInitialScale = function(){
        var maskWidth = this.$mask.width(),
            maskHeight =this.$mask.height(),
            naturalWidth = this.imageProperties.naturalWidth,
            naturalHeight = this.imageProperties.naturalHeight,
            initialScale = 1;

        this.minScale = 1;

        switch(this.options.initialScaleMode) {
            case ImageExplorer.scaleModes.fill:
                //sets the scale of the image to the smallest size possible that completely fills the mask.
                this.minScale = initialScale = this.getFillScale(naturalWidth, naturalHeight, maskWidth, maskHeight);
            break;

            case ImageExplorer.scaleModes.contain:
                //Sets the scale of the image so that the entire image is visible inside the mask.
                if (this.$mask.hasClass('circle-mask')) {
                    this.minScale = initialScale = this.getCircularContainedScale(naturalWidth, naturalHeight, maskWidth / 2);
                } else {
                    this.minScale = initialScale = this.getContainedScale(naturalWidth, naturalHeight, maskWidth, maskHeight);
                }
            break;

            case ImageExplorer.scaleModes.containAndFill:
                //Set the min scale so that the lower bound is the same as scaleModes.contain, but the initial scale is scaleModes.fill
                if (this.$mask.hasClass('circle-mask')) {
                    this.minScale = this.getCircularContainedScale(naturalWidth, naturalHeight, maskWidth / 2);
                } else {
                    this.minScale = this.getContainedScale(naturalWidth, naturalHeight, maskWidth, maskHeight);
                }

                initialScale = this.getFillScale(naturalWidth, naturalHeight, maskWidth, maskHeight);
            break;
        }

        this.maxScale = Math.max(initialScale, this.options.scaleMax);
        this.resetScaleSlider(this.scaleToSliderVal(initialScale));
        //Always use ImageExplorer.zoomModes.imageZoom when setting the initial scale to center the image.
        this.updateImageScale(initialScale, ImageExplorer.zoomModes.imageZoom);
        this.resetImagePosition();
    };

    ImageExplorer.prototype.getFillScale = function(imageWidth, imageHeight, constraintWidth, constraintHeight){
        var widthRatio = constraintWidth / imageWidth,
            heightRatio = constraintHeight / imageHeight;
        return Math.max(widthRatio, heightRatio);
    };

    ImageExplorer.prototype.getContainedScale = function(imageWidth, imageHeight, constraintWidth, constraintHeight){
        var widthRatio = constraintWidth / imageWidth,
            heightRatio = constraintHeight / imageHeight;
        return Math.min(widthRatio, heightRatio);
    };

    ImageExplorer.prototype.getCircularContainedScale = function(imageWidth, imageHeight, constraintRadius){
        var theta = Math.atan(imageHeight / imageWidth),
            scaledWidth = Math.cos(theta) * constraintRadius * 2;
            //Math.cos(theta) * constraintRadius gives the width from the centre of the circle to one edge so we need to double it.
        return scaledWidth / imageWidth;
    };

    ImageExplorer.prototype.sliderValToScale = function(sliderValue) {
        var sliderValAsUnitInterval = sliderValue / (this.$scaleSlider.attr('max') - this.$scaleSlider.attr('min'));
        //http://math.stackexchange.com/questions/2489/is-there-a-name-for-0-1 (was tempted to use sliderValAsWombatNumber)
        return this.minScale + (sliderValAsUnitInterval * (this.maxScale - this.minScale));
    };

    ImageExplorer.prototype.scaleToSliderVal = function(scale) {
        //Slider represents the range between maxScale and minScale, normalised as a percent (the HTML slider range is 0-100).
        var sliderValAsUnitInterval = (scale - this.minScale) / (this.maxScale - this.minScale);

        return sliderValAsUnitInterval * (this.$scaleSlider.attr('max') - this.$scaleSlider.attr('min'));
    };

    ImageExplorer.prototype.updateImageScale = function(newScale, zoomMode){
        var newWidth = Math.round(newScale * this.imageProperties.naturalWidth),
            newHeight = Math.round(newScale * this.imageProperties.naturalHeight),
            newMarginLeft,
            newMarginTop;

        zoomMode = zoomMode || this.options.zoomMode;

        switch (zoomMode) {
            case ImageExplorer.zoomModes.imageZoom:
                newMarginLeft = -1 * newWidth / 2;
                newMarginTop = -1 * newHeight / 2;
            break;

            case ImageExplorer.zoomModes.localZoom:
                var oldWidth = this.$sourceImage.width(),
                    oldHeight = this.$sourceImage.height(),
                    oldMarginLeft = parseInt(this.$sourceImage.css('margin-left'), 10),
                    oldMarginTop = parseInt(this.$sourceImage.css('margin-top'), 10),
                    sourceImagePosition = this.$sourceImage.position(), //Position top & left only. Doesn't take into account margins
                    imageViewCenterX = this.$imageView.width() / 2,
                    imageViewCenterY = this.$imageView.height() / 2,
                    //Which pixel is currently in the center of the mask? (assumes the mask is centered in the $imageView)
                    oldImageFocusX = imageViewCenterX - sourceImagePosition.left - oldMarginLeft,
                    oldImageFocusY = imageViewCenterY - sourceImagePosition.top - oldMarginTop,
                    //Where will that pixel be once the image is resized?
                    newImageFocusX = (oldImageFocusX / oldWidth) * newWidth,
                    newImageFocusY = (oldImageFocusY / oldHeight) * newHeight;

                //How many pixels do we need to shift the image to put the new focused pixel in the center of the mask?
                newMarginLeft = imageViewCenterX - sourceImagePosition.left - newImageFocusX;
                newMarginTop = imageViewCenterY - sourceImagePosition.top - newImageFocusY;
            break;
        }

        this.$sourceImage
            .width(newWidth)
            .height(newHeight)
            .css({
                'margin-left': Math.round(newMarginLeft) +'px',
                'margin-top': Math.round(newMarginTop) +'px'
            });
    };


    ImageExplorer.prototype.resetImagePosition = function(){
        this.$sourceImage.css({
            top: '50%',
            left: '50%'
        });
    };

    ImageExplorer.prototype.resetScaleSlider = function(initialValue){
        this.$scaleSlider
                .val(initialValue)
                .removeClass('disabled')
                .removeAttr('disabled');
    };

    ImageExplorer.prototype.toggleEmpty = function(toggle) {
        this.$container.toggleClass(this.options.emptyClass, toggle);
    };

    ImageExplorer.prototype.get$ImageView = function(){
        return this.$imageView;
    };

    ImageExplorer.prototype.get$SourceImage = function(){
        return this.$sourceImage;
    };

    ImageExplorer.prototype.get$Mask = function(){
        return this.$mask;
    };

    ImageExplorer.prototype.get$DragDelegate = function(){
        return this.$dragDelegate;
    };

    ImageExplorer.prototype.getMaskedImageProperties = function(){
        var currentScaleX = this.$sourceImage.width() / this.imageProperties.naturalWidth,
            currentScaleY = this.$sourceImage.height() / this.imageProperties.naturalHeight,
            maskPosition = this.$mask.position(),
            imagePosition = this.$sourceImage.position();

            maskPosition.top += parseInt(this.$mask.css('margin-top'), 10);
            maskPosition.left += parseInt(this.$mask.css('margin-left'), 10);

            imagePosition.top += parseInt(this.$sourceImage.css('margin-top'), 10);
            imagePosition.left += parseInt(this.$sourceImage.css('margin-left'), 10);

        return {
            maskedAreaImageX : Math.round((maskPosition.left - imagePosition.left) / currentScaleX),
            maskedAreaImageY : Math.round((maskPosition.top - imagePosition.top) / currentScaleY),
            maskedAreaWidth  : Math.round(this.$mask.width() / currentScaleX),
            maskedAreaHeight : Math.round(this.$mask.height() / currentScaleY)
        };
    };

    ImageExplorer.prototype.showError = function(title, contents) {
        this._removeError();
        this.toggleEmpty(true);
        this.$container.addClass('error');

        alert(title + ' ' + contents);
    };

    ImageExplorer.prototype.clearError = function() {
        this._removeError();
        this._resetFromError();
    };

    ImageExplorer.prototype.hasValidImage = function(){
        return !!(this.getImageSrc() && this.$sourceImage.prop('naturalWidth'));
    };

    ImageExplorer.prototype._resetFromError = function(){
        // When the error is closed/removed, if there was a valid img in the explorer, show that,
        // otherwise keep displaying the 'empty' view
        // Might also need to do something in the caller (e.g. ImageUploadAndCrop) so fire an optional callback.
        var hasValidImage = this.hasValidImage();
        this.toggleEmpty(!hasValidImage);
        this.$container.removeClass('error');
        _.isFunction(this.options.onErrorReset) && this.options.onErrorReset(hasValidImage ? this.getImageSrc() : undefined);
    };

    ImageExplorer.prototype._removeError = function(){
        this.$imageView.find('.aui-message.error').remove();
    };

    return ImageExplorer;
})();
window.ImageUploadAndCrop = (function(){

    function ImageUploadAndCrop($container, opts){
        if (!ImageUploadAndCrop.isSupported()) {
            throw new Error("This browser doesn't support ImageUploadAndCrop.");
        }
        this.init.apply(this, arguments);
    }

    ImageUploadAndCrop.isSupported = function() {
        return CanvasCropper.isSupported();
    };

    ImageUploadAndCrop.prototype.defaults = {
        HiDPIMultiplier: 2,  //The canvas crop size is multiplied by this to support HiDPI screens
        dragDropUploadPrompt: l[1390],
        onImageUpload: $.noop,
        onImageUploadError: $.noop,
        onCrop: $.noop,
        outputFormat: 'image/png',
        fallbackUploadOptions: {},
        initialScaleMode: ImageExplorer.scaleModes.containAndFill,
        scaleMax: 1,
        fileSizeLimit: 15 * 1024 * 1024, //5MB
        maxImageDimension: 5000 //In pixels
    };

    ImageUploadAndCrop.prototype.init = function($container, opts){
        this.options = $.extend({}, this.defaults, opts);
        this.$container = $container;

        _.bindAll(this, 'crop', 'resetState', '_onFileProcessed', 'setImageSrc', 'validateImageResolution', '_onFilesError',
            '_onFileError', '_resetFileUploadField', '_onErrorReset');

        this.imageExplorer = new ImageExplorer(this.$container.find('.image-explorer-container'), {
            initialScaleMode: this.options.initialScaleMode,
            scaleMax: this.options.scaleMax,
            onErrorReset: this._onErrorReset
        });

        if (ClientFileReader.isSupported()) {
            this.clientFileReader = new ClientFileReader({
                onRead: this._onFileProcessed,
                onError: this._onFilesError,
                fileTypeFilter: ClientFileReader.typeFilters.imageWeb,
                fileCountLimit: 1,
                fileSizeLimit: this.options.fileSizeLimit
            });

            //drag drop uploading is only possible in browsers that support the fileReaderAPI
            this.dragDropFileTarget = new DragDropFileTarget(this.imageExplorer.get$ImageView(), {
                uploadPrompt: this.options.dragDropUploadPrompt,
                clientFileHandler: this.clientFileReader
            });
        } else {
            //Fallback for older browsers. TODO: Client side filetype filtering?

            this.$container.addClass("filereader-unsupported");

            var fallbackOptions = $.extend({
                onUpload: this._onFileProcessed,
                onError: this._onFileError
            }, this.options.fallbackUploadOptions);

            this.clientFileReader = new ClientFileIframeUploader(fallbackOptions);
        }

        this.uploadIntercepter = new UploadInterceptor(this.$container.find('.image-upload-field'), {
            replacementEl: this.$container.find('.image-upload-field-replacement'),
            clientFileHandler: this.clientFileReader
        });

        var mask = this.imageExplorer.get$Mask();

        this.canvasCroppper = new CanvasCropper(
            250,
            250,
            //mask.width() * this.options.HiDPIMultiplier,
            //mask.height() * this.options.HiDPIMultiplier,
            {
                outputFormat: this.options.outputFormat
            }
        );

        this.options.cropButton && $(this.options.cropButton).click(this.crop);
    };

    ImageUploadAndCrop.prototype.crop = function(){
        var cropProperties = this.imageExplorer.getMaskedImageProperties(),
            croppedDataURI = this.canvasCroppper.cropToDataURI(
                this.imageExplorer.get$SourceImage()[0],
                cropProperties.maskedAreaImageX,
                cropProperties.maskedAreaImageY,
                cropProperties.maskedAreaWidth,
                cropProperties.maskedAreaHeight
            );

        _.isFunction(this.options.onCrop) && this.options.onCrop(croppedDataURI);
    };

    ImageUploadAndCrop.prototype.resetState = function(){
        this.imageExplorer.clearError();
        this._resetFileUploadField();
    };

    ImageUploadAndCrop.prototype._onFileProcessed = function(imageSrc){
        if (imageSrc){
            if (!isNaN(this.options.maxImageDimension)) {
                var validatePromise = this.validateImageResolution(imageSrc);

                validatePromise
                    .done(_.bind(function(imageWidth, imageHeight){
                        this.setImageSrc(imageSrc);
                    }, this))
                    .fail(_.bind(function(imageWidth, imageHeight){
                        this._onFileError('The selected image size is ' + imageWidth + 'px * ' + imageHeight + 'px. The maximum allowed image size is ' + this.options.maxImageDimension +
                            'px * ' + this.options.maxImageDimension + 'px');
                    }, this));
            } else {
                // If imageResolutionMax isn't valid, skip the validation and just set the image src.
                this.setImageSrc(imageSrc);
            }
        } else {
            this._onFileError();
        }
    };

    ImageUploadAndCrop.prototype.setImageSrc = function(imageSrc) {
        this.imageExplorer.setImageSrc(imageSrc);
        _.isFunction(this.options.onImageUpload) && this.options.onImageUpload(imageSrc);
        this._resetFileUploadField();
    };

    ImageUploadAndCrop.prototype.validateImageResolution = function(imageSrc){
        var validatePromise = $.Deferred(),
            tmpImage = new Image(),
            self = this;

        tmpImage.onload = function(){
            if (this.naturalWidth > self.options.maxImageDimension ||  this.naturalHeight > self.options.maxImageDimension) {
                validatePromise.reject(this.naturalWidth, this.naturalHeight);
            } else {
                validatePromise.resolve(this.naturalWidth, this.naturalHeight);
            }
        };

        tmpImage.src = imageSrc;

        return validatePromise;
    };

    ImageUploadAndCrop.prototype._onFilesError = function(invalidFiles) {
        // Work out the most appropriate error to display. Because drag and drop uploading can accept multiple files and we can't restrict this,
        // it's not an all or nothing situation, we need to try and find the most correct file and base the error on that.
        // If there was at least 1 valid file, then this wouldn't be called, so we don't need to worry about files rejected because of the fileCountLimit

        if (invalidFiles && invalidFiles.bySize && invalidFiles.bySize.length){
            //Some image files of the correct type were filtered because they were too big. Pick the first one to use as an example.
            var file = _.first(invalidFiles.bySize);
            this._onFileError('File "' + str_mtrunc(file.name, 50) + '" is ' + bytesToSize(file.size) +
                ' which is larger than the maximum allowed size of ' + bytesToSize(this.options.fileSizeLimit));
        } else {
            //No files of the correct type were uploaded. The default error message will cover this.
            this._onFileError();
        }
    };

    ImageUploadAndCrop.prototype._onFileError = function(error){
        var title = 'There was an error uploading your image',
            contents = error || 'Please check that your file is a valid image and try again.';

        this.imageExplorer.showError(title, contents);
        this._resetFileUploadField();
        _.isFunction(this.options.onImageUploadError) && this.options.onImageUploadError(error);
    };

    ImageUploadAndCrop.prototype._resetFileUploadField = function(){
        //clear out the fileUpload field so the user could select the same file again to "reset" the imageExplorer
        var form = this.$container.find("#image-upload-and-crop-upload-field").prop('form');
        form && form.reset();
    };

    ImageUploadAndCrop.prototype._onErrorReset = function(imgSrc){
        //If we have a valid image after resetting from the error, notify the calling code.
        if (imgSrc) {
            _.isFunction(this.options.onImageUpload) && this.options.onImageUpload(imgSrc);
        }
    };

    return ImageUploadAndCrop;
})();
})(this);<|MERGE_RESOLUTION|>--- conflicted
+++ resolved
@@ -189,11 +189,7 @@
 
     CanvasCropper.prototype.getDataURI = function(outputFormat) {
         if (outputFormat) { //TODO: Check if in array of valid mime types
-<<<<<<< HEAD
-            return this.canvas.toDataURL(outputFormat, 0.85);
-=======
             return this.canvas.toDataURL(outputFormat, 0.75);
->>>>>>> 97d50cd4
         } else {
             return null;
         }
