function accountUI() {
    "use strict";

    // Prevent ephemeral session to access account settings via url
    if (u_type === 0) {
        msgDialog('confirmation', l[998], l[17146]
            + ' ' + l[999], l[1000], function(e) {
            if (e) {
                loadSubPage('register');
                return false;
            }
            loadSubPage('fm');
        });

        return false;
    }

    $('.fm-account-notifications').removeClass('hidden');
    $('.fm-account-button').removeClass('active');
    $('.fm-account-sections').addClass('hidden');
    $('.fm-right-files-block, .section.conversations, .fm-right-block.dashboard').addClass('hidden');
    $('.fm-right-account-block').removeClass('hidden');
    $('.nw-fm-left-icon').removeClass('active');
    $('.nw-fm-left-icon.settings').addClass('active');
    $('.account.data-block.storage-data').removeClass('exceeded');
    $('.fm-account-save-block').addClass('hidden');
    $('.fm-account-save').removeClass('disabled');


    if ($('.fmholder').hasClass('transfer-panel-opened')) {
        $.transferClose();
    }

    // Destroy jScrollings in select dropdowns
    $('.fm-account-main .default-select-scroll').each(function(i, e) {
        $(e).parent().fadeOut(200).parent().removeClass('active');
        deleteScrollPanel(e, 'jsp');
    });

    M.onSectionUIOpen('account');
    if (typeof zxcvbn === 'undefined') {
        loadingDialog.show();
        return M.require('zxcvbn_js')
            .done(function() {
                delay(accountUI);
            });
    }

    M.accountData(accountUI.renderAccountPage, 1);
}

accountUI.renderProgressBar = function(account) {

    'use strict';

<<<<<<< HEAD
                default:
                    tabSection = 'general';
                    // for business sub-user the default is email-and-pass
                    if (u_attr.b && !u_attr.b.m) {
                        tabSection = 'email-and-pass';
                    }
            }
        }
=======
    // Cloud drive
    $('.account.progress-size.cloud-drive').text(
        account.stats[M.RootID].bytes > 0 ? bytesToSize(account.stats[M.RootID].bytes) : '-'
    );
    // Rubbish bin
    $('.account.progress-size.rubbish-bin').text(
        account.stats[M.RubbishID].bytes > 0 ? bytesToSize(account.stats[M.RubbishID].bytes) : '-'
    );
    // Incoming shares
    $('.account.progress-size.incoming-shares').text(
        account.stats.inshares.bytes ? bytesToSize(account.stats.inshares.bytes) : '-'
    );
    // Inbox
    $('.account.progress-size.inbox').text(
        account.stats[M.InboxID].bytes > 0 ? bytesToSize(account.stats[M.InboxID].bytes) : '-'
    );
};
>>>>>>> cdba9548

accountUI.renderAccountPage = function(account) {

    'use strict'; /* jshint -W074, -W089 */

    if (d) {
        console.log('Rendering account pages');
    }
    accountUI.userUIUpdate();
    var perc_c;
    var id = getSitePath();
    var pid = String(id).replace('/fm/account/', '');
    var sectionClass;
    var tabSection;

    if (pid.indexOf('-notifications') > 0) {
        tabSection = pid.split('-').shift();
    }
    else {
        switch (pid) {
            case 'payment':
            case 'achievements':
            case 'email-and-pass':
                id = '/fm/account';
                tabSection = pid;
                break;

            case 'notifications':
                tabSection = 'cloud-drive';
                break;

            case 'chat':
            case 'advanced':
            case 'transfers':
            case 'file-management':
                id = '/fm/account/advanced';
                tabSection = pid;

                if (pid === 'file-management') {
                    tabSection = 'fm';
                }
                else if (pid === 'advanced') {
                    tabSection = 'ui';
                }
                break;

            default:
                tabSection = 'general';
        }
    }

    $('.account.tab-content').addClass('hidden');
    $('.account.tab-lnk.active').removeClass('active');

    if (tabSection) {
        tabSection = tabSection.replace(/[^\w-]/g, '');

        if (tabSection === 'achievements' && !account.maf) {
            tabSection = 'general';
        }

        $('.account.tab-content.' + tabSection).removeClass('hidden');
        $('.account.tab-lnk[data-tab="' + tabSection + '"]').addClass('active');
    }

    if (id === '/fm/account/advanced') {
        $('.fm-account-settings').removeClass('hidden');
        sectionClass = 'advanced';

        accountUI.advancedSection();

        if (is_chrome_firefox) {
            if (!$('#acc_dls_folder').length) {
                $('.transfer-settings').safeAppend(
                    '<div id="acc_dls_folder">' +
                    '<div class="fm-account-header">Downloads folder:</div>' +
                    '<input type="button" value="Browse..." style="-moz-appearance:' +
                    'button;margin-right:12px;cursor:pointer" />' +
                    '</div>');
                var fld = mozGetDownloadsFolder();
                $('#acc_dls_folder').append($('<span/>').text(fld && fld.path));
                $('#acc_dls_folder input').click(function() {
                    var fs = mozFilePicker(0, 2);
                    if (fs) {
                        mozSetDownloadsFolder(fs);
                        $(this).next().text(fs.path);
                    }
                });
            }
        }
    }
    else if (id === '/fm/account') {
        $('.fm-account-profile').removeClass('hidden');
        sectionClass = 'account-s';
    }
    else if (id === '/fm/account/history') {
        $('.fm-account-history').removeClass('hidden').find('.account.tab-content').removeClass('hidden');
        sectionClass = 'history';
    }
    else if (id === '/fm/account/reseller' && M.account.reseller) {
        $('.fm-account-reseller').removeClass('hidden').find('.account.tab-content').removeClass('hidden');
        sectionClass = 'reseller';
    }
    else if (id === '/fm/account/megadrop') {
        $('.fm-account-widget').removeClass('hidden').find('.account.tab-content').removeClass('hidden');
        mega.megadrop.stngsDraw();
        sectionClass = 'megadrop';
    }
    else {
        // This is the main entry point for users who just had upgraded their accounts
        if (isNonActivatedAccount()) {
            alarm.nonActivatedAccount.render(true);
        }

        $('.fm-account-notifications').removeClass('hidden');
        sectionClass = 'notifications';
    }

    $('.fm-account-button.' + sectionClass).addClass('active');

    if (u_attr.p) {

        // LITE/PRO account
        var planNum = u_attr.p;
        var planText = pro.getProPlanName(planNum);

        $('.account.plan-info.accounttype span').text(planText);
        $('.small-icon.membership').addClass('pro' + planNum);

        // Subscription
        if (account.stype === 'S') {

            // Get the date their subscription will renew
            var timestamp = (account.srenew.length > 0) ? account.srenew[0] : 0;    // Timestamp e.g. 1493337569
            var paymentType = (account.sgw.length > 0) ? account.sgw[0] : '';       // Credit Card etc
            var gatewayId = (account.sgwids.length > 0) ? account.sgwids[0] : null; // Gateway ID e.g. 15, 16 etc

            // Display the date their subscription will renew if known
            if (timestamp > 0) {
                var dateString = time2date(timestamp, 2);

                // Use format: 14 March 2015 - Credit Card
                paymentType = dateString + ' - ' + paymentType;

                // Change placeholder 'Expires on' to 'Renews'
                $('.account.plan-info.expiry-txt').text(l[6971]);
                $('.account.plan-info.expiry').text(paymentType);
            }
            else {
                // Otherwise show nothing
                $('.account.plan-info.expiry').text('');
                $('.account.plan-info.expiry-txt').text('');
            }

            var $buttons = $('.account.buttons');
            var $cancelSubscriptionButton = $buttons.find('.btn-cancel-sub');
            var $achievementsButton = $buttons.find('.btn-achievements').addClass('hidden');

            // If Apple or Google subscription (see pro.getPaymentGatewayName function for codes)
            if ((gatewayId === 2) || (gatewayId === 3)) {

                // Tell them they need to cancel their plan off-site and don't show the feedback dialog
                $cancelSubscriptionButton.removeClass('hidden').rebind('click', function() {
                    msgDialog('warninga', l[7179], l[16501]);
                });
            }

            // Otherwise if ECP or Sabadell
            else if ((gatewayId === 16) || (gatewayId === 17)) {

                // Check if there are any active subscriptions
                // ccqns = Credit Card Query Number of Subscriptions
                api_req({a: 'ccqns'}, {
                    callback: function(numOfSubscriptions) {

                        // If there is an active subscription
                        if (numOfSubscriptions > 0) {

                            // Show cancel button and show cancellation dialog
                            $cancelSubscriptionButton.removeClass('hidden').rebind('click', function() {
                                accountUI.cancelSubscriptionDialog.init();
                            });
                            $achievementsButton.addClass('hidden');
                        }
                    }
                });
            }
        }
        else if (account.stype === 'O') {

            // one-time or cancelled subscription
            $('.account.plan-info.expiry a').rebind('click', function() {
                document.location = $(this).attr('href');
            });
            $('.account.plan-info.expiry-txt').text(l[987]);
            $('.account.plan-info.expiry a').text(time2date(account.expiry, 2));
            $('.account.data-block .btn-cancel-sub').addClass('hidden');
        }

        // Maximum bandwidth
        $('.account.plan-info.bandwidth span').text(bytesToSize(account.bw, 0));
        $('.account.plan-info-row.bandwidth').show();
    }
    else {
        // free account:
        $('.account.plan-info.accounttype span').text(l[435]);
        $('.account.plan-info.expiry').text(l[436]);
        $('.btn-cancel-sub').addClass('hidden');
        $('.account.plan-info-row.bandwidth').hide();
    }

    // Bind Inpust Focus/Blur events
    $('.fm-account-input input').rebind('focus.accountInputFocus', function() {
        var $wrapper = $(this).parent();

        if (!$wrapper.hasClass('disabled')) {
            $wrapper.addClass('focused');
        }
    });

<<<<<<< HEAD
            mega.achievem.parseAccountAchievements();
        }
        /* QR stuff */
        if (account.contactLink && account.contactLink.length) {
            $('.qr-settings .qr-settings-acc').removeClass('hidden');
            $('.qr-settings .dialog-feature-toggle').addClass('toggle-on')
                .find('.dialog-feature-switch').css('marginLeft', '22px');
        }
        else {
            $('.qr-settings .qr-settings-acc').addClass('hidden');
            $('.qr-settings .dialog-feature-toggle').removeClass('toggle-on')
                .find('.dialog-feature-switch').css('marginLeft', '2px');
        }
        $('.qr-settings .button.access-qr').rebind('click', function () {
            openAccessQRDialog();
        });
        $('.qr-settings .dialog-feature-toggle').rebind('click', function () {
            var me = $(this);
            if (me.hasClass('toggle-on')) {
                me.find('.dialog-feature-switch').animate({ marginLeft: '2px' }, 150, 'swing', function () {
                    me.removeClass('toggle-on');
                    $('.qr-settings .qr-settings-acc').addClass('hidden');
                    api_req({
                        a: 'cld',
                        cl: account.contactLink.substring(2, account.contactLink.length)
                    }, {
                            myAccount: account,
                            callback: function (res, ctx) {
                                if (res === 0) { // success
                                    ctx.myAccount.contactLink = '';
                                }
                            }
                        });
                });
            }
            else {
                me.find('.dialog-feature-switch').animate({ marginLeft: '22px' }, 150, 'swing', function () {
                    me.addClass('toggle-on');
                    $('.qr-settings .qr-settings-acc').removeClass('hidden');
                    api_req({ a: 'clc' }, {
                        myAccount: account,
                        callback: function (res, ctx) {
                            if (typeof res !== 'string') {
                                res = '';
                            }
                            else {
                                res = 'C!' + res;
                            }
                            ctx.myAccount.contactLink = res;
                        }
                    });
                });
            }
        });
        /* End QR stuff */
=======
    $('.fm-account-input input').rebind('blur.accountInputBlur', function() {
        $(this).parent().removeClass('focused');
    });
>>>>>>> cdba9548

    // Upgrade Account Button
    $('.upgrade-to-pro').rebind('click', function() {
        loadSubPage('pro');
    });

    // Maximum disk space
    $('.account.plan-info.storage span').text(bytesToSize(account.space, 0));

    accountUI.fillCharts(account);

    /* Used Storage progressbar */
    var percents = [
        100 * account.stats[M.RootID].bytes / account.space,
        100 * account.stats[M.InboxID].bytes / account.space,
        100 * account.stats.inshares.bytes / account.space,
        100 * account.stats[M.RubbishID].bytes / account.space
    ];
    for (var i = 0; i < 4; i++) {
        var $percBlock = $('.data-block.storage-data .account.pr-item.pr' + i);
        if (percents[i] > 0) {
            $percBlock.removeClass('empty hidden');
        }
        else {
            $percBlock.addClass('empty hidden');
        }
    }

    // Storage usage clickable sections
    $('.account.storage-data .pr-item')
        .rebind('click', function() {
            var section = String($(this).attr('class')).replace(/account|pr-item|empty/g, '').trim();
            switch (section) {
                case 'pr0':
                    section = M.RootID;
                    break;
                case 'pr1':
                    section = M.InboxID;
                    break;
                case 'pr2':
                    section = 'shares';
                    break;
                case 'pr3':
                    section = M.RubbishID;
                    break;
                default:
                    section = null;
                    break;
            }

            if (section) {
                M.openFolder(section);
            }

            return false;
        });

    perc_c = Math.floor(account.space_used / account.space * 100);
    if (perc_c > 100) {
        perc_c = 100;
    }

    accountUI.renderProgressBar(account);
    // Available
    $('.tab-content .account.progress-size.available').text(
        account.space - account.space_used > 0 ?
            bytesToSize(account.space - account.space_used) : '-'
    );
    // Progressbar
    $('.tab-content .account.progress-bar').css('width', perc_c + '%');
    // Versioning
    $('.tab-content .account.progress-size.versioning').text(
        bytesToSize(account.stats[M.RootID].vbytes)
    );

    // Go to versioning settings.
    $('.tab-content .version-settings-button').rebind('click', function() {
        loadSubPage('fm/account/file-management');
    });

    /* achievements */
    if (!account.maf) {
        $('.fm-right-account-block').removeClass('active-achievements');
    }
    else {
        $('.fm-right-account-block').addClass('active-achievements');

        mega.achievem.parseAccountAchievements();
    }
    /* QR stuff */
    if (account.contactLink && account.contactLink.length) {
        $('.qr-settings .qr-settings-acc').removeClass('hidden');
        $('.qr-settings .dialog-feature-toggle').addClass('toggle-on')
            .find('.dialog-feature-switch').css('marginLeft', '22px');
    }
    else {
        $('.qr-settings .qr-settings-acc').addClass('hidden');
        $('.qr-settings .dialog-feature-toggle').removeClass('toggle-on')
            .find('.dialog-feature-switch').css('marginLeft', '2px');
    }
    $('.qr-settings .button.access-qr').rebind('click', function () {
        openAccessQRDialog();
    });
    $('.qr-settings .dialog-feature-toggle').rebind('click', function () {
        var me = $(this);
        if (me.hasClass('toggle-on')) {
            me.find('.dialog-feature-switch').animate({ marginLeft: '2px' }, 150, 'swing', function () {
                me.removeClass('toggle-on');
                $('.qr-settings .qr-settings-acc').addClass('hidden');
                api_req({
                    a: 'cld',
                    cl: account.contactLink.substring(2, account.contactLink.length)
                }, {
                    myAccount: account,
                    callback: function (res, ctx) {
                        if (res === 0) { // success
                            ctx.myAccount.contactLink = '';
                        }
                    }
                });
            });
        }
        else {
            me.find('.dialog-feature-switch').animate({ marginLeft: '22px' }, 150, 'swing', function () {
                me.addClass('toggle-on');
                $('.qr-settings .qr-settings-acc').removeClass('hidden');
                api_req({ a: 'clc' }, {
                    myAccount: account,
                    callback: function (res, ctx) {
                        if (typeof res !== 'string') {
                            res = '';
                        }
                        else {
                            res = 'C!' + res;
                        }
                        ctx.myAccount.contactLink = res;
                    }
                });
            });
        }
    });
    /* End QR stuff */


    $('.fm-account-main .pro-upgrade').rebind('click', function() {
        loadSubPage('pro');
    });
    $('.account.plan-info.balance span').safeHTML('&euro; @@', account.balance[0][0]);
    var a = 0;
    if (M.c['contacts']) {
        for (i in M.c['contacts']) {
            a++;
        }
    }
    if (!$.sessionlimit) {
        $.sessionlimit = 10;
    }
    if (!$.purchaselimit) {
        $.purchaselimit = 10;
    }
    if (!$.transactionlimit) {
        $.transactionlimit = 10;
    }
    if (!$.voucherlimit) {
        $.voucherlimit = 10;
    }

    $('.account-history-dropdown-button.sessions').text(l[472].replace('[X]', $.sessionlimit));
    $('.account-history-drop-items.session10-').text(l[472].replace('[X]', 10));
    $('.account-history-drop-items.session100-').text(l[472].replace('[X]', 100));
    $('.account-history-drop-items.session250-').text(l[472].replace('[X]', 250));

    accountUI.renderSessionHistory();

    $('.account-history-dropdown-button.purchases').text(l[469].replace('[X]', $.purchaselimit));
    $('.account-history-drop-items.purchase10-').text(l[469].replace('[X]', 10));
    $('.account-history-drop-items.purchase100-').text(l[469].replace('[X]', 100));
    $('.account-history-drop-items.purchase250-').text(l[469].replace('[X]', 250));

    M.account.purchases.sort(function(a, b) {
        if (a[1] < b[1]) {
            return 1;
        }
        else {
            return -1;
        }
    });

    $('.grid-table.purchases tr').remove();
    var html = '<tr><th>' + l[475] + '</th><th>' + l[476] + '</th><th>' + l[477] + '</th><th>' + l[478] + '</th></tr>';

    // Render every purchase made into Purchase History on Account page
    $(account.purchases).each(function(index, purchaseTransaction) {

        if (index === $.purchaselimit) {
            return false;// Break the loop
        }

        // Set payment method
        var paymentMethodId = purchaseTransaction[4];
        var paymentMethod = pro.getPaymentGatewayName(paymentMethodId).displayName;

        // Set Date/Time, Item (plan purchased), Amount, Payment Method
        var dateTime = time2date(purchaseTransaction[1]);
        var price = purchaseTransaction[2];
        var proNum = purchaseTransaction[5];
        var numOfMonths = purchaseTransaction[6];
        var monthWording = (numOfMonths === 1) ? l[931] : 'months';  // Todo: l[6788] when generated
        var item = pro.getProPlanName(proNum) + ' (' + numOfMonths + ' ' + monthWording + ')';

        // Render table row
        html += '<tr>'
            + '<td>' + dateTime + '</td>'
            + '<td>'
            + '<span class="fm-member-icon">'
            + '<i class="small-icon membership pro' + proNum + '"></i>'
            + '</span>'
            + '<span class="fm-member-icon-txt"> ' + item + '</span>'
            + '</td>'
            + '<td>&euro;' + htmlentities(price) + '</td>'
            + '<td>' + paymentMethod + '</td>'
            + '</tr>';
    });

    $('.grid-table.purchases').html(html);
    $('.account-history-dropdown-button.transactions').text(l[471].replace('[X]', $.transactionlimit));
    $('.account-history-drop-items.transaction10-').text(l[471].replace('[X]', 10));
    $('.account-history-drop-items.transaction100-').text(l[471].replace('[X]', 100));
    $('.account-history-drop-items.transaction250-').text(l[471].replace('[X]', 250));

    M.account.transactions.sort(function(a, b) {
        if (a[1] < b[1]) {
            return 1;
        }
        else {
            return -1;
        }
    });

    $('.grid-table.transactions tr').remove();
    html = '<tr><th>' + l[475] + '</th><th>' + l[484] + '</th><th>' + l[485] + '</th><th>' + l[486] + '</th></tr>';

    $(account.transactions).each(function(i, el) {

        if (i === $.transactionlimit) {
            return false;
        }

        var credit = '';
        var debit = '';

        if (el[2] > 0) {
            credit = '<span class="green">&euro;' + htmlentities(el[2]) + '</span>';
        }
        else {
            debit = '<span class="red">&euro;' + htmlentities(el[2]) + '</span>';
        }
        html += '<tr><td>' + time2date(el[1]) + '</td><td>' + htmlentities(el[0]) + '</td><td>'
            + credit + '</td><td>' + debit + '</td></tr>';
    });

    $('.grid-table.transactions').html(html);

    // Initialise the Download personal data button on the /fm/account/history page
    gdprDownload.initDownloadDataButton('personal-data-container');

    accountUI.setBirthYear();
    accountUI.setBirthMonth();
    accountUI.setBirthDay();
    accountUI.setCountry();

    // Initialise functionality to change the user's password and email
    accountChangePassword.init();
    accountChangeEmail.init();

    // Cache selectors
    var $personalInfoBlock = $('.profile-form.first');
    var $firstNameField = $personalInfoBlock.find('#account-firstname');
    var $saveBlock = $('.fm-account-save-block');
    var $cancelButton = $saveBlock.find('.fm-account-cancel');
    var $saveButton = $saveBlock.find('.fm-account-save');

    $firstNameField.on('input', function() {

        if ($(this).val().trim().length > 0) {
            $saveBlock.removeClass('hidden');
        }
        else {
            $saveBlock.addClass('hidden');
        }
    });

    $('#account-lastname, #account-phonenumber').rebind('keyup.settingsGeneral', function() {

        if ($firstNameField.val().trim().length > 0) {
            $saveBlock.removeClass('hidden');
        }
        else {
            $saveBlock.addClass('hidden');
        }
    });

    $cancelButton.rebind('click', function() {
        $saveBlock.addClass('hidden');
        $saveBlock.find('.fm-account-save').removeClass('disabled');
        $personalInfoBlock.removeClass('email-confirm');
        $('#account-password').val('');
        $('#account-new-password').val('');
        $('#account-confirm-password').val('');
        accountUI();
    });

    $saveButton.rebind('click', function() {
        if ($(this).hasClass('disabled')) {
            return false;
        }

        $('.fm-account-avatar').safeHTML(useravatar.contact(u_handle, '', 'div', true));
        $('.fm-avatar').safeHTML(useravatar.contact(u_handle));

        var firstName = String($('#account-firstname').val() || '').trim();
        var lastName = String($('#account-lastname').val() || '').trim();
        var bDay = String($('.default-select.day .default-dropdown-item.active').attr('data-value') || '');
        var bMonth = String($('.default-select.month .default-dropdown-item.active').attr('data-value') || '');
        var bYear = String($('.default-select.year .default-dropdown-item.active').attr('data-value') || '');
        var country = String($('.default-select.country .default-dropdown-item.active').attr('data-value') || '');

        var apiCallNeeded = false;
        var userAttrRequest = { a: 'up' };

        if (u_attr.firstname === null || u_attr.firstname !== firstName) {
            // we want also to catch the 'undefined' or null and replace with the empty string (or given string)
            u_attr.firstname = firstName || 'Nobody';
            userAttrRequest.firstname = base64urlencode(to8(u_attr.firstname));
            apiCallNeeded = true;
        }
        if (u_attr.lastname === null || u_attr.lastname !== lastName) {
            // we want also to catch the 'undefined' or null and replace with the empty string (or given string)
            u_attr.lastname = lastName;
            userAttrRequest.lastname = base64urlencode(to8(u_attr.lastname));
            apiCallNeeded = true;
        }
        if (u_attr.birthday === null || u_attr.birthday !== bDay) {
            u_attr.birthday = bDay;
            userAttrRequest.birthday = base64urlencode(u_attr.birthday);
            apiCallNeeded = true;
        }
        if (u_attr.birthmonth === null || u_attr.birthmonth !== bMonth) {
            u_attr.birthmonth = bMonth;
            userAttrRequest.birthmonth = base64urlencode(u_attr.birthmonth);
            apiCallNeeded = true;
        }
        if (u_attr.birthyear === null || u_attr.birthyear !== bYear) {
            u_attr.birthyear = bYear;
            userAttrRequest.birthyear = base64urlencode(u_attr.birthyear);
            apiCallNeeded = true;
        }
        if (u_attr.country === null || u_attr.country !== country) {
            u_attr.country = country;
            userAttrRequest.country = base64urlencode(u_attr.country);
            apiCallNeeded = true;
        }

        if (apiCallNeeded) {
            api_req(userAttrRequest, {
                callback: function (res) {
                    if (res === u_handle) {
                        $('.user-name').text(u_attr.name);
                        showToast('settings', l[7698]);
                        accountUI();
                        // update megadrop username for existing megadrop
                        mega.megadrop.updatePUPUserName(u_attr.fullname);
                    }
                }
            });
        }

        $saveBlock.addClass('hidden');
        $saveButton.removeClass('disabled');
    });

    $('#account-firstname').val(u_attr.firstname);
    $('#account-lastname').val(u_attr.lastname);

    $('.account-history-dropdown-button').rebind('click', function() {
        $(this).addClass('active');
        $('.account-history-dropdown').addClass('hidden');
        $(this).next().removeClass('hidden');
    });

    $('.account-history-drop-items').rebind('click', function() {

        $(this).parent().prev().removeClass('active');
        $(this).parent().find('.account-history-drop-items').removeClass('active');
        $(this).parent().parent().find('.account-history-dropdown-button').text($(this).text());

        var c = $(this).attr('class');

        if (!c) {
            c = '';
        }

        if (c.indexOf('session10-') > -1) {
            $.sessionlimit = 10;
        }
        else if (c.indexOf('session100-') > -1) {
            $.sessionlimit = 100;
        }
        else if (c.indexOf('session250-') > -1) {
            $.sessionlimit = 250;
        }

        if (c.indexOf('purchase10-') > -1) {
            $.purchaselimit = 10;
        }
        else if (c.indexOf('purchase100-') > -1) {
            $.purchaselimit = 100;
        }
        else if (c.indexOf('purchase250-') > -1) {
            $.purchaselimit = 250;
        }

        if (c.indexOf('transaction10-') > -1) {
            $.transactionlimit = 10;
        }
        else if (c.indexOf('transaction100-') > -1) {
            $.transactionlimit = 100;
        }
        else if (c.indexOf('transaction250-') > -1) {
            $.transactionlimit = 250;
        }

        if (c.indexOf('voucher10-') > -1) {
            $.voucherlimit = 10;
        }
        else if (c.indexOf('voucher100-') > -1) {
            $.voucherlimit = 100;
        }
        else if (c.indexOf('voucher250-') > -1) {
            $.voucherlimit = 250;
        }
        else if (c.indexOf('voucherAll-') > -1) {
            $.voucherlimit = 'all';
        }

        $(this).addClass('active');
        $(this).closest('.account-history-dropdown').addClass('hidden');
        accountUI();
    });

    // LITE/PRO account
    if (u_attr.p) {
        var bandwidthLimit = Math.round(account.servbw_limit | 0);

        $('#bandwidth-slider').slider({
            min: 0, max: 100, range: 'min', value: bandwidthLimit,
            change: function(e, ui) {
                if (M.currentdirid === 'account/transfers') {
                    bandwidthLimit = ui.value;

                    if (parseInt(localStorage.bandwidthLimit) !== bandwidthLimit) {

                        var done = delay.bind(null, 'bandwidthLimit', function() {
                            api_req({"a": "up", "srvratio": Math.round(bandwidthLimit)});
                            if (localStorage.bandwidthLimit !== undefined) {
                                showToast('settings', l[16168]);
                            }
                            localStorage.bandwidthLimit = bandwidthLimit;
                        }, 700);

                        if (bandwidthLimit > 99) {
                            msgDialog('warningb:!' + l[776], l[882], l[12689], 0, function(e) {
                                if (e) {
                                    done();
                                }
                                else {
                                    $('.slider-percentage span').text('0 %').removeClass('bold warn');
                                    $('#bandwidth-slider').slider('value', 0);
                                }
                            });
                        }
                        else {
                            done();
                        }
                    }
                }
            },
            slide: function(e, ui) {
                $('.slider-percentage span').text(ui.value + ' %');

                if (ui.value > 90) {
                    $('.slider-percentage span').addClass('warn bold');
                }
                else {
                    $('.slider-percentage span').removeClass('bold warn');
                }
            }
        });
        $('.slider-percentage span').text(bandwidthLimit + ' %');
        $('.bandwith-settings').removeClass('hidden');
    }

    $('#slider-range-max2').slider({
        min: 1, max: 6, range: "min", value: fmconfig.dl_maxSlots || 4,
        change: function(e, ui) {
            if (M.currentdirid === 'account/transfers' && ui.value !== fmconfig.dl_maxSlots) {
                mega.config.setn('dl_maxSlots', ui.value);
                dlQueue.setSize(fmconfig.dl_maxSlots);
            }
        },
        slide: function(e, ui) {
            $('.upload-settings .numbers.active').removeClass('active');
            $('.upload-settings .numbers.val' + ui.value).addClass('active');
        }
    });
    $('.download-settings .numbers.active').removeClass('active');
    $('.download-settings .numbers.val' + $('#slider-range-max2').slider('value')).addClass('active');

    $('#slider-range-max').slider({
        min: 1, max: 6, range: "min", value: fmconfig.ul_maxSlots || 4,
        change: function(e, ui) {
            if (M.currentdirid === 'account/transfers' && ui.value !== fmconfig.ul_maxSlots) {
                mega.config.setn('ul_maxSlots', ui.value);
                ulQueue.setSize(fmconfig.ul_maxSlots);
            }
        },
        slide: function(e, ui) {
            $('.download-settings .numbers.active').removeClass('active');
            $('.download-settings .numbers.val' + ui.value).addClass('active');
        }
    });
    $('.upload-settings .numbers.active').removeClass('active');
    $('.upload-settings .numbers.val' + $('#slider-range-max').slider('value')).addClass('active');

    $('.ulspeedradio').removeClass('radioOn').addClass('radioOff');
    i = 3;
    if ((fmconfig.ul_maxSpeed | 0) === 0) {
        i = 1;
    }
    else if (fmconfig.ul_maxSpeed === -1) {
        i = 2;
    }
    else {
        $('#ulspeedvalue').val(Math.floor(fmconfig.ul_maxSpeed / 1024));
    }
    $('#rad' + i + '_div').removeClass('radioOff').addClass('radioOn');
    $('#rad' + i).removeClass('radioOff').addClass('radioOn');
    if (fmconfig.font_size) {
        $('.uifontsize input')
            .removeClass('radioOn').addClass('radioOff')
            .parent()
            .removeClass('radioOn').addClass('radioOff');
        $('#fontsize' + fmconfig.font_size)
            .removeClass('radioOff').addClass('radioOn')
            .parent()
            .removeClass('radioOff').addClass('radioOn');
    }
    $('.ulspeedradio input').rebind('click', function() {
        var ul_maxSpeed;
        var id = $(this).attr('id');
        if (id === 'rad2') {
            ul_maxSpeed = -1;
        }
        else if (id === 'rad1') {
            ul_maxSpeed = 0;
        }
        else {
            if (parseInt($('#ulspeedvalue').val()) > 0) {
                ul_maxSpeed = parseInt($('#ulspeedvalue').val()) * 1024;
            }
            else {
                ul_maxSpeed = 100 * 1024;
            }
        }
        $('.ulspeedradio').removeClass('radioOn').addClass('radioOff');
        $(this).addClass('radioOn').removeClass('radioOff');
        $(this).parent().addClass('radioOn').removeClass('radioOff');
        mega.config.setn('ul_maxSpeed', ul_maxSpeed);
    });
    $('#ulspeedvalue').rebind('click.speedValueClick keyup.speedValueKeyup', function() {
        $('.ulspeedradio').removeClass('radioOn').addClass('radioOff');
        $('#rad3,#rad3_div').addClass('radioOn').removeClass('radioOff');
        $('#rad3').trigger('click');
    });

    $('.uifontsize input').rebind('click.fontsizeInputClick', function() {
        $('body').removeClass('fontsize1 fontsize2').addClass('fontsize' + $(this).val());
        $('.uifontsize input').removeClass('radioOn').addClass('radioOff')
            .parent().removeClass('radioOn').addClass('radioOff');
        $(this).removeClass('radioOff').addClass('radioOn').parent().removeClass('radioOff').addClass('radioOn');
        mega.config.setn('font_size', $(this).val());
    });

    $('.ulskip').removeClass('radioOn').addClass('radioOff');
    i = 5;
    if (fmconfig.ul_skipIdentical) {
        i = 4;
    }
    $('#rad' + i + '_div').removeClass('radioOff').addClass('radioOn');
    $('#rad' + i).removeClass('radioOff').addClass('radioOn');
    $('.ulskip input').rebind('click', function() {
        var ul_skipIdentical = 0;
        var id = $(this).attr('id');
        if (id === 'rad4') {
            ul_skipIdentical = 1;
        }

        $('.ulskip').removeClass('radioOn').addClass('radioOff');
        $(this).addClass('radioOn').removeClass('radioOff');
        $(this).parent().addClass('radioOn').removeClass('radioOff');
        mega.config.setn('ul_skipIdentical', ul_skipIdentical);
    });

    $('.dlThroughMEGAsync').removeClass('radioOn').addClass('radioOff');
    i = 19;
    if (fmconfig.dlThroughMEGAsync) {
        i = 18;
    }
    $('#rad' + i + '_div').removeClass('radioOff').addClass('radioOn');
    $('#rad' + i).removeClass('radioOff').addClass('radioOn');
    $('.dlThroughMEGAsync input').rebind('click', function() {
        var dlThroughMEGAsync = 0;
        var id = $(this).attr('id');
        if (id === 'rad18') {
            dlThroughMEGAsync = 1;
        }

        $('.dlThroughMEGAsync').removeClass('radioOn').addClass('radioOff');
        $(this).addClass('radioOn').removeClass('radioOff');
        $(this).parent().addClass('radioOn').removeClass('radioOff');
        mega.config.setn('dlThroughMEGAsync', dlThroughMEGAsync);
    });

    $('.ulddd').removeClass('radioOn').addClass('radioOff');
    i = 22;
    if (fmconfig.ulddd === 0) {
        i = 23;
    }
    $('#rad' + i + '_div').removeClass('radioOff').addClass('radioOn');
    $('#rad' + i).removeClass('radioOff').addClass('radioOn');
    $('.ulddd input').rebind('click', function() {
        var ulddd = 0;
        var id = $(this).attr('id');
        if (id === 'rad22') {
            ulddd = undefined;
        }
        $('.ulddd').removeClass('radioOn').addClass('radioOff');
        $(this).addClass('radioOn').removeClass('radioOff');
        $(this).parent().addClass('radioOn').removeClass('radioOff');
        mega.config.setn('ulddd', ulddd);
    });

    var $cbTpp = $('#transfers-tooltip');// Checkbox transfers popup
    if (fmconfig.tpp) {

        $cbTpp.switchClass('checkboxOff', 'checkboxOn').prop('checked', true);
        $cbTpp.parent().switchClass('checkboxOff', 'checkboxOn');
    }
    else {
        $cbTpp.switchClass('checkboxOn', 'checkboxOff').prop('checked', false);
        $cbTpp.parent().switchClass('checkboxOn', 'checkboxOff');
    }

    $('#transfers-tooltip').rebind('click.tpp_enable_disable', function() {
        var $this = $(this);

        if (fmconfig.tpp) {
            $this.switchClass('checkboxOn', 'checkboxOff');
            $this.parent().switchClass('checkboxOn', 'checkboxOff');
            mega.config.setn('tpp', 0);
        }
        else {
            $this.switchClass('checkboxOff', 'checkboxOn').prop('checked', true);
            $this.parent().switchClass('checkboxOff', 'checkboxOn');
            mega.config.setn('tpp', 1);
        }
    });

    $('.dbDropOnLogout').removeClass('radioOn').addClass('radioOff');
    i = 21;
    if (fmconfig.dbDropOnLogout) {
        i = 20;
    }
    $('#rad' + i + '_div').removeClass('radioOff').addClass('radioOn');
    $('#rad' + i).removeClass('radioOff').addClass('radioOn');
    $('.dbDropOnLogout input').rebind('click', function() {
        var id = $(this).attr('id');
        var dbDropOnLogout = 0;
        if (id === 'rad20') {
            dbDropOnLogout = 1;
        }
        mega.config.setn('dbDropOnLogout', dbDropOnLogout);
        $('.dbDropOnLogout').removeClass('radioOn').addClass('radioOff');
        $(this).addClass('radioOn').removeClass('radioOff');
        $(this).parent().addClass('radioOn').removeClass('radioOff');
    });

    $('.uisorting').removeClass('radioOn').addClass('radioOff');
    i = 8;
    if (fmconfig.uisorting) {
        i = 9;
    }
    $('#rad' + i + '_div').removeClass('radioOff').addClass('radioOn');
    $('#rad' + i).removeClass('radioOff').addClass('radioOn');
    $('.uisorting input').rebind('click', function() {
        var uisorting = 0;
        var id = $(this).attr('id');
        if (id === 'rad9') {
            uisorting = 1;
        }
        $('.uisorting').removeClass('radioOn').addClass('radioOff');
        $(this).addClass('radioOn').removeClass('radioOff');
        $(this).parent().addClass('radioOn').removeClass('radioOff');
        mega.config.setn('uisorting', uisorting);
    });

    $('.uiviewmode').removeClass('radioOn').addClass('radioOff');
    i = 10;
    if (fmconfig.uiviewmode) {
        i = 11;
    }
    $('#rad' + i + '_div').removeClass('radioOff').addClass('radioOn');
    $('#rad' + i).removeClass('radioOff').addClass('radioOn');
    $('.uiviewmode input').rebind('click', function() {
        var uiviewmode = 0;
        var id = $(this).attr('id');
        if (id === 'rad11') {
            uiviewmode = 1;
        }
        $('.uiviewmode').removeClass('radioOn').addClass('radioOff');
        $(this).addClass('radioOn').removeClass('radioOff');
        $(this).parent().addClass('radioOn').removeClass('radioOff');
        mega.config.setn('uiviewmode', uiviewmode);
    });

    accountUI.setRubsched();

    $('.redeem-voucher').rebind('click', function() {
        var $this = $(this);
        if ($this.attr('class').indexOf('active') === -1) {
            $('.fm-account-overlay').fadeIn(100);
            $this.addClass('active');
            $('.fm-voucher-popup').removeClass('hidden');
            accountUI.voucherCentering($this);
            $(window).rebind('resize.voucher', function() {
                accountUI.voucherCentering($this);
            });

            $('.fm-account-overlay, .fm-purchase-voucher, .fm-voucher-button').rebind('click.closeDialog', function() {
                $('.fm-account-overlay').fadeOut(100);
                $('.redeem-voucher').removeClass('active');
                $('.fm-voucher-popup').addClass('hidden');
            });
        }
        else {
            $('.fm-account-overlay').fadeOut(200);
            $this.removeClass('active');
            $('.fm-voucher-popup').addClass('hidden');
            $(window).off('resize.voucher');
        }
    });

    $('.fm-voucher-body input').rebind('focus.voucherInputFocus', function() {
        if ($(this).val() === l[487]) {
            $(this).val('');
        }
    });

    $('.fm-voucher-body input').rebind('blur.voucherInputBlur', function() {
        if ($(this).val() === '') {
            $(this).val(l[487]);
        }
    });

    $('.fm-voucher-button').rebind('click.voucherBtnClick', function() {
        if ($('.fm-voucher-body input').val() === l[487]) {
            msgDialog('warninga', l[135], l[1015]);
        }
        else {
            loadingDialog.show();
            api_req({a: 'uavr', v: $('.fm-voucher-body input').val()},
                {
                    callback: function(res) {
                        loadingDialog.hide();
                        $('.fm-voucher-popup').addClass('hidden');
                        $('.fm-voucher-body input').val(l[487]);
                        if (typeof res === 'number') {
                            if (res === -11) {
                                msgDialog('warninga', l[135], l[714]);
                            }
                            else if (res < 0) {
                                msgDialog('warninga', l[135], l[473]);
                            }
                            else {
                                if (M.account) {
                                    M.account.lastupdate = 0;
                                }
                                accountUI();
                            }
                        }
                    }
                });
        }
    });

    accountUI.renderReseller(account);

    $('.fm-purchase-voucher,.default-white-button.topup').rebind('click', function() {
        loadSubPage('resellers');
    });

    if (is_extension || ssl_needed()) {
        $('#acc_use_ssl').hide();
    }

    $('.usessl').removeClass('radioOn').addClass('radioOff');
    i = 7;
    if (use_ssl) {
        i = 6;
    }
    $('#rad' + i + '_div').removeClass('radioOff').addClass('radioOn');
    $('#rad' + i).removeClass('radioOff').addClass('radioOn');
    $('.usessl input').rebind('click', function() {
        var id = $(this).attr('id');
        if (id === 'rad7') {
            use_ssl = 0;
        }
        else if (id === 'rad6') {
            use_ssl = 1;
        }
        $('.usessl').removeClass('radioOn').addClass('radioOff');
        $(this).addClass('radioOn').removeClass('radioOff');
        $(this).parent().addClass('radioOn').removeClass('radioOff');
        mega.config.setn('use_ssl', use_ssl | 0);
        localStorage.use_ssl = fmconfig.use_ssl;
    });

    $('.fm-account-remove-avatar,.fm-account-avatar').rebind('click', function() {
        msgDialog('confirmation', l[1756], l[6973], false, function(e) {
            if (e) {
                mega.attr.set('a', 'none', true, false);

                useravatar.invalidateAvatar(u_handle);
                $('.fm-account-avatar').safeHTML(useravatar.contact(u_handle, '', 'div', true));
                $('.fm-avatar').safeHTML(useravatar.contact(u_handle));
                $('.fm-account-remove-avatar').hide();
            }
        });
    });

    $('.fm-account-change-avatar,.fm-account-avatar').rebind('click', function() {
        avatarDialog();
    });
    $('.fm-account-avatar').safeHTML(useravatar.contact(u_handle, '', 'div', true));

<<<<<<< HEAD
        // if this is a business account
        if (u_attr.b) {
            $('#account-country').addClass('hidden');
            $("label[for='account-country']").attr('style', 'display: none;');
            $('.account-profile.half-sized.second .account.data-block.second.acc-type').addClass('hidden');
            $('.account-profile.half-sized.second .account.data-block.second.acc-balance').addClass('hidden');
            $('.account.data-block.storage-data').addClass('hidden');
            if (!u_attr.b.m) {
                $('.account.tab-content.email-and-pass .account.data-block.acc-change-email').addClass('hidden');
                $('.account.tab-content.general').addClass('hidden');
                $(".account.tab-lnk[data-tab='general']").addClass('hidden');
                $('.account-profile.half-sized.second .account.data-block.second.acc-cancel').addClass('hidden');
            }
            $('.account.tabs-bl .account.tab-lnk.payment').attr('style', 'display: none;');
            $('.account.tabs-bl .account.tab-lnk.achievements').attr('style', 'display: none;');
        }

        $.tresizer();
=======
    $('#find-duplicate').rebind('click', M.findDupes);
>>>>>>> cdba9548

    $.tresizer();

    clickURLs();

    $('.editprofile').rebind('click', function() {
        loadSubPage('fm/account');
    });

    $('.rubbish-bin-link').rebind('click', function() {
        loadSubPage('fm/rubbish');
    });

    // Cancel account button on main Account page
    $('.cancel-account').rebind('click', function() {

        // Please confirm that all your data will be deleted
        var confirmMessage = l[1974];

        // Search through their Pro plan purchase history
        $(account.purchases).each(function(index, purchaseTransaction) {

            // Get payment method name
            var paymentMethodId = purchaseTransaction[4];
            var paymentMethod = pro.getPaymentGatewayName(paymentMethodId).name;

            // If they have paid with iTunes or Google Play in the past
            if ((paymentMethod === 'apple') || (paymentMethod === 'google')) {

                // Update confirmation message to remind them to cancel iTunes or Google Play
                confirmMessage += ' ' + l[8854];
                return false;
            }
        });

        /**
         * Finalise the account cancellation process
         * @param {String|null} twoFactorPin The 2FA PIN code or null if not applicable
         */
        var continueCancelAccount = function(twoFactorPin) {

            // Prepare the request
            var request = { a: 'erm', m: Object(M.u[u_handle]).m, t: 21 };

            // If 2FA PIN is set, add it to the request
            if (twoFactorPin !== null) {
                request.mfa = twoFactorPin;
            }

            api_req(request, {
                callback: function(res) {
                    loadingDialog.hide();

                    // Check for invalid 2FA code
                    if (res === EFAILED || res === EEXPIRED) {
                        msgDialog('warninga', l[135], l[19216]);
                    }

                    // Check for incorrect email
                    else if (res === ENOENT) {
                        msgDialog('warningb', l[1513], l[1946]);
                    }
                    else if (res === 0) {
                        handleResetSuccessDialogs('.reset-success', l[735], 'deleteaccount');
                    }
                    else {
                        msgDialog('warningb', l[135], l[200]);
                    }
                }
            });
        };

        // Ask for confirmation
        msgDialog('confirmation', l[6181], confirmMessage, false, function(event) {
            if (event) {

                loadingDialog.show();

                // Check if 2FA is enabled on their account
                twofactor.isEnabledForAccount(function(result) {

                    loadingDialog.hide();

                    // If 2FA is enabled on their account
                    if (result) {

                        // Show the verify 2FA dialog to collect the user's PIN
                        twofactor.verifyActionDialog.init(function(twoFactorPin) {
                            continueCancelAccount(twoFactorPin);
                        });
                    }
                    else {
                        continueCancelAccount(null);
                    }
                });
            }
        });
    });

    // On the Account > Security tab, initialise the Two Factor Authentication section and show enabled/disabled state
    if (page === 'fm/account/email-and-pass') {
        twofactor.account.init();
    }

    // Button on main Account page to backup their master key
    $('.backup-master-key').rebind('click', function() {
        loadSubPage('backup');
    });

    $('.default-grey-button.reviewsessions').rebind('click', function() {
        loadSubPage('fm/account/history');
    });

    $('.fm-account-button').rebind('click', function() {
        if ($(this).attr('class').indexOf('active') === -1) {
            switch (true) {
                case $(this).hasClass('account-s'):
                    loadSubPage('fm/account');
                    break;
                case $(this).hasClass('advanced'):
                    loadSubPage('fm/account/advanced');
                    break;
                case $(this).hasClass('notifications'):
                    loadSubPage('fm/account/notifications');
                    break;
                case $(this).hasClass('history'):
                    loadSubPage('fm/account/history');
                    break;
                case $(this).hasClass('reseller'):
                    loadSubPage('fm/account/reseller');
                    break;
                case $(this).hasClass('megadrop'):
                    loadSubPage('fm/account/megadrop');
                    break;
            }
        }
    });

    $('.account.tab-lnk').rebind('click', function() {
        if (!$(this).hasClass('active')) {
            $('.fm-account-save-block').addClass('hidden');
            $('.fm-account-save').removeClass('disabled');
            var $this = $(this);
            var $sectionBlock = $this.closest('.fm-account-sections');
            var currentTab = $this.attr('data-tab');
            var page = 'fm/account/' + currentTab;

            if ($sectionBlock.hasClass('fm-account-settings')) {
                if (currentTab === 'ui') {
                    page = 'fm/account/advanced';
                }
                else if (currentTab === 'fm') {
                    page = 'fm/account/file-management';
                }
            }
            else if ($sectionBlock.hasClass('fm-account-notifications')) {
                if (currentTab === 'cloud-drive') {
                    page = 'fm/account/notifications';
                }
                else {
                    page = 'fm/account/' + currentTab + '-notifications';
                }
            }
            else if ($sectionBlock.hasClass('fm-account-profile')) {
                if (currentTab === 'general') {
                    page = 'fm/account';
                }
            }
            loadSubPage(page);
            return false;

            // $sectionBlock.find('.account.tab-content:not(.hidden)').addClass('hidden');
            // $sectionBlock.find('.account.tab-content.' + currentTab).removeClass('hidden');
            // $sectionBlock.find('.account.tab-lnk.active').removeClass('active');
            // $this.addClass('active');
            // $(window).trigger('resize');
        }
    });

    $('.account-pass-lines').attr('class', 'account-pass-lines');


    // Account Notifications settings handling
    var accNotifHandler = function accNotifHandler() {
        var $parent = $(this);
        var $input = $parent.find('input');
        var $tab = $parent.closest('.tab-content');
        var type = $input.attr('type');
        var tab = accNotifHandler.getTabName($tab);

        if (type === 'radio') {
            var RADIO_ENABLE = "1";
            var RADIO_DISABLE = "2";

            var $container = $parent.closest('.radio-buttons');

            $('.radioOn', $container)
                .removeClass('radioOn').addClass('radioOff');

            $input.removeClass('radioOff').addClass('radioOn');
            $parent.removeClass('radioOff').addClass('radioOn');

            switch ($input.val()) {
                case RADIO_ENABLE:
                    mega.notif.set('enabled', tab);
                    break;
                case RADIO_DISABLE:
                    mega.notif.unset('enabled', tab);
                    break;
                default:
                    console.error('Invalid radio value...', tab, $input);
                    break;
            }
        }
        else if (type === 'checkbox') {

            if ($input.hasClass('checkboxOn')) {
                $input.removeClass('checkboxOn').addClass('checkboxOff').prop('checked', false);
                $parent.removeClass('checkboxOn').addClass('checkboxOff');
                mega.notif.unset($input.attr('name'), tab);
            }
            else {
                $input.removeClass('checkboxOff').addClass('checkboxOn').prop('checked', true);
                $parent.removeClass('checkboxOff').addClass('checkboxOn');
                mega.notif.set($input.attr('name'), tab);
            }
        }
        else {
            console.error('Unknown type.', type, $input);
        }

        return false;
    };
    accNotifHandler.getTabName = function($tab) {
        var tab = String($tab.attr('class'))
            .split(" ").filter(function(c) {
                return ({
                    'chat': 1,
                    'contacts': 1,
                    'cloud-drive': 1
                })[c];
            });
        return String(tab).split('-').shift();
    };
    $('.fm-account-notifications input').each(function(i, e) {
        $(e).parent().rebind('click', accNotifHandler);
    });
    $('.fm-account-notifications .tab-content').each(function(i, e) {
        var $input;
        var $tab = $(e);
        var $radios = $('.radio-buttons', $tab);
        var tab = accNotifHandler.getTabName($tab);

        $('.radioOn', $radios)
            .removeClass('radioOn').addClass('radioOff');

        if (mega.notif.has('enabled', tab)) {
            $input = $('input:first', $radios);
        }
        else {
            $input = $('input:last', $radios);
        }

        $input.removeClass('radioOff').addClass('radioOn');
        $input.parent().removeClass('radioOff').addClass('radioOn');

        var $checkboxes = $('.checkbox-buttons', $tab);
        if ($checkboxes.length) {
            $('input', $checkboxes).each(function(i, e) {
                var $input = $(e);
                var $item = $input.closest('.checkbox-item');

                $('.checkboxOn', $item)
                    .removeClass('checkboxOn')
                    .addClass('checkboxOff')
                    .prop('checked', false);

                if (mega.notif.has($input.attr('name'), tab)) {
                    $input.removeClass('checkboxOff').addClass('checkboxOn').prop('checked', true);
                    $input.parent().removeClass('checkboxOff').addClass('checkboxOn');
                }
            });
        }
    });
    accNotifHandler = undefined;
};
/* jshint +W074, +W089 */

accountUI.renderReseller = function(account) {

    'use strict';

    $('.vouchercreate').rebind('click..voucherCreateClick', function() {
        var vouchertype = $('.default-select.vouchertype .default-dropdown-item.active').attr('data-value');
        var voucheramount = parseInt($('#account-voucheramount').val());
        var proceed = false;
        for (var i in M.account.prices) {
            if (M.account.prices[i][0] === vouchertype) {
                proceed = true;
            }
        }
        if (!proceed) {
            msgDialog('warninga', l[135], 'Please select the voucher type.');
            return false;
        }
        if (!voucheramount) {
            msgDialog('warninga', l[135], 'Please enter a valid voucher amount.');
            return false;
        }
        if (vouchertype === '19.99') {
            vouchertype = '19.991';
        }
        loadingDialog.show();
        api_req({a: 'uavi', d: vouchertype, n: voucheramount, c: 'EUR'},
            {
                callback: function() {
                    M.account.lastupdate = 0;
                    accountUI();
                }
            });
    });

    if (M.account.reseller) {
        var email = 'resellers@mega.nz';

        $('.resellerbuy').attr('href', 'mailto:' + email)
            .find('span').text(l[9106].replace('%1', email));

        // Use 'All' or 'Last 10/100/250' for the dropdown text
        var buttonText = ($.voucherlimit === 'all') ? l[7557] : l['466a'].replace('[X]', $.voucherlimit);

        $('.account-history-dropdown-button.vouchers').text(buttonText);
        $('.fm-account-reseller .membership-big-txt.balance').safeHTML('@@ &euro; ', account.balance[0][0]);
        $('.account-history-drop-items.voucher10-').text(l['466a'].replace('[X]', 10));
        $('.account-history-drop-items.voucher100-').text(l['466a'].replace('[X]', 100));
        $('.account-history-drop-items.voucher250-').text(l['466a'].replace('[X]', 250));

        // Sort vouchers by most recently created at the top
        M.account.vouchers.sort(function(a, b) {

            if (a['date'] < b['date']) {
                return 1;
            }
            else {
                return -1;
            }
        });

        $('.grid-table.vouchers tr').remove();
        $('.fm-account-button.reseller').removeClass('hidden');
        var html = '<tr><th>' + l[475] + '</th><th>' + l[7714] + '</th><th>' + l[477]
            + '</th><th>' + l[488] + '</th></tr>';

        $(account.vouchers).each(function(i, el) {

            // Only show the last 10, 100, 250 or if the limit is not set show all vouchers
            if (($.voucherlimit !== 'all') && (i >= $.voucherlimit)) {
                return false;
            }

            var status = l[489];
            if (el.redeemed > 0 && el.cancelled === 0 && el.revoked === 0) {
                status = l[490] + ' ' + time2date(el.redeemed);
            }
            else if (el.revoked > 0 && el.cancelled > 0) {
                status = l[491] + ' ' + time2date(el.revoked);
            }
            else if (el.cancelled > 0) {
                status = l[492] + ' ' + time2date(el.cancelled);
            }

            var voucherLink = 'https://mega.nz/#voucher' + htmlentities(el.code);

            html += '<tr><td>' + time2date(el.date) + '</td><td class="selectable">' + voucherLink
                + '</td><td>&euro; ' + htmlentities(el.amount) + '</td><td>' + status + '</td></tr>';
        });
        $('.grid-table.vouchers').html(html);
        $('.default-select.vouchertype .default-select-scroll').html('');
        $('.default-select.vouchertype span').text(l[6875]);
        var prices = [];
        for (var i = 0; i < M.account.prices.length; i++) {
            prices.push(M.account.prices[i][0]);
        }
        prices.sort(function(a, b) {
            return (a - b);
        });

        var voucheroptions = '';
        for (i = 0; i < prices.length; i++) {
            voucheroptions += '<div class="default-dropdown-item" data-value="' + htmlentities(prices[i])
                + '">&euro;' + htmlentities(prices[i]) + ' voucher</div>';
        }
        $('.default-select.vouchertype .default-select-scroll').html(voucheroptions);
        bindDropdownEvents($('.default-select.vouchertype'), 0, '.fm-account-reseller');
    }
};

accountUI.setRubsched = function() {

    'use strict';

    if (d) {
        console.log('Render rubbish bin schedule');
    }

    $('.rubsched, .rubschedopt').removeClass('radioOn').addClass('radioOff');
    i = 13;
    if (u_attr.flags.ssrs > 0) {
        var value = 90; // days
        $('.rubsched-options').removeClass('hidden');

        // non-pro users cannot disable it
        if (!u_attr.p) {
            // hide on/off switches
            $('.rubsched').addClass('hidden').next().addClass('hidden');
            value = 30; // days
        }
        $('.rubschedopt-none').addClass('hidden');

        if (M.account.ssrs !== undefined) {
            value = M.account.ssrs;
        }
        i = 14;
        $('#rad' + i + '_opt').val(value);
        $('#rad' + i + '_div').removeClass('radioOff').addClass('radioOn');
        $('#rad' + i).removeClass('radioOff').addClass('radioOn');
        i = 12;
        if (!value) {
            i = 13;
            $('.rubsched-options').addClass('hidden');
        }

        // show/hide on/off switches
        if (u_attr.p) {
            $('.rubbish-desc').text(l[18685]).removeClass('hidden');
            $('.pro-rubsched-options').removeClass('hidden');
        }
        else {
            $('.rubbish-settings .green-notification').removeClass('hidden');
            $('.rubbish-desc').text(l[18686]).removeClass('hidden');
            $('.pro-rubsched-options').addClass('hidden');
        }
    }
    else if (fmconfig.rubsched) {
        i = 12;
        $('.rubsched-options').removeClass('hidden');
        var opt = String(fmconfig.rubsched).split(':');
        $('#rad' + opt[0] + '_opt').val(opt[1]);
        $('#rad' + opt[0] + '_div').removeClass('radioOff').addClass('radioOn');
        $('#rad' + opt[0]).removeClass('radioOff').addClass('radioOn');
    }
    $('#rad' + i + '_div').removeClass('radioOff').addClass('radioOn');
    $('#rad' + i).removeClass('radioOff').addClass('radioOn');
    $('.rubschedopt input').rebind('click', function() {
        var id = $(this).attr('id');
        var opt = $('#' + id + '_opt').val();
        mega.config.setn('rubsched', id.substr(3) + ':' + opt);
        $('.rubschedopt').removeClass('radioOn').addClass('radioOff');
        $(this).addClass('radioOn').removeClass('radioOff');
        $(this).parent().addClass('radioOn').removeClass('radioOff');
        // initAccountScroll(1);
    });
    $('.rubsched_textopt').rebind('click.rs blur.rs keypress.rs', function(e) {
        var minVal = 7;
        var maxVal = u_attr.p ? Math.pow(2, 53) : 30;
        var curVal = parseInt($(this).val()) | 0;

        // Do not save value until user leave input or click Enter button
        if (e.which && e.which !== 13) {
            return;
        }

        curVal = Math.min(Math.max(curVal, minVal), maxVal);
        $(this).val(curVal);

        var id = String($(this).attr('id')).split('_')[0];
        $('.rubschedopt').removeClass('radioOn').addClass('radioOff');
        $('#' + id + ',#' + id + '_div').addClass('radioOn').removeClass('radioOff');
        mega.config.setn('rubsched', id.substr(3) + ':' + curVal);
        // initAccountScroll(1);
    });
    $('.rubsched input').rebind('click', function() {
        var id = $(this).attr('id');
        if (id === 'rad13') {
            mega.config.setn('rubsched', 0);
            $('.rubsched-options').addClass('hidden');
        }
        else if (id === 'rad12') {
            $('.rubsched-options').removeClass('hidden');
            if (!fmconfig.rubsched) {
                var defValue = u_attr.p ? 90 : 30;
                var defOption = 14;
                mega.config.setn('rubsched', defOption + ":" + defValue);
                $('#rad' + defOption + '_div').removeClass('radioOff').addClass('radioOn');
                $('#rad' + defOption).removeClass('radioOff').addClass('radioOn');
                $('#rad' + defOption + '_opt').val(defValue);
            }
        }
        $('.rubsched').removeClass('radioOn').addClass('radioOff');
        $(this).addClass('radioOn').removeClass('radioOff');
        $(this).parent().addClass('radioOn').removeClass('radioOff');
        // initAccountScroll(1);
    });
}

accountUI.setBirthYear = function() {

    'use strict';

    i = new Date().getFullYear() - 16;
    var html = '';
    var sel = '';
    $('.default-select.year span').text('YYYY');

    while (i >= 1900) {
        if (u_attr.birthyear && i === parseInt(u_attr.birthyear)) {
            sel = 'active';
            $('.default-select.year span').text(u_attr.birthyear);
        }
        else {
            sel = '';
        }

        html += '<div class="default-dropdown-item ' + sel + '" data-value="' + i + '">' + i + '</div>';
        i--;
    }

    $('.default-select.year .default-select-scroll').html(html);

    // Bind Dropdowns events
    bindDropdownEvents($('.fm-account-main .default-select.year'), 1, '.account.tab-content');
};
accountUI.setBirthMonth = function() {

    'use strict';

    var i = 1;
    var html = '';
    var sel = '';
    $('.default-select.month span').text('MM');

    while (i < 13) {
        if (u_attr.birthmonth && i === parseInt(u_attr.birthmonth)) {
            sel = 'active';
            $('.default-select.month span').text(u_attr.birthmonth);
        }
        else {
            sel = '';
        }
        html += '<div class="default-dropdown-item ' + sel + '" data-value="' + i + '">' + i + '</div>';
        i++;
    }

    $('.default-select.month .default-select-scroll').html(html);

    // Bind Dropdowns events
    bindDropdownEvents($('.fm-account-main .default-select.month'), 1, '.account.tab-content');
};
accountUI.setBirthDay = function() {

    'use strict';

    var i = 1;
    var html = '';
    var sel = '';
    $('.default-select.day span').text('DD');

    while (i < 32) {
        if (u_attr.birthday && i === parseInt(u_attr.birthday)) {
            sel = 'active';
            $('.default-select.day span').text(u_attr.birthday);
        }
        else {
            sel = '';
        }
        html += '<div class="default-dropdown-item ' + sel + '" data-value="' + i + '">' + i + '</div>';
        i++;
    }

    $('.default-select.day .default-select-scroll').html(html);

    // Bind Dropdowns events
    bindDropdownEvents($('.fm-account-main .default-select.day'), 1, '.account.tab-content');
};

accountUI.setCountry = function() {

    'use strict';

    var html = '';
    var sel = '';
    $('.default-select.country span').text(l[996]);
    var countries = M.getCountries();
    for (var country in countries) {
        if (!countries.hasOwnProperty(country)) {
            continue;
        }
        if (u_attr.country && country === u_attr.country) {
            sel = 'active';
            $('.default-select.country span').text(countries[country]);
        }
        else {
            sel = '';
        }
        html += '<div class="default-dropdown-item ' + sel + '" data-value="' + country + '">'
            + countries[country]
            + '</div>';
    }
    $('.default-select.country .default-select-scroll').safeHTML(html);

    // Bind Dropdowns events
    bindDropdownEvents($('.fm-account-main .default-select.country'), 1, '.account.tab-content');
};

/**
 * Update Session History table html.
 * If there is any new session history found (or forced), re-render session history table.
 * @param {Boolean} force force update the table.
 */
accountUI.updateSessionTable = function(force) {

    "use strict";

    if (page === 'fm/account/history') {
        // if first item in sessions list is not match existing Dom list, it need update.
        if (d) {
            console.log('Updating session history table');
        }

        M.refreshSessionList(function() {
            var fSession = M.account.sessions[0];
            var DomList =  $('.grid-table.sessions').find('tr');
            // update table when it has new active session or forced
            if (($(DomList[1]).hasClass('current') && !fSession[5])
                || !$(DomList[1]).hasClass(fSession[6]) || force) {
                if (d) {
                    console.log('Update session history table');
                }
                accountUI.renderSessionHistory();
            }
        });
    }
};

/**
 * Rendering session history table.
 * With session data from M.account.sessions, render table for session history
 */
accountUI.renderSessionHistory = function() {

    "use strict";

    if (d) {
        console.log('Render session history');
    }

    M.account.sessions.sort(function(a, b) {
        if (a[0] < b[0]) {
            return 1;
        }
        else {
            return -1;
        }
    });

    $('#sessions-table-container').empty();
    var html =
        '<table width="100%" border="0" cellspacing="0" cellpadding="0" class="grid-table sessions">' +
        '<tr><th>' + l[19303] + '</th><th>' + l[480] + '</th><th>' + l[481] + '</th><th>' + l[482] + '</th>' +
        '<th class="no-border session-status">' + l[7664] + '</th>' +
        '<th class="no-border logout-column">&nbsp;</th></tr>';
    var numActiveSessions = 0;

    for (i = 0; i < M.account.sessions.length; i++) {
        var session = M.account.sessions[i];

        var currentSession = session[5];
        var activeSession = session[7];

        // If the current session or active then increment count
        if (currentSession || activeSession) {
            numActiveSessions++;
        }

        if (i >= $.sessionlimit) {
            continue;
        }

        html += accountUI.getSessionHtml(session);
    }

    $('#sessions-table-container').safeHTML(html + '</table>');

    // Don't show button to close other sessions if there's only the current session
    if (numActiveSessions === 1) {
        $('.fm-close-all-sessions').hide();
    }
    else {
        $('.fm-close-all-sessions').show();
    }

    $('.fm-close-all-sessions').rebind('click', function() {
        msgDialog('confirmation', '', l[18513], false, function(e) {
            if (e) {
                loadingDialog.show();
                var $activeSessionsRows = $('.active-session-txt').parents('tr');
                // Expire all sessions but not the current one
                api_req({a: 'usr', ko: 1}, {
                    callback: function() {
                        M.account = null;
                        /* clear account cache */
                        $activeSessionsRows.find('.settings-logout').remove();
                        $activeSessionsRows.find('.active-session-txt')
                            .removeClass('active-session-txt').addClass('expired-session-txt').text(l[1664]);
                        $('.fm-close-all-sessions').hide();
                        loadingDialog.hide();
                    }
                });
            }
        });
    });

    $('.settings-logout').rebind('click', function() {

        var $this = $(this).parents('tr');
        var sessionId = $this.attr('class');

        if (sessionId === 'current') {
            mLogout();
        }
        else {
            loadingDialog.show();
            /* usr - user session remove
             * remove a session Id from the current user,
             * usually other than the current session
             */
            api_req({a: 'usr', s: [sessionId]}, {
                callback: function() {
                    M.account = null;
                    /* clear account cache */
                    $this.find('.settings-logout').remove();
                    $this.find('.active-session-txt').removeClass('active-session-txt')
                        .addClass('expired-session-txt').text(l[1664]);
                    loadingDialog.hide();
                }
            });
        }
    });
};

/**
 * Get html of one session data for session history table.
 * @param {Object} el a session data from M.account.sessions
 * @return {String} html
 * When draw session hitory table make html for each session data
 */
accountUI.getSessionHtml = function(el) {
    "use strict";
    
    var currentSession = el[5];
    var activeSession = el[7];
    var userAgent = el[2];
    var dateTime = htmlentities(time2date(el[0]));
    var browser = browserdetails(userAgent);
    var browserName = browser.nameTrans;
    var ipAddress = htmlentities(el[3]);
    var country = countrydetails(el[4]);
    var sessionId = el[6];
    var status = '<span class="current-session-txt">' + l[7665] + '</span>';    // Current

    // Show if using an extension e.g. "Firefox on Linux (+Extension)"
    if (browser.isExtension) {
        browserName += ' (+' + l[7683] + ')';
    }

    // If not the current session
    if (!currentSession) {
        if (activeSession) {
            status = '<span class="active-session-txt">' + l[7666] + '</span>';     // Active
        }
        else {
            status = '<span class="expired-session-txt">' + l[1664] + '</span>';    // Expired
        }
    }

    // If unknown country code use question mark gif
    if (!country.icon || country.icon === '??.gif') {
        country.icon = 'ud.gif';
    }

    // Generate row html
    var html = '<tr class="' + (currentSession ? "current" : sessionId) + '">'
        + '<td><span class="fm-browsers-icon"><img title="' + escapeHTML(userAgent.replace(/\s*megext/i, ''))
        + '" src="' + staticpath + 'images/browser/' + browser.icon
        + '" /></span><span class="fm-browsers-txt">' + htmlentities(browserName)
        + '</span></td>'
        + '<td>' + ipAddress + '</td>'
        + '<td><span class="fm-flags-icon"><img alt="" src="' + staticpath + 'images/flags/'
        + country.icon + '" style="margin-left: 0px;" /></span><span class="fm-flags-txt">'
        + htmlentities(country.name) + '</span></td>'
        + '<td>' + dateTime + '</td>'
        + '<td>' + status + '</td>';

    // If the session is active show logout button
    if (activeSession) {
        html += '<td>' + '<span class="settings-logout">' + l[967] + '</span>' + '</td></tr>';
    }
    else {
        html += '<td>&nbsp;</td></tr>';
    }

    return html;
};

/**
 * Update user UI (pro plan, avatar, first/last name, email)
 */
accountUI.userUIUpdate = function() {
    'use strict';

    // Show Membership plan
    $('.small-icon.membership').removeClass('pro1 pro2 pro3 pro4');
    if (u_attr.p) {
        // LITE/PRO account
        var planNum = u_attr.p;
        var planText = pro.getProPlanName(planNum);

        $('.account.membership-plan').text(planText);
        $('.small-icon.membership').addClass('pro' + planNum);
    }
    else {
        $('.account.membership-plan').text(l[435]);
    }

    // update avatar
    $('.fm-account-avatar').safeHTML(useravatar.contact(u_handle, '', 'div', true));
    $('.fm-avatar').safeHTML(useravatar.contact(u_handle));


    // Show first name or last name
    $('.membership-big-txt.name').text(u_attr.fullname);

    // Show email address
    if (u_attr.email) {
        $('.membership-big-txt.email').text(u_attr.email);
    }
    else {
        $('.membership-big-txt.email').hide();
    }
};

/**
 * Helper function to fill common charts into the dashboard and account sections
 * @param {Object}  account       User account data (I.e. same as M.account)
 * @param {Boolean} [onDashboard] Whether invoked from the dashboard
 */
accountUI.fillCharts = function(account, onDashboard) {
    var b2;
    var deg;
    var perc;
    var perc_c;
    var b_exceeded;
    var s_exceeded;

    /* New Used Bandwidth chart */
    var $bandwidthChart = $('.fm-account-blocks.bandwidth');

    perc_c = account.tfsq.perc;
    if (perc_c > 100) {
        perc_c = 100;
    }
    if (perc_c > 99 || dlmanager.isOverQuota) {
        $bandwidthChart.addClass('exceeded');
        b_exceeded = 1;
    }

    deg = 230 * perc_c / 100;

    // Used Bandwidth chart
    if (deg <= 180) {
        $bandwidthChart.find('.left-chart span').css('transform', 'rotate(' + deg + 'deg)');
        $bandwidthChart.find('.right-chart span').removeAttr('style');
    }
    else {
        $bandwidthChart.find('.left-chart span').css('transform', 'rotate(180deg)');
        $bandwidthChart.find('.right-chart span').css('transform', 'rotate(' + (deg - 180) + 'deg)');
    }

    // Maximum bandwidth
    b2 = bytesToSize(account.tfsq.max, 0).split(' ');
    var usedB = bytesToSize(account.tfsq.used);
    $bandwidthChart.find('.chart.data .size-txt').text(usedB);
    $bandwidthChart.find('.chart.data .pecents-txt').text((b2[0]));
    $bandwidthChart.find('.chart.data .gb-txt').text((b2[1]));
    if ((u_attr.p || account.tfsq.ach) && b2[0] > 0) {
        if (perc_c > 0) {
            $bandwidthChart.removeClass('no-percs');
            $bandwidthChart.find('.chart.data .perc-txt').text(perc_c + '%');
        }
        else {
            $bandwidthChart.addClass('no-percs');
        }
    }
    else {
        $bandwidthChart.addClass('no-percs');
        $bandwidthChart.find('.chart.data span:not(.size-txt)').text('');
        var usedW;
        if (usedB[0] === '1') {
            usedW = l[17524].toLowerCase().replace('%tq1', '').trim();
        }
        else if (usedB[0] === '2') {
            usedW = l[17525].toLowerCase().replace('%tq2', '').trim();
        }
        else {
            usedW = l[17517].toLowerCase().replace('%tq', '').trim();
        }
        $bandwidthChart.find('.chart.data .pecents-txt').text(usedW);
    }
    /* End of New Used Bandwidth chart */


    /* New Used Storage chart */
    var $storageChart = $('.fm-account-blocks.storage');
    var $storageData = $('.account.data-block.storage-data');
    $storageData.removeClass('exceeded');
    perc = Math.floor(account.space_used / account.space * 100);
    perc_c = perc;
    if (perc_c > 100) {
        perc_c = 100;
    }
    if (perc_c === 100) {
        s_exceeded = 1;
        $storageChart.addClass('exceeded');
        $storageData.addClass('exceeded');
    }
    else if (perc_c > 80) {
        $storageChart.addClass('going-out');
    }

    deg = 230 * perc_c / 100;

    // Used space chart
    if (deg <= 180) {
        $storageChart.find('.left-chart span').css('transform', 'rotate(' + deg + 'deg)');
        $storageChart.find('.right-chart span').removeAttr('style');
    }
    else {
        $storageChart.find('.left-chart span').css('transform', 'rotate(180deg)');
        $storageChart.find('.right-chart span').css('transform', 'rotate(' + (deg - 180) + 'deg)');
    }

    // Maximum disk space
    b2 = bytesToSize(account.space, 0).split(' ');
    $storageChart.find('.chart.data .pecents-txt').text(b2[0]);
    $storageChart.find('.chart.data .gb-txt').text(b2[1]);
    $storageChart.find('.chart.data .perc-txt').text(perc_c + '%');
    $storageChart.find('.chart.data .size-txt').text(bytesToSize(account.space_used));
    $('.account.quota-txt.used-space')
        .safeHTML('<span>@@</span> @@ @@',
            bytesToSize(account.space_used), l[5528], b2.join(' '));

    /** End New Used Storage chart */


    // Charts warning notifications
    var $chartsBlock = $('.account' + (onDashboard ? '.widget.content' : '.data-block.charts'));
    $chartsBlock.find('.chart-warning:not(.hidden)').addClass('hidden');
    if (b_exceeded && s_exceeded) {
        // Bandwidth and Storage quota exceeded
        $chartsBlock.find('.chart-warning.storage-and-bandwidth').removeClass('hidden');
    }
    else if (s_exceeded) {
        // Storage quota exceeded
        $chartsBlock.find('.chart-warning.storage').removeClass('hidden');
    }
    else if (b_exceeded) {
        // Bandwidth quota exceeded
        $chartsBlock.find('.chart-warning.bandwidth').removeClass('hidden');
    }
    else if (perc_c > 80) {
        // Running out of cloud space
        $chartsBlock.find('.chart-warning.out-of-space').removeClass('hidden');
    }
    if (b_exceeded || s_exceeded || perc_c > 80) {
        $chartsBlock.find('.chart-warning').rebind('click', function() {
            loadSubPage('pro');
        });
        $storageData.find('.chart-warning, .upgrade-account.button').rebind('click', function() {
            loadSubPage('pro');
        });
    }
    /* End of Charts warning notifications */
};

/**
 * Dialog to cancel subscriptions
 */
accountUI.cancelSubscriptionDialog = {

    $backgroundOverlay: null,
    $dialog: null,
    $dialogSuccess: null,
    $accountPageCancelButton: null,
    $continueButton: null,
    $cancelReason: null,
    $expiryTextBlock: null,
    $expiryDateBlock: null,

    /**
     * Initialise the dialog
     */
    init: function() {

        // Cache some selectors
        this.$dialog = $('.cancel-subscription-st1');
        this.$dialogSuccess = $('.cancel-subscription-st2');
        this.$accountPageCancelButton = $('.btn-cancel-sub');
        this.$continueButton = this.$dialog.find('.continue-cancel-subscription');
        this.$cancelReason = this.$dialog.find('.cancel-textarea textarea');
        this.$backgroundOverlay = $('.fm-dialog-overlay');
        this.$expiryTextBlock = $('.account.plan-info.expiry-txt');
        this.$expiryDateBlock = $('.account.plan-info.expiry');

        // Show the dialog
        this.$dialog.removeClass('hidden');
        this.$backgroundOverlay.removeClass('hidden').addClass('payment-dialog-overlay');

        // Init textarea scrolling
        initTextareaScrolling($('.cancel-textarea textarea'), 126);

        // Init functionality
        this.enableButtonWhenReasonEntered();
        this.initSendingReasonToApi();
        this.initCloseAndBackButtons();
    },

    /**
     * Close the dialog when either the close or back buttons are clicked
     */
    initCloseAndBackButtons: function() {
        var self = this;

        // Close main dialog
        this.$dialog.find('.default-white-button.cancel, .fm-dialog-close').rebind('click', function() {
            self.$dialog.addClass('hidden');
            self.$backgroundOverlay.addClass('hidden').removeClass('payment-dialog-overlay');
        });

        // Prevent clicking on the background overlay which closes it unintentionally
        self.$backgroundOverlay.rebind('click', function(event) {
            event.stopPropagation();
        });
    },

    /**
     * Close success dialog
     */
    initCloseButtonSuccessDialog: function() {
        var self = this;

        this.$dialogSuccess.find('.fm-dialog-close').rebind('click', function() {
            self.$dialogSuccess.addClass('hidden');
            self.$backgroundOverlay.addClass('hidden').removeClass('payment-dialog-overlay');
        });
    },

    /**
     * Make sure text has been entered before making the button available
     */
    enableButtonWhenReasonEntered: function() {
        var self = this;

        this.$cancelReason.rebind('keyup', function() {

            // Trim for spaces
            var reason = $(this).val();
            reason = $.trim(reason);

            // Make sure at least 1 character
            if (reason.length > 0) {
                self.$continueButton.removeClass('disabled');
            }
            else {
                self.$continueButton.addClass('disabled');
            }
        });
    },

    /**
     * Send the cancellation reason
     */
    initSendingReasonToApi: function() {
        var self = this;

        this.$continueButton.rebind('click', function() {

            // Get the cancellation reason
            var reason = self.$cancelReason.val();

            // Hide the dialog and show loading spinner
            self.$dialog.addClass('hidden');
            self.$backgroundOverlay.addClass('hidden').removeClass('payment-dialog-overlay');
            loadingDialog.show();

            // Cancel the subscription/s
            // cccs = Credit Card Cancel Subscriptions, r = reason
            api_req({a: 'cccs', r: reason}, {
                callback: function() {

                    // Hide loading dialog and cancel subscription button on account page, set exiry date
                    loadingDialog.hide();
                    self.$accountPageCancelButton.addClass('hidden');
                    self.$expiryTextBlock.text(l[987]);
                    self.$expiryDateBlock
                        .safeHTML('<a href="/fm/account/history" class="clickurl">@@</a>',
                            time2date(account.expiry, 2));
                    clickURLs();
                    self.$expiryDateBlock.find('a').rebind('click', function() {
                        document.location = $(this).attr('href');
                    });

                    // Show success dialog and refresh UI
                    self.$dialogSuccess.removeClass('hidden');
                    self.$backgroundOverlay.removeClass('hidden');
                    self.$backgroundOverlay.addClass('payment-dialog-overlay');
                    self.initCloseButtonSuccessDialog();

                    // Reset account cache so all account data will be refetched and re-render the account page UI
                    M.account.lastupdate = 0;
                    accountUI();
                }
            });
        });
    }
};

accountUI.disableElement = function(element) {
    'use strict';
    $(element).addClass('disabled').prop('disabled', true);
};
accountUI.enableElement = function(element) {
    'use strict';
    $(element).removeClass('disabled').prop('disabled', false);
};

accountUI.initCheckbox = function(className, $container, currentValue, onChangeCb) {
    'use strict';
    var $wrapperDiv = $('.' + className, $container);
    var $input = $('input[type="checkbox"]', $wrapperDiv);

    $wrapperDiv.rebind('click.checkbox', function() {
        if ($wrapperDiv.is('.disabled')) {
            return;
        }

        var res;

        if ($input.hasClass('checkboxOn')) {
            res = onChangeCb(false);
            if (res !== false) {
                accountUI.initCheckbox.uncheck($input, $wrapperDiv);
            }
        }
        else {
            res = onChangeCb(true);
            if (res !== false) {
                accountUI.initCheckbox.check($input, $wrapperDiv);
            }
        }
    });
    if (currentValue === true || currentValue === 1) {
        accountUI.initCheckbox.check($input, $wrapperDiv);
    }
    else {
        accountUI.initCheckbox.uncheck($input, $wrapperDiv);
    }

};

accountUI.initCheckbox.check = function($input, $wrapperDiv) {
    'use strict';
    $input.removeClass('checkboxOff').addClass('checkboxOn').prop('checked', true);
    $wrapperDiv.removeClass('checkboxOff').addClass('checkboxOn');
};
accountUI.initCheckbox.uncheck = function($input, $wrapperDiv) {
    'use strict';
    $input.removeClass('checkboxOn').addClass('checkboxOff').prop('checked', false);
    $wrapperDiv.removeClass('checkboxOn').addClass('checkboxOff');
};

accountUI.initCheckbox.enable = function(className, $container) {
    'use strict';
    var $wrapperDiv = $('.' + className, $container);
    $wrapperDiv.removeClass('disabled');
};
accountUI.initCheckbox.disable = function(className, $container) {
    'use strict';
    var $wrapperDiv = $('.' + className, $container);
    $wrapperDiv.addClass('disabled');
};

accountUI.initRadio = function(className, $container, currentValue, onChangeCb) {
    $('.' + className, $container).removeClass('radioOn').addClass('radioOff');

    $('input.' + className + '[value="' + currentValue + '"]', $container)
        .removeClass('radioOff').addClass('radioOn');

    $('.' + className + ' input', $container).rebind('click.radio', function(e) {
        var newVal = $(this).val();

        accountUI.initRadio.setValue(className, newVal, $container);
        onChangeCb(newVal);
    });

    accountUI.initRadio.setValue(className, currentValue, $container);
};
accountUI.initRadio.setValue = function(className, newVal, $container) {
    var $input = $('input.' + className + '[value="' + newVal + '"]', $container);
    if ($input.is('.disabled')) {
        return;
    }

    $('.' + className + '.radioOn', $container)
        .addClass('radioOff').removeClass('radioOn');


    $input
        .removeClass('radioOff').addClass('radioOn')
        .prop('checked', true);

    $input.parent().addClass('radioOn').removeClass('radioOff');
};


accountUI.initRadio.disable = function($input) {
    $('input.[value="' + newVal + '"]', $container)
        .addClass('disabled')
        .prop('disabled', true);
};

accountUI.initRadio.enable = function(value, $container) {
    $('input.[value="' + newVal + '"]', $container)
        .removeClass('disabled')
        .prop('disabled', false);
};

accountUI.advancedSection = function(autoaway, autoawaylock, autoawaytimeout, persist, persistlock) {
    // TODO: FIXME, make accountUI elements not dependant!
    if (!megaChatIsReady) {
        // accountUI.advanced section was called too early, e.g. before chat's initialisation...delay the init.
        var args = toArray.apply(null, arguments);
        setTimeout(function() {
            accountUI.advancedSection.apply(accountUI, args);
        }, 700);
        return;
    }

    var presenceInt = megaChat.plugins.presencedIntegration;

    if (!presenceInt || !presenceInt.userPresence) {
        setTimeout(function() {
            throw new Error('presenceInt is not ready...');
        });
        return;
        // ^ FIXME too..!
    }

    // Only call this if the call of this function is the first one, made by fm.js -> accountUI
    if (autoaway === undefined) {
        $(presenceInt).rebind('settingsUIUpdated.settings', function(e,
                                                                     autoaway,
                                                                     autoawaylock,
                                                                     autoawaytimeout,
                                                                     persist,
                                                                     persistlock) {
            accountUI.advancedSection(autoaway, autoawaylock, autoawaytimeout, persist, persistlock);
        });

        presenceInt.userPresence.updateui();
        return;
    }

    // chat
    var $sectionContainerChat = $('.account.tab-content.chat');

    var _initPresenceRadio = function(presence) {
        accountUI.initRadio(
            'chatstatus',
            $sectionContainerChat,
            presence,
            function(newVal) {
                presenceInt.setPresence(parseInt(newVal));
            }
        );
    };

    if (typeof (megaChat) !== 'undefined' && typeof(presenceInt) !== 'undefined') {
        $(presenceInt).rebind('settingsUIUpdated.settings', function(e,
                                                                     autoaway,
                                                                     autoawaylock,
                                                                     autoawaytimeout,
                                                                     persist,
                                                                     persistlock) {
            accountUI.advancedSection(autoaway, autoawaylock, autoawaytimeout, persist, persistlock);
        });
    }

    _initPresenceRadio(presenceInt.getPresence(u_handle));

    var persistChangeRequestedHandler = function(newVal) {
        presenceInt.userPresence.ui_setpersist(newVal);
    };

    var autoawayChangeRequestHandler = function(newVal) {
        presenceInt.userPresence.ui_setautoaway(newVal);
    };


    if (autoawaytimeout !== false) {

        accountUI.initCheckbox(
            'persist-presence',
            $sectionContainerChat,
            persist,
            persistChangeRequestedHandler
        );


        // prevent changes to persist-presence if persistlock is set
        accountUI.initCheckbox[persistlock ? "disable" : "enable"](
            'persist-presence',
            $sectionContainerChat
        );

        if (persistlock === true) {
            $('.persist-presence-wrapper', $sectionContainerChat).addClass('hidden');
        }
        else {
            $('.persist-presence-wrapper', $sectionContainerChat).removeClass('hidden');
        }

        accountUI.initCheckbox(
            'autoaway',
            $sectionContainerChat,
            autoaway,
            autoawayChangeRequestHandler
        );

        // prevent changes to autoaway if autoawaylock is set
        accountUI.initCheckbox[autoawaylock ? "disable" : "enable"](
            'autoaway',
            $sectionContainerChat
        );

        if (autoawaylock === true) {
            $('.autoaway-wrapper', $sectionContainerChat).addClass('hidden');
        }
        else {
            $('.autoaway-wrapper', $sectionContainerChat).removeClass('hidden');
        }

        // always editable for user comfort -
        accountUI.enableElement($('input#autoaway', $sectionContainerChat));

        var lastValidNumber = Math.floor(autoawaytimeout / 60);
        // when value is changed, set checkmark
        $('input#autoaway', $sectionContainerChat)
            .rebind('change.dashboard', function() {
                var val = parseInt($(this).val());
                if (val > 3505) {
                    val = 3505;
                }
                else if (val < 0) {
                    val = 5;
                }

                if (val > 0) {
                    presenceInt.userPresence.ui_setautoaway(true, val * 60);
                    lastValidNumber = val;
                }
            })
            .rebind('blur.dashboard', function() {
                // the goal of the following line is to reset the value of the field if the entered data is invalid
                // after the user removes focus from it (and set the internally set value)
                $(this).val(presenceInt.userPresence.autoawaytimeout / 60);
            })
            .val(lastValidNumber);
    }

    accountUI.initCheckbox(
        'richpreviews-confirmation',
        $sectionContainerChat,
        RichpreviewsFilter.previewGenerationConfirmation === true,
        function(newVal) {
            if (newVal) {
                RichpreviewsFilter.confirmationDoConfirm();
            }
            else {
                RichpreviewsFilter.confirmationDoNever();
            }
        }
    );

    $('.versioning-switch')
    .rebind('click', function() {
        var val = $('#versioning-status').prop('checked') ? 1 : 0;
        var setVersioningAttr = function(val) {
            showToast('settings', l[16168]);
            mega.attr.set(
                'dv',
                val,
                -2,
                true
            )
            .done(
            function(e) {
                $('#versioning-status').prop('checked', !val);
                $('.label-heading').text(val ? l[7070] : l[17601]);
                fileversioning.dvState = val;
            });
        };
        if ($('#versioning-status').prop('checked')) {
            msgDialog('confirmation', l[882], l[17595], false, function(e) {
                if (e) {
                    setVersioningAttr(val);
                }
            });
        }
        else {
            setVersioningAttr(val);
        }
    });
    //update versioning info
    fileversioning.updateVersionInfo();
    $('.delete-all-versions')
    .rebind('click', function() {

        if (!$(this).hasClass('disabled')) {
            msgDialog('remove', l[1003], l[17581], l[1007], function(e) {
                if (e) {
                    loadingDialog.show();
                    api_req({
                            a: 'dv'
                            }, {
                            callback: function(res, ctx) {
                                if (res === 0) {
                                    M.accountData(function() {
                                        fileversioning.updateVersionInfo();
                                    }, false, true);
                                }
                            }
                        });
                }
            });
        }
    });
};

accountUI.voucherCentering = function voucherCentering($button) {
    'use strict';

    var $popupBlock = $('.fm-voucher-popup');
    var popupHeight = $popupBlock.outerHeight();

    $popupBlock.css({
        'top': $button.offset().top - popupHeight - 10,
        'right': $('body').outerWidth() - $button.outerWidth() - $button.offset().left
    });

    if ($button.offset().top + 10 > popupHeight) {
        $popupBlock.css('top', $button.offset().top - popupHeight - 10);
    }
    else {
        $popupBlock.css('top', $button.offset().top + $button.outerHeight() + 10);
    }
};<|MERGE_RESOLUTION|>--- conflicted
+++ resolved
@@ -53,16 +53,6 @@
 
     'use strict';
 
-<<<<<<< HEAD
-                default:
-                    tabSection = 'general';
-                    // for business sub-user the default is email-and-pass
-                    if (u_attr.b && !u_attr.b.m) {
-                        tabSection = 'email-and-pass';
-                    }
-            }
-        }
-=======
     // Cloud drive
     $('.account.progress-size.cloud-drive').text(
         account.stats[M.RootID].bytes > 0 ? bytesToSize(account.stats[M.RootID].bytes) : '-'
@@ -80,7 +70,6 @@
         account.stats[M.InboxID].bytes > 0 ? bytesToSize(account.stats[M.InboxID].bytes) : '-'
     );
 };
->>>>>>> cdba9548
 
 accountUI.renderAccountPage = function(account) {
 
@@ -127,10 +116,14 @@
                 }
                 break;
 
-            default:
-                tabSection = 'general';
-        }
-    }
+                default:
+                    tabSection = 'general';
+                    // for business sub-user the default is email-and-pass
+                    if (u_attr.b && !u_attr.b.m) {
+                        tabSection = 'email-and-pass';
+                    }
+            }
+        }
 
     $('.account.tab-content').addClass('hidden');
     $('.account.tab-lnk.active').removeClass('active');
@@ -301,7 +294,96 @@
         }
     });
 
-<<<<<<< HEAD
+    $('.fm-account-input input').rebind('blur.accountInputBlur', function() {
+        $(this).parent().removeClass('focused');
+    });
+
+    // Upgrade Account Button
+    $('.upgrade-to-pro').rebind('click', function() {
+        loadSubPage('pro');
+    });
+
+    // Maximum disk space
+    $('.account.plan-info.storage span').text(bytesToSize(account.space, 0));
+
+    accountUI.fillCharts(account);
+
+    /* Used Storage progressbar */
+    var percents = [
+        100 * account.stats[M.RootID].bytes / account.space,
+        100 * account.stats[M.InboxID].bytes / account.space,
+        100 * account.stats.inshares.bytes / account.space,
+        100 * account.stats[M.RubbishID].bytes / account.space
+    ];
+    for (var i = 0; i < 4; i++) {
+        var $percBlock = $('.data-block.storage-data .account.pr-item.pr' + i);
+        if (percents[i] > 0) {
+            $percBlock.removeClass('empty hidden');
+        }
+        else {
+            $percBlock.addClass('empty hidden');
+        }
+    }
+
+    // Storage usage clickable sections
+    $('.account.storage-data .pr-item')
+        .rebind('click', function() {
+            var section = String($(this).attr('class')).replace(/account|pr-item|empty/g, '').trim();
+            switch (section) {
+                case 'pr0':
+                    section = M.RootID;
+                    break;
+                case 'pr1':
+                    section = M.InboxID;
+                    break;
+                case 'pr2':
+                    section = 'shares';
+                    break;
+                case 'pr3':
+                    section = M.RubbishID;
+                    break;
+                default:
+                    section = null;
+                    break;
+            }
+
+            if (section) {
+                M.openFolder(section);
+            }
+
+            return false;
+        });
+
+    perc_c = Math.floor(account.space_used / account.space * 100);
+    if (perc_c > 100) {
+        perc_c = 100;
+    }
+
+    accountUI.renderProgressBar(account);
+    // Available
+    $('.tab-content .account.progress-size.available').text(
+        account.space - account.space_used > 0 ?
+            bytesToSize(account.space - account.space_used) : '-'
+    );
+    // Progressbar
+    $('.tab-content .account.progress-bar').css('width', perc_c + '%');
+    // Versioning
+    $('.tab-content .account.progress-size.versioning').text(
+        bytesToSize(account.stats[M.RootID].vbytes)
+    );
+
+    // Go to versioning settings.
+    $('.tab-content .version-settings-button').rebind('click', function() {
+        loadSubPage('fm/account/file-management');
+    });
+
+    /* achievements */
+    if (!account.maf) {
+        $('.fm-right-account-block').removeClass('active-achievements');
+    }
+    else {
+        $('.fm-right-account-block').addClass('active-achievements');
+
             mega.achievem.parseAccountAchievements();
         }
         /* QR stuff */
@@ -357,153 +439,6 @@
             }
         });
         /* End QR stuff */
-=======
-    $('.fm-account-input input').rebind('blur.accountInputBlur', function() {
-        $(this).parent().removeClass('focused');
-    });
->>>>>>> cdba9548
-
-    // Upgrade Account Button
-    $('.upgrade-to-pro').rebind('click', function() {
-        loadSubPage('pro');
-    });
-
-    // Maximum disk space
-    $('.account.plan-info.storage span').text(bytesToSize(account.space, 0));
-
-    accountUI.fillCharts(account);
-
-    /* Used Storage progressbar */
-    var percents = [
-        100 * account.stats[M.RootID].bytes / account.space,
-        100 * account.stats[M.InboxID].bytes / account.space,
-        100 * account.stats.inshares.bytes / account.space,
-        100 * account.stats[M.RubbishID].bytes / account.space
-    ];
-    for (var i = 0; i < 4; i++) {
-        var $percBlock = $('.data-block.storage-data .account.pr-item.pr' + i);
-        if (percents[i] > 0) {
-            $percBlock.removeClass('empty hidden');
-        }
-        else {
-            $percBlock.addClass('empty hidden');
-        }
-    }
-
-    // Storage usage clickable sections
-    $('.account.storage-data .pr-item')
-        .rebind('click', function() {
-            var section = String($(this).attr('class')).replace(/account|pr-item|empty/g, '').trim();
-            switch (section) {
-                case 'pr0':
-                    section = M.RootID;
-                    break;
-                case 'pr1':
-                    section = M.InboxID;
-                    break;
-                case 'pr2':
-                    section = 'shares';
-                    break;
-                case 'pr3':
-                    section = M.RubbishID;
-                    break;
-                default:
-                    section = null;
-                    break;
-            }
-
-            if (section) {
-                M.openFolder(section);
-            }
-
-            return false;
-        });
-
-    perc_c = Math.floor(account.space_used / account.space * 100);
-    if (perc_c > 100) {
-        perc_c = 100;
-    }
-
-    accountUI.renderProgressBar(account);
-    // Available
-    $('.tab-content .account.progress-size.available').text(
-        account.space - account.space_used > 0 ?
-            bytesToSize(account.space - account.space_used) : '-'
-    );
-    // Progressbar
-    $('.tab-content .account.progress-bar').css('width', perc_c + '%');
-    // Versioning
-    $('.tab-content .account.progress-size.versioning').text(
-        bytesToSize(account.stats[M.RootID].vbytes)
-    );
-
-    // Go to versioning settings.
-    $('.tab-content .version-settings-button').rebind('click', function() {
-        loadSubPage('fm/account/file-management');
-    });
-
-    /* achievements */
-    if (!account.maf) {
-        $('.fm-right-account-block').removeClass('active-achievements');
-    }
-    else {
-        $('.fm-right-account-block').addClass('active-achievements');
-
-        mega.achievem.parseAccountAchievements();
-    }
-    /* QR stuff */
-    if (account.contactLink && account.contactLink.length) {
-        $('.qr-settings .qr-settings-acc').removeClass('hidden');
-        $('.qr-settings .dialog-feature-toggle').addClass('toggle-on')
-            .find('.dialog-feature-switch').css('marginLeft', '22px');
-    }
-    else {
-        $('.qr-settings .qr-settings-acc').addClass('hidden');
-        $('.qr-settings .dialog-feature-toggle').removeClass('toggle-on')
-            .find('.dialog-feature-switch').css('marginLeft', '2px');
-    }
-    $('.qr-settings .button.access-qr').rebind('click', function () {
-        openAccessQRDialog();
-    });
-    $('.qr-settings .dialog-feature-toggle').rebind('click', function () {
-        var me = $(this);
-        if (me.hasClass('toggle-on')) {
-            me.find('.dialog-feature-switch').animate({ marginLeft: '2px' }, 150, 'swing', function () {
-                me.removeClass('toggle-on');
-                $('.qr-settings .qr-settings-acc').addClass('hidden');
-                api_req({
-                    a: 'cld',
-                    cl: account.contactLink.substring(2, account.contactLink.length)
-                }, {
-                    myAccount: account,
-                    callback: function (res, ctx) {
-                        if (res === 0) { // success
-                            ctx.myAccount.contactLink = '';
-                        }
-                    }
-                });
-            });
-        }
-        else {
-            me.find('.dialog-feature-switch').animate({ marginLeft: '22px' }, 150, 'swing', function () {
-                me.addClass('toggle-on');
-                $('.qr-settings .qr-settings-acc').removeClass('hidden');
-                api_req({ a: 'clc' }, {
-                    myAccount: account,
-                    callback: function (res, ctx) {
-                        if (typeof res !== 'string') {
-                            res = '';
-                        }
-                        else {
-                            res = 'C!' + res;
-                        }
-                        ctx.myAccount.contactLink = res;
-                    }
-                });
-            });
-        }
-    });
-    /* End QR stuff */
 
 
     $('.fm-account-main .pro-upgrade').rebind('click', function() {
@@ -1217,7 +1152,8 @@
     });
     $('.fm-account-avatar').safeHTML(useravatar.contact(u_handle, '', 'div', true));
 
-<<<<<<< HEAD
+    $('#find-duplicate').rebind('click', M.findDupes);
+
         // if this is a business account
         if (u_attr.b) {
             $('#account-country').addClass('hidden');
@@ -1236,11 +1172,6 @@
         }
 
         $.tresizer();
-=======
-    $('#find-duplicate').rebind('click', M.findDupes);
->>>>>>> cdba9548
-
-    $.tresizer();
 
     clickURLs();
 
