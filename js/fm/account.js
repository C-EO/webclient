--- conflicted
+++ resolved
@@ -466,30 +466,17 @@
             '<th class="no-border session-status">' + l[7664] + '</th>' +
             '<th class="no-border logout-column">&nbsp;</th></tr>';
         var numActiveSessions = 0;
-        
+
         for (i = 0; i < account.sessions.length; i++) {
             var el = account.sessions[i];
             var currentSession = el[5];
             var activeSession = el[7];
 
-<<<<<<< HEAD
             // If the current session or active then increment count
             if (currentSession || activeSession) {
                 numActiveSessions++;
             }
 
-=======
-        for (i = 0; i < account.sessions.length; i++) {
-            var el = account.sessions[i];
-            var currentSession = el[5];
-            var activeSession = el[7];
-
-            // If the current session or active then increment count
-            if (currentSession || activeSession) {
-                numActiveSessions++;
-            }
-
->>>>>>> 527d0703
             if (i >= $.sessionlimit) {
                 continue;
             }
