(function _dialogs(global) {
    'use strict';

    // ------------------------------------------------------------------------
    // ---- Private Functions -------------------------------------------------

    /**
     * Find shared folders marked read-only and disable it in dialog.
     * @param {String} dialogName Dialog name i.e. { copy, move }.
     * @private
     */
    var disableReadOnlySharedFolders = function(dialogName) {
        var $ro = $('.' + dialogName + '-dialog-tree-panel.shared-with-me .dialog-content-block span[id^="mctreea_"]');
        var targets = $.selected || [];

        if (!$ro.length) {
            if ($('.' + dialogName + '-dialog-txt' + '.shared-with-me').hasClass('active')) {
                // disable import btn
                $('.dialog-' + dialogName + '-button').addClass('disabled');
            }
        }
        $ro.each(function(i, v) {
            var node = M.d[$(v).attr('id').replace('mctreea_', '')];

            while (node && !node.su) {
                node = M.d[node.p];
            }

            if (node) {
                for (i = targets.length; i--;) {
                    if (M.isCircular(node.h, targets[i])) {
                        node = null;
                        break;
                    }
                }
            }

            if (!node || !node.r) {
                $(v).addClass('disabled');
            }
        });
    };

    /**
     * Disable circular references and read-only shared folders.
     * @param {String} dialogPrefix dialog prefix i.e. { copy, move }.
     * @private
     */
    var disableFolders = function(dialogPrefix) {
        var promiseToSyncCalls = new MegaPromise();
        $('*[id^="mctreea_"]').removeClass('disabled');

        if (dialogPrefix === 'move') {
            M.disableCircularTargets('#mctreea_');
        }
        else {
            var sel = $.selected || [];

            for (var i = sel.length; i--;) {
                $('#mctreea_' + String(sel[i]).replace(/[^\w-]/g, '')).addClass('disabled');
            }
        }
        dbfetch.geta(Object.keys(M.c.shares || {}))
            .always(function () {
                disableReadOnlySharedFolders(dialogPrefix);
                promiseToSyncCalls.resolve();
            });
        return promiseToSyncCalls;
    };

    /**
     * Retrieve array of non-circular nodes
     * @param {Array} [selectedNodes]
     * @returns {Array}
     * @private
     */
    var getNonCircularNodes = function(selectedNodes) {
        var r = [];

        if ($.mcselected) {
            selectedNodes = selectedNodes || $.selected || [];

            for (var i = selectedNodes.length; i--;) {
                if (!M.isCircular(selectedNodes[i], $.mcselected)) {
                    r.push(selectedNodes[i]);
                }
            }
        }

        return r;
    };

    /**
     * Set the dialog button state to either disabled or enabled
     * @param {Object} $btn The jQuery's node or selector
     */
    var setDialogButtonState = function($btn) {
        $btn = $($btn);

        // if we are using this dialog from contacts (means share with)
        // --> it does not mean anything to get selected since where choosing something to share from dialog itself
        if (!$('.fm-dialog.copy-dialog .share-dialog-permissions').hasClass('hidden')) {
            return;
        }

        if (!getNonCircularNodes().length && !$.onImportCopyNodes && !$.dialogIsChatSave) {
            $btn.addClass('disabled');
        }
        else {
            $btn.removeClass('disabled');
        }
    };



    /**
     * Getting contacts and view them in copy dialog
     * @param {Boolean} allowConversationTab if true then it means show Conversation Tab
     */
    var handleConversationTabContent = function _handleConversationTabContent() {
        var myChats = megaChat.chats;
        var myContacts = M.getContactsEMails(true); // true to exclude requests (incoming and outgoing)
        var conversationTab = $('.copy-dialog-tree-panel.conversations');
        var conversationNoConvTab = $('.dialog-empty-block.copy.conversations');
        var conversationTabHeader = $('.copy-dialog-panel-header', conversationTab);
        var contactsContentBlock = $('.dialog-content-block', conversationTab);
        if (myContacts && myContacts.length) {
            var contactGeneratedList = "";
            var ulListId = 'cpy-dlg-chat-' + u_handle;

            var createContactEntry = function _createContactEntry(name, email, handle) {
                if (name && handle && email) {
                    var contactElem = '<span id="cpy-dlg-chat-itm-spn-' + handle
                        + '" class="nw-contact-item single-contact ';
                    var contactStatus = 'offline';
                    if (M.d[handle] && M.d[handle].presence) {
                        contactStatus = M.onlineStatusClass(M.d[handle].presence)[1];
                    }
                    contactElem += contactStatus + '">';
                    contactElem += '<span class="nw-contact-status"></span>';
                    contactElem += '<span class="nw-contact-name">' + escapeHTML(name) + '</span>';
                    contactElem += '<span class="nw-contact-email">' + escapeHTML(email) + '</span> </span>';
                    contactElem = '<li id="cpy-dlg-chat-itm-' + handle + '">' + contactElem + '</li>';
                    return contactElem;
                }
                else {
                    return '';
                }
            };
            var createGroupEntry = function _createGroupEntry(names, nb, handle) {
                if (names && names.length && nb && handle) {
                    var groupElem = '<span id="cpy-dlg-chat-itm-spn-' + handle
                        + '" class="nw-contact-item multi-contact">';
                    groupElem += '<span class="nw-contact-group-icon"></span>';
                    var namesCombine = names[0];
                    var k = 1;
                    while (namesCombine.length <= 40 && k < names.length) {
                        namesCombine += ', ' + names[k];
                        k++;
                    }
                    if (k !== names.length) {
                        namesCombine = namesCombine.substr(0, 37);
                        namesCombine += '...';
                    }
                    groupElem += '<span class="nw-contact-name group">' + escapeHTML(namesCombine) + '</span>';
                    groupElem += '<span class="nw-contact-group">' + nb + ' chat members</span> </span>';
                    groupElem = '<li id="cpy-dlg-chat-itm-' + handle + '">' + groupElem + '</li>';
                    return groupElem;
                }
                else {
                    return '';
                }

            };
            var addedContactsByRecent = [];
            var top5 = 5; // defined in specs, top 5 contacts
            var nbOfRecent = 0;
            if (myChats && myChats.length) {
                var sortedChats = obj_values(myChats.toJS());
                sortedChats.sort(M.sortObjFn("lastActivity", -1));
                for (var chati = 0; chati < sortedChats.length; chati++) {
                    if (sortedChats[chati].type === 'group') {
                        var gNames = [];
                        if (!sortedChats[chati].topic) {
                            ChatdIntegration._ensureNamesAreLoaded(sortedChats[chati].members);
                            for (var grHandle in sortedChats[chati].members) {
                                if (grHandle !== u_handle) {
                                    gNames.push(M.getNameByHandle(grHandle));
                                }
                            }
                        }
                        else {
                            gNames.push(sortedChats[chati].topic);
                        }
                        if (gNames.length) {
                            if (nbOfRecent < top5) {
                                var gElem = createGroupEntry(gNames,
                                    Object.keys(sortedChats[chati].members).length, sortedChats[chati].roomId);
                                contactGeneratedList = contactGeneratedList + gElem;
                            }
                            else {
                                myContacts.push({
                                    id: Object.keys(sortedChats[chati].members).length,
                                    name: gNames[0], handle: sortedChats[chati].roomId, isG: true,
                                    gMembers: gNames
                                });
                            }
                            nbOfRecent++;

                        }
                    }
                    else {
                        if (nbOfRecent < top5) {
                            var contactHandle;
                            for (var ctHandle in sortedChats[chati].members) {
                                if (ctHandle !== u_handle) {
                                    contactHandle = ctHandle;
                                    break;
                                }
                            }
                            if (contactHandle) {
                                if (M.u[contactHandle] && M.u[contactHandle].c === 1 && M.u[contactHandle].m) {
                                    addedContactsByRecent.push(contactHandle);
                                    var ctElemC = createContactEntry(M.getNameByHandle(contactHandle),
                                        M.u[contactHandle].m, contactHandle);
                                    contactGeneratedList = contactGeneratedList + ctElemC;
                                    nbOfRecent++;
                                }
                            }
                        }
                    }
                }
            }
            myContacts.sort(M.sortObjFn("name", 1));

            for (var a = 0; a < myContacts.length; a++) {
                if (addedContactsByRecent.includes(myContacts[a].handle)) {
                    continue;
                }
                var ctElem;
                if (!myContacts[a].isG) {
                    ctElem = createContactEntry(myContacts[a].name, myContacts[a].id, myContacts[a].handle);
                }
                else {
                    ctElem = createGroupEntry(myContacts[a].gMembers, myContacts[a].id, myContacts[a].handle);
                }
                contactGeneratedList = contactGeneratedList + ctElem;
            }
            contactGeneratedList = '<ul id="' + ulListId + '">' + contactGeneratedList + '</ul>';
            contactsContentBlock.html(contactGeneratedList);
            conversationTab.addClass('active');
            conversationNoConvTab.removeClass('active');
            conversationTabHeader.removeClass('hidden');
        }
        else {
            conversationTab.removeClass('active');
            conversationNoConvTab.addClass('active');
            conversationTabHeader.addClass('hidden');
        }
    };

    var checkContactHandler = function _checkContactHandler() {
        var conversationTab = $('.copy-dialog-tree-panel.conversations');
        var conversationTabHeader = $('.copy-dialog-panel-header', conversationTab);
        if (!conversationTabHeader.hasClass('hidden') && conversationTab.hasClass('active')) {
            handleConversationTabContent();
        }
    };

    /**
     * Handle DOM directly, no return value.
     * @param {String} dialogTabClass dialog tab class name.
     * @param {String} parentTag tag of source element.
     * @param {String} dialogPrefix dialog prefix i.e. { copy, move }.
     * @param {String} htmlContent html content.
     * @private
     */
    var handleDialogTabContent = function(dialogTabClass, parentTag, dialogPrefix, htmlContent) {
        var prefix = '.' + dialogPrefix;
        var tabClass = '.' + dialogTabClass;
        var html = String(htmlContent)
            .replace(/treea_/ig, 'mctreea_')
            .replace(/treesub_/ig, 'mctreesub_')
            .replace(/treeli_/ig, 'mctreeli_');

        $(prefix + '-dialog-tree-panel' + tabClass + ' .dialog-content-block').empty().safeHTML(html);

        // Empty message, no items available
        if (!$(prefix + '-dialog-tree-panel' + tabClass + ' .dialog-content-block ' + parentTag).children().length) {
            $(prefix + '.dialog-empty-block' + tabClass).addClass('active');
            $(prefix + '-dialog-tree-panel' + tabClass + ' ' + prefix + '-dialog-panel-header').addClass('hidden');
        }

        // Items available, hide empty message
        else {
            $(prefix + '-dialog-tree-panel' + tabClass).addClass('active');
            $(prefix + '-dialog-tree-panel' + tabClass + ' ' + prefix + '-dialog-panel-header').removeClass('hidden');
        }
    };

    /**
     * Build tree for a move/copy dialog.
     * @param {String} dialogPrefix i.e. [copy, move].
     * @param {String} dialogTabClass Dialog tab class name.
     * @private
     */
    var buildDialogTree = function (dialogPrefix, dialogTabClass) {
        $('.' + dialogPrefix + '-dialog-panel-arrows').removeClass('hidden');
        if (dialogTabClass === 'cloud-drive' || dialogTabClass === 'folder-link') {
            M.buildtree(M.d[M.RootID], dialogPrefix + '-dialog');
        }
        else if (dialogTabClass === 'shared-with-me') {
            M.buildtree({h: 'shares'}, dialogPrefix + '-dialog');
        }
        else if (dialogTabClass === 'rubish-bin') {
            M.buildtree({h: M.RubbishID}, dialogPrefix + '-dialog');
        }
        else if (dialogTabClass === 'conversations') {
            if (window.megaChatIsReady) {
                // prepare Conversation Tab if needed
                $('.' + dialogPrefix + '-dialog-panel-arrows').addClass('hidden');
                if (!$.copyDialogContactsChangeToken) {
                    $.copyDialogContactsChangeToken = M.u.addChangeListener(checkContactHandler);
                }
                handleConversationTabContent();
            }
            else {
                console.error('MEGAchat is not ready');
            }
        }

        disableFolders(dialogPrefix);
    };

    /**
     * Dialogs content  handler
     * @param {String} dialogTabClass Dialog tab class name.
     * @param {String} parentTag Tag that contains one menu-item.
     * @param {Boolean} newFolderButton Should we show new folder button.
     * @param {String} dialogPrefix i.e. [copy, move].
     * @param {String} buttonLabel Action button label.
     * @param {String} [convTab] In case of conversations tab.
     * @param {Boolean} isChatSave pass true for triggering the "Save to" logic
     * @private
     */
    var handleDialogContent = function(dialogTabClass, parentTag, newFolderButton,
                                       dialogPrefix, buttonLabel, convTab,
                                       isChatSave) {

        var html;
        $('.' + dialogPrefix + '-dialog-txt').removeClass('active');
        $('.' + dialogPrefix + '-dialog-button').removeClass('active');
        $('.' + dialogPrefix + '-dialog-tree-panel').removeClass('active');
        $('.' + dialogPrefix + '-dialog-panel-arrows').removeClass('active');
        $('.' + dialogPrefix + '-dialog .dialog-sorting-menu').addClass('hidden');
        $('.' + dialogPrefix + '.dialog-empty-block').removeClass('active');
        $.dialogIsChatSave = isChatSave;

        $('.dialog-' + dialogPrefix + '-button span').text(buttonLabel);

        // if the site is initialized on the chat, $.selected may be `undefined`,
        // which may cause issues doing .length on it in dialogs.js, so lets define it as empty array
        // if is not def.
        $.selected = $.selected || [];

        // Action button label
        var $btn = $('.dialog-' + dialogPrefix + '-button');

        // Disable/enable button
        // coming from contacts tab, and into sharing dlg.
        if (dialogTabClass === 'cloud-drive' && M.currentrootid === 'contacts') {
            $btn.removeClass('disabled');
        }
        else {
            setDialogButtonState($btn);
        }

        // Activate proper tab
        $('.' + dialogPrefix + '-dialog-txt' + '.' + dialogTabClass).addClass('active');

        // Added cause of conversations-container
        if (convTab) {
            html = $('.content-panel ' + convTab).html();
        }
        else {
            html = $('.content-panel' + '.' + dialogTabClass).html();
        }

        // check if we will enable conversation tab
        var allowConversationTab = $.dialogIsChatSave;
        if (!allowConversationTab && dialogPrefix.toLowerCase() === 'copy') {
            if ($.selected.length) {
                allowConversationTab = true;
                for (var e = 0; e < $.selected.length; e++) {
                    if (!M.d[$.selected[e]] || M.d[$.selected[e]].t !== 0) {
                        allowConversationTab = false;
                        break;
                    }
                }
            }
        }
        if (!allowConversationTab) {
            $('.copy-dialog-button.conversations').addClass('hidden');
            $('.fm-dialog-body').addClass('two-tabs');
        }
        else {
            $('.copy-dialog-button.conversations').removeClass('hidden');
            $('.fm-dialog-body').removeClass('two-tabs');
        }

        handleDialogTabContent(dialogTabClass, parentTag, dialogPrefix, html);

        buildDialogTree(dialogPrefix, dialogTabClass);

        // 'New Folder' button
        if (newFolderButton) {
            $('.dialog-newfolder-button').removeClass('hidden');
        }
        else {
            $('.dialog-newfolder-button').addClass('hidden');
        }

        // If copying from contacts tab (Ie, sharing)
        if (dialogTabClass === 'cloud-drive' && M.currentrootid === 'contacts') {
            $('.fm-dialog.copy-dialog .share-dialog-permissions').removeClass('hidden');
            $('.dialog-newfolder-button').addClass('hidden');
            $('.copy-operation-txt').text(l[1344]);

            $('.fm-dialog.copy-dialog .share-dialog-permissions')
                .rebind('click', function() {
                    var $btn = $(this);
                    var $menu = $('.permissions-menu', this.parentNode);
                    var $items = $('.permissions-menu-item', $menu);

                    $menu.removeAttr('style');

                    $items
                        .rebind('click', function() {
                            $items.unbind('click');

                            $items.removeClass('active');
                            $(this).addClass('active');
                            $btn.attr('class', 'share-dialog-permissions ' + this.classList[1])
                                .safeHTML('<span></span>' + $(this).text());
                            $menu.fadeOut(200);
                        });
                    $menu.fadeIn(200);
                });
        }
        else {
            $('.fm-dialog.copy-dialog .share-dialog-permissions').addClass('hidden');
            $('.copy-dialog-button').removeClass('hidden');
            $('.copy-operation-txt').text(buttonLabel === l[236] ? l[236] : l[63]);
        }

        $('.' + dialogPrefix + '-dialog .nw-fm-tree-item').removeClass('expanded active opened selected');
        $('.' + dialogPrefix + '-dialog ul').removeClass('opened');

        dialogPositioning('.fm-dialog' + '.' + dialogPrefix + '-dialog');

        dialogScroll('.dialog-tree-panel-scroll');

        // Activate tab
        $('.' + dialogPrefix + '-dialog-button' + '.' + dialogTabClass).addClass('active');
    };

    // ------------------------------------------------------------------------
    // ---- Public Functions --------------------------------------------------

    /**
     * Refresh copy/move dialog content with newly created directory.
     */
    global.refreshDialogContent = function refreshDialogContent() {
        var b = $('.content-panel.cloud-drive').html();

        if ($.copyDialog) {
            handleDialogTabContent('cloud-drive', 'ul', 'copy', b);
        }
        else {
            handleDialogTabContent('cloud-drive', 'ul', 'move', b);
        }

        disableFolders($.moveDialog && 'move');
        dialogScroll('.dialog-tree-panel-scroll');
    };

    /**
     * Close any open dialog
     * @name closeDialog
     * @global
     */
    // global.closeDialog = // todo

    /**
     * A version of the Copy dialog used in the contacts page for sharing.
     * @global
     */
    global.openCopyShareDialog = function openCopyShareDialog() {
        M.safeShowDialog('copy', function() {
            var $dialog = $('.fm-dialog.copy-dialog');
            $dialog.removeClass('hidden');

            $.copyDialog = 'copy';
            $.mcselected = undefined;
            $.copyToShare = true;

            handleDialogContent('cloud-drive', 'ul', true, 'copy', l[1344]);

            $.hideContextMenu();
            return $dialog;
        });

        return false;
    };

    /**
     * Generic function to open the Copy dialog.
     * @global
     */
    global.openCopyDialog = function openCopyDialog(activeTab) {
        M.safeShowDialog('copy', function() {
            var $dialog = $('.fm-dialog.copy-dialog');

            $.copyDialog = 'copy';// this is used like identifier when key with key code 27 is pressed
            $.mcselected = M.RootID;

            $dialog.removeClass('hidden');
            $('.dialog-copy-button', $dialog).addClass('active');
            var aTab = 'cloud-drive';
            if (activeTab && typeof activeTab === 'string') {
                aTab = activeTab;
            }
            handleDialogContent(aTab, 'ul', (aTab === 'conversations') ? false : true,
                'copy', $.mcImport ? l[236] : (aTab === 'conversations' ? l[1940] : l[16176]));

            $.hideContextMenu();
            return $dialog;
        });

        return false;
    };

    /**
     * Generic function to open the Move dialog.
     * @global
     */
    global.openMoveDialog = function openMoveDialog() {
        M.safeShowDialog('move', function() {
            var $dialog = $('.fm-dialog.move-dialog');

            $.moveDialog = 'move';// this is used like identifier when key with key code 27 is pressed
            $.mcselected = M.RootID;

            $dialog.removeClass('hidden');
            handleDialogContent('cloud-drive', 'ul', true, 'move', l[62]);

            $.hideContextMenu();
            return $dialog;
        });

        return false;
    };

<<<<<<< HEAD
=======
    /**
     * A version of the Copy dialog used for "Save to" in chat.
     * @global
     */
    global.openSaveToDialog = function openSaveToDialog(node, cb, activeTab) {
        M.safeShowDialog('copy', function() {
            var $dialog = $('.fm-dialog.copy-dialog');

            $.copyDialog = 'copy';// this is used like identifier when key with key code 27 is pressed
            $.mcselected = M.RootID;

            $dialog.removeClass('hidden');
            $('.dialog-copy-button', $dialog).addClass('active');

            $.saveToDialogNode = node;
            $.saveToDialogCb = cb;

            var aTab = 'cloud-drive';
            if (activeTab && typeof activeTab === 'string') {
                aTab = activeTab;
            }

            handleDialogContent(
                aTab,
                'ul',
                (aTab === 'conversations') ? false : true,
                'copy',
                (aTab === 'conversations' ? l[1940] : l[776]),
                undefined,
                true
            );

            $.hideContextMenu();
            return $dialog;
        });

        return false;
    };

>>>>>>> 7d0b62f7
    mBroadcaster.addListener('fm:initialized', function copyMoveDialogs(mode) {
        if (folderlink) {
            return false;
        }

        var move = mode !== 'copy';
        var type = move ? 'move' : 'copy';
        var $dialog = $('.fm-dialog.' + type + '-dialog');
        var $btn = $('.dialog-' + type + '-button', $dialog);
        var $swm = $('.shared-with-me', $dialog);
        var dialogTooltipTimer;

        // Clears already selected sub-folders, and set selection to root
        var selectDialogTabRoot = function(section) {

            $('.nw-fm-tree-item', $dialog).removeClass('selected');

            if (section === 'cloud-drive' || section === 'folder-link') {
                $.mcselected = M.RootID;
            }
            else if (section === 'rubbish-bin') {
                $.mcselected = M.RubbishID;
            }
            else {
                $.mcselected = undefined;
            }

            // Disable/enable button
            setDialogButtonState($btn);
        };

        $('.fm-dialog-close, .dialog-cancel-button', $dialog).rebind('click', closeDialog);

        $('.' + type + '-dialog-button', $dialog).rebind('click', function() {

            if (!$(this).hasClass('active')) {

                var section = $(this).attr('class').split(" ")[1];
                selectDialogTabRoot(section);

                if (section === 'cloud-drive' || section === 'folder-link') {
                    handleDialogContent(
                        section,
                        'ul',
                        true,
                        type,
                        move ? l[62] : $.mcImport ? l[236] : $.dialogIsChatSave ? l[776] : l[16176],
                        undefined,
                        $.dialogIsChatSave
                    );
                }
                else if (section === 'shared-with-me') {
                    handleDialogContent(
                        section,
                        'ul',
                        false,
                        type,
                        $.mcImport ? l[236] : l[1344],
                        undefined,
                        $.dialogIsChatSave
                    ); // Share
                }
                else if (section === 'conversations' && window.megaChatIsReady) {
                    handleDialogContent(
                        section,
                        'div',
                        false,
                        type,
                        l[1940],
                        '.conversations-container',
                        $.dialogIsChatSave
                    ); // Send
                }
                else if (section === 'rubbish-bin') {
                    handleDialogContent(
                        section,
                        'ul',
                        false,
                        type,
                        l[62],
                        undefined,
                        $.dialogIsChatSave
                    ); // Move
                }
            }
        });

        /**
         * On click, copy dialog, dialog-sorting-menu will be shown.
         * Handles that valid informations about current sorting options
         * for selected tab of copy dialog are up to date.
         */
        $('.' + type + '-dialog-panel-arrows', $dialog).rebind('click', function() {
            var $self = $(this);

            if (!$self.hasClass('active')) {

                var $menu = $('.dialog-sorting-menu', $dialog).removeClass('hidden');
                var section = $('.fm-dialog-title .' + type + '-dialog-txt.active').attr('class').split(' ')[1];

                if (section === 'contacts') {
                    // Enable all menu items
                    $menu.find('.sorting-item-divider,.sorting-menu-item').removeClass('hidden');
                    $menu.find('*[data-by=label]').addClass('hidden');
                }
                else {
                    // Hide sort by status and last-interaction items from menu
                    $menu.find('*[data-by=status],*[data-by=last-interaction]').addClass('hidden');
                    $menu.find('*[data-by=label]').removeClass('hidden');
                }

                // @ToDo: Make sure .by is hadeled properly once when we have chat available

                // Copy dialog key only
                var key = type[0].toUpperCase() + type.substr(1) + section;

                // Check existance of previous sort options, direction (dir)
                if (localStorage['sort' + key + 'Dir']) {
                    $.sortTreePanel[key].dir = localStorage['sort' + key + 'Dir'];
                }
                else {
                    $.sortTreePanel[key].dir = 1;
                }

                // Check existance of previous sort option, ascending/descending (By)
                if (localStorage['sort' + key + 'By']) {
                    $.sortTreePanel[key].by = localStorage['sort' + key + 'By'];
                }
                else {
                    $.sortTreePanel[key].by = 'name';
                }

                // dir stands for direction i.e. [ascending, descending]
                $dialog.find('.dialog-sorting-menu .sorting-menu-item')
                    .removeClass('active')
                    .filter('*[data-by=' + $.sortTreePanel[key].by + '],*[data-dir=' + $.sortTreePanel[key].dir + ']')
                    .addClass('active');

                $self.addClass('active');
                $dialog.find('.dialog-sorting-menu').removeClass('hidden');
            }
            else {
                $self.removeClass('active');
                $dialog.find('.dialog-sorting-menu').addClass('hidden');
            }
        });

        $('.sorting-menu-item', $dialog).rebind('click', function() {
            var $self = $(this);

            if (!$self.hasClass('active')) {

                // Arbitrary element data
                var data = $self.data();
                var section = $('.fm-dialog-title .' + type + '-dialog-txt.active').attr('class').split(' ')[1];
                var key = type[0].toUpperCase() + type.substr(1) + section;

                // Check arbitrary data associated with current menu item
                if (data.dir) {
                    localStorage['sort' + key + 'Dir'] = $.sortTreePanel[key].dir = data.dir;
                }
                if (data.by) {
                    localStorage['sort' + key + 'By'] = $.sortTreePanel[key].by = data.by;
                }

                buildDialogTree(type, section);

                // Disable previously selected
                $self.parent().find('.sorting-menu-item').removeClass('active');
                $self.addClass('active');
            }

            // Hide menu
            $('.dialog-sorting-menu', $dialog).addClass('hidden');
            $('.' + type + '-dialog-panel-arrows.active').removeClass('active');
        });

        $('.dialog-newfolder-button', $dialog).rebind('click', function() {

            $dialog.addClass('arrange-to-back');

            var dest = $(this).parents('.fm-dialog').find('.active .nw-fm-tree-item.selected');
            if (dest.length) {
                $.cftarget = dest.attr('id').replace(/[^_]+_/, '');
            }
            else {
                /* No folder is selected, "New Folder" must create a new folder in Root */
                $.cftarget = M.RootID;
            }
            createFolderDialog();

            $('.fm-dialog.create-folder-dialog .create-folder-size-icon').addClass('hidden');
        });

        $dialog.off('click', '.nw-contact-item');
        $dialog.on('click', '.nw-contact-item', function () {
            $.mcselected = $(this).attr('id').replace('cpy-dlg-chat-itm-spn-', '');

            $('.nw-contact-item', $dialog).removeClass('selected');
            $(this).addClass('selected');
            dialogScroll('.dialog-tree-panel-scroll');
            setDialogButtonState($btn);
        });

        $dialog.off('click', '.nw-fm-tree-item');
        $dialog.on('click', '.nw-fm-tree-item', function(e) {

            var old = $.mcselected;
            var mySelf = this;

            $.mcselected = $(this).attr('id').replace('mctreea_', '');
            M.buildtree({h: $.mcselected});

            var markup = $('#treesub_' + $.mcselected).html();
            if (markup) {
                markup = markup
                    .replace(/treea_/ig, 'mctreea_')
                    .replace(/treesub_/ig, 'mctreesub_')
                    .replace(/treeli_/ig, 'mctreeli_');
                $('#mctreesub_' + $.mcselected).html(markup);
            }

            disableFolders(type).always(function () {
                var c = $(e.target).attr('class');

                // Sub-folder exist?
                if (c && c.indexOf('nw-fm-arrow-icon') > -1) {

                    c = $(mySelf).attr('class');

                    // Sub-folder expanded
                    if (c && c.indexOf('expanded') > -1) {
                        $(mySelf).removeClass('expanded');
                        $('#mctreesub_' + $.mcselected).removeClass('opened');
                    }
                    else {
                        $(mySelf).addClass('expanded');
                        $('#mctreesub_' + $.mcselected).addClass('opened');
                    }
                }
                else {

                    c = $(mySelf).attr('class');

                    if (c && c.indexOf('selected') > -1) {
                        if (c && c.indexOf('expanded') > -1) {
                            $(mySelf).removeClass('expanded');
                            $('#mctreesub_' + $.mcselected).removeClass('opened');
                        }
                        else {
                            $(mySelf).addClass('expanded');
                            $('#mctreesub_' + $.mcselected).addClass('opened');
                        }
                    }
                }

                if (!$(mySelf).is('.disabled')) {
                    // unselect previously selected item
                    $('.nw-fm-tree-item', $dialog).removeClass('selected');
                    $(mySelf).addClass('selected');
                    $btn.removeClass('disabled');
                }
                else if ($('#mctreea_' + old + ':visible').length) {
                    $.mcselected = old;
                    $('#mctreea_' + old).addClass('selected');
                }
                else {
                    $.mcselected = undefined;
                }

                // dialogScroll('.copy-dialog-tree-panel .dialog-tree-panel-scroll');
                dialogScroll('.dialog-tree-panel-scroll');

                // Disable action button if there is no selected items
                setDialogButtonState($btn);
            });

        });

        $swm.off('mouseenter', '.nw-fm-tree-item');
        $swm.on('mouseenter', '.nw-fm-tree-item', function _try(ev) {
            var sharedNodeHandle = $(this).attr('id').replace('mctreea_', '');

            if (ev !== 0xEFAEE && !M.d[sharedNodeHandle]) {
                var self = this;
                dbfetch.get(sharedNodeHandle).always(function() {
                    _try.call(self, 0xEFAEE);
                });
                return false;
            }

            var $item = $(this).find('.nw-fm-tree-folder');
            var itemLeftPos = $item.offset().left;
            var itemTopPos = $item.offset().top;
            var $tooltip = $('.contact-preview', $dialog);
            var ownerHandle = sharer(sharedNodeHandle);
            var ownerEmail = Object(M.u[ownerHandle]).m || '';
            var ownerName = Object(M.u[ownerHandle]).name || '';

            if (!(ownerEmail && ownerName)) {
                return false;
            }

            var html = useravatar.contact(ownerHandle, 'small-rounded-avatar', 'div') +
                '<div class="user-card-data no-status">' +
                '<div class="user-card-name small">' + htmlentities(ownerName) +
                ' <span class="grey">(' + l[8664] + ')</span></div>' +
                '<div class="user-card-email small">' + htmlentities(ownerEmail) +
                '</div></div>';

            $tooltip.find('.contacts-info.body').safeHTML(html);

            clearTimeout(dialogTooltipTimer);
            dialogTooltipTimer = setTimeout(function() {
                $tooltip.css({
                    'left': itemLeftPos + $item.outerWidth() / 2 - $tooltip.outerWidth() / 2 + 'px',
                    'top': itemTopPos - 63 + 'px'
                });
                $tooltip.fadeIn(200);
            }, 200);

            return false;
        });

        $swm.off('mouseleave', '.nw-fm-tree-item');
        $swm.on('mouseleave', '.nw-fm-tree-item', function() {

            var $tooltip = $('.contact-preview', $dialog);

            clearTimeout(dialogTooltipTimer);
            $tooltip.hide();

            return false;
        });

        // Handle conversations tab item selection
        $dialog.off('click', '.nw-conversations-item');
        $dialog.on('click', '.nw-conversations-item', function() {

            $.mcselected = $(this).attr('id').replace('contact2_', '');

            // unselect previously selected item
            $('.nw-conversations-item', $dialog).removeClass('selected');
            $(this).addClass('selected');
            $btn.removeClass('disabled');

            // Disable action button if there is no selected items
            setDialogButtonState($btn);
        });

        // Handle copy/move/share button action
        $btn.rebind('click', function() {

            if (!$.mcselected || $(this).hasClass('disabled')) {
                return false;
            }
            var selectedNodes = ($.selected || []).concat();

            // closeDialog would cleanup some $.* variables, so we need them cloned here
            var saveToDialogNode = $.saveToDialogNode;
            var saveToDialogCb = $.saveToDialogCb;
            var dialogIsChatSave = $.dialogIsChatSave;

            closeDialog();

            if (move) {
                M.safeMoveNodes($.mcselected);
                return false;
            }

            // Get active tab
            var section = $('.fm-dialog-title .copy-dialog-txt.active').attr('class').split(" ")[1];
            if (section === 'cloud-drive' || section === 'folder-link') {
                // If copying from contacts tab (Ie, sharing)
                if ($(this).text().trim() === l[1344]) {
                    var user = {
                        u: M.currentdirid
                    };
                    var $sp = $('.share-dialog-permissions', $dialog);
                    if ($sp.hasClass('read-and-write')) {
                        user.r = 1;
                    }
                    else if ($sp.hasClass('full-access')) {
                        user.r = 2;
                    }
                    else {
                        user.r = 0;
                    }
                    doShare($.mcselected, [user], true);
                }
                else if (dialogIsChatSave) {
                    saveToDialogCb(saveToDialogNode, $.mcselected);
                    saveToDialogCb = saveToDialogNode = dialogIsChatSave = undefined;
                }
                else {
                    M.copyNodes(getNonCircularNodes(selectedNodes), $.mcselected);
                }
            }
            else if (section === 'shared-with-me') {
                if (dialogIsChatSave) {
                    saveToDialogCb(saveToDialogNode, $.mcselected);
                    saveToDialogCb = saveToDialogNode = dialogIsChatSave = undefined;
                }
                else {
                    M.copyNodes(getNonCircularNodes(selectedNodes), $.mcselected);
                }
            }
            else if (section === 'conversations') {
                if (!window.megaChatIsReady) {
                    console.error('MEGAchat is not ready');
                }
                else if (megaChat.chats[$.mcselected]) {
                    if (dialogIsChatSave) {
                        saveToDialogCb(saveToDialogNode, $.mcselected, true);
                        saveToDialogCb = saveToDialogNode = dialogIsChatSave = undefined;
                    }
                    else {
                        megaChat.chats[$.mcselected].attachNodes($.selected); // 17766 // 17767
                        showToast('send-chat', ($.selected.length > 1) ? l[17767] : l[17766]);
                    }
                }
                else {
                    var userHandles = [u_handle, $.mcselected];
                    var room = new ChatRoom(megaChat, $.mcselected, 'private', userHandles,
                        unixtime(), undefined, undefined, undefined, undefined, true);
                    // the final parameter at ChatRoom constructor is to prevent 'onRoomCreated' event from triggering
                    // as i need to add temporary members to ChatRoom object to distinguish copy dialog case.
                    // [the only stopped behavior is: openning the chat room page]
                    var sendAttachments = function _sendAttachments() {
                        megaChat.chats[room.roomId].attachNodes($.selected);
                        showToast('send-chat', ($.selected.length > 1) ? l[17767] : l[17766]);
                    };
                    room.inCpyDialog = sendAttachments;
                    megaChat.plugins.chatdIntegration._attachToChatRoom(room);
                    megaChat.chats.set(room.roomId, room);
                }
            }

            delete $.onImportCopyNodes;
            return false;
        });

        if (move) {
            copyMoveDialogs('copy');
        }

        return 0xDEAD;
    });

})(self);<|MERGE_RESOLUTION|>--- conflicted
+++ resolved
@@ -561,8 +561,6 @@
         return false;
     };
 
-<<<<<<< HEAD
-=======
     /**
      * A version of the Copy dialog used for "Save to" in chat.
      * @global
@@ -602,7 +600,6 @@
         return false;
     };
 
->>>>>>> 7d0b62f7
     mBroadcaster.addListener('fm:initialized', function copyMoveDialogs(mode) {
         if (folderlink) {
             return false;
