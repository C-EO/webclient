--- conflicted
+++ resolved
@@ -1204,12 +1204,11 @@
                 return false;
             }
 
-<<<<<<< HEAD
             var $item = $(this).find('.nw-fm-tree-folder');
             var itemLeftPos = $item.offset().left;
             var itemTopPos = $item.offset().top;
             var $tooltip = $('.contact-preview', $dialog);
-            var avatar = useravatar.contact(owner, 'small-rounded-avatar', 'div');
+            var avatar = useravatar.contact(owner, '', 'div');
             var note = !share.level && !share.circular && "You don't have write privileges in this share.";
 
             $tooltip.find('.contacts-info.body')
@@ -1221,16 +1220,6 @@
                     '  <div class="user-card-email small @@">@@</div>' +
                     '</div>', user.name || '', l[8664], user.m || '', note ? 'note' : '', note || ''
                 );
-=======
-            var html = useravatar.contact(ownerHandle, '', 'div') +
-                '<div class="user-card-data no-status">' +
-                '<div class="user-card-name small">' + htmlentities(ownerName) +
-                ' <span class="grey">(' + l[8664] + ')</span></div>' +
-                '<div class="user-card-email small">' + htmlentities(ownerEmail) +
-                '</div></div>';
-
-            $tooltip.find('.contacts-info.body').safeHTML(html);
->>>>>>> 566ab941
 
             clearTimeout(dialogTooltipTimer);
             dialogTooltipTimer = setTimeout(function() {
@@ -1283,13 +1272,9 @@
             // closeDialog would cleanup some $.* variables, so we need them cloned here
             var saveToDialogNode = $.saveToDialogNode;
             var saveToDialogCb = $.saveToDialogCb;
-<<<<<<< HEAD
             var saveToDialog = $.saveToDialog;
+            var shareToContactId = $.shareToContactId;
             delete $.saveToDialogPromise;
-=======
-            var dialogIsChatSave = $.dialogIsChatSave;
-            var shareToContactId = $.shareToContactId;
->>>>>>> 566ab941
 
             if ($.moveDialog) {
                 closeDialog();
