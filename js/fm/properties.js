--- conflicted
+++ resolved
@@ -101,32 +101,8 @@
             else {
                 filecnt++;
                 size += n.s;
-<<<<<<< HEAD
-                vsize += (n.tvb) ? n.tvb : 0;
-                svfilecnt += (n.tvf) ? n.tvf : 0;
-            }
-        };console.log($.selected);
-        // stupid code, but with optimized performance.
-        if ($.selected.length && $.selected.length > 1) {
-            for (var i = $.selected.length; i--;) {
-                nodeInfoCalculator($.selected[i]);
-            }
-            n = Object.create(null); // empty n [multiple selection]
-        }
-        else {
-            if ($.selected.length) { // > 0
-                nodeInfoCalculator($.selected[0]);
-                if (n.tvf) {
-                    $dialog.addClass('versioning');
-                    versioningFlag = true;
-                }
-            }
-            else {
-                return propertiesDialog(1); // no selection!
-=======
                 vsize += n.tvb || 0;
                 svfilecnt += n.tvf || 0;
->>>>>>> ab609a66
             }
         }
 
