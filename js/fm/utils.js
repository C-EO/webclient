function MegaUtils() {
    this.logger = new MegaLogger('MegaUtils');
    this.fscache = Object.create(null);

    if (typeof Intl !== 'undefined' && Intl.Collator) {
        this.collator = new Intl.Collator('co', {numeric: true});
    }
}

function MegaApi() {
    this.logger = new MegaLogger('MegaApi');
}

MegaApi.prototype = new FileManager();
MegaApi.prototype.constructor = MegaApi;

MegaUtils.prototype = new MegaApi();
MegaUtils.prototype.constructor = MegaUtils;

// TODO: refactor api_req-related functions here.
MegaApi.prototype.setDomain = function(aDomain, aSave) {
    apipath = 'https://' + aDomain + '/';

    if (aSave) {
        localStorage.apipath = apipath;
    }
};

MegaApi.prototype.staging = function(aSave) {
    this.setDomain('staging.api.mega.co.nz', aSave);
};

MegaApi.prototype.prod = function(aSave) {
    this.setDomain('eu.api.mega.co.nz', aSave);
};

MegaApi.prototype.req = function(params) {
    'use strict';

    var promise = new MegaPromise();

    if (typeof params === 'string') {
        params = {a: params};
    }

    api_req(params, {
        callback: tryCatch(function(res) {
            if (typeof res === 'number' && res < 0) {
                promise.reject.apply(promise, arguments);
            }
            else {
                promise.resolve.apply(promise, arguments);
            }
        }, promise.reject.bind(promise, EFAILED))
    });

    return promise;
};

/**
 * execCommandUsable
 *
 * Native browser 'copy' command using execCommand('copy').
 * Supported by Chrome42+, FF41+, IE9+, Opera29+
 * @returns {Boolean}
 */
MegaUtils.prototype.execCommandUsable = function() {
    var result;

    try {
        return document.queryCommandSupported("copy");
    }
    catch (ex) {
        try {
            result = document.execCommand('copy');
        }
        catch (ex) {
        }
    }

    return result === false;
};

/**
 * Utility that will return a sorting function (can compare numbers OR strings, depending on the data stored in the
 * obj), that can sort an array of objects.
 * @param key {String|Function} the name of the property that will be used for the sorting OR a func that will return a
 * dynamic value for the object
 * @param [order] {Number} 1 for asc, -1 for desc sorting
 * @param [alternativeFn] {Function} Optional function to be used for comparison of A and B if both are equal or
 *      undefined
 * @returns {Function}
 */
MegaUtils.prototype.sortObjFn = function(key, order, alternativeFn) {
    if (!order) {
        order = 1;
    }

    return function(a, b, tmpOrder) {
        var currentOrder = tmpOrder ? tmpOrder : order;

        if ($.isFunction(key)) {
            aVal = key(a);
            bVal = key(b);
        }
        else {
            aVal = a[key];
            bVal = b[key];
        }

        if (typeof aVal === 'string' && typeof bVal === 'string') {
            return aVal.localeCompare(bVal) * currentOrder;
        }
        else if (typeof aVal === 'string' && typeof bVal === 'undefined') {
            return 1 * currentOrder;
        }
        else if (typeof aVal === 'undefined' && typeof bVal === 'string') {
            return -1 * currentOrder;
        }
        else if (typeof aVal === 'number' && typeof bVal === 'undefined') {
            return 1 * currentOrder;
        }
        else if (typeof aVal === 'undefined' && typeof bVal === 'number') {
            return -1 * currentOrder;
        }
        else if (typeof aVal === 'undefined' && typeof bVal === 'undefined') {
            if (alternativeFn) {
                return alternativeFn(a, b, currentOrder);
            }
            else {
                return -1 * currentOrder;
            }
        }
        else if (typeof aVal === 'number' && typeof bVal === 'number') {
            var _a = aVal || 0;
            var _b = bVal || 0;
            if (_a > _b) {
                return 1 * currentOrder;
            }
            if (_a < _b) {
                return -1 * currentOrder;
            }
            else {
                if (alternativeFn) {
                    return alternativeFn(a, b, currentOrder);
                }
                else {
                    return 0;
                }
            }
        }
        else {
            return 0;
        }
    };
};


/**
 * This is an utility function that would simply do a localCompare OR use Intl.Collator for comparing 2 strings.
 *
 * @param stringA {String} String A
 * @param stringB {String} String B
 * @param direction {Number} -1 or 1, for inversing the direction for sorting (which is most of the cases)
 * @returns {Number}
 */
MegaUtils.prototype.compareStrings = function megaUtilsCompareStrings(stringA, stringB, direction) {

    if (this.collator) {
        return this.collator.compare(stringA || '', stringB || '') * direction;
    }

    return (stringA || '').localeCompare(stringB || '') * direction;
};

/**
 * Promise-based XHR request
 * @param {Object|String} aURLOrOptions   URL or options
 * @param {Object|String} [aData]         Data to send, optional
 * @returns {MegaPromise}
 */
<<<<<<< HEAD
MegaUtils.prototype.xhr = megaUtilsXHR;
=======
MegaUtils.prototype.xhr = function megaUtilsXHR(aURLOrOptions, aData) {
    /* jshint -W074 */
    var xhr;
    var url;
    var method;
    var options;
    var json = false;
    var promise = new MegaPromise();

    if (typeof aURLOrOptions === 'object') {
        options = aURLOrOptions;
        url = options.url;
    }
    else {
        options = {};
        url = aURLOrOptions;
    }
    aURLOrOptions = undefined;

    aData = options.data || aData;
    method = options.method || (aData && 'POST') || 'GET';

    xhr = getxhr();
    if (options.timeout) {
        xhr.timeout = options.timeout;
    }

    if (typeof options.prepare === 'function') {
        options.prepare(xhr);
    }

    xhr.onloadend = function(ev) {
        var error = false;

        if (this.status === 200) {
            try {
                return promise.resolve(ev, json ? JSON.parse(this.response) : this.response);
            }
            catch (ex) {
                error = ex;
            }
        }

        promise.reject(ev, error);
    };

    try {
        if (d) {
            MegaLogger.getLogger('muXHR').info(method + 'ing', url, options, aData);
        }
        xhr.open(method, url);

        if (options.type) {
            xhr.responseType = options.type;
            if (xhr.responseType !== options.type) {
                if (options.type === 'json') {
                    xhr.responseType = 'text';
                    json = true;
                }
                else {
                    xhr.abort();
                    throw new Error('Unsupported responseType');
                }
            }
        }

        if (typeof options.beforeSend === 'function') {
            options.beforeSend(xhr);
        }

        if (is_chrome_firefox) {
            xhr.setRequestHeader('Origin', getBaseUrl(), false);
        }

        xhr.send(aData);
    }
    catch (ex) {
        onIdle(function() {
            promise.reject(ex);
        });
    }

    xhr = options = undefined;

    return promise;
};
>>>>>>> 514c3e61

/**
 *  Retrieve a call stack
 *  @return {String}
 */
MegaUtils.prototype.getStack = function megaUtilsGetStack() {
    var stack;

    if (is_chrome_firefox) {
        stack = Components.stack.formattedStack;
    }

    if (!stack) {
        stack = (new Error()).stack;

        if (!stack) {
            try {
                throw new Error();
            }
            catch (e) {
                stack = e.stack;
            }
        }
    }

    return stack;
};

/**
 *  Check whether there are pending transfers.
 *
 *  @return {Boolean}
 */
MegaUtils.prototype.hasPendingTransfers = function megaUtilsHasPendingTransfers() {
    'use strict';

    return ((fminitialized && ulmanager.isUploading) || dlmanager.isDownloading || dlmanager.isStreaming);
};

/**
 * On transfers completion cleanup
 */
MegaUtils.prototype.resetUploadDownload = function megaUtilsResetUploadDownload() {
    if (!ul_queue.some(isQueueActive)) {
        ul_queue = new UploadQueue();
        ulmanager.isUploading = false;
        ASSERT(ulQueue._running === 0, 'ulQueue._running inconsistency on completion');
        ulQueue._pending = [];
        ulQueue.setSize((fmconfig.ul_maxSlots | 0) || 4);

        if (page !== 'download') {
            mega.ui.tpp.reset('ul');

            if (mega.megadrop.isInit()) {
                mega.megadrop.onCompletion();
            }
        }
    }
    else {
        if (page !== 'download') {
            mega.ui.tpp.statusPaused(ul_queue, 'ul');
        }
    }
    if (!dl_queue.some(isQueueActive)) {
        dl_queue = new DownloadQueue();
        dlmanager.isDownloading = false;

        delay.cancel('overquota:retry');
        delay.cancel('overquota:uqft');

        dlmanager._quotaPushBack = {};
        dlmanager._dlQuotaListener = [];

        if (page !== 'download') {
            mega.ui.tpp.reset('dl');
        }

        $.totalDL = false;
    }
    else {
        if (page !== 'download') {
            mega.ui.tpp.statusPaused(dl_queue, 'dl');
        }
    }

    if (!dlmanager.isDownloading && !ulmanager.isUploading) {
        /* destroy all xhr */
        clearTransferXHRs();

        $('.transfer-pause-icon').addClass('disabled');
        $('.nw-fm-left-icon.transfers').removeClass('transfering');
        $('.transfers .nw-fm-percentage li p').css('transform', 'rotate(0deg)');
        M.tfsdomqueue = Object.create(null);
        GlobalProgress = Object.create(null);
        delete $.transferprogress;
        if ($.mTransferAnalysis) {
            clearInterval($.mTransferAnalysis);
            delete $.mTransferAnalysis;
        }
        $('.transfer-panel-title span').text('');
        dlmanager.dlRetryInterval = 3000;
        percent_megatitle();

        if (dlmanager.onDownloadFatalError) {
            dlmanager.showMEGASyncOverlay(true, dlmanager.onDownloadFatalError);
            delete dlmanager.onDownloadFatalError;
        }
    }

    if (d) {
        dlmanager.logger.info("resetUploadDownload", ul_queue.length, dl_queue.length);
    }

    if (page === 'download') {
        delay('percent_megatitle', percent_megatitle);
    }
    else {
        fm_tfsupdate();
    }
};

/**
 *  Abort all pending transfers.
 *
 *  @return {MegaPromise}
 *          Resolved: Transfers were aborted
 *          Rejected: User canceled confirmation dialog
 *
 *  @details This needs to be used when an operation requires that
 *           there are no pending transfers, such as a logout.
 */
MegaUtils.prototype.abortTransfers = function megaUtilsAbortTransfers() {
    var promise = new MegaPromise();

    var abort = function() {
        // if (mBroadcaster.crossTab.master || page === 'download' || u_type !== 3) {
            if (!M.hasPendingTransfers()) {
                promise.resolve();
            }
            else {
                msgDialog('confirmation', l[967], l[377] + ' ' + l[507] + '?', false, function(doIt) {
                    if (doIt) {
                        if (dlmanager.isDownloading) {
                            dlmanager.abort(null);
                        }
                        if (ulmanager.isUploading) {
                            ulmanager.abort(null);
                        }
                        if (typeof dlmanager.isStreaming === 'object') {
                            dlmanager.isStreaming.abort();
                        }
                        dlmanager.isStreaming = false;

                        M.resetUploadDownload();
                        loadingDialog.show();
                        var timer = setInterval(function() {
                            if (!M.hasPendingTransfers()) {
                                clearInterval(timer);
                                promise.resolve();
                            }
                        }, 350);
                    }
                    else {
                        promise.reject();
                    }
                });
            }
        /*}
        else {
            promise.reject();
        }*/
    };

    if (u_type > 2 && (!mBroadcaster.crossTab.master || mBroadcaster.crossTab.slaves.length)) {
        msgDialog('warningb', l[882], l[7157], 0, abort);
    }
    else {
        abort();
    }

    return promise;
};

/**
 *  Reload the site cleaning databases & session/localStorage.
 *
 *  Under non-activated/registered accounts this
 *  will perform a former normal cloud reload.
 */
MegaUtils.prototype.reload = function megaUtilsReload() {
    function _reload() {
        var u_sid = u_storage.sid;
        var u_key = u_storage.k;
        var privk = u_storage.privk;
        var jj = localStorage.jj;
        var debug = localStorage.d;
        var lang = localStorage.lang;
        var mcd = localStorage.testChatDisabled;
        var apipath = debug && localStorage.apipath;
        var cdlogger = debug && localStorage.chatdLogger;


        localStorage.clear();
        sessionStorage.clear();

        if (u_sid) {
            u_storage.sid = u_sid;
            u_storage.privk = privk;
            u_storage.k = u_key;
            localStorage.wasloggedin = true;
        }

        if (debug) {
            localStorage.d = 1;
            localStorage.minLogLevel = 0;

            if (location.host !== 'mega.nz') {
                localStorage.dd = true;
                if (!is_extension && jj) {
                    localStorage.jj = jj;
                }
            }
            if (apipath) {
                // restore api path across reloads, only for debugging purposes...
                localStorage.apipath = apipath;
            }

            if (cdlogger) {
                localStorage.chatdLogger = 1;
            }
        }

        if (mcd) {
            localStorage.testChatDisabled = 1;
        }
        if (lang) {
            localStorage.lang = lang;
        }
        if (hashLogic) {
            localStorage.hashLogic = 1;
        }

        localStorage.force = true;
        location.reload(true);
    }

    if (u_type !== 3 && page !== 'download') {
        stopsc();
        stopapi();
        loadfm(true);
    }
    else {
        // Show message that this operation will destroy the browser cache and reload the data stored by MEGA
        msgDialog('confirmation', l[761], l[7713], l[6994], function(doIt) {
            if (doIt) {
                M.abortTransfers().then(function() {
                    loadingDialog.show();
                    stopsc();
                    stopapi();

                    var waitingPromises = [
                        M.clearFileSystemStorage()
                    ];

                    if (
                        typeof(megaChat) !== 'undefined' &&
                        megaChat.plugins.chatdIntegration &&
                        megaChat.plugins.chatdIntegration.chatd.chatdPersist
                    ) {
                        waitingPromises.push(
                            megaChat.plugins.chatdIntegration.chatd.chatdPersist.drop()
                        );
                    }
                    else if (
                        typeof(megaChat) !== 'undefined' &&
                        megaChat.plugins.chatdIntegration &&
                        !megaChat.plugins.chatdIntegration.chatd.chatdPersist &&
                        typeof(ChatdPersist) !== 'undefined'
                    ) {
                        // chatdPersist was disabled, potential crash, try to delete the db manually
                        waitingPromises.push(
                            ChatdPersist.forceDrop()
                        );
                    }

                    MegaPromise.allDone(waitingPromises).then(function(r) {
                        console.debug('megaUtilsReload', r);

                        if (fmdb) {
                            fmdb.invalidate(_reload);
                        }
                        else {
                            _reload();
                        }
                    });
                });
            }
        });
    }
};

/**
 * Clear the data on FileSystem storage.
 *
 * M.clearFileSystemStorage().always(console.debug.bind(console));
 */
MegaUtils.prototype.clearFileSystemStorage = function megaUtilsClearFileSystemStorage() {
    'use strict';

    var timer;
    var _done = function _done(status) {
        clearTimeout(timer);

        if (promise) {
            if (d) {
                console.timeEnd('fscleaning');
                console.log('FileSystem cleaning finished.', status);
            }

            if (status !== 0x7ffe) {
                promise.reject(status);
            }
            else {
                promise.resolve();
            }
            promise = undefined;
        }
    };

    if (is_chrome_firefox || !window.requestFileSystem) {
        return MegaPromise.resolve();
    }

    if (d) {
        console.time('fscleaning');
    }

    timer = setTimeout(function() {
        if (d) {
            console.warn('FileSystem cleaning timedout...');
        }
        _done();
    }, 4000);

    var promise = new MegaPromise();

    (function _clear(storagetype) {
        if (d) {
            console.log('Cleaning FileSystem storage...', storagetype);
        }

        function onInitFs(fs) {
            var dirReader = fs.root.createReader();
            (function _readEntries(e) {
                dirReader.readEntries(function(entries) {
                    if (!entries.length) {
                        _next(e || 0x7ffe);
                    }
                    else {
                        (function _iterate(e) {
                            var entry = entries.pop();

                            if (!entry) {
                                _readEntries(e);
                            }
                            else {
                                if (d > 1) {
                                    console.debug('Got FileEntry %s', entry.name, entry);
                                }

                                if (String(entry.name).endsWith('mega')) {
                                    var fn = entry.isDirectory ? 'removeRecursively' : 'remove';

                                    console.debug('Cleaning FileEntry %s...', entry.name, entry);

                                    entry[fn](_iterate, function(e) {
                                        console.warn('Failed to remove FileEntry %s', entry.name, entry, e);
                                        _iterate(e);
                                    });
                                }
                                else {
                                    _iterate();
                                }
                            }
                        })();
                    }
                });
            })();
        }

        function _next(status) {
            if (storagetype === 0) {
                _clear(1);
            }
            else {
                _done(status);
            }
        }

        window.requestFileSystem(storagetype, 1024, onInitFs, _next);
    })(0);

    return promise;
};

/**
 * Resources loader through our secureboot mechanism
 * @param {...*} var_args  Resources to load, either plain filenames or jsl2 members
 * @return {MegaPromise}
 */
MegaUtils.prototype.require = function megaUtilsRequire() {
    var files = [];
    var args = [];
    var logger = d && MegaLogger.getLogger('require', 0, this.logger);

    toArray.apply(null, arguments).forEach(function(rsc) {
        // check if a group of resources was provided
        if (jsl3[rsc]) {
            var group = Object.keys(jsl3[rsc]);

            args = args.concat(group);

            // inject them into jsl2
            for (var i = group.length; i--;) {
                if (!jsl2[group[i]]) {
                    (jsl2[group[i]] = jsl3[rsc][group[i]]).n = group[i];
                }
            }
        }
        else {
            args.push(rsc);
        }
    });

    args.forEach(function(file) {

        // If a plain filename, inject it into jsl2
        // XXX: Likely this will have a conflict with our current build script
        if (!jsl2[file]) {
            var filename = file.replace(/^.*\//, '');
            var extension = filename.split('.').pop().toLowerCase();
            var name = filename.replace(/\./g, '_');
            var type;

            if (extension === 'html') {
                type = 0;
            }
            else if (extension === 'js') {
                type = 1;
            }
            else if (extension === 'css') {
                type = 2;
            }

            jsl2[name] = {f: file, n: name, j: type};
            file = name;
        }

        if (!jsl_loaded[jsl2[file].n]) {
            files.push(jsl2[file]);
        }
    });

    if (files.length === 0) {
        // Everything is already loaded
        if (logger) {
            logger.debug('Nothing to load.', args);
        }
        return MegaPromise.resolve();
    }

    if (megaUtilsRequire.loading === undefined) {
        megaUtilsRequire.pending = [];
        megaUtilsRequire.loading = Object.create(null);
    }

    var promise = new MegaPromise();
    var rl = megaUtilsRequire.loading;
    var rp = megaUtilsRequire.pending;
    var loading = Object.keys(rl).length;

    // Check which files are already being loaded
    for (var i = files.length; i--;) {
        var f = files[i];

        if (rl[f.n]) {
            // loading, remove it.
            files.splice(i, 1);
        }
        else {
            // not loading, track it.
            rl[f.n] = M.getStack();
        }
    }

    // hold up if other files are loading
    if (loading) {
        rp.push([files, promise]);

        if (logger) {
            logger.debug('Queueing %d files...', files.length, args);
        }
    }
    else {

        (function _load(files, promise) {
            var onload = function() {
                // all files have been loaded, remove them from the tracking queue
                for (var i = files.length; i--;) {
                    delete rl[files[i].n];
                }

                if (logger) {
                    logger.debug('Finished loading %d files...', files.length, files);
                }

                // resolve promise, in a try/catch to ensure the caller doesn't mess us..
                try {
                    promise.resolve();
                }
                catch (ex) {
                    (logger || console).error(ex);
                }

                // check if there is anything pending, and fire it.
                var pending = rp.shift();

                if (pending) {
                    _load.apply(null, pending);
                }
            };

            if (logger) {
                logger.debug('Loading %d files...', files.length, files);
            }

            if (!files.length) {
                // nothing to load
                onload();
            }
            else {
                Array.prototype.push.apply(jsl, files);
                silent_loading = onload;
                jsl_start();
            }
        })(files, promise);
    }
    return promise;
};

/**
 *  Kill session and Logout
 */
MegaUtils.prototype.logout = function megaUtilsLogout() {
    M.abortTransfers().then(function() {
        var finishLogout = function() {
            if (--step === 0) {
                u_logout(true);
                if (is_extension) {
                    location.reload();
                }
                else {
                    var myHost;
                    if (location.href.indexOf('search') > -1) {
                        myHost = location.href.substr(0, location.href.lastIndexOf('search') - 1);
                        location.replace(myHost);
                    }
                    else if (location.href.indexOf('/fm/chat/') > -1){
                        myHost = location.href.substr(0, location.href.lastIndexOf('/fm/chat/'));
                        location.replace(myHost);
                    }
                    else {
                        location.reload();
                    }
                }
            }
        }, step = 1;

        loadingDialog.show();
        if (fmdb && fmconfig.dbDropOnLogout) {
            step++;
            var promises = [];
            promises.push(fmdb.drop());

            if (
                typeof(megaChat) !== 'undefined' &&
                megaChat.plugins.chatdIntegration &&
                megaChat.plugins.chatdIntegration.chatd &&
                megaChat.plugins.chatdIntegration.chatd.chatdPersist
            ) {
                promises.push(
                    megaChat.plugins.chatdIntegration.chatd.chatdPersist.drop()
                );
            }
            MegaPromise.allDone(promises).always(finishLogout);
        }
        if (!megaChatIsDisabled) {
            if (typeof(megaChat) !== 'undefined' && typeof(megaChat.userPresence) !== 'undefined') {
                megaChat.userPresence.disconnect();
            }
        }
        if (u_privk && !loadfm.loading) {
            // Use the 'Session Management Logout' API call to kill the current session
            api_req({'a': 'sml'}, {callback: finishLogout});
        }
        else {
            finishLogout();
        }
    });
};

/**
 * Convert a version string (eg, 2.1.1) to an integer, for easier comparison
 * @param {String}  version The version string
 * @param {Boolean} hex     Whether give an hex result
 * @return {Number|String}
 */
MegaUtils.prototype.vtol = function megaUtilsVTOL(version, hex) {
    version = String(version).split('.');

    while (version.length < 4) {
        version.push(0);
    }

    version = ((version[0] | 0) & 0xff) << 24 |
        ((version[1] | 0) & 0xff) << 16 |
        ((version[2] | 0) & 0xff) << 8 |
        ((version[3] | 0) & 0xff);

    version >>>= 0;

    if (hex) {
        return version.toString(16);
    }

    return version;
};

/**
 * Retrieve data from storage servers.
 * @param {String|Object} aData           ufs-node's handle or public link
 * @param {Number}        [aStartOffset]  offset to start retrieveing data from
 * @param {Number}        [aEndOffset]    retrieve data until this offset
 * @param {Function}      [aProgress]     callback function which is called with the percent complete
 * @returns {MegaPromise}
 */
MegaUtils.prototype.gfsfetch = megaUtilsGFSFetch;

/**
 * Returns the currently running site version depending on if in development, on the live site or if in an extension
 * @returns {String} Returns the string 'dev' if in development or the currently running version e.g. 3.7.0
 */
MegaUtils.prototype.getSiteVersion = function() {

    // Use 'dev' as the default version if in development
    var version = 'dev';

    // If this is a production version the timestamp will be set
    if (buildVersion.timestamp !== '') {

        // Use the website build version by default
        version = buildVersion.website;

        // If an extension use the version of that (because sometimes there are independent deployments of extensions)
        if (is_extension) {
            version = (mega.chrome) ? buildVersion.chrome + ' ' + l[957] : buildVersion.firefox + ' ' + l[959];
        }
    }

    return version;
};

/*
 * Alert about broken layout caused by zoom level
 */
/* jshint -W074 */
MegaUtils.prototype.zoomLevelNotification = function() {
    "use strict";

    var dpr = window.devicePixelRatio;
    var pf = navigator.platform.toUpperCase();
    var brokenRatios = [
        2.200000047683716,// 110% retina
        1.100000023841858,// 110% non-retina
        1.3320000171661377,// 67% retina
        0.6660000085830688,// 67% non-retian, 33% retina
        0.3330000042915344// 33% non-retina
    ];
    var $menu = $('.top-icon.menu');
    var WIDTH = 24;// .top-icon.menu width in px
    var pos = $menu.length ? $menu.position().left + WIDTH : 0 ;
    var $exc = {};
    var $over = {};

    $exc = $('.nw-dark-overlay.zoom-exceeded-overlay');
    $over = $('.nw-dark-overlay.zoom-overlay');

    // Alert about broken layout, main (hamburger) menu is displaced and exceeding window width
    if (window.innerWidth < pos) {
        $('.nw-dark-overlay').removeClass('mac');
        $exc.removeClass('zoom-67 zoom-33');

        if (pf.indexOf('MAC') >= 0) {
            $('.nw-dark-overlay').addClass('mac');
        }

        if ($exc.not(':visible')) {
            $exc.fadeIn(400);
        }

        return;
    }
    else if ($exc.is(':visible')) {
        $exc.fadeOut(200);
    }

    // Chrome specific broken layout tested on versions <= 62
    if (mega.chrome && dpr === 2.200000047683716 || dpr === 1.100000023841858
        || dpr === 1.3320000171661377 || dpr === 0.6660000085830688 || dpr === 0.3330000042915344) {

        $('.nw-dark-overlay').removeClass('mac');
        $over.removeClass('zoom-67 zoom-33');

        if (pf.indexOf('MAC') >= 0) {
            $('.nw-dark-overlay').addClass('mac');
        }

        // zoom level110%
        if (dpr === 2.200000047683716 || dpr === 1.100000023841858) {
            $over.fadeIn(400);
        }

        // 67% both or 33% retina
        if (dpr === 1.3320000171661377 || dpr === 0.6660000085830688) {
            $over
                .addClass('zoom-67')
                .fadeIn(400);
        }

        // 33% non-retina
        if (dpr === 0.3330000042915344) {
            $over
                .addClass('zoom-33')
                .fadeIn(400);
        }

    }
    else if (brokenRatios.indexOf(dpr) === -1 && $over.is(':visible')) {
        $over.fadeOut(200);
    }
};
/* jshint +W074 */

mBroadcaster.once('startMega', function() {
    "use strict";
    onIdle(M.zoomLevelNotification);
});

/**
 * Fire "find duplicates"
 */
MegaUtils.prototype.findDupes = function() {
    loadingDialog.show();
    onIdle(function() {
        M.overrideModes = 1;
        loadSubPage('fm/search/~findupes');
    });
};

/**
 * Handle a redirect from the mega.co.nz/#pro page to mega.nz/#pro page
 * and keep the user logged in at the same time
 */
MegaUtils.prototype.transferFromMegaCoNz = function() {
    // Get site transfer data from after the hash in the URL
    var urlParts = /sitetransfer!(.*)/.exec(window.location);

    if (urlParts) {

        try {
            // Decode from Base64 and JSON
            urlParts = JSON.parse(atob(urlParts[1]));
        }
        catch (ex) {
            console.error(ex);
            loadSubPage('login');
            return false;
        }

        if (urlParts) {
            // If the user is already logged in here with the same account
            // we can avoid a lot and just take them to the correct page
            if (JSON.stringify(u_k) === JSON.stringify(urlParts[0])) {
                loadSubPage(urlParts[2]);
                return false;
            }

            // If the user is already logged in but with a different account just load that account instead. The
            // hash they came from e.g. a folder link may not be valid for this account so just load the file manager.
            else if (u_k && (JSON.stringify(u_k) !== JSON.stringify(urlParts[0]))) {
                if (!urlParts[2] || String(urlParts[2]).match(/^fm/)) {
                    loadSubPage('fm');
                    return false;
                }
                else {
                    loadSubPage(urlParts[2]);
                    return false;
                }
            }

            // Likely that they have never logged in here before so we must set this
            localStorage.wasloggedin = true;
            u_logout();

            // Get the page to load
            var toPage = String(urlParts[2] || 'fm').replace('#', '');

            // Set master key, session ID and RSA private key
            u_storage = init_storage(sessionStorage);
            u_k = urlParts[0];
            u_sid = urlParts[1];
            if (u_k) {
                u_storage.k = JSON.stringify(u_k);
            }

            loadingDialog.show();

            var _goToPage = function() {
                loadingDialog.hide();
                loadSubPage(toPage);
            };

            var _rawXHR = function(url, data, callback) {
                M.xhr(url, JSON.stringify([data]))
                    .always(function(ev, data) {
                        var resp;
                        if (typeof data === 'string' && data[0] === '[') {
                            try {
                                resp = JSON.parse(data)[0];
                            }
                            catch (ex) {
                            }
                        }
                        callback(resp);
                    });
            };

            // Performs a regular login as part of the transfer from mega.co.nz
            _rawXHR(apipath + 'cs?id=0&sid=' + u_sid, {'a': 'ug'}, function(data) {
                var ctx = {
                    checkloginresult: function(ctx, result) {
                        u_type = result;
                        if (toPage.substr(0, 1) === '!' && toPage.length > 7) {
                            _rawXHR(apipath + 'cs?id=0&domain=meganz',
                                {'a': 'g', 'p': toPage.substr(1, 8)},
                                function(data) {
                                    if (data) {
                                        dl_res = data;
                                    }
                                    _goToPage();
                                });
                        }
                        else {
                            _goToPage();
                        }
                    }
                };
                if (data) {
                    api_setsid(u_sid);
                    u_storage.sid = u_sid;
                    u_checklogin3a(data, ctx);
                }
                else {
                    u_checklogin(ctx, false);
                }
            });
            return false;
        }
    }
};

/** Don't report `newmissingkeys` unless there are *new* missing keys */
MegaUtils.prototype.checkNewMissingKeys = function() {
    var result = true;

    try {
        var keys = Object.keys(missingkeys).sort();
        var hash = MurmurHash3(JSON.stringify(keys));
        var prop = u_handle + '_lastMissingKeysHash';
        var oldh = parseInt(localStorage[prop]);

        if (oldh !== hash) {
            localStorage[prop] = hash;
        }
        else {
            result = false;
        }
    }
    catch (ex) {
        console.error(ex);
    }

    return result;
};

/**
 * Sanitise filename so that saving to local disk won't cause any issue...
 * @param {String} name The filename
 * @returns {String}
 */
MegaUtils.prototype.getSafeName = function(name) {
    // http://msdn.microsoft.com/en-us/library/aa365247(VS.85)
    name = ('' + name).replace(/[:\/\\<">|?*]+/g, '.').replace(/\s*\.+/g, '.');

    if (name.length > 250) {
        name = name.substr(0, 250) + '.' + name.split('.').pop();
    }
    name = name.replace(/\s+/g, ' ').trim();
    name = name.replace(/\u202E|\u200E|\u200F/g, '');

    var end = name.lastIndexOf('.');
    end = ~end && end || name.length;
    if (/^(?:CON|PRN|AUX|NUL|COM\d|LPT\d)$/i.test(name.substr(0, end))) {
        name = '!' + name;
    }
    return name;
};
/**
 * checking if name (file|folder)is satisfaying all OSs [Win + linux + Mac + Android + iOs] rules,
 * so syncing to local disks won't cause any issue...
 * we cant yet control cases in which :
 *     I sync a file named [x] from OS [A],
 *     to another device running another OS [B]
 *     And the name [x] breaks OS [B] rules.
 *
 * this method will be called to control, renamings from webclient UI.
 * @param {String} name The filename
 * @returns {Boolean}
 */
MegaUtils.prototype.isSafeName = function (name) {
    'use strict';
    // below are mainly denied in windows or android.
    // we can enhance this as much as we can as
    // denied chars set D = W + L + M + A + I
    // where W: denied chars on Winfows, L: on linux, M: on MAC, A: on Android, I: on iOS
    // minimized to NTFS only
    if (name.trim().length <= 0) {
        return false;
    }
    if (name.search(/[\\\/<>:*\"\|?]/) >= 0 || name.length > 250) {
        return false;
    }
    return true;
};

/**
 * Sanitise path components so that saving to local disk won't cause any issue...
 * @param {String} path   The full path to sanitise
 * @param {String} [file] Optional filename to append
 * @returns {Array} Each sanitised path component as array members
 */
MegaUtils.prototype.getSafePath = function(path, file) {
    var res = ('' + (path || '')).split(/[\\\/]+/).map(this.getSafeName).filter(String);
    if (file) {
        res.push(this.getSafeName(file));
    }
    return res;
};

/**
 * Check Storage quota.
 * @param {Number} timeout in milliseconds, defaults to 30 seconds
 */
MegaUtils.prototype.checkStorageQuota = function checkStorageQuota(timeout) {
    delay('checkStorageQuota', function _csq() {
        M.req({a: 'uq', strg: 1, qc: 1}).done(function(data) {
            var perc = Math.floor(data.cstrg / data.mstrg * 100);

            M.showOverStorageQuota(perc, data.cstrg, data.mstrg);
        });
    }, timeout || 30000);
};

/**
 * Check whether an operation could take the user over their storage quota
 * @param {Number} opSize The size needed by the operation
 * @returns {MegaPromise}
 */
MegaUtils.prototype.checkGoingOverStorageQuota = function(opSize) {
    'use strict';

    var promise = new MegaPromise();
    loadingDialog.pshow();

    M.req({a: 'uq', strg: 1, qc: 1})
        .always(function() {
            loadingDialog.phide();
        })
        .fail(promise.reject.bind(promise))
        .done(function(data) {

            if (opSize === -1) {
                opSize = data.mstrg;
            }

            if (opSize > data.mstrg - data.cstrg) {
                var perc = Math.floor(data.cstrg / data.mstrg * 100);
                var options = {custom: 1, title: l[882], body: l[16927]};

                M.showOverStorageQuota(perc, data.cstrg, data.mstrg, options)
                    .always(function() {
                        promise.reject();
                    });
            }
            else {
                promise.resolve();
            }
        });

    return promise;
};

/**
 * Check whether the provided object is a TypedArray
 * @param {Object} obj The object to check
 * @returns {Boolean}
 */
MegaUtils.prototype.isTypedArray = function(obj) {
    'use strict';

    obj = Object(obj).constructor;
    return obj && obj.BYTES_PER_ELEMENT > 0;
};


/**
 * Convert data to ArrayBuffer
 * @param {*} data the data to convert
 * @returns {MegaPromise}
 */
MegaUtils.prototype.toArrayBuffer = function(data) {
    'use strict';

    var promise = new MegaPromise();

    if (data instanceof Blob) {
        promise = this.readBlob(data);
    }
    else if (this.isTypedArray(data)) {
        if (data.byteLength !== data.buffer.byteLength) {
            promise.resolve(data.buffer.slice(data.byteOffset, data.byteOffset + data.byteLength));
        }
        else {
            promise.resolve(data.buffer);
        }
    }
    else if (data instanceof ArrayBuffer) {
        promise.resolve(data);
    }
    else {
        var ab;

        if (typeof data !== 'string') {
            try {
                data = JSON.stringify(data);
            }
            catch (_) {
            }
        }
        data = String(data);

        if (typeof TextEncoder !== 'undefined') {
            ab = new TextEncoder().encode(data).buffer;
        }
        else {
            data = to8(data);

            ab = new ArrayBuffer(data.length);
            var u8 = new Uint8Array(ab);

            for (var i = data.length; i--;) {
                u8[i] = data.charCodeAt(i);
            }
        }

        promise.resolve(ab);
    }

    return promise;
};

/**
 * Save files locally
 * @param {*} data The data to save to disk
 * @param {String} [filename] The file name
 * @returns {MegaPromise}
 */
MegaUtils.prototype.saveAs = function(data, filename) {
    'use strict';

    var promise = new MegaPromise();

    if (!filename) {
        filename = new Date().toISOString().replace(/\W/g, '') + '.txt';
    }

    var saveToDisk = function(data) {
        var dl = {awaitingPromise: promise};
        var io = new MemoryIO(Math.random().toString(36), dl);
        io.begin = function() {
            io.write(data, 0, function() {
                io.download(filename, false);
                promise.resolve();
            });
        };
        try {
            io.setCredentials(false, data.byteLength, filename);
        }
        catch (e) {
            promise.reject(e);
        }
    };

    if (this.isTypedArray(data)) {
        saveToDisk(data);
    }
    else {
        this.toArrayBuffer(data)
            .done(function(ab) {
                saveToDisk(new Uint8Array(ab));
            })
            .fail(function() {
                promise.reject.apply(promise, arguments);
            })
    }

    return promise;
};

/**
 * Read a Blob
 * @param {Blob|File} blob The blob to read
 * @param {String} [meth] The FileReader method to use, defaults to readAsArrayBuffer
 * @returns {MegaPromise}
 */
MegaUtils.prototype.readBlob = function(blob, meth) {
    'use strict';

    var reader = new FileReader();
    var promise = new MegaPromise();

    reader.onload = function() {
        promise.resolve(this.result);
    };
    reader.onerror = function() {
        promise.reject.apply(promise, arguments);
    };
    reader[meth || 'readAsArrayBuffer'](blob);

    return promise;
};

/**
 * Read a FileSystem's FileEntry
 * @param {FileEntry} entry the.file.entry
 * @param {String} [meth] The FileReader method to use, defaults to readAsArrayBuffer
 * @returns {MegaPromise}
 */
MegaUtils.prototype.readFileEntry = function(entry, meth) {
    'use strict';

    var promise = new MegaPromise();
    var reject = promise.reject.bind(promise);

    if (String(entry) === '[object FileEntry]') {
        entry.file(function(file) {
            promise.linkDoneAndFailTo(M.readBlob(file, meth));
        }, reject);
    }
    else {
        reject(EACCESS);
    }

    return promise;
};

/**
 * Helper function to quickly perform an IndexedDB (Dexie) operation
 * @param {String} name The database name
 * @param {Object} schema The database schema, Dexie-style
 * @param {MegaPromise} promise A promise to signal rejections
 * @param {Function} callback A function to invoke the required operation
 */
MegaUtils.prototype.onDexieDB = function(name, schema, promise, callback) {
    'use strict';

    var db = new Dexie(name);
    db.version(1).stores(schema);
    db.open().then(function() {
        callback(db)
            .catch(function(e) {
                promise.reject(e);
            })
            .finally(function() {
                db.close();
            });
    }).catch(function(e) {
        promise.reject(e);
        db.close();
    });
};

/**
 * Wrapper around M.onDexieDB() for the persistent storage functions.
 * @param {MegaPromise} promise A promise to signal rejections
 * @param {Function} callback A function to invoke the required operation
 */
MegaUtils.prototype.onPersistentDB = function(promise, callback) {
    'use strict';

    this.onDexieDB('$ps', {kv: '&k'}, promise, callback);
};

// Get FileSystem storage ignoring polyfills.
Object.defineProperty(MegaUtils.prototype, 'requestFileSystem', {
    get: function() {
        'use strict';

        if (!is_chrome_firefox) {
            var requestFileSystem = window.webkitRequestFileSystem || window.requestFileSystem;

            if (typeof requestFileSystem === 'function') {
                return requestFileSystem.bind(window);
            }
        }
    }
});

/**
 * Get access to persistent FileSystem storage
 * @param {Boolean} [writeMode] Whether we want write access
 * @param {String|Number} [token] A token to store reusable fs instances
 * @returns {MegaPromise}
 */
MegaUtils.prototype.getFileSystemAccess = function(writeMode, token) {
    'use strict';

    var self = this;
    var promise = new MegaPromise();

    if (Object(this.fscache[token]).ts + 7e6 > Date.now()) {
        promise.resolve(this.fscache[token].fs);
    }
    else if (navigator.webkitPersistentStorage && M.requestFileSystem) {
        var reject = promise.reject.bind(promise);
        var resolve = function(fs) {
            if (token) {
                self.fscache[token] = {ts: Date.now(), fs: fs};
            }
            promise.resolve(fs);
        };
        var request = function(quota) {
            M.requestFileSystem(1, quota, resolve, reject);
        };

        delete this.fscache[token];
        navigator.webkitPersistentStorage.queryUsageAndQuota(function(used, remaining) {
            if (remaining) {
                request(remaining);
            }
            else if (writeMode) {
                navigator.webkitPersistentStorage.requestQuota(1e10, request, reject);
            }
            else {
                reject(EBLOCKED);
            }
        }, reject);
    }
    else {
        promise.reject(ENOENT);
    }

    return promise;
};

/**
 * Get access to an entry in persistent FileSystem storage
 * @param {String} filename The filename under data will be stored
 * @param {Boolean} [create] Whether the file(s) should be created
 * @returns {MegaPromise}
 */
MegaUtils.prototype.getFileSystemEntry = function(filename, create) {
    'use strict';

    var promise = new MegaPromise();
    var reject = promise.reject.bind(promise);

    create = create || false;

    this.getFileSystemAccess(create, seqno)
        .tryCatch(function(fs) {
            if (String(filename).indexOf('/') < 0) {
                filename += '.mega';
            }
            fs.root.getFile(filename, {create: create},
                function(entry) {
                    promise.resolve(entry, fs);
                }, reject);
        }, reject);

    return promise;
};

/**
 * Retrieve metadata for a filesystem entry
 * @param {FileEntry|String} entry A FileEntry instance or filename
 * @returns {MegaPromise}
 */
MegaUtils.prototype.getFileEntryMetadata = function(entry) {
    'use strict';

    var promise = new MegaPromise();
    var reject = promise.reject.bind(promise);
    var getMetadata = function(entry) {
        entry.getMetadata(promise.resolve.bind(promise), reject);
    };

    if (String(entry) === '[object FileEntry]') {
        getMetadata(entry);
    }
    else {
        this.getFileSystemEntry(entry).tryCatch(getMetadata, reject);
    }

    return promise;

};

/**
 * Retrieve all *root* entries in the FileSystem storage.
 * @param {String} [aPrefix] Returns entries matching with this prefix
 * @param {Boolean} [aMetaData] Whether metadata should be retrieved as well, default to true
 * @returns {MegaPromise}
 */
MegaUtils.prototype.getFileSystemEntries = function(aPrefix, aMetaData) {
    'use strict';

    var promise = new MegaPromise();
    var reject = promise.reject.bind(promise);

    this.getFileSystemAccess(false, seqno)
        .tryCatch(function(fs) {
            var entries = [];
            var reader = fs.root.createReader();

            var resolve = function() {
                var mega = Object.create(null);

                for (var i = entries.length; i--;) {
                    var name = String(entries[i].name);

                    if (entries[i].isFile && name.substr(-5) === '.mega') {
                        mega[name.substr(0, name.length - 5)] = entries[i];
                    }
                }
                promise.resolve(mega, entries, fs);
            };

            var getMetadata = function(idx) {
                var next = function() {
                    onIdle(getMetadata.bind(this, ++idx));
                };

                if (idx === entries.length) {
                    resolve();
                }
                else if (entries[idx].isFile) {
                    entries[idx].getMetadata(function(metadata) {
                        entries[idx].date = metadata.modificationTime;
                        entries[idx].size = metadata.size;
                        next();
                    }, next);
                }
                else {
                    next();
                }
            };

            (function _readEntries() {
                reader.readEntries(function(result) {
                    if (result.length) {
                        if (aPrefix) {
                            for (var i = result.length; i--;) {
                                if (String(result[i].name).startsWith(aPrefix)) {
                                    entries.push(result[i]);
                                }
                            }
                        }
                        else {
                            entries = entries.concat(result);
                        }
                        _readEntries();
                    }
                    else if (aMetaData !== false) {
                        getMetadata(0);
                    }
                    else {
                        resolve();
                    }
                }, reject);
            })();

        }, reject);

    return promise;
};

/**
 * Retrieve data saved into persistent storage
 * @param {String} k The key identifying the data
 * @returns {MegaPromise}
 */
MegaUtils.prototype.getPersistentData = function(k) {
    'use strict';

    var self = this;
    var promise = new MegaPromise();

    if (M.requestFileSystem) {
        var tmpPromise = this.getFileSystemEntry(k);

        tmpPromise.done(function(entry) {
            tmpPromise = self.readFileEntry(entry, 'readAsText');

            tmpPromise.done(function(data) {
                try {
                    return promise.resolve(JSON.parse(data));
                }
                catch (_) {
                }

                promise.resolve(data);
            });

            promise.linkFailTo(tmpPromise);
        });

        promise.linkFailTo(tmpPromise);
    }
    else {
        this.onPersistentDB(promise, function(db) {
            return db.kv.get(k).then(function(store) {
                promise.resolve(store.v);
            });
        });
    }

    return promise;
};

/**
 * Save data into persistent storage
 * @param {String} k The key identifying the data to store
 * @param {*} v The value/data to store
 * @returns {MegaPromise}
 */
MegaUtils.prototype.setPersistentData = function(k, v) {
    'use strict';

    var promise = new MegaPromise();

    if (M.requestFileSystem) {
        var tmpPromise = this.getFileSystemEntry(k, true);

        tmpPromise.done(function(entry) {
            entry.createWriter(function(writer) {

                writer.onwriteend = function() {
                    if (writer.readyState !== writer.DONE) {
                        return promise.reject(EACCESS);
                    }

                    writer.onwriteend = function() {
                        promise.resolve();
                    };

                    tmpPromise = M.toArrayBuffer(v)
                        .tryCatch(function(ab) {
                            writer.write(new Blob([ab]));
                        }, writer.onerror.bind(writer));
                };

                writer.onerror = function(e) {
                    promise.reject(e);
                };

                writer.truncate(0);

            }, function(e) {
                promise.reject(e);
            });
        });

        promise.linkFailTo(tmpPromise);
    }
    else {
        this.onPersistentDB(promise, function(db) {
            return db.kv.put({k: k, v: v}).then(function() {
                promise.resolve();
            });
        });
    }

    return promise;
};

/**
 * Remove previously stored persistent data
 * @param {String} k The key identifying the data
 * @returns {MegaPromise}
 */
MegaUtils.prototype.delPersistentData = function(k) {
    'use strict';

    var promise = new MegaPromise();

    if (M.requestFileSystem) {
        var tmpPromise = this.getFileSystemEntry(k);

        tmpPromise.done(function(entry) {
            entry.remove(promise.resolve.bind(promise), promise.reject.bind(promise));
        });

        promise.linkFailTo(tmpPromise);
    }
    else {
        this.onPersistentDB(promise, function(db) {
            return db.kv.delete(k).then(function() {
                promise.resolve();
            });
        });
    }

    return promise;
};

/**
 * Enumerates all persistent data entries
 * @param {String} [aPrefix] Returns entries matching with this prefix
 * @param {Boolean} [aReadContents] Whether the contents must be read as well
 * @returns {MegaPromise}
 */
MegaUtils.prototype.getPersistentDataEntries = function(aPrefix, aReadContents) {
    'use strict';

    var promise = new MegaPromise();

    if (M.requestFileSystem) {
        this.getFileSystemEntries(aPrefix, false)
            .fail(function() {
                promise.reject.apply(promise, arguments);
            })
            .done(function(result) {
                var entries = Object.keys(result);

                if (!aReadContents) {
                    return promise.resolve(entries);
                }

                (function _readEntries(idx) {
                    var next = function() {
                        onIdle(_readEntries.bind(this, ++idx));
                    };

                    if (idx === entries.length) {
                        promise.resolve(result);
                    }
                    else {
                        M.readFileEntry(result[entries[idx]], 'readAsText')
                            .fail(next)
                            .done(function(data) {
                                try {
                                    result[entries[idx]] = JSON.parse(data);
                                }
                                catch (_) {
                                    result[entries[idx]] = data;
                                }

                                next();
                            });
                    }
                })(0);
            });
    }
    else {
        this.onPersistentDB(promise, function(db) {
            var dbc = db.kv;

            if (aPrefix) {
                dbc = dbc.where('k').startsWith(aPrefix);
            }
            else {
                dbc = dbc.toCollection();
            }

            return dbc[aReadContents ? 'toArray' : 'keys']()
                .then(function(entries) {
                    if (!aReadContents) {
                        return promise.resolve(entries);
                    }
                    var result = Object.create(null);
                    for (var i = entries.length; i--;) {
                        result[entries[i].k] = entries[i].v;
                    }
                    promise.resolve(result);
                });
        });
    }

    return promise;
};<|MERGE_RESOLUTION|>--- conflicted
+++ resolved
@@ -179,96 +179,7 @@
  * @param {Object|String} [aData]         Data to send, optional
  * @returns {MegaPromise}
  */
-<<<<<<< HEAD
 MegaUtils.prototype.xhr = megaUtilsXHR;
-=======
-MegaUtils.prototype.xhr = function megaUtilsXHR(aURLOrOptions, aData) {
-    /* jshint -W074 */
-    var xhr;
-    var url;
-    var method;
-    var options;
-    var json = false;
-    var promise = new MegaPromise();
-
-    if (typeof aURLOrOptions === 'object') {
-        options = aURLOrOptions;
-        url = options.url;
-    }
-    else {
-        options = {};
-        url = aURLOrOptions;
-    }
-    aURLOrOptions = undefined;
-
-    aData = options.data || aData;
-    method = options.method || (aData && 'POST') || 'GET';
-
-    xhr = getxhr();
-    if (options.timeout) {
-        xhr.timeout = options.timeout;
-    }
-
-    if (typeof options.prepare === 'function') {
-        options.prepare(xhr);
-    }
-
-    xhr.onloadend = function(ev) {
-        var error = false;
-
-        if (this.status === 200) {
-            try {
-                return promise.resolve(ev, json ? JSON.parse(this.response) : this.response);
-            }
-            catch (ex) {
-                error = ex;
-            }
-        }
-
-        promise.reject(ev, error);
-    };
-
-    try {
-        if (d) {
-            MegaLogger.getLogger('muXHR').info(method + 'ing', url, options, aData);
-        }
-        xhr.open(method, url);
-
-        if (options.type) {
-            xhr.responseType = options.type;
-            if (xhr.responseType !== options.type) {
-                if (options.type === 'json') {
-                    xhr.responseType = 'text';
-                    json = true;
-                }
-                else {
-                    xhr.abort();
-                    throw new Error('Unsupported responseType');
-                }
-            }
-        }
-
-        if (typeof options.beforeSend === 'function') {
-            options.beforeSend(xhr);
-        }
-
-        if (is_chrome_firefox) {
-            xhr.setRequestHeader('Origin', getBaseUrl(), false);
-        }
-
-        xhr.send(aData);
-    }
-    catch (ex) {
-        onIdle(function() {
-            promise.reject(ex);
-        });
-    }
-
-    xhr = options = undefined;
-
-    return promise;
-};
->>>>>>> 514c3e61
 
 /**
  *  Retrieve a call stack
