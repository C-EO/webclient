--- conflicted
+++ resolved
@@ -102,11 +102,7 @@
     });
 
     $('.fm-dialog-overlay').rebind('click.fm', function(ev) {
-<<<<<<< HEAD
-        if (localStorage.awaitingConfirmationAccount) {
-=======
-        if ($.dialog === 'pro-login-dialog') {
->>>>>>> 6417ecea
+        if ($.dialog === 'pro-login-dialog' || localStorage.awaitingConfirmationAccount) {
             return false;
         }
         closeDialog(ev);
