--- conflicted
+++ resolved
@@ -3068,16 +3068,6 @@
 
     var _cdialogq = Object.create(null);
 
-<<<<<<< HEAD
-    var _openDialog = function(name, dsp) {
-        onIdle(function() {
-            if (typeof $.dialog === 'string') {
-                _cdialogq[name] = dsp;
-            }
-            else {
-                dsp();
-            }
-=======
     // Define what dialogs can be opened from other dialogs
     var diagInheritance = {
         properties: ['links', 'rename', 'copyrights', 'copy', 'move'],
@@ -3097,7 +3087,6 @@
             }
 
             dsp();
->>>>>>> d1427596
         });
     };
 
@@ -3123,22 +3112,11 @@
 
         dispatcher = (function(name, dsp) {
             return tryCatch(function() {
-<<<<<<< HEAD
+                var $dialog;
+
                 if (d) {
                     console.warn('Dispatching queued dialog.', name);
                 }
-                if (typeof dsp === 'function') {
-                    dsp();
-                }
-                else {
-                    var $dialog = $(dsp);
-
-=======
-                var $dialog;
-
-                if (d) {
-                    console.warn('Dispatching queued dialog.', name);
-                }
 
                 if (typeof dsp === 'function') {
                     $dialog = dsp();
@@ -3148,22 +3126,16 @@
                 }
 
                 if ($dialog) {
->>>>>>> d1427596
                     if (!$dialog.hasClass('fm-dialog')) {
                         throw new Error('Unexpected dialog type...');
                     }
 
-<<<<<<< HEAD
-                    fm_showoverlay();
-                    $dialog.removeClass('hidden');
-=======
                     // arrange to back any non-controlled dialogs,
                     // this class will be removed on the next closeDialog()
                     $('.fm-dialog').addClass('arrange-to-back');
 
                     fm_showoverlay();
                     $dialog.removeClass('hidden arrange-to-back');
->>>>>>> d1427596
                 }
                 $.dialog = String(name);
             }, function(ex) {
