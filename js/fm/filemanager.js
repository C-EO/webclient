function FileManager() {
    this.logger = new MegaLogger('FileManager');
}
FileManager.prototype.constructor = FileManager;

/**
 * Initialize the rendering of the cloud/file-manager
 * @details Former renderfm()
 * @returns {MegaPromise}
 */
FileManager.prototype.initFileManager = function() {
    "use strict";

    var promise = new MegaPromise();
    var tpromise;

    if (d) {
        console.time('renderfm');
    }

    if (!is_mobile) {
        this.initFileManagerUI();
    }
    this.sortByName();

    if (is_mobile) {
        tpromise = MegaPromise.resolve();
    }
    else {
        tpromise = this.renderTree();
        tpromise.always(function() {
            M.renderPath();
        });
    }

    tpromise
        .always(function() {
            var $treesub = $('#treesub_' + M.RootID);
            if (!$treesub.hasClass('opened')) {
                $('.fm-tree-header.cloud-drive-item').addClass('opened');
                $treesub.addClass('opened');
            }

            M.openFolder(M.currentdirid)
                .always(function() {
                    if (megaChatIsReady) {
                        megaChat.renderMyStatus();
                    }

                    if (d) {
                        console.timeEnd('renderfm');
                    }

                    promise.resolve.apply(promise, arguments);
                });
        });

    return promise;
};

/**
 * Invoke callback once the fm has been initialized
 * @param {Function} callback The function to invoke
 */
FileManager.prototype.onFileManagerReady = function(callback) {
    if (fminitialized) {
        onIdle(callback);
    }
    else {
        mBroadcaster.once('fm:initialized', callback);
    }
};

/**
 * Initialize the cloud/file-manager UI components
 * @details Former initUI()
 */
FileManager.prototype.initFileManagerUI = function() {
    "use strict";

    if (d) {
        console.time('initUI');
    }
    $('.not-logged .fm-not-logged-button.create-account').rebind('click', function() {
        loadSubPage('register');
    });

    $('.fm-dialog-overlay').rebind('click.fm', function() {
        closeDialog();
        $.hideContextMenu();
    });
    if (folderlink) {
        $('.fm-main').addClass('active-folder-link');
        $('.activity-status-block').hide();
    }
    else {
        $('.fm-tree-header.cloud-drive-item').text(l[164]);
        $('.fm-tree-header').not('.cloud-drive-item').show();
        $('.fm-left-menu .folderlink').addClass('hidden');
        $('.fm-main').removeClass('active-folder-link');
    }

    $.doDD = function(e, ui, a, type) {

        function nRevert(r) {
            try {
                $(ui.draggable).draggable("option", "revert", false);
                if (r) {
                    $(ui.draggable).remove();
                }
            }
            catch (e) {
            }
        }

        var c = $(ui.draggable.context).attr('class');
        var t, ids, dd;


        if (c && c.indexOf('nw-fm-tree-item') > -1) {
            // tree dragged:
            var id = $(ui.draggable.context).attr('id');
            if (id.indexOf('treea_') > -1) {
                ids = [id.replace('treea_', '')];
            }
            else if (id.indexOf('contact_') > -1) {
                ids = [id.replace('contact_', '')];
            }
        }
        else {
            // grid dragged:
            if ($.selected && $.selected.length > 0) {
                ids = $.selected;
            }
        }

        // Workaround a problem where we get over[1] -> over[2] -> out[1]
        if (a === 'out' && $.currentOver !== $(e.target).attr('id')) {
            a = 'noop';
        }

        if (type == 1) {
            // tree dropped:
            var c = $(e.target).attr('class');
            if (c && c.indexOf('nw-fm-left-icon') > -1) {
                dd = 'nw-fm-left-icon';
                if (a === 'drop') {
                    if (c.indexOf('cloud') > -1) {
                        t = M.RootID;
                    }
                    else if (c.indexOf('rubbish-bin') > -1) {
                        t = M.RubbishID;
                    }
                    else if (c.indexOf('transfers') > -1) {
                        dd = 'download';
                    }
                }
            }
            else if (c && c.indexOf('nw-fm-tree-item') > -1 && !$(e.target).visible(!0)) {
                dd = 'download';
            }
            else if (
                $(e.target).is('ul.conversations-pane > li') ||
                $(e.target).closest('ul.conversations-pane > li').size() > 0 ||
                $(e.target).is('.messages-block')
            ) {
                if (M.isFile(ids)) {
                    dd = 'chat-attach';
                }
                else {
                    dd = 'noop';
                }
            }
            else {
                var t = $(e.target).attr('id');
                if (t && t.indexOf('treea_') > -1) {
                    t = t.replace('treea_', '');
                }
                else if (t && t.indexOf('path_') > -1) {
                    t = t.replace('path_', '');
                }
                else if (t && t.indexOf('contact2_') > -1) {
                    t = t.replace('contact2_', '');
                }
                else if (t && t.indexOf('contact_') > -1) {
                    t = t.replace('contact_', '');
                }
                else if (M.currentdirid !== 'shares' || !M.d[t] || M.getNodeRoot(t) !== 'shares') {
                    t = undefined;
                }
            }
        }
        else {
            // grid dropped:
            var c = $(e.target).attr('class');
            if (c && c.indexOf('folder') > -1) {
                t = $(e.target).attr('id');
            }
        }

        if (ids && ids.length && t) {
            dd = ddtype(ids, t, e.altKey);
            if (dd === 'move' && e.altKey) {
                dd = 'copy';
            }
        }

        if (a !== 'noop') {
            if ($.liTimerK) {
                clearTimeout($.liTimerK);
            }
            $('body').removeClassWith('dndc-');
            $('.hide-settings-icon').removeClass('hide-settings-icon');
        }
        if (a == 'drop' || a == 'out' || a == 'noop') {
            $(e.target).removeClass('dragover');
            // if (a !== 'noop') $('.dragger-block').addClass('drag');
        }
        else if (a === 'over') {
            var id = $(e.target).attr('id');
            if (!id) {
                $(e.target).uniqueId();
                id = $(e.target).attr('id');
            }

            $.currentOver = id;
            setTimeout(function() {
                if ($.currentOver == id) {
                    var h;
                    if (id.indexOf('treea_') > -1) {
                        h = id.replace('treea_', '');
                    }
                    else {
                        var c = $(id).attr('class');
                        if (c && c.indexOf('cloud-drive-item') > -1) {
                            h = M.RootID;
                        }
                        else if (c && c.indexOf('recycle-item') > -1) {
                            h = M.RubbishID;
                        }
                        else if (c && c.indexOf('contacts-item') > -1) {
                            h = 'contacts';
                        }
                    }
                    if (h) {
                        M.onTreeUIExpand(h, 1);
                    }
                    else if ($(e.target).hasClass('nw-conversations-item')) {
                        $(e.target).click();
                    }
                    else if ($(e.target).is('ul.conversations-pane > li')) {
                        $(e.target).click();
                    }
                }
            }, 890);

            if (dd === 'move') {
                $.draggingClass = ('dndc-move');
            }
            else if (dd === 'copy') {
                $.draggingClass = ('dndc-copy');
            }
            else if (dd === 'download') {
                $.draggingClass = ('dndc-download');
            }
            else if (dd === 'nw-fm-left-icon') {
                var c = '' + $(e.target).attr('class');

                if (~c.indexOf('rubbish-bin')) {
                    $.draggingClass = ('dndc-to-rubbish');
                }
                else if (~c.indexOf('shared-with-me')) {
                    $.draggingClass = ('dndc-to-shared');
                }
                else if (~c.indexOf('contacts')) {
                    $.draggingClass = ('dndc-to-contacts');
                }
                else if (~c.indexOf('conversations')) {
                    $.draggingClass = ('dndc-to-conversations');
                }
                else if (~c.indexOf('cloud-drive')) {
                    $.draggingClass = ('dndc-to-conversations');
                }// TODO: cursor, please?
                else {
                    c = null;
                }

                if (c) {
                    if ($.liTooltipTimer) {
                        clearTimeout($.liTooltipTimer);
                    }
                    $.liTimerK = setTimeout(function() {
                        $(e.target).click()
                    }, 920);
                }
            }
            else if (dd === 'chat-attach') {
                $.draggingClass = ('dndc-to-conversations');
            }
            // else $('.dragger-block').addClass('drag');
            else {
                $.draggingClass = ('dndc-warning');
            }

            $('body').addClass($.draggingClass);

            $(e.target).addClass('dragover');
            $($.selectddUIgrid + ' ' + $.selectddUIitem).removeClass('ui-selected');
            if ($(e.target).hasClass('folder')) {
                $(e.target).addClass('ui-selected').find('.file-settings-icon, .grid-url-arrow').addClass('hide-settings-icon');
            }
        }
        // if (d) console.log('!a:'+a, dd, $(e.target).attr('id'), (M.d[$(e.target).attr('id').split('_').pop()]||{}).name, $(e.target).attr('class'), $(ui.draggable.context).attr('class'));


        if ((a === 'drop') && dd) {
            if (dd === 'nw-fm-left-icon') {
                // do nothing
            }
            else if (
                $(e.target).hasClass('nw-conversations-item') ||
                dd === 'chat-attach'
            ) {
                nRevert();

                // drop over a chat window
                var currentRoom = megaChat.getCurrentRoom();
                assert(currentRoom, 'Current room missing - this drop action should be impossible.');
                currentRoom.attachNodes(ids);
            }
            else if (dd === 'move') {
                nRevert();
                $.moveids = ids;
                $.movet = t;
                var $ddelm = $(ui.draggable);
                setTimeout(function() {
                    if ($.movet === M.RubbishID) {
                        $.selected = $.moveids;
                        fmremove();
                    }
                    else {
                        M.moveNodes($.moveids, $.movet)
                            .done(function(moves) {
                                if (moves) {
                                    $ddelm.remove();
                                }
                            });
                    }
                }, 50);
            }
            else if ((dd === 'copy') || (dd === 'copydel')) {
                nRevert();
                $.copyids = ids;
                $.copyt = t;
                setTimeout(function() {
                    M.copyNodes($.copyids, $.copyt, (dd === 'copydel'), new MegaPromise())
                        .done(function() {

                            // Update files count...
                            if (M.currentdirid === 'shares' && !M.viewmode) {
                                M.openFolder('shares', 1);
                            }
                        })
                        .fail(function(error) {
                            if (error === EOVERQUOTA) {
                                return msgDialog('warninga', l[135], l[8435]);
                            }
                            return msgDialog('warninga', l[135], l[47], api_strerror(error));
                        });
                }, 50);
            }
            else if (dd === 'download') {
                nRevert();
                var as_zip = e.altKey;
                M.addDownload(ids, as_zip);
            }
            $('.dragger-block').hide();
        }
    };
    InitFileDrag();
    M.createFolderUI();
    M.buildRootSubMenu();
    M.treeSearchUI();
    M.initTreePanelSorting();
    M.initContextUI();
    copyDialog();
    moveDialog();
    initShareDialog();
    M.addTransferPanelUI();
    M.initUIKeyEvents();
    contactAddDialog();
    onIdle(topmenuUI);

    $('.fm-files-view-icon').rebind('click', function() {
        $.hideContextMenu();

        if ($(this).hasClass('listing-view')) {
            if (fmconfig.uiviewmode) {
                mega.config.set('viewmode', 0);
            }
            else {
                fmviewmode(M.currentdirid, 0);
            }
        }
        else {
            if (fmconfig.uiviewmode) {
                mega.config.set('viewmode', 1);
            }
            else {
                fmviewmode(M.currentdirid, 1);
            }
        }

        M.openFolder(M.currentdirid, true)
            .always(function() {
                reselect();
            });

        return false;
    });

    $.hideContextMenu = function(event) {

        var a, b, currentNodeClass;

        if (event && event.target) {
            currentNodeClass = $(event.target).attr('class');
            if (!currentNodeClass) {
                currentNodeClass = $(event.target).parent();
                if (currentNodeClass) {
                    currentNodeClass = $(currentNodeClass).attr('class');
                }
            }
            if (currentNodeClass && currentNodeClass.indexOf('dropdown') > -1
                && (currentNodeClass.indexOf('download-item') > -1
                || currentNodeClass.indexOf('move-item') > -1)
                && currentNodeClass.indexOf('active') > -1) {
                return false;
            }
        }

        $('.nw-sorting-menu').addClass('hidden');
        $('.fm-start-chat-dropdown').addClass('hidden').removeClass('active');
        $('.start-chat-button').removeClass('active');
        $('.nw-tree-panel-arrows').removeClass('active');
        $('.dropdown-item.dropdown').removeClass('active');
        $('.fm-tree-header').removeClass('dragover');
        $('.nw-fm-tree-item').removeClass('dragover');
        $('.nw-fm-tree-item.hovered').removeClass('hovered');

        // Set to default
        a = $('.dropdown.body.files-menu,.dropdown.body.download');
        a.addClass('hidden');
        b = a.find('.dropdown.body.submenu');
        b.attr('style', '');
        b.removeClass('active left-position overlap-right overlap-left mega-height');
        a.find('.disabled,.context-scrolling-block').removeClass('disabled context-scrolling-block');
        a.find('.dropdown-item.contains-submenu.opened').removeClass('opened');

        // Cleanup for scrollable context menu
        var cnt = $('#cm_scroll').contents();
        $('#cm_scroll').replaceWith(cnt);// Remove .context-scrollable-block
        a.removeClass('mega-height');
        a.find('> .context-top-arrow').remove();
        a.find('> .context-bottom-arrow').remove();
        a.css({ 'height': 'auto' });// In case that window is enlarged

        // Remove all sub-menues from context-menu move-item
        $('#csb_' + M.RootID).empty();
    };

    $('#fmholder').rebind('click.contextmenu', function(e) {
        $.hideContextMenu(e);
        if ($.hideTopMenu) {
            $.hideTopMenu(e);
        }
        var $target = $(e.target);
        var exclude = '.upgradelink, .campaign-logo, .resellerbuy, .linkified, a.red';

        if ($target.attr('data-reactid') || $target.is('.chatlink')) {
            // chat can handle its own links..no need to return false on every "click" and "element" :O
            return;
        }
        if ($target.attr('type') !== 'file'
            && !$target.is(exclude)
            && !$target.parent().is(exclude)) {
            return false;
        }
    });

    $('.fm-back-button').rebind('click', function() {

        if (!M.currentdirid) {
            return;
        }

        if (M.currentdirid === 'notifications'
            || M.currentdirid.substr(0, 7) === 'search/'
            || M.currentdirid.substr(0, 5) === 'chat/') {
            window.history.back();
        }
        else {
            var n = M.d[M.currentdirid];
            if ((n && n.p && M.d[n.p]) || (n && n.p === 'contacts')) {
                M.openFolder(n.p);
            }
        }
    });

    $('.fm-right-header.fm').removeClass('hidden');

    if (folderlink) {
        $('.fm-tree-header.cloud-drive-item span').text('');
    }
    else {
        folderlink = 0;
    }

    if ((typeof dl_import !== 'undefined') && dl_import) {
        importFile();
    }

    $('.dropdown.body.context').rebind('contextmenu.dropdown', function(e) {
        if (!localStorage.contextmenu) {
            e.preventDefault();
        }
    });

    $('.nw-fm-left-icon').rebind('contextmenu', function(ev) {
        M.contextMenuUI(ev, 1);
        return false;
    });

    var fmTabState;
    $('.nw-fm-left-icon').rebind('click', function() {
        treesearch = false;
        var clickedClass = $(this).attr('class');
        if (!clickedClass) {
            return;
        }
        if (!fmTabState || fmTabState['cloud-drive'].root !== M.RootID) {
            fmTabState = {
                'cloud-drive':     {root: M.RootID,    prev: null},
                'folder-link':     {root: M.RootID,    prev: null},
                'shared-with-me':  {root: 'shares',    prev: null},
                'conversations':   {root: 'chat',      prev: null},
                'contacts':        {root: 'contacts',  prev: null},
                'transfers':       {root: 'transfers', prev: null},
                'account':         {root: 'account',   prev: null},
                'dashboard':       {root: 'dashboard', prev: null},
                'inbox':           {root: M.InboxID,   prev: null},
                'rubbish-bin':     {root: M.RubbishID, prev: null}
            };
        }

        var activeClass = ('' + $('.nw-fm-left-icon.active:visible')
            .attr('class')).split(" ").filter(function(c) {
            return !!fmTabState[c];
        })[0];

        var activeTab = fmTabState[activeClass];
        if (activeTab) {
            if (activeTab.root === M.currentrootid || activeTab.root === 'chat') {
                activeTab.prev = M.currentdirid;
                M.lastActiveTab = activeClass;
            }
            else if (d) {
                console.warn('Root mismatch', M.currentrootid, M.currentdirid, activeTab);
            }
        }

        if ($(this).hasClass('account') || $(this).hasClass('dashboard')) {
            if (u_type === 0) {
                ephemeralDialog(l[7687]);
            }
            else if ($(this).hasClass('dashboard')) {
                loadSubPage('fm/dashboard');
            }
            else {
                loadSubPage('fm/account');
            }
            return false;
        }

        for (var tab in fmTabState) {
            if (~clickedClass.indexOf(tab)) {
                tab = fmTabState[tab];

                var targetFolder = null;

                // Clicked on the currently active tab, should open the root (e.g. go back)
                if (~clickedClass.indexOf(activeClass)) {
                    targetFolder = tab.root;

                    // special case handling for the chat, re-render current conversation
                    if (tab.root === 'chat' && String(M.currentdirid).substr(0, 5) === 'chat/') {
                        targetFolder = M.currentdirid;
                    }
                }
                else if (tab.prev && M.d[tab.prev]) {
                    targetFolder = tab.prev;
                }
                else {
                    targetFolder = tab.root
                }

                M.openFolder(targetFolder, true);

                break;
            }
        }
    });

    if (dlMethod.warn && !localStorage.browserDialog && !$.browserDialog) {
        setTimeout(browserDialog, 2000);
    }

    // chat can handle the left-panel resizing on its own
    var lPane = $('.fm-left-panel').filter(":not(.chat-left-panel)");
    $.leftPaneResizable = new FMResizablePane(lPane, {
        'direction': 'e',
        'minWidth': 200,
        'maxWidth': 400,
        'persistanceKey': 'leftPaneWidth',
        'handle': '.left-pane-drag-handle'
    });

    if (fmconfig.leftPaneWidth) {
        lPane.width(Math.min(
            $.leftPaneResizable.options.maxWidth,
            Math.max($.leftPaneResizable.options.minWidth, fmconfig.leftPaneWidth)
        ));
    }

    $($.leftPaneResizable).on('resize', function() {
        var w = lPane.width();
        if (w >= $.leftPaneResizable.options.maxWidth) {
            $('.left-pane-drag-handle').css('cursor', 'w-resize')
        }
        else if (w <= $.leftPaneResizable.options.minWidth) {
            $('.left-pane-drag-handle').css('cursor', 'e-resize')
        }
        else {
            $('.left-pane-drag-handle').css('cursor', 'we-resize')
        }
        $(window).trigger('resize');
    });

    $(window).rebind('resize.fmrh hashchange.fmrh', fm_resize_handler);
    if (d) {
        console.timeEnd('initUI');
    }
};

/**
 * Update FileManager on new nodes availability
 * @details Former rendernew()
 * @returns {MegaPromise}
 */
FileManager.prototype.updFileManagerUI = function() {
    "use strict";

    var treebuild = Object.create(null);
    var UImain = false;
    var UItree = false;
    var newcontact = false;
    var newpath = false;
    var newshare = false;
    var selnode;

    if (d) {
        console.time('rendernew');
    }

    for (var i = newnodes.length; i--;) {
        var newNode = newnodes[i];
        if (newNode.h.length === 11) {
            newcontact = true;
        }
        if (newNode.su) {
            newshare = true;
        }
        if (newNode.p && newNode.t) {
            treebuild[newNode.p] = 1;
        }
        if (newNode.p === this.currentdirid || newNode.h === this.currentdirid) {
            UImain = true;

            if ($.onRenderNewSelectNode === newNode.h) {
                delete $.onRenderNewSelectNode;
                selnode = newNode.h;
            }
        }
        if (!newpath && document.getElementById('path_' + newNode.h)) {
            newpath = true;
        }
    }

    var masterPromise = new MegaPromise();
    var treePromises = [];

    for (var h in treebuild) {
        var tb = this.d[h];
        if (tb) {
            treePromises.push(this.buildtree(tb, this.buildtree.FORCE_REBUILD));
            UItree = true;
        }
    }

    if (d) {
        console.log('rendernew, dir=%s, root=%s, mode=%d', this.currentdirid, this.currentrootid, this.viewmode);
        console.log('rendernew.stat', newcontact, newshare, UImain, newpath);
        console.log('rendernew.tree', treePromises.length, Object.keys(treebuild));
    }

    MegaPromise.allDone(treePromises)
        .always(function() {

            if (UImain) {
                M.filterByParent(M.currentdirid);
                M.sort();
                M.renderMain(true);
                // M.renderPath();
                if (selnode) {
                    Soon(function() {
                        $.selected = [selnode];
                        reselect(1);
                    });
                }
                $.tresizer();
            }

            var renderPromise = MegaPromise.resolve();

            if (UItree) {
                if (M.currentrootid === 'shares') {
                    renderPromise = M.renderTree();
                }
                else {
                    M.addTreeUI();
                }

                if (M.currentdirid === 'shares' && !M.viewmode) {
                    renderPromise.pipe(function() {
                        return M.openFolder('shares', 1);
                    });
                }

                renderPromise.always(function() {
                    M.onTreeUIOpen(M.currentdirid);
                });
            }

            renderPromise.always(function() {
                if (newcontact) {
                    M.avatars();
                    M.contacts();
                    M.addTreeUI();

                    if (megaChatIsReady) {
                        //megaChat.renderContactTree();
                        megaChat.renderMyStatus();
                    }
                }
                if (newshare) {
                    M.buildtree({h: 'shares'}, M.buildtree.FORCE_REBUILD);
                }
                if (newpath) {
                    M.renderPath();
                }

                if (u_type === 0) {
                    // Show "ephemeral session warning"
                    topmenuUI();
                }

                if (M.currentdirid === 'dashboard') {
                    delay('dashboard:upd', dashboardUI, 2000);
                }

                if (d) {
                    console.timeEnd('rendernew');
                }

                masterPromise.resolve();
            });
        });

    newnodes = [];
    return masterPromise;
};

/**
 * Initialize context-menu related user interface
 */
FileManager.prototype.initContextUI = function() {
    "use strict";

    var c = '.dropdown.body.context .dropdown-item';

    $('.dropdown-section').off('mouseover', '.dropdown-item');
    $('.dropdown-section').on('mouseover', '.dropdown-item', function() {
        var $this = $(this),
            pos = $this.offset(),
            menuPos,
            currentId;

        // Hide opened submenus
        if (!$this.parent().parent().hasClass('submenu')) {
            $('.dropdown-item').removeClass('opened');
            $('.dropdown.body.submenu').removeClass('active');
        }
        else {
            $this.parent().find('.dropdown-item').removeClass('opened');
            $this.parent().find('.submenu').removeClass('active');
        }

        currentId = $this.attr('id');
        if (currentId) {
            M.buildSubMenu(currentId.replace('fi_', ''));
        }

        // Show necessary submenu
        if (!$this.hasClass('opened') && $this.hasClass('contains-submenu')) {
            menuPos = M.reCalcMenuPosition($this, pos.left, pos.top, 'submenu');

            $this.next('.submenu')
                .css({'top': menuPos.top})
                .addClass('active');

            $this.addClass('opened');
        }
    });

    var safeMoveNodes = function() {
        if (!$(this).is('.disabled')) {
            $.hideContextMenu();
            M.safeMoveNodes(String($(this).attr('id')).replace('fi_', ''));
        }
    };
    $(c + '.cloud-item').rebind('click', safeMoveNodes);

    $('.dropdown.body.files-menu').off('click', '.folder-item');
    $('.dropdown.body.files-menu').on('click', '.folder-item', safeMoveNodes);
    safeMoveNodes = undefined;

    $(c + '.download-item').rebind('click', function(event) {
        var c = $(event.target).attr('class');
        if (c && c.indexOf('contains-submenu') > -1) {
            M.addDownload($.selected);
        }
    });

    $(c + '.download-standart-item').rebind('click', function() {
        M.addDownload($.selected);
    });

    $(c + '.zipdownload-item').rebind('click', function() {
        M.addDownload($.selected, true);
    });

    $(c + '.getlink-item').rebind('click', function() {

        if (u_type === 0) {
            ephemeralDialog(l[1005]);
        }
        else {
            initCopyrightsDialog($.selected);
        }
    });

    $(c + '.removelink-item').rebind('click', function() {

        if (u_type === 0) {
            ephemeralDialog(l[1005]);
        }
        else {
            var exportLink = new mega.Share.ExportLink({'updateUI': true, 'nodesToProcess': $.selected});
            exportLink.removeExportLink();
        }
    });

    $(c + '.rename-item').rebind('click', function() {
        renameDialog();
    });

    $(c + '.sh4r1ng-item').rebind('click', function() {

        var $shareDialog = $('.share-dialog');

        if (u_type === 0) {
            ephemeralDialog(l[1006]);
        }
        else {
            // this is used like identifier when key with key code 27 is pressed
            $.dialog = 'share';
            $.hideContextMenu();
            clearScrollPanel('.share-dialog');

            // Show the share dialog
            $shareDialog.removeClass('hidden');

            // Hide the optional message by default.
            // This gets enabled if user want to share
            $shareDialog.find('.share-message').hide();

            fm_showoverlay();
            handleShareDialogContent();
        }
    });

    // Move Dialog
    $(c + '.advanced-item, ' + c + '.move-item').rebind('click', function() {

        $.moveDialog = 'move';// this is used like identifier when key with key code 27 is pressed
        $.mcselected = M.RootID;
        $('.move-dialog').removeClass('hidden');
        handleDialogContent('cloud-drive', 'ul', true, 'move', 'Move');
        M.disableCircularTargets('#mctreea_');
        fm_showoverlay();
    });

    $(c + '.copy-item').rebind('click', function() {

        $.copyDialog = 'copy';// this is used like identifier when key with key code 27 is pressed
        $.mcselected = M.RootID;
        $('.copy-dialog').removeClass('hidden');
        handleDialogContent('cloud-drive', 'ul', true, 'copy', $.mcImport ? l[236] : "Paste" /*l[63]*/);
        fm_showoverlay();
    });

    $(c + '.import-item').rebind('click', function() {
        ASSERT(folderlink, 'Import needs to be used in folder links.');

        M.importFolderLinkNodes($.selected);
    });

    $(c + '.newfolder-item').rebind('click', function() {
        createFolderDialog();
    });

    $(c + '.fileupload-item').rebind('click', function() {
        $('#fileselect3').click();
    });

    $(c + '.folderupload-item').rebind('click', function() {
        $('#fileselect4').click();
    });

    $(c + '.remove-item').rebind('click', function() {
        fmremove();
    });

    $(c + '.startchat-item').rebind('click', function() {
        var $this = $(this);
        var user_handle = $.selected;

        if (user_handle.length === 1) {
            if (!$this.is(".disabled") && user_handle) {
                loadSubPage('fm/chat/' + user_handle);
            }
        }
        else {
            megaChat.createAndShowGroupRoomFor(user_handle);
        }
    });

    $(c + '.startaudio-item').rebind('click', function() {
        var $this = $(this);
        var user_handle = $.selected && $.selected[0];
        var room;

        if (!$this.is(".disabled") && user_handle) {
            loadSubPage('fm/chat/' + user_handle);
            room = megaChat.createAndShowPrivateRoomFor(user_handle);
            if (room) {
                room.startAudioCall();
            }
        }
    });

    $(c + '.startvideo-item').rebind('click', function() {
        var $this = $(this);
        var user_handle = $.selected && $.selected[0];
        var room;

        if (!$this.is(".disabled") && user_handle) {
            loadSubPage('fm/chat/' + user_handle);
            room = megaChat.createAndShowPrivateRoomFor(user_handle);
            if (room) {
                room.startVideoCall();
            }
        }
    });

    $(c + '.removeshare-item').rebind('click', function() {
        fmremove();
    });

    $(c + '.properties-item').rebind('click', function() {
        propertiesDialog();
    });

    $(c + '.findupes-item').rebind('click', M.findDupes);

    $(c + '.permissions-item').rebind('click', function() {
        if (d) {
            console.log('permissions');
        }
    });

    $(c + '.add-star-item').rebind('click', function() {
        var newFavState = Number(!M.isFavourite($.selected));

        M.favourite($.selected, newFavState);

        if (M.viewmode) {
            $('.fm-blocks-view .data-block-view').removeClass('ui-selected');
        }
        else {
            $('.grid-table.fm tr').removeClass('ui-selected');
        }
    });

    $('.labels .dropdown-colour-item').rebind('click', function() {
        var labelId = parseInt(this.dataset.labelId);

        if (labelId && (M.getNodeRights($.selected[0]) > 1)) {
            M.colourLabeling($.selected, labelId);
        }
    });

    $('.labels .dropdown-colour-item').rebind('mouseover', function() {
        var labelTxt = this.dataset.labelTxt;
        var labelInfo;

        if ($(this).hasClass('active')) {
            labelInfo = l[16222];
        }
        else {
            labelInfo = l[16221];
        }
        labelTxt = labelInfo.replace('%1', '"' + labelTxt + '"');
        $('.labels .dropdown-color-info').text(labelTxt).addClass('active');
    });

    $('.labels .dropdown-colour-item').rebind('mouseout', function() {
        $('.labels .dropdown-color-info').removeClass('active');
    });

    $(c + '.open-item').rebind('click', function() {
        M.openFolder($.selected[0]);
    });

    $(c + '.preview-item').rebind('click', function() {
        slideshow($.selected[0]);
    });

    $(c + '.clearbin-item').rebind('click', function() {
        doClearbin(false);
    });

    $(c + '.move-up').rebind('click', function() {
        $('.transfer-table tr.ui-selected')
            .attrs('id')
            .map(function(id) {
                fm_tfsmove(id, -1);
            });
        $('.transfer-table tr.ui-selected').removeClass('ui-selected');
        delay('fm_tfsupdate', fm_tfsupdate);
    });

    $(c + '.move-down').rebind('click', function() {
        $('.transfer-table tr.ui-selected')
            .attrs('id')
            .reverse()
            .map(function(id) {
                fm_tfsmove(id, 1);
            });
        $('.transfer-table tr.ui-selected').removeClass('ui-selected');
        delay('fm_tfsupdate', fm_tfsupdate);
    });

    $(c + '.transfer-play').rebind('click', function() {
        $('.transfer-table tr.ui-selected').attrs('id').map(fm_tfsresume);
        $('.transfer-table tr.ui-selected').removeClass('ui-selected');
        if (uldl_hold) {
            dlQueue.resume();
            ulQueue.resume();
            uldl_hold = false;
        }
    });

    $(c + '.transfer-pause').rebind('click', function() {
        $('.transfer-table tr.ui-selected').attrs('id').map(fm_tfspause);
        $('.transfer-table tr.ui-selected').removeClass('ui-selected');
    });

    $(c + '.network-diagnostic').rebind('click', function() {
        var $trs = $('.transfer-table tr.ui-selected');
        M.require('network_js')
            .then(function() {
                NetworkTesting.dialog($trs.attrs('id')[0].replace(/^dl_/, '#!'));
            });
    });

    $(c + '.canceltransfer-item,' + c + '.transfer-clear').rebind('click', function() {
        var $trs = $('.transfer-table tr.ui-selected');
        var toabort = $trs.attrs('id');
        $trs.remove();
        dlmanager.abort(toabort);
        ulmanager.abort(toabort);
        $.clearTransferPanel();
        fm_tfsupdate();

        if (toabort.length) {
            for (var i = toabort.length; i--;) {
                var blk = String(toabort[i]).indexOf('ul_') !== -1 ? 'ul' : 'dl';
                mega.ui.tpp.setTotal(-1, blk);
                mega.ui.tpp.updateIndexes(blk);
            }
        }

        onIdle(function() {
            // XXX: better way to stretch the scrollbar?
            $(window).trigger('resize');
        });
        $('.transfer-table tr.ui-selected').removeClass('ui-selected');
    });

    if (localStorage.folderLinkImport) {
        onIdle(M.importFolderLinkNodes.bind(M));
    }
};

FileManager.prototype.createFolderUI = function() {
    "use strict";

    $('.fm-new-folder').rebind('click', function(e) {

        var c = $('.fm-new-folder').attr('class'),
            c2 = $(e.target).attr('class'),
            c3 = $(e.target).parent().attr('class'),
            b1 = $('.fm-new-folder');

        $('.create-new-folder').removeClass('filled-input');
        var d1 = $('.create-new-folder');
        if ((!c2 || c2.indexOf('fm-new-folder') === -1) && (!c3 || c3.indexOf('fm-new-folder') === -1)) {
            return false;
        }
        if (c.indexOf('active') === -1) {
            b1.addClass('active');
            d1.removeClass('hidden');
            topPopupAlign(this, '.dropdown.create-new-folder');
            $('.create-new-folder input').focus();
        }
        else {
            b1.removeClass('active filled-input');
            d1.addClass('hidden');
            $('.fm-new-folder input').val(l[157]);
        }
        $.hideContextMenu();
    });

    $('.create-folder-button').rebind('click', function(e) {
        M.addCreateFolderUI(e);
        return false;
    });

    $('.create-folder-button-cancel').rebind('click', function() {
        $('.fm-new-folder').removeClass('active');
        $('.create-new-folder').addClass('hidden');
        $('.create-new-folder').removeClass('filled-input');
        $('.create-new-folder input').val(l[157]);
    });

    $('.create-folder-size-icon.full-size').rebind('click', function() {

        var v = $('.create-new-folder input').val();

        if (v !== l[157] && v !== '') {
            $('.create-folder-dialog input').val(v);
        }

        $('.create-new-folder input').focus();
        $('.create-new-folder').removeClass('filled-input');
        $('.create-new-folder').addClass('hidden');
        $('.fm-new-folder').removeClass('active');
        createFolderDialog(0);
        $('.create-new-folder input').val(l[157]);
    });

    $('.create-folder-size-icon.short-size').rebind('click', function() {

        var v = $('.create-folder-dialog input').val();

        if (v !== l[157] && v !== '') {
            $('.create-new-folder input').val(v);
            $('.create-new-folder').addClass('filled-input');
        }

        $('.fm-new-folder').addClass('active');
        $('.create-new-folder').removeClass('hidden');
        topPopupAlign('.link-button.fm-new-folder', '.add-user-popup');

        createFolderDialog(1);
        $('.create-folder-dialog input').val(l[157]);
        $('.create-new-folder input').focus();
    });

    $('.create-new-folder input').rebind('keyup.create-new-f', function(e) {
        $('.create-new-folder').addClass('filled-input');
        if ($(this).val() === '') {
            $('.create-new-folder').removeClass('filled-input');
        }
        if (e.which == 13) {
            M.addCreateFolderUI(e);
        }
    });

    $('.create-new-folder input').rebind('focus.create-new-f', function() {
        if ($(this).val() === l[157]) {
            $(this).val('');
        }
        $('.create-new-folder').addClass('focused');
    });

    $('.create-new-folder input').rebind('blur.create-new-f', function() {
        if ($('.create-new-folder input').val() === '') {
            $('.create-new-folder input').val(l[157]);
        }
        $('.create-new-folder').removeClass('focused');
    });
};

FileManager.prototype.initUIKeyEvents = function() {
    "use strict";

    $(window).rebind('keydown.uikeyevents', function(e) {
        if (e.keyCode == 9 && !$(e.target).is("input,textarea,select")) {
            return false;
        }

        var sl = false;
        var s = [];
        var tempSel;
        if (M.viewmode) {
<<<<<<< HEAD
            tempSel = $('.file-block.ui-selected');
=======
            s = $('.data-block-view.ui-selected');
>>>>>>> ad5d730f
        }
        else {
            tempSel = $('.grid-table tr.ui-selected');
        }
        var selPanel = $('.fm-transfers-block tr.ui-selected');

        if (selectionManager && selectionManager.selected_list && selectionManager.selected_list.length > 0) {
            selectionManager.selected_list.forEach(function (nodeId) {
                s.push(nodeId);
            });
        }
        else {
            $.selected = [];
            tempSel.each(function (i, e) {
                var id = $(e).attr('id');
                s.push(id);
                $.selected.push(id);
            });
        }

        if (M.chat) {
            return true;
        }

        if (!is_fm() && (page !== 'login') && (page.substr(0, 3) !== 'pro')) {
            return true;
        }

        /**
         * Because of te .unbind, this can only be here... it would be better if its moved to iconUI(), but maybe some
         * other day :)
         */
        if (!$.dialog && !slideshowid && M.viewmode == 1) {
            var items_per_row = Math.floor(
                $('.data-block-view').parent().outerWidth() / $('.data-block-view:first').outerWidth(true)
             );
            var total_rows = Math.ceil($('.data-block-view').size() / items_per_row);

            if (e.keyCode == 37) {
                // left
<<<<<<< HEAD
                selectionManager.select_prev(e.shiftKey, true);
=======
                var current = selectionManager.get_currently_selected("first");
                // clear old selection if no shiftKey
                if (!e.shiftKey) {
                    s.removeClass("ui-selected");
                }
                var $target_element = null;
                if (current.length > 0 && current.prev('.data-block-view').length > 0) {
                    $target_element = current.prev('.data-block-view');
                }
                else {
                    $target_element = $('.data-block-view:last');
                }
                if ($target_element) {
                    $target_element.addClass('ui-selected');
                    selectionManager.set_currently_selected($target_element);
                }
>>>>>>> ad5d730f
            }
            else if (e.keyCode == 39) {
                // right
<<<<<<< HEAD
                selectionManager.select_next(e.shiftKey, true);
=======
                var current = selectionManager.get_currently_selected("last");
                if (!e.shiftKey) {
                    s.removeClass("ui-selected");
                }
                var $target_element = null;
                var next = current.next('.data-block-view');

                // clear old selection if no shiftKey
                if (next.length > 0) {
                    $target_element = next;
                }
                else {
                    $target_element = $('.data-block-view:first');
                }
                if ($target_element) {
                    $target_element.addClass('ui-selected');
                    selectionManager.set_currently_selected($target_element);
                }
>>>>>>> ad5d730f
            }

            // up & down
            else if (e.keyCode == 38 || e.keyCode == 40) {
<<<<<<< HEAD
                if (e.keyCode === 38) {
                    selectionManager.select_grid_up(e.shiftKey, true);
                }
                else {
                    selectionManager.select_grid_down(e.shiftKey, true);
=======
                var current = selectionManager.get_currently_selected("first"),
                    current_idx = $.elementInArray(current, $('.fm-blocks-view .data-block-view')) + 1;

                if (!e.shiftKey) {
                    s.removeClass("ui-selected");
                }

                var current_row = Math.ceil(current_idx / items_per_row),
                    current_col = current_idx % items_per_row,
                    target_row;

                if (e.keyCode == 38) { // up
                    // handle the case when the users presses ^ and the current row is the first row
                    target_row = current_row == 1 ? total_rows : current_row - 1;
                }
                else if (e.keyCode == 40) { // down
                    // handle the case when the users presses DOWN and the current row is the last row
                    target_row = current_row == total_rows ? 1 : current_row + 1;
                }

                // calc the index of the target element
                var target_element_num = ((target_row - 1) * items_per_row) + (current_col - 1),
                    $target = $('.data-block-view:eq(' + target_element_num + ')');

                $target.addClass("ui-selected");
                selectionManager.set_currently_selected($target);
            }
        }

        if ((e.keyCode == 38) && (s.length > 0) && ($.selectddUIgrid.indexOf('.grid-scrolling-table') > -1) && !$.dialog) {

            // up in grid
            if (e.shiftKey) {
                $(e).addClass('ui-selected');
            }
            if ($(s[0]).prev().length > 0) {
                if (!e.shiftKey) {
                    $('.grid-table tr').removeClass('ui-selected');
>>>>>>> ad5d730f
                }

            }
        }

        if (
            e.keyCode == 38 &&
            s.length > 0 &&
            $.selectddUIgrid.indexOf('.grid-scrolling-table') > -1 &&
            !$.dialog
        ) {
            // up in grid/table
            selectionManager.select_prev(e.shiftKey, true);
            quickFinder.disable_if_active();
        }
        else if (
            e.keyCode == 40 &&
            s.length > 0 &&
            $.selectddUIgrid.indexOf('.grid-scrolling-table') > -1 &&
            !$.dialog
        ) {
            // down in grid/table
            selectionManager.select_next(e.shiftKey, true);
            quickFinder.disable_if_active();
        }
        else if (e.keyCode == 46 && s.length > 0 && !$.dialog && M.getNodeRights(M.currentdirid) > 1) {
            // delete
            fmremove();
        }
        else if ((e.keyCode === 46) && (selPanel.length > 0)
            && !$.dialog && M.getNodeRights(M.currentdirid) > 1) {
            msgDialog('confirmation', l[1003], "Cancel " + s.length + " transferences?", false, function(e) {

                // we should encapsule the click handler
                // to call a function rather than use this hacking
                if (e) {
                    $('.transfer-clear').trigger('click');
                }
            });
        }
        else if (
            e.keyCode == 13
            && s.length > 0
            && !$.dialog
            && !$.msgDialog
            && !$('.fm-new-folder').hasClass('active')
            && !$('.top-search-bl').hasClass('active')
        ) {

            if ($.selected && $.selected.length > 0) {
                var n = M.d[$.selected[0]];
                if (n && n.t) {
                    M.openFolder(n.h);
                }
                else if ($.selected.length == 1 && M.d[$.selected[0]] && is_image(M.d[$.selected[0]])) {
                    slideshow($.selected[0]);
                }
                else {
                    M.addDownload($.selected);
                }
            }
        }
        else if ((e.keyCode === 13) && ($.dialog === 'share')) {
            var share = new mega.Share();
            share.updateNodeShares();
        }
        else if ((e.keyCode === 13) && ($.dialog === 'add-contact-popup')) {
            addNewContact($('.add-user-popup-button.add'));
        }
        else if ((e.keyCode === 13) && ($.dialog === 'rename')) {
            doRename();
        }

        // If the Esc key is pressed while the payment address dialog is visible, close it
        else if ((e.keyCode === 27) && !$('.payment-address-dialog').hasClass('hidden')) {
            addressDialog.closeDialog();
        }
        else if (e.keyCode == 27 && ($.copyDialog || $.moveDialog || $.copyrightsDialog)) {
            closeDialog();
        }
        else if (e.keyCode == 27 && $.topMenu) {
            topMenu(1);
        }
        else if (e.keyCode == 27 && $.dialog) {
            closeDialog();
        }
        else if (e.keyCode == 27 && $('.default-select.active').length) {
            var $selectBlock = $('.default-select.active');
            $selectBlock.find('.default-select-dropdown').fadeOut(200);
            $selectBlock.removeClass('active');
        }
        else if (e.keyCode == 27 && $.msgDialog) {
            closeMsg();
            if ($.warningCallback) {
                $.warningCallback(false);
            }
        }
        else if ((e.keyCode == 13 && $.msgDialog == 'confirmation') && (e.keyCode == 13 && $.msgDialog == 'remove')) {
            closeMsg();
            if ($.warningCallback) {
                $.warningCallback(true);
            }
        }
        else if ((e.keyCode === 113 /* F2 */) && (s.length > 0) && !$.dialog && M.getNodeRights(M.currentdirid) > 1) {
            renameDialog();
        }
        else if (e.keyCode == 65 && e.ctrlKey && !$.dialog) {
<<<<<<< HEAD
            if (M.currentdirid === 'ipc' || M.currentdirid === 'opc') {
                return;
            }
            // ctrl+a/cmd+a - select all
            selectionManager.select_all();
=======
            $('.grid-table.fm tr').addClass('ui-selected');
            $('.fm-blocks-view .data-block-view').addClass('ui-selected');
>>>>>>> ad5d730f
        }
        else if (e.keyCode == 37 && slideshowid) {
            slideshow_prev();
        }
        else if (e.keyCode == 39 && slideshowid) {
            slideshow_next();
        }
        else if (e.keyCode == 27 && slideshowid) {
            slideshow(slideshowid, true);
        }
        else if (e.keyCode == 27) {
            if ($.hideTopMenu) {
                $.hideTopMenu();
            }
        }

        if (sl && $.selectddUIgrid.indexOf('.grid-scrolling-table') > -1) {
            // if something is selected, scroll to that item
            var jsp = $($.selectddUIgrid).data('jsp');
            if (jsp) {
                jsp.scrollToElement(sl);
            }
            else if (M.megaRender && M.megaRender.megaList && M.megaRender.megaList._wasRendered) {
                M.megaRender.megaList.scrollToItem(sl.data('id'));
            }
        }

        M.searchPath();
    });
};

FileManager.prototype.addTransferPanelUI = function() {
    "use strict";

    $.transferHeader = function(tfse) {
        tfse = tfse || M.getTransferElements();
        var domTableEmptyTxt = tfse.domTableEmptyTxt;
        var domTableHeader = tfse.domTableHeader;
        var domScrollingTable = tfse.domScrollingTable;
        var domTable = tfse.domTable;
        tfse = undefined;

        // Show/Hide header if there is no items in transfer list
        if (domTable.querySelector('tr')) {
            domTableEmptyTxt.classList.add('hidden');
            domScrollingTable.style.display = '';
            domTableHeader.style.display = '';
        }
        else {
            domTableEmptyTxt.classList.remove('hidden');
            domScrollingTable.style.display = 'none';
            domTableHeader.style.display = 'none';
        }

        $(domScrollingTable).rebind('click.tst contextmenu.tst', function(e) {
            if (!$(e.target).closest('.transfer-table').length) {
                $('.ui-selected', domTable).removeClass('ui-selected');
            }
        });

        var $tmp = $('.grid-url-arrow, .clear-transfer-icon', domTable);
        $tmp.rebind('click', function(e) {
            var target = $(this).closest('tr');
            e.preventDefault();
            e.stopPropagation(); // do not treat it as a regular click on the file
            $('tr', domTable).removeClass('ui-selected');

            if ($(this).hasClass('grid-url-arrow')) {
                target.addClass('ui-selected');
                e.currentTarget = target;
                transferPanelContextMenu(target);
                if (!$(this).hasClass('active')) {
                    M.contextMenuUI(e);
                    $(this).addClass('active');
                }
                else {
                    $.hideContextMenu();
                    $(this).removeClass('active');
                }
            }
            else {
                if (!target.hasClass('.transfer-completed')) {
                    var toabort = target.attr('id');
                    dlmanager.abort(toabort);
                    ulmanager.abort(toabort);
                }
                target.fadeOut(function() {
                    $(this).remove();
                    $.clearTransferPanel();
                    fm_tfsupdate();
                    $.tresizer();
                });
            }

            return false;
        });

        $tmp = $('tr', domTable);
        $tmp.rebind('dblclick', function() {
            if ($(this).hasClass('transfer-completed')) {
                var id = String($(this).attr('id'));
                if (id[0] === 'd') {
                    id = id.split('_').pop();
                }
                else if (id[0] === 'u') {
                    id = String(ulmanager.ulIDToNode[id]);
                }
                var path = M.getPath(id);
                if (path.length > 1) {
                    M.openFolder(path[1], true)
                        .always(function() {
                            if (!$('#' + id).length) {
                                $(window).trigger('dynlist.flush');
                            }
                            $.selected = [id];
                            reselect(1);
                        });
                }
            }
            return false;
        });

        $tmp.rebind('click contextmenu', function(e) {
            if (e.type === 'contextmenu') {
                if (!e.ctrlKey && !e.metaKey && !e.shiftKey) {
                    $('.ui-selected', domTable).removeClass('ui-selected');
                }
                $(this).addClass('ui-selected dragover');
                transferPanelContextMenu(null);
                return !!M.contextMenuUI(e);
            }
            else {
                var domNode = domTable.querySelector('tr');
                if (e.shiftKey && domNode) {
                    var start = domNode;
                    var end = this;
                    if ($.TgridLastSelected && $($.TgridLastSelected).hasClass('ui-selected')) {
                        start = $.TgridLastSelected;
                    }
                    if ($(start).index() > $(end).index()) {
                        end = start;
                        start = this;
                    }
                    $('.ui-selected', domTable).removeClass('ui-selected');
                    $([start, end]).addClass('ui-selected');
                    $(start).nextUntil($(end)).each(function(i, e) {
                        $(e).addClass('ui-selected');
                    });
                }
                else if (!e.ctrlKey && !e.metaKey) {
                    $('.ui-selected', domTable).removeClass('ui-selected');
                    $(this).addClass('ui-selected');
                    $.TgridLastSelected = this;
                }
                else {
                    if ($(this).hasClass("ui-selected")) {
                        $(this).removeClass("ui-selected");
                    }
                    else {
                        $(this).addClass("ui-selected");
                        $.TgridLastSelected = this;
                    }
                }
            }

            return false;
        });
        $tmp = undefined;

        // initTransferScroll(domScrollingTable);
        delay('tfs-ps-update', Ps.update.bind(Ps, domScrollingTable));
    };

    $.transferClose = function() {
        if (M.pendingTransfers) {
            mega.ui.tpp.show();
        }
        $('.nw-fm-left-icon.transfers').removeClass('active');
        $('#fmholder').removeClass('transfer-panel-opened');
    };

    $.transferOpen = function(force) {
        mega.ui.tpp.hide();
        if (force || !$('.nw-fm-left-icon.transfers').hasClass('active')) {
            $('.nw-fm-left-icon').removeClass('active');
            $('.nw-fm-left-icon.transfers').addClass('active');
            $('#fmholder').addClass('transfer-panel-opened');
            M.addNotificationsUI(1);
            var domScrollingTable = M.getTransferElements().domScrollingTable;
            if (!domScrollingTable.classList.contains('ps-container')) {
                Ps.initialize(domScrollingTable, {suppressScrollX: true});
            }
            fm_tfsupdate(); // this will call $.transferHeader();
        }
    };

    $.clearTransferPanel = function() {
        var obj = M.getTransferElements();
        if (!obj.domTable.querySelector('tr')) {
            $('.transfer-clear-all-icon').addClass('disabled');
            $('.transfer-pause-icon').addClass('disabled');
            $('.transfer-clear-completed').addClass('disabled');
            $('.transfer-table-header').hide();
            $('.transfer-panel-empty-txt').removeClass('hidden');
            $('.transfer-panel-title').text('');
            $('.nw-fm-left-icon.transfers').removeClass('transfering').find('p').removeAttr('style');
            if (M.currentdirid === 'transfers') {
                fm_tfsupdate();
                $.tresizer();
            }
        }
    };

    $.removeTransferItems = function($trs) {
        if (!$trs) {
            $trs = $('.transfer-table tr.transfer-completed');
        }
        var $len = $trs.length;
        if ($len && $len < 100) {
            $trs.fadeOut(function() {
                $(this).remove();
                if (!--$len) {
                    $.clearTransferPanel();
                }
            });
        }
        else {
            $trs.remove();
            Soon($.clearTransferPanel);
        }
    };

    $('.transfer-clear-all-icon').rebind('click', function() {
        if (!$(this).hasClass('disabled')) {
            msgDialog('confirmation', 'clear all transfers', l[7225], '', function(e) {
                if (!e) {
                    return;
                }

                dlmanager.abort(null);
                ulmanager.abort(null);

                $.removeTransferItems($('.transfer-table tr'));
            });
        }
    });

    $('.transfer-clear-completed').rebind('click', function() {
        if (!$(this).hasClass('disabled')) {
            $.removeTransferItems();
        }
    });

    $('.transfer-pause-icon').rebind('click', function() {

        if (dlmanager.isOverQuota) {
            return dlmanager.showOverQuotaDialog();
        }

        if (!$(this).hasClass('disabled')) {
            if ($(this).hasClass('active')) {
                // terms of service
                if (u_type || folderlink || Object(u_attr).terms) {
                    [dlQueue, ulQueue].forEach(function(queue) {
                        Object.keys(queue._qpaused).map(fm_tfsresume);
                    });
                    uldl_hold = false;
                    ulQueue.resume();
                    dlQueue.resume();

                    $(this).removeClass('active').find('span').text(l[6993]);
                    $('.transfer-table-wrapper tr').removeClass('transfer-paused');
                    $('.nw-fm-left-icon').removeClass('paused');
                }
                else {
                    alert(l[214]);
                    if (d) {
                        console.debug(l[214]);
                    }
                }
            }
            else {
                var $trs = $('.transfer-table tr:not(.transfer-completed)');

                $trs.attrs('id')
                    .concat(Object.keys(M.tfsdomqueue))
                    .map(fm_tfspause);

                dlQueue.pause();
                ulQueue.pause();
                uldl_hold = true;

                $(this).addClass('active').find('span').text(l[7101]);
                $trs.addClass('transfer-paused');
                $('.nw-fm-left-icon').addClass('paused');
            }
        }
    });
};

FileManager.prototype.addContactUI = function() {
    "use strict";

    $('.nw-contact-item').removeClass('selected');
    $('.contact-details-pad .grid-url-arrow').unbind('click');

    var n = this.u[this.currentdirid];
    if (n && n.u) {
        var u_h = this.currentdirid;
        var user = this.u[u_h];
        var avatar = $(useravatar.contact(u_h));

        var onlinestatus = this.onlineStatusClass(
            megaChatIsReady &&
            this.u[u_h] ? this.u[u_h].presence : "unavailable"
        );

        $('.contact-top-details .nw-contact-block-avatar').empty().append(avatar.removeClass('avatar').addClass('square'));
        $('.contact-top-details .onlinestatus').removeClass('away offline online busy').addClass(onlinestatus[1]);
        $('.contact-top-details .fm-chat-user-status').text(onlinestatus[0]);
        $('.contact-top-details .contact-details-user-name').text(this.getNameByHandle(user.u));
        $('.contact-top-details .contact-details-email').text(user.m);

        $('.contact-details-pad .grid-url-arrow').rebind('click', function(e) {
            e.preventDefault();
            e.stopPropagation(); // do not treat it as a regular click on the file
            // $(this).addClass('active');
            $('.dropdown.body').addClass('arrange-to-front');
            e.currentTarget = $(this);
            e.calculatePosition = true;
            $.selected = [getSitePath().replace('/fm/', '')];
            M.searchPath();
            if (!$(this).hasClass('active')) {
                M.contextMenuUI(e, 4);
                $(this).addClass('active');
            }
            else {
                $.hideContextMenu();
                $(this).removeClass('active');
            }
        });

        // Display the current fingerpring
        showAuthenticityCredentials(user);

        // Set authentication state of contact from authring.
        // To be called on settled authring promise.
        authring.onAuthringReady('contactUI').done(function _setVerifiedState() {

            var handle = user.u || user;
            var verificationState = u_authring.Ed25519[handle] || {};
            var isVerified = (verificationState.method
            >= authring.AUTHENTICATION_METHOD.FINGERPRINT_COMPARISON);

            // Show the user is verified
            if (isVerified) {
                $('.fm-verify').addClass('verified').find('span').text(l[6776]);
            }
            else {
                // Otherwise show the Verify... button.
                enableVerifyFingerprintsButton(handle);
            }
        });

        // Reset seen or verified fingerprints and re-enable the Verify button
        $('.fm-reset-stored-fingerprint').rebind('click', function() {
            authring.resetFingerprintsForUser(user.u);
            enableVerifyFingerprintsButton(user.u);

            // Refetch the key
            showAuthenticityCredentials(user);
        });

        $('.fm-share-folders').rebind('click', function() {
            $('.copy-dialog').removeClass('hidden');

            $.copyDialog = 'copy';
            $.mcselected = undefined;
            $.copyToShare = true;

            handleDialogContent('cloud-drive', 'ul', true, 'copy', l[1344]);
            fm_showoverlay();
        });

        // Remove contact button on contacts page
        $('.fm-remove-contact').rebind('click', function() {
            $.selected = [M.currentdirid];
            fmremove();
        });

        if (!megaChatIsDisabled) {

            // Bind the "Start conversation" button
            $('.fm-start-conversation').rebind('click.megaChat', function() {
                loadSubPage('fm/chat/' + u_h);
                return false;
            });
        }

        $('.nw-contact-item#contact_' + u_h).addClass('selected');
    }
};

FileManager.prototype.addCreateFolderUI = function() {
    "use strict";

    if ($('.create-new-folder input').val() === '') {
        $('.create-new-folder input').animate({backgroundColor: "#d22000"}, 150, function() {
            $('.create-new-folder input').animate({backgroundColor: "white"}, 350, function() {
                $('.create-new-folder input').focus();
            });
        });
    }
    else {
        this.createFolder(this.currentdirid, $('.create-new-folder input').val());
    }
};

FileManager.prototype.addNotificationsUI = function(close) {
    if (close) {
        $('.fm-main.notifications').addClass('hidden');
        $('.fm-main.default').removeClass('hidden');
        return false;
    }
    $('.fm-main.notifications').removeClass('hidden');
    $('.notifications .nw-fm-left-icon').removeClass('active');
    $('.fm-main.default').addClass('hidden');
    $.tresizer();
};

/**
 * Depending the viewmode this fires either addIconUI or addGridUI, plus addTreeUI
 * @param {Boolean} aNoTreeUpdate Omit the call to addTreeUI
 */
FileManager.prototype.addViewUI = function(aNoTreeUpdate, refresh) {
    if (this.viewmode) {
        this.addIconUI(undefined, refresh);
    }
    else {
        this.addGridUI(refresh);
    }

    if (!aNoTreeUpdate) {
        this.addTreeUI();
    }
};

FileManager.prototype.addIconUI = function(aQuiet, refresh) {
    "use strict";
    if (d) {
        console.time('iconUI');
    }

    $('.fm-files-view-icon.block-view').addClass('active');
    $('.fm-files-view-icon.listing-view').removeClass('active');
    $('.shared-grid-view').addClass('hidden');
    $('.files-grid-view.fm').addClass('hidden');
    $('.fm-blocks-view.fm').addClass('hidden');
    $('.fm-blocks-view.contacts-view').addClass('hidden');
    $('.files-grid-view.contacts-view').addClass('hidden');
    $('.contacts-details-block').addClass('hidden');
    $('.files-grid-view.contact-details-view').addClass('hidden');
    $('.fm-blocks-view.contact-details-view').addClass('hidden');

    if (this.currentdirid === 'contacts') {
        $('.fm-blocks-view.contacts-view').removeClass('hidden');
        initContactsBlocksScrolling();
    }
    else if (this.currentdirid === 'shares') {
        $('.shared-blocks-view').removeClass('hidden');
        initShareBlocksScrolling();
    }
    else if (String(this.currentdirid).length === 11 && this.currentrootid === 'contacts') {
        $('.contacts-details-block').removeClass('hidden');
        if (this.v.length > 0) {
            $('.fm-blocks-view.contact-details-view').removeClass('hidden');
            initFileblocksScrolling2();
        }
    }
    else if (this.currentdirid === this.InboxID || this.getNodeRoot(this.currentdirid) === this.InboxID) {
        //console.error("Inbox iconUI");
        if (this.v.length > 0) {
            $('.fm-blocks-view.fm').removeClass('hidden');
            initFileblocksScrolling();
        }
    }
    else {
        $('.fm-blocks-view.fm').removeClass('hidden');
        if (!aQuiet) {
            initFileblocksScrolling();
        }
    }

    $('.fm-blocks-view, .shared-blocks-view').rebind('contextmenu.blockview', function(e) {
        $(this).find('.data-block-view').removeClass('ui-selected');
        selectionManager.clear(); // is this required? don't we have a support for a multi-selection context menu?
        $.selected = [];
        $.hideTopMenu();
        return !!M.contextMenuUI(e, 2);
    });

    if (this.currentdirid === 'contacts') {
        $.selectddUIgrid = '.contacts-blocks-scrolling';
        $.selectddUIitem = 'a';
    }
    else if (this.currentdirid === 'shares') {
        $.selectddUIgrid = '.shared-blocks-scrolling';
        $.selectddUIitem = 'a';
    }
    else if (String(this.currentdirid).length === 11 && this.currentrootid === 'contacts') {
        $.selectddUIgrid = '.contact-details-view .file-block-scrolling';
        $.selectddUIitem = 'a';
    }
    else {
        $.selectddUIgrid = '.file-block-scrolling';
        $.selectddUIitem = 'a';
    }
    this.addSelectDragDropUI(refresh);
    if (d) {
        console.timeEnd('iconUI');
    }
};

FileManager.prototype.addGridUI = function(refresh) {
    "use strict";

    if (this.chat) {
        return;
    }
    if (d) {
        console.time('gridUI');
    }
    // $.gridDragging=false;
    $.gridLastSelected = false;
    $('.fm-files-view-icon.listing-view').addClass('active');
    $('.fm-files-view-icon.block-view').removeClass('active');

    $.gridHeader = function() {
        var headerColumn = '';
        var $firstChildTd = $('.grid-table tr:first-child td:visible');
        if ($firstChildTd.size() === 0) {
            // if the first <tr> does not contain any TDs, pick the next one
            // this can happen when MegaList's prepusher (empty <TR/> is first)
            $firstChildTd = $('.grid-table tr:nth-child(2) td:visible');
        }

        $firstChildTd.each(function(i, e) {
            headerColumn = $('.grid-table-header th').get(i);
            $(headerColumn).width($(e).width());
        });
    };


    $.detailsGridHeader = function() {
        $('.contact-details-view .grid-table tr:first-child td').each(function(i, e) {
            var headerColumn = $('.contact-details-view .grid-table-header th').get(i);
            $(headerColumn).width($(e).width());
        });
    };

    $.contactGridHeader = function() {
        $('.files-grid-view.contacts-view .grid-scrolling-table tr:first-child td').each(function(i, e) {
            var headerColumn = $('.files-grid-view.contacts-view .grid-table-header th').get(i);
            $(headerColumn).width($(e).width());
        });
    };

    $.opcGridHeader = function() {
        $('.sent-requests-grid .grid-scrolling-table tr:first-child td').each(function(i, e) {
            var headerColumn = $('.sent-requests-grid .grid-table-header th').get(i);
            $(headerColumn).width($(e).width());
        });
    };

    $.ipcGridHeader = function() {
        $('.contact-requests-grid .grid-scrolling-table tr:first-child td').each(function(i, e) {
            var headerColumn = $('.contact-requests-grid .grid-table-header th').get(i);
            $(headerColumn).width($(e).width());
        });
    };

    $.sharedGridHeader = function() {
        $('.shared-grid-view .grid-scrolling-table tr:first-child td').each(function(i, e) {
            var headerColumn = $('.shared-grid-view .grid-table-header th').get(i);
            $(headerColumn).width($(e).width());
        });
    };

    $('.fm-blocks-view.fm').addClass('hidden');
    $('.fm-chat-block').addClass('hidden');
    $('.shared-blocks-view').addClass('hidden');
    $('.shared-grid-view').addClass('hidden');

    $('.files-grid-view.fm').addClass('hidden');
    $('.fm-blocks-view.contacts-view').addClass('hidden');
    $('.files-grid-view.contacts-view').addClass('hidden');
    $('.contacts-details-block').addClass('hidden');
    $('.files-grid-view.contact-details-view').addClass('hidden');
    $('.fm-blocks-view.contact-details-view').addClass('hidden');

    if (this.currentdirid === 'contacts') {
        $('.files-grid-view.contacts-view').removeClass('hidden');
        $.contactGridHeader();
        initContactsGridScrolling();
    }
    else if (this.currentdirid === 'opc') {
        $('.grid-table.sent-requests').removeClass('hidden');
        $.opcGridHeader();
        initOpcGridScrolling();
    }
    else if (this.currentdirid === 'ipc') {
        $('.grid-table.contact-requests').removeClass('hidden');
        $.ipcGridHeader();
        initIpcGridScrolling();
    }
    else if (this.currentdirid === 'shares') {
        $('.shared-grid-view').removeClass('hidden');
        $.sharedGridHeader();
        initGridScrolling();
    }
    else if (String(this.currentdirid).length === 11 && this.currentrootid === 'contacts') {// Cloud-drive/File manager
        $('.contacts-details-block').removeClass('hidden');
        if (this.v.length > 0) {
            $('.files-grid-view.contact-details-view').removeClass('hidden');
            $.detailsGridHeader();
            initGridScrolling();
        }
    }
    else {
        $('.files-grid-view.fm').removeClass('hidden');
        initGridScrolling();
        $.gridHeader();
    }

    if (folderlink) {
        $('.grid-url-arrow').hide();
        $('.grid-url-header').text('');
    }
    else {
        $('.grid-url-arrow').show();
        $('.grid-url-header').text('');
    }

    $('.fm .grid-table-header th').rebind('contextmenu', function(e) {
        $('.fm-blocks-view .data-block-view').removeClass('ui-selected');
        $.selected = [];
        $.hideTopMenu();
        return !!M.contextMenuUI(e, 6);
    });

    $('.files-grid-view, .fm-empty-cloud, .fm-empty-folder').rebind('contextmenu.fm', function(e) {
        $('.fm-blocks-view .data-block-view').removeClass('ui-selected');
        $.selected = [];
        $.hideTopMenu();
        return !!M.contextMenuUI(e, 2);
    });

    // enable add star on first column click (make favorite)
    $('.grid-table.shared-with-me tr td:first-child,.grid-table.fm tr td:first-child').rebind('click', function() {
        var id = [$(this).parent().attr('id')];
        var newFavState = Number(!M.isFavourite(id));

        // Handling favourites is allowed for full permissions shares only
        if (M.getNodeRights(id) > 1) {
            M.favourite(id, newFavState);
        }
    });

    $('.dropdown-item.do-sort').rebind('click', function() {
        M.setLastColumn($(this).data('by'));
        M.doSort($(this).data('by'), -1);
        M.renderMain();
    });

    $('.grid-table-header .arrow').rebind('click', function() {
        var cls = $(this).attr('class');
        var dir = 1;

        if (cls && cls.indexOf('desc') > -1) {
            dir = -1;
        }

        for (var sortBy in M.sortRules) {
            if (cls.indexOf(sortBy) !== -1) {
                M.doSort(sortBy, dir);
                M.renderMain();
                break;
            }
        }

        return false;
    });

    $('.grid-first-th').rebind('click', function() {
        var c = $(this).children().first().attr('class');
        var d = 1;

        if (c && (c.indexOf('desc') > -1)) {
            d = -1;
        }

        for (var e in M.sortRules) {
            if (M.sortRules.hasOwnProperty(e)) {
                if (c.indexOf(e) !== -1) {
                    M.doSort(e, d);
                    M.renderMain();
                    break;
                }
            }
        }
    });

    if (this.currentdirid === 'shares') {
        $.selectddUIgrid = '.shared-grid-view .grid-scrolling-table';
    }
    else if (this.currentdirid === 'contacts') {
        $.selectddUIgrid = '.grid-scrolling-table.contacts';
    }
    else if (this.currentdirid === 'ipc') {
        $.selectddUIgrid = '.contact-requests-grid .grid-scrolling-table';
    }
    else if (this.currentdirid === 'opc') {
        $.selectddUIgrid = '.sent-requests-grid .grid-scrolling-table';
    }
    else if (String(this.currentdirid).length === 11 && this.currentrootid === 'contacts') {
        $.selectddUIgrid = '.files-grid-view.contact-details-view .grid-scrolling-table';
    }
    else {
        $.selectddUIgrid = '.files-grid-view.fm .grid-scrolling-table';
    }

    $.selectddUIitem = 'tr';
    this.addSelectDragDropUIDelayed(refresh);

    if (d) {
        console.timeEnd('gridUI');
    }
};

FileManager.prototype.addGridUIDelayed = function(refresh) {
    delay('GridUI', function() {
        M.addGridUI(refresh);
    }, 20);
};

FileManager.prototype.addSelectDragDropUI = function(refresh) {
    "use strict";

    if (this.currentdirid && this.currentdirid.substr(0, 7) === 'account') {
        return false;
    }

    if (d) {
        console.time('selectddUI');
    }

    var mainSel = $.selectddUIgrid + ' ' + $.selectddUIitem;
    var dropSel = $.selectddUIgrid + ' ' + $.selectddUIitem + '.folder';
    if (this.currentrootid === 'contacts') {
        dropSel = mainSel;
    }

    $(dropSel).droppable({
        tolerance: 'pointer',
        drop: function(e, ui) {
            $.doDD(e, ui, 'drop', 0);
        },
        over: function(e, ui) {
            $.doDD(e, ui, 'over', 0);
        },
        out: function(e, ui) {
            $.doDD(e, ui, 'out', 0);
        }
    });

    if ($.gridDragging) {
        $('body').addClass('dragging ' + ($.draggingClass || ''));
    }

    var $ddUIitem = $(mainSel);
    var $ddUIgrid = $($.selectddUIgrid);
    $ddUIitem.draggable({
        start: function(e, u) {
            if (d) {
                console.log('draggable.start');
            }
            $.hideContextMenu(e);
            $.gridDragging = true;
            $('body').addClass('dragging');
            if (!$(this).hasClass('ui-selected')) {
                selectionManager.clear_selection();
                selectionManager.set_currently_selected($(this).attr('id'));
            }
            var max = ($(window).height() - 96) / 24;
            var html = [];
            $.selected.forEach(function(id, i) {
                var n = M.d[id];
                if (n) {
                    if (max > i) {
                        html.push(
                            '<div class="transfer-filetype-icon '
                            + fileIcon(n) + ' tranfer-filetype-txt dragger-entry">'
                            + str_mtrunc(htmlentities(n.name))
                            + '</div>'
                        );
                    }
                }
            });
            if ($.selected.length > max) {
                $('.dragger-files-number').text($.selected.length);
                $('.dragger-files-number').show();
            }
            $('#draghelper .dragger-content').html(html.join(""));
            $.draggerHeight = $('#draghelper .dragger-content').outerHeight();
            $.draggerWidth = $('#draghelper .dragger-content').outerWidth();
            $.draggerOrigin = M.currentdirid;
        },
        drag: function(e, ui) {
            if (ui.position.top + $.draggerHeight - 28 > $(window).height()) {
                ui.position.top = $(window).height() - $.draggerHeight + 26;
            }
            if (ui.position.left + $.draggerWidth - 58 > $(window).width()) {
                ui.position.left = $(window).width() - $.draggerWidth + 56;
            }
        },
        refreshPositions: true,
        containment: 'document',
        scroll: false,
        distance: 10,
        revertDuration: 200,
        revert: true,
        cursorAt: {right: 90, bottom: 56},
        helper: function(e, ui) {
            $(this).draggable("option", "containment", [72, 42, $(window).width(), $(window).height()]);
            return getDDhelper();
        },
        stop: function(event) {
            if (d) {
                console.log('draggable.stop');
            }
            $.gridDragging = $.draggingClass = false;
            $('body').removeClass('dragging').removeClassWith("dndc-");
            var origin = $.draggerOrigin;
            setTimeout(function __onDragStop() {
                if (M.currentdirid === 'contacts') {
                    if (origin !== 'contacts') {
                        M.openFolder(origin, true);
                    }
                }
                else {
                    M.onTreeUIOpen(M.currentdirid, false, true);
                }
            }, 200);
        }
    });

    $('.ui-selectable-helper').remove();

    $ddUIgrid.selectable({
        filter: $.selectddUIitem,
        start: function(e, u) {
            $.hideContextMenu(e);
            $.hideTopMenu();
        },
        stop: function(e, u) {
            M.searchPath();
        }
    });




    $ddUIitem.rebind('contextmenu', function(e) {
        if ($(this).attr('class').indexOf('ui-selected') == -1) {
            $($.selectddUIgrid + ' ' + $.selectddUIitem).removeClass('ui-selected');
            $(this).addClass('ui-selected');
            selectionManager.clear_selection();
            selectionManager.set_currently_selected($(this).attr('id'));
        }
        M.searchPath();
        $.hideTopMenu();
        return !!M.contextMenuUI(e, 1);
    });

    $ddUIitem.rebind('click', function(e) {
        if ($.gridDragging) {
            return false;
        }
        var s = e.shiftKey;
        if (e.shiftKey) {
            selectionManager.shift_select_to($(this).attr('id'));
        }
        else if (e.ctrlKey == false && e.metaKey == false)
        {
            $($.selectddUIgrid + ' ' + $.selectddUIitem).removeClass('ui-selected');
            $(this).addClass('ui-selected');
            $.gridLastSelected = this;
            selectionManager.clear_selection();
            selectionManager.add_to_selection($(this).attr('id'));
        }
        else
        {
            if ($(this).hasClass("ui-selected")) {
                $(this).removeClass("ui-selected");
                selectionManager.remove_from_selection($(this).attr('id'));
            }
            else
            {
                $(this).addClass("ui-selected");
                $.gridLastSelected = this;
                selectionManager.add_to_selection($(this).attr('id'));
            }
        }

        M.searchPath();
        $.hideContextMenu(e);
        if ($.hideTopMenu) {
            $.hideTopMenu();
        }
        return false;
    });

    $ddUIitem.rebind('dblclick', function(e) {
        var h = $(e.currentTarget).attr('id');
        var n = M.d[h] || {};
        if (n.t) {
            $('.top-context-menu').hide();
            M.openFolder(h);
        }
        else if (is_image(n)) {
            slideshow(h);
        }
        else {
            M.addDownload([h]);
        }
    });

    if ($.rmInitJSP) {
        var jsp = $($.rmInitJSP).data('jsp');
        if (jsp) {
            jsp.reinitialise();
        }
        if (d) {
            console.log('jsp:!u', !!jsp);
        }
        delete $.rmInitJSP;
    }
    if (!refresh) {
        $.tresizer();
    }

    if (d) {
        console.timeEnd('selectddUI');
    }

    $ddUIitem = $ddUIgrid = undefined;
};

FileManager.prototype.addSelectDragDropUIDelayed = function(refresh) {
    delay('selectddUI', function() {
        M.addSelectDragDropUI(refresh);
    });
};

FileManager.prototype.addTreeUI = function() {
    "use strict";

    //console.error('treeUI');
    if (d) {
        console.time('treeUI');
    }
    var $treePanel = $('.fm-tree-panel');
    var $treeItem = $('.nw-fm-tree-item:visible', $treePanel);

    $treeItem.draggable(
        {
            revert: true,
            containment: 'document',
            revertDuration: 200,
            distance: 10,
            scroll: false,
            cursorAt: {right: 88, bottom: 58},
            helper: function(e, ui) {
                $(this).draggable("option", "containment", [72, 42, $(window).width(), $(window).height()]);
                return getDDhelper();
            },
            start: function(e, ui) {
                $.treeDragging = true;
                $.hideContextMenu(e);
                var html = '';
                var id = $(e.target).attr('id');
                if (id) {
                    id = id.replace('treea_', '');
                }
                if (id && M.d[id]) {
                    html = (
                        '<div class="transfer-filetype-icon '
                        + fileIcon(M.d[id]) + ' tranfer-filetype-txt dragger-entry">'
                        + str_mtrunc(htmlentities(M.d[id].name)) + '</div>'
                    );
                }
                $('#draghelper .dragger-icon').remove();
                $('#draghelper .dragger-content').html(html);
                $('body').addClass('dragging');
                $.draggerHeight = $('#draghelper .dragger-content').outerHeight();
                $.draggerWidth = $('#draghelper .dragger-content').outerWidth();
            },
            drag: function(e, ui) {
                //console.log('tree dragging',e);
                if (ui.position.top + $.draggerHeight - 28 > $(window).height()) {
                    ui.position.top = $(window).height() - $.draggerHeight + 26;
                }
                if (ui.position.left + $.draggerWidth - 58 > $(window).width()) {
                    ui.position.left = $(window).width() - $.draggerWidth + 56;
                }
            },
            stop: function(e, u) {
                $.treeDragging = false;
                $('body').removeClass('dragging').removeClassWith("dndc-");
            }
        });

    $(
        '.fm-tree-panel .nw-fm-tree-item,' +
        '.rubbish-bin,' +
        '.fm-breadcrumbs,' +
        '.nw-fm-left-icons-panel .nw-fm-left-icon,' +
        '.shared-with-me tr,' +
        '.nw-conversations-item,' +
        'ul.conversations-pane > li,' +
        '.messages-block,' +
        '.nw-contact-item'
    ).filter(":visible").droppable({
        tolerance: 'pointer',
        drop: function(e, ui) {
            $.doDD(e, ui, 'drop', 1);
        },
        over: function(e, ui) {
            $.doDD(e, ui, 'over', 1);
        },
        out: function(e, ui) {
            $.doDD(e, ui, 'out', 1);
        }
    });

    // disabling right click, default contextmenu.
    $(document).rebind('contextmenu', function(e) {
        var $target = $(e.target);

        if (!is_fm() ||
            $target.parents('#startholder').length ||
            $target.is('input') ||
            $target.is('textarea') ||
            $target.is('.download.info-txt') ||
            $target.closest('.multiple-input').length ||
            $target.closest('.create-folder-input-bl').length ||
            $target.closest('.content-panel.conversations').length ||
            $target.closest('.messages.content-area').length ||
            $target.closest('.chat-right-pad .user-card-data').length ||
            $target.parents('.fm-account-main').length ||
            $target.parents('.export-link-item').length ||
            $target.parents('.contact-fingerprint-txt').length ||
            $target.parents('.fm-breadcrumbs').length ||
            $target.hasClass('contact-details-user-name') ||
            $target.hasClass('contact-details-email') ||
            $target.hasClass('nw-conversations-name')) {
        }
        else if (!localStorage.contextmenu) {
            $.hideContextMenu();
            return false;
        }
    });

    $treeItem.rebind('click.treeUI, contextmenu.treeUI', function(e) {
        var $this = $(this);
        var id = $this.attr('id').replace('treea_', '');

        if (e.type === 'contextmenu') {
            $('.nw-fm-tree-item').removeClass('dragover');
            $this.addClass('dragover');

            var $uls = $this.parents('ul').find('.selected');

            if ($uls.length > 1) {
                $.selected = $uls.attrs('id')
                    .map(function(id) {
                        return id.replace('treea_', '');
                    });
            }
            else {
                $.selected = [id];

                Soon(function() {
                    $this.addClass('hovered');
                });
            }
            return !!M.contextMenuUI(e, 1);
        }

        var $target = $(e.target);
        if ($target.hasClass('nw-fm-arrow-icon')) {
            M.onTreeUIExpand(id);
        }
        else if (e.shiftKey) {
            $this.addClass('selected');
        }
        else {
            // plain click, remove all .selected from e.shiftKey
            $('#treesub_' + M.currentrootid + ' .nw-fm-tree-item').removeClass('selected');
            $this.addClass('selected');

            if ($target.hasClass('opened')) {
                M.onTreeUIExpand(id);
            }
            M.openFolder(id);
        }

        return false;
    });

    $('.nw-contact-item', $treePanel).rebind('contextmenu.treeUI', function(e) {
        var $self = $(this);

        if ($self.attr('class').indexOf('selected') === -1) {
            $('.content-panel.contacts .nw-contact-item.selected').removeClass('selected');
            $self.addClass('selected');
        }

        $.selected = [$self.attr('id').replace('contact_', '')];
        M.searchPath();
        $.hideTopMenu();

        return Boolean(M.contextMenuUI(e, 1));
    });

    /**
     * Let's shoot two birds with a stone, when nodes are moved we need a resize
     * to let dynlist refresh - plus, we'll implicitly invoke initTreeScroll.
     */
    $(window).trigger('resize');

    if (d) {
        console.timeEnd('treeUI');
    }
};

FileManager.prototype.addTreeUIDelayed = function() {
    delay('treeUI', function() {
        M.addTreeUI();
    }, 30);
};

FileManager.prototype.onTreeUIExpand = function(id, force) {
    "use strict";

    return this.buildtree({h: id})
        .always(function() {
            var $tree = $('#treea_' + id);

            if ($tree.hasClass('expanded') && !force) {
                fmtreenode(id, false);
                $('#treesub_' + id).removeClass('opened');
                $tree.removeClass('expanded');
            }
            else if ($tree.hasClass('contains-folders')) {
                fmtreenode(id, true);
                $('#treesub_' + id).addClass('opened');
                $tree.addClass('expanded');
            }

            M.addTreeUIDelayed();
        });
};

FileManager.prototype.onTreeUIOpen = function(id, event, ignoreScroll) {
    "use strict";

    id = String(id);
    var id_r = this.getNodeRoot(id);
    var id_s = id.split('/')[0];
    var e, scrollTo = false, stickToTop = false;

    //console.error("treeUIopen", id);

    if (id_r === 'shares') {
        this.onSectionUIOpen('shared-with-me');
    }
    else if (this.InboxID && id_r === this.InboxID) {
        this.onSectionUIOpen('inbox');
    }
    else if (id_r === this.RootID) {
        this.onSectionUIOpen('cloud-drive');
    }
    else if (id_s === 'chat') {
        this.onSectionUIOpen('conversations');
    }
    else if (id_r === 'contacts') {
        this.onSectionUIOpen('contacts');
    }
    else if (id_r === 'ipc') {
        this.onSectionUIOpen('ipc');
    }
    else if (id_r === 'opc') {
        this.onSectionUIOpen('opc');
    }
    else if (id_r === 'account') {
        this.onSectionUIOpen('account');
    }
    else if (id_r === 'dashboard') {
        this.onSectionUIOpen('dashboard');
    }
    else if (this.RubbishID && id_r === this.RubbishID) {
        this.onSectionUIOpen('rubbish-bin');
    }
    else if (id_s === 'transfers') {
        this.onSectionUIOpen('transfers');
    }

    if (!fminitialized) {
        return false;
    }

    if (!event) {
        var ids = this.getPath(id);
        var i = 1;
        while (i < ids.length) {
            if (this.d[ids[i]] && ids[i].length === 8) {
                this.onTreeUIExpand(ids[i], 1);
            }
            i++;
        }
        if (
            (ids[0] === 'contacts')
            && this.currentdirid
            && (String(this.currentdirid).length === 11)
            && (this.currentrootid === 'contacts')
        ) {
            this.onSectionUIOpen('contacts');
        }
        else if (ids[0] === 'contacts') {
            // XX: whats the goal of this? everytime when i'm in the contacts and I receive a share, it changes ONLY the
            // UI tree -> Shared with me... its a bug from what i can see and i also don't see any points of automatic
            // redirect in the UI when another user had sent me a shared folder.... its very bad UX. Plus, as a bonus
            // sectionUIopen is already called with sectionUIopen('contacts') few lines before this (when this func
            // is called by the renderNew()

            // sectionUIopen('shared-with-me');
        }
        else if (ids[0] === this.RootID) {
            this.onSectionUIOpen('cloud-drive');
        }
    }
    if ($.hideContextMenu) {
        $.hideContextMenu(event);
    }

    e = $('#treea_' + id_s);
    $('.fm-tree-panel .nw-fm-tree-item').removeClass('selected');
    e.addClass('selected');

    if (!ignoreScroll) {
        if (id === this.RootID || id === 'shares' || id === 'contacts' || id === 'chat' || id === 'opc' || id === 'ipc') {
            stickToTop = true;
            scrollTo = $('.nw-tree-panel-header');
        }
        else if (e.length && !e.visible()) {
            scrollTo = e;
        }
        // if (d) console.log('scroll to element?',ignoreScroll,scrollTo,stickToTop);

        var jsp = scrollTo && $('.fm-tree-panel').data('jsp');
        if (jsp) {
            setTimeout(function() {
                jsp.scrollToElement(scrollTo, stickToTop);
            }, 50);
        }
    }
    this.addTreeUIDelayed();
};

FileManager.prototype.onSectionUIOpen = function(id) {
    "use strict";

    var tmpId;
    if (d) {
        console.log('sectionUIopen', id, folderlink);
    }

    $.hideContextMenu();
    $('.nw-fm-left-icon').removeClass('active');
    if (this.hasInboxItems() === true) {
        $('.nw-fm-left-icon.inbox').removeClass('hidden');
    }
    else {
        $('.nw-fm-left-icon.inbox').addClass('hidden');
    }

    $('.content-panel').removeClass('active');

    if (id === 'opc' || id === 'ipc') {
        tmpId = 'contacts';
    }
    else if (id === 'account') {
        tmpId = 'account';
    }
    else if (id === 'dashboard') {
        tmpId = 'dashboard';
    }
    else {
        tmpId = id;
    }
    $('.nw-fm-left-icon.' + String(tmpId).replace(/[^\w-]/g, '')).addClass('active');
    $('.content-panel.' + String(tmpId).replace(/[^\w-]/g, '')).addClass('active');
    $('.fm-left-menu').removeClass(
        'cloud-drive folder-link shared-with-me rubbish-bin contacts ' +
        'conversations opc ipc inbox account dashboard transfers'
    ).addClass(tmpId);
    $('.fm.fm-right-header, .fm-import-to-cloudrive, .fm-download-as-zip').addClass('hidden');
    $('.fm-import-to-cloudrive, .fm-download-as-zip').unbind('click');

    $('.fm-main').removeClass('active-folder-link');
    $('.nw-fm-tree-header.folder-link').hide();
    $('.nw-fm-left-icon.folder-link').removeClass('active');

    if (folderlink) {
        // XXX: isValidShareLink won't work properly when navigating from/to a folderlink
        /*if (!isValidShareLink()) {
         $('.fm-breadcrumbs.folder-link .right-arrow-bg').text('Invalid folder');
         } else*/
        if (id === 'cloud-drive' || id === 'transfers') {
            $('.fm-main').addClass('active-folder-link');
            $('.fm-right-header').addClass('folder-link');
            $('.nw-fm-left-icon.folder-link').addClass('active');
            $('.fm-left-menu').addClass('folder-link');
            $('.nw-fm-tree-header.folder-link').show();
            $('.fm-import-to-cloudrive, .fm-download-as-zip')
                .removeClass('hidden')
                .rebind('click', function() {
                    var c = '' + $(this).attr('class');

                    if (~c.indexOf('fm-import-to-cloudrive')) {
                        M.importFolderLinkNodes([M.currentdirid]);
                    }
                    else if (~c.indexOf('fm-download-as-zip')) {
                        M.addDownload([M.currentdirid], true);
                    }
                });
            // if (!u_type) {
            // $('.fm-import-to-cloudrive').addClass('hidden');
            // }
        }
    }

    if (id !== 'conversations') {
        $('.fm-right-header').removeClass('hidden');
        $('.fm-chat-block').addClass('hidden');
        $('.section.conversations').addClass('hidden');
    }
    else {
        $('.section.conversations').removeClass('hidden');
    }

    if (
        (id !== 'cloud-drive') &&
        (id !== 'rubbish-bin') &&
        (id !== 'inbox') &&
        (
            (id !== 'shared-with-me') &&
            (M.currentdirid !== 'shares')
        )
    ) {
        $('.files-grid-view.fm').addClass('hidden');
        $('.fm-blocks-view.fm').addClass('hidden');
    }

    if (id !== 'contacts' && id !== 'opc' && id !== 'ipc' && String(M.currentdirid).length !== 11) {
        $('.fm-left-panel').removeClass('contacts-panel');
        $('.fm-right-header').removeClass('requests-panel');
        $('.fm-received-requests').removeClass('active');
        $('.fm-contact-requests').removeClass('active');
    }

    if (id !== 'contacts') {
        $('.contacts-details-block').addClass('hidden');
        $('.files-grid-view.contacts-view').addClass('hidden');
        $('.fm-blocks-view.contacts-view').addClass('hidden');
    }

    if (id !== 'opc') {
        $('.sent-requests-grid').addClass('hidden');

        // this's button in left panel of contacts tab
        $('.fm-recived-requests').removeClass('active');
    }

    if (id !== 'ipc') {
        $('.contact-requests-grid').addClass('hidden');

        // this's button in left panel of contacts tab
        $('.fm-contact-requests').removeClass('active');
    }

    if (id !== 'shared-with-me') {
        $('.shared-blocks-view').addClass('hidden');
        $('.shared-grid-view').addClass('hidden');
    }

    if (id !== 'transfers') {
        if ($.transferClose) {
            $.transferClose();
        }
    }
    else {
        if (!$.transferOpen) {
            M.addTransferPanelUI();
        }
        $.transferOpen(true);
    }

    var headertxt = '';
    switch (id) {
        case 'contacts':
        case 'ipc':
        case 'opc':
            headertxt = l[5903];
            break;
        case 'conversations':
            headertxt = l[5914];
            break;
        case 'shared-with-me':
            headertxt = l[5915];
            break;
        case 'cloud-drive':
            if (folderlink) {
                headertxt = Object(M.d[M.RootID]).name || '';
            }
            else {
                headertxt = l[5916];
            }
            break;
        case 'inbox':
            headertxt = l[949];
            break;
        case 'rubbish-bin':
            headertxt = l[6771];
            break;
    }

    $('.fm-left-panel .nw-tree-panel-header span').text(headertxt);

    {
        // required tricks to make the conversations work with the old UI HTML/css structure
        if (id === "conversations") { // moving the control of the headers in the tree panel to chat.js + ui/conversations.jsx
            $('.fm-left-panel .nw-tree-panel-header').addClass('hidden');
            $('.fm-main.default > .fm-left-panel').addClass('hidden');
        }
        else {
            $('.fm-left-panel .nw-tree-panel-header').removeClass('hidden');
            $('.fm-main.default > .fm-left-panel').removeClass('hidden');
        }

        // prevent unneeded flashing of the conversations section when switching between chats
        // new sections UI
        if (id === "conversations") {
            $('.section:not(.conversations)').addClass('hidden');
            $('.section.' + id).removeClass('hidden');
        }
        else {
            $('.section').addClass('hidden');
            $('.section.' + String(id).replace(/[^\w-]/g, '')).removeClass('hidden');
        }
    }
};


/**
 * Show storage overquota dialog
 * @param {Number} perc percent
 * @param {Number} [cstrg] Current storage usage
 * @param {Number} [mstrg] Maximum storage.
 */
FileManager.prototype.showOverStorageQuota = function(perc, cstrg, mstrg) {
    var prevState = $('.fm-main').is('.almost-full, .full');
    $('.fm-main').removeClass('almost-full full');

    if (Object(u_attr).p) {
        // update texts with "for free accounts" sentences removed.
        $('.fm-notification-block.full').safeHTML(l[16358]);
        $('.fm-notification-block.almost-full')
            .safeHTML('<div class="fm-notification-close"></div>' + l[16359]);
        $('.fm-dialog-body.storage-dialog.full .body-header').safeHTML(l[16360]);
        $('.fm-dialog-body.storage-dialog.almost-full .no-achievements-bl .body-p').safeHTML(l[16361]);
        $('.fm-dialog-body.storage-dialog.almost-full .achievements-bl .body-p')
            .safeHTML(l[16361] + ' ' + l[16314]);
    }
    else {
        $('.fm-dialog-body.storage-dialog.almost-full .no-achievements-bl .body-p')
            .safeHTML(l[16313].replace('%1', (4.99).toLocaleString()));
        $('.fm-dialog-body.storage-dialog.almost-full .achievements-bl .body-p')
            .safeHTML(l[16313].replace('%1', (4.99).toLocaleString()) + ' ' + l[16314]);
    }

    if (perc > 90) {
        var $strgdlg = $('.fm-dialog.storage-dialog').removeClass('full almost-full');

        if (perc > 99) {
            $('.fm-main').addClass('fm-notification full');
            $strgdlg.addClass('full');
        }
        else {
            $('.fm-main').addClass('fm-notification almost-full');
            $strgdlg.addClass('almost-full');

            // Storage chart and info
            var strQuotaLimit = bytesToSize(mstrg, 0).split(' ');
            var strQuotaUsed = bytesToSize(cstrg);
            var deg = 230 * perc / 100;
            var $storageChart = $('.fm-account-blocks.storage', $strgdlg);

            // Storage space chart
            if (deg <= 180) {
                $storageChart.find('.left-chart span').css('transform', 'rotate(' + deg + 'deg)');
                $storageChart.find('.right-chart span').removeAttr('style');
            }
            else {
                $storageChart.find('.left-chart span').css('transform', 'rotate(180deg)');
                $storageChart.find('.right-chart span').css('transform', 'rotate(' + (deg - 180) + 'deg)');
            }

            $('.chart.data .size-txt', $strgdlg).text(strQuotaUsed);
            $('.chart.data .pecents-txt', $strgdlg).text(strQuotaLimit[0]);
            $('.chart.data .gb-txt', $strgdlg).text(strQuotaLimit[1]);
            $('.chart.data .perc-txt', $strgdlg).text(perc + '%');
        }

        $('.button', $strgdlg).rebind('click', function() {
            var $this = $(this);

            fm_hideoverlay();
            $strgdlg.addClass('hidden');

            if ($this.hasClass('choose-plan')) {
                loadSubPage('pro');
            }
            else if ($this.hasClass('get-bonuses')) {
                mega.achievem.achievementsListDialog();
            }

            return false;
        });
        $('.fm-dialog-close, .button.skip', $strgdlg).rebind('click', function() {
            fm_hideoverlay();
            $strgdlg.addClass('hidden');
        });

        $('.fm-notification-block .fm-notification-close')
            .rebind('click', function() {
                $('.fm-main').removeClass('fm-notification almost-full full');
            });

        mega.achievem.enabled()
            .done(function() {
                $strgdlg.addClass('achievements')
                    .find('.semi-small-icon.rocket')
                    .rebind('click', function() {
                        closeDialog();
                        mega.achievem.achievementsListDialog();
                        return false;
                    });
            });

        clickURLs();
        $('a.gotorub').attr('href', '/fm/' + M.RubbishID);

        if (Object(u_attr).p) {
            $('.choose-plan', $strgdlg).text(l[16386]);
        }

        // if another dialog wasn't opened previously
        if (!prevState) {
            fm_showoverlay();
            $strgdlg.removeClass('hidden');
        }
    }
};<|MERGE_RESOLUTION|>--- conflicted
+++ resolved
@@ -1245,11 +1245,7 @@
         var s = [];
         var tempSel;
         if (M.viewmode) {
-<<<<<<< HEAD
-            tempSel = $('.file-block.ui-selected');
-=======
-            s = $('.data-block-view.ui-selected');
->>>>>>> ad5d730f
+            tempSel = $('.data-block-view.ui-selected');
         }
         else {
             tempSel = $('.grid-table tr.ui-selected');
@@ -1290,101 +1286,20 @@
 
             if (e.keyCode == 37) {
                 // left
-<<<<<<< HEAD
                 selectionManager.select_prev(e.shiftKey, true);
-=======
-                var current = selectionManager.get_currently_selected("first");
-                // clear old selection if no shiftKey
-                if (!e.shiftKey) {
-                    s.removeClass("ui-selected");
-                }
-                var $target_element = null;
-                if (current.length > 0 && current.prev('.data-block-view').length > 0) {
-                    $target_element = current.prev('.data-block-view');
-                }
-                else {
-                    $target_element = $('.data-block-view:last');
-                }
-                if ($target_element) {
-                    $target_element.addClass('ui-selected');
-                    selectionManager.set_currently_selected($target_element);
-                }
->>>>>>> ad5d730f
             }
             else if (e.keyCode == 39) {
                 // right
-<<<<<<< HEAD
                 selectionManager.select_next(e.shiftKey, true);
-=======
-                var current = selectionManager.get_currently_selected("last");
-                if (!e.shiftKey) {
-                    s.removeClass("ui-selected");
-                }
-                var $target_element = null;
-                var next = current.next('.data-block-view');
-
-                // clear old selection if no shiftKey
-                if (next.length > 0) {
-                    $target_element = next;
-                }
-                else {
-                    $target_element = $('.data-block-view:first');
-                }
-                if ($target_element) {
-                    $target_element.addClass('ui-selected');
-                    selectionManager.set_currently_selected($target_element);
-                }
->>>>>>> ad5d730f
             }
 
             // up & down
             else if (e.keyCode == 38 || e.keyCode == 40) {
-<<<<<<< HEAD
                 if (e.keyCode === 38) {
                     selectionManager.select_grid_up(e.shiftKey, true);
                 }
                 else {
                     selectionManager.select_grid_down(e.shiftKey, true);
-=======
-                var current = selectionManager.get_currently_selected("first"),
-                    current_idx = $.elementInArray(current, $('.fm-blocks-view .data-block-view')) + 1;
-
-                if (!e.shiftKey) {
-                    s.removeClass("ui-selected");
-                }
-
-                var current_row = Math.ceil(current_idx / items_per_row),
-                    current_col = current_idx % items_per_row,
-                    target_row;
-
-                if (e.keyCode == 38) { // up
-                    // handle the case when the users presses ^ and the current row is the first row
-                    target_row = current_row == 1 ? total_rows : current_row - 1;
-                }
-                else if (e.keyCode == 40) { // down
-                    // handle the case when the users presses DOWN and the current row is the last row
-                    target_row = current_row == total_rows ? 1 : current_row + 1;
-                }
-
-                // calc the index of the target element
-                var target_element_num = ((target_row - 1) * items_per_row) + (current_col - 1),
-                    $target = $('.data-block-view:eq(' + target_element_num + ')');
-
-                $target.addClass("ui-selected");
-                selectionManager.set_currently_selected($target);
-            }
-        }
-
-        if ((e.keyCode == 38) && (s.length > 0) && ($.selectddUIgrid.indexOf('.grid-scrolling-table') > -1) && !$.dialog) {
-
-            // up in grid
-            if (e.shiftKey) {
-                $(e).addClass('ui-selected');
-            }
-            if ($(s[0]).prev().length > 0) {
-                if (!e.shiftKey) {
-                    $('.grid-table tr').removeClass('ui-selected');
->>>>>>> ad5d730f
                 }
 
             }
@@ -1492,16 +1407,11 @@
             renameDialog();
         }
         else if (e.keyCode == 65 && e.ctrlKey && !$.dialog) {
-<<<<<<< HEAD
             if (M.currentdirid === 'ipc' || M.currentdirid === 'opc') {
                 return;
             }
             // ctrl+a/cmd+a - select all
             selectionManager.select_all();
-=======
-            $('.grid-table.fm tr').addClass('ui-selected');
-            $('.fm-blocks-view .data-block-view').addClass('ui-selected');
->>>>>>> ad5d730f
         }
         else if (e.keyCode == 37 && slideshowid) {
             slideshow_prev();
