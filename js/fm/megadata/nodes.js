function MegaNode(node) {
    'use strict';

    if (!node || !node.h || node.h.length !== 8) {
        return Object(node || null);
    }
    Object.assign(this, node);
}

MegaNode.prototype = Object.create(null, {
    constructor: {
        value: MegaNode
    },
    toString: {
        value: function toString() {
            'use strict';

            return this.h || '';
        }
    },
    valueOf: {
        value: function valueOf() {
            'use strict';

            return this.s || 0;
        }
    }
});

(function (global) {
    "use strict";
    var delInShareQueue = Object.create(null);

    MegaData.prototype.delNodeIterator = function (h, delInShareQ) {
        if (fminitialized) {
            removeUInode(h);
        }

        if (this.c[h] && h.length < 11) {
            for (var h2 in this.c[h]) {
                this.delNodeIterator(h2, delInShareQ);
            }
            delete this.c[h];
        }

        if (fmdb) {
            fmdb.del('f', h);

            if (!this.d[h] || this.d[h].ph) {
                fmdb.del('ph', h);
            }
        }

        if (this.nn) {
            delete this.nn[h];
        }

        if (this.d[h]) {
            if (this.d[h].su) {
                // this is an inbound share
                delete this.c.shares[h];
                if (this.tree.shares) {
                    delete this.tree.shares[h];
                }
                delete u_sharekeys[h];
                delInShareQ.push(this.d[h].su + '*' + h);
                this.delIndex(this.d[h].su, h);
            }

            this.delIndex(this.d[h].p, h);
            this.delHash(this.d[h]);
            delete this.d[h];
        }

        if (typeof this.u[h] === 'object') {
            this.u[h].c = 0;
        }

        if (this.su.EXP) {
            delete this.su.EXP[h];
        }
    };

    MegaData.prototype.delNode = function (h, ignoreDB) {
        var delInShareQ = delInShareQueue[h] = delInShareQueue[h] || [];

        if (fminitialized) {
            // Handle Inbox/RubbishBin UI changes
            delay(fmtopUI);

            // Update M.v it's used for at least preview slideshow
            for (var k = this.v.length; k--;) {
                if (this.v[k].h === h) {
                    this.v.splice(k, 1);
                    break;
                }
            }
        }

        if (this.d[h] && !this.d[h].t && this.d[h].tvf) {
            var versions = fileversioning.getAllVersionsSync(h);
            for (var i = versions.length; i--;) {
                ufsc.delNode(versions[i].h, ignoreDB);
            }
        }
        else {
            // remove ufssizecache records
            if (h.length === 8) {
                ufsc.delNode(h, ignoreDB);
            }
        }

        // node deletion traversal
        this.delNodeIterator(h, delInShareQ);

        if (fmdb && !ignoreDB) {
            // Perform DB deletions once we got acknowledge from API (action-packets)
            // which we can't do above because M.d[h] might be already deleted.
            for (var i = delInShareQ.length; i--;) {
                fmdb.del('s', delInShareQ[i]);
            }
            delete delInShareQueue[h];
        }
    };
})(this);

MegaData.prototype.addNode = function (n, ignoreDB) {
    "use strict";

    if (n.su) {
        var u = this.u[n.su];
        if (u) {
            u.h = u.u;
            u.t = 1;
            u.p = 'contacts';
            this.addNode(u);
        }
        else if (d) {
            console.warn('No user record for incoming share', n.su);
        }
    }

    if (n.t < 2) {
        crypto_decryptnode(n);
        this.nodeUpdated(n, ignoreDB);
    }
    if (this.d[n.h] && this.d[n.h].shares) {
        n.shares = this.d[n.h].shares;
    }
    emplacenode(n);

    // sync data objs M.u <-> M.d
    if (this.u[n.h] && this.u[n.h] !== n) {
        for (var k in n) {
            // merge changes from n->M.u[n.h]
            if (n.hasOwnProperty(k) && k !== 'name') {
                this.u[n.h][k] = n[k];
            }
        }
        this.d[n.h] = this.u[n.h];
    }

    if (fminitialized) {
        newnodes.push(n);

        // Handle Inbox/RubbishBin UI changes
        delay(fmtopUI);
    }
};

MegaData.prototype.delHash = function (n) {
    "use strict";

    if (this.h[n.hash]) {
        var p = this.h[n.hash].indexOf(n.h);

        if (p >= 0) {
            this.h[n.hash] = this.h[n.hash].substr(0, p) + this.h[n.hash].substr(p + 9);

            if (!this.h[n.hash]) {
                delete this.h[n.hash];
            }
        }
    }
};

MegaData.prototype.delIndex = function (p, h) {
    "use strict";

    if (this.c[p] && this.c[p][h]) {
        delete this.c[p][h];
    }
    var a = 0;
    for (var i in this.c[p]) {
        a++;
        break;
    }
    if (!a) {
        delete this.c[p];
        if (fminitialized) {
            $('#treea_' + p).removeClass('contains-folders');
        }
    }
};

MegaData.prototype.getPath = function (id) {

    var result = [];
    var loop = true;
    var inshare;

    while (loop) {
        if ((id === 'contacts') && (result.length > 1)) {
            id = 'shares';
        }

        if (inshare && !this.d[id]) {
            // we reached the inshare root, use the owner next
            id = inshare;
        }

        if (
            this.d[id]
            || (id === 'contacts')
            || (id === 'messages')
            || (id === 'shares')
            || (id === this.InboxID)
            || (id === 'opc')
            || (id === 'ipc')
        ) {
            result.push(id);
        }
        else if (!id || (id.length !== 11)) {
            return [];
        }

        if (
            (id === this.RootID)
            || (id === 'contacts')
            || (id === 'shares')
            || (id === 'messages')
            || (id === this.RubbishID)
            || (id === this.InboxID)
            || (id === 'opc')
            || (id === 'ipc')
        ) {
            loop = false;
        }

        if (loop) {
            if (!(this.d[id] && this.d[id].p)) {
                break;
            }

            inshare = this.d[id].su;
            id = this.d[id].p;
        }
    }

    return result;
};

/**
 * Handle rubbish bin permanent items removal
 * How this works?
 * In case that param 'all' is true, then all items from rubbish are removed
 * In case that param 'all' is false, then selected nodes/items are removed and all child nodes/items if any
 * @param {Boolean} all To remove all or just selected nodes/items
 */
MegaData.prototype.clearRubbish = function (all) {
    "use strict";

    var selids;
    var success = 0;
    var idtag = mRandomToken('cr');
    var promise = new MegaPromise();

    var apiReq = function apiReq(handle) {
        api_req({ a: 'd', n: handle, i: idtag }, {
            callback: function (res) {
                if (res !== 0) {
                    console.warn('Failed to delete node with handle: ' + handle + ' Result: ' + res);
                }
                else {
                    success++;
                }
            }
        });
    };

    if (all) {
        // Completely empty rubbish
        selids = Object.keys(this.c[M.RubbishID] || {});
    }
    else {
        // Remove only selected items, not all at once
        selids = $.selected || [];
    }

    if (selids.length) {
        loadingDialog.show();

        M.scAckQueue[idtag] = function () {
            loadingDialog.hide();

            if (success === selids.length) {
                promise.resolve();
            }
            else {
                promise.reject(selids.length - success);
            }
        };
        selids.forEach(apiReq);
    }
    else {
        promise.reject(EINCOMPLETE);
    }

    return promise;
};

// This function has a special hacky purpose, don't use it if you don't know what it does, use M.copyNodes instead.
MegaData.prototype.injectNodes = function (nodes, target, callback) {
    if (!Array.isArray(nodes)) {
        nodes = [nodes];
    }

    var sane = nodes.filter(function (node) {
        return M.isFileNode(node);
    });

    if (sane.length !== nodes.length) {
        console.warn('injectNodes: Found invalid nodes.');
    }

    if (!sane.length) {
        return false;
    }

    nodes = [];

    sane = sane.map(function (node) {
        if (!M.d[node.h]) {
            nodes.push(node.h);
            M.d[node.h] = node;
        }
        return node.h;
    });

    this.copyNodes(sane, target, false, new MegaPromise())
        .always(function (res) {

            nodes.forEach(function (handle) {
                delete M.d[handle];
            });

            callback(res);
        });

    return nodes.length;
};

/**
 * @param {Array}       cn            Array of nodes that needs to be copied
 * @param {String}      t             Destination node
 * @param {Boolean}     [del]         Should we delete the node after copying? (Like a move operation)
 * @param {MegaPromise} [promise]     promise to notify completion on (Optional)
 * @param {Array}       [tree]        optional tree from M.getCopyNodes
 */
MegaData.prototype.copyNodes = function copynodes(cn, t, del, promise, tree) {
    var todel = [];

    if (typeof promise === 'function') {
        var tmp = promise;
        promise = new MegaPromise();
        promise.always(tmp);
    }

    loadingDialog.pshow();

    if (t.length === 11 && !u_pubkeys[t]) {
        var keyCachePromise = api_cachepubkeys([t]);
        keyCachePromise.always(function _cachepubkeyscomplete() {
            loadingDialog.phide();

            if (u_pubkeys[t]) {
                M.copyNodes(cn, t, del, promise, tree);
            }
            else {
                alert(l[200]);

                // XXX: remove above alert() if promise is set?
                if (promise) {
                    promise.reject(EKEY);
                }
            }
        });

        return promise;
    }

    if (!tree) {
        if (this.isFileNode(cn)) {
            tree = [cn];
        }
        else if ($.onImportCopyNodes) {
            tree = $.onImportCopyNodes;
        }
        else {
            // 1. get all nodes into memory
            this.getCopyNodes(cn, t, function () {

                if (t === M.RubbishID) {
                    return MegaPromise.resolve(null, cn);
                }
                var promise = new MegaPromise();

                // 2. check for conflicts
                fileconflict.check(cn, t, 'copy')
                    .always(function (files) {
                        var handles = [];
                        var parentsToKeep = [];
                        var names = Object.create(null);
                        for (var i = files.length; i--;) {
                            var n = files[i];

                            names[n.h] = n.name;
                            handles.push(n.h);

                            if (n._replaces) {
                                todel.push(n._replaces);
                            }
                            if (n.keepParent) {
                                parentsToKeep[n.h] = n.keepParent;
                                del = false;
                                // it's complicated. For now if merging involved we wont delete
                                // as move to/from inshare is excuted as copy + del
                                // ---> here i am stopping 'del'
                            }
                        }

                        // 3. in case of new names, provide them back to getCopyNodes
                        promise.resolve(names, handles, parentsToKeep);
                    });

                return promise;
            })
                .always(function _(tree) {
                    assert(tree, 'No tree provided...');

                    loadingDialog.phide();

                    // 4. Store those nodes the user want to replace
                    tree.todel = todel.length && todel;

                    // 5. Provide the final tree back to copyNodes() and continue
                    M.copyNodes(cn, t, del, promise, tree);
                });

            return promise;
        }
    }

    if (!Object(tree).length) {
        // we may receive an empty array, for example if the user cancelled the fileconflict dialog
        loadingDialog.phide();

        if (promise) {
            promise.reject(EINCOMPLETE);
        }
        return promise;
    }

    if (tree.opSize) {
        loadingDialog.phide();

        M.checkGoingOverStorageQuota(tree.opSize)
            .fail(function () {
                if (promise) {
                    promise.reject(EGOINGOVERQUOTA);
                }
            })
            .done(function () {
                // Not going overquota, provide the final tree back to copyNodes() and continue
                M.copyNodes(cn, t, del, promise, tree);
            });

        delete tree.opSize;
        return promise;
    }
    todel = tree.todel;

    var a = tree;
    var nodesCount;
    var importNodes = Object(a).length;

    var opsArr = [];
    for (var e = 0; e < a.length; e++) {
        var dst = (a[e].newTarget) ? a[e].newTarget : t;
        if (opsArr[dst]) {
            opsArr[dst].push(a[e]);
        }
        else {
            opsArr[dst] = [a[e]];
        }
        delete a[e].newTarget;
    }
    var ops = []; // FIXME: deploy API-side sn check

    var reportError = function copyNodesError(ex) {
        console.error(ex);
        loadingDialog.phide();

        // warn the user about something went wrong...
        msgDialog('warninga', l[135], l[47], String(ex), promise && function () {
            promise.reject(EINTERNAL);
        });
    };
    var promiseResolves = -1;

    var onCopyNodesDone = function () {
        if (todel) {
            var delMove = [];
            var delDel = [];
            for (var e = 0; e < todel.length; e++) {
                if (treetype(todel[e]) === 'shares') {
                    delDel.push(todel[e]);
                }
                else {
                    delMove.push(todel[e]);
                }
            }

            if (delMove.length) {
                M.moveNodes(delMove, M.RubbishID, true);
            }
            if (delDel.length) {
                for (var d = 0; d < delDel.length; d++) {
                    api_req({ a: 'd', n: delDel[d] }, {
                        deletedNode: delDel[d],
                        callback: function (res, ctx) {
                            if (typeof res === 'number' && res < 0) {
                                return;
                            }
                            M.delNode(ctx.deletedNode, true);
                        }
                    });

                }
            }
        }

        loadingDialog.phide();
        if (promise) {
            promiseResolves = -1;
            promise.resolve(0);
        }

        if (importNodes && nodesCount < importNodes) {
            msgDialog('warninga', l[882],
                (nodesCount ? l[8683] : l[2507])
                    .replace('%1', nodesCount)
                    .replace('%2', importNodes)
            );
        }
    };
    var onScRecivedOnPatchedCmds = function _onScRecivedOnPatchedCmds() {
        if (!--promiseResolves) {
            onCopyNodesDone();
        }
    };
    var onScDone = onCopyNodesDone;
    if (opsArr.length && opsArr.length > 1) {
        onScDone = onScRecivedOnPatchedCmds;
    }
    for (var d in opsArr) {
        var objj = { a: 'p', t: d, n: opsArr[d] };
        objj.v = 3;
        objj.i = mRandomToken('pn');
        this.scAckQueue[objj.i] = onScDone;
        var s = this.getShareNodesSync(d);
        if (s && s.length) {
            objj.cr = crypto_makecr(opsArr[d], s, false);
        }
        objj.sm = 1;
        ops.push(objj);
    }
    promiseResolves = ops.length;
    // encrypt nodekeys, either by RSA or by AES, depending on whether
    // we're sending them to a contact's inbox or not
    // FIXME: do this in a worker
    var c = (t || "").length == 11;
    for (var i = a.length; i--;) {
        try {
            a[i].k = c
                ? base64urlencode(encryptto(t, a32_to_str(a[i].k)))
                : a32_to_base64(encrypt_key(u_k_aes, a[i].k));
        }
        catch (ex) {
            reportError(ex);
            return promise;
        }
    }

    api_req(ops, {
        cn: cn,
        del: del,
        t: t,
        callback: function (res, ctx) {

            if (typeof res === 'number' && res < 0) {
                loadingDialog.phide();
                if (promise) {
                    return promise.reject(res);
                }
                return M.ulerror(null, res);
            }

            if (ctx.del) {
                for (var i in ctx.cn) {
                    M.delNode(ctx.cn[i], true); // must not update DB pre-API
                    if (!res[i]) {
                        api_req({ a: 'd', n: cn[i]/*, i: requesti*/ });
                    }
                }
            }

            nodesCount = importNodes - Object.keys(res).length;

            // accelerate arrival of SC-conveyed new nodes by directly
            // issuing a fetch
            // (instead of waiting for waitxhr's connection to drop)
            getsc();
        }
    });

    return promise;
};

/**
 * Move nodes.
 * @param {Array}   n       Array of node handles
 * @param {String}  t       Target folder node handle
 * @param {Boolean} [quiet] omit loading overlay
 * @returns {MegaPromise} Resolves with the number of moves
 */
MegaData.prototype.moveNodes = function moveNodes(n, t, quiet) {
    var promise = new MegaPromise();

    if (!quiet) {
        loadingDialog.pshow();
    }

    this.collectNodes(n, t)
        .always(function () {
            newnodes = [];
            var todel = [];
            var parentsToKeep = [];
            var mergedFolder = [];
            var pending = { value: 0, cnt: 0 };
            var names = Object.create(null);

            var cleanEmptyMergedFolders = function _cleanEmptyMergedFolders() {
                if (Object.keys(mergedFolder).length) {
                    // cleaning empty folders (moved).
                    // during merging folders may still have some items (user chose dont move for
                    // one or more files).
                    // therefore, we check folders in src, if found empty --> clean.
                    var recursiveFolderCheck = function _recursiveFolderCheck(fHandle) {
                        var cleanMe = true;
                        var tempDeleted = [];
                        for (var ha in M.c[fHandle]) {
                            if (!M.d[ha].t) {
                                return false;
                            }
                            else {
                                var res = _recursiveFolderCheck(ha);
                                if (!res) {
                                    cleanMe = false;
                                    // return false;                                                }
                                }
                                else {
                                    tempDeleted.push(ha);
                                }
                            }
                        }
                        if (cleanMe) {
                            if (tempDeleted.length) {
                                for (var le = 0; le < tempDeleted.length; le++) {
                                    var loc = todel.indexOf(tempDeleted[le]);
                                    if (loc >= 0) {
                                        todel.splice(loc, 1);
                                    }
                                }
                            }
                            todel.push(fHandle);
                            return true;
                        }
                    };

                    for (var kh = 0; kh < n.length; kh++) {
                        if (mergedFolder[n[kh]]) {
                            recursiveFolderCheck(n[kh]);
                        }
                    }
                }
            };

            var apiReq = function (apireq, h) {
                pending.cnt++;
                pending.value++;
                api_req(apireq, {
                    handle: h,
                    target: t,
                    pending: pending,
                    callback: function (res, ctx) {
                        // if the move operation succeed (res == 0), perform the actual move locally
                        if (!res) {
                            for (var currTarget in ctx.handle) {
                                if (currTarget === 'NodesToClear') {
                                    continue; // we want this to be applied at the end
                                }
                                for (var kh = 0; kh < ctx.handle[currTarget].length; kh++) {
                                    var node = M.getNodeByHandle(ctx.handle[currTarget][kh]);
                                    if (node && node.p) {
                                        var h = ctx.handle[currTarget][kh];
                                        var t = currTarget;
                                        var parent = node.p;
                                        var tn = [];
                                        // Update M.v it's used for slideshow preview at least
                                        for (var k = M.v.length; k--;) {
                                            if (M.v[k].h === h) {
                                                M.v.splice(k, 1);
                                                break;
                                            }
                                        }
                                        if (M.c[parent] && M.c[parent][h]) {
                                            delete M.c[parent][h];
                                        }
                                        if (typeof M.c[t] === 'undefined') {
                                            M.c[t] = Object.create(null);
                                        }
                                        if (node.t) {
                                            (function _(h) {
                                                if (M.tree[h]) {
                                                    var k = Object.keys(M.tree[h]);
                                                    tn = tn.concat(k);
                                                    for (var i = k.length; i--;) {
                                                        _(k[i]);
                                                    }
                                                }
                                            })(h);

                                            if (M.tree[parent]) {
                                                delete M.tree[parent][h];

                                                if (!$.len(M.tree[parent])) {
                                                    delete M.tree[parent];
                                                }
                                            }
                                        }
                                        M.c[t][h] = 1;
                                        if (!M.d[h].t && M.d[h].tvf) {
                                            fileversioning.getAllVersions(h).done(
                                                function (versions) {
                                                    for (var i1 = versions.length; i1--;) {
                                                        ufsc.delNode(versions[i1].h);
                                                    }
                                                    for (var i = 0; i < versions.length; i++) {
                                                        if (i === 0) {
                                                            versions[i].p = t;
                                                        }
                                                        ufsc.addNode(versions[i]);
                                                    }
                                                });
                                        }
                                        else {
                                            ufsc.delNode(h);
                                            node.p = t;
                                            ufsc.addNode(node);
                                        }
                                        for (var i = tn.length; i--;) {
                                            var n = M.d[tn[i]];
                                            if (n) {
                                                ufsc.addTreeNode(n);
                                            }
                                        }
                                        removeUInode(h, parent);
                                        M.nodeUpdated(node);
                                        newnodes.push(node);
                                        if (names[h]) {
                                            M.rename(h, names[h]);
                                            node.needUiUpdate = true;
                                        }
                                    }
                                }
                            }
                        }

                        if (!--ctx.pending.value) {
                            var renderPromise = MegaPromise.resolve();

                            if (newnodes.length) {
                                // force fmdb flush by writing the sn, so that we don't have to
                                // wait for the packet to do so if the operation succeed here.
                                setsn(currsn);

                                if (is_mobile) {
                                    // In Mobile we can currently only move/delete one file/folder to one destination
                                    var keys = Object.keys(ctx.handle);
                                    var targetHandle = keys[0];
                                    var nodeHandle = ctx.handle[targetHandle][0];

                                    // A hook for the mobile web to remove the node from the view and close the dialog
                                    mobile.deleteOverlay.completeDeletionProcess(nodeHandle);
                                }
                                else {
                                    renderPromise = M.updFileManagerUI();
                                }
                            }

                            renderPromise.always(function () {
                                Soon(fmtopUI);
                                $.tresizer();

                                // celan merged empty folders if any
                                cleanEmptyMergedFolders();

                                if (todel && todel.length) {
                                    M.moveNodes(todel, M.RubbishID, true);
                                }
                                if (!quiet) {
                                    loadingDialog.phide();
                                }
                                promise.resolve(ctx.pending.cnt);
                            });
                        }
                    }
                });
            };

            var foreach = function (handles) {
                var opsArr = [];
                var ops = [];
                for (var hh = 0; hh < handles.length; hh++) {
                    var dst = (parentsToKeep[handles[hh]]) ? parentsToKeep[handles[hh]] : t;
                    if (opsArr[dst]) {
                        opsArr[dst].push(handles[hh]);
                    }
                    else {
                        opsArr[dst] = [handles[hh]];
                    }
                }
                for (var dd in opsArr) {
                    for (var nn = 0; nn < opsArr[dd].length; nn++) {
                        var objj = { a: 'm', t: dd, n: opsArr[dd][nn], i: requesti };
                        processmove(objj);
                        ops.push(objj);
                    }
                }
                if (ops.length) {
                    apiReq(ops, opsArr);
                }
                else {
                    cleanEmptyMergedFolders();
                    if (todel && todel.length) {
                        M.moveNodes(todel, M.RubbishID, true);
                    }
                }
                if (!pending.value) {
                    assert(!handles.length, 'Hmmm....');
                    if (!quiet) {
                        loadingDialog.phide();
                    }

                    promise.resolve(0);
                }
            };

            if (t !== M.RubbishID) {
                mega.megadrop.preMoveCheck(n, t).done(function(n, t) {
                fileconflict.check(n, t, 'move')
                    .always(function (files) {
                        if (!quiet) { // closing conflict dialogs is hiding the loading
                            loadingDialog.phide(); // making sure it's not visible.
                            loadingDialog.pshow();
                        }
                        var handles = [];
                        var sharingIssueBetweenMerged = false;
                        for (var k = 0; k < files.length; k++) {
                            var n = files[k];
                            if (n._mergedFolderWith) {
                                mergedFolder[n.h] = n._mergedFolderWith;
                                // per specs, if one of merged folders [src or dest] has sharing --> stop
                                var s = M.getShareNodesSync(n.h);
                                if (s && s.length) {
                                    sharingIssueBetweenMerged = true;
                                    break;
                                }
                                s = M.getShareNodesSync(n._mergedFolderWith);
                                if (s && s.length) {
                                    sharingIssueBetweenMerged = true;
                                    break;
                                }
                                continue; // igonre this node, nothing to do
                            }
                            names[n.h] = n.name;
                            if (n._replaces) {
                                todel.push(n._replaces);
                            }
                            if (n.keepParent) {
                                parentsToKeep[n.h] = n.keepParent;
                            }
                            handles.push(n.h);
                        }
                        if (!sharingIssueBetweenMerged) {
                            foreach(handles);
                        }
                        else {
                            msgDialog('warninga', 'Moving Error',
                                l[17739],
                                'Error in Merging');
                            if (!quiet) {
                                loadingDialog.phide();
                            }
                            promise.resolve();
                        }
                    });
                }).fail(function() {
                    loadingDialog.hide();
                });
            }
            else {
                foreach(n);
            }
        });

    return promise;
};

/**
 * Helper function to move nodes falling back to copy+delete under inshares.
 *
 * @param {String} target  The handle for the target folder to move nodes into
 * @param {Array} [nodes]  Array of nodes to move, $.selected if none provided
 * @returns {MegaPromise}
 */
MegaData.prototype.safeMoveNodes = function safeMoveNodes(target, nodes) {
    var promise = new MegaPromise();

    nodes = nodes || $.selected || [];

    this.collectNodes(nodes, target)
        .always(function () {
            var copy = [];
            var move = [];
            var promises = [];

            var totype = treetype(target);

            for (var i = nodes.length; i--;) {
                var node = nodes[i];

                var fromtype = treetype(node);

                if (fromtype == totype) {
                    if (!M.isCircular(node, target)) {
                        if (totype != 'shares' || sharer(node) === sharer(target)) {
                            move.push(node);
                        }
                        else {
                            copy.push(node);
                        }
                    }
                }
                else {
                    copy.push(node);
                }
            }

            if (copy.length) {
                promises.push(M.copyNodes(copy, target, true, new MegaPromise()));
            }
            if (move.length) {
                promises.push(M.moveNodes(move, target));
            }

            promise.linkDoneAndFailTo(MegaPromise.allDone(promises));
        });

    return promise;
};

MegaData.prototype.nodeUpdated = function (n, ignoreDB) {
    if (n.h && n.h.length == 8) {
        if (n.t && n.td === undefined) {
            // Either this is a newly created folder or it comes from a fresh gettree
            n.td = 0;
            n.tf = 0;
            n.tb = 0;
        }
        ufsc.addToDB(n);

        if (this.nn && n.name && !n.fv) {
            this.nn[n.h] = n.name;
        }

        // sync missingkeys with this node's key status
        if (crypto_keyok(n)) {
            // mark as fixed if necessary
            if (missingkeys[n.h]) {
                crypto_keyfixed(n.h);
            }
        }
        else {
            // always report missing keys as more shares may
            // now be affected
            if (n.k) {
                crypto_reportmissingkey(n);
            }
        }

        // maintain special incoming shares index
        if (n.su) {
            if (!this.c[n.su]) {
                this.c[n.su] = Object.create(null);
            }
            this.c[n.su][n.h] = n.t + 1;

            if (!this.c.shares[n.h]) {
                if (n.sk && !u_sharekeys[n.h]) {
                    // extract sharekey from node's sk property
                    var k = crypto_process_sharekey(n.h, n.sk);
                    if (k !== false) {
                        crypto_setsharekey(n.h, k, ignoreDB);
                    }
                }

                this.c.shares[n.h] = { su: n.su, r: n.r, t: n.h };

                if (u_sharekeys[n.h]) {
                    this.c.shares[n.h].sk = a32_to_base64(u_sharekeys[n.h][0]);
                }

                if (fmdb && !ignoreDB) {
                    fmdb.add('s', {
                        o_t: n.su + '*' + n.h,
                        d: this.c.shares[n.h]
                    });
                }
            }
        }
        // Update versioning dialog if it is open and the folder is its parent folder,
        // the purpose of the following code is to update permisions of historical files.
        if ($.selected
            && ($.selected.length > 0)
            && !$('.fm-versioning').hasClass('hidden')) {
            var parentNode = M.d[$.selected[0]] ? M.d[$.selected[0]].p : null;
            while (parentNode) {
                if (parentNode === n.h) {
                    fileversioning.updateFileVersioningDialog();
                    break;
                }
                parentNode = M.d[parentNode] ? M.d[parentNode].p : null;
            }
        }
    }
};


/**
 * Fire DOM updating when a node gets a new name
 * @param {String} itemHandle  node's handle
 * @param {String} newItemName the new name
 */
MegaData.prototype.onRenameUIUpdate = function (itemHandle, newItemName) {
    if (fminitialized) {
        var n = M.d[itemHandle] || false;

        // DOM update, left and right panel in 'Cloud Drive' tab
        $('.grid-table.fm #' + itemHandle + ' .tranfer-filetype-txt').text(newItemName);
        $('#' + itemHandle + '.data-block-view .file-block-title').text(newItemName);

        // DOM update, left and right panel in "Shared with me' tab
        $('#treea_' + itemHandle + ' span:nth-child(2)').text(newItemName);
        $('#' + itemHandle + ' .shared-folder-info-block .shared-folder-name').text(newItemName);

        // DOM update, right panel view during browsing shared content
        if (M.currentdirid === itemHandle) {
            $('.shared-details-block .shared-details-pad .shared-details-folder-name').text(newItemName);
        }

        // DOM update, breadcrumbs in 'Shared with me' tab
        if ($('#path_' + itemHandle).length > 0) {
            if (this.onRenameUIUpdate.tick) {
                clearTimeout(this.onRenameUIUpdate.tick);
            }
            this.onRenameUIUpdate.tick = setTimeout(function () {
                M.renderPath();
            }, 90);
        }

        mega.megadrop.onRename(itemHandle, newItemName);

        // update file versioning dialog if the name of the versioned file changes.
        if (!n.t && n.tvf > 0) {
            fileversioning.updateFileVersioningDialog(itemHandle);
        }

        if (n.p === M.currentdirid) {
<<<<<<< HEAD
            delay('onRenameUIUpdate:' + n.p, function() {
=======
            delay('onRenameUIUpdate:' + n.p, function () {
>>>>>>> 043789d3
                if (n.p === M.currentdirid) {
                    M.openFolder(n.p, true).done(reselect);
                }
            }, 50);
        }
    }
};

MegaData.prototype.rename = function (itemHandle, newItemName) {
    var n = this.d[itemHandle];
    if (n) {
        n.name = newItemName;
        api_setattr(n, mRandomToken('mv'));
        this.onRenameUIUpdate(itemHandle, newItemName);
    }
};


/* Colour Label context menu update
 *
 * @param {String} node Selected Node
 */
MegaData.prototype.colourLabelcmUpdate = function (node) {

    var $items = $('.files-menu .dropdown-colour-item');
    var value;

    value = node.lbl;

    // Reset label submenu
    $items.removeClass('active');

    // Add active state label`
    if (value) {
        $items.filter('[data-label-id=' + value + ']').addClass('active');
    }
};

MegaData.prototype.getColourClassFromId = function (id) {

    return ({
        '1': 'red', '2': 'orange', '3': 'yellow',
        '4': 'green', '5': 'blue', '6': 'purple', '7': 'grey'
    })[id] || '';
};

/**
 * colourLabelDomUpdate
 *
 * @param {String} handle
 * @param {Number} value Current labelId
 */
MegaData.prototype.colourLabelDomUpdate = function (handle, value) {

    if (fminitialized) {
        var labelId = parseInt(value);
        var removeClasses = 'colour-label red orange yellow blue green grey purple';

        // Remove all colour label classes
        $('#' + handle).removeClass(removeClasses);
        $('#' + handle + ' a').removeClass(removeClasses);

        if (labelId) {
            // Add colour label classes.
            var colourClass = 'colour-label ' + this.getColourClassFromId(labelId);

            $('#' + handle).addClass(colourClass);
            $('#' + handle + ' a').addClass(colourClass);
        }
    }
};

/*
 * colourLabeling Handles colour labeling of nodes updates DOM and API
 *
 * @param {Array | string} handles Selected nodes handles
 * @param {Integer} labelId Numeric value of label
 */
MegaData.prototype.colourLabeling = function (handles, labelId) {

    var newLabelState = 0;

    if (fminitialized && handles) {
        if (!Array.isArray(handles)) {
            handles = [handles];
        }

        $.each(handles, function (index, handle) {

            var node = M.d[handle];
            newLabelState = labelId;

            if (node.lbl === labelId) {
                newLabelState = 0;
            }
            node.lbl = newLabelState;
            if (node.tvf) {
                fileversioning.labelVersions(handle, newLabelState);
            }
            api_setattr(node, mRandomToken('lbl'));
            M.colourLabelDomUpdate(handle, newLabelState);
        });
    }
};

/**
 * favouriteDomUpdate
 *
 * @param {Object} node      Node object
 * @param {Number} favState  Favourites state 0 or 1
 */
MegaData.prototype.favouriteDomUpdate = function (node, favState) {
    var $gridView = $('#' + node.h + ' .grid-status-icon');
    var $blockView = $('#' + node.h + '.data-block-view .file-status-icon');

    if (favState) {// Add favourite
        $gridView.addClass('star');
        $blockView.addClass('star');
    }
    else {// Remove from favourites
        $gridView.removeClass('star');
        $blockView.removeClass('star');
    }
};

/**
 * Change node favourite state.
 * @param {Array}   handles     An array containing node handles
 * @param {Number}  newFavState Favourites state 0 or 1
 */
MegaData.prototype.favourite = function (handles, newFavState) {
    var exportLink = new mega.Share.ExportLink({});

    if (fminitialized) {
        if (!Array.isArray(handles)) {
            handles = [handles];
        }

        $.each(handles, function (index, handle) {
            var node = M.getNodeByHandle(handle);

            if (node && !exportLink.isTakenDown(handle)) {
                node.fav = newFavState;
                api_setattr(node, mRandomToken('fav'));
                if (node.tvf) {
                    fileversioning.favouriteVersions(handle, newFavState);
                }
                M.favouriteDomUpdate(node, newFavState);
            }
        });
    }
};

/**
 * isFavourite
 *
 * Search throught items via nodesId and report about fav attribute
 * @param {Array} nodesId Array of nodes Id
 * @returns {Boolean}
 */
MegaData.prototype.isFavourite = function (nodesId) {

    var result = false;
    var nodes = nodesId;

    if (!Array.isArray(nodesId)) {
        nodes = [nodesId];
    }

    // On first favourite found break the loop
    $.each(nodes, function (index, value) {
        if (M.d[value] && M.d[value].fav) {
            result = true;
            return false;// Break the loop
        }
    });

    return result;
};

/**
 * versioningDomUpdate
 *
 * @param {Handle} fh      Node handle
 * @param {Number} versionsNumber  Number of previous versions.
 */
MegaData.prototype.versioningDomUpdate = function (fh) {
    var $nodeView = $('#' + fh);

    if (M.d[fh] && M.d[fh].tvf) {// Add versioning
        $nodeView.addClass('versioning');
    }
    else {// Remove versioning
        $nodeView.removeClass('versioning');
    }
};

MegaData.prototype.getNode = function (idOrObj) {
    if (isString(idOrObj) === true && this.d[idOrObj]) {
        return this.d[idOrObj];
    }
    else if (idOrObj && typeof (idOrObj.t) !== 'undefined') {
        return idOrObj;
    }
    else {
        return false;
    }
};

/**
 * Returns all nodes under root (the entire tree)
 * FIXME: add reporting about how many nodes were dropped in the process
 *
 * @param {String}  root
 * @param {Boolean} [includeroot]  includes root itself
 * @param {Boolean} [excludebad]   prunes everything that's undecryptable - good nodes under a
 *                                 bad parent will NOT be returned to keep the result tree-shaped.
 * @param {Boolean} [excludeverions]  excludes file versions.
 * @returns {MegaPromise}
 */
MegaData.prototype.getNodes = function fm_getnodes(root, includeroot, excludebad, excludeverions) {
    var promise = new MegaPromise();

    dbfetch.coll([root])
        .always(function () {
            var result = M.getNodesSync(root, includeroot, excludebad, excludeverions);
            promise.resolve(result);
        });

    return promise;
};

/**
 * Returns all nodes under root (the entire tree)
 * FIXME: add reporting about how many nodes were dropped in the process
 *
 * @param {String}  root
 * @param {Boolean} [includeroot]  includes root itself
 * @param {Boolean} [excludebad]   prunes everything that's undecryptable - good nodes under a
 *                                 bad parent will NOT be returned to keep the result tree-shaped.
 * @param {Boolean} [excludeverions]  excludes file versions.
 * @returns {Array}
 */
MegaData.prototype.getNodesSync = function fm_getnodessync(root, includeroot, excludebad, excludeverions) {
    var nodes = [];
    var parents = [root];
    var newparents;
    var i;

    while (i = parents.length) {
        newparents = [];

        while (i--) {
            // must exist and optionally be fully decrypted to qualify
            if (this.d[parents[i]] && (!excludebad || !this.d[parents[i]].a)) {
                nodes.push(parents[i]);
                if (this.c[parents[i]] &&
                    ((excludeverions && this.d[parents[i]].t) || (!excludeverions))) {
                    newparents = newparents.concat(Object.keys(this.c[parents[i]]));
                }
            }
        }

        parents = newparents;
    }

    if (!includeroot) {
        nodes.shift();
    }

    return nodes;
};

/**
 * Collect nodes recursively, as needed for a copy/move operation.
 * @param {String|Array} handles The node handles to retrieve recursively.
 * @param {String|Array} [targets] Optional target(s) these nodes will be moved into.
 * @returns {MegaPromise}
 */
MegaData.prototype.collectNodes = function (handles, targets) {
    'use strict';

    var promise = new MegaPromise();
    var promises = [];

    if (targets) {
        if (!Array.isArray(targets)) {
            targets = [targets];
        }
        targets = targets.concat();

        for (var t = targets.length; t--;) {
            if (M.c[targets[t]]) {
                targets.splice(t, 1);
            }
        }

        if (targets.length) {
            promises.push(dbfetch.geta(targets));
        }
    }

    if (!Array.isArray(handles)) {
        handles = [handles];
    }
    handles = handles.concat();

    for (var i = handles.length; i--;) {
        var h = handles[i];

        if (M.d[h] && !M.d[h].t) {
            handles.splice(i, 1);
        }
    }

    if (handles.length) {
        promises.push(dbfetch.coll(handles));
    }

    if (d) {
        console.log('collectNodes', handles, targets);
    }

    promise.linkDoneAndFailTo(MegaPromise.allDone(promises));

    return promise;
};

/**
 * Get all clean (decrypted) subtrees under cn
 * FIXME: return total number of nodes omitted because of decryption issues
 *
 * @param {Array}           handles Node handles
 * @param {Array|String}    [hadd]  Additional node handles to fetch, not included in the result
 * @param {Object|Function} [names] Object containing handle:name to perform renaming over these nodes,
 *                                  or a function returning a promise which will be fulfilled with them.
 * @returns {MegaPromise}
 */
MegaData.prototype.getCopyNodes = function fm_getcopynodes(handles, hadd, names) {
    var promise = new MegaPromise();

    this.collectNodes(handles, hadd)
        .finally(function () {
            var sync = function (names, handles, presevedParents) {
                var result = M.getCopyNodesSync(handles, names, presevedParents);
                promise.resolve(result);
            };

            if (typeof names === 'function') {
                names(handles).done(sync);
            }
            else {
                sync(names, handles);
            }
        });

    return promise;
};

/**
 * Get all clean (decrypted) subtrees under cn
 * FIXME: return total number of nodes omitted because of decryption issues
 *
 * @param {Array} handles An array of node's handles
 * @param {Object} [names] Object containing handle:name to perform renaming over these nodes
 * @returns {Array}
 */
MegaData.prototype.getCopyNodesSync = function fm_getcopynodesync(handles, names, presevedParents) {
    var a = [];
    var r = [];
    var i, j;
    var opSize = 0;

    // add all subtrees under handles[], including the roots
    for (i = 0; i < handles.length; i++) {
        var tempR = this.getNodesSync(handles[i], true, true);
        if (presevedParents && presevedParents[handles[i]]) {
            for (var kh = 0; kh < tempR.length; kh++) {
                if (!presevedParents[tempR[kh]]) {
                    presevedParents[tempR[kh]] = presevedParents[handles[i]];
                }
            }
        }
        r = r.concat(tempR);
    }

    for (i = 0; i < r.length; i++) {
        var n = this.d[r[i]];

        if (!n) {
            if (d) {
                console.warn('Node not found', r[i]);
            }
            continue;
        }

        // repackage/-encrypt n for processing by the `p` API
        var nn = {};

        // copied folders receive a new random key
        // copied files must retain their existing key
        if (!n.t) {
            nn.k = n.k;
        }

        // check if renaming should be done
        if (names && names[n.h]) {
            n = clone(n);
            n.name = M.getSafeName(names[n.h]);
        }

        // new node inherits all attributes
        nn.a = ab_to_base64(crypto_makeattr(n, nn));

        // new node inherits handle, parent and type
        nn.h = n.h;
        nn.p = n.p;
        nn.t = n.t;

        if (presevedParents && presevedParents[n.h]) {
            nn.newTarget = presevedParents[n.h];
        }
        // remove parent unless child
        for (j = 0; j < handles.length; j++) {
            if (handles[j] === nn.h) {
                delete nn.p;
                break;
            }
        }

        // count total size
        if (!n.t) {
            opSize += n.s || 0;
        }

        a.push(nn);
    }

    a.opSize = opSize;

    return a;
};

/**
 * Get all parent nodes having a u_sharekey
 *
 * @param {String} h       Node handle
 * @param {Object} [root]  output object to get the path root
 * @returns {MegaPromise}
 */
MegaData.prototype.getShareNodes = function fm_getsharenodes(h, root) {
    var promise = new MegaPromise();

    dbfetch.get(h)
        .always(function () {
            var out = {};
            var result = M.getShareNodesSync(h, out);
            promise.resolve(result, out.handle);
        });

    return promise;
};

/**
 * Get all parent nodes having a u_sharekey
 *
 * @param {String} h       Node handle
 * @param {Object} [root]  output object to get the path root
 * @returns {Array}
 */
MegaData.prototype.getShareNodesSync = function fm_getsharenodessync(h, root) {
    var sn = [];
    var n = this.d[h];

    while (n && n.p) {
        if (u_sharekeys[n.h]) {
            sn.push(n.h);
        }
        n = this.d[n.p];
    }

    if (root) {
        root.handle = n && n.h;
    }

    return sn;
};

/**
 * Retrieve node rights.
 * @details Former rightsById()
 * @param {String} id The node handle
 * @returns {Number} 0: read-only, 1: read-and-write, 2: full-access
 */
MegaData.prototype.getNodeRights = function (id) {
    "use strict";

    if (folderlink || (id && id.length > 8)) {
        return false;
    }

    while (this.d[id] && this.d[id].p) {
        if (this.d[id].r >= 0) {
            return this.d[id].r;
        }
        id = this.d[id].p;
    }

    return 2;
};

/**
 * Retrieve the root node handle.
 * @details Former RootbyId()
 * @param {String} id The node handle.
 */
MegaData.prototype.getNodeRoot = function (id) {
    "use strict";

    if (id) {
        id = id.replace('chat/', '');
    }
    var p = this.getPath(id);
    return p[p.length - 1];
};

// returns true if h1 cannot be moved into h2 without creating circular linkage, false otherwise
MegaData.prototype.isCircular = function (h1, h2) {
    "use strict";

    if (this.d[h1] && this.d[h1].p === h2) {
        return true;
    }

    for (; ;) {
        if (h1 === h2) {
            return true;
        }

        if (!this.d[h2]) {
            return false;
        }

        h2 = this.d[h2].p;
    }
};

/**
 * Can be used to be passed to ['nodeId', {nodeObj}].every(...).
 *
 * @param element
 * @param index
 * @param array
 * @returns {boolean}
 * @private
 */
MegaData.prototype._everyTypeFile = function (element, index, array) {
    var node = this.getNode(element);
    return node && node.t === 0;
};

/**
 * Can be used to be passed to ['nodeId', {nodeObj}].every(...).
 *
 * @param element
 * @param index
 * @param array
 * @returns {boolean}
 * @private
 */
MegaData.prototype._everyTypeFolder = function (element, index, array) {
    var node = this.getNode(element);
    return node && node.t;
};

/**
 * Will return true/false if the passed node Id/node object/array of nodeids or objects is/are all files.
 *
 * @param nodesId {String|Object|Array}
 * @returns {boolean}
 */
MegaData.prototype.isFile = function (nodesId) {
    var nodes = nodesId;
    if (!Array.isArray(nodesId)) {
        nodes = [nodesId];
    }

    return nodes.every(this._everyTypeFile.bind(this));
};

/**
 * Will return true/false if the passed node Id/node object/array of nodeids or objects is/are all folders.
 *
 * @param nodesId {String|Object|Array}
 * @returns {boolean}
 */
MegaData.prototype.isFolder = function (nodesId) {
    var nodes = nodesId;
    if (!Array.isArray(nodesId)) {
        nodes = [nodesId];
    }

    return nodes.every(this._everyTypeFolder.bind(this));
};

/**
 * Create new folder on the cloud
 * @param {String} toid The handle where the folder will be created.
 * @param {String|Array} name Either a string with the folder name to create, or an array of them.
 * @param {Object|MegaPromise} ulparams Either an old-fashion object with a `callback` function or a MegaPromise.
 * @return {Object} The `ulparams`, whatever it is.
 */
MegaData.prototype.createFolder = function (toid, name, ulparams) {
    "use strict";

    // This will be called when the folder creation succeed, pointing
    // the caller with the handle of the deeper created folder.
    var resolve = function (folderHandle) {
        if (ulparams) {
            if (ulparams instanceof MegaPromise) {
                ulparams.resolve(folderHandle);
            }
            else {
                ulparams.callback(ulparams, folderHandle);
            }
        }
        return ulparams;
    };

    // This will be called when the operation failed.
    var reject = function (error) {
        if (ulparams instanceof MegaPromise) {
            ulparams.reject(error);
        }
        else {
            msgDialog('warninga', l[135], l[47], api_strerror(error));
        }
        return ulparams;
    };

    toid = toid || M.RootID;

    // Prevent unneeded API calls if toid is not a valid handle
    if ([8, 11].indexOf(String(toid).length) === -1) {
        return reject(EACCESS);
    }

    if (Array.isArray(name)) {
        name = name.map(String.trim).filter(String).slice(0);

        if (!name.length) {
            name = undefined;
        }
        else {
            // Iterate through the array of folder names, creating one at a time
            var next = function (target, folderName) {
                M.createFolder(target, folderName, new MegaPromise())
                    .done(function (folderHandle) {
                        if (!name.length) {
                            resolve(folderHandle);
                        }
                        else {
                            next(folderHandle, name.shift());
                        }
                    })
                    .fail(function (error) {
                        reject(error);
                    });
            };
            next(toid, name.shift());
            return ulparams;
        }
    }

    if (!name) {
        return resolve(toid);
    }

    var _done = function cfDone() {

        if (M.c[toid]) {
            // Check if a folder with the same name already exists.
            for (var handle in M.c[toid]) {
                if (M.d[handle] && M.d[handle].t && M.d[handle].name === name) {
                    return resolve(M.d[handle].h);
                }
            }
        }

        var n = { name: name };
        var attr = ab_to_base64(crypto_makeattr(n));
        var key = a32_to_base64(encrypt_key(u_k_aes, n.k));
        var req = { a: 'p', t: toid, n: [{ h: 'xxxxxxxx', t: 1, a: attr, k: key }], i: requesti };
        var sn = M.getShareNodesSync(toid);

        if (sn.length) {
            req.cr = crypto_makecr([n], sn, false);
            req.cr[1][0] = 'xxxxxxxx';
        }

        if (!ulparams) {
            loadingDialog.pshow();
        }
        var hideOverlay = function () {
            if (!ulparams) {
                loadingDialog.phide();
            }
        };

        api_req(req, {
            callback: function (res) {
                if (d) {
                    console.log('Create folder result...', res);
                }
                if (res && typeof res === 'object') {
                    // Let's be paranoid ensuring we got a proper result
                    // since this could trash the whole ufs-size-cache..
                    var n = Array.isArray(res.f) && res.f[0];

                    if (typeof n !== 'object' || typeof n.h !== 'string' || n.h.length !== 8) {
                        hideOverlay();
                        return reject(EINTERNAL);
                    }

                    $('.fm-new-folder').removeClass('active');
                    $('.create-new-folder').addClass('hidden');
                    $('.create-new-folder input').val('');
                    newnodes = [];

                    // this is only safe once sn enforcement has been deployed
                    M.addNode(n);
                    ufsc.addNode(n);

                    M.updFileManagerUI()
                        .always(function () {
                            if ($.copyDialog || $.moveDialog) {
                                refreshDialogContent();
                            }
                            hideOverlay();

                            resolve(n.h);
                        });
                }
                else {
                    hideOverlay();
                    reject(res);
                }
            }
        });
    };

    if (M.c[toid]) {
        _done();
    }
    else {
        dbfetch.get(toid, new MegaPromise()).always(_done);
    }

    return ulparams;
};

// leave incoming share h
// FIXME: implement sn tagging to prevent race condition
MegaData.prototype.leaveShare = function (h) {
    "use strict";

    var promise = new MegaPromise();

    if (d) {
        console.log('leaveShare', h);
    }

    // leaving inner nested shares is not allowed: walk to the share root
    while (this.d[h] && this.d[this.d[h].p]) {
        h = this.d[h].p;
    }

    if (this.d[h] && this.d[h].su) {
        loadingDialog.show();

        var idtag = mRandomToken('ls');
        api_req({ a: 'd', n: h, i: idtag });

        this.scAckQueue[idtag] = function () {
            loadingDialog.hide();
            promise.resolve(h);
        };
    }
    else {
        if (d) {
            console.warn('Cannot leaveShare', h);
        }
        promise.reject();
    }

    return promise;
};

/**
 * Retrieve node share.
 * @param {String|Object} node cloud node or handle
 * @param {String} [user] The user's handle
 * @return {Object} the share object, or false if not found.
 */
MegaData.prototype.getNodeShare = function (node, user) {
    "use strict";

    user = user || 'EXP';

    if (typeof node !== 'object') {
        node = this.getNodeByHandle(node);
    }

    if (node && node.shares && user in node.shares) {
        return node.shares[user];
    }

    return false;
};

/**
 * Retrieve all users a node is being shared with
 * @param {Object} node    The ufs-node
 * @param {String} exclude A list of users to exclude
 * @return {Array} users list
 */
MegaData.prototype.getNodeShareUsers = function (node, exclude) {
    "use strict";

    var result = [];

    if (typeof node !== 'object') {
        node = this.getNodeByHandle(node);
    }

    if (node && node.shares) {
        var users = Object.keys(node.shares);

        if (exclude) {
            if (!Array.isArray(exclude)) {
                exclude = [exclude];
            }

            users = users.filter(function (user) {
                return exclude.indexOf(user) === -1;
            });
        }

        result = users;
    }

    return result;
};

/**
 * Collect users to whom nodes are being shared.
 * @param {Array} nodes An array of nodes, or handles
 * @param {Boolean} [userobj] Whether return user-objects of just their handles
 * @returns {Array} an array of user-handles/objects
 */
MegaData.prototype.getSharingUsers = function (nodes, userobj) {
    "use strict";

    var users = [];

    if (!Array.isArray(nodes)) {
        nodes = [nodes];
    }

    for (var i = nodes.length; i--;) {
        var node = nodes[i] || false;

        // It's a handle?
        if (typeof node === 'string') {
            node = this.getNodeByHandle(node);
        }

        // outbound shares
        if (node.shares) {
            users = users.concat(this.getNodeShareUsers(node, 'EXP'));
        }

        // inbound shares
        if (node.su) {
            users.push(node.su);
        }

        // outbound pending shares
        if (this.ps[node.h]) {
            users = users.concat(Object.keys(this.ps[node.h]));
        }
    }

    users = array.unique(users);

    if (userobj) {
        users = users.map(function (h) {
            return M.getUserByHandle(h);
        });
    }

    return users;
};

MegaData.prototype.nodeShare = function (h, s, ignoreDB) {
    "use strict";

    // TODO: having moved to promises, ensure all calls are safe...
    if (!this.d[h]) {
        return dbfetch.get(h)
            .always(function () {
                if (M.d[h]) {
                    M.nodeShare(h, s, ignoreDB);
                }
                else {
                    console.warn('nodeShare failed for node:', h, s, ignoreDB);
                }
            });
    }

    if (this.d[h]) {
        if (typeof this.d[h].shares === 'undefined') {
            this.d[h].shares = Object.create(null);
        }
        this.d[h].shares[s.u] = s;

        // Maintain special outgoing shares index by user
        if (!this.su[s.u]) {
            this.su[s.u] = Object.create(null);
        }
        this.su[s.u][h] = 1;

        if (this.d[h].t) {
            // update tree node flags
            ufsc.addTreeNode(this.d[h]);
        }

        if (fmdb && !ignoreDB && !pfkey) {
            fmdb.add('s', { o_t: h + '*' + s.u, d: s });

            if (!u_sharekeys[h]) {
                if (d && !this.getNodeShare(h)) {
                    console.warn('No share key for node ' + h);
                }
            }
            else {
                fmdb.add('ok', {
                    h: h,
                    d: {
                        k: a32_to_base64(encrypt_key(u_k_aes, u_sharekeys[h][0])),
                        ha: crypto_handleauth(h)
                    }
                });
            }
        }

        if (fminitialized) {
            sharedUInode(h);
        }
    }
    else if (d) {
        console.warn('nodeShare failed for node:', h, s, ignoreDB);
    }

    return MegaPromise.resolve();
};

/**
 * Remove outbound share.
 * @param {String}  h    Node handle.
 * @param {String}  u    User handle to remove the associated share
 * @param {Boolean} okd  Whether API notified the node is no longer
 *                       shared with anybody else and therefore the
 *                       owner share key must be removed too.
 */
MegaData.prototype.delNodeShare = function (h, u, okd) {
    "use strict";

    if (this.d[h] && typeof this.d[h].shares !== 'undefined') {
        var updnode;

        if (this.su[u]) {
            delete this.su[u][h];
        }

        if (fmdb) {
            fmdb.del('s', h + '*' + u);
        }

        api_updfkey(h);
        delete this.d[h].shares[u];

        if (u === 'EXP' && this.d[h].ph) {
            delete this.d[h].ph;

            if (fmdb) {
                fmdb.del('ph', h);
            }

            updnode = true;
        }

        var a;
        for (var i in this.d[h].shares) {
            if (this.d[h].shares[i]) {
                a = true;
                break;
            }
        }

        if (!a) {
            delete this.d[h].shares;
            updnode = true;
        }

        if (updnode) {
            this.nodeUpdated(this.d[h]);

            if (fminitialized) {
                sharedUInode(h);
            }
        }
    }

    if (okd) {
        // The node is no longer shared with anybody, ensure it's properly cleared..
        var users = this.getNodeShareUsers(h, 'EXP');

        if (users.length) {
            console.warn('The node ' + h + ' still has shares on it!', users);

            users.forEach(function (user) {
                M.delNodeShare(h, user);
            });
        }

        delete u_sharekeys[h];
        if (fmdb) {
            fmdb.del('ok', h);
        }
    }
};


/**
 * Retrieve an user object by its handle
 * @param {String} handle The user's handle
 * @return {Object} The user object, of false if not found
 */
MegaData.prototype.getUserByHandle = function (handle) {
    "use strict";

    var user = false;

    if (Object(this.u).hasOwnProperty(handle)) {
        user = this.u[handle];

        if (user instanceof MegaDataObject) {
            user = user._data;
        }
    }
    else if (this.opc[handle]) {
        user = this.opc[handle];
    }

    if (!user && handle === u_handle) {
        user = u_attr;
    }

    return user;
};

/**
 * Retrieve an user object by its email
 * @param {String} email The user's handle
 * @return {Object} The user object, of false if not found
 */
MegaData.prototype.getUserByEmail = function (email) {
    var user = false;

    M.u.every(function (contact, u) {
        if (M.u[u].m === email) {
            // Found the user object
            user = M.u[u];

            if (user instanceof MegaDataObject) {
                user = user._data;
            }
            return false;
        }
        return true;
    });

    return user;
};

/**
 * Retrieve an user object
 * @param {String} str An email or handle
 * @return {Object} The user object, of false if not found
 */
MegaData.prototype.getUser = function (str) {
    "use strict";

    var user = false;

    if (typeof str !== 'string') {
        // Check if it's an user object already..

        if (Object(str).hasOwnProperty('u')) {
            // Yup, likely.. let's see
            user = this.getUserByHandle(str.u);
        }
    }
    else if (str.length === 11) {
        // It's an user handle
        user = this.getUserByHandle(str);
    }
    else if (str.indexOf('@') > 0) {
        // It's an email..
        user = this.getUserByEmail(str);
    }

    return user;
};

/**
 * Retrieve the name of an user or ufs node by its handle
 * @param {String} handle The handle
 * @return {String} the name, of an empty string if not found
 */
MegaData.prototype.getNameByHandle = function (handle) {
    "use strict";

    var result = '';

    handle = String(handle);

    if (handle.length === 11) {
        var user = this.getUserByHandle(handle);

        if (user) {
            // XXX: fallback to email
            result = user.name && $.trim(user.name) || user.m;
        }
    }
    else if (handle.length === 8) {
        var node = this.getNodeByHandle(handle);

        if (node) {
            result = node.name;
        }
    }

    return String(result);
};

/**
 * Retrieve an ufs node by its handle
 * @param {String} handle The node's handle
 * @return {Object} The node object, of false if not found
 */
MegaData.prototype.getNodeByHandle = function (handle) {
    "use strict";

    if (this.d[handle]) {
        return this.d[handle];
    }

    for (var i = this.v.length; i--;) {
        if (this.v[i].h === handle) {
            return this.v[i];
        }
    }

    return false;
};

/**
 * Retrieve the parent of an ufs node
 * @param {String|Object} node The node or its handle
 * @return {Object} The parent handle, of false if not found
 */
MegaData.prototype.getNodeParent = function (node) {
    "use strict";

    if (typeof node === 'string') {
        node = this.getNodeByHandle(node);
    }

    if (node && node.su) {
        // This might be a nested inshare, only return the parent as long it does exists.
        return this.d[node.p] ? node.p : 'shares';
    }

    return node && node.p || false;
};

/**
 * Retrieve dashboard statistics data
 */
MegaData.prototype.getDashboardData = function () {
    "use strict";

    var res = Object.create(null);
    var s = this.account.stats;

    res.files = {
        cnt: s[this.RootID].files - s[this.RootID].vfiles,
        size: s[this.RootID].bytes - s[this.RootID].vbytes
    };
    res.folders = { cnt: s[this.RootID].folders, size: s[this.RootID].fsize };
    res.rubbish = { cnt: s[this.RubbishID].files, size: s[this.RubbishID].bytes };
    res.ishares = { cnt: s.inshares.items, size: s.inshares.bytes, xfiles: s.inshares.files };
    res.oshares = { cnt: s.outshares.items, size: s.outshares.bytes };
    res.links = { cnt: s.links.files, size: s.links.bytes };
    res.versions = { cnt: s[this.RootID].vfiles, size: s[this.RootID].vbytes };

    return res;
};

/**
 * Check whether an object is a file node
 * @param {String} n The object to check
 * @return {Boolean}
 */
MegaData.prototype.isFileNode = function (n) {
    "use strict";

    return crypto_keyok(n) && !n.t;
};

/**
 * called when user try to remove pending contact from shared dialog
 * should be changed case M.ps structure is changed, take a look at processPS()
 *
 * @param {string} nodeHandle
 * @param {string} pendingContactId
 *
 *
 */
MegaData.prototype.deletePendingShare = function (nodeHandle, pendingContactId) {
    "use strict";

    if (this.d[nodeHandle]) {

        if (this.ps[nodeHandle] && this.ps[nodeHandle][pendingContactId]) {
            this.delPS(pendingContactId, nodeHandle);
        }
    }
};

MegaData.prototype.emptySharefolderUI = function (lSel) {
    "use strict";

    if (!lSel) {
        lSel = this.fsViewSel;
    }

    $(lSel).before($('.fm-empty-folder .fm-empty-pad:first').clone().removeClass('hidden').addClass('fm-empty-sharef'));
    $(lSel).hide().parent().children('table').hide();

    $('.files-grid-view.fm.shared-folder-content').addClass('hidden');

    $.tresizer();
};


/**
 * M.disableCircularTargets
 *
 * Disable parent tree DOM element and all children.
 * @param {String} pref, id prefix i.e. { #fi_, #mctreea_ }
 */
MegaData.prototype.disableCircularTargets = function disableCircularTargets(pref) {
    "use strict";

    var nodes = $.selected || [];

    for (var s = nodes.length; s--;) {
        var handle = nodes[s];
        var node = M.d[handle];

        if (node) {
            $(pref + handle).addClass('disabled');

            if (node.p) {
                // Disable parent dir
                $(pref + node.p).addClass('disabled');
            }
            else if (d && node.t < 2 && (node.h !== M.RootID /*folderlink*/)) {
                console.error('M.disableCircularTargets: parent-less node!', handle, pref);
            }
        }
        else if (d) {
            console.error('M.disableCircularTargets: Invalid node', handle, pref);
        }

        // Disable all children folders
        this.disableDescendantFolders(handle, pref);
    }
};

/**
 * Disable descendant folders
 * @param {String} id The node handle
 * @param {String} pref, id prefix i.e. { #fi_, #mctreea_ }
 */
MegaData.prototype.disableDescendantFolders = function (id, pref) {
    'use strict';

    if (this.tree[id]) {
        var folders = Object.values(this.tree[id]);

        for (var i = folders.length; i--;) {
            var h = folders[i].h;

            if (this.tree[h]) {
                this.disableDescendantFolders(h, pref);
            }
            $(pref + h).addClass('disabled');
        }
    }
};

/**
 * Import welcome pdf into the current account.
 * @returns {MegaPromise}
 */
MegaData.prototype.importWelcomePDF = function () {
    'use strict';
    var promise = new MegaPromise();

    M.req('wpdf').done(function (res) {
        if (typeof res === 'object') {
            var ph = res.ph;
            var key = res.k;
            M.req({ a: 'g', p: ph }).done(function (res) {
                if (typeof res.at === 'string') {
                    M.onFileManagerReady(function () {
                        var doit = true;
                        for (var i = M.v.length; i--;) {
                            if (fileext(M.v[i].name) === 'pdf') {
                                doit = false;
                                break;
                            }
                        }

                        if (doit) {
                            if (d) {
                                console.log('Importing Welcome PDF (%s)', ph, res.at);
                            }
                            promise.linkDoneAndFailTo(M.importFileLink(ph, key, res.at));
                        }
                        else {
                            promise.reject(EEXIST);
                        }
                    });
                }
                else {
                    promise.reject(res);
                }
            });
        }
        else {
            promise.reject(res);
        }
    });

    return promise;
};

/**
 * Import file link
 * @param {String} ph  Public handle
 * @param {String} key  Node key
 * @param {String} attr Node attributes
 * @returns {MegaPromise}
 */
MegaData.prototype.importFileLink = function importFileLink(ph, key, attr) {
    'use strict';
    return new MegaPromise(function (resolve, reject) {
        api_req({
            a: 'p',
            t: M.RootID,
            n: [{
                ph: ph,
                t: 0,
                a: attr,
                k: a32_to_base64(encrypt_key(u_k_aes, base64_to_a32(key).slice(0, 8)))
            }]
        }, {
                callback: function (r) {
                    if (typeof r === 'object') {
                        $.onRenderNewSelectNode = r.f[0].h;
                        resolve(r.f[0].h);
                    }
                    else {
                        M.ulerror(null, r);
                        reject(r);
                    }
                }
            });
    });
};

/**
 * Import folderlink nodes
 * @param {Array} nodes The array of nodes to import
 */
MegaData.prototype.importFolderLinkNodes = function importFolderLinkNodes(nodes) {
    "use strict";

    var _import = function (data) {
        $.mcImport = true;
        $.selected = data[0];
        $.onImportCopyNodes = data[1];
        $.onImportCopyNodes.opSize = data[2];

        if (d) {
            console.log('Importing Nodes...', $.selected, $.onImportCopyNodes, data[2]);
        }
        $('.dropdown-item.copy-item').click();
    };

    if (localStorage.folderLinkImport && !folderlink) {

        if ($.onImportCopyNodes) {
            _import($.onImportCopyNodes);
        }
        else {
            var kv = StorageDB(u_handle);
            var key = 'import.' + localStorage.folderLinkImport;

            kv.get(key)
                .done(function (data) {
                    _import(data);
                    kv.rem(key);
                })
                .fail(function (e) {
                    if (d) {
                        console.error(e);
                    }
                    msgDialog('warninga', l[135], l[47]);
                });
        }
        nodes = null;
        delete localStorage.folderLinkImport;
    }

    var sel = [].concat(nodes || []);
    if (sel.length) {
        var FLRootID = M.RootID;

        mega.ui.showLoginRequiredDialog().done(function () {
            loadingDialog.show();
            localStorage.folderLinkImport = FLRootID;

            M.getCopyNodes(sel)
                .done(function (nodes) {
                    var data = [sel, nodes, nodes.opSize];
                    var fallback = function () {
                        $.onImportCopyNodes = data;
                        loadSubPage('fm');
                    };

                    if (nodes.length > 6000) {
                        fallback();
                    }
                    else {
                        StorageDB(u_handle)
                            .set('import.' + FLRootID, data)
                            .done(function () {

                                loadSubPage('fm');
                            })
                            .fail(function (e) {
                                if (d) {
                                    console.warn('Cannot import using indexedDB...', e);
                                }
                                fallback();
                            });
                    }
                });
        }).fail(function (aError) {
            // If no aError, it was canceled
            if (aError) {
                alert(aError);
            }
        });
    }
};<|MERGE_RESOLUTION|>--- conflicted
+++ resolved
@@ -1108,11 +1108,7 @@
         }
 
         if (n.p === M.currentdirid) {
-<<<<<<< HEAD
-            delay('onRenameUIUpdate:' + n.p, function() {
-=======
             delay('onRenameUIUpdate:' + n.p, function () {
->>>>>>> 043789d3
                 if (n.p === M.currentdirid) {
                     M.openFolder(n.p, true).done(reselect);
                 }
