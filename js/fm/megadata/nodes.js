--- conflicted
+++ resolved
@@ -887,8 +887,6 @@
                 }
             }
         }
-<<<<<<< HEAD
-=======
         // Update versioning dialog if it is open and the folder is its parent folder,
         // the purpose of the following code is to update permisions of historical files.
         if ($.selected
@@ -903,7 +901,6 @@
                 parentNode = M.d[parentNode] ? M.d[parentNode].p : null;
             }
         }
->>>>>>> 3c3ebf1a
     }
 };
 
