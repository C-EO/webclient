--- conflicted
+++ resolved
@@ -145,11 +145,7 @@
 MegaData.prototype.addDownload = function(n, z, preview) {
     "use strict";
     // check if this is a business expired account
-<<<<<<< HEAD
-    if (u_attr.b && u_attr.b.s === -1) {
-=======
     if (window.u_attr && u_attr.b && u_attr.b.s === -1) {
->>>>>>> ec2e70ee
         M.require('businessAcc_js', 'businessAccUI_js').done(function() {
             var business_ui = new BusinessAccountUI();
             business_ui.showExpiredDialog(u_attr.b.m);
@@ -1018,11 +1014,7 @@
     'use strict'; /* jshint -W074 */
 
     // check if this is a business expired account
-<<<<<<< HEAD
-    if (u_attr && u_attr.b && u_attr.b.s === -1) {
-=======
     if (window.u_attr && u_attr.b && u_attr.b.s === -1) {
->>>>>>> ec2e70ee
         M.require('businessAcc_js', 'businessAccUI_js').done(function() {
             var business_ui = new BusinessAccountUI();
             business_ui.showExpiredDialog(u_attr.b.m);
