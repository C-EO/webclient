(function(global) {
    "use strict"; /* jshint -W089 */

    // map handle to root name
    var maph = function(h) {
        if (h === M.RootID) {
            return h + ' (RootID)';
        }
        if (h === M.InboxID) {
            return h + ' (InboxID)';
        }
        if (h === M.RubbishID) {
            return h + ' (RubbishID)';
        }

        return h;
    };

    /**
     * Invoke M.openFolder() completion.
     *
     * @param {String}      id               The folder id
     * @param {String}      newHashLocation  location change
     * @param {Boolean}     first            Whether this is the first open call
     * @param {MegaPromise} promise          Completion promise
     * @private
     */
    var _openFolderCompletion = function(id, newHashLocation, first, promise) {
        // if the id is a file handle, then set the folder id as the file's folder.
        var n;
        var fid;
        if (M.d[id] && (M.d[id].t === 0)) {
            fid = fileversioning.getTopNodeSync(id);
            id = M.d[fid].p;
        }
        this.previousdirid = this.currentdirid;
        this.currentdirid = id;
        this.currentrootid = this.chat ? "chat" : this.getNodeRoot(id);
        this.currentLabelType = M.labelType();
        this.currentLabelFilter = M.filterLabel[this.currentLabelType];
        this.fmsorting = (id === 'contacts' || id === 'shares') ? 0 : fmconfig.uisorting;

        if (first) {
            fminitialized = true;
            $('.top-search-bl').show();
            mBroadcaster.sendMessage('fm:initialized');

            if (d) {
                console.log('d%s, c%s, t%s', $.len(this.d), $.len(this.c), $.len(this.tree));
                console.log('RootID=%s, InboxID=%s, RubbishID=%s', this.RootID, this.InboxID, this.RubbishID);
            }
        }

        if (d) {
            console.log('previd=%s, currid=%s, currroot=%s',
                maph(this.previousdirid), maph(this.currentdirid), maph(this.currentrootid));
        }

        if (this.currentrootid === this.RootID) {
            this.lastSeenCloudFolder = this.currentdirid;
        }

        $('.nw-fm-tree-item').removeClass('opened');

        if (this.chat) {
            this.v = [];
            sharedFolderUI(); // remove shares-specific UI

            if (megaChatIsReady) {
                var roomId = String(id).split('/').pop();

                if (roomId.length === 11) {
                    megaChat.setAttachments(roomId);
                }
            }
        }
        else if (id === undefined && folderlink) {
            // Error reading shared folder link! (Eg, server gave a -11 (EACCESS) error)
            // Force cleaning the current cloud contents and showing an empty msg
            this.renderMain();
        }
        else if (id && (id.substr(0, 7) !== 'account')
            && (id.substr(0, 9) !== 'dashboard')
<<<<<<< HEAD
            && (id.substr(0, 15) !== 'user-management')
            && (id.substr(0, 13) !== 'notifications')) {
=======
            && (id.substr(0, 13) !== 'notifications')
            && (id.substring(0, 7) !== 'recents')) {
>>>>>>> 7d893889

            $('.fm-right-files-block').removeClass('hidden');

            if (d) {
                console.time('time for rendering');
            }

            if (id === 'transfers') {
                this.v = [];
            }
            else if (id === 'links') {
                if (this.su.EXP) {
                    this.v = Object.keys(this.su.EXP)
                        .map(function(h) {
                            return M.d[h];
                        });
                }
                else {
                    this.v = [];
                }
            }
            else if ($.ofShowNoFolders) {
                delete $.ofShowNoFolders;

                this.v = (function _(v) {
                    var p = [];
                    var hton = function(h) {
                        return M.d[h];
                    };
                    var fltn = function(h) {
                        var n = M.d[h];
                        if (n) {
                            if (!n.t) {
                                return h;
                            }
                            p.push(h);
                        }
                        return '';
                    };
                    return v.reduce(function(v, h) {
                        return v.concat(Object.keys(M.c[h] || {}));
                    }, []).map(fltn).filter(String).map(hton).concat(p.length ? _(p) : []);
                })([id]);
            }
            else if (id === 'opc') {
                this.v = Object.values(this.opc || {});
            }
            else if (id === 'ipc') {
                this.v = Object.values(this.ipc || {});
            }
            else if (id.substr(0, 6) === 'search') {
                this.filterBySearch(this.currentdirid);
            }
            else {
                this.filterByParent(this.currentdirid);
            }

            if (id.substr(0, 4) !== 'chat' && id.substr(0, 9) !== 'transfers') {
                this.labelFilterBlockUI();
            }

            var viewmode = 0;// 0 is list view, 1 block view
            if (this.overrideViewMode !== undefined) {
                viewmode = this.overrideViewMode;
                delete this.overrideViewMode;
            }
            else if (typeof fmconfig.uiviewmode !== 'undefined' && fmconfig.uiviewmode) {
                if (fmconfig.viewmode) {
                    viewmode = fmconfig.viewmode;
                }
            }
            else if (typeof fmconfig.viewmodes !== 'undefined' && typeof fmconfig.viewmodes[id] !== 'undefined') {
                viewmode = fmconfig.viewmodes[id];
            }
            else {
                for (var i = Math.min(this.v.length, 200); i--;) {
                    n = this.v[i];

                    if (String(n.fa).indexOf(':0*') > 0 || is_image2(n)
                        || is_video(n) || MediaInfoLib.isFileSupported(n)) {

                        viewmode = 1;
                        break;
                    }
                }
            }
            this.viewmode = viewmode;

            if (is_mobile) {
                // Ignore sort modes set in desktop until that is supported in mobile...
                this.overrideSortMode = this.overrideSortMode || ['name', 1];
            }

            if (this.overrideSortMode) {
                this.doSort(this.overrideSortMode[0], this.overrideSortMode[1]);
                delete this.overrideSortMode;
            }
            else if (this.fmsorting && fmconfig.sorting) {
                this.doSort(fmconfig.sorting.n, fmconfig.sorting.d);
            }
            else if (fmconfig.sortmodes && fmconfig.sortmodes[id]) {
                this.doSort(fmconfig.sortmodes[id].n, fmconfig.sortmodes[id].d);
            }
            else if (this.currentdirid === 'contacts') {
                this.doSort('status', 1);
            }
            else if (this.currentdirid === 'opc' || this.currentdirid === 'ipc') {
                M.doSort('email', 1);
            }
            else {
                this.doSort('name', 1);
            }

            this.renderMain();

            if (fminitialized && !is_mobile) {
                var currentdirid = this.currentdirid;
                if (id.substr(0, 6) === 'search' || id === 'links') {
                    currentdirid = this.RootID;

                    if (this.d[this.previousdirid]) {
                        currentdirid = this.previousdirid;
                    }
                }

                if ($('#treea_' + currentdirid).length === 0) {
                    n = this.d[currentdirid];
                    if (n && n.p) {
                        M.onTreeUIOpen(n.p, false, true);
                    }
                }
                M.onTreeUIOpen(currentdirid, currentdirid === 'contacts');

                $('#treea_' + currentdirid).addClass('opened');
            }
            if (d) {
                console.timeEnd('time for rendering');
            }

            Soon(function() {
                M.renderPath(fid);

                if ($.autoSelectNode) {
                    $.selected = [$.autoSelectNode];
                    delete $.autoSelectNode;
                    reselect(1);
                }
            });
        }

        // If a folderlink, and entering a new folder.
        if (pfid && this.currentrootid === this.RootID) {
            var target = '';
            if (this.currentdirid !== this.RootID) {
                target = '!' + this.currentdirid;
            }
            newHashLocation = 'F!' + pfid + '!' + pfkey + target;
            this.lastSeenFolderLink = newHashLocation;
        }
        else {
            // new hash location can be altered already by the chat logic in the previous lines in this func
            if (!newHashLocation) {
                newHashLocation = 'fm/' + this.currentdirid;
            }
        }
        try {

            if (hashLogic) {
                document.location.hash = '#' + newHashLocation;
            }
            else {
                if (window.location.pathname !== "/" + newHashLocation && !pfid) {
                    loadSubPage(newHashLocation);
                }
                else if (pfid && document.location.hash !== '#' + newHashLocation) {
                    history.pushState({fmpage: newHashLocation}, "", "#" + newHashLocation);
                    page = newHashLocation;
                }
            }
        }
        catch (ex) {
            console.error(ex);
        }

        this.currentTreeType = M.treePanelType();

        M.searchPath();
        M.treeSearchUI();
        M.treeSortUI();
        M.treeFilterUI();
        M.initLabelFilter(this.v);
        M.redrawTreeFilterUI();

        promise.resolve(id);
        mBroadcaster.sendMessage('mega:openfolder');
    };

    // ------------------------------------------------------------------------
    // ------------------------------------------------------------------------
    // ------------------------------------------------------------------------
    /**
     * Open Cloud Folder or Site Section/Page
     *
     * @param {String}  id      The folder id
     * @param {Boolean} [force] If that folder is already open, re-render it
     * @param {Boolean} [chat]  Some chat flag..
     * @returns {MegaPromise} revoked when opening finishes
     */
    MegaData.prototype.openFolder = function(id, force, chat) {
        var newHashLocation;
        var fetchdbnodes;
        var fetchshares;
        var firstopen;

        $('.fm-right-account-block, .fm-right-block.dashboard').addClass('hidden');
        $('.fm-files-view-icon').removeClass('hidden');

        if (d) {
            console.warn('openFolder(%s, %s), currentdir=%s, fmloaded=%s',
                maph(id), force, maph(this.currentdirid), loadfm.loaded);
        }

        if (!loadfm.loaded) {
            console.error('Internal error, do not call openFolder before the cloud finished loading.');
            return MegaPromise.reject(EACCESS);
        }

        if (!folderlink) {
            // open the dashboard by default
            /*id = id || 'dashboard';
             disabled for now
             */
        }

        if (!is_mobile && (id !== 'notifications') && !$('.fm-main.notifications').hasClass('hidden')) {
            M.addNotificationsUI(1);
        }

        if (!fminitialized) {
            firstopen = true;
        }
        else if (id && id === this.currentdirid && !force) {
            // Do nothing if same path is chosen
            return MegaPromise.resolve(EEXIST);
        }

        this.chat = false;
        this.search = false;
        this.recents = false;

        if (id === 'rubbish') {
            id = this.RubbishID;
        }
        else if (id === 'inbox') {
            id = this.InboxID;
        }
        else if (id === 'cloudroot') {
            id = this.RootID;
        }
        else if (id === 'contacts') {
            id = 'contacts';
        }
        else if (id === 'opc') {
            id = 'opc';
        }
        else if (id === 'ipc') {
            id = 'ipc';
        }
        else if (id && id.substr(0, 15) === 'user-management') {
            // id = 'user-management';
            M.require('businessAcc_js', 'businessAccUI_js').done(function () {
                M.onFileManagerReady(function () {
                    if (!new BusinessAccount().isBusinessMasterAcc()) {
                        return M.openFolder('cloudroot');
                    }

                    var usersM = new BusinessAccountUI();
                    
                    M.onSectionUIOpen('user-management');
                    // checking if we loaded sub-users and drew them
                    if (!usersM.initialized) {
                        // if not, then the fastest way is to render the business home page
                        usersM.viewSubAccountListUI(undefined, undefined, true);
                    }
                    else if (usersM.isRedrawNeeded(M.suba, usersM.business.previousSubList)) {
                        usersM.viewSubAccountListUI(undefined, undefined, true);
                    }
                    var subPage = id.replace('/', '').split('user-management')[1];
                    if (subPage && subPage.length > 2) {
                        if (subPage === 'overview') {
                            usersM.viewBusinessAccountOverview();
                        }
                        else if (subPage === 'account') {
                            usersM.viewBusinessAccountPage();
                        }
                        else if (subPage === 'invoices') {
                            usersM.viewBusinessInvoicesPage();
                        }
                        else if (subPage.indexOf('invdet!') > -1) {
                            var invId = subPage.split('!')[1];
                            usersM.viewInvoiceDetail(invId);
                        }
                        else if (subPage.length === 11) {
                            usersM.viewSubAccountInfoUI(subPage);
                        }
                    }
                    else {
                        // No need to check if the current object is not the first instance
                        // because rendering is optimized inside it
                        usersM.viewSubAccountListUI();
                    }
                });
            });
        }
        else if (id === 'shares') {
            id = 'shares';
        }
        else if (id === 'chat') {
            if (!megaChatIsReady) {
                id = this.RootID;
            }
            else {
                this.chat = true;
                megaChat.displayArchivedChats = false;
                megaChat.refreshConversations();
                M.addTreeUI();
                var room = megaChat.renderListing();

                if (room) {
                    newHashLocation = room.getRoomUrl();
                }
                else {
                    if (megaChat.$conversationsAppInstance) {
                        megaChat.$conversationsAppInstance.safeForceUpdate();
                    }
                }
            }
        }
        else if (id && id.substr(0, 7) === 'account') {
            M.onFileManagerReady(accountUI);
        }
        else if (id && id.substr(0, 9) === 'dashboard') {
            M.onFileManagerReady(dashboardUI);
        }
        else if (id && id.substr(0, 7) === 'recents') {
            M.onFileManagerReady(openRecents);
        }
        else if (id && id.substr(0, 13) === 'notifications') {
            M.addNotificationsUI();
        }
        else if (id && id.substr(0, 7) === 'search/') {
            this.search = true;
        }
        else if (id && id.substr(0, 5) === 'chat/') {
            this.chat = true;
            this.addTreeUI();

            if (megaChatIsReady) {
                // XX: using the old code...for now
                chatui(id);
            }
        }
        else if (String(id).length === 11) {
            fetchshares = !M.c[id];
        }
        else if (id !== 'transfers' && id !== 'links') {
            if (id && id.substr(0, 9) === 'versions/') {
                id = id.substr(9);
            }
            if (!id) {
                id = this.RootID;
            }
            else if (fmdb && (!this.d[id] || (this.d[id].t && !this.c[id]))) {
                fetchdbnodes = true;
            }
        }

        if (megaChatIsReady) {
            if (!this.chat) {
                if (megaChat.getCurrentRoom()) {
                    megaChat.getCurrentRoom().hide();
                }
            }
        }

        var promise = new MegaPromise();

        if (fetchdbnodes || $.ofShowNoFolders) {
            var tp = $.ofShowNoFolders ? dbfetch.tree([id]) : dbfetch.get(id);

            tp.always(function() {
                if (!M.d[id]) {
                    id = M.RootID;
                }
                _openFolderCompletion.call(M, id, newHashLocation, firstopen, promise);
            });
        }
        else if (fetchshares || id === 'shares') {
            dbfetch.geta(Object.keys(M.c.shares || {}))
                .always(function() {
                    if (!$.inSharesRebuild) {
                        $.inSharesRebuild = Date.now();
                        M.buildtree({h: 'shares'}, M.buildtree.FORCE_REBUILD);
                    }
                    _openFolderCompletion.call(M, id, newHashLocation, firstopen, promise);
                });
        }
        else {
            _openFolderCompletion.call(this, id, newHashLocation, firstopen, promise);
        }

        return promise;
    };
})(this);<|MERGE_RESOLUTION|>--- conflicted
+++ resolved
@@ -81,13 +81,9 @@
         }
         else if (id && (id.substr(0, 7) !== 'account')
             && (id.substr(0, 9) !== 'dashboard')
-<<<<<<< HEAD
             && (id.substr(0, 15) !== 'user-management')
-            && (id.substr(0, 13) !== 'notifications')) {
-=======
             && (id.substr(0, 13) !== 'notifications')
             && (id.substring(0, 7) !== 'recents')) {
->>>>>>> 7d893889
 
             $('.fm-right-files-block').removeClass('hidden');
 
