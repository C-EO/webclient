--- conflicted
+++ resolved
@@ -466,19 +466,12 @@
         console.warn("Cannot sort by " + n);
     }
 
-<<<<<<< HEAD
-    // Store current sort setting
-    var type = M.currentLabelType;
-    $.sortTreePanel[type].by = n;
-    $.sortTreePanel[type].dir = d;
-=======
     if ($.sortTreePanel) {
         // Store current sort setting
         var type = M.currentLabelType;
         $.sortTreePanel[type].by = n;
         $.sortTreePanel[type].dir = d;
     }
->>>>>>> 58c73176
 };
 
 MegaData.prototype.setLastColumn = function(col) {
