function dashboardUI() {
    "use strict";

    // Prevent ephemeral session to access dashboard via url
    if (u_type === 0) {
        msgDialog('confirmation', l[998], l[17146]
             + ' ' + l[999], l[1000], function(e) {
            if (e) {
                loadSubPage('register');
                return false;
            }
            loadSubPage('fm');
        });

        return false;
    }

    $('.fm-right-files-block, .section.conversations, .fm-right-account-block').addClass('hidden');
    $('.fm-right-block.dashboard').removeClass('hidden');
    
    // Hide backup widget is user already saved recovery key before
    if (localStorage.recoverykey) {
        $('.account.widget.recovery-key').addClass('hidden');
    }
    else {
        $('.account.widget.recovery-key').removeClass('hidden');
<<<<<<< HEAD
        // Button on dashboard to backup their master key
        $('.backup-master-key').rebind('click', function() {
            M.showRecoveryKeyDialog(2);
        });
=======
>>>>>>> ec2e70ee
    }

    // Button on dashboard to backup their master key
    $('.dashboard .backup-master-key').rebind('click', function() {
        M.showRecoveryKeyDialog(2);
    });

    M.onSectionUIOpen('dashboard');
    accountUI.general.userUIUpdate();

    if (u_attr.b) {
        $('.fm-right-block.dashboard .non-business-dashboard').addClass('hidden');
        $('.fm-right-block.dashboard .business-dashboard').removeClass('hidden');
        if (u_attr.b.s !== -1) {
            $('.dashboard .button.upgrade-account').addClass('hidden');
        }
        else {
            $('.dashboard .button.upgrade-account').removeClass('hidden');
        }
        if (u_attr.b.m && u_attr.b.s !== -1) {
            $('.business-dashboard .go-to-usermanagement-btn').removeClass('hidden');

            // event handler for clicking on user-management button in dashboard.
            $('.business-dashboard .go-to-usermanagement-btn').off('click').on('click',
                function userManagementBtnClickHandler() {
                    M.openFolder('user-management', true);
                }
            );
        }
        else {
            $('.business-dashboard .go-to-usermanagement-btn').addClass('hidden');
        }
    }
    else {
        $('.fm-right-block.dashboard .non-business-dashboard').removeClass('hidden');
        $('.fm-right-block.dashboard .business-dashboard').addClass('hidden');
        $('.dashboard .button.upgrade-account').removeClass('hidden');
    }

    // Add-contact plus
    $('.dashboard .contacts-widget .add-contacts').rebind('click', function() {
        contactAddDialog();
        return false;
    });

    // Avatar dialog
    $('.fm-account-avatar').rebind('click', function(e) {
        avatarDialog();
    });

    // Data plus, upload file
    $('.data-float-bl .icon-button').rebind('click', function() {
        $('.fm-file-upload input').trigger('click');
        return false;
    });

    // Space-widget clickable sections
    $('.account.widget.storage .pr-item')
        .rebind('click', function() {
            var section = String($(this).attr('class')).replace(/account|pr-item|empty|ui-droppable/g, '').trim();
            if (section.indexOf('cloud-drive') !== -1) {
                section = M.RootID;
            }
            else if (section.indexOf('rubbish-bin') !== -1) {
                section = M.RubbishID;
            }
            else if (section.indexOf('incoming-shares') !== -1) {
                section = 'shares';
            }
            else if (section.indexOf('inbox') !== -1) {
                section = M.InboxID;
            }
            else {
                section = null;
            }

            if (section) {
                M.openFolder(section);
            }

            return false;
        });

    // Account data
    M.accountData(function(account) {
        var perc;

        // QR Code
        var drawQRCanvas = function _drawQRCanvas() {
            var cutPlace = location.href.indexOf('/fm/');
            var myHost = location.href.substr(0, cutPlace);
            myHost += '/' + M.account.contactLink;
            if (account.contactLink && account.contactLink.length) {
                var QRoptions = {
                    width: 106,
                    height: 106,
                    correctLevel: QRErrorCorrectLevel.H,    // high
                    foreground: '#D90007',
                    text: myHost
                };
                // Render the QR code
                $('.account.qr-icon').text('').qrcode(QRoptions);
            }
            else {
                $('.account.qr-icon').text('');

            }
        };
        drawQRCanvas();

        $('.qr-widget-w .access-qr').rebind('click', function () {
            if (account.contactLink && account.contactLink.length) {
                openAccessQRDialog();
            }
            else {
                var msgTitle = l[18230]; // 'QR Code Reactivate';
                var msgMsg = l[18231]; // 'Your QR Code is deactivated.';
                var msgQuestion = l[18232]; // 'Do you want to reactivate your QR Code?';
                msgDialog('confirmation', msgTitle, msgMsg,
                    msgQuestion,
                    function (reActivate) {
                        if (reActivate) {
                            var reGenQR = { a: 'clc' };
                            api_req(reGenQR, {
                                callback: function (res2, ctx2) {
                                    if (typeof res2 !== 'string') {
                                        return;
                                    }
                                    M.account.contactLink = 'C!' + res2;
                                    drawQRCanvas();
                                    openAccessQRDialog();
                                }
                            });
                        }
                    });
            }
        });

        // Show ballance
        $('.account.left-pane.balance-info').text(l[7108]);
        $('.account.left-pane.balance-txt').safeHTML('@@ &euro; ', account.balance[0][0]);

        $('.fm-account-blocks.storage, .fm-account-blocks.bandwidth').removeClass('exceeded going-out');

        // Achievements Widget
        if (account.maf && !u_attr.b) {
            $('.fm-right-block.dashboard').addClass('active-achievements');
            var $achWidget = $('.account.widget.achievements');
            var maf = M.maf;
            var $storage = $('.account.bonuses-size.storage', $achWidget);
            var $transfer = $('.account.bonuses-size.transfer', $achWidget);
            var storageCurrentValue = maf.storage.current /*+ maf.storage.base*/;
            var transferCurrentValue = maf.transfer.current /*+ maf.transfer.base*/;

            $storage.text(bytesToSize(storageCurrentValue, 0));
            $transfer.text(bytesToSize(transferCurrentValue, 0));

            if (maf.storage.current > 0) {
                $storage.removeClass('light-grey');
            }
            else {
                $storage.addClass('light-grey');
            }
            if (maf.transfer.current > 0) {
                $transfer.removeClass('light-grey');
            }
            else {
                $transfer.addClass('light-grey');
            }

            $('.progress-bar.storage', $achWidget)
                .css('width', Math.round(maf.storage.current * 100 / maf.storage.max) + '%');
            $('.progress-bar.transfers', $achWidget)
                .css('width', Math.round(maf.transfer.current * 100 / maf.transfer.max) + '%');

            $('.more-bonuses', $achWidget).rebind('click', function() {
                mega.achievem.achievementsListDialog();
            });
        }
        else {
            $('.fm-right-block.dashboard').removeClass('active-achievements');
        }

        // Elements for free/pro accounts. Expites date / Registration date
        if (u_attr.p || (u_attr.b && u_attr.b.s === -1)) {

            var timestamp;
            // Subscription
            if (account.stype == 'S') {

                // Get the date their subscription will renew
                timestamp = account.srenew[0];

                // Display the date their subscription will renew
                if (timestamp > 0) {
                    $('.account.left-pane.plan-date-val').text(time2date(timestamp, 2));
                    $('.account.left-pane.plan-date-info').text(l[20154]);
                }
                else {
                    // Otherwise hide info blocks
                    $('.account.left-pane.plan-date-val, .account.left-pane.plan-date-info').addClass('hidden');
                }
            }
            else if (account.stype == 'O') {
                // one-time or cancelled subscription
                $('.account.left-pane.plan-date-info').text(l[20153]);
                $('.account.left-pane.plan-date-val').text(time2date(account.expiry, 2));
            }

            if (u_attr.b && (u_attr.p === 100 || u_attr.b.s === -1)) {
                // someone modified the CSS to overwirte the hidden class !!, therefore .hide() will be used
                $('.account.left-pane.reg-date-info, .account.left-pane.reg-date-val').addClass('hidden').hide();
                var $businessLeft = $('.account.left-pane.info-block.business-users').removeClass('hidden');
                if (u_attr.b.s === 1) {
                    $businessLeft.find('.suba-status').addClass('active').removeClass('disabled pending')
                        .text(l[7666]);
                    if (u_attr.b.m) { // master
                        timestamp = account.srenew[0];
                        if ((Date.now() / 1000) - timestamp > 0) {
                            $businessLeft.find('.suba-status').addClass('pending').removeClass('disabled active')
                                .text(l[19609]);
                        }
                    }
                }
                else {
                    $businessLeft.find('.suba-status').addClass('disabled').removeClass('pending active')
                        .text(l[19608]);
                }

                if (u_attr.b.m) { // master
                    $businessLeft.find('.suba-role').text(l[19610]);
                }
                else {
                    $businessLeft.find('.suba-role').text(l[5568]);
                }

                var $businessDashboard = $('.fm-right-block.dashboard .business-dashboard').removeClass('hidden');
                $('.fm-right-block.dashboard .non-business-dashboard').addClass('hidden');

            }
        }
        else {
            // resetting things might be changed in business account
            $('.fm-right-block.dashboard .business-dashboard').addClass('hidden');
            $('.account.left-pane.info-block.business-users').addClass('hidden');
            $('.account.left-pane.reg-date-info, .account.left-pane.reg-date-val').removeClass('hidden').show();
            $('.fm-right-block.dashboard .non-business-dashboard').removeClass('hidden');
        }

        /* Registration date, bandwidth notification link */
        $('.dashboard .default-green-button.upgrade-account, .bandwidth-info a').rebind('click', function() {
            loadSubPage('pro');
        });
        $('.account.left-pane.reg-date-info').text(l[16128]);
        $('.account.left-pane.reg-date-val').text(time2date(u_attr.since, 2));

        // left-panel responsive contents
        var maxwidth = 0;
        for (var i = 0; i < $('.account.left-pane.small-txt:visible').length; i++){
            var rowwidth = $('.account.left-pane.small-txt:visible').get(i).offsetWidth
                + $('.account.left-pane.big-txt:visible').get(i).offsetWidth;
            maxwidth = Math.max(maxwidth, rowwidth);
        }
        $.leftPaneResizable.options.updateWidth = maxwidth;

        $($.leftPaneResizable).trigger('resize');
        if (!u_attr.b) {
            accountUI.general.charts.init(account, true);


        /* Used Storage progressbar */
        var percents = [
            100 * account.stats[M.RootID].bytes / account.space,
            100 * account.stats[M.RubbishID].bytes / account.space,
            100 * account.stats.inshares.bytes / account.space,
            100 * account.stats[M.InboxID].bytes / account.space,
            100 * (account.space - account.space_used) / account.space,
        ];
        for (i = 0; i < 5; i++) {
            var $percBlock = $('.storage .account.progress-perc.pr' + i);
            if (percents[i] > 0) {
                $percBlock.text(Math.round(percents[i]) + ' %');
                $percBlock.parent().removeClass('empty hidden');
            }
            else {
                $percBlock.text('');
                $percBlock.parent().addClass('empty hidden');
            }
        }
<<<<<<< HEAD
=======

        // Cloud drive
        $('.account.progress-size.cloud-drive').text(
            account.stats[M.RootID].bytes > 0 ? bytesToSize(account.stats[M.RootID].bytes) : '-'
        );
        // Rubbish bin
        $('.account.progress-size.rubbish-bin').text(
            account.stats[M.RubbishID].bytes > 0 ? bytesToSize(account.stats[M.RubbishID].bytes) : '-'
        );
        // Incoming shares
        $('.account.progress-size.incoming-shares').text(
            account.stats.inshares.bytes ? bytesToSize(account.stats.inshares.bytes) : '-'
        );
        // Inbox
        $('.account.progress-size.inbox').text(
            account.stats[M.InboxID].bytes > 0 ? bytesToSize(account.stats[M.InboxID].bytes) : '-'
        );
        // Available
        $('.account.progress-size.available').text(
            account.space - account.space_used > 0 ? bytesToSize(account.space - account.space_used) : '-'
        );
        /* End of Used Storage progressbar */
>>>>>>> ec2e70ee

        // Cloud drive
        $('.account.progress-size.cloud-drive').text(
            account.stats[M.RootID].bytes > 0 ? bytesToSize(account.stats[M.RootID].bytes) : '-'
        );
        // Rubbish bin
        $('.account.progress-size.rubbish-bin').text(
            account.stats[M.RubbishID].bytes > 0 ? bytesToSize(account.stats[M.RubbishID].bytes) : '-'
        );
        // Incoming shares
        $('.account.progress-size.incoming-shares').text(
            account.stats.inshares.bytes ? bytesToSize(account.stats.inshares.bytes) : '-'
        );
        // Inbox
        $('.account.progress-size.inbox').text(
            account.stats[M.InboxID].bytes > 0 ? bytesToSize(account.stats[M.InboxID].bytes) : '-'
        );
        // Available
        $('.account.progress-size.available').text(
            account.space - account.space_used > 0 ? bytesToSize(account.space - account.space_used) : '-'
        );
        /* End of Used Storage progressbar */

<<<<<<< HEAD

            /* Used Bandwidth progressbar */
            $('.bandwidth .account.progress-bar.green').css('width', account.tfsq.perc + '%');
            $('.bandwidth .account.progress-size.available-quota').text(bytesToSize(account.tfsq.left, 0));

=======
            /* Used Bandwidth progressbar */
            $('.bandwidth .account.progress-bar.green').css('width', account.tfsq.perc + '%');
            $('.bandwidth .account.progress-size.available-quota').text(bytesToSize(account.tfsq.left, 0));

>>>>>>> ec2e70ee
            if (u_attr.p) {
                $('.account.widget.bandwidth').addClass('enabled-pr-bar');
                $('.dashboard .account.rounded-icon.right').addClass('hidden');
            }
            else {

                // Show available bandwith for FREE accounts with enabled achievements
                if (account.tfsq.ach) {
                    $('.account.widget.bandwidth').addClass('enabled-pr-bar');
                }
                else {
                    $('.account.widget.bandwidth').removeClass('enabled-pr-bar');
                }

                $('.dashboard .account.rounded-icon.right').removeClass('hidden');
                $('.dashboard .account.rounded-icon.right').rebind('click', function() {
                    if (!$(this).hasClass('active')) {
                        $(this).addClass('active');
                        $(this).find('.dropdown').removeClass('hidden');
                    }
                    else {
                        $(this).removeClass('active');
                        $(this).find('.dropdown').addClass('hidden');
                    }
                });
                $('.fm-right-block.dashboard').rebind('click', function(e) {
                    if (!$(e.target).hasClass('rounded-icon') && $('.account.rounded-icon.info').hasClass('active')) {
                        $('.account.rounded-icon.info').removeClass('active');
                        $('.dropdown.body.bandwidth-info').addClass('hidden');
                    }
                });

                // Get more transfer quota button
                $('.account.widget.bandwidth .free .more-quota').rebind('click', function() {
                    // if the account have achievements, show them, otherwise #pro
                    if (M.maf) {
                        mega.achievem.achievementsListDialog();
                    }
                    else {
                        loadSubPage('pro');
                    }
                    return false;
                });
            }
<<<<<<< HEAD

            if (account.tfsq.used > 0 || Object(u_attr).p || account.tfsq.ach) {
                $('.account.widget.bandwidth').removeClass('hidden');
                $('.fm-account-blocks.bandwidth.right').removeClass('hidden');
                $('.bandwidth .account.progress-size.base-quota').text(bytesToSize(account.tfsq.used, 0));
            }
            else {
                $('.account.widget.bandwidth').addClass('hidden');
                $('.fm-account-blocks.bandwidth.right').addClass('hidden');
            }

=======

            if (account.tfsq.used > 0 || Object(u_attr).p || account.tfsq.ach) {
                $('.account.widget.bandwidth').removeClass('hidden');
                $('.fm-account-blocks.bandwidth.right').removeClass('hidden');
                $('.bandwidth .account.progress-size.base-quota').text(bytesToSize(account.tfsq.used, 0));
            }
            else {
                $('.account.widget.bandwidth').addClass('hidden');
                $('.fm-account-blocks.bandwidth.right').addClass('hidden');
            }

>>>>>>> ec2e70ee
            /* End of Used Bandwidth progressbar */
            // $('.dashboard .button.upgrade-account').removeClass('hidden');
            // Fill rest of widgets
            dashboardUI.updateWidgets();
        }
        else {
            // someone modified CSS, hidden class is overwitten --> .hide()
            if (u_attr.b.s !== -1) {
                $('.dashboard .upgrade-account').addClass('hidden').hide();
            }
            $('.business-dashboard .user-management-storage .storage-transfer-data')
                .text(bytesToSize(account.space_used));
            $('.business-dashboard .user-management-transfer .storage-transfer-data')
                .text(bytesToSize(account.tfsq.used));

            var $dataStats = $('.business-dashboard .subaccount-view-used-data');

            $dataStats.find('.ba-root .ff-occupy').text(bytesToSize(account.stats[M.RootID].bytes));
            $dataStats.find('.ba-root .folder-number').text(account.stats[M.RootID].folders + ' ' + l[2035]);
            $dataStats.find('.ba-root .file-number').text(account.stats[M.RootID].files + ' ' + l[2034]);

            $dataStats.find('.ba-inshare .ff-occupy').text(bytesToSize(account.stats['inshares'].bytes));
            $dataStats.find('.ba-inshare .folder-number').text(account.stats['inshares'].items + ' ' + l[2035]);
            $dataStats.find('.ba-inshare .file-number').text(account.stats['inshares'].files + ' ' + l[2034]);

            $dataStats.find('.ba-outshare .ff-occupy').text(bytesToSize(account.stats['outshares'].bytes));
            $dataStats.find('.ba-outshare .folder-number').text(account.stats['outshares'].items + ' ' + l[2035]);
            $dataStats.find('.ba-outshare .file-number').text(account.stats['outshares'].files + ' ' + l[2034]);

            $dataStats.find('.ba-rubbish .ff-occupy').text(bytesToSize(account.stats[M.RubbishID].bytes));
            $dataStats.find('.ba-rubbish .folder-number').text(account.stats[M.RubbishID].folders + ' ' + l[2035]);
            $dataStats.find('.ba-rubbish .file-number').text(account.stats[M.RubbishID].files + ' ' + l[2034]);

            var verFiles = 0;
            var verBytes = 0;
            verFiles = account.stats[M.RootID]['vfiles'];
            verBytes = account.stats[M.RootID]['vbytes'];
            // for (var k in account.stats) {
            //    if (account.stats[k]['vfiles']) {
            //        verFiles += account.stats[k]['vfiles'];
            //    }
            //    if (account.stats[k]['vbytes']) {
            //        verBytes += account.stats[k]['vbytes'];
            //    }
            // }

            $('.ba-version .tiny-icon.cog.versioning-settings').rebind('click', function () {
                loadSubPage('fm/account/file-management');
            });

            $dataStats.find('.ba-version .ff-occupy').text(bytesToSize(verBytes));
            // $dataStats.find('.ba-version .file-number').text(verFiles + ' ' + l[2034]);
            $dataStats.find('.ba-version .file-number').text(verFiles);
        }

        // if this is a business account user (sub or master)
        // if (u_attr.b) {
        //    $('.dashboard .button.upgrade-account').addClass('hidden');
        //    $('.account.widget.bandwidth').addClass('hidden');
        //    $('.account.widget.body.achievements').addClass('hidden');
        // }

        

        onIdle(fm_resize_handler);
        initTreeScroll();
    });
}
dashboardUI.updateWidgets = function(widget) {
    /* Contacts block */
    dashboardUI.updateContactsWidget();

    /* Chat block */
    dashboardUI.updateChatWidget();

    // Cloud data block
    dashboardUI.updateCloudDataWidget();
};
dashboardUI.updateContactsWidget = function() {
    var contacts = M.getActiveContacts();
    if (!contacts.length) {
        $('.account.widget.text.contacts').removeClass('hidden');
        $('.account.data-table.contacts').addClass('hidden');
    }
    else {
        var recent = 0;
        var now = unixtime();
        contacts.forEach(function(handle) {
            var user = M.getUserByHandle(handle);

            if ((now - user.ts) < (7 * 86400)) {
                recent++;
            }
        });
        $('.account.widget.text.contacts').addClass('hidden');
        $('.account.data-table.contacts').removeClass('hidden');
        $('.data-right-td.all-contacts span').text(contacts.length);
        $('.data-right-td.new-contacts span').text(recent);
        $('.data-right-td.waiting-approval span').text(Object.keys(M.ipc || {}).length);
        $('.data-right-td.sent-requests span').text(Object.keys(M.opc || {}).length);
    }
};
dashboardUI.updateChatWidget = function() {
    var allChats = 0;
    var privateChats = 0;
    var groupChats = 0;
    var unreadMessages = $('.new-messages-indicator .chat-unread-count:visible').text();

    if (!megaChatIsDisabled && typeof megaChat !== 'undefined') {
        megaChat.chats.forEach(function(chatRoom) {
            if (chatRoom.type === "group") {
                groupChats++;
            }
            else {
                privateChats++;
            }
            allChats++;
        });
    }
    if (allChats === 0) {
        $('.account.widget.text.chat').removeClass('hidden');
        $('.account.icon-button.add-contacts').addClass('hidden');
        $('.account.data-table.chat').addClass('hidden');
    }
    else {
        $('.account.widget.text.chat').addClass('hidden');
        $('.account.icon-button.add-contacts').removeClass('hidden');
        $('.account.data-table.chat').removeClass('hidden');
        $('.data-right-td.all-chats span').text(allChats);
        $('.data-right-td.group-chats span').text(groupChats);
        $('.data-right-td.private-chats span').text(privateChats);
        $('.data-right-td.unread-messages-data span').text(unreadMessages | 0);
    }
    $('.chat-widget .account.data-item, .chat-widget .account.widget.title')
        .rebind('click.chatlink', function() {
            loadSubPage('fm/chat');
        });
    $('.chat-widget .add-contacts').rebind('click.chatlink', function() {
        loadSubPage('fm/chat');
        Soon(function() {
            $('.conversations .small-icon.white-medium-plus').parent().trigger('click');
        });
    });
};
dashboardUI.updateCloudDataWidget = function() {
    var file1 = 835;
    var files = 833;
    var folder1 = 834;
    var folders = 832;
    var data = M.getDashboardData();
    var locale = [files, folders, files, folders, folders, files];
    var map = ['files', 'folders', 'rubbish', 'ishares', 'oshares', 'links', 'versions'];
    var intl = typeof Intl !== 'undefined' && Intl.NumberFormat && new Intl.NumberFormat();

    $('.data-item .links-s').rebind('click', function() {
        loadSubPage('fm/links');
        return false;
    });

    $('.account.data-item .tiny-icon.cog').rebind('click', function() {
        loadSubPage('fm/account/file-management');
    });

    $('.data-float-bl').find('.data-item')
        .each(function(idx, elm) {
            var props = data[map[idx]];
            var str = l[locale[idx]];
            var cnt = props.cnt;
            if (cnt === 1) {
                str = l[(locale[idx] === files) ? file1 : folder1];
            }
            else if (intl) {
                cnt = intl.format(props.cnt || 0);
            }

            if (props.xfiles > 1) {
                str += ', ' + String(l[833]).replace('[X]', props.xfiles);
            }

            elm.children[1].textContent = idx < 5 ? String(str).replace('[X]', cnt) : cnt;
            if (props.cnt > 0) {
                elm.children[2].textContent = bytesToSize(props.size);
                $(elm).removeClass('empty');
                $('.account.data-item .tiny-icon.cog').show();
            }
            else {
                elm.children[2].textContent = '-';
                $(elm).addClass('empty');
                $('.account.data-item .tiny-icon.cog').hide();
            }
        });
};
dashboardUI.prototype = undefined;
Object.freeze(dashboardUI);

function initDashboardScroll(scroll) {
    $('.fm-right-block.dashboard').jScrollPane({
        enableKeyboardNavigation: false, showArrows: true, arrowSize: 5, animateScroll: true
    });
    jScrollFade('.fm-right-block.dashboard');
    if (scroll) {
        var jsp = $('.fm-right-block.dashboard').data('jsp');
        if (jsp) {
            jsp.scrollToBottom();
        }
    }
}<|MERGE_RESOLUTION|>--- conflicted
+++ resolved
@@ -24,13 +24,6 @@
     }
     else {
         $('.account.widget.recovery-key').removeClass('hidden');
-<<<<<<< HEAD
-        // Button on dashboard to backup their master key
-        $('.backup-master-key').rebind('click', function() {
-            M.showRecoveryKeyDialog(2);
-        });
-=======
->>>>>>> ec2e70ee
     }
 
     // Button on dashboard to backup their master key
@@ -320,8 +313,6 @@
                 $percBlock.parent().addClass('empty hidden');
             }
         }
-<<<<<<< HEAD
-=======
 
         // Cloud drive
         $('.account.progress-size.cloud-drive').text(
@@ -344,42 +335,12 @@
             account.space - account.space_used > 0 ? bytesToSize(account.space - account.space_used) : '-'
         );
         /* End of Used Storage progressbar */
->>>>>>> ec2e70ee
-
-        // Cloud drive
-        $('.account.progress-size.cloud-drive').text(
-            account.stats[M.RootID].bytes > 0 ? bytesToSize(account.stats[M.RootID].bytes) : '-'
-        );
-        // Rubbish bin
-        $('.account.progress-size.rubbish-bin').text(
-            account.stats[M.RubbishID].bytes > 0 ? bytesToSize(account.stats[M.RubbishID].bytes) : '-'
-        );
-        // Incoming shares
-        $('.account.progress-size.incoming-shares').text(
-            account.stats.inshares.bytes ? bytesToSize(account.stats.inshares.bytes) : '-'
-        );
-        // Inbox
-        $('.account.progress-size.inbox').text(
-            account.stats[M.InboxID].bytes > 0 ? bytesToSize(account.stats[M.InboxID].bytes) : '-'
-        );
-        // Available
-        $('.account.progress-size.available').text(
-            account.space - account.space_used > 0 ? bytesToSize(account.space - account.space_used) : '-'
-        );
-        /* End of Used Storage progressbar */
-
-<<<<<<< HEAD
+
 
             /* Used Bandwidth progressbar */
             $('.bandwidth .account.progress-bar.green').css('width', account.tfsq.perc + '%');
             $('.bandwidth .account.progress-size.available-quota').text(bytesToSize(account.tfsq.left, 0));
 
-=======
-            /* Used Bandwidth progressbar */
-            $('.bandwidth .account.progress-bar.green').css('width', account.tfsq.perc + '%');
-            $('.bandwidth .account.progress-size.available-quota').text(bytesToSize(account.tfsq.left, 0));
-
->>>>>>> ec2e70ee
             if (u_attr.p) {
                 $('.account.widget.bandwidth').addClass('enabled-pr-bar');
                 $('.dashboard .account.rounded-icon.right').addClass('hidden');
@@ -424,7 +385,6 @@
                     return false;
                 });
             }
-<<<<<<< HEAD
 
             if (account.tfsq.used > 0 || Object(u_attr).p || account.tfsq.ach) {
                 $('.account.widget.bandwidth').removeClass('hidden');
@@ -436,19 +396,6 @@
                 $('.fm-account-blocks.bandwidth.right').addClass('hidden');
             }
 
-=======
-
-            if (account.tfsq.used > 0 || Object(u_attr).p || account.tfsq.ach) {
-                $('.account.widget.bandwidth').removeClass('hidden');
-                $('.fm-account-blocks.bandwidth.right').removeClass('hidden');
-                $('.bandwidth .account.progress-size.base-quota').text(bytesToSize(account.tfsq.used, 0));
-            }
-            else {
-                $('.account.widget.bandwidth').addClass('hidden');
-                $('.fm-account-blocks.bandwidth.right').addClass('hidden');
-            }
-
->>>>>>> ec2e70ee
             /* End of Used Bandwidth progressbar */
             // $('.dashboard .button.upgrade-account').removeClass('hidden');
             // Fill rest of widgets
