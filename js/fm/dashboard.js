function dashboardUI() {
    "use strict";

    // Prevent ephemeral session to access dashboard via url
    if (u_type === 0) {
        msgDialog('confirmation', l[998], l[17146]
             + ' ' + l[999], l[1000], function(e) {
            if (e) {
                loadSubPage('register');
                return false;
            }
            loadSubPage('fm');
        });

        return false;
    }

    $('.fm-right-files-block, .section.conversations, .fm-right-account-block').addClass('hidden');
    $('.fm-right-block.dashboard').removeClass('hidden');
    
    // Hide backup widget is user already saved recovery key before
    if (localStorage.recoverykey) {
        $('.account.widget.recovery-key').addClass('hidden');
    }
    else {
        $('.account.widget.recovery-key').removeClass('hidden');
        // Button on dashboard to backup their master key
        $('.backup-master-key').rebind('click', function() {
            M.showRecoveryKeyDialog(2);
        });
    }

    M.onSectionUIOpen('dashboard');
    accountUI.general.userUIUpdate();

    if (u_attr.b) {
        $('.fm-right-block.dashboard .non-business-dashboard').addClass('hidden');
        $('.fm-right-block.dashboard .business-dashboard').removeClass('hidden');
        if (u_attr.b.s !== -1) {
            $('.dashboard .button.upgrade-account').addClass('hidden');
        }
        else {
            $('.dashboard .button.upgrade-account').removeClass('hidden');
        }
        if (u_attr.b.m) {
            $('.business-dashboard .go-to-usermanagement-btn').removeClass('hidden');

            // event handler for clicking on user-management button in dashboard.
            $('.business-dashboard .go-to-usermanagement-btn').off('click').on('click',
                function userManagementBtnClickHandler() {
                    M.openFolder('user-management', true);
                }
            );
        }
        else {
            $('.business-dashboard .go-to-usermanagement-btn').addClass('hidden');
        }
    }
    else {
        $('.fm-right-block.dashboard .non-business-dashboard').removeClass('hidden');
        $('.fm-right-block.dashboard .business-dashboard').addClass('hidden');
        $('.dashboard .button.upgrade-account').removeClass('hidden');
    }

    // Add-contact plus
    $('.dashboard .contacts-widget .add-contacts').rebind('click', function() {
        contactAddDialog();
        return false;
    });

    // Avatar dialog
    $('.fm-account-avatar').rebind('click', function(e) {
        avatarDialog();
    });

    // Data plus, upload file
    $('.data-float-bl .icon-button').rebind('click', function() {
        $('.fm-file-upload input').trigger('click');
        return false;
    });

    // Space-widget clickable sections
    $('.account.widget.storage .pr-item')
        .rebind('click', function() {
            var section = String($(this).attr('class')).replace(/account|pr-item|empty|ui-droppable/g, '').trim();
            if (section.indexOf('cloud-drive') !== -1) {
                section = M.RootID;
            }
            else if (section.indexOf('rubbish-bin') !== -1) {
                section = M.RubbishID;
            }
            else if (section.indexOf('incoming-shares') !== -1) {
                section = 'shares';
            }
            else if (section.indexOf('inbox') !== -1) {
                section = M.InboxID;
            }
            else {
                section = null;
            }

            if (section) {
                M.openFolder(section);
            }

            return false;
        });

    // Account data
    M.accountData(function(account) {
        var perc;

        // QR Code
        var drawQRCanvas = function _drawQRCanvas() {
            var cutPlace = location.href.indexOf('/fm/');
            var myHost = location.href.substr(0, cutPlace);
            myHost += '/' + M.account.contactLink;
            if (account.contactLink && account.contactLink.length) {
                var QRoptions = {
                    width: 106,
                    height: 106,
                    correctLevel: QRErrorCorrectLevel.H,    // high
                    foreground: '#D90007',
                    text: myHost
                };
                // Render the QR code
                $('.account.qr-icon').text('').qrcode(QRoptions);
            }
            else {
                $('.account.qr-icon').text('');

            }
        };
        drawQRCanvas();

        $('.qr-widget-w .access-qr').rebind('click', function () {
            if (account.contactLink && account.contactLink.length) {
                openAccessQRDialog();
            }
            else {
                var msgTitle = l[18230]; // 'QR Code Reactivate';
                var msgMsg = l[18231]; // 'Your QR Code is deactivated.';
                var msgQuestion = l[18232]; // 'Do you want to reactivate your QR Code?';
                msgDialog('confirmation', msgTitle, msgMsg,
                    msgQuestion,
                    function (reActivate) {
                        if (reActivate) {
                            var reGenQR = { a: 'clc' };
                            api_req(reGenQR, {
                                callback: function (res2, ctx2) {
                                    if (typeof res2 !== 'string') {
                                        return;
                                    }
                                    M.account.contactLink = 'C!' + res2;
                                    drawQRCanvas();
                                    openAccessQRDialog();
                                }
                            });
                        }
                    });
            }
        });

        // Show ballance
        $('.account.left-pane.balance-info').text(l[7108]);
        $('.account.left-pane.balance-txt').safeHTML('@@ &euro; ', account.balance[0][0]);

        $('.fm-account-blocks.storage, .fm-account-blocks.bandwidth').removeClass('exceeded going-out');

        // Achievements Widget
        if (account.maf && !u_attr.b) {
            $('.fm-right-block.dashboard').addClass('active-achievements');
            var $achWidget = $('.account.widget.achievements');
            var maf = M.maf;
            var $storage = $('.account.bonuses-size.storage', $achWidget);
            var $transfer = $('.account.bonuses-size.transfer', $achWidget);
            var storageCurrentValue = maf.storage.current /*+ maf.storage.base*/;
            var transferCurrentValue = maf.transfer.current /*+ maf.transfer.base*/;

            $storage.text(bytesToSize(storageCurrentValue, 0));
            $transfer.text(bytesToSize(transferCurrentValue, 0));

            if (maf.storage.current > 0) {
                $storage.removeClass('light-grey');
            }
            else {
                $storage.addClass('light-grey');
            }
            if (maf.transfer.current > 0) {
                $transfer.removeClass('light-grey');
            }
            else {
                $transfer.addClass('light-grey');
            }

            $('.progress-bar.storage', $achWidget)
                .css('width', Math.round(maf.storage.current * 100 / maf.storage.max) + '%');
            $('.progress-bar.transfers', $achWidget)
                .css('width', Math.round(maf.transfer.current * 100 / maf.transfer.max) + '%');

            $('.more-bonuses', $achWidget).rebind('click', function() {
                mega.achievem.achievementsListDialog();
            });
        }
        else {
            $('.fm-right-block.dashboard').removeClass('active-achievements');
        }

        // Elements for free/pro accounts. Expites date / Registration date
        if (u_attr.p) {

            var timestamp;
            // Subscription
            if (account.stype == 'S') {

                // Get the date their subscription will renew
                timestamp = account.srenew[0];

                // Display the date their subscription will renew
                if (timestamp > 0) {
                    $('.account.left-pane.plan-date-val').text(time2date(timestamp, 2));
                    $('.account.left-pane.plan-date-info').text(l[20154]);
                }
                else {
                    // Otherwise hide info blocks
                    $('.account.left-pane.plan-date-val, .account.left-pane.plan-date-info').addClass('hidden');
                }
            }
            else if (account.stype == 'O') {
                // one-time or cancelled subscription
                $('.account.left-pane.plan-date-info').text(l[20153]);
                $('.account.left-pane.plan-date-val').text(time2date(account.expiry, 2));
            }

            if (u_attr.p === 100 && u_attr.b) {
                // someone modified the CSS to overwirte the hidden class !!, therefore .hide() will be used
                $('.account.left-pane.reg-date-info, .account.left-pane.reg-date-val').addClass('hidden').hide();
                var $businessLeft = $('.account.left-pane.info-block.business-users').removeClass('hidden');
                if (u_attr.b.s === 1) {
                    $businessLeft.find('.suba-status').addClass('active').removeClass('disabled pending')
                        .text(l[7666]);
                    if (u_attr.b.m) { // master
                        timestamp = account.srenew[0];
                        if ((Date.now() / 1000) - timestamp > 0) {
                            $businessLeft.find('.suba-status').addClass('pending').removeClass('disabled active')
                                .text(l[19609]);
                        }
                    }
                }
                else {
                    $businessLeft.find('.suba-status').addClass('disabled').removeClass('pending active')
                        .text(l[19608]);
                }

                if (u_attr.b.m) { // master
                    $businessLeft.find('.suba-role').text(l[19610]);
                }
                else {
                    $businessLeft.find('.suba-role').text(l[5568]);
                }

                var $businessDashboard = $('.fm-right-block.dashboard .business-dashboard').removeClass('hidden');
                $('.fm-right-block.dashboard .non-business-dashboard').addClass('hidden');

            }
        }
        else {
            // resetting things might be changed in business account
            $('.fm-right-block.dashboard .business-dashboard').addClass('hidden');
            $('.account.left-pane.info-block.business-users').addClass('hidden');
            $('.account.left-pane.reg-date-info, .account.left-pane.reg-date-val').removeClass('hidden').show();
            $('.fm-right-block.dashboard .non-business-dashboard').removeClass('hidden');
        }

        /* Registration date, bandwidth notification link */
        $('.dashboard .default-green-button.upgrade-account, .bandwidth-info a').rebind('click', function() {
            loadSubPage('pro');
        });
        $('.account.left-pane.reg-date-info').text(l[16128]);
        $('.account.left-pane.reg-date-val').text(time2date(u_attr.since, 2));

        // left-panel responsive contents
        var maxwidth = 0;
        for (var i = 0; i < $('.account.left-pane.small-txt:visible').length; i++){
            var rowwidth = $('.account.left-pane.small-txt:visible').get(i).offsetWidth
                + $('.account.left-pane.big-txt:visible').get(i).offsetWidth;
            maxwidth = Math.max(maxwidth, rowwidth);
        }
        $.leftPaneResizable.options.updateWidth = maxwidth;

        $($.leftPaneResizable).trigger('resize');
<<<<<<< HEAD
        if (!u_attr.b || u_attr.b.s === -1) {
            accountUI.general.charts.init(account, true);


            /* Used Storage progressbar */
            var percents = [
                100 * account.stats[M.RootID].bytes / account.space,
                100 * account.stats[M.RubbishID].bytes / account.space,
                100 * account.stats.inshares.bytes / account.space,
                100 * account.stats[M.InboxID].bytes / account.space
            ];
            for (var i = 0; i < 4; i++) {
                var $percBlock = $('.storage .account.progress-perc.pr' + i);
                if (percents[i] > 0) {
                    $percBlock.text(Math.round(percents[i]) + ' %');
                    $percBlock.parent().removeClass('empty hidden');
                }
                else {
                    $percBlock.text('');
                    $percBlock.parent().addClass('empty hidden');
                }
            }
=======

        accountUI.general.charts.init(account, true);


        /* Used Storage progressbar */
        var percents = [
            100 * account.stats[M.RootID].bytes / account.space,
            100 * account.stats[M.RubbishID].bytes / account.space,
            100 * account.stats.inshares.bytes / account.space,
            100 * account.stats[M.InboxID].bytes / account.space,
            100 * (account.space - account.space_used) / account.space,
        ];
        for (i = 0; i < 5; i++) {
            var $percBlock = $('.storage .account.progress-perc.pr' + i);
            if (percents[i] > 0) {
                $percBlock.text(Math.round(percents[i]) + ' %');
                $percBlock.parent().removeClass('empty hidden');
            }
            else {
                $percBlock.text('');
                $percBlock.parent().addClass('empty hidden');
            }
        }

        // Cloud drive
        $('.account.progress-size.cloud-drive').text(
            account.stats[M.RootID].bytes > 0 ? bytesToSize(account.stats[M.RootID].bytes) : '-'
        );
        // Rubbish bin
        $('.account.progress-size.rubbish-bin').text(
            account.stats[M.RubbishID].bytes > 0 ? bytesToSize(account.stats[M.RubbishID].bytes) : '-'
        );
        // Incoming shares
        $('.account.progress-size.incoming-shares').text(
            account.stats.inshares.bytes ? bytesToSize(account.stats.inshares.bytes) : '-'
        );
        // Inbox
        $('.account.progress-size.inbox').text(
            account.stats[M.InboxID].bytes > 0 ? bytesToSize(account.stats[M.InboxID].bytes) : '-'
        );
        // Available
        $('.account.progress-size.available').text(
            account.space - account.space_used > 0 ? bytesToSize(account.space - account.space_used) : '-'
        );
        /* End of Used Storage progressbar */


        /* Used Bandwidth progressbar */
        $('.bandwidth .account.progress-bar.green').css('width', account.tfsq.perc + '%');
        $('.bandwidth .account.progress-size.available-quota').text(bytesToSize(account.tfsq.left, 0));
>>>>>>> 95b964eb

            $('.account.progress-size.cloud-drive').text(
                account.stats[M.RootID].bytes > 0 ? bytesToSize(account.stats[M.RootID].bytes) : '-'
            );
            // Rubbish bin
            $('.account.progress-size.rubbish-bin').text(
                account.stats[M.RubbishID].bytes > 0 ? bytesToSize(account.stats[M.RubbishID].bytes) : '-'
            );
            // Incoming shares
            $('.account.progress-size.incoming-shares').text(
                account.stats.inshares.bytes ? bytesToSize(account.stats.inshares.bytes) : '-'
            );
            // Inbox
            $('.account.progress-size.inbox').text(
                account.stats[M.InboxID].bytes > 0 ? bytesToSize(account.stats[M.InboxID].bytes) : '-'
            );
            /* End of Used Storage progressbar */


            /* Used Bandwidth progressbar */
            $('.bandwidth .account.progress-bar.green').css('width', account.tfsq.perc + '%');
            $('.bandwidth .account.progress-size.available-quota').text(bytesToSize(account.tfsq.left, 0));

            if (u_attr.p) {
                $('.account.widget.bandwidth').addClass('enabled-pr-bar');
                $('.dashboard .account.rounded-icon.right').addClass('hidden');
            }
            else {

                // Show available bandwith for FREE accounts with enabled achievements
                if (account.tfsq.ach) {
                    $('.account.widget.bandwidth').addClass('enabled-pr-bar');
                }
                else {
                    $('.account.widget.bandwidth').removeClass('enabled-pr-bar');
                }

                $('.dashboard .account.rounded-icon.right').removeClass('hidden');
                $('.dashboard .account.rounded-icon.right').rebind('click', function() {
                    if (!$(this).hasClass('active')) {
                        $(this).addClass('active');
                        $(this).find('.dropdown').removeClass('hidden');
                    }
                    else {
                        $(this).removeClass('active');
                        $(this).find('.dropdown').addClass('hidden');
                    }
                });
                $('.fm-right-block.dashboard').rebind('click', function(e) {
                    if (!$(e.target).hasClass('rounded-icon') && $('.account.rounded-icon.info').hasClass('active')) {
                        $('.account.rounded-icon.info').removeClass('active');
                        $('.dropdown.body.bandwidth-info').addClass('hidden');
                    }
                });

                // Get more transfer quota button
                $('.account.widget.bandwidth .free .more-quota').rebind('click', function() {
                    // if the account have achievements, show them, otherwise #pro
                    if (M.maf) {
                        mega.achievem.achievementsListDialog();
                    }
                    else {
                        loadSubPage('pro');
                    }
                    return false;
                });
            }

            if (account.tfsq.used > 0 || Object(u_attr).p || account.tfsq.ach) {
                $('.account.widget.bandwidth').removeClass('hidden');
                $('.fm-account-blocks.bandwidth.right').removeClass('hidden');
                $('.bandwidth .account.progress-size.base-quota').text(bytesToSize(account.tfsq.used, 0));
            }
            else {
                $('.account.widget.bandwidth').addClass('hidden');
                $('.fm-account-blocks.bandwidth.right').addClass('hidden');
            }

            /* End of Used Bandwidth progressbar */
            // $('.dashboard .button.upgrade-account').removeClass('hidden');
            // Fill rest of widgets
            dashboardUI.updateWidgets();
        }
        else {
            // someone modified CSS, hidden class is overwitten --> .hide()
            $('.dashboard .upgrade-account').addClass('hidden').hide();
            $('.business-dashboard .user-management-storage .storage-transfer-data')
                .text(bytesToSize(account.space_used));
            $('.business-dashboard .user-management-transfer .storage-transfer-data')
                .text(bytesToSize(account.tfsq.used));

            var $dataStats = $('.business-dashboard .subaccount-view-used-data');

            $dataStats.find('.ba-root .ff-occupy').text(bytesToSize(account.stats[M.RootID].bytes));
            $dataStats.find('.ba-root .folder-number').text(account.stats[M.RootID].folders + ' ' + l[2035]);
            $dataStats.find('.ba-root .file-number').text(account.stats[M.RootID].files + ' ' + l[2034]);

            $dataStats.find('.ba-inshare .ff-occupy').text(bytesToSize(account.stats['inshares'].bytes));
            $dataStats.find('.ba-inshare .folder-number').text(account.stats['inshares'].items + ' ' + l[2035]);
            $dataStats.find('.ba-inshare .file-number').text(account.stats['inshares'].files + ' ' + l[2034]);

            $dataStats.find('.ba-outshare .ff-occupy').text(bytesToSize(account.stats['outshares'].bytes));
            $dataStats.find('.ba-outshare .folder-number').text(account.stats['outshares'].items + ' ' + l[2035]);
            $dataStats.find('.ba-outshare .file-number').text(account.stats['outshares'].files + ' ' + l[2034]);

            $dataStats.find('.ba-rubbish .ff-occupy').text(bytesToSize(account.stats[M.RubbishID].bytes));
            $dataStats.find('.ba-rubbish .folder-number').text(account.stats[M.RubbishID].folders + ' ' + l[2035]);
            $dataStats.find('.ba-rubbish .file-number').text(account.stats[M.RubbishID].files + ' ' + l[2034]);

            var verFiles = 0;
            var verBytes = 0;
            verFiles = account.stats[M.RootID]['vfiles'];
            verBytes = account.stats[M.RootID]['vbytes'];
            // for (var k in account.stats) {
            //    if (account.stats[k]['vfiles']) {
            //        verFiles += account.stats[k]['vfiles'];
            //    }
            //    if (account.stats[k]['vbytes']) {
            //        verBytes += account.stats[k]['vbytes'];
            //    }
            // }

            $('.ba-version .tiny-icon.cog.versioning-settings').rebind('click', function () {
                loadSubPage('fm/account/file-management');
            });

            $dataStats.find('.ba-version .ff-occupy').text(bytesToSize(verBytes));
            // $dataStats.find('.ba-version .file-number').text(verFiles + ' ' + l[2034]);
            $dataStats.find('.ba-version .file-number').text(verFiles);
        }

        // if this is a business account user (sub or master)
        // if (u_attr.b) {
        //    $('.dashboard .button.upgrade-account').addClass('hidden');
        //    $('.account.widget.bandwidth').addClass('hidden');
        //    $('.account.widget.body.achievements').addClass('hidden');
        // }

        

        onIdle(fm_resize_handler);
        initTreeScroll();
    });
}
dashboardUI.updateWidgets = function(widget) {
    /* Contacts block */
    dashboardUI.updateContactsWidget();

    /* Chat block */
    dashboardUI.updateChatWidget();

    // Cloud data block
    dashboardUI.updateCloudDataWidget();
};
dashboardUI.updateContactsWidget = function() {
    var contacts = M.getActiveContacts();
    if (!contacts.length) {
        $('.account.widget.text.contacts').removeClass('hidden');
        $('.account.data-table.contacts').addClass('hidden');
    }
    else {
        var recent = 0;
        var now = unixtime();
        contacts.forEach(function(handle) {
            var user = M.getUserByHandle(handle);

            if ((now - user.ts) < (7 * 86400)) {
                recent++;
            }
        });
        $('.account.widget.text.contacts').addClass('hidden');
        $('.account.data-table.contacts').removeClass('hidden');
        $('.data-right-td.all-contacts span').text(contacts.length);
        $('.data-right-td.new-contacts span').text(recent);
        $('.data-right-td.waiting-approval span').text(Object.keys(M.ipc || {}).length);
        $('.data-right-td.sent-requests span').text(Object.keys(M.opc || {}).length);
    }
};
dashboardUI.updateChatWidget = function() {
    var allChats = 0;
    var privateChats = 0;
    var groupChats = 0;
    var unreadMessages = $('.new-messages-indicator .chat-unread-count:visible').text();

    if (!megaChatIsDisabled && typeof megaChat !== 'undefined') {
        megaChat.chats.forEach(function(chatRoom) {
            if (chatRoom.type === "group") {
                groupChats++;
            }
            else {
                privateChats++;
            }
            allChats++;
        });
    }
    if (allChats === 0) {
        $('.account.widget.text.chat').removeClass('hidden');
        $('.account.icon-button.add-contacts').addClass('hidden');
        $('.account.data-table.chat').addClass('hidden');
    }
    else {
        $('.account.widget.text.chat').addClass('hidden');
        $('.account.icon-button.add-contacts').removeClass('hidden');
        $('.account.data-table.chat').removeClass('hidden');
        $('.data-right-td.all-chats span').text(allChats);
        $('.data-right-td.group-chats span').text(groupChats);
        $('.data-right-td.private-chats span').text(privateChats);
        $('.data-right-td.unread-messages-data span').text(unreadMessages | 0);
    }
    $('.chat-widget .account.data-item, .chat-widget .account.widget.title')
        .rebind('click.chatlink', function() {
            loadSubPage('fm/chat');
        });
    $('.chat-widget .add-contacts').rebind('click.chatlink', function() {
        loadSubPage('fm/chat');
        Soon(function() {
            $('.conversations .small-icon.white-medium-plus').parent().trigger('click');
        });
    });
};
dashboardUI.updateCloudDataWidget = function() {
    var file1 = 835;
    var files = 833;
    var folder1 = 834;
    var folders = 832;
    var data = M.getDashboardData();
    var locale = [files, folders, files, folders, folders, files];
    var map = ['files', 'folders', 'rubbish', 'ishares', 'oshares', 'links', 'versions'];
    var intl = typeof Intl !== 'undefined' && Intl.NumberFormat && new Intl.NumberFormat();

    $('.data-item .links-s').rebind('click', function() {
        loadSubPage('fm/links');
        return false;
    });

    $('.account.data-item .tiny-icon.cog').rebind('click', function() {
        loadSubPage('fm/account/file-management');
    });

    $('.data-float-bl').find('.data-item')
        .each(function(idx, elm) {
            var props = data[map[idx]];
            var str = l[locale[idx]];
            var cnt = props.cnt;
            if (cnt === 1) {
                str = l[(locale[idx] === files) ? file1 : folder1];
            }
            else if (intl) {
                cnt = intl.format(props.cnt || 0);
            }

            if (props.xfiles > 1) {
                str += ', ' + String(l[833]).replace('[X]', props.xfiles);
            }

            elm.children[1].textContent = idx < 5 ? String(str).replace('[X]', cnt) : cnt;
            if (props.cnt > 0) {
                elm.children[2].textContent = bytesToSize(props.size);
                $(elm).removeClass('empty');
                $('.account.data-item .tiny-icon.cog').show();
            }
            else {
                elm.children[2].textContent = '-';
                $(elm).addClass('empty');
                $('.account.data-item .tiny-icon.cog').hide();
            }
        });
};
dashboardUI.prototype = undefined;
Object.freeze(dashboardUI);

function initDashboardScroll(scroll) {
    $('.fm-right-block.dashboard').jScrollPane({
        enableKeyboardNavigation: false, showArrows: true, arrowSize: 5, animateScroll: true
    });
    jScrollFade('.fm-right-block.dashboard');
    if (scroll) {
        var jsp = $('.fm-right-block.dashboard').data('jsp');
        if (jsp) {
            jsp.scrollToBottom();
        }
    }
}<|MERGE_RESOLUTION|>--- conflicted
+++ resolved
@@ -289,32 +289,8 @@
         $.leftPaneResizable.options.updateWidth = maxwidth;
 
         $($.leftPaneResizable).trigger('resize');
-<<<<<<< HEAD
         if (!u_attr.b || u_attr.b.s === -1) {
             accountUI.general.charts.init(account, true);
-
-
-            /* Used Storage progressbar */
-            var percents = [
-                100 * account.stats[M.RootID].bytes / account.space,
-                100 * account.stats[M.RubbishID].bytes / account.space,
-                100 * account.stats.inshares.bytes / account.space,
-                100 * account.stats[M.InboxID].bytes / account.space
-            ];
-            for (var i = 0; i < 4; i++) {
-                var $percBlock = $('.storage .account.progress-perc.pr' + i);
-                if (percents[i] > 0) {
-                    $percBlock.text(Math.round(percents[i]) + ' %');
-                    $percBlock.parent().removeClass('empty hidden');
-                }
-                else {
-                    $percBlock.text('');
-                    $percBlock.parent().addClass('empty hidden');
-                }
-            }
-=======
-
-        accountUI.general.charts.init(account, true);
 
 
         /* Used Storage progressbar */
@@ -360,29 +336,6 @@
         /* End of Used Storage progressbar */
 
 
-        /* Used Bandwidth progressbar */
-        $('.bandwidth .account.progress-bar.green').css('width', account.tfsq.perc + '%');
-        $('.bandwidth .account.progress-size.available-quota').text(bytesToSize(account.tfsq.left, 0));
->>>>>>> 95b964eb
-
-            $('.account.progress-size.cloud-drive').text(
-                account.stats[M.RootID].bytes > 0 ? bytesToSize(account.stats[M.RootID].bytes) : '-'
-            );
-            // Rubbish bin
-            $('.account.progress-size.rubbish-bin').text(
-                account.stats[M.RubbishID].bytes > 0 ? bytesToSize(account.stats[M.RubbishID].bytes) : '-'
-            );
-            // Incoming shares
-            $('.account.progress-size.incoming-shares').text(
-                account.stats.inshares.bytes ? bytesToSize(account.stats.inshares.bytes) : '-'
-            );
-            // Inbox
-            $('.account.progress-size.inbox').text(
-                account.stats[M.InboxID].bytes > 0 ? bytesToSize(account.stats[M.InboxID].bytes) : '-'
-            );
-            /* End of Used Storage progressbar */
-
-
             /* Used Bandwidth progressbar */
             $('.bandwidth .account.progress-bar.green').css('width', account.tfsq.perc + '%');
             $('.bandwidth .account.progress-size.available-quota').text(bytesToSize(account.tfsq.left, 0));
