var IMAGE_PLACEHOLDER = staticpath + "/images/img_loader@2x.png";
var CMS_HOST = "https://cms.mega.nz/";

(function(window, asmCrypto) {

var pubkey = ab_to_str(asmCrypto.base64_to_bytes('gVbVNtVJf210qJLe+GxWX8w9mC+WPnTPiUDjBCv9tr4='))

function verify_cms_content(content, signature)
{
<<<<<<< HEAD
    var hash = asmCrypto.SHA256.hex(content)
    signature = ab_to_str(signature)
=======
    var hash = asmCrypto.SHA256.hex(content);
    signature = ab_to_str(signature);
>>>>>>> 823a27d8

    try {
        return jodid25519.eddsa.verify(signature, hash, pubkey);
    } catch (e) {
        /* rubbish data, invalid anyways */
        return false;
    }
}

function process_cms_response(bytes, next, as, id)
{
<<<<<<< HEAD
    var viewer = new Uint8Array(bytes)
=======
    var viewer = new Uint8Array(bytes);
>>>>>>> 823a27d8

    var signature = bytes.slice(3, 67); // 64 bytes, signature
    var version = viewer[0];
    var mime = viewer[1];
    var label = ab_to_str(bytes.slice(67, viewer[2]+67));
<<<<<<< HEAD
    var content = bytes.slice(viewer[2]+67)

    delete bytes;

    if (as == "download") mime = 0;
=======
    var content = bytes.slice(viewer[2]+67);

    if (as === "download") {
        mime = 0;
    }
>>>>>>> 823a27d8

    if (verify_cms_content(content, signature)) {
        switch (mime) {
        case 3: // html
<<<<<<< HEAD
            content = ab_to_str(content)
             next(false, { html: content, mime: mime})
             return loaded(id);
=======
            content = ab_to_str(content);
            next(false, { html: content, mime: mime});
            return loaded(id);
>>>>>>> 823a27d8
            break;

        case 1:
            var blob = new Blob([content]);
            content = window.URL.createObjectURL(blob);
<<<<<<< HEAD
            next(false, { url: content, mime: mime})
=======
            next(false, { url: content, mime: mime});
>>>>>>> 823a27d8
            return loaded(id);

        case 2:
            try {
<<<<<<< HEAD
                content = JSON.parse(ab_to_str(content))
=======
                content = JSON.parse(ab_to_str(content));
>>>>>>> 823a27d8
            } catch (e) {
                /* invalid json, weird case */
                return next(true, {signature: false});
            }
<<<<<<< HEAD
            next(false, { object: content, mime: mime})
=======
            next(false, { object: content, mime: mime});
>>>>>>> 823a27d8
            return loaded(id);

        default:
            var io = new MemoryIO("temp", {});
            io.begin = function() {};
            io.setCredentials("", content.byteLength, "", [], []);
            io.write(content, 0, function() {
                io.download(label, "");
                next(false, {});
                return loaded(id);
            });
            break;
        }
    } else {
        next(true, {error: 'Invalid signature', signature: true} );
    }
}

<<<<<<< HEAD
var assets = {}
var booting = false;

/**
 *    Rewrite links. Basically this links 
=======
var assets = {};
var cmsToId = null;
var booting = false;

var is_img;

/**
 *    Rewrite links. Basically this links
>>>>>>> 823a27d8
 *  shouldn't trigger the `CMS.get` and force
 *  a download
 */
function dl_placeholder(str, sep, rid, id) {
<<<<<<< HEAD
    return "'javascript:void(0)' data-cms-dl='"+id+"'"
}

/**
 *    Images placeholder. Replace *all* the images 
 *    with a placeholder until the image is fully loaded from 
 *  the BLOB server
 */
function img_placeholder(str, sep, rid, id) {
    return "'" + (localStorage.cms || CMS_HOST) + "/unsigned/" + id + "' data-img='loading_" +  id + "'" 
=======
    return "'javascript:void(0)' data-cms-dl='"+id+"'";
}

/**
 *  Images placeholder. Replace *all* the images
 *  with a placeholder until the image is fully loaded from
 *  the BLOB server
 */
function img_placeholder(str, sep, rid, id) {
    is_img = true;
    return "'" + IMAGE_PLACEHOLDER + "' data-img='loading_" +  id + "'";
}

function cmsObjectToId(name)
{
    var q = getxhr();
    q.onload = function() {
        if (name === '_all') {
            cmsToId = JSON.parse(ab_to_str(q.response));
        } else {
            cmsToId[name] = ab_to_str(q.response).split(".");
        }
        q = null;
        if (name !== '_all') {
            doRequest(name);
        }
    };
    q.onerror = function() {
        Later(function() {
            cmsObjectToId(name);
        });
        q = null;
    };
    var srv = apipath.replace(/https?:\/\//, '').replace(/\//g, '');
    q.open("GET", (localStorage.cms || "https://cms.mega.nz/") + srv + '/' + name);
    q.responseType = 'arraybuffer';
    q.send();
>>>>>>> 823a27d8
}

/**
 *    Internal function to communicate with the BLOB server.
<<<<<<< HEAD
 *    
 *    It makes sure that optimize requests (makes sure we never
 *    ask things twice). This is the right place to 
=======
 *
 *    It makes sure that optimize requests (makes sure we never
 *    ask things twice). This is the right place to
>>>>>>> 823a27d8
 *    cache (perhaps towards localStorage).
 */
var fetching = {};
function doRequest(id) {
<<<<<<< HEAD
    if (!id) throw new Error
    if (d) console.error("CMS fetch element", id)
    var q = getxhr();
    q.onerror = function() {
        Later(function() {
            doRequest(id);
        })
        q = null;
    };
    q.onload = function() {
        for (var i in fetching[id]) {
            process_cms_response(q.response, fetching[id][i][0], fetching[id][i][1], id);
        }
        delete fetching[id];
    };

    q.open("GET", (localStorage.cms || CMS_HOST) + '/content/' + id);
    q.responseType = 'arraybuffer';
    q.send()
=======
    if (!id) {
        throw new Error("Calling CMS.doRequest without an ID");
    }
    if (cmsToId === null) {
        if (!booting) {
            booting = true;
            cmsObjectToId('_all');
        }
        return Later(function() {
            doRequest(id);
        });
    }
    if (!cmsToId[id]) {
        return cmsObjectToId(id);
    }
    _cms_request(cmsToId[id], function(blob) {
        for (var i in fetching[id]) {
            process_cms_response(blob, fetching[id][i][0], fetching[id][i][1], id);
        }
        delete fetching[id];
    });
>>>>>>> 823a27d8
}

var _listeners = {};

function loaded(id)
{
    if (_listeners[id]) {
        for (var i in _listeners[id]) {
            _listeners[id][i]();
        }
    }
    CMS.attachEvents();
}

function _concat_arraybuf(arr)
{
    var len = arr.reduce(function(prev, e) {
<<<<<<< HEAD
        return prev+e.byteLength
    }, 0);
    var buffer = new Uint8Array(len)
    var offset = 0
    for (var i in arr) {
        buffer.set(new Uint8Array(arr[i]), offset)
        offset += arr[i].byteLength
    }
    return buffer.buffer
=======
        return prev+e.byteLength;
    }, 0);
    var buffer = new Uint8Array(len);
    var offset = 0;
    for (var i in arr) {
        buffer.set(new Uint8Array(arr[i]), offset);
        offset += arr[i].byteLength;
    }
    return buffer.buffer;
}

function _cms_request(ids, next)
{
    var args = [];
    var q  = [];
    var done = 0;
    for (var i in ids) {
        args.push({fa:i+":1*" + ids[i], k:i, plaintext: true});
        q[i] = null;
    }

    api_getfileattr(args, 1, function(ctx, id, bytes)
    {
        q[id] = bytes;
        if (++done === q.length) {
            next(_concat_arraybuf(q));
        }
    });
>>>>>>> 823a27d8
}

var curType;
var curCallback;

var CMS = {
    watch: function(type, callback)
    {
        curType = type;
        curCallback = callback;
    },

    reRender: function(type, nodeId)
    {
<<<<<<< HEAD
        if (type == curType) {
=======
        //ERRDEBUG(type, nodeId)
        // If cmsToId is NULL it means we didn't open
        // *any* CMS content so we should ignore this
        // update, we will get the newest version always
        // when we need it (the first time)
        if (!(cmsToId instanceof Object)) {
            return;
        }

        cmsToId[type] = nodeId;
        if (type === curType) {
>>>>>>> 823a27d8
            curCallback(nodeId);
        }
    },

<<<<<<< HEAD
    attachEvents: function() {
        $('*[data-cms-dl],.cms-asset-download').rebind('click', function(e) {
            var $this = $(this)
                , target = $this.data('id') || $this.data('cms-dl');
            if (!target) return;
=======
    isLoading: function() {
        return Object.keys(fetching).length > 0;
    },

    attachEvents: function() {
        $('*[data-cms-dl],.cms-asset-download').rebind('click', function(e) {
            var $this  = $(this);
            var target = $this.data('id') || $this.data('cms-dl');
            if (!target) {
                return;
            }
>>>>>>> 823a27d8

            e.preventDefault();

            loadingDialog.show();
            CMS.get(target, function() {
                loadingDialog.hide();
            }, 'download');

            return false;
        });
    },

    loaded: loaded,

    img : function(id) {
<<<<<<< HEAD
        return (localStorage.cms || CMS_HOST) + "/unsigned/" + id
    },
    get: function(id, next, as) {
        if (typeof fetching[id] == "undefined") {
=======
        if (!assets[id]) {
            this.get(id, function(err, obj) {
                $('*[data-img=loading_' + id + ']').attr({'id': '', 'src': obj.url});
                assets[id] = obj.url;
            });
        }
        return assets[id] ? assets[id] : IMAGE_PLACEHOLDER;
    },
    get: function(id, next, as) {
        if (typeof fetching[id] === "undefined") {
>>>>>>> 823a27d8
            doRequest(id);
            fetching[id] = [];
        }
        next = next || function() {};
        fetching[id].push([next, as]);
    },

    on: function(id, callback)
    {
        if (!_listeners[id]) {
            _listeners[id] = [];
        }
        _listeners[id].push(callback);
    },

    imgLoader: function(html, id) {
        if (!assets[id]) {
<<<<<<< HEAD
=======
            is_img = false;
>>>>>>> 823a27d8
            // replace images
            html = html.replace(new RegExp('([\'"])(i:(' + id + '))([\'"])', 'g'), img_placeholder);
            // replace download links
            html = html.replace(new RegExp('([\'"])(d:(' + id + '))([\'"])', 'g'), dl_placeholder);
<<<<<<< HEAD
=======
        
            if (is_img) {
                this.get(id);
            }
>>>>>>> 823a27d8
        } else {
            html = html.replace(IMAGE_PLACEHOLDER + "' data-img='loading_" + id, assets[id], 'g');
        }
        return html;
    }
};

/* Make it public */
window.CMS = CMS;

})(this, asmCrypto)

CMS.on('corporate', function()
{
    $('.new-left-menu-link').rebind('click', function() {
<<<<<<< HEAD
        document.location.hash = "#corporate/" + $(this).attr('id')
    });
    var ctype = document.location.hash.substr(11)
    if ($('#' + ctype).length == 1) {
=======
        document.location.hash = "#corporate/" + $(this).attr('id');
    });
    var ctype = document.location.hash.substr(11);
    if ($('#' + ctype).length === 1) {
>>>>>>> 823a27d8
        $('.new-right-content-block').addClass('hidden');
        $('.new-right-content-block.' + ctype).removeClass('hidden');
        $('.new-left-menu-link').removeClass('active');
        $('#' + ctype).addClass('active');            
        mainScroll();
    } else {
        $('.new-left-menu-link:first').trigger('click');
    }
});<|MERGE_RESOLUTION|>--- conflicted
+++ resolved
@@ -1,5 +1,4 @@
 var IMAGE_PLACEHOLDER = staticpath + "/images/img_loader@2x.png";
-var CMS_HOST = "https://cms.mega.nz/";
 
 (function(window, asmCrypto) {
 
@@ -7,13 +6,8 @@
 
 function verify_cms_content(content, signature)
 {
-<<<<<<< HEAD
-    var hash = asmCrypto.SHA256.hex(content)
-    signature = ab_to_str(signature)
-=======
     var hash = asmCrypto.SHA256.hex(content);
     signature = ab_to_str(signature);
->>>>>>> 823a27d8
 
     try {
         return jodid25519.eddsa.verify(signature, hash, pubkey);
@@ -25,70 +19,40 @@
 
 function process_cms_response(bytes, next, as, id)
 {
-<<<<<<< HEAD
-    var viewer = new Uint8Array(bytes)
-=======
     var viewer = new Uint8Array(bytes);
->>>>>>> 823a27d8
 
     var signature = bytes.slice(3, 67); // 64 bytes, signature
     var version = viewer[0];
     var mime = viewer[1];
     var label = ab_to_str(bytes.slice(67, viewer[2]+67));
-<<<<<<< HEAD
-    var content = bytes.slice(viewer[2]+67)
-
-    delete bytes;
-
-    if (as == "download") mime = 0;
-=======
     var content = bytes.slice(viewer[2]+67);
 
     if (as === "download") {
         mime = 0;
     }
->>>>>>> 823a27d8
 
     if (verify_cms_content(content, signature)) {
         switch (mime) {
         case 3: // html
-<<<<<<< HEAD
-            content = ab_to_str(content)
-             next(false, { html: content, mime: mime})
-             return loaded(id);
-=======
             content = ab_to_str(content);
             next(false, { html: content, mime: mime});
             return loaded(id);
->>>>>>> 823a27d8
             break;
 
         case 1:
             var blob = new Blob([content]);
             content = window.URL.createObjectURL(blob);
-<<<<<<< HEAD
-            next(false, { url: content, mime: mime})
-=======
             next(false, { url: content, mime: mime});
->>>>>>> 823a27d8
             return loaded(id);
 
         case 2:
             try {
-<<<<<<< HEAD
-                content = JSON.parse(ab_to_str(content))
-=======
                 content = JSON.parse(ab_to_str(content));
->>>>>>> 823a27d8
             } catch (e) {
                 /* invalid json, weird case */
                 return next(true, {signature: false});
             }
-<<<<<<< HEAD
-            next(false, { object: content, mime: mime})
-=======
             next(false, { object: content, mime: mime});
->>>>>>> 823a27d8
             return loaded(id);
 
         default:
@@ -107,38 +71,17 @@
     }
 }
 
-<<<<<<< HEAD
-var assets = {}
-var booting = false;
-
-/**
- *    Rewrite links. Basically this links 
-=======
 var assets = {};
-var cmsToId = null;
 var booting = false;
 
 var is_img;
 
 /**
  *    Rewrite links. Basically this links
->>>>>>> 823a27d8
  *  shouldn't trigger the `CMS.get` and force
  *  a download
  */
 function dl_placeholder(str, sep, rid, id) {
-<<<<<<< HEAD
-    return "'javascript:void(0)' data-cms-dl='"+id+"'"
-}
-
-/**
- *    Images placeholder. Replace *all* the images 
- *    with a placeholder until the image is fully loaded from 
- *  the BLOB server
- */
-function img_placeholder(str, sep, rid, id) {
-    return "'" + (localStorage.cms || CMS_HOST) + "/unsigned/" + id + "' data-img='loading_" +  id + "'" 
-=======
     return "'javascript:void(0)' data-cms-dl='"+id+"'";
 }
 
@@ -152,91 +95,37 @@
     return "'" + IMAGE_PLACEHOLDER + "' data-img='loading_" +  id + "'";
 }
 
-function cmsObjectToId(name)
-{
-    var q = getxhr();
-    q.onload = function() {
-        if (name === '_all') {
-            cmsToId = JSON.parse(ab_to_str(q.response));
-        } else {
-            cmsToId[name] = ab_to_str(q.response).split(".");
-        }
-        q = null;
-        if (name !== '_all') {
-            doRequest(name);
-        }
-    };
-    q.onerror = function() {
-        Later(function() {
-            cmsObjectToId(name);
-        });
-        q = null;
-    };
-    var srv = apipath.replace(/https?:\/\//, '').replace(/\//g, '');
-    q.open("GET", (localStorage.cms || "https://cms.mega.nz/") + srv + '/' + name);
-    q.responseType = 'arraybuffer';
-    q.send();
->>>>>>> 823a27d8
-}
-
 /**
  *    Internal function to communicate with the BLOB server.
-<<<<<<< HEAD
- *    
- *    It makes sure that optimize requests (makes sure we never
- *    ask things twice). This is the right place to 
-=======
  *
  *    It makes sure that optimize requests (makes sure we never
  *    ask things twice). This is the right place to
->>>>>>> 823a27d8
  *    cache (perhaps towards localStorage).
  */
 var fetching = {};
 function doRequest(id) {
-<<<<<<< HEAD
-    if (!id) throw new Error
-    if (d) console.error("CMS fetch element", id)
+    if (!id) {
+        throw new Error("Calling CMS.doRequest without an ID");
+    }
     var q = getxhr();
     q.onerror = function() {
         Later(function() {
             doRequest(id);
-        })
-        q = null;
+        });
     };
     q.onload = function() {
         for (var i in fetching[id]) {
-            process_cms_response(q.response, fetching[id][i][0], fetching[id][i][1], id);
+            if (fetching[id].hasOwnProperty(i)) {
+                process_cms_response(q.response, fetching[id][i][0], fetching[id][i][1], id);
+            }
         }
         delete fetching[id];
     };
-
-    q.open("GET", (localStorage.cms || CMS_HOST) + '/content/' + id);
+    var url = (localStorage.cms || "https://cms.mega.nz/content/") + id;
+    console.error(url);
+    q.open("GET", url);
     q.responseType = 'arraybuffer';
-    q.send()
-=======
-    if (!id) {
-        throw new Error("Calling CMS.doRequest without an ID");
-    }
-    if (cmsToId === null) {
-        if (!booting) {
-            booting = true;
-            cmsObjectToId('_all');
-        }
-        return Later(function() {
-            doRequest(id);
-        });
-    }
-    if (!cmsToId[id]) {
-        return cmsObjectToId(id);
-    }
-    _cms_request(cmsToId[id], function(blob) {
-        for (var i in fetching[id]) {
-            process_cms_response(blob, fetching[id][i][0], fetching[id][i][1], id);
-        }
-        delete fetching[id];
-    });
->>>>>>> 823a27d8
+    q.send();
 }
 
 var _listeners = {};
@@ -249,51 +138,6 @@
         }
     }
     CMS.attachEvents();
-}
-
-function _concat_arraybuf(arr)
-{
-    var len = arr.reduce(function(prev, e) {
-<<<<<<< HEAD
-        return prev+e.byteLength
-    }, 0);
-    var buffer = new Uint8Array(len)
-    var offset = 0
-    for (var i in arr) {
-        buffer.set(new Uint8Array(arr[i]), offset)
-        offset += arr[i].byteLength
-    }
-    return buffer.buffer
-=======
-        return prev+e.byteLength;
-    }, 0);
-    var buffer = new Uint8Array(len);
-    var offset = 0;
-    for (var i in arr) {
-        buffer.set(new Uint8Array(arr[i]), offset);
-        offset += arr[i].byteLength;
-    }
-    return buffer.buffer;
-}
-
-function _cms_request(ids, next)
-{
-    var args = [];
-    var q  = [];
-    var done = 0;
-    for (var i in ids) {
-        args.push({fa:i+":1*" + ids[i], k:i, plaintext: true});
-        q[i] = null;
-    }
-
-    api_getfileattr(args, 1, function(ctx, id, bytes)
-    {
-        q[id] = bytes;
-        if (++done === q.length) {
-            next(_concat_arraybuf(q));
-        }
-    });
->>>>>>> 823a27d8
 }
 
 var curType;
@@ -308,32 +152,11 @@
 
     reRender: function(type, nodeId)
     {
-<<<<<<< HEAD
-        if (type == curType) {
-=======
-        //ERRDEBUG(type, nodeId)
-        // If cmsToId is NULL it means we didn't open
-        // *any* CMS content so we should ignore this
-        // update, we will get the newest version always
-        // when we need it (the first time)
-        if (!(cmsToId instanceof Object)) {
-            return;
-        }
-
-        cmsToId[type] = nodeId;
         if (type === curType) {
->>>>>>> 823a27d8
             curCallback(nodeId);
         }
     },
 
-<<<<<<< HEAD
-    attachEvents: function() {
-        $('*[data-cms-dl],.cms-asset-download').rebind('click', function(e) {
-            var $this = $(this)
-                , target = $this.data('id') || $this.data('cms-dl');
-            if (!target) return;
-=======
     isLoading: function() {
         return Object.keys(fetching).length > 0;
     },
@@ -345,7 +168,6 @@
             if (!target) {
                 return;
             }
->>>>>>> 823a27d8
 
             e.preventDefault();
 
@@ -360,24 +182,18 @@
 
     loaded: loaded,
 
-    img : function(id) {
-<<<<<<< HEAD
-        return (localStorage.cms || CMS_HOST) + "/unsigned/" + id
-    },
-    get: function(id, next, as) {
-        if (typeof fetching[id] == "undefined") {
-=======
+    img: function(id) {
         if (!assets[id]) {
             this.get(id, function(err, obj) {
                 $('*[data-img=loading_' + id + ']').attr({'id': '', 'src': obj.url});
+                $('*[src="' + IMAGE_PLACEHOLDER + "#" + id + '"]').attr({'id': '', 'src': obj.url});
                 assets[id] = obj.url;
             });
         }
-        return assets[id] ? assets[id] : IMAGE_PLACEHOLDER;
+        return assets[id] ? assets[id] : IMAGE_PLACEHOLDER + "#" + id;
     },
     get: function(id, next, as) {
         if (typeof fetching[id] === "undefined") {
->>>>>>> 823a27d8
             doRequest(id);
             fetching[id] = [];
         }
@@ -395,21 +211,15 @@
 
     imgLoader: function(html, id) {
         if (!assets[id]) {
-<<<<<<< HEAD
-=======
             is_img = false;
->>>>>>> 823a27d8
             // replace images
             html = html.replace(new RegExp('([\'"])(i:(' + id + '))([\'"])', 'g'), img_placeholder);
             // replace download links
             html = html.replace(new RegExp('([\'"])(d:(' + id + '))([\'"])', 'g'), dl_placeholder);
-<<<<<<< HEAD
-=======
         
             if (is_img) {
                 this.get(id);
             }
->>>>>>> 823a27d8
         } else {
             html = html.replace(IMAGE_PLACEHOLDER + "' data-img='loading_" + id, assets[id], 'g');
         }
@@ -425,17 +235,10 @@
 CMS.on('corporate', function()
 {
     $('.new-left-menu-link').rebind('click', function() {
-<<<<<<< HEAD
-        document.location.hash = "#corporate/" + $(this).attr('id')
-    });
-    var ctype = document.location.hash.substr(11)
-    if ($('#' + ctype).length == 1) {
-=======
         document.location.hash = "#corporate/" + $(this).attr('id');
     });
     var ctype = document.location.hash.substr(11);
     if ($('#' + ctype).length === 1) {
->>>>>>> 823a27d8
         $('.new-right-content-block').addClass('hidden');
         $('.new-right-content-block.' + ctype).removeClass('hidden');
         $('.new-left-menu-link').removeClass('active');
