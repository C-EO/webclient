var IMAGE_PLACEHOLDER = staticpath + "/images/img_loader@2x.png";
var CMS_HOST = "http://46.101.165.59";

(function(window, asmCrypto) {

var pubkey = ab_to_str(asmCrypto.base64_to_bytes('gVbVNtVJf210qJLe+GxWX8w9mC+WPnTPiUDjBCv9tr4='))

function verify_cms_content(content, signature)
{
	var hash = asmCrypto.SHA256.hex(content)
	signature = ab_to_str(signature)

	try {
		return jodid25519.eddsa.verify(signature, hash, pubkey);
	} catch (e) {
		/* rubbish data, invalid anyways */
		return false;
	}
}

function process_cms_response(bytes, next, as, id)
{
	var viewer = new Uint8Array(bytes)

	var signature = bytes.slice(3, 67); // 64 bytes, signature
	var version = viewer[0];
	var mime = viewer[1];
	var label = ab_to_str(bytes.slice(67, viewer[2]+67));
	var content = bytes.slice(viewer[2]+67)

	delete bytes;

	if (as == "download") mime = 0;

	if (verify_cms_content(content, signature)) {
		switch (mime) {
		case 3: // html
			content = ab_to_str(content)
			 next(false, { html: content, mime: mime})
			 return loaded(id);
			break;

		case 1:
			var blob = new Blob([content]);
			content = window.URL.createObjectURL(blob);
			next(false, { url: content, mime: mime})
			return loaded(id);

		case 2:
			try {
				content = JSON.parse(ab_to_str(content))
			} catch (e) {
				/* invalid json, weird case */
				return next(true, {signature: false});
			}
			next(false, { object: content, mime: mime})
			return loaded(id);

		default:
			var io = new MemoryIO("temp", {});
			io.begin = function() {};
			io.setCredentials("", content.byteLength, "", [], []);
			io.write(content, 0, function() {
				io.download(label, "");
				next(false, {});
				return loaded(id);
			});
			break;
		}
	} else {
		next(true, {error: 'Invalid signature', signature: true} );
	}
}

var assets = {}
var booting = false;

/**
 *	Rewrite links. Basically this links 
 *  shouldn't trigger the `CMS.get` and force
 *  a download
 */
function dl_placeholder(str, sep, rid, id) {
	return "'javascript:void(0)' data-cms-dl='"+id+"'"
}

/**
 *	Images placeholder. Replace *all* the images 
 *	with a placeholder until the image is fully loaded from 
 *  the BLOB server
 */
function img_placeholder(str, sep, rid, id) {
<<<<<<< HEAD
	return "'" + (localStorage.cms || CMS_HOST) + "/unsigned/" + id + "' data-img='loading_" +  id + "'" 
=======
	is_img = true;
	return "'" + IMAGE_PLACEHOLDER + "' data-img='loading_" +  id + "'" 
}

function cmsObjectToId(name)
{
	var q = getxhr();
	if (d) console.error("CMS: loading " + name)
	q.onload = function() {
		if (name == '_all') {
			cmsToId = JSON.parse(ab_to_str(q.response));
		} else {
			cmsToId[name] = ab_to_str(q.response).split(".")
		}
		q = null;
		if (name != '_all') doRequest(name);
	}
	q.onerror = function() {
		Later(function() {
			cmsObjectToId(name);
		})
		q = null;
	};
	var srv = apipath.replace(/https?:\/\//, '').replace(/\//g, '')
	q.open("GET", (localStorage.cms || "https://cms.mega.nz/") + srv + '/' + name);
	q.responseType = 'arraybuffer';
	q.send();
>>>>>>> 2d2e9f77
}

/**
 *	Internal function to communicate with the BLOB server.
 *	
 *	It makes sure that optimize requests (makes sure we never
 *	ask things twice). This is the right place to 
 *	cache (perhaps towards localStorage).
 */
var fetching = {};
function doRequest(id) {
	if (!id) throw new Error
	if (d) console.error("CMS fetch element", id)
	var q = getxhr();
	q.onerror = function() {
		Later(function() {
			cmsObjectToId(name);
		})
		q = null;
	};
	q.onload = function() {
		for (var i in fetching[id]) {
			process_cms_response(q.response, fetching[id][i][0], fetching[id][i][1], id);
		}
		delete fetching[id];
	};

	q.open("GET", (localStorage.cms || CMS_HOST) + '/content/' + id);
	q.responseType = 'arraybuffer';
	q.send()
}

var _listeners = {};

function loaded(id)
{
	if (_listeners[id]) {
		for (var i in _listeners[id]) {
			_listeners[id][i]();
		}
	}
	CMS.attachEvents();
}

function _concat_arraybuf(arr)
{
	var len = arr.reduce(function(prev, e) {
		return prev+e.byteLength
	}, 0);
	var buffer = new Uint8Array(len)
	var offset = 0
	for (var i in arr) {
		buffer.set(new Uint8Array(arr[i]), offset)
		offset += arr[i].byteLength
	}
	return buffer.buffer
}

var curType;
var curCallback;

var CMS = {
	watch: function(type, callback)
	{
		curType = type;
		curCallback = callback;
	},

	reRender: function(type, nodeId)
	{
		if (type == curType) {
			curCallback(nodeId);
		}
	},

	attachEvents: function() {
		$('*[data-cms-dl],.cms-asset-download').rebind('click', function(e) {
			var $this = $(this)
				, target = $this.data('id') || $this.data('cms-dl');
			if (!target) return;

			e.preventDefault();

			loadingDialog.show();
			CMS.get(target, function() {
				loadingDialog.hide();
			}, 'download');

			return false;
		});
	},

	loaded: loaded,

	img : function(id) {
		return (localStorage.cms || CMS_HOST) + "/unsigned/" + id
	},
	get: function(id, next, as) {
		if (typeof fetching[id] == "undefined") {
			doRequest(id);
			fetching[id] = [];
		}
		next = next || function() {};
		fetching[id].push([next, as]);
	},

	on: function(id, callback)
	{
		if (!_listeners[id]) {
			_listeners[id] = [];
		}
		_listeners[id].push(callback);
	},

	imgLoader: function(html, id) {
		if (!assets[id]) {
			// replace images
			html = html.replace(new RegExp('([\'"])(i:(' + id + '))([\'"])', 'g'), img_placeholder);
			// replace download links
			html = html.replace(new RegExp('([\'"])(d:(' + id + '))([\'"])', 'g'), dl_placeholder);
		} else {
			html = html.replace(IMAGE_PLACEHOLDER + "' data-img='loading_" + id, assets[id], 'g');
		}
		return html;
	}
};

/* Make it public */
window.CMS = CMS;

})(this, asmCrypto)

CMS.on('corporate', function()
{
	$('.new-left-menu-link').rebind('click', function() {
		document.location.hash = "#corporate/" + $(this).attr('id')
	});
	var ctype = document.location.hash.substr(11)
	if ($('#' + ctype).length == 1) {
		$('.new-right-content-block').addClass('hidden');
		$('.new-right-content-block.' + ctype).removeClass('hidden');
		$('.new-left-menu-link').removeClass('active');
		$('#' + ctype).addClass('active');			
		mainScroll();
	} else {
		$('.new-left-menu-link:first').trigger('click');
	}
});<|MERGE_RESOLUTION|>--- conflicted
+++ resolved
@@ -1,5 +1,5 @@
 var IMAGE_PLACEHOLDER = staticpath + "/images/img_loader@2x.png";
-var CMS_HOST = "http://46.101.165.59";
+var CMS_HOST = "https://cms.mega.nz/";
 
 (function(window, asmCrypto) {
 
@@ -90,37 +90,7 @@
  *  the BLOB server
  */
 function img_placeholder(str, sep, rid, id) {
-<<<<<<< HEAD
 	return "'" + (localStorage.cms || CMS_HOST) + "/unsigned/" + id + "' data-img='loading_" +  id + "'" 
-=======
-	is_img = true;
-	return "'" + IMAGE_PLACEHOLDER + "' data-img='loading_" +  id + "'" 
-}
-
-function cmsObjectToId(name)
-{
-	var q = getxhr();
-	if (d) console.error("CMS: loading " + name)
-	q.onload = function() {
-		if (name == '_all') {
-			cmsToId = JSON.parse(ab_to_str(q.response));
-		} else {
-			cmsToId[name] = ab_to_str(q.response).split(".")
-		}
-		q = null;
-		if (name != '_all') doRequest(name);
-	}
-	q.onerror = function() {
-		Later(function() {
-			cmsObjectToId(name);
-		})
-		q = null;
-	};
-	var srv = apipath.replace(/https?:\/\//, '').replace(/\//g, '')
-	q.open("GET", (localStorage.cms || "https://cms.mega.nz/") + srv + '/' + name);
-	q.responseType = 'arraybuffer';
-	q.send();
->>>>>>> 2d2e9f77
 }
 
 /**
@@ -137,7 +107,7 @@
 	var q = getxhr();
 	q.onerror = function() {
 		Later(function() {
-			cmsObjectToId(name);
+            doRequest(id);
 		})
 		q = null;
 	};
