--- conflicted
+++ resolved
@@ -12,10 +12,7 @@
     /** }}} */
 
     var IMAGE_PLACEHOLDER = staticpath + "/images/img_loader@2x.png";
-<<<<<<< HEAD
-=======
     var isReady = false;
->>>>>>> 410c10f9
 
     mBroadcaster.once('startMega', function() {
         for (var sub in signPubKey) {
@@ -26,10 +23,7 @@
                 signPubKey[sub][l] = asmCrypto.base64_to_bytes(signPubKey[sub][l]);
             }
         }
-<<<<<<< HEAD
-=======
         isReady = true;
->>>>>>> 410c10f9
     });
     
     var cmsRetries = 1; // how many times to we keep retyring to ping the CMS before using the snapshot?
@@ -72,15 +66,12 @@
     
     function process_cms_response(bytes, next, as, id) {
         var viewer = new Uint8Array(bytes);
-<<<<<<< HEAD
-=======
 
         if (!isReady) {
             return setTimeout(function() {
                 process_cms_response(bytes, next, as, id);
             }, 100);
         }
->>>>>>> 410c10f9
     
         var signature = bytes.slice(3, 67); // 64 bytes, signature
         var version = viewer[0];
