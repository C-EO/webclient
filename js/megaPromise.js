/**
 * Mega Promise
 *
 * Polyfill + easier to debug variant of Promises which are currently implemented in some of the cutting edge browsers.
 *
 * The main goals of using this, instead of directly using native Promises are:
 * - stack traces
 * - .done, .fail
 * - all js exceptions will be logged (in the console) and thrown as expected
 *
 * Note: for now, we will use $.Deferred to get this functionality out of the box and MegaPromise will act as a bridge
 * between the original Promise API and jQuery's Deferred APIs.
 *
 * Implementation note: .progress is currently not implemented.
 */


/**
 * Mega Promise constructor
 *
 * @returns {MegaPromise}
 * @constructor
 */
function MegaPromise(fn) {
    var self = this;

    self._internalPromise = new $.Deferred();

    if (fn) {
        fn(
            function() {
                self.resolve.apply(self, toArray(arguments));
            },
            function() {
                self.reject.apply(self, toArray(arguments));
            }
        );
    }
    return this;
};

if (typeof(Promise) !== "undefined") {
    MegaPromise._origPromise = Promise;
} else {
    MegaPromise._origPromise = undefined;
    window.Promise = MegaPromise;
}

/**
 * Convert Native and jQuery promises to MegaPromises, by creating a MegaPromise proxy which will be attached
 * to the actual underlying promise's .then callbacks.
 *
 * @param p
 * @returns {MegaPromise}
 * @private
 */
MegaPromise.asMegaPromiseProxy  = function(p) {
    var $promise = new MegaPromise();

    p.then(
        function megaPromiseResProxy() {
        $promise.resolve.apply($promise, toArray(arguments))
<<<<<<< HEAD
    } , (
            d && typeof(promisesDebug) !== 'undefined' && promisesDebug ?
                MegaPromise.getTraceableReject($promise, p) :
                undefined
=======
        },
        (
            d && typeof(promisesDebug) !== 'undefined' && promisesDebug ?
                MegaPromise.getTraceableReject($promise, p) :
                function megaPromiseRejProxy() {
                    $promise.reject.apply($promise, toArray(arguments));
                }
>>>>>>> b91e5c25
        )
    );

    return $promise;
};

/**
 * Common function to be used as reject callback to promises.
 *
 * @param promise {MegaPromise}
 * @returns {function}
 * @private
 */
MegaPromise.getTraceableReject = function($promise, origPromise) {
    // Save the current stack pointer in case of an async call behind
    // the promise.reject (Ie, onAPIProcXHRLoad shown as initial call)
    var preStack = mega.utils.getStack();

    return function __mpTraceableReject(aResult) {
        if (window.d) {
            var postStack = mega.utils.getStack();
            if (typeof console.group === 'function') {
                console.group('PROMISE REJECTED');
            }
            console.debug('Promise rejected: ', aResult, origPromise);
            console.debug('pre-Stack', preStack);
            console.debug('post-Stack', postStack);
            if (typeof console.groupEnd === 'function') {
                console.groupEnd();
            }
        }
        try {
            if (typeof $promise === 'function') {
                $promise.apply(origPromise, arguments);
            }
            else {
                $promise.reject.apply($promise, toArray(arguments))
            }
        }
        catch(e) {
            console.error('Unexpected promise error: ', e, preStack);
        }
    };
};

/**
 * By implementing this method, MegaPromise will be compatible with .when/.all syntax.
 *
 * jQuery: https://github.com/jquery/jquery/blob/10399ddcf8a239acc27bdec9231b996b178224d3/src/deferred.js#L133
 *
 * @returns {jQuery.Deferred}
 */
MegaPromise.prototype.promise = function() {
    return this._internalPromise.promise();
};

/**
 * Alias of .then
 *
 * @param res
 *     Function to be called on resolution of the promise.
 * @param [rej]
 *     Function to be called on rejection of the promise.
 * @returns {MegaPromise}
 */
MegaPromise.prototype.then = function(res, rej) {

    return MegaPromise.asMegaPromiseProxy(this._internalPromise.then(res, rej));
};

/**
 * Alias of .done
 *
 * @param res
 * @returns {MegaPromise}
 */
MegaPromise.prototype.done = function(res) {
    this._internalPromise.done(res);
    return this;
};

/**
 * Alias of .state
 *
 * @returns {String}
 */
MegaPromise.prototype.state = function() {
    return this._internalPromise.state();
};

/**
 * Alias of .fail
 *
 * @param rej
 * @returns {MegaPromise}
 */
MegaPromise.prototype.fail = function(rej) {
    this._internalPromise.fail(rej);
    return this;
};


/**
 * Intentionally we'd added this method to throw an exception, since we don't want anyone
 * using it.
 *
 * @throws {Error}
 */
MegaPromise.prototype.catch = function() {
    throw new Error('.catch is prohibited in MegaPromises.');
};

/**
 * Alias of .resolve
 *
 * @returns {MegaPromise}
 */
MegaPromise.prototype.resolve = function() {
    this._internalPromise.resolve.apply(this._internalPromise, toArray(arguments));
    return this;
};

/**
 * Alias of .reject
 *
 * @returns {MegaPromise}
 */
MegaPromise.prototype.reject = function() {
    this._internalPromise.reject.apply(this._internalPromise, toArray(arguments));
    return this;
};

/**
 * Alias of .always
 *
 * @returns {MegaPromise}
 */
MegaPromise.prototype.always = function() {
    this._internalPromise.always.apply(this._internalPromise, toArray(arguments));
    return this;
};

/**
 * Link the `targetPromise`'s state to the current promise. E.g. when targetPromise get resolved, the current promise
 * will get resolved too with the same arguments passed to targetPromise.
 *
 * PS: This is a simple DSL-like helper to save us from duplicating code when using promises :)
 *
 * @param targetPromise
 * @returns {MegaPromise} current promise, helpful for js call chaining
 */
MegaPromise.prototype.linkDoneTo = function(targetPromise) {
    var self = this;
    targetPromise.then(function() {
        self.resolve.apply(self, arguments);
    });

    return self;
};

/**
 * Link the `targetPromise`'s state to the current promise. E.g. when targetPromise get rejected, the current promise
 * will get rejected too with the same arguments passed to targetPromise.
 * PS: This is a simple DSL-like helper to save us from duplicating code when using promises :)
 *
 *
 * @param targetPromise
 * @returns {MegaPromise} current promise, helpful for js call chaining
 */
MegaPromise.prototype.linkFailTo = function(targetPromise) {
    var self = this;
    targetPromise.then(undefined, function() {
        self.reject.apply(self, arguments);
    });

    return self;
};
/**
 * Link the `targetPromise`'s state to the current promise (both done and fail, see .linkDoneTo and .linkFailTo)
 *
 * PS: This is a simple DSL-like helper to save us from duplicating code when using promises :)
 *
 * @param targetPromise
 * @returns {MegaPromise} current promise, helpful for js call chaining
 */
MegaPromise.prototype.linkDoneAndFailTo = function(targetPromise) {
    var self = this;

    self.linkDoneTo(targetPromise);
    self.linkFailTo(targetPromise);

    return self;
};

/**
<<<<<<< HEAD
 * Link promise's state to a function's value. E.g. if the function returns a promise that promise's state will be linked
 * to the current fn. If it returns a non-promise-like value it will resolve/reject the current promise's value.
=======
 * Link promise's state to a function's value. E.g. if the function returns a promise that promise's state will be
 * linked to the current fn. If it returns a non-promise-like value it will resolve/reject the current promise's value.
>>>>>>> b91e5c25
 *
 * PS: This is a simple DSL-like helper to save us from duplicating code when using promises :)
 *
 * @returns {MegaPromise} current promise, helpful for js call chaining
 */
MegaPromise.prototype.linkDoneAndFailToResult = function(cb, context, args) {
    var self = this;

    var ret = cb.apply(context, args);

<<<<<<< HEAD
    if(ret instanceof MegaPromise) {
        self.linkDoneTo(ret);
        self.linkFailTo(ret);
    } else {
=======
    if (ret instanceof MegaPromise) {
        self.linkDoneTo(ret);
        self.linkFailTo(ret);
    }
    else {
>>>>>>> b91e5c25
        self.resolve(ret);
    }

    return self;
};

/**
 * Development helper, that will dump the result/state change of this promise to the console
 *
 * @param [msg] {String} optional msg
 * @returns {MegaPromise} current promise, helpful for js call chaining
 */
MegaPromise.prototype.dumpToConsole = function(msg) {
    var self = this;

    if (d) {
        self.then(
            function () {
                console.log("success: ", msg ? msg : arguments, !msg ? null : arguments);
            }, function () {
                console.error("error: ", msg ? msg : arguments, !msg ? null : arguments);
            }
        );
    }

    return self;
};

/**
 * Implementation of Promise.all/$.when, with a little bit more flexible way of handling different type of promises
 * passed in the `promisesList`
 *
 * @returns {MegaPromise}
 */
MegaPromise.all = function(promisesList) {

    var _jQueryPromisesList = [];
    promisesList.forEach(function(v, k) {
        if (MegaPromise._origPromise && v instanceof MegaPromise._origPromise) {
            v = MegaPromise.asMegaPromiseProxy(v);
        }
        _jQueryPromisesList.push(v);
    });

    // return MegaPromise.asMegaPromiseProxy(
        // $.when.apply($, _jQueryPromisesList)
    // );

    var promise = new MegaPromise();

    $.when.apply($, _jQueryPromisesList)
        .then(function megaPromiseResProxy() {
            promise.resolve(toArray(arguments));
        }, (
            d && typeof(promisesDebug) !== 'undefined' && promisesDebug ?
                MegaPromise.getTraceableReject(promise) :
<<<<<<< HEAD
                undefined
=======
                function megaPromiseRejProxy() {
                    promise.reject.apply(promise, toArray(arguments));
                }
>>>>>>> b91e5c25
            )
        );

    return promise;
};

/**
 * Implementation of Promise.all/$.when, with a little bit more flexible way of handling different type of promises
 * passed in the `promisesList`.
 *
 * Warning: This method will return a "master promise" which will only get resolved when ALL promises had finished
 * processing (e.g. changed their state to either resolved or rejected). The only case when the master promise will get,
 * rejected is if there are still 'pending' promises in the `promisesList` after the `timeout`
 *
 * @param promisesList {Array}
 * @param [timeout] {Integer} max ms to way for the master promise to be resolved before rejecting it
 * @returns {MegaPromise}
 */
MegaPromise.allDone = function(promisesList, timeout) {
    // IF empty, resolve immediately
    if (promisesList.length === 0) {
        return MegaPromise.resolve();
    }
    var totalLeft = promisesList.length;
    var results = [];
    var masterPromise = new MegaPromise();
    var alwaysCb = function() {
        totalLeft--;
        results.push(arguments);

        if (totalLeft === 0) {
            masterPromise.resolve(results);
        }
    };


    var _megaPromisesList = [];
    promisesList.forEach(function(v, k) {
        if (MegaPromise._origPromise && v instanceof MegaPromise._origPromise) {
            v = MegaPromise.asMegaPromiseProxy(v);
        }
        _megaPromisesList.push(v);
        v.done(alwaysCb);
        v.fail(alwaysCb);
    });

    if (timeout) {
        var timeoutTimer = setTimeout(function () {
            masterPromise.reject(results);
        }, timeout);

        masterPromise.always(function () {
            clearTimeout(timeoutTimer);
        });
    }


    return masterPromise;
};

/**
 * alias of Promise.resolve, will create a new promise, resolved with the arguments passed to this method
 *
 * @returns {MegaPromise}
 */
MegaPromise.resolve = function() {
    var p = new MegaPromise();
    p.resolve.apply(p, toArray(arguments));

    return p;
};


/**
 * alias of Promise.reject, will create a new promise, rejected with the arguments passed to this method
 *
 * @returns {MegaPromise}
 */
MegaPromise.reject = function() {
    var p = new MegaPromise();
    p.reject.apply(p, toArray(arguments));

    return p;
};<|MERGE_RESOLUTION|>--- conflicted
+++ resolved
@@ -60,12 +60,6 @@
     p.then(
         function megaPromiseResProxy() {
         $promise.resolve.apply($promise, toArray(arguments))
-<<<<<<< HEAD
-    } , (
-            d && typeof(promisesDebug) !== 'undefined' && promisesDebug ?
-                MegaPromise.getTraceableReject($promise, p) :
-                undefined
-=======
         },
         (
             d && typeof(promisesDebug) !== 'undefined' && promisesDebug ?
@@ -73,7 +67,6 @@
                 function megaPromiseRejProxy() {
                     $promise.reject.apply($promise, toArray(arguments));
                 }
->>>>>>> b91e5c25
         )
     );
 
@@ -269,13 +262,8 @@
 };
 
 /**
-<<<<<<< HEAD
- * Link promise's state to a function's value. E.g. if the function returns a promise that promise's state will be linked
- * to the current fn. If it returns a non-promise-like value it will resolve/reject the current promise's value.
-=======
  * Link promise's state to a function's value. E.g. if the function returns a promise that promise's state will be
  * linked to the current fn. If it returns a non-promise-like value it will resolve/reject the current promise's value.
->>>>>>> b91e5c25
  *
  * PS: This is a simple DSL-like helper to save us from duplicating code when using promises :)
  *
@@ -286,18 +274,11 @@
 
     var ret = cb.apply(context, args);
 
-<<<<<<< HEAD
-    if(ret instanceof MegaPromise) {
-        self.linkDoneTo(ret);
-        self.linkFailTo(ret);
-    } else {
-=======
     if (ret instanceof MegaPromise) {
         self.linkDoneTo(ret);
         self.linkFailTo(ret);
     }
     else {
->>>>>>> b91e5c25
         self.resolve(ret);
     }
 
@@ -354,13 +335,9 @@
         }, (
             d && typeof(promisesDebug) !== 'undefined' && promisesDebug ?
                 MegaPromise.getTraceableReject(promise) :
-<<<<<<< HEAD
-                undefined
-=======
                 function megaPromiseRejProxy() {
                     promise.reject.apply(promise, toArray(arguments));
                 }
->>>>>>> b91e5c25
             )
         );
 
