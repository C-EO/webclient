--- conflicted
+++ resolved
@@ -78,14 +78,6 @@
 
     return function __mpTraceableReject(aResult) {
         if (window.d) {
-<<<<<<< HEAD
-            var stack;
-            // try to get the stack trace
-            try {
-                throw new Error("DEBUG");
-            } catch(e) {
-                stack = e.stack;
-=======
             var postStack = mega.utils.getStack();
             if (typeof console.group === 'function') {
                 console.group('PROMISE REJECTED');
@@ -95,7 +87,6 @@
             console.debug('post-Stack', postStack);
             if (typeof console.groupEnd === 'function') {
                 console.groupEnd();
->>>>>>> bba74134
             }
         }
         try {
@@ -106,13 +97,8 @@
                 $promise.reject.apply($promise, toArray(arguments))
             }
         }
-<<<<<<< HEAD
-        catch (e) {
-            console.error('Unexpected promise error: ', e);
-=======
         catch(e) {
             console.error('Unexpected promise error: ', e, preStack);
->>>>>>> bba74134
         }
     };
 };
