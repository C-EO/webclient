--- conflicted
+++ resolved
@@ -572,9 +572,6 @@
     return self;
 };
 
-<<<<<<< HEAD
-Object.freeze(MegaPromise);
-=======
 /**
  * Helper tool, that creates a new queue, that can be used for scheduling callbacks, which return promises.
  * So, every callback would ONLY be executed AFTER the previously queued one finishes execution.
@@ -673,5 +670,4 @@
             return self;
         };
     })();
-};
->>>>>>> bed31492
+};