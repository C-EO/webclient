--- conflicted
+++ resolved
@@ -23,15 +23,9 @@
         Later(done);
     };
 
-<<<<<<< HEAD
-	this.download = function(name, path) {
-		var blob = this.getBlob();
-		this.completed = true;
-=======
     this.download = function(name, path) {
         var blob = this.getBlob();
         this.completed = true;
->>>>>>> d3a49985
 
         if (is_chrome_firefox) {
             requestFileSystem(0, blob.size, function(fs) {
@@ -65,30 +59,6 @@
         this.abort();
     };
 
-<<<<<<< HEAD
-	this.setCredentials = function (url, size, filename, chunks, sizes) {
-		if (d) DEBUG('MemoryIO Begin', dl_id, Array.prototype.slice.call(arguments));
-		if (size > MemoryIO.fileSizeLimit) {
-			dlFatalError(dl, Error('File too big to be reliably handled in memory.'));
-			if (!this.is_zip) ASSERT(!this.begin, "This should have been destroyed 'while initializing'");
-		} else {
-			dblob = msie ? new MSBlobBuilder() : [];
-			this.begin();
-		}
-	};
-
-	this.abort = function() {
-		if (dblob) {
-			if (msie && !this.completed) {
-				try {
-				// XXX: how to force freeing up the blob memory?
-					dblob=dblob.getBlob();
-				} catch(e) {}
-			}
-			dblob = undefined;
-		}
-	};
-=======
     this.setCredentials = function(url, size, filename, chunks, sizes) {
         if (d) {
             DEBUG('MemoryIO Begin', dl_id, Array.prototype.slice.call(arguments));
@@ -117,21 +87,13 @@
             dblob = undefined;
         }
     };
->>>>>>> d3a49985
 
     this.getBlob = function() {
         return msie ? dblob.getBlob() : new Blob(dblob);
     };
 }
 
-<<<<<<< HEAD
-MemoryIO.usable = function()
-{
-	MemoryIO.fileSizeLimit = localStorage.dlFileSizeLimit || (1024*1024*1024*(1+browserdetails(ua).is64bit));
-	return navigator.msSaveOrOpenBlob || "download" in document.createElementNS("http://www.w3.org/1999/xhtml", "a");
-=======
 MemoryIO.usable = function() {
     MemoryIO.fileSizeLimit = localStorage.dlFileSizeLimit || (1024 * 1024 * 1024 * (1 + browserdetails(ua).is64bit));
     return navigator.msSaveOrOpenBlob || "download" in document.createElementNS("http://www.w3.org/1999/xhtml", "a");
->>>>>>> d3a49985
 };