// Public: https://github.com/crodas/inherits/
<<<<<<< HEAD
=======
if (0 && typeof Object.create === 'function') {
	// implementation from standard node.js 'util' module
	function inherits(ctor, superCtor) {
		ctor.super_ = superCtor
		ctor.prototype = Object.create(superCtor.prototype, {
			constructor: {
				value: ctor,
				enumerable: false,
				writable: true,
				configurable: true
			}
		});
	};
} else {
	// old school shim for old browsers
>>>>>>> ee231be2
	function inherits(ctor, superCtor) {
		ctor.super_ = superCtor
		var TempCtor = function () {
			ctor.super_.prototype.constructor.apply(this, arguments)
		}
		TempCtor.prototype = superCtor.prototype
		ctor.prototype = new TempCtor()
		ctor.prototype.constructor = ctor
	}<|MERGE_RESOLUTION|>--- conflicted
+++ resolved
@@ -1,28 +1,9 @@
-// Public: https://github.com/crodas/inherits/
-<<<<<<< HEAD
-=======
-if (0 && typeof Object.create === 'function') {
-	// implementation from standard node.js 'util' module
-	function inherits(ctor, superCtor) {
-		ctor.super_ = superCtor
-		ctor.prototype = Object.create(superCtor.prototype, {
-			constructor: {
-				value: ctor,
-				enumerable: false,
-				writable: true,
-				configurable: true
-			}
-		});
-	};
-} else {
-	// old school shim for old browsers
->>>>>>> ee231be2
-	function inherits(ctor, superCtor) {
-		ctor.super_ = superCtor
-		var TempCtor = function () {
-			ctor.super_.prototype.constructor.apply(this, arguments)
-		}
-		TempCtor.prototype = superCtor.prototype
-		ctor.prototype = new TempCtor()
-		ctor.prototype.constructor = ctor
-	}+function inherits(ctor, superCtor) {
+	ctor.super_ = superCtor
+	var TempCtor = function () {
+		ctor.super_.prototype.constructor.apply(this, arguments)
+	}
+	TempCtor.prototype = superCtor.prototype
+	ctor.prototype = new TempCtor()
+	ctor.prototype.constructor = ctor
+}