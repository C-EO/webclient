(function(scope) {

    function getDDhelper() {
        var id = '#fmholder';
        if (page == 'start') {
            id = '#startholder';
        }
        $('.udragger-block').remove();
        $(id).append('<div class="udragger-block drag" id="draghelper"><div class="dragger-status"></div><div class="dragger-files-number u-dfn">1</div></div>');
        $('.udragger-block').removeClass('multiple');
        $('.udragger-block').show();
        $('.dragger-files-number.u-dfn').hide();
        return $('.udragger-block')[0];
    }

    function FileDragHover(e) {
        if (d) {
            console.log('hover', $.dragging);
        }
        // if (folderlink) return false;
        $.dragging = Date.now();
        e.stopPropagation();
        e.preventDefault();
        if (document.getElementById('start_uploadbutton')) {
            document.getElementById('start_uploadbutton').style.display = 'none';
        }
        if (!$.ddhelper) {
            var filecnt = 0;
            if (e && e.target && e.target.files) {
                var files = e.target.files || e.dataTransfer.files;
                for (var i in files) {
                    filecnt++;
                }
            }
            else if (e
                    && e.dataTransfer
                    && e.dataTransfer.items
                    && e.dataTransfer.items.length > 0 && e.dataTransfer.items[0].webkitGetAsEntry) {
                var items = e.dataTransfer.items;
                for (var i in items) {
                    if (items[i].kind) {
                        filecnt++;
                    }
                }
            }
            else if (e && e.dataTransfer && e.dataTransfer.files) {
                var files = e.dataTransfer.files;
                for (var i in files) {
                    filecnt++;
                }
            }
            else if (e && e.dataTransfer && e.dataTransfer.mozItemCount) {
                filecnt = e.dataTransfer.mozItemCount;
            }
            else {
                filecnt = 1;
            }
            if (filecnt > 0) {
                $.ddhelper = getDDhelper();
            }
            if (filecnt > 1) {
                $('.dragger-files-number.u-dfn').text(filecnt);
                $('.dragger-files-number.u-dfn').show();
            }
        }
        if ($.ddhelper) {
            $('#draghelper .dragger-icon').remove();
            $('<div class="dragger-icon ' + fileIcon({
                name: ''
            }) + '"></div>').insertAfter('#draghelper .dragger-status');
            $('.dragger-icon.fade').fadeTo(500, 0.1);
            $($.ddhelper).css({
                left: (e.pageX + 35 + "px"),
                top: (e.pageY - 5 + "px")
            });
            $('.udragger-block').removeClass('drag warning copy download move to-shared to-contacts to-conversations to-rubbish');
            $('.udragger-block').addClass('copy');
        }
        if (page == 'start') {
            $('.st-main-cursor,.st-main-info').fadeOut(30);
            start_over();
        }
        else if (e) {
            var t = $(e.target);
            $('span.nw-fm-tree-folder').css('background-color', '');

            if (t.attr('class') == "nw-fm-tree-folder") {
                t.css('background-color', 'rgba(222,222,10,0.3)');
            }
        }
    }

    function FileDragLeave(e) {
        if (d) {
            console.log(e);
        }
        // if (folderlink || RightsbyID(M.currentdirid) < 1) return false;
        e.stopPropagation();
        e.preventDefault();
        setTimeout(function() {
            if (e && (e.pageX < 6 || e.pageY < 6) && $.dragging && $.dragging + 50 < Date.now()) {
                $($.ddhelper).remove();
                $.ddhelper = undefined;
            }
        }, 100);
        setTimeout(function() {
            if (page == 'start'
                    && e && (e.pageX < 6 || e.pageY < 6) && $.dragging && $.dragging + 500 < Date.now()) {
                $.dragging = false;
                start_out();
                $('.st-main-cursor,.st-main-info').fadeIn(30);
            }
        }, 500);
    }

    var dir_inflight = 0;
    var file_inflight = 0;
    var filedrag_u = [];

    function traverseFileTree(item, path) {
        path = path || "";
        if (item.isFile) {
            dir_inflight++;
            item.file(function(file) {
                if (d > 1) {
                    console.log(file);
                }
                file.path = path;
                filedrag_u.push(file);
                if (--dir_inflight == 0 && $.dostart) {
                    addupload(filedrag_u);
                    filedrag_u = [];
                    if (page == 'start') {
                        start_upload();
                    }
                }
            });
        }
        else if (item.isDirectory) {
            dir_inflight++;
            var dirReader = item.createReader();
            var dirReaderIterator = function() {
                dirReader.readEntries(function(entries) {
                    if (entries.length) {
                        var i = entries.length;
                        while (i--) {
                            traverseFileTree(entries[i], path + item.name + "/");
                        }

                        dirReaderIterator();
                    }
                    else {
                        if (!--dir_inflight) {
                            addupload(filedrag_u);
                            filedrag_u = [];
                        }
                    }
                });
            };
            dirReaderIterator();
        }
        if (d && dir_inflight == 0) {
            console.log('end');
        }
    }

    function start_upload() {
        if (u_wasloggedin()) {
            msgDialog('confirmation', l[1193], l[2001], l[2002], function(e) {
                if (e) {
                    start_anoupload();
                }
                else {
                    loginDialog();
                }
            });
        }
        else {
            start_anoupload();
        }
    }

    function start_anoupload() {
        u_storage = init_storage(localStorage);
        loadingDialog.show();
        u_checklogin({
            checkloginresult: function(u_ctx, r) {
                u_type = r;
                u_checked = true;
                loadingDialog.hide();
                document.location.hash = 'fm';
            }
        }, true);
    }

    // file selection
    function FileSelectHandler(e) {
        if (e.stopPropagation) {
            e.stopPropagation();
        }
        if (e.preventDefault) {
            e.preventDefault();
        }

        $($.ddhelper).remove();
        $.ddhelper = undefined;

<<<<<<< HEAD
        if (folderlink
                || (M.currentdirid !== 'transfers'
                    && M.currentdirid !== 'dashboard'
                    && !M.chat &&
                    (RightsbyID(M.currentdirid || '') | 0) < 1)) {

=======
        var target   = $(e.target);
        var targetid = M.currentdirid || '';

        if (targetid === 'shares') {
            if (target.hasClass("nw-fm-tree-folder")) {
                target = target.parent();
            }
            if (target.hasClass("nw-fm-tree-item")) {
                targetid = target.attr('id').split('_').pop();
            }
            else {
                target = target.closest('tr.folder.ui-droppable:visible');

                if (target.length) {
                    // Select the right-side folder
                    target.click();

                    targetid = target.attr('id');
                }
            }
        }

        if (
            (
                folderlink ||
                (
                    M.currentdirid !== 'transfers' &&
                    (RightsbyID(targetid) | 0) < 1
                )
            ) &&
            String(M.currentdirid).indexOf("chat/") === -1
        ) {
>>>>>>> 0b824fd2
            msgDialog('warningb', l[1676], l[1023]);
            return true;
        }

        if (page == 'start') {
            if ($('#fmholder').html() == '') {
                $('#fmholder').html(translate(pages['fm'].replace(/{staticpath}/g, staticpath)));
            }
            start_out();
            setTimeout(function() {
                $('.st-main-cursor,.st-main-info').show();
            }, 500);
        }
        else {
            $('span.nw-fm-tree-folder').css('background-color', '');

            if (target.hasClass("nw-fm-tree-folder")) {
                var handle = target.parent().attr('id').split('_').pop();
                $.onDroppedTreeFolder = M.d[handle] && handle;
            }
            else if (M.currentdirid === 'shares') {
                $.onDroppedTreeFolder = M.d[targetid] && targetid;
            }
        }

        var dataTransfer = Object(e.dataTransfer);
        var files = e.target.files || dataTransfer.files;
        if (!files || files.length == 0) {
            if (!is_chrome_firefox || !dataTransfer.mozItemCount) {
                return false;
            }
        }
        if (e.dataTransfer
                && e.dataTransfer.items
                && e.dataTransfer.items.length > 0 && e.dataTransfer.items[0].webkitGetAsEntry) {
            var items = e.dataTransfer.items;
            for (var i = 0; i < items.length; i++) {
                if (items[i].webkitGetAsEntry) {
                    var item = items[i].webkitGetAsEntry();
                    if (item) {
                        filedrag_u = [];
                        if (i == items.length - 1) {
                            $.dostart = true;
                        }
                        traverseFileTree(item);
                    }
                }
            }
        }
        else if (is_chrome_firefox && e.dataTransfer) {
            try {
                for (var i = 0, m = e.dataTransfer.mozItemCount; i < m; ++i) {
                    var file = e.dataTransfer.mozGetDataAt("application/x-moz-file", i);
                    if (file instanceof Ci.nsIFile) {
                        filedrag_u = [];
                        if (i == m - 1) {
                            $.dostart = true;
                        }
                        traverseFileTree(new mozDirtyGetAsEntry(file /*,e.dataTransfer*/ ));
                    }
                    else {
                        if (d) {
                            console.log('FileSelectHandler: Not a nsIFile', file);
                        }
                    }
                    // e.dataTransfer.mozClearDataAt("application/x-moz-file", i);
                }
            }
            catch (e) {
                alert(e);
                Cu.reportError(e);
            }
        }
        else {
            var u = [];
            var gecko = dataTransfer && ("mozItemCount" in dataTransfer)
                || browserdetails(ua).browser === 'Firefox';
            for (var i = 0, f; f = files[i]; i++) {
                if (f.webkitRelativePath) {
                    f.path = String(f.webkitRelativePath).replace(RegExp("[\\/]"
                            + String(f.name).replace(/([^\w])/g,'\\$1') + "$"), '');
                }
                if (gecko) {
                    f.gecko = true;
                }
                if (f.name != '.') {
                    u.push(f);
                }
            }
            addupload(u);
            if (page == 'start') {
                start_upload();
            }
            $('.fm-file-upload input').remove();
            $('.fm-file-upload').append('<input type="file" id="fileselect1" multiple="">');
            $('.fm-folder-upload input').remove();
            $('.fm-folder-upload').append('<input type="file" id="fileselect2" webkitdirectory="" multiple="">');
            $('.context-menu-item.fileupload-item label input').remove();
            $('.context-menu-item.fileupload-item label').append('<input type="file" id="fileselect3" class="hidden" name="fileselect3" multiple="">');
            $('.context-menu-item.folderupload-item label input').remove();
            $('.context-menu-item.folderupload-item label').append('<input type="file" id="fileselect4" name="fileselect4" webkitdirectory="" multiple="" class="hidden">');
            InitFileDrag();
        }
        return true;
    }

    // initialize
    scope.InitFileDrag = function() {
        var i = 5;
        while (i--) {
            var o = document.getElementById(i ? 'fileselect' + i : 'start-upload');
            if (o) {
                o.addEventListener("change", FileSelectHandler, false);
            }
        }

        document.getElementById("fmholder").addEventListener("dragover", FileDragHover, false);
        document.getElementById("fmholder").addEventListener("dragleave", FileDragLeave, false);
        document.getElementById("fmholder").addEventListener("drop", FileSelectHandler, false);
        document.getElementById("startholder").addEventListener("dragover", FileDragHover, false);
        document.getElementById("startholder").addEventListener("dragleave", FileDragLeave, false);
        document.getElementById("startholder").addEventListener("drop", FileSelectHandler, false);

        if (is_chrome_firefox) {
            $('input[webkitdirectory], .fm-folder-upload input').click(function(e) {
                var file = mozFilePicker(0, 2, { /*gfp:1,*/
                    title: l[98]
                });

                if (file) {
                    e.target = {
                        files: [-1]
                    };
                    e.dataTransfer = {
                        mozItemCount: 1,
                        mozGetDataAt: function() {
                            return file;
                        }
                    };
                    FileSelectHandler(e);
                    file = undefined;
                }
                else {
                    if (e.stopPropagation) {
                        e.stopPropagation();
                    }
                    if (e.preventDefault) {
                        e.preventDefault();
                    }
                }
            });
        }
    }

})(this);<|MERGE_RESOLUTION|>--- conflicted
+++ resolved
@@ -205,14 +205,6 @@
         $($.ddhelper).remove();
         $.ddhelper = undefined;
 
-<<<<<<< HEAD
-        if (folderlink
-                || (M.currentdirid !== 'transfers'
-                    && M.currentdirid !== 'dashboard'
-                    && !M.chat &&
-                    (RightsbyID(M.currentdirid || '') | 0) < 1)) {
-
-=======
         var target   = $(e.target);
         var targetid = M.currentdirid || '';
 
@@ -245,7 +237,6 @@
             ) &&
             String(M.currentdirid).indexOf("chat/") === -1
         ) {
->>>>>>> 0b824fd2
             msgDialog('warningb', l[1676], l[1023]);
             return true;
         }
