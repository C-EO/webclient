(function(scope) {

function getDDhelper()
{
	var id = '#fmholder';
	if (page == 'start') id = '#startholder';
	$('.udragger-block').remove();
	$(id).append('<div class="udragger-block drag" id="draghelper"><div class="dragger-status"></div><div class="dragger-files-number u-dfn">1</div></div>');
	$('.udragger-block').removeClass('multiple');
	$('.udragger-block').show();
	$('.dragger-files-number.u-dfn').hide();
	return $('.udragger-block')[0];
}

function FileDragHover(e)
{
	if (d) console.log('hover',$.dragging);
<<<<<<< HEAD
	if (folderlink) return false;
	$.dragging=Date.now();
=======
	// if (folderlink || RightsbyID(M.currentdirid) < 1) return false;
	$.dragging=new Date().getTime();
>>>>>>> cc0c6d9a
	e.stopPropagation();
	e.preventDefault();
	if (document.getElementById('start_uploadbutton')) document.getElementById('start_uploadbutton').style.display = 'none';
	if (!$.ddhelper)
	{
		var filecnt=0;
		if (e && e.target && e.target.files)
		{
			var files = e.target.files || e.dataTransfer.files;
			for (var i in files) filecnt++;
		}
		else if (e && e.dataTransfer && e.dataTransfer.items && e.dataTransfer.items.length > 0 && e.dataTransfer.items[0].webkitGetAsEntry)
		{
			var items = e.dataTransfer.items;
			for (var i in items) if (items[i].kind) filecnt++;
		}
		else if (e && e.dataTransfer && e.dataTransfer.files)
		{
			var files = e.dataTransfer.files;
			for (var i in files) filecnt++;
		}
		else if (e && e.dataTransfer && e.dataTransfer.mozItemCount) filecnt = e.dataTransfer.mozItemCount;
		else filecnt=1;
		if (filecnt > 0) $.ddhelper = getDDhelper();
		if (filecnt > 1)
		{
			$('.dragger-files-number.u-dfn').text(filecnt);
			$('.dragger-files-number.u-dfn').show();
		}
	}
	if ($.ddhelper)
	{
		$('#draghelper .dragger-icon').remove();
		$('<div class="dragger-icon '+ fileicon({name:''}) +'"></div>').insertAfter('#draghelper .dragger-status');
		$('.dragger-icon.fade').fadeTo(500, 0.1);
		$($.ddhelper).css({left: (e.pageX+35 + "px"),top: (e.pageY-5 + "px")});
		$('.udragger-block').removeClass('drag warning copy download move to-shared to-contacts to-conversations to-rubbish');
		$('.udragger-block').addClass('copy');
	}
	if (page == 'start')
	{
		$('.st-main-cursor,.st-main-info').fadeOut(30);
		start_over();
	}
	else if (e)
	{
		var t = $(e.target);
		$('span.nw-fm-tree-folder').css('background-color','');

		if (t.attr('class') == "nw-fm-tree-folder")
		{
			t.css('background-color','rgba(222,222,10,0.3)');
			$.onDroppedTreeFolder = t.parent().attr('id').split('_').pop();
		}
	}
}

function FileDragLeave(e)
{
	if (d) console.log(e);
	// if (folderlink || RightsbyID(M.currentdirid) < 1) return false;
	e.stopPropagation();
	e.preventDefault();
	setTimeout(function()
	{
		if (e && (e.pageX < 6 || e.pageY < 6) && $.dragging && $.dragging+50 < Date.now())
		{
			$($.ddhelper).remove();
			$.ddhelper=undefined;
		}
	},100);
	setTimeout(function()
	{
		if (page == 'start' && e && (e.pageX < 6 || e.pageY < 6) && $.dragging && $.dragging+500 < Date.now())
		{
			$.dragging=false;
			start_out();
			$('.st-main-cursor,.st-main-info').fadeIn(30);
		}
	},500);
}

var dir_inflight = 0;
var file_inflight=0;
var filedrag_u = [];

function traverseFileTree(item, path)
{
	path = path || "";
	if (item.isFile)
	{
		dir_inflight++;
		item.file(function(file)
		{
			if (d) console.log(file);
			file.path = path;
			filedrag_u.push(file);
			if (--dir_inflight == 0 && $.dostart)
			{
				addupload(filedrag_u);
				filedrag_u = [];
				if (page == 'start') start_upload();
			}
		});
	}
	else if (item.isDirectory)
	{
		dir_inflight++;
		var dirReader = item.createReader();
		dirReader.readEntries(function(entries)
		{
			for (var i=0; i < entries.length; i++)
			{
				traverseFileTree(entries[i], path + item.name + "/");
			}
			if (--dir_inflight == 0)
			{
				addupload(filedrag_u);
				filedrag_u = [];
			}
		});
	}
	if (d && dir_inflight == 0) console.log('end');
}

function start_upload()
{
	if (u_wasloggedin())
	{
		msgDialog('confirmation',l[1193],l[2001],l[2002],function(e)
		{
			if(e) start_anoupload();
			else loginDialog();
		});
	}
	else start_anoupload();
}

function start_anoupload()
{
	u_storage = init_storage(localStorage);
	loadingDialog.show();
	u_checklogin(
	{
		checkloginresult: function(u_ctx,r)
		{
			u_type = r;
			u_checked=true;
			loadingDialog.hide();
			document.location.hash = 'fm';
		}
	},true);
}

// file selection
function FileSelectHandler(e)
{
	if (e.stopPropagation) e.stopPropagation();
	if (e.preventDefault) e.preventDefault();

	$($.ddhelper).remove();
	$.ddhelper=undefined;

	if (folderlink || RightsbyID(M.currentdirid || '') < 1)
	{
		msgDialog('warningb', l[1676], l[1023]);
		return true;
	}

	if (page == 'start')
	{
		if ($('#fmholder').html() == '') $('#fmholder').html('<div id="topmenu"></div>' + translate(pages['fm'].replace(/{staticpath}/g,staticpath)));
		start_out();
		setTimeout(function()
		{
			$('.st-main-cursor,.st-main-info').show();
		},500);
	}
	else
	{
		$('span.nw-fm-tree-folder').css('background-color','');
	}

	var files = e.target.files || e.dataTransfer.files;
	if (files.length == 0) return false;
	if (e.dataTransfer && e.dataTransfer.items && e.dataTransfer.items.length > 0 && e.dataTransfer.items[0].webkitGetAsEntry)
	{
		var items = e.dataTransfer.items;
		for (var i=0; i<items.length; i++)
		{
			if (items[i].webkitGetAsEntry)
			{
				var item = items[i].webkitGetAsEntry();
				if (item)
				{
					filedrag_u=[];
					if (i == items.length-1) $.dostart=true;
					traverseFileTree(item);
				}
			}
		}
	}
	else if (is_chrome_firefox && e.dataTransfer)
	{
		try
		{
			for (var i=0, m=e.dataTransfer.mozItemCount ; i<m ; ++i)
			{
				var file = e.dataTransfer.mozGetDataAt("application/x-moz-file", i);
				if (file instanceof Ci.nsIFile)
				{
					filedrag_u=[];
					if (i == m-1) $.dostart=true;
					traverseFileTree(new mozDirtyGetAsEntry(file/*,e.dataTransfer*/));
				}
				else
				{
					if (d) console.log('FileSelectHandler: Not a nsIFile', file);
				}
				// e.dataTransfer.mozClearDataAt("application/x-moz-file", i);
			}
		}
		catch (e)
		{
			alert(e);
			Cu.reportError(e);
		}
	}
	else
	{
		var u=[];
		for (var i = 0, f; f = files[i]; i++)
		{
			if (f.webkitRelativePath) f.path = f.webkitRelativePath;
			if (f.name != '.') u.push(f);
		}
		addupload(u);
		if (page == 'start') start_upload();
		$('.fm-file-upload input').remove();
		$('.fm-file-upload').append('<input type="file" id="fileselect1" multiple="">');
		$('.fm-folder-upload input').remove();
		$('.fm-folder-upload').append('<input type="file" id="fileselect2" webkitdirectory="" multiple="">');
		$('.context-menu-item.fileupload-item label input').remove();
		$('.context-menu-item.fileupload-item label').append('<input type="file" id="fileselect3" class="hidden" name="fileselect3" multiple="">');
		$('.context-menu-item.folderupload-item label input').remove();
		$('.context-menu-item.folderupload-item label').append('<input type="file" id="fileselect4" name="fileselect4" webkitdirectory="" multiple="" class="hidden">');
		InitFileDrag();
	}
	return true;
}

// initialize
scope.InitFileDrag = function()
{
	var i = 5;
	while(i--)
	{
		var o = document.getElementById(i? 'fileselect' + i : 'start-upload');
		if (o) o.addEventListener("change", FileSelectHandler, false);
	}

	document.getElementById("fmholder").addEventListener("dragover", FileDragHover, false);
	document.getElementById("fmholder").addEventListener("dragleave", FileDragLeave, false);
	document.getElementById("fmholder").addEventListener("drop", FileSelectHandler, false);
	document.getElementById("startholder").addEventListener("dragover", FileDragHover, false);
	document.getElementById("startholder").addEventListener("dragleave", FileDragLeave, false);
	document.getElementById("startholder").addEventListener("drop", FileSelectHandler, false);

	if(is_chrome_firefox)
	{
		$('input[webkitdirectory]').click(function(e)
		{
			var file = mozFilePicker(0,2,{/*gfp:1,*/title:l[98]});

			if ( file )
			{
				e.target = {
					files : [-1]
				};
				e.dataTransfer = {
					mozItemCount : 1,
					mozGetDataAt : function()
					{
						return file;
					}
				};
				FileSelectHandler(e);
				file = undefined;
			}
			else
			{
				if (e.stopPropagation) e.stopPropagation();
				if (e.preventDefault) e.preventDefault();
			}
		});
	}
}

})(this);<|MERGE_RESOLUTION|>--- conflicted
+++ resolved
@@ -15,13 +15,8 @@
 function FileDragHover(e)
 {
 	if (d) console.log('hover',$.dragging);
-<<<<<<< HEAD
-	if (folderlink) return false;
+	// if (folderlink) return false;
 	$.dragging=Date.now();
-=======
-	// if (folderlink || RightsbyID(M.currentdirid) < 1) return false;
-	$.dragging=new Date().getTime();
->>>>>>> cc0c6d9a
 	e.stopPropagation();
 	e.preventDefault();
 	if (document.getElementById('start_uploadbutton')) document.getElementById('start_uploadbutton').style.display = 'none';
