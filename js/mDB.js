// FM IndexedDB layer (using Dexie.js - https://github.com/dfahlander/Dexie.js)
// (indexes and payload are obfuscated using AES ECB - FIXME: use CBC for the payload)

// DB name is fm_ + encrypted u_handle (folder links are not cached yet - FIXME)
// init() checks for the presence of a valid _sn record and wipes the DB if none is found
// pending[] is an array of write transactions that will be streamed to the DB
// setting pending[]._sn opens a new transaction, so always set it last

// - small updates run as a physical IndexedDB transaction
// - large updates are written on the fly, but with the _sn cleared, which
//   ensures integrity, but invalidates the DB if the update can't complete

// plainname: the base name that will be obfuscated using u_k
// schema: the Dexie database schema
// channelmap: { tablename : channel } - tables that do not map to channel 0
// (only channel 0 operates under an _sn-triggered transaction regime)
function FMDB(plainname, schema, channelmap) {
    if (!(this instanceof FMDB)) {
        return new FMDB(plainname, schema, channelmap);
    }

    // DB name suffix, derived from u_handle and u_k
    this.name = false;

    // DB schema - https://github.com/dfahlander/Dexie.js/wiki/TableSchema
    this.schema = schema;

    // the table names contained in the schema (set at open)
    this.tables = null;

    // if we have non-transactional (write-through) tables, they are mapped
    // to channel numbers > 0 here
    this.channelmap = channelmap || {};

    // pending obfuscated writes [channel][tid][tablename][action_autoincrement] = [payloads]
    this.pending = [Object.create(null)];

    // current channel tid being written to (via .add()/.del()) by the application code
    this.head = [0];

    // current channel tid being sent to IndexedDB
    this.tail = [0];

    // -1: idle, 0: deleted sn and writing (or write-through), 1: transaction open and writing
    this.state = -1;

    // [tid, tablename, action] of .pending[] hash item currently being written
    this.inflight = false;

    // the write is complete and needs be be committed (either because of _sn or write-through)
    this.commit = false;

    // a DB error occurred, do not touch IndexedDB for the rest of the session
    this.crashed = false;

    // DB invalidation process: callback and ready flag
    this.inval_cb = false;
    this.inval_ready = false;

    // whether multi-table transactions work (1) or not (0) (Apple, looking at you!)
    this.cantransact = -1;

    // initialise additional channels
    for (var i in this.channelmap) {
        i = this.channelmap[i];
        this.head[i] = 0;
        this.tail[i] = 0;
        this.pending[i] = Object.create(null);
    }

    // protect user identity post-logout
    this.name = ab_to_base64(this.strcrypt((plainname + plainname).substr(0, 16)));

    // console logging
    this.logger = MegaLogger.getLogger('FMDB');
    this.logger.options.printDate = false;
    this.logger.options.levelColors = {
        'ERROR': '#fe000b',
        'DEBUG': '#005aff',
        'WARN':  '#d66d00',
        'INFO':  '#2ca100',
        'LOG':   '#8e8da7'
    };
}

// initialise cross-tab access arbitration identity
FMDB.prototype.identity = Date.now() + Math.random().toString(26);

// pre-computed 'anyof' or 'where'
FMDB.prototype.filters = Object.create(null);

// set up and check fm DB for user u
// calls result(sn) if found and sn present
// wipes DB an calls result(false) otherwise
FMDB.prototype.init = function fmdb_init(result, wipe) {
    "use strict";

    var fmdb = this;
    var dbpfx = 'fm9_';
    var slave = !mBroadcaster.crossTab.master;

    fmdb.crashed = false;
    fmdb.inval_cb = false;
    fmdb.inval_ready = false;

    // Notify completion invoking the provided callback
    var resolve = function(res) {
        fmdb.opening = false;

<<<<<<< HEAD
                // enumerate databases and collect those not prefixed with 'dbpfx'
                // (which is the current format)
                Dexie.getDatabaseNames(function(r) {
                    for (var i = r.length; i--;) {
                        // drop only fmX related databases and skip slkv's
                        if (r[i].substr(0, dbpfx.length) !== dbpfx
                                && r[i][0] !== '$'
                                && r[i].substr(0, 4) !== "slkv") {

                            todrop.push(r[i]);
                        }
                    }
                }).finally(function(){
                    if (d && todrop.length) {
                        fmdb.logger.log("Deleting obsolete DBs: " + todrop.join(', '));
                    }
=======
        if (typeof result === 'function') {
            result(res);

            // prevent this from being called twice..
            result = null;
        }
    };
>>>>>>> dc622469

    // Catch errors, mark DB as crashed, and move forward without indexedDB support
    var onErrorCatch = function(e) {
        fmdb.logger.error("IndexedDB or crypto layer unavailable, disabling", e);
        fmdb.crashed = true;
        resolve(false);
    };

    // Database opening logic
    var openDataBase = function() {
        // start inter-tab heartbeat
        // fmdb.beacon();
        fmdb.db = new Dexie(dbpfx + fmdb.name);

        // save the db name for our getDatabaseNames polyfill
        localStorage['_$mdb$' + dbpfx + fmdb.name] = Date.now();

        // There is some inconsistency in Chrome 58.0.3029.110 that could cause indexedDB OPs to take ages...
        setTimeout(function() {
            // if not resolved already...
            if (result !== null) {
                if (d) {
                    fmdb.logger.warn('Opening the database timed out.');
                }

                fmdb.crashed = true;
                resolve(false);
            }
        }, 9000);

        var dbSchema = {};
        if (!Array.isArray(fmdb.schema)) {
            fmdb.schema = [fmdb.schema];
        }

        for (var i = 0; i < fmdb.schema.length; i++) {
            var schema = fmdb.schema[i];
            for (var k in schema) {
                if (schema.hasOwnProperty(k)) {
                    dbSchema[k] = schema[k];
                }
            }
            fmdb.db.version(i + 1).stores(dbSchema);
        }
        fmdb.tables = Object.keys(dbSchema);

        fmdb.db.open().then(function() {
            fmdb.get('_sn').always(function(r) {
                if (!wipe && r[0] && r[0].length === 11) {
                    if (d) {
                        fmdb.logger.log("DB sn: " + r[0]);
                    }
                    resolve(r[0]);
                }
                else if (slave) {
                    fmdb.crashed = true;
                    resolve(false);
                }
                else {
                    if (d) {
                        fmdb.logger.log("No sn found in DB, wiping...");
                    }
                    fmdb.db.delete().then(function() {
                        fmdb.db.open().then(function() {
                            resolve(false);
                        }).catch(function(e) {
                            fmdb.crashed = true;
                            fmdb.logger.error(e);
                            resolve(false);
                        });
                    }).catch(function(e) {
                        fmdb.crashed = true;
                        fmdb.logger.error(e);
                        resolve(false);
                    });
                }
            });
        }).catch(Dexie.MissingAPIError, function(e) {
            fmdb.crashed = true;
            fmdb.logger.error("IndexedDB unavailable", e);
            resolve(false);
        }).catch(function(e) {
            fmdb.crashed = true;
            fmdb.logger.error(e);
            resolve(false);
        });
    };
    openDataBase = tryCatch(openDataBase, onErrorCatch);

    // Enumerate databases and collect those not prefixed with 'dbpfx' (which is the current format)
    var collectDataBaseNames = function() {
        var timer;
        var todrop = [];
        var done = function() {
            clearTimeout(timer);
            fmdb.dropall(todrop, openDataBase);
            done = null;
        };

        if (d) {
            fmdb.logger.log('Collecting database names...');
        }

        Dexie.getDatabaseNames(function(r) {
            for (var i = r.length; i--;) {
                // drop only fmX related databases and skip slkv's
                if (r[i].substr(0, dbpfx.length) !== dbpfx
                    && r[i][0] !== '$'
                    && r[i].substr(0, 4) !== "slkv") {

                    todrop.push(r[i]);
                }
            }
        }).finally(function() {
            if (d) {
                if (todrop.length) {
                    fmdb.logger.log("Deleting obsolete DBs: " + todrop.join(', '));
                }
                else {
                    fmdb.logger.log('No databases collected...');
                }
            }

            if (done) {
                done();
            }
        });

        timer = setTimeout(function() {
            if (d) {
                fmdb.logger.warn('Dexie.getDatabaseNames timed out...');
            }
            done();
        }, 3000);
    };
    collectDataBaseNames = tryCatch(collectDataBaseNames, openDataBase);

    // Let's start the fun...
    if (!fmdb.up()) {
        resolve(false);
    }
    else if (!fmdb.db) {
        if (fmdb.opening) {
            fmdb.logger.error('Something went wrong... a DB is already opening...');
        }
        else {
            // Collect obsolete databases to remove them, and proceed opening our current database
            collectDataBaseNames();

            fmdb.opening = true;
        }
    }
    else {
        console.error('fmdb.db is already set...');
    }
};

// drop database
FMDB.prototype.drop = function fmdb_drop() {
    var promise = new MegaPromise();

    if (!this.db) {
        promise.resolve();
    }
    else {
        var fmdb = this;

        this.invalidate(function() {

            fmdb.db.delete().then(function() {
                fmdb.logger.debug("IndexedDB deleted...");
            }).catch(function(err) {
                fmdb.logger.error("Unable to delete IndexedDB!", err);
            }).finally(function() {
                promise.resolve();
            });

            this.db = null;
        });
    }

    return promise;
};

// drop random databases
FMDB.prototype.dropall = function fmdb_dropall(dbs, cb) {
    if (!dbs || !dbs.length) {
        cb();
    }
    else {
        var fmdb = this;
        var db = new Dexie(dbs.pop());
        var next = function(ev) {
            next = function() {};
            if (ev && ev.type === 'blocked') {
                fmdb.logger.warn('Cannot delete blocked indexedDB: ' + db.name);
            }
            fmdb.dropall(dbs, cb);
        };

        // If the DB is blocked, Dexie will try to delete it as soon there are no locks on it.
        // However, we'll resolve immediately without waiting for it, since that will happen in
        // an undetermined amount of time which needless to say is an odd UX experience...
        db.on('blocked', next);

        db.delete().then(function() {
            fmdb.logger.log("Deleted IndexedDB " + db.name);
        }).catch(function(err){
            fmdb.logger.error("Unable to delete IndexedDB " + db.name, err);
        }).finally(function() {
            next();
        });
    }
};

// enqueue a table write - type 0 == addition, type 1 == deletion
// IndexedDB activity is triggered once we have at least 1000 pending rows or the sn
// (writing the sn - which is done last - completes the transaction and starts a new one)
FMDB.prototype.enqueue = function fmdb_enqueue(table, row, type) {
    "use strict";

    var c;
    var fmdb = this;
    var ch = fmdb.channelmap[table] || 0;

    // if needed, create new transaction at index fmdb.head
    if (!(c = fmdb.pending[ch][fmdb.head[ch]])) {
        c = fmdb.pending[ch][fmdb.head[ch]] = Object.create(null);
    }

    // if needed, create new hash of modifications for this table
    // .h = head, .t = tail (last written to the DB)
    if (!c[table]) {
        // even indexes hold additions, odd indexes hold deletions
        c[table] = { t : -1, h : type };
        c = c[table];
    }
    else {
        // (we continue to use the highest index if it is of the requested type
        // unless it is currently in flight)
        // increment .h(head) if needed
        c = c[table];
        if ((c.h ^ type) & 1) c.h++;
    }

    if (!c[c.h]) c[c.h] = [row];
    else c[c.h].push(row);    // add row to the highest index (we want big IndexedDB bulkPut()s)

    // force a flush when a lot of data is pending or the _sn was updated
    // also, force a flush for non-transactional channels (> 0)
    if (ch || table[0] == '_' || c[c.h].length > 8192) {
        // if we have the _sn, the next write goes to a fresh transaction
        if (!ch && table[0] == '_') fmdb.head[ch]++;
        fmdb.writepending(fmdb.head.length-1);
    }
};

// FIXME: auto-retry smaller transactions? (need stats about transaction failures)
// ch - channel to operate on
FMDB.prototype.writepending = function fmdb_writepending(ch) {
    "use strict";

    // exit loop if we ran out of pending writes or have crashed
<<<<<<< HEAD
    if (this.inflight || ch < 0 || this.crashed || this.writing) return;
=======
    if (this.inflight || ch < 0 || this.crashed || this.writing) {
        return;
    }
>>>>>>> dc622469

    // iterate all channels to find pending writes
    if (!this.pending[ch][this.tail[ch]]) return this.writepending(ch-1);

    var fmdb = this;

<<<<<<< HEAD
    if (d) {
        fmdb.logger.debug('writepending()', ch, fmdb.state,
=======
    if (d > 1) {
        fmdb.logger.warn('writepending()', ch, fmdb.state,
>>>>>>> dc622469
            Object(fmdb.pending[0][fmdb.tail[0]])._sn, fmdb.cantransact);
    }

    if (!ch && fmdb.state < 0 && fmdb.pending[0][fmdb.tail[0]]._sn && fmdb.cantransact) {
        // if the write job is on channel 0 and already complete (has _sn set),
        // we execute it in a single transaction without first clearing sn
        fmdb.state = 1;
        fmdb.writing = 1;
        fmdb.db.transaction('rw',
            fmdb.tables,
            function(){
                if (d) {
                    fmdb.logger.log("Transaction started");
                }
                fmdb.commit = false;
                fmdb.cantransact = 1;
                dispatchputs();
            }).then(function(){
                // transaction completed: delete written data
                delete fmdb.pending[0][fmdb.tail[0]++];
                fmdb.state = -1;
                if (d) {
                    fmdb.logger.log("Transaction committed");
                }
                fmdb.writing = 0;
                fmdb.writepending(ch);
            }).catch(function(e){
                if (fmdb.cantransact < 0) {
                    fmdb.logger.error("Your browser's IndexedDB implementation is bogus, disabling transactions.");
                    fmdb.cantransact = 0;
                    fmdb.writing = 0;
                    fmdb.writepending(ch);
                }
                else {
                    // FIXME: retry instead? need statistics.
                    fmdb.logger.error("Transaction failed, marking DB as crashed", e);
                    fmdb.state = -1;
                    fmdb.invalidate();
                }
            });
    }
    else {
        // we do not inject write-through operations into a live transaction
        if (fmdb.state > 0) {
            dispatchputs();
        }
        else {
            // the job is incomplete or non-transactional - set state to "executing
            // write without transaction"
            fmdb.state = 0;

            if (ch) {
                // non-transactional channel: go ahead and write
                dispatchputs();
            }
            else {
                // mark db as "writing" until the sn cleaning have completed,
                // this flag will be reset on dispatchputs() once fmdb.commit is set
                fmdb.writing = 2;
                // we clear the sn (the new sn will be written as the last action in this write job)
                // unfortunately, the DB will have to be wiped in case anything goes wrong
                fmdb.db._sn.clear().then(function(){
                    fmdb.commit = false;
                    fmdb.writing = 3;
                    dispatchputs();
                }).catch(function(e){
                    fmdb.logger.error("SN clearing failed, marking DB as crashed", e);
                    fmdb.state = -1;
                    fmdb.invalidate();
                });

            }
        }
    }

    // start writing all pending data in this transaction to the DB
    // conclude/commit the (virtual or real) transaction once _sn has been written
    // FIXME: check if having multiple IndexedDB writes in flight improves performance
    // on Chrome/Firefox/Safari - it kills MSIE
    function dispatchputs() {
        if (fmdb.inflight) return;

        if (fmdb.commit) {
            // invalidation commit completed?
            if (fmdb.inval_ready) {
                if (fmdb.inval_cb) {
                    fmdb.db.close();
                    fmdb.inval_cb();    // caller must not reuse fmdb object
                }
                return;
            }

            // the transaction is complete: delete from pending
            if (!fmdb.state) {
                // we had been executing without transaction protection, delete the current
                // transaction and try to dispatch the next one immediately
                if (!ch) delete fmdb.pending[0][fmdb.tail[0]++];

                fmdb.commit = false;
                fmdb.state = -1;
<<<<<<< HEAD
                fmdb.writing = 0;
=======
                fmdb.writing = false;
>>>>>>> dc622469
                fmdb.writepending(ch);
            }

            // if we had a real IndexedDB transaction open, it will commit
            // as soon as the browser main thread goes idle
            return;
        }

        var tablesremaining = false;

        // this entirely relies on non-numeric hash keys being iterated
        // in the order they were added. FIXME: check if always true
        for (var table in fmdb.pending[ch][fmdb.tail[ch]]) { // iterate through pending tables, _sn last
            var t = fmdb.pending[ch][fmdb.tail[ch]][table];

            // do we have at least one update pending? (could be multiple)
            if (t[t.h]) {
                tablesremaining = true;

                // locate next pending table update (even/odd: put/del)
                while (t.t <= t.h && !t[t.t]) t.t++;

                // all written: advance head
                if (t.t == t.h) t.h++;

                if (fmdb.crashed && !(t.t & 1)) {
                    if (d) {
                        fmdb.logger.warn('The DB is crashed, halting put...');
                    }
                    return;
                }

                if (d) {
                    fmdb.logger.log("DB %s with %s element(s) on table %s, channel %s, state %s",
                        (t.t & 1) ? 'del' : 'put', t[t.t].length, table, ch, fmdb.state);
                }

                // if we are on a non-transactional channel or the _sn is being updated,
                // request a commit after the operation completes.
                if (ch || table[0] == '_') {
                    fmdb.commit = true;
                }

                // record what we are sending...
                fmdb.inflight = t;

                // is this an in-band _sn invalidation, and do we have a callback set? arm it.
                if (fmdb.inval_cb && t.t & 1 && table[0] == '_') fmdb.inval_ready = true;

                // ...and send update off to IndexedDB for writing
                fmdb.db[table][t.t & 1 ? 'bulkDelete' : 'bulkPut'](t[t.t++]).then(function(){
                    if (d) {
                        fmdb.logger.log('DB write successful'
                            + (fmdb.commit ? ' - transaction complete' : '') + ', state: ' + fmdb.state);
                    }

                    // if we are non-transactional, remove the written data from pending
                    // (we have to keep it for the transactional case because it needs to
                    // be visible to the pending updates search that getbykey() performs)
                    if (!fmdb.state) {
                        delete fmdb.inflight[fmdb.inflight.t-1];
                        fmdb.inflight = false;

                        // in non-transactional loop back when the browser is idle so that we'll
                        // prevent unnecessarily hanging the main thread and short writes...
                        if (!fmdb.commit) {
                            setTimeout(dispatchputs, loadfm.loaded ? 20 : 2600);
                            return;
                        }
                    }

                    // loop back to write more pending data (or to commit the transaction)
                    fmdb.inflight = false;
                    dispatchputs();
                });

                // we don't send more than one transaction (looking at you, Microsoft!)
                return;
            }
            else {
                // if we are non-transactional and all data has been written for this
                // table, we can safely delete its record
                if (!fmdb.state && t.t == t.h) {
                    delete fmdb.pending[ch][fmdb.tail[ch]][table];
                }
            }
        }

        // if we are non-transactional, this deletes the "transaction" when done
        // (as commit will never be set)
        if (!fmdb.state && !tablesremaining) {
            delete fmdb.pending[ch][fmdb.tail[ch]];

            fmdb.writing = null;
            fmdb.writepending(fmdb.head.length - 1);
        }
    }
};

// encrypt/decrypt UNICODE string s, returns ArrayBuffer
// FIXME: use CBC instead of ECB!
FMDB.prototype.strcrypt = function fmdb_strcrypt(s) {
    "use strict";

    if (d && String(s).length > 0x10000) {
        console.warn('The data you are trying to write is too huge and will degrade the performance...');
    }

    var a32 = str_to_a32(to8(s));
    for (var i = (-a32.length) & 3; i--; ) a32.push(0);
    return a32_to_ab(encrypt_key(u_k_aes, a32)).buffer;
};

FMDB.prototype.strdecrypt = function fmdb_strdecrypt(ab) {
    "use strict";

    if (!ab.byteLength) return '';
    var a32 = [];
    var dv = new DataView(ab);
    for (var i = ab.byteLength/4; i--; ) a32[i] = dv.getUint32(i*4);
    var s = from8(a32_to_str(decrypt_key(u_k_aes, a32)));
    for (var i = s.length; i--; ) if (s.charCodeAt(i)) return s.substr(0, i+1);
};

// remove fields that are duplicated in or can be inferred from the index to reduce database size
FMDB.prototype.stripnode = Object.freeze({
    f : function(f) {
        var t = { h : f.h, t : f.t, s : f.s };

        delete f.h;
        delete f.t;
        delete f.s;

        if (f.p) {
            t.p = f.p;
            delete f.p;
        }

        if (f.ar) {
            t.ar = f.ar;
            delete f.ar;
        }

        return t;
    },

    ua : function(ua, index) {
        delete ua.k;
    }
});

// re-add previously removed index fields to the payload object
FMDB.prototype.restorenode = Object.freeze({
    ok : function(ok, index) {
        ok.h = index.h;
    },

    f : function(f, index) {
        f.h = index.h;
        f.p = index.p;
        if (index.s < 0) f.t = -index.s;
        else {
            f.t = 0;
            f.s = parseFloat(index.s);
        }
        if (!f.ar && f.k && typeof f.k == 'object') f.ar = {};
    },

    ph : function(ph, index) {
        ph.h = index.h;
    },

    ua : function(ua, index) {
        ua.k = index.k;
    },
    h: function(out, index) {
<<<<<<< HEAD
=======
        out.h = index.h;
        out.hash = index.c;
    },

    h : function(out, index) {
>>>>>>> dc622469
        out.h = index.h;
        out.hash = index.c;
    },

    mk : function(mk, index) {
        mk.h = index.h;
    }
});

// enqueue IndexedDB puts
// sn must be added last and effectively (mostly actually) "commits" the "transaction"
// the next addition will then start a new "transaction"
// (large writes will not execute as an IndexedDB transaction because IndexedDB can't)
FMDB.prototype.add = function fmdb_add(table, row) {
    "use strict";

    if (this.crashed) return;

    if (row.d) {
        if (this.stripnode[table]) {
            // this node type is stripnode-optimised: temporarily remove redundant elements
            // to create a leaner JSON and save IndexedDB space
            var d = row.d;  // this references the live object!
            var t = this.stripnode[table](d);   // remove overhead
            row.d = JSON.stringify(d);          // store lean result
            for (var i in t) d[i] = t[i];       // restore overhead
        }
        else {
            // otherwise, just stringify it all
            row.d = JSON.stringify(row.d);
        }
    }

    // obfuscate index elements as base64-encoded strings, payload as ArrayBuffer
    for (var i in row) {
        if (i == 'd') {
            row.d = this.strcrypt(row.d);
        }
        else {
            row[i] = ab_to_base64(this.strcrypt(row[i]));
        }
    }

    this.enqueue(table, row, 0);
};

// enqueue IndexedDB deletions
FMDB.prototype.del = function fmdb_del(table, index) {
    "use strict";

    if (this.crashed) return;

    this.enqueue(table, ab_to_base64(this.strcrypt(index)), 1);
};

// non-transactional read with subsequent deobfuscation, with optional prefix filter
// (must NOT be used for dirty reads - use getbykey() instead)
FMDB.prototype.get = function fmdb_get(table, key, prefix) {
    "use strict";

    if (!this.up()) {
        return MegaPromise.reject([]);
    }

    var promise;
    var masterPromise = new MegaPromise();
    var fmdb = this;

    if (d) {
        fmdb.logger.log("Fetching entire table " + table + "...");
    }

    if (key) promise = fmdb.db[table].where(key).startsWith(prefix).toArray();
    else promise = fmdb.db[table].toArray();

    promise.then(function(r){
        fmdb.normaliseresult(table, r);
        masterPromise.resolve(r);
    });

    return masterPromise;
};

FMDB.prototype.normaliseresult = function fmdb_normaliseresult(table, r) {
    "use strict";

    var t;

    for (var i = r.length; i--; ) {
        try {
            t = r[i].d ? JSON.parse(this.strdecrypt(r[i].d)) : {};

            if (this.restorenode[table]) {
                // restore attributes based on the table's indexes
                for (var p in r[i]) {
                    if (p != 'd') {
                        r[i][p] = this.strdecrypt(base64_to_ab(r[i][p]));
                    }
                }
                this.restorenode[table](t, r[i]);
            }

            r[i] = t;
        }
        catch (e) {
            this.logger.error("IndexedDB corruption: " + this.strdecrypt(r[i].d), e);
            r.splice(i, 1);
        }
    }
};

// non-transactional read with subsequent deobfuscation, with optional key filter
// (dirty reads are supported by scanning the pending writes after the IndexedDB read completes)
// anyof and where are mutually exclusive, FIXME: add post-anyof where filtering?
FMDB.prototype.getbykey = function fmdb_getbykey(table, index, anyof, where, limit) {
    "use strict";

    if (!this.up() || anyof && !anyof[1].length) {
        return MegaPromise.reject([]);
    }

    var fmdb = this;
    var ch = fmdb.channelmap[table] || 0;
    var promise = new MegaPromise();

    if (d) {
        fmdb.logger.log("Fetching table " + table + (where ? (" by keys " + JSON.stringify(where)) : '') + "...");
    }

    var t = fmdb.db[table];
    var i = 0;

    if (anyof) {
        // encrypt all values in the list
        for (i = anyof[1].length; i--;) {
            /*if (!this.filters[anyof[1][i]]) {
                this.filters[anyof[1][i]] = ab_to_base64(this.strcrypt(anyof[1][i]));
            }
            anyof[1][i] = this.filters[anyof[1][i]];*/
            anyof[1][i] = ab_to_base64(this.strcrypt(anyof[1][i]));
        }

        t = t.where(anyof[0]).anyOf(anyof[1]);
    }
    else {
        for (var k = where.length; k--; ) {
            // encrypt the filter values (logical AND is commutative, so we can reverse the order)
            if (!this.filters[where[k][1]]) {
                this.filters[where[k][1]] = ab_to_base64(this.strcrypt(where[k][1]));
            }
            where[k][1] = this.filters[where[k][1]];

            // apply filter criterion
            if (i) {
                t = t.and(where[k][0]);
            }
            else {
                t = t.where(where[k][0]);
                i = 1;
            }

            t = t.equals(where[k][1]);
        }
    }

    if (limit) {
        t = t.limit(limit);
    }

    t.toArray().then(function(r){
        // now scan the pending elements to capture and return unwritten updates
        // FIXME: typically, there are very few or no pending elements -
        // determine if we can reduce overall CPU load by replacing the
        // occasional scan with a constantly maintained hash for direct lookups?
        var matches = {};
        var pendingch = fmdb.pending[ch];
        var tids = Object.keys(pendingch);

        // iterate transactions in reverse chronological order
        for (var ti = tids.length; ti--; ) {
            var tid = tids[ti];
            var t = pendingch[tid][table];

            // any updates pending for this table?
            if (t && t[t.h] && t[t.h].length) {
                // examine update actions in reverse chronological order
                // FIXME: can stop the loop at t.t for non-transactional writes
                for (var a = t.h; a >= 0; a--) {
                    if (t[a]) {
                        if (a & 1) {
                            // deletion - always by bare index
                            var deletions = t[a];

                            for (var j = deletions.length; j--; ) {
                                if (typeof matches[deletions[j]] == 'undefined') {
                                    // boolean false means "record deleted"
                                    matches[deletions[j]] = false;
                                }
                            }
                        }
                        else {
                            // addition or update - index field is attribute
                            var updates = t[a];

                            // iterate updates in reverse chronological order
                            // (updates are not commutative)
                            for (var j = updates.length; j--; ) {
                                var update = updates[j];

                                if (typeof matches[update[index]] == 'undefined') {
                                    // check if this update matches our criteria, if any
                                    if (where) {
                                        for (var k = where.length; k--; ) {
                                            if (update[where[k][0]] !== where[k][1]) break;
                                        }

                                        // mismatch detected - record it as a deletion
                                        if (k >= 0) {
                                            matches[update[index]] = false;
                                            continue;
                                        }
                                    }
                                    else {
                                        // does this update modify a record matched by the
                                        // anyof inclusion list?
                                        for (var k = anyof[1].length; k--; ) {
                                            if (update[anyof[0]] === anyof[1][k]) break;
                                        }

                                        // no match detected - record it as a deletion
                                        if (k < 0) {
                                            matches[update[index]] = false;
                                            continue;
                                        }
                                    }

                                    matches[update[index]] = update;
                                }
                            }
                        }
                    }
                }
            }
        }

        // scan the result for updates/deletions/additions arising out of the matches found
        for (i = r.length; i--; ) {
            if (typeof matches[r[i][index]] != 'undefined') {
                if (matches[r[i][index]] === false) {
                    // a returned record was deleted or overwritten with
                    // keys that fall outside our where clause
                    r.splice(i, 1);
                }
                else {
                    // a returned record was overwritten and still matches
                    // our where clause
                    r[i] = fmdb.clone(matches[r[i][index]]);
                    delete matches[r[i][index]];
                }
            }
        }

        // now add newly written records
        for (t in matches) {
            if (matches[t]) r.push(fmdb.clone(matches[t]));
        }

        // filter out matching records
        if (where) {
            for (i = r.length; i--;) {
                for (var k = where.length; k--;) {
                    if (r[i][where[k][0]] !== where[k][1]) {
                        r.splice(i, 1);
                        break;
                    }
                }
            }
        }

        // limit matches records
        if (limit && r.length > limit) {
            r = r.slice(0, limit);
        }

        if (r.length) {
            fmdb.normaliseresult(table, r);
            promise.resolve(r);
        }
        else {
            promise.reject(r);
        }
    });

    return promise;
};

// simple/fast/non-recursive object cloning
FMDB.prototype.clone = function fmdb_clone(o) {
    var r = {};

    for (var i in o) r[i] = o[i];

    return r;
};

// reliably invalidate the current database (delete the sn)
FMDB.prototype.invalidate = function fmdb_invalidate(cb) {
    cb = cb || this.logger.debug.bind(this.logger, 'DB Invalidation', !this.crashed);

    if (this.crashed) {
        return cb();
    }

    var channels = Object.keys(this.pending);

    // erase all pending data
    for (var i = channels.length; i--; ) {
        this.head[i] = 0;
        this.tail[i] = 0;
        this.pending[i] = Object.create(null);
    }

    // clear the writing flag for the next del() call to pass through
    this.writing = null;

    // enqueue the final _sn deletion that will mark the DB as invalid
    this.del('_sn', 1);

    // prevent further reads or writes
    this.crashed = true;

    // set completion callback
    this.inval_cb = cb;
};

// checks if crashed or being used by another tab concurrently
FMDB.prototype.up = function fmdb_up() {
    return !this.crashed;
    /*
    if (this.crashed) return false;

    var state = localStorage[this.name];
    var time = Date.now();

    // another tab was active within the last second?
    if (state) {
        state = JSON.parse(state);

        if (time-state[0] < 1000
        && state[1] !== this.identity) {
            this.crashed = true;
            this.logger.error("*** DISCONNECTING FROM INDEXEDDB - cross-tab interference detected");
            // FIXME: check if mem-only ops are safe at this point, force reload if not
            return false;
        }
    }

    localStorage[this.name] = '[' + time + ',"' + this.identity + '"]';
    return true;
     */
};

// FIXME: improve like this:
// when a new tab is opened with the same session, request an update freeze from the master tab
// once the loading is completed, relinquish update lock
// (we could do this with transactions if Safari supported them properly...)
FMDB.prototype.beacon = function fmdb_beacon() {
    if (this.up()) {
        setTimeout(this.beacon.bind(this), 500);
    }
};


function mDBcls() {
    if (fmdb && fmdb.db) {
        fmdb.db.close();
    }
    fmdb = null;
}


// --------------------------------------------------------------------------

/**
 * KISS Interface for Dexie to store key/value pairs
 * @param {String} name Database name
 * @constructor
 */
function StorageDB(name) {
    if (!(this instanceof StorageDB)) {
        return new StorageDB(name);
    }
    var self = this;
    var dbname = '$' + this.encrypt(name);

    // save the db name for our getDatabaseNames polyfill
    localStorage['_$mdb$' + dbname] = Date.now();

    this.name = name;
    this.opening = new MegaPromise();

    var db = this.db = new Dexie(dbname);
    db.version(1).stores({kv: '&k'});
    db.open().then(function() {
        self.opening.resolve();
    }).catch(function(e) {
        console.error(dbname, e);
        self.db = null;
        self.opening.reject(e);
    }).finally(function() {
        delete self.opening;
    });
}
StorageDB.prototype = Object.create(FMDB.prototype);

StorageDB.prototype.open = function(callback) {
<<<<<<< HEAD
=======
    "use strict";

>>>>>>> dc622469
    if (this.opening) {
        this.opening.always(callback.bind(this));
    }
    else {
        callback.call(this);
    }
};
StorageDB.prototype.get = function(k) {
<<<<<<< HEAD
=======
    "use strict";

>>>>>>> dc622469
    var promise = new MegaPromise();

    this.open(function() {
        if (this.db) {
            var self = this;

            k = this.encrypt(k);
            this.db.kv.get(k).then(function(store) {
                try {
                    return promise.resolve(JSON.parse(self.strdecrypt(store.v)));
                }
                catch (e) {}

                promise.reject(EACCESS);
            }).catch(function(e) {
                promise.reject(e);
            });
        }
        else {
            promise.reject(ENOENT);
        }
    });

    return promise;
};
StorageDB.prototype.set = function(k, v) {
<<<<<<< HEAD
=======
    "use strict";

>>>>>>> dc622469
    var promise = new MegaPromise();

    this.open(function() {
        if (this.db) {
            var store = {k: this.encrypt(k), v: this.strcrypt(JSON.stringify(v))};

            this.db.kv.put(store).then(function() {
                promise.resolve();
            }).catch(function(e) {
                promise.reject(e);
            });
        }
        else {
            promise.reject(ENOENT);
        }
    });

    return promise;
};
StorageDB.prototype.rem = function(k) {
<<<<<<< HEAD
=======
    "use strict";

>>>>>>> dc622469
    var promise = new MegaPromise();

    this.open(function() {
        if (this.db) {
            var self = this;

            k = this.encrypt(k);
            this.db.kv.delete(k).then(function() {
                self.db.kv.count(function(num) {
                    if (num) {
                        promise.resolve();
                    }
                    else {
                        // no more entries in the db, remove it.

                        self.db.delete().then(function() {
                            promise.resolve();
                        }).catch(function(e) {
                            console.error(e);
                            promise.resolve();
                        });
                    }
                });
            }).catch(function(e) {
                promise.reject(e);
            });
        }
        else {
            promise.reject(ENOENT);
        }
    });

    return promise;
};
StorageDB.prototype.encrypt = function(data) {
<<<<<<< HEAD
=======
    "use strict";

>>>>>>> dc622469
    return ab_to_base64(this.strcrypt(JSON.stringify(data)));
};

// --------------------------------------------------------------------------

mBroadcaster.once('startMega', function __idb_setup() {
    try {
        if (!window.indexedDB) {
            window.indexedDB = window.webkitIndexedDB || window.msIndexedDB || window.mozIndexedDB;
            if (!window.indexedDB) {
                throw 1;
            }
        }
    }
    catch (ex) {
        return;
    }
    if (!window.IDBKeyRange) {
        window.IDBKeyRange = window.webkitIDBKeyRange || window.msIDBKeyRange;
    }
    if (!window.IDBTransaction) {
        window.IDBTransaction = window.webkitIDBTransaction || window.OIDBTransaction || window.msIDBTransaction;
    }
    if (indexedDB) {
        mDB = 0x7f;

        if (typeof indexedDB.webkitGetDatabaseNames !== 'function') {
            if (typeof indexedDB.getDatabaseNames === 'function') {
                indexedDB.webkitGetDatabaseNames = indexedDB.getDatabaseNames;
            }
            else {
                indexedDB.webkitGetDatabaseNames = function webkitGetDatabaseNames() {
                    var onsuccess, onerror;
                    var request = Object.create(IDBRequest.prototype, {
                        onsuccess: { set: function(fn) { onsuccess = fn; }},
                        onerror: { set: function(fn) { onerror = fn; }}
                    });

                    Soon(function __getDatabaseNames_polyfill() {
                        try {
                            var length = 0;
                            var list = Object.create(DOMStringList.prototype, {
                                item: { value: function(n) {
                                    return this.hasOwnProperty(n) && this[n] || null;
                                }},
                                contains: { value: function(k) {
                                    return ~Object.getOwnPropertyNames(this).indexOf(k);
                                }},
                                length: { get: function() { return length; }}
                            });

                            for (var i in localStorage) {

                                if (i.substr(0,4) === 'mdb_') {
                                    var idx = i.split('_').pop();

                                    if (idx == 'hash') {
                                        list[length++] = i.substr(0, i.length - 5);
                                    }
                                }
                                else if (i.substr(0, 6) === '_$mdb$') {
                                    list[length++] = i.substr(6);
                                }
                            }

                            __Notify('success', list);
                        }
                        catch(e) {
                            if (typeof onerror === 'function') {
                                __Notify('error', e);
                            }
                            else {
                                throw e;
                            }
                        }
                    });

                    function __Notify(ev, result) {
                        try {
                            ev = new Event(ev);
                        }
                        catch (ex) { // MSIE
                            ev = { type: ev };
                        }
                        Object.defineProperty(ev, 'target', {value: request});
                        Object.defineProperty(request, 'result', {value: result});

                        if (ev.type === 'error') {
                            onerror(ev);
                        }
                        else {
                            onsuccess(ev);
                        }
                    }

                    return request;
                };
            }
        }
        if (typeof indexedDB.getDatabaseNames !== 'function') {
            indexedDB.getDatabaseNames = indexedDB.webkitGetDatabaseNames;
        }
    }
});


// --------------------------------------------------------------------------

/**
 * Helper functions to retrieve nodes from indexedDB.
 * @name dbfetch
 */
Object.defineProperty(self, 'dbfetch', (function() {
    var tree_inflight = Object.create(null);
    var node_inflight = Object.create(null);

    var dbfetch = Object.freeze({
        /**
         * Retrieve whole 'f' table.
         * To reduce peak mem usage, we fetch f in 64 small chunks.
         *
         * @param {Number} chunk
         * @param {MegaPromise} [promise]
         * @returns {MegaPromise}
         * @memberOf dbfetch
         */
        chunked: function fetchfchunked(chunk, promise) {
            promise = promise || (new MegaPromise());

            fmdb.get('f', 'h', b64[chunk++])
                .always(function(r) {
                    for (var i = r.length; i--;) {
                        emplacenode(r[i]);
                    }
                    if (chunk == 64) {
                        promise.resolve(null);
                    }
                    else {
                        dbfetch.chunked(chunk, promise);
                    }
                });

            return promise;
        },

        /**
         * Retrieve root nodes only, on-demand node loading mode.
         * @returns {MegaPromise}
         * @memberOf dbfetch
         */
        root: function fetchfroot() {
            "use strict";

            var promise = new MegaPromise();

            // fetch the three root nodes
            fmdb.getbykey('f', 'h', ['s', ['-2', '-3', '-4']]).always(function(r) {
                for (var i = r.length; i--;) emplacenode(r[i]);
                // fetch all top-level nodes
                fmdb.getbykey('f', 'h', ['p', [M.RootID, M.InboxID, M.RubbishID]]).always(function(r) {
                    var folders = [];
                    for (var i = r.length; i--;) {
                        emplacenode(r[i]);

                        /*if (r[i].t == 1) {
                            folders.push(r[i].h);
                        }*/
                    }
                    promise.resolve(folders);
                });
            });

            return promise;
        },

        /**
         * Fetch all children; also, fetch path to root; populates M.c and M.d
         *
         * @param {String} parent  Node handle
         * @param {MegaPromise} [promise]
         * @returns {*|MegaPromise}
         * @memberOf dbfetch
         */
        get: function fetchchildren(parent, promise) {
            "use strict";

            if (d > 1) {
                console.warn('fetchchildren', parent, promise);
            }
            promise = promise || MegaPromise.busy();

            if (typeof parent !== 'string') {
                if (d) {
                    console.warn('Invalid parent, cannot fetchchildren', parent);
                }
                promise.reject(EARGS);
            }
            else if (!fmdb) {
                if (d) {
                    console.debug('No fmdb available...', folderlink, pfid);
                }
                promise.reject(EFAILED);
            }
            // is this a user handle or a non-handle? no fetching needed.
            else if (parent.length != 8) {
                promise.resolve();
            }
            // has the parent been fetched yet?
            else if (!M.d[parent]) {
                this.node([parent])
                    .unpack(function(r) {
                        for (var i = r.length; i--;) {
                            // providing a 'true' flag so that the node isn't added to M.c,
                            // otherwise crawling back to the parent won't work properly.
                            emplacenode(r[i], true);
                        }
                        if (!M.d[parent]) {
                            // no parent found?!
                            promise.reject(ENOENT);
                        }
                        else {
                            dbfetch.get(parent, promise);
                        }
                    });
            }
            // have the children been fetched yet?
            else if (M.d[parent].t && !M.c[parent]) {
                // no: do so now.
                this.tree([parent], 0, new MegaPromise())
                    .always(function() {
                        if (M.d[parent] && M.c[parent]) {
                            dbfetch.get(parent, promise);
                        }
                        else {
                            promise.reject(EACCESS);
                        }
                    });
            }
            else {
                // crawl back to root (not necessary until we start purging from memory)
                dbfetch.get(M.d[parent].p, promise);
            }

            return promise;
        },

        /**
         * Fetch all children; also, fetch path to root; populates M.c and M.d
         * same as fetchchildren/dbfetch.get, but takes an array of handles.
         *
         * @param {Array} handles
         * @param {MegaPromise} [promise]
         * @returns {MegaPromise}
         * @memberOf dbfetch
         */
        geta: function geta(handles, promise) {
            "use strict";

            promise = promise || MegaPromise.busy();

            var promises = [];
            for (var i = handles.length; i--;) {
                // fetch nodes and their path to root
                promises.push(dbfetch.get(handles[i], new MegaPromise()));
            }

            promise.linkDoneAndFailTo(MegaPromise.allDone(promises));

            return promise;
        },

        /**
         * Fetch entire subtree.
         *
         * @param {Array} parents  Node handles
         * @param {Number} [level] Recursion level, optional
         * @param {MegaPromise} [promise] optional
         * @param {Array} [handles] -- internal use only
         * @returns {*|MegaPromise}
         * @memberOf dbfetch
         */
        tree: function fetchsubtree(parents, level, promise, handles) {
            "use strict";

            var p = [];
            var inflight = Object.create(null);

            if (level === undefined) {
                level = -1;
            }

            // setup promise
            promise = promise || MegaPromise.busy();

            // first round: replace undefined handles with the parents
            if (!handles) {
                handles = parents;
            }

            // check which parents have already been fetched - no need to fetch those
            // (since we do not purge loaded nodes, the presence of M.c for a node
            // means that all of its children are guaranteed to be in memory.)
            for (var i = parents.length; i--;) {
                if (tree_inflight[parents[i]]) {
                    inflight[parents[i]] = tree_inflight[parents[i]];
                }
                else if (!M.c[parents[i]]) {
                    p.push(parents[i]);
                    tree_inflight[parents[i]] = promise;
                }
            }

            var masterPromise = promise;
            if ($.len(inflight)) {
                masterPromise = MegaPromise.allDone(array_unique(obj_values(inflight)).concat(promise));
            }
            // console.warn('fetchsubtree', arguments, p, inflight);

            // fetch children of all unfetched parents
            fmdb.getbykey('f', 'h', ['p', p.concat()])
                .always(function(r) {
                    // store fetched nodes
                    for (var i = p.length; i--;) {
                        delete tree_inflight[p[i]];

                        // M.c should be set when *all direct* children have
                        // been fetched from the DB (even if there are none)
                        M.c[p[i]] = Object.create(null);
                    }
                    for (var i = r.length; i--;) {
                        emplacenode(r[i]);
                    }

                    if (level--) {
                        // extract parents from children
                        p = [];

                        for (var i = parents.length; i--;) {
                            for (var h in M.c[parents[i]]) {
                                handles.push(h);

                                // FIXME: with file versioning, files can have children, too!
                                if (M.d[h].t) {
                                    p.push(h);
                                }
                            }
                        }

                        if (p.length) {
                            fetchsubtree(p, level, promise, handles);
                            return;
                        }
                    }
                    promise.resolve();
                });

            return masterPromise;
        },

        /**
         * Retrieve nodes by handle.
         * WARNING: emplacenode() is not used, it's up to the caller if so desired.
         *
         * @param {Array} handles
         * @returns {MegaPromise}
         * @memberOf dbfetch
         */
        node: function fetchnode(handles) {
            "use strict";

            var promise = new MegaPromise();
            var inflight = Object.create(null);
            var result = [];

            for (var i = handles.length; i--;) {
                if (M.d[handles[i]]) {
                    result.push(M.d[handles[i]]);
                    handles.splice(i, 1);
                }
                /*else if (node_inflight[handles[i]]) {
                    inflight[handles[i]] = node_inflight[handles[i]];
                    handles.splice(i, 1);
                }
                else {
                    node_inflight[handles[i]] = promise;
                }*/
            }
            // console.warn('fetchnode', arguments, handles, inflight);

            var masterPromise = promise;
            /*if ($.len(inflight)) {
                masterPromise = MegaPromise.allDone(array_unique(obj_values(inflight)).concat(promise));
            }
            else*/ if (!handles.length) {
                return MegaPromise.resolve(result);
            }

            fmdb.getbykey('f', 'h', ['h', handles.concat()])
                .always(function(r) {
                    if (handles.length == 1 && r.length > 1) {
                        console.error('Unexpected DB reply, more than a single node returned.');
                    }

                    for (var i = handles.length; i--;) {
                        delete node_inflight[handles[i]];
                    }

                    promise.resolve(result.concat(r));
                });

            return masterPromise;
        },

        /**
         * Retrieve a node by its hash.
         *
         * @param hash
         * @returns {MegaPromise}
         * @memberOf dbfetch
         */
        hash: function fetchhash(hash) {
            "use strict";

            var promise = new MegaPromise();

            if (M.h[hash] && M.d[M.h[hash].first]) {
                promise.resolve(M.d[M.h[hash].first]);
            }
            else {
                fmdb.getbykey('f', 'c', false, [['c', hash]], 1)
                    .always(function(r) {
                        var node = r[0];
                        if (node) {
                            // got the hash and a handle it belong to
                            M.h[hash] = M.h[hash] || Hash();
                            M.h[hash][node.h] = 1;

                            promise.resolve(node);
                        }
                        else {
                            promise.resolve();
                        }
                    });
            }

            return promise;
        },

        /**
         * Fetch all children recursively; also, fetch path to root
         *
         * @param {Array} handles
         * @param {MegaPromise} [promise]
         * @returns {*|MegaPromise}
         * @memberOf dbfetch
         */
        coll: function fetchrecursive(handles, promise) {
            "use strict";

            promise = promise || MegaPromise.busy();

            if (!fmdb) {
                promise.resolve();
                return promise;
            }

            // fetch nodes and their path to root
            this.geta(handles, new MegaPromise())
                .always(function() {
                    var folders = [];
                    for (var i = handles.length; i--;) {
                        var h = handles[i];
                        if (M.d[h] && M.d[h].t) {
                            folders.push(h);
                        }
                    }
                    if (folders.length) {
                        dbfetch.tree(folders, -1, new MegaPromise())
                            .always(function(r) {
                                promise.resolve(r);
                            });
                    }
                    else {
                        promise.resolve();
                    }
                });

            return promise;
        }
    });

    return {value: dbfetch};
})());<|MERGE_RESOLUTION|>--- conflicted
+++ resolved
@@ -107,24 +107,6 @@
     var resolve = function(res) {
         fmdb.opening = false;
 
-<<<<<<< HEAD
-                // enumerate databases and collect those not prefixed with 'dbpfx'
-                // (which is the current format)
-                Dexie.getDatabaseNames(function(r) {
-                    for (var i = r.length; i--;) {
-                        // drop only fmX related databases and skip slkv's
-                        if (r[i].substr(0, dbpfx.length) !== dbpfx
-                                && r[i][0] !== '$'
-                                && r[i].substr(0, 4) !== "slkv") {
-
-                            todrop.push(r[i]);
-                        }
-                    }
-                }).finally(function(){
-                    if (d && todrop.length) {
-                        fmdb.logger.log("Deleting obsolete DBs: " + todrop.join(', '));
-                    }
-=======
         if (typeof result === 'function') {
             result(res);
 
@@ -132,7 +114,6 @@
             result = null;
         }
     };
->>>>>>> dc622469
 
     // Catch errors, mark DB as crashed, and move forward without indexedDB support
     var onErrorCatch = function(e) {
@@ -396,26 +377,17 @@
     "use strict";
 
     // exit loop if we ran out of pending writes or have crashed
-<<<<<<< HEAD
-    if (this.inflight || ch < 0 || this.crashed || this.writing) return;
-=======
     if (this.inflight || ch < 0 || this.crashed || this.writing) {
         return;
     }
->>>>>>> dc622469
 
     // iterate all channels to find pending writes
     if (!this.pending[ch][this.tail[ch]]) return this.writepending(ch-1);
 
     var fmdb = this;
 
-<<<<<<< HEAD
-    if (d) {
-        fmdb.logger.debug('writepending()', ch, fmdb.state,
-=======
     if (d > 1) {
         fmdb.logger.warn('writepending()', ch, fmdb.state,
->>>>>>> dc622469
             Object(fmdb.pending[0][fmdb.tail[0]])._sn, fmdb.cantransact);
     }
 
@@ -516,11 +488,7 @@
 
                 fmdb.commit = false;
                 fmdb.state = -1;
-<<<<<<< HEAD
-                fmdb.writing = 0;
-=======
                 fmdb.writing = false;
->>>>>>> dc622469
                 fmdb.writepending(ch);
             }
 
@@ -697,14 +665,11 @@
         ua.k = index.k;
     },
     h: function(out, index) {
-<<<<<<< HEAD
-=======
         out.h = index.h;
         out.hash = index.c;
     },
 
     h : function(out, index) {
->>>>>>> dc622469
         out.h = index.h;
         out.hash = index.c;
     },
@@ -1121,11 +1086,8 @@
 StorageDB.prototype = Object.create(FMDB.prototype);
 
 StorageDB.prototype.open = function(callback) {
-<<<<<<< HEAD
-=======
     "use strict";
 
->>>>>>> dc622469
     if (this.opening) {
         this.opening.always(callback.bind(this));
     }
@@ -1134,11 +1096,8 @@
     }
 };
 StorageDB.prototype.get = function(k) {
-<<<<<<< HEAD
-=======
     "use strict";
 
->>>>>>> dc622469
     var promise = new MegaPromise();
 
     this.open(function() {
@@ -1165,11 +1124,8 @@
     return promise;
 };
 StorageDB.prototype.set = function(k, v) {
-<<<<<<< HEAD
-=======
     "use strict";
 
->>>>>>> dc622469
     var promise = new MegaPromise();
 
     this.open(function() {
@@ -1190,11 +1146,8 @@
     return promise;
 };
 StorageDB.prototype.rem = function(k) {
-<<<<<<< HEAD
-=======
     "use strict";
 
->>>>>>> dc622469
     var promise = new MegaPromise();
 
     this.open(function() {
@@ -1230,11 +1183,8 @@
     return promise;
 };
 StorageDB.prototype.encrypt = function(data) {
-<<<<<<< HEAD
-=======
     "use strict";
 
->>>>>>> dc622469
     return ab_to_base64(this.strcrypt(JSON.stringify(data)));
 };
 
