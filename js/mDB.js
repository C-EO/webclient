--- conflicted
+++ resolved
@@ -155,11 +155,7 @@
 		if (!Qt) Qt = new Date().getTime();
 		for (var t in mDBqueue)
 		{
-<<<<<<< HEAD
-			if (!mDBi[t]) mDBi[t]=0;			
-=======
 			if (!mDBi[t]) mDBi[t]=0;
->>>>>>> 0994605f
 			while (mDBi[t] < mDBqueue[t].length)
 			{
 				if (mDBt.t !== t)
@@ -167,15 +163,6 @@
 					mDBt.t = t;
 					mDBt.transation = mDB.transaction([t], "readwrite");
 					mDBt.objectStore = mDBt.transation.objectStore(t);
-<<<<<<< HEAD
-				}				
-			
-				if (mDBqueue[t][mDBi[t]])
-				{
-					if (mDBqueue[t][mDBi[t]].a) var request=mDBt.objectStore.put(mDBqueue[t][mDBi[t]].a);
-					else if (mDBqueue[t][mDBi[t]].d) var request=mDBt.objectStore.delete(mDBqueue[t][mDBi[t]].d);
-					
-=======
 				}
 				var q = mDBqueue[t][mDBi[t]++];
 
@@ -189,7 +176,6 @@
 				{
 					var cmd = q.a ? 'put':'delete';
 					var request=mDBt.objectStore[cmd](q.d||q.a);
->>>>>>> 0994605f
 					request.onsuccess = function(event)
 					{
 						if (parseInt(localStorage[u_handle + '_mDBcount']) > 0) localStorage[u_handle + '_mDBcount']--;
@@ -200,19 +186,8 @@
 						if (d) console.log('error',event);
 						mDBprocess();
 					};
-<<<<<<< HEAD
-					
-					delete mDBqueue[t][mDBi[t]];
-					mDBi[t]++;					
-					if (mDBi[t] == mDBqueue[t].length)
-					{
-						delete mDBqueue[t];
-						delete mDBi[t];
-					}
-=======
->>>>>>> 0994605f
 					return;
-				}			
+				}
 			}
 		}
 		if (d) console.log('Qt',Qt-new Date().getTime());
