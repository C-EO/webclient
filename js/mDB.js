var mDBact, mDBv = 7, mDB, mSDB, mSDBPromises = [];

/**
 *  @brief Dynamic wrapper around MegaDB which eases handling
 *         indexedDBs whose purpose is storing plain objects
 *         with no indexes and loaded in bulk at startup.
 *
 *  @param [string]   aName      Database name.
 *  @param [mixed]    aOptions   MegaDB Options (optional)
 *  @param [function] aCallback  Callback to invoke when the db
 *                               is ready to use (optional)
 *
 *  @details The schema is created at runtime by calling the function
 *           addSchemaHandler. If there is no callback provided on the
 *           constructor a mBroadcaster event will be dispatched with
 *           the DB name, ie mStorageDB:dbname, when it's ready to use.
 *           The version is automatically handled by computing a
 *           MurmurHash3 for the schema, and increased as it changes.
 *
 *  @example
 *       mStorageDB('myDataBase', function(aError) {
 *           if (aError) throw new Error('Database error');
 *
 *           this.add('myTable', {
 *               name: 'John Doe', age: 49, car: 'Volvo'
 *           }).then(function() {
 *               console.log('Item inserted successfully');
 *           });
 *       }).addSchemaHandler('myTable', 'name', function(results) {
 *           results.forEach(function(who) {
 *               console.debug('Meet ' + who.name);
 *           })
 *       });
 */
function mStorageDB(aName, aOptions, aCallback) {
    if (!(this instanceof mStorageDB)) {
        return new mStorageDB(aName, aOptions, aCallback);
    }
    if (typeof aOptions === 'function') {
        aCallback = aOptions;
        aOptions = undefined;
    }
    this.name     = aName;
    this.options  = aOptions || {};
    this.handlers = {};
    this.schema   = {};
    mSDBPromises.push(this);
    this.onReadyState = aCallback;

    if (!("plugins" in this.options)) {
        this.options.plugins = MegaDB.DB_PLUGIN.ENCRYPTION;
    }
}
mStorageDB.prototype = {
    addSchema: function mStorageDB_addSchema(aTable, aKeyPath, aIndex) {
        if (Array.isArray(aTable)) {
            var self = this;
            aTable.forEach(function(table) {
                self.addSchema(table, aKeyPath, aIndex);
            });
        }
        else {
            if (!aKeyPath) {
                aIndex = true;
                aKeyPath = 'k';
            }
            this.schema[aTable] = {
                key: {
                    keyPath: aKeyPath
                }
            };

            if (aIndex) {
                this.schema[aTable].indexes = {};
                this.schema[aTable].indexes[aKeyPath] = { unique: true };
            }
        }
        return this;
    },

    addSchemaHandler: function mStorageDB_addSchemaHandler(aTable, aKeyPath, aHandler) {
        this.addSchema(aTable, aKeyPath);
        this.handlers[aTable] = aHandler;
        return this;
    },

    query: function mStorageDB_query(aCommand, aTable, aData) {
        var promise, error;

        if (this.schema[aTable]) {
            if (d) console.log('msdb query', this.name, aCommand, aTable, aData);

            if (aCommand === 'add') {
                promise = this.db.addOrUpdate(aTable, aData);
            }
            else if (aCommand === 'del') {
                promise = this.db.remove(aTable, aData);
            }
            else {
                error = Error("Unknown command '"+aCommand+"'");
            }
        }
        else {
            error = Error("Unknown table '"+aTable+"' for db " + this.name);
        }

        if (error) {
            promise = new MegaPromise();
            Soon(function __msdb_queryError() {
                promise.reject(error);
            });
        }
        return promise;
    },

    setup: function mStorageDB_setup() {
        var promise = new MegaPromise(), self = this, db;

        // MegaDB's encryption plugin depends on u_privk
        if (typeof u_k !== 'undefined' && u_k) {

            db = new MegaDB(this.name, u_handle, this.schema, this.options);

            db.bind('onDbStateReady', function _onDbStateReady() {
                if (self.options.noBulkRead) {
                    return __dbNotifyCompletion();
                }
                self.fetch(Object.keys(self.schema))
                    .then(function() {
                        __dbNotifyCompletion();
                    }, function(err) {
                        __dbNotifyCompletion(err || true);
                    });
            });

            db.bind('onDbStateFailed', function _onDbStateFailed(ev, error) {
                if (d) console.error('onDbStateFailed', error.message || error);
                __dbNotifyCompletion(0xBADF);
            });
        }
        else {
            Soon(__dbNotifyCompletion.bind(null, 0xBADF));
        }

        function __dbNotifyCompletion(aError) {
            if (aError) {
                promise.reject(aError);
            } else {
                promise.resolve(db);
            }
            if (self.onReadyState) {
                Soon(self.onReadyState.bind(self, aError));
                delete self.onReadyState;
            }
            if (db) {
                db.unbind('onDbStateReady').unbind('onDbStateFailed');
            }
            mBroadcaster.sendMessage('mStorageDB:' + self.name, aError);
            promise = db = self = undefined;
        }

        this.db = db;
        this.add = this.query.bind(this, 'add');
        this.del = this.query.bind(this, 'del');

        if (db) {
            this.put = db.put.bind(db);
            this.get = db.getv.bind(db);
            this.cat = db.concat.bind(db);
        }

        return promise;
    },

    fetch: function mStorageDB_fetch(aTables, aPromise) {
        var t = aTables.shift(), self = this;
        if (d) console.log('msdb fetch', t);

        if (!aPromise) {
            aPromise = new MegaPromise();
        }

        if (t) {
            this.db.query(t)
                .execute()
                .then(function _fetchDone(results) {
                    if (d) console.log('msdb fetch done', t, results);

                    if (results.length) {
                        if (self.handlers[t]) {
                            try {
                                self.handlers[t](results, true);
                            }
                            catch(ex) {
                                if (d) console.error(ex);
                            }
                        }
                        else {
                            console.error('No handler for table', t);
                        }
                    }
                    self.fetch(aTables, aPromise);
                }, function _fetchFail() {
                    if (d) console.log('msdb fetch failed', t);
                    aPromise.reject.apply(aPromise, arguments);
                });
        } else {
            aPromise.resolve();
        }

        return aPromise;
    }
};

mBroadcaster.once('startMega', function __idb_setup() {
    try {
        if (!window.indexedDB) {
            window.indexedDB = window.webkitIndexedDB || window.msIndexedDB || window.mozIndexedDB;
            if (!window.indexedDB) {
                throw 1;
            }
        }
    }
    catch (ex) {
        return;
    }
    if (!window.IDBKeyRange) {
        window.IDBKeyRange = window.webkitIDBKeyRange || window.msIDBKeyRange;
    }
    if (!window.IDBTransaction) {
        window.IDBTransaction = window.webkitIDBTransaction || window.OIDBTransaction || window.msIDBTransaction;
    }
    if (indexedDB) {
        mDB = 0x7f;

        if (typeof indexedDB.webkitGetDatabaseNames !== 'function') {
            if (typeof indexedDB.getDatabaseNames === 'function') {
                indexedDB.webkitGetDatabaseNames = indexedDB.getDatabaseNames;
            }
            else {
                indexedDB.webkitGetDatabaseNames = function webkitGetDatabaseNames() {
                    var onsuccess, onerror;
                    var request = Object.create(IDBRequest.prototype, {
                        onsuccess: { set: function(fn) { onsuccess = fn; }},
                        onerror: { set: function(fn) { onerror = fn; }}
                    });

                    Soon(function __getDatabaseNames_polyfill() {
                        try {
                            var length = 0;
                            var list = Object.create(DOMStringList.prototype, {
                                item: { value: function(n) {
                                    return this.hasOwnProperty(n) && this[n] || null;
                                }},
                                contains: { value: function(k) {
                                    return ~Object.getOwnPropertyNames(this).indexOf(k);
                                }},
                                length: { get: function() { return length; }}
                            });

                            for (var i in localStorage) {

                                if (i.substr(0,4) === 'mdb_') {
                                    var idx = i.split('_').pop();

                                    if (idx == 'hash') {
                                        list[length++] = i.substr(0, i.length - 5);
                                    }
                                }
                            }

                            __Notify('success', list);
                        }
                        catch(e) {
                            if (typeof onerror === 'function') {
                                __Notify('error', e);
                            }
                            else {
                                throw e;
                            }
                        }
                    });

                    function __Notify(ev, result) {
                        try {
                            ev = new Event(ev);
                        }
                        catch (ex) { // MSIE
                            ev = { type: ev };
                        }
                        Object.defineProperty(ev, 'target', {value: request});
                        Object.defineProperty(request, 'result', {value: result});

                        if (ev.type === 'error') {
                            onerror(ev);
                        }
                        else {
                            onsuccess(ev);
                        }
                    }

                    return request;
                };
            }
        }
        if (typeof indexedDB.getDatabaseNames !== 'function') {
            indexedDB.getDatabaseNames = indexedDB.webkitGetDatabaseNames;
        }
    }
});

mBroadcaster.once('startMega', function __msdb_init() {
    var db = new mStorageDB('msmain');

    db.addSchemaHandler('opc',  'p',  processOPC);
    db.addSchemaHandler('ipc',  'p',  processIPC);
    db.addSchemaHandler('ps',   'p',  processPS);
    db.addSchemaHandler('mcf',  'id', processMCF);

    /*mStorageDB('idbcache', { plugins: 0, ersistant: 1 },
        function(aError) {
            if (aError) {
                if (d) {
                    console.warn('Unable to initialize idbcache', aError);
                }
            }
            else {
                Object.defineProperty(mega, 'idbcache', { value: this });
            }
        }).addSchema('fa');*/

    mBroadcaster.once('mStorageDB:' + db.name,
        function __msdb_ready(aError) {
            if (d) console.log('mStorageDB.ready', aError);

            if (aError === 0xBADF) {
                mSDB = db = undefined;
            }
        });

    mBroadcaster.once('mFileManagerDB.done',
        function __msdb_setup(aCallback) {
            function __msdb_done() {
                if (d) console.log('__msdb_done', arguments);

                if (aCallback === getsc) {
                    getsc(1);
                } else {
                    aCallback();
                }
            }
            var promises = mSDBPromises
                .map(function(aDBInstance) {
                    return aDBInstance.setup();
                });
            MegaPromise.all(promises)
                .done(function __msdb_ready(resultPromises) {
                    var requiresReload = resultPromises
                        .some(function(db) {
                            return db.flags & MegaDB.DB_FLAGS.HASNEWENCKEY;
                        });

                    if (requiresReload) {
                        mDBreload();
                    }
                    else {
                        __msdb_done();
                    }
                }).fail(function __msdb_failed(err) {
                    if (d) console.error('__msdb_setup error', err);

                    if (err === 0xBADF) {
                        // error accessing the db, continue with no mSDB support
                        __msdb_done();
                    } else {
                        // error reading db data on disk, force reload
                        mDBreload();
                    }
                }).always(function() {
                    mBroadcaster.sendMessage('mStorageDB!ready');
                });
            mSDBPromises = undefined;
        });

    mBroadcaster.addListener('mFileManagerDB.state',
        function __msdb_state(aState) {
            if (aState === mFileManagerDB.STATE_READONLY) {
                mSDB = undefined;
            } else {
                mSDB = db;
            }
        });
});

var mFileManagerDB = {
    schema: {
        ok: { key: { keyPath: "h"   }},
        u:  { key: { keyPath: "u"   }},
        f:  { key: { keyPath: "h"   }},
        s:  { key: { keyPath: "h_u" }}
    },

    init: function mFileManagerDB_init() {
        var db = new MegaDB("fm", u_handle, this.schema, { murSeed: 0x800F0002 });

        if (mBroadcaster.crossTab.master) {
            var ieAccessError;
            if ("ActiveXObject" in window) {
                db.bind('onDbTransientError', function _onDbTransientError(ev, err) {
                    if (!(db.flags & MegaDB.DB_FLAGS.DBUPGRADE)) {
                        ieAccessError = (Object(err).name === 'InvalidAccessError');
                    }
                });
            }
            db.bind('onDbStateReady', function _onDbStateReady() {
                if (d) console.log('onDbStateReady', arguments);

                var oldVersion = +localStorage['fmdbv_' + u_handle] || this.currentVersion;
                localStorage['fmdbv_' + u_handle] = this.currentVersion;

                if (oldVersion < this.currentVersion && !ieAccessError) {
                    if (d) console.log('fmdb version change');
                    mFileManagerDB.reload();
                }
                else if (+localStorage['fmdblock_' + u_handle]) {
                    if (d) console.log('fmdb is locked');
                    mFileManagerDB.reload();
                }
                else {
                    mDB = this;
                    if (localStorage[u_handle + '_maxaction']) {
                        if (d) console.time('fmdb');
                        mFileManagerDB.fetch(Object.keys(mFileManagerDB.schema));
                    } else {
                        mFileManagerDB._loadfm(this);
                    }
                }
            });
        }
        else {
            db.bind('onDbStateReady', function _onDbStateReady() {
                if (d) {
                    console.log('onDbStateReady.slave', arguments);
                    console.time('fmdb');
                }
                mFileManagerDB.fetch(Object.keys(mFileManagerDB.schema));
            });
            this.slave = true;
        }

        db.bind('onDbStateFailed', function _onDbStateFailed(ev, error) {
            if (d) console.error('onDbStateFailed', error && error.message || error);
            mFileManagerDB._loadfm();
        });

        this.db = db;
        this.state = this.STATE_WORKING;

        this._reset(u_handle);
    },

    fetch: function mFileManagerDB_fetch(aTables) {
        var t = aTables.shift();
        if (d) console.log('fmdb fetch', t);

        if (t) {
            this.db.query(t)
                .execute()
                .then(function _fetchDone(results) {
                    if (d) console.log('fmdb fetch done', t, results);

                    if (!results.length) {
                        mFileManagerDB.fetch(aTables);
                    }
                    else if (t === 'f') {
                        for (var i in results) {
                            if (results[i].sk) {
                                var n = results[i];
                                u_sharekeys[n.h] = crypto_process_sharekey(n.h, n.sk);
                            }
                        }
                        mega.loadReport.recvNodes = Date.now() - mega.loadReport.stepTimeStamp;
                        mega.loadReport.stepTimeStamp = Date.now();

                        $.mDBIgnoreDB = true;
                        process_f(results, function(hasMissingKeys) {
                            delete $.mDBIgnoreDB;
                            if (hasMissingKeys) {
                                srvlog('Got missing keys on DB, forcing fm reload...', null, true);
                                mFileManagerDB.reload();
                            } else {
                                mFileManagerDB.fetch(aTables);
                            }
                        }, 1);
                    }
                    else {
                        if (t === 'ok') {
                            process_ok(results, 1);
                        }
                        else if (t === 'u') {
                            for (var i in results) {
                                M.addUser(results[i], 1);
                            }
                        }
                        else if (t === 's') {
                            for (var i in results) {
                                if (!(results[i].n || results[i].h)) {
                                    console.error('missing required .n property for a nodeShare (mDB init)');
                                } else {
                                    M.nodeShare(
                                        results[i].n ? results[i].n : results[i].h,
                                        results[i],
                                        1
                                    );
                                }
                            }
                        }
                        else {
                            console.error('Unknown table', t);
                        }
                        mFileManagerDB.fetch(aTables);
                    }
                }, function _fetchFail() {
                    if (d) console.log('fmdb fetch failed', t);

                    if (mFileManagerDB.slave) {
                        mFileManagerDB._loadfm();
                    } else {
                        mFileManagerDB._restart();
                    }
                });
        }
        else {
            var hasEntries = false;
            maxaction = localStorage[u_handle + '_maxaction'];

            for (var i in M.d) {
                hasEntries = true;
                break;
            }

            if (d) {
                console.timeEnd('fmdb');
                console.log('fmdb fetch completed', maxaction, hasEntries);
            }

            mega.loadReport.procNodeCount = Object.keys(M.d || {}).length;
            mega.loadReport.procNodes     = Date.now() - mega.loadReport.stepTimeStamp;
            mega.loadReport.stepTimeStamp = Date.now();

            if (!maxaction || !hasEntries) {
                this.reload();
            }
            else {
                this._setstate(this.db);
                mBroadcaster.sendMessage('mFileManagerDB.done', getsc) || getsc(1);
            }
        }
    },

    query: function mFileManagerDB_query(aCommand, aTable, aData) {
        var u_handle = this.userHandle;
        var lock = (parseInt(localStorage['fmdblock_' + u_handle]) | 0) + 1;
        localStorage['fmdblock_' + u_handle] = lock;

        if (!(this.db && this.db.server)) {
            console.warn("No database connection.");
        }
        else if (this.schema[aTable]) {
            var promise;

            if (d /*&& (d > 1 || !(mega.flags & window.MEGAFLAG_EXECSC))*/) {
                console.debug('fmdb query', aCommand, aTable, aData, lock);
            }

            try {
                if (aCommand === 'add') {
                    promise = this.db.server.update(aTable, aData);
                }
                else {
                    promise = this.db.server.remove(aTable, aData);
                }
            }
            catch (ex) {
                console.warn(u_handle, ex);
                return;
            }

            promise.then(function() {
                var l = (+localStorage['fmdblock_' + u_handle] | 0) - 1;
                localStorage['fmdblock_' + u_handle] = l;
                if (d > 1) {
                    console.log('fmdb lock', l);
                }
            });
        } else {
            throw new Error('Unknown fmdb table: ' + aTable);
        }
    },

    exec: function mFileManagerDB_exec(aFunc) {
        var db = this.db, promise = new MegaPromise();

        if (d) console.log('mFileManagerDB.exec', aFunc, db);

        if (db && db.dbState !== MegaDB.DB_STATE.CLOSED) {
            var u_handle = db.suffix;

            if (typeof db[aFunc] === 'function') {
                var expunge = aFunc === 'drop' || aFunc === 'close';

                try {
                    db[aFunc]()
                        .done(function() {
                            promise.resolve();
                        }).fail(function(e) {
                            if (expunge) {
                                localStorage['fmdblock_' + u_handle] = 0xDEAD;
                            }
                            promise.reject(e);
                        });
                } catch(e) {
                    promise.reject(e);
                }

                if (expunge) {
                    this.state = this.STATE_WAITING;
                    delete this.db;
                    this._reset(null);
                }
            }
            else {
                promise.reject('INVALID');
            }
        }
        else {
            promise.reject('CLOSED');
        }

        return promise;
    },

    reload: function mFileManagerDB_reload() {
        if (this.slave) {
            this.exec('close')
                .always(function() {
                    mFileManagerDB._loadfm();
                });
        }
        else if (this.db) {
            this.db.drop()
                .then(function _dropDone() {
                    if (d) console.log('fmdb dropped');
                    mFileManagerDB._restart();
                }, function _dropFail() {
                    if (d) console.log('fmdb drop failed');
                    mFileManagerDB._loadfm();
                });
            delete this.db;
        } else {
            mFileManagerDB._restart();
        }
    },

    _restart: function mFileManagerDB__restart() {
        delete localStorage['fmdblock_' + u_handle];
        delete localStorage[u_handle + '_maxaction'];
        this.init();
    },

    _loadfm: function mFileManagerDB__loadfm(aDBInstance) {

        // dbToNet holds the time wasted trying to read local DB, and having found we have to query the server.
        mega.loadReport.dbToNet = Date.now() - mega.loadReport.startTime;
        mega.loadReport.stepTimeStamp = Date.now();

        this._setstate(aDBInstance);
        mBroadcaster.sendMessage('mFileManagerDB.done', loadfm) || loadfm();
    },

    _reset: function mFileManagerDB__reset(userHandle) {
        if (mFileManagerDB.addQueueTimer
                || mFileManagerDB.delQueueTimer) {

            localStorage['fmdblock_' + this.userHandle] = 0xBADF;

            if (mFileManagerDB.addQueueTimer) {
                delete mFileManagerDB.addQueue;
                delay.cancel(mFileManagerDB.addQueueTimer);
                delete mFileManagerDB.addQueueTimer;
            }

            if (mFileManagerDB.delQueueTimer) {
                delete mFileManagerDB.delQueue;
                delay.cancel(mFileManagerDB.delQueueTimer);
                delete mFileManagerDB.delQueueTimer;
            }
        }
        if (userHandle !== null) {
            this.userHandle = userHandle;
        }
    },

    _setstate: function mFileManagerDB__setstate(aDBInstance) {
        if (!aDBInstance) {
            this.state = this.STATE_FAILED;
            mDB = undefined;
        }
        else if (!mBroadcaster.crossTab.master) {
            if (d) console.log('existing mDB session, read-only mode.');
            this.state = this.STATE_READONLY;
            mDB = undefined;
        }
        else {
            this.state = this.STATE_READY;
            mDB = aDBInstance;
        }
        mBroadcaster.sendMessage('mFileManagerDB.state', this.state);
    },

    state: 0,
    STATE_WAITING:  0,
    STATE_WORKING:  1,
    STATE_READONLY: 2,
    STATE_READY:    4,
    STATE_FAILED:   8
};

function mDBstart(aSlave) {
    switch(mFileManagerDB.state) {
        case mFileManagerDB.STATE_READONLY:
            if (aSlave) {
                mFileManagerDB.
                    _setstate(mFileManagerDB.db);
            }
            break;
        case mFileManagerDB.STATE_WAITING:
            mFileManagerDB.init();
        case mFileManagerDB.STATE_READY:
        case mFileManagerDB.STATE_WORKING:
            if (!aSlave) {
                if (loadfm.loaded) {
                    loadfm();
                }
                else if (is_fm()) {
                    loadingDialog.show();
                }
            }
            break;
        case mFileManagerDB.STATE_FAILED:
            if (!aSlave) {
                loadfm();
            }
        default:
            if (d) console.log('fmdb state', mFileManagerDB.state);
    }
}

function mDBadd(t, a) {
    if (mFileManagerDB.state !== mFileManagerDB.STATE_WORKING
            && mFileManagerDB.state !== mFileManagerDB.STATE_READY) {
        console.warn('Invalid fmdb state', mFileManagerDB.state);
        localStorage['fmdblock_' + u_handle] = 0xBADF;
        return;
    }

    if (a.p !== 'contacts') {
        delete a.ar;
        delete a.name;
    }

    delete a.i; // comes from 't' APs (indicating an index?)
    delete a.key;
    delete a.seen;

    delete a.presence;
    delete a.presenceMtime;

<<<<<<< HEAD
    if (mega.flags & window.MEGAFLAG_EXECSC) {
        // Inmediately fire the DB transaction while processing APs
        // to prevent out of sync data with the gettree-cache which
        // *could* happen if we'd use the below transactions queue.
        mDBadd.dispatchTransactionQueue();
        return mFileManagerDB.query('add', t, a);
    }
=======
    mDBdel.dispatchTransactionQueue();
>>>>>>> 5d588496

    if (!mFileManagerDB.addQueue) {
        mFileManagerDB.addQueue = {};
    }
    if (!mFileManagerDB.addQueue[t]) {
        mFileManagerDB.addQueue[t] = [];
    }
    mFileManagerDB.addQueue[t].push(a);
    mFileManagerDB.addQueueTimer = delay('mDBadd', mDBadd.dispatchTransactionQueue, 300);
}
mDBadd.dispatchTransactionQueue = function() {
    if (mFileManagerDB.addQueueTimer) {
        for (var t in mFileManagerDB.addQueue) {
            if (mFileManagerDB.addQueue.hasOwnProperty(t)) {
                var q = mFileManagerDB.addQueue[t];
                mFileManagerDB.query('add', t, q);
            }
        }
        delete mFileManagerDB.addQueue;
        delay.cancel(mFileManagerDB.addQueueTimer);
        delete mFileManagerDB.addQueueTimer;
    }
};

function mDBdel(t, id) {
    if (mFileManagerDB.state !== mFileManagerDB.STATE_WORKING
            && mFileManagerDB.state !== mFileManagerDB.STATE_READY) {
        console.warn('Invalid fmdb state', mFileManagerDB.state);
        localStorage['fmdblock_' + u_handle] = 0xBADF;
        return;
<<<<<<< HEAD
    }

    if (mega.flags & window.MEGAFLAG_EXECSC) {
        // Inmediately fire the DB transaction while processing APs
        // to prevent out of sync data with the gettree-cache which
        // *could* happen if we'd use the below transactions queue.
        mDBadd.dispatchTransactionQueue();
        mDBdel.dispatchTransactionQueue();
        return mFileManagerDB.query('remove', t, id);
    }

    if (!mFileManagerDB.delQueue) {
        mFileManagerDB.delQueue = {};
    }
    if (!mFileManagerDB.delQueue[t]) {
        mFileManagerDB.delQueue[t] = [];
    }
=======
    }
    mDBadd.dispatchTransactionQueue();

    if (!mFileManagerDB.delQueue) {
        mFileManagerDB.delQueue = {};
    }
    if (!mFileManagerDB.delQueue[t]) {
        mFileManagerDB.delQueue[t] = [];
    }
>>>>>>> 5d588496
    mFileManagerDB.delQueue[t].push(id);
    mFileManagerDB.delQueueTimer = delay('mDBdel', mDBdel.dispatchTransactionQueue, 300);
}
mDBdel.dispatchTransactionQueue = function() {
    if (mFileManagerDB.delQueueTimer) {
        for (var t in mFileManagerDB.delQueue) {
            if (mFileManagerDB.delQueue.hasOwnProperty(t)) {
                var q = mFileManagerDB.delQueue[t];
                mFileManagerDB.query('remove', t, q);
            }
        }
        delete mFileManagerDB.delQueue;
        delay.cancel(mFileManagerDB.delQueueTimer);
        delete mFileManagerDB.delQueueTimer;
    }
};

function mDBreload() {
    loadfm.loaded = false;
    mFileManagerDB.reload();
}

function mDBcls() {
    if (typeof mDB === 'object' && mDB.close) {
        mFileManagerDB.exec('close');
    }
    try {
        mDB = indexedDB ? 0x9e : undefined;
    }
    catch (e) {
        mDB = undefined;
    }
}<|MERGE_RESOLUTION|>--- conflicted
+++ resolved
@@ -776,17 +776,7 @@
     delete a.presence;
     delete a.presenceMtime;
 
-<<<<<<< HEAD
-    if (mega.flags & window.MEGAFLAG_EXECSC) {
-        // Inmediately fire the DB transaction while processing APs
-        // to prevent out of sync data with the gettree-cache which
-        // *could* happen if we'd use the below transactions queue.
-        mDBadd.dispatchTransactionQueue();
-        return mFileManagerDB.query('add', t, a);
-    }
-=======
     mDBdel.dispatchTransactionQueue();
->>>>>>> 5d588496
 
     if (!mFileManagerDB.addQueue) {
         mFileManagerDB.addQueue = {};
@@ -817,17 +807,8 @@
         console.warn('Invalid fmdb state', mFileManagerDB.state);
         localStorage['fmdblock_' + u_handle] = 0xBADF;
         return;
-<<<<<<< HEAD
-    }
-
-    if (mega.flags & window.MEGAFLAG_EXECSC) {
-        // Inmediately fire the DB transaction while processing APs
-        // to prevent out of sync data with the gettree-cache which
-        // *could* happen if we'd use the below transactions queue.
-        mDBadd.dispatchTransactionQueue();
-        mDBdel.dispatchTransactionQueue();
-        return mFileManagerDB.query('remove', t, id);
-    }
+    }
+    mDBadd.dispatchTransactionQueue();
 
     if (!mFileManagerDB.delQueue) {
         mFileManagerDB.delQueue = {};
@@ -835,17 +816,6 @@
     if (!mFileManagerDB.delQueue[t]) {
         mFileManagerDB.delQueue[t] = [];
     }
-=======
-    }
-    mDBadd.dispatchTransactionQueue();
-
-    if (!mFileManagerDB.delQueue) {
-        mFileManagerDB.delQueue = {};
-    }
-    if (!mFileManagerDB.delQueue[t]) {
-        mFileManagerDB.delQueue[t] = [];
-    }
->>>>>>> 5d588496
     mFileManagerDB.delQueue[t].push(id);
     mFileManagerDB.delQueueTimer = delay('mDBdel', mDBdel.dispatchTransactionQueue, 300);
 }
