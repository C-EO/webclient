--- conflicted
+++ resolved
@@ -69,19 +69,14 @@
                         count += v ? v : 0;
                     });
 
-<<<<<<< HEAD
 
                     delay('notifFavicoUpd', function() {
-                        self.favico.reset();
-                        self.favico.badge(count);
+                        var badge = count > 9 ? "9+" : count;
+                        if (self._lastBadgeCounter !== badge) {
+                            self.favico.badge(badge);
+                            self._lastBadgeCounter = badge;
+                        }
                     });
-=======
-                    var badge = count > 9 ? "9+" : count;
-                    if (self._lastBadgeCounter !== badge) {
-                        self.favico.badge(badge);
-                        self._lastBadgeCounter = badge;
-                    }
->>>>>>> 607846ca
 
                 });
         }
