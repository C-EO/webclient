--- conflicted
+++ resolved
@@ -208,15 +208,10 @@
 function reselect(n) {
     'use strict';
 
-<<<<<<< HEAD
-    if (d) {
-        console.debug('reselect(%s)', n, [selectionManager]);
-=======
     // ToDo: does the reselect() function work on mobile? i.e. does it highlights nodes in the $.selected array?
     // Perhaps we need a mobile version of it anyway... the exception only happens with debugging turned on
     if (d) {
         console.debug('reselect(%s)', n, [window.selectionManager]);
->>>>>>> 043789d3
     }
     $('.ui-selected').removeClass('ui-selected');
 
@@ -234,11 +229,7 @@
     });
 
     for (var i = ids.length; i--;) {
-<<<<<<< HEAD
-        if (selectionManager) {
-=======
         if (window.selectionManager) {
->>>>>>> 043789d3
             selectionManager.add_to_selection(ids[i], n, i);
         }
         $('#' + ids[i]).addClass('ui-selected');
