// chatd interface
var Chatd = function(userId, options) {
    var self = this;

    // maps the chatd shard number to its corresponding Chatd.Shard object
    self.shards = {};

    // maps a chatId to the handling Chatd.Shard object
    self.chatIdShard = {};

    // maps chatIds to the Message object
    self.chatIdMessages = {};

    /**
     * Set to true when this chatd instance is (being) destroyed
     * @type {boolean}
     */
    self.destroyed = false;

    // random starting point for the new message transaction ID
    // FIXME: use cryptographically strong PRNG instead
    // CHECK: is this sufficiently collision-proof? a collision would have to occur in the same second for the same userId.
    self.msgTransactionId = '';
    self.userId = base64urldecode(userId);

    for (var i = 8; i--; ) {
        self.msgTransactionId += String.fromCharCode(Math.random()*256);
    }

    self.logger = new MegaLogger("chatd");

    self.options = $.extend({}, Chatd.DEFAULT_OPTIONS, options);
<<<<<<< HEAD

    // debug mode
    [
        // 'onRoomConnected',
        // 'onRoomDisconnected',
        // 'onMessageUpdated',
        // 'onMessageConfirm',
        // 'onMessageReject',
        // 'onMessageCheck',
        // 'onMessageModify',
        // 'onMessageStore',
        // 'onMessageSeen',
        // 'onMessageLastSeen',
        // 'onMessageReceived',
        // 'onMessageLastReceived',
        // 'onRetentionChanged',
        // 'onMessagesHistoryInfo',
        // 'onMembersUpdated',
        // 'onMessagesHistoryDone',
        // 'onMessagesHistoryRequest',
    ].forEach(function(evt) {
            self.rebind(evt + '.chatd', function(e) {
                console.error(evt, JSON.stringify(arguments[1]));
            });
    });
=======
//
//    // debug mode
//    [
//        'onError',
//        'onOpen',
//        'onClose',
//        'onMessageUpdated',
//        'onMessageConfirm',
//        'onMessageReject',
//        'onMessageCheck',
//        'onMessageModify',
//        'onMessageStore',
//        'onMessageSeen',
//        'onMessageLastSeen',
//        'onMessageReceived',
//        'onMessageLastReceived',
//        'onRetentionChanged',
//        'onMessagesHistoryInfo',
//        'onMembersUpdated',
//        'onMessagesHistoryDone',
//        'onMessagesHistoryRequest',
//    ].forEach(function(evt) {
//            self.rebind(evt + '.chatd', function(e) {
//                if (arguments[1].shard) {
//                    var tmp = $.extend({}, arguments[1]);
//                    delete tmp.shard;
//                    tmp.shard = "shard#" + arguments[1].shard.shard;
//                    console.error(evt, JSON.stringify(
//                        tmp
//                    ));
//                }
//                else {
//                    console.error(evt, JSON.stringify(arguments[1]));
//                }
//            });
//    });
>>>>>>> f99064a6
};

makeObservable(Chatd);

Chatd.DEFAULT_OPTIONS = {
};

// command opCodes
Chatd.Opcode = {
    'KEEPALIVE' : 0,
    'JOIN' : 1,
    'OLDMSG' : 2,
    'NEWMSG' : 3,
    'MSGUPD' : 4,
    'SEEN' : 5,
    'RECEIVED' : 6,
    'RETENTION' : 7,
    'HIST' : 8,
    'RANGE' : 9,
    'MSGID' : 10,
    'REJECT' : 11,
    'HISTDONE' : 13,
    'NEWKEY' : 17,
    'KEYID' : 18,
    'JOINRANGEHIST' : 19,
    'MSGUPDX' : 20
};

// privilege levels
Chatd.Priv = {
    'NOCHANGE' : -2,
    'NOTPRESENT' : -1,
    'RDONLY' : 0,
    'RDWR' : 1,
    'FULL' : 2,
    'OPER' : 3
};
// message's edited time is (TIMESTAMP + UPDATED - 1).
Chatd.MsgField = {
    'MSGID' : 0,
    'USERID' : 1,
    'TIMESTAMP' : 2,
    'MESSAGE' : 3,
    'KEYID' : 4,
    'UPDATED' : 5
};

Chatd.Const = {
    'UNDEFINED' : '\0\0\0\0\0\0\0\0'
};

Chatd.MAX_KEEPALIVE_DELAY = 60000;

// add a new chatd shard
Chatd.prototype.addshard = function(chatId, shard, url) {
    // instantiate Chatd.Shard object for this shard if needed
    var newshard = !this.shards[shard];

    if (newshard) {
        this.shards[shard] = new Chatd.Shard(this, shard);
    }

    // map chatId to this shard
    this.chatIdShard[chatId] = this.shards[shard];

    // add chatId to the connection's chatIds
    this.shards[shard].chatIds[chatId] = true;

    // always update the URL to give the API an opportunity to migrate chat shards between hosts
    this.shards[shard].url = url;

    // attempt a connection ONLY if this is a new shard.
    if (newshard) {
        this.shards[shard].reconnect();
    }

    return newshard;
};

// Chatd.Shard - everything specific to a chatd instance
Chatd.Shard = function(chatd, shard) {
    var self = this;

    // parent backlink
    self.chatd = chatd;

    // shard for this connection
    self.shard = shard;

    // active chats on this connection
    self.chatIds = {};
    self.joinedChatIds = {};

    // queued commands
    self.cmdq = '';

    self.logger = new MegaLogger("shard-" + shard, {}, chatd.logger);

    self.keepAliveTimer = null;

    self.connectionRetryManager = new ConnectionRetryManager(
        {
            functions: {
                reconnect: function(connectionRetryManager) {
                    //console.error("reconnect was called");
                    return self.reconnect();
                },
                /**
                 * A Callback that will trigger the 'forceDisconnect' procedure for this type of connection (Karere/Chatd/etc)
                 * @param connectionRetryManager {ConnectionRetryManager}
                 */
                forceDisconnect: function(connectionRetryManager) {
                    //console.error("forceDisconnect was called");
                    return self.disconnect();
                },
                /**
                 * Should return true or false depending on the current state of this connection, e.g. (connected || connecting)
                 * @param connectionRetryManager {ConnectionRetryManager}
                 * @returns {bool}
                 */
                isConnectedOrConnecting: function(connectionRetryManager) {
                    return (
                        self.s && (
                            self.s.readyState == self.s.CONNECTING ||
                            self.s.readyState == self.s.OPEN
                        )
                    );
                },
                /**
                 * Should return true/false if the current state === CONNECTED
                 * @param connectionRetryManager {ConnectionRetryManager}
                 * @returns {bool}
                 */
                isConnected: function(connectionRetryManager) {
                    return (
                        self.s && (
                            self.s.readyState == self.s.OPEN
                        )
                    );
                },
                /**
                 * Should return true/false if the current state === DISCONNECTED
                 * @param connectionRetryManager {ConnectionRetryManager}
                 * @returns {bool}
                 */
                isDisconnected: function(connectionRetryManager) {
                    return (
                        !self.s || self.s.readyState == self.s.CLOSED
                    );
                },
                /**
                 * Should return true IF the user had forced the connection to go offline
                 * @param connectionRetryManager {ConnectionRetryManager}
                 * @returns {bool}
                 */
                isUserForcedDisconnect: function(connectionRetryManager) {
                    return (
                        self.chatd.destroyed === true || localStorage.megaChatPresence === "unavailable"
                    );
                }
            }
        },
        self.logger
    );
};

/**
 * Trigger multiple events for each chat which this shard relates to.
 * (used to trigger events related to room changes because of a shard disconnect/connect)
 *
 * @param evtName
 */
Chatd.Shard.prototype.triggerEventOnAllChats = function(evtName) {
    var self = this;

    Object.keys(self.chatd.chatIdShard).forEach(function(chatId) {
        var shard = self.chatd.chatIdShard[chatId];

        if (shard === self) {
            self.chatd.trigger(evtName, {
                chatId: base64urlencode(chatId)
            });
        }
    });
};

// is this chatd connection currently active?
Chatd.Shard.prototype.isOnline = function() {
    return this.s && this.s.readyState == this.s.OPEN;
};

/**
 * Helper function that return the chat Ids (base64urlencode'd) related to this shard
 * as an Array
 * @returns {Array}
 */
Chatd.Shard.prototype.getRelatedChatIds = function() {
    var chatIds = [];
    Object.keys(this.chatIds).forEach(function(v) {
        chatIds.push(
            base64urlencode(v)
        );
    });
    return chatIds;
};


Chatd.Shard.prototype.reconnect = function() {
    var self = this;

    self.s = new WebSocket(this.url);
    self.s.binaryType = "arraybuffer";

    self.s.onopen = function(e) {
        self.keepAliveTimerRestart();
        self.logger.log('chatd connection established');
        self.triggerSendIfAble();
        self.rejoinexisting();
<<<<<<< HEAD
        // Resending of pending message should be done via the integration code, since it have more info and a direct
        // relation with the UI related actions on pending messages (persistence, user can click resend/cancel/etc).
        // self.resendpending();
        self.triggerEventOnAllChats('onRoomConnected');
=======
        self.clearpending();

        self.chatd.trigger('onOpen', {
            shard: self
        });

>>>>>>> f99064a6
    };

    self.s.onerror = function(e) {
        self.logger.error("WebSocket error:", e);
        clearTimeout(self.keepAliveTimer);
        self.connectionRetryManager.doConnectionRetry();

        self.chatd.trigger('onError', {
            shard: self
        });
    };

    self.s.onmessage = function(e) {
        // verify that WebSocket frames are always delivered as a contiguous message
        self.exec(new Uint8Array(e.data));
    };

    self.s.onclose = function(e) {
        self.logger.log('chatd connection lost, will eventually reconnect...');
        clearTimeout(self.keepAliveTimer);
        self.joinedChatIds = {};
        self.connectionRetryManager.gotDisconnected();
<<<<<<< HEAD
        self.triggerEventOnAllChats('onRoomDisconnected');
=======

        self.chatd.trigger('onClose', {
            shard: self
        });
>>>>>>> f99064a6
    };
};

Chatd.Shard.prototype.disconnect = function() {
    var self = this;

    if (self.s) {
        self.s.close();
    }
    self.s = null;

    clearTimeout(self.keepAliveTimer);
};

Chatd.Shard.prototype.multicmd = function(cmds) {
    var self = this;
    cmds.forEach( function _iterator(cmdObj)
    {
        var opCode = cmdObj[0];
        var cmd = cmdObj[1];
        console.error("MULTICMD SENT: ", constStateToText(Chatd.Opcode, opCode), cmd);
        self.cmdq += String.fromCharCode(opCode)+cmd;
    });

    this.triggerSendIfAble();
};

Chatd.Shard.prototype.cmd = function(opCode, cmd) {
<<<<<<< HEAD
    console.error("CMD SENT: ", constStateToText(Chatd.Opcode, opCode), cmd);
=======
    // console.error("CMD SENT: ", constStateToText(Chatd.Opcode, opCode), cmd);
>>>>>>> f99064a6

    this.cmdq += String.fromCharCode(opCode)+cmd;

    this.triggerSendIfAble();
};

Chatd.Shard.prototype.triggerSendIfAble = function() {
    if (this.isOnline()) {
        if (this.cmdq.length > 0) {
            var a = new Uint8Array(this.cmdq.length);
            for (var i = this.cmdq.length; i--;) {
                a[i] = this.cmdq.charCodeAt(i);
            }
            this.s.send(a);

            this.cmdq = '';
        }
    }
};

// rejoin all open chats after reconnection (this is mandatory)
Chatd.Shard.prototype.rejoinexisting = function() {
    for (var c in this.chatIds) {
        // rejoin chat and immediately set the locally buffered message range
        if (!this.joinedChatIds[c]) {
            this.join(c);
        }
    }
};

Chatd.Shard.prototype.clearpending = function() {
    var self = this;
    for (var chatId in this.chatIds) {
        self.chatd.chatIdMessages[chatId].clearpending();
    }
};

// resend all unconfirmed messages (this is mandatory)
// @deprecated
Chatd.Shard.prototype.resendpending = function() {
    var self = this;
    for (var chatId in this.chatIds) {
        self.chatd.chatIdMessages[chatId].resend();
    }
};

// send JOIN
Chatd.Shard.prototype.join = function(chatId) {
<<<<<<< HEAD
    // send a `JOIN` (if no local messages are buffered) or a `JOINRANGEHIST` (if local messages are buffered)
    if (Object.keys(this.chatd.chatIdMessages[chatId].buf).length === 0) {
        this.cmd(Chatd.Opcode.JOIN, chatId + this.chatd.userId + String.fromCharCode(Chatd.Priv.NOCHANGE));
    } else {
        this.chatd.joinrangehist(chatId);
    }
=======
    // console.error("JOIN: ", chatId);
    this.cmd(Chatd.Opcode.JOIN, chatId + this.chatd.userId + String.fromCharCode(Chatd.Priv.NOCHANGE));
    this.chatd.range(chatId);
>>>>>>> f99064a6
};

Chatd.prototype.cmd = function(opCode, chatId, cmd) {
    this.chatIdShard[chatId].cmd(opCode, chatId + cmd);
};

Chatd.prototype.hist = function(chatId, count) {
    this.chatIdShard[chatId].hist(chatId, count);
};

// send RANGE
Chatd.prototype.joinrangehist = function(chatId) {
    this.chatIdMessages[chatId].joinrangehist(chatId);
};

// send HIST
Chatd.Shard.prototype.hist = function(chatId, count) {
    this.chatd.trigger('onMessagesHistoryRequest', {
        count: count,
        chatId: base64urlencode(chatId)
    });

    this.cmd(Chatd.Opcode.HIST, chatId + this.chatd.pack32le(count));
};

/**
 * Will initialise/reset a timer that would force reconnect the shard connection IN case that the keep alive is not
 * received during a delay of max `Chatd.MAX_KEEPALIVE_DELAY` ms
 */
Chatd.Shard.prototype.keepAliveTimerRestart = function() {
    var self = this;

    if (self.keepAliveTimer) {
        clearTimeout(self.keepAliveTimer);
    }
    self.keepAliveTimer = setTimeout(function() {
        if (self.s && self.s.readyState === self.s.OPEN) {
            self.logger.error("Server heartbeat missed/delayed. Will force reconnect.");

            // current connection is active, but the keep alive detected delay of the keep alive. reconnect!
            self.disconnect();
            self.reconnect();
        }
    }, Chatd.MAX_KEEPALIVE_DELAY);
};

// inbound command processing
// multiple commands can appear as one WebSocket frame, but commands never cross frame boundaries
// CHECK: is this assumption correct on all browsers and under all circumstances?
Chatd.Shard.prototype.exec = function(a) {
    var self = this;

    var cmd = String.fromCharCode.apply(null, a);
    var len;
    var newmsg;
    console.log('Receive from chatd');
    var codestr = '';
    for (var i=0;i<cmd.length;i++)
    {
        codestr += cmd[i].charCodeAt(0).toString(16) + " ";
        
    }
    console.log(codestr);
    while (cmd.length) {
        switch (cmd.charCodeAt(0)) {
            case Chatd.Opcode.KEEPALIVE:
                self.logger.log("Server heartbeat received");
                self.cmd(Chatd.Opcode.KEEPALIVE, "");

                self.keepAliveTimerRestart();

                len = 1;
                break;

            case Chatd.Opcode.JOIN:
                self.keepAliveTimerRestart();

                var chatId = base64urlencode(cmd.substr(1, 8));
                var userId = base64urlencode(cmd.substr(9, 8));

                var priv = cmd.charCodeAt(17);

                self.logger.log(
                    "Join or privilege change - user '" + userId + "' on '" + chatId + "' with privilege level " + priv
                );

                self.connectionRetryManager.gotConnected();
                if (userId === u_handle) {
                    if (priv === 1 || priv === 2 || priv === 3) {
                        // ^^ explicit and easy to read...despite that i could have done >= 1 <= 3 or something like
                        // that..
                        if (!self.joinedChatIds[chatId]) {
                            self.joinedChatIds[chatId] = true;
                        }
                    }
                    else if (priv === -1) {
                        delete self.joinedChatIds[chatId];
                    }
                    else {
                        self.logger.error("Not sure how to handle priv: " + priv +".");
                    }
                }
                
                self.chatd.trigger('onMembersUpdated', {
                    userId: userId,
                    chatId: chatId,
                    priv: priv
                });

                len = 18;
                break;

            case Chatd.Opcode.OLDMSG:
            case Chatd.Opcode.NEWMSG:
                self.keepAliveTimerRestart();
                newmsg = cmd.charCodeAt(0) == Chatd.Opcode.NEWMSG;
                len = self.chatd.unpack32le(cmd.substr(35,4));
                self.logger.log((newmsg ? 'New' : 'Old') + " message '" + base64urlencode(cmd.substr(17,8)) + "' from '" + base64urlencode(cmd.substr(9,8)) + "' on '" + base64urlencode(cmd.substr(1,8)) + "' at " + self.chatd.unpack32le(cmd.substr(25,4)) + ': ' + cmd.substr(35,len));
                len += 39;

                self.chatd.msgstore(newmsg, cmd.substr(1,8), cmd.substr(9,8), cmd.substr(17,8), self.chatd.unpack32le(cmd.substr(25,4)), self.chatd.unpack16le(cmd.substr(29,2)), self.chatd.unpack32le(cmd.substr(31,4)), cmd.substr(39,len));
                break;
            case Chatd.Opcode.MSGUPD:
            case Chatd.Opcode.MSGUPDX:
                self.keepAliveTimerRestart();
                len = self.chatd.unpack32le(cmd.substr(35,4));
                self.logger.log("Message '" + base64urlencode(cmd.substr(16,8)) + "' EDIT/DELETION: " + cmd.substr(39,len));
                len += 39;

                self.chatd.msgmodify(cmd.substr(1,8), cmd.substr(9,8), self.chatd.unpack16le(cmd.substr(29,2)), self.chatd.unpack32le(cmd.substr(31,4)), cmd.substr(39,len));
                break;

            case Chatd.Opcode.SEEN:
                self.keepAliveTimerRestart();
                self.logger.log("Newest seen message on '" + base64urlencode(cmd.substr(1, 8)) + "': '" + base64urlencode(cmd.substr(9, 8)) + "'");

                self.chatd.trigger('onMessageLastSeen', {
                    chatId: base64urlencode(cmd.substr(1, 8)),
                    messageId: base64urlencode(cmd.substr(9, 8))
                });

                len = 17;
                break;

            case Chatd.Opcode.RECEIVED:
                self.keepAliveTimerRestart();
                self.logger.log("Newest delivered message on '" + base64urlencode(cmd.substr(1,8)) + "': '" + base64urlencode(cmd.substr(9,8)) + "'");

                self.chatd.trigger('onMessageLastReceived', {
                    chatId: base64urlencode(cmd.substr(1, 8)),
                    messageId: base64urlencode(cmd.substr(9, 8))
                });

                len = 17;
                break;

            case Chatd.Opcode.RETENTION:
                self.keepAliveTimerRestart();
                self.logger.log("Retention policy change on '" + base64urlencode(cmd.substr(1,8)) + "' by '" + base64urlencode(cmd.substr(9,8)) + "': " + self.chatd.unpack32le(cmd.substr(17,4)) + " second(s)");
                self.chatd.trigger('onRetentionChanged', {
                    chatId: base64urlencode(cmd.substr(1, 8)),
                    userId: base64urlencode(cmd.substr(9, 8)),
                    retention: self.chatd.unpack32le(cmd.substr(17, 4))
                });

                len = 21;
                break;

            case Chatd.Opcode.MSGID:
                self.keepAliveTimerRestart();
                self.logger.log("Sent message ID confirmed: '" + base64urlencode(cmd.substr(9,8)) + "'");

                self.chatd.msgconfirm(cmd.substr(1,8), cmd.substr(9,8));

                len = 17;
                break;
            
            case Chatd.Opcode.RANGE:
                self.keepAliveTimerRestart();
                self.logger.log(
                    "Known chat message IDs on '" + base64urlencode(cmd.substr(1,8)) + "' " +
                    "- oldest: '" + base64urlencode(cmd.substr(9,8)) + "' " +
                    "newest: '" + base64urlencode(cmd.substr(17,8)) + "'"
                );

                self.chatd.trigger('onMessagesHistoryInfo', {
                    chatId: base64urlencode(cmd.substr(1,8)),
                    oldest: base64urlencode(cmd.substr(9,8)),
                    newest: base64urlencode(cmd.substr(17,8))
                });

                self.chatd.msgcheck(cmd.substr(1,8), cmd.substr(17,8));

                len = 25;
                break;

            case Chatd.Opcode.REJECT:
                self.keepAliveTimerRestart();
                self.logger.log("Command was rejected: " + self.chatd.unpack32le(cmd.substr(9,4)) + " / " + self.chatd.unpack32le(cmd.substr(13,4)));

                if (self.chatd.unpack32le(cmd.substr(9,4)) == Chatd.Opcode.NEWMSG) {
                    // the message was rejected
                    self.chatd.msgconfirm(cmd.substr(1,8), false);
                }

                len = 17;
                break;

            case Chatd.Opcode.HISTDONE:
                self.keepAliveTimerRestart();
                self.logger.log("History retrieval finished: " + base64urlencode(cmd.substr(1,8)));

                self.chatd.trigger('onMessagesHistoryDone',
                    {
                        chatId: base64urlencode(cmd.substr(1,8))
                    }
                );

                len = 9;
                break;
            case Chatd.Opcode.NEWKEY:
                //self.keepAliveTimerRestart();
                self.logger.log("Set keys: " + base64urlencode(cmd.substr(1,8)) + "length: " + self.chatd.unpack32le(cmd.substr(13,4)));
                len = self.chatd.unpack32le(cmd.substr(13,4));
                var index = 17;
                var keys = [];
                while (index < len+17) {
                    var keylen = self.chatd.unpack16le(cmd.substr(index + 12,2));

                    keys.push(
                        {
                            userId : base64urlencode(cmd.substr(index,8)),
                            keyid  : self.chatd.unpack32le(cmd.substr(index + 8,4)),
                            keylen : keylen,
                            key  : cmd.substr(index + 14,keylen)
                        });
                    index += (keylen + 14);
                }

                self.chatd.trigger('onMessageKeysDone',
                    {
                        chatId: base64urlencode(cmd.substr(1,8)),
                        keyid : cmd.substr(9,4),
                        keys  : keys
                    }
                );

                len += 17;
                break;
            case Chatd.Opcode.KEYID:
                //self.keepAliveTimerRestart();
                self.logger.log("GET new key: " + base64urlencode(cmd.substr(1,8)));

                self.chatd.trigger('onMessagesKeyIdDone',
                    {
                        chatId: base64urlencode(cmd.substr(1,8)),
                        keyxid: self.chatd.unpack32le(cmd.substr(9,4)),
                        keyid:  self.chatd.unpack32le(cmd.substr(13,4))
                    }
                );

                len = 17;
                break;
            default:
                self.logger.error(
                    "FATAL: Unknown opCode " + cmd.charCodeAt(0) +
                    ". To stop potential loop-forever case, the next commands in the buffer were rejected!"
                );
                // remove the command from the queue, its already processed, if this is not done, the code will loop forever
                cmd = "";
        }

        if (cmd.length < len) {
            self.logger.error(
                "FATAL: Short WebSocket frame - got " + cmd.length + ", expected " + len +
                ". To stop potential loop-forever case, the next commands in the buffer were rejected!"
            );

            // remove the command from the queue, its already processed, if this is not done, the code will loop forever
            cmd = "";
            break;
        }

        cmd = cmd.substr(len);
    }
};

// generate and return next msgTransactionId in sequence
Chatd.prototype.nexttransactionid = function() {
    for (var i = 0; i < this.msgTransactionId.length; i++) {
        //TODO: LP: @Mathias: what is `c`?
        var c = (this.msgTransactionId.charCodeAt(i)+1) & 0xff;

        this.msgTransactionId = this.msgTransactionId.substr(0,i) + String.fromCharCode(c) + this.msgTransactionId.substr(i+1);

        if (c) {
            break;
        }
    }

    return this.msgTransactionId;
};

Chatd.prototype.join = function(chatId, shard, url) {
    if (!this.chatIdShard[chatId]) {
        var newshard = this.addshard(chatId, shard, url);
        this.chatIdMessages[chatId] = new Chatd.Messages(this, chatId);
        if (!newshard) {
            if (!this.shards[shard].joinedChatIds[chatId]) {
                this.shards[shard].join(chatId);
                this.shards[shard].joinedChatIds[chatId] = true;
            }
        }
    }
};

// submit a new message to the chatId
Chatd.prototype.submit = function(chatId, messages, keyId) {
    if (this.chatIdMessages[chatId]) {
        return this.chatIdMessages[chatId].submit(messages, keyId);
    }
    else {
        return false;
    }
};

// edit or delete an existing message, returns false upon failure
Chatd.prototype.modify = function(chatId, msgnum, message) {
    if (!this.chatIdMessages[chatId]) {
        return false;
    }

    return this.chatIdMessages[chatId].modify(msgnum, message);
};

Chatd.Shard.prototype.msg = function(chatId, messages) {
    var cmds = [];
    for (var i = 0; i<messages.length; i++) {
        var messageObj = messages[i];

        var msgxid = messageObj.msgxid;
        var keyid = messageObj.keyid;
        var timestamp = messageObj.timestamp;
        var message = messageObj.message;
        var type = messageObj.type;
        var cmd = '';
        if (type === strongvelope.MESSAGE_TYPES.GROUP_KEYED) {// this is key message;
            cmd = [Chatd.Opcode.NEWKEY, chatId + this.chatd.pack32le(keyid) + this.chatd.pack32le(message.length) + message];
        } else {
            cmd = [Chatd.Opcode.NEWMSG, chatId + Chatd.Const.UNDEFINED + msgxid + this.chatd.pack32le(timestamp) + this.chatd.pack16le(0) + this.chatd.pack32le(keyid) + this.chatd.pack32le(message.length) + message];
        }
        cmds.push(cmd);
    };

    this.multicmd(cmds);
};

Chatd.Shard.prototype.msgupd = function(chatId, msgid, timestamp, message, keyid) {
    this.cmd(Chatd.Opcode.MSGUPD, chatId + Chatd.Const.UNDEFINED + msgid + this.chatd.pack32le(timestamp) + this.chatd.pack16le(0) + this.chatd.pack32le(keyid) + this.chatd.pack32le(message.length) + message);
};

Chatd.Shard.prototype.msgupdx = function(chatId, msgxid, timestamp, message, keyxid) {
    this.cmd(Chatd.Opcode.MSGUPDX, chatId + Chatd.Const.UNDEFINED + msgxid + this.chatd.pack32le(timestamp) + this.chatd.pack16le(0) + this.chatd.pack32le(keyxid) + this.chatd.pack32le(message.length) + message);
};

// message storage subsystem
Chatd.Messages = function(chatd, chatId) {
    // parent linkage
    this.chatd = chatd;
    this.chatId = chatId;

    // the message buffer can grow in two directions and is always contiguous, i.e. there are no "holes"
    // there is no guarantee as to ordering
    this.lownum = 2 << 28; // oldest message in buf
    this.highnum = 2 << 28; // newest message in buf

    this.sentid = false;
    this.receivedid = false;
    this.seenid = false;

    // message format: [msgid/transactionid, userId, timestamp, message]
    // messages in buf are indexed by a numeric id
    this.buf = {};

    // mapping of transactionids of messages being sent to the numeric index of this.buf
    this.sending = {};
    this.sendingList = [];

    // msgnums of modified messages
    this.modified = {};
};

Chatd.Messages.prototype.submit = function(messages, keyId) {
    // messages is an array
    var messageConstructs = [];

    for (var i = 0; i<messages.length; i++) {
        var message = messages[i];
        if (message.type === strongvelope.MESSAGE_TYPES.GROUP_KEYED) {
            messageConstructs.push({"msgxid":0, "timestamp":0,"keyid":keyId, "message":message.message, "type":message.type});
            continue;
        }
        // allocate a transactionid for the new message
        var msgxid = this.chatd.nexttransactionid();
        var timestamp = Math.floor(new Date().getTime()/1000);

        // write the new message to the message buffer and mark as in sending state
        // FIXME: there is a tiny chance of a namespace clash between msgid and msgxid, FIX
        this.buf[++this.highnum] = [msgxid, this.chatd.userId, timestamp, message.message, keyId];

        this.chatd.trigger('onMessageUpdated', {
            chatId: base64urlencode(this.chatId),
            id: this.highnum,
            state: 'PENDING',
            keyid: keyId,
            message: message.message
        });
        
        this.sending[msgxid] = this.highnum;
        this.sendingList.push(msgxid);

        messageConstructs.push({"msgxid":msgxid, "timestamp":timestamp,"keyid":keyId, "message":message.message, "type":message.type});
    };

    // if we believe to be online, send immediately
    if (this.chatd.chatIdShard[this.chatId].isOnline()) {
        this.chatd.chatIdShard[this.chatId].msg(this.chatId, messageConstructs);
    }
    return this.highnum;
};

Chatd.Messages.prototype.modify = function(msgnum, message) {
    var self = this;

    // TODO: LP: Mathias: this variable is not used, why ?
    var mintimestamp = Math.floor(new Date().getTime()/1000)-600;
    var keyid = this.buf[msgnum][Chatd.MsgField.KEYID];

    // modify pending message so that a potential resend includes the change
    if (this.sending[this.buf[msgnum][Chatd.MsgField.MSGID]]) {
        this.buf[msgnum][Chatd.MsgField.MESSAGE] = message;
        self.chatd.chatIdShard[this.chatId].msgupdx(this.chatId, this.buf[msgnum][Chatd.MsgField.MSGID], this.buf[msgnum][Chatd.MsgField.TIMESTAMP], message, this.buf[msgnum][Chatd.MsgField.KEYID]);
    }
    else if (self.chatd.chatIdShard[this.chatId].isOnline()) {
        self.chatd.chatIdShard[this.chatId].msgupd(this.chatId, this.buf[msgnum][Chatd.MsgField.MSGID], this.buf[msgnum][Chatd.MsgField.TIMESTAMP], message, this.buf[msgnum][Chatd.MsgField.KEYID]);
    }

    this.chatd.trigger('onMessageModify', {
        chatId: base64urlencode(this.chatId),
        id: msgnum,
        message: message
    });

    this.chatd.trigger('onMessageUpdated', {
        chatId: base64urlencode(this.chatId),
        id: msgnum,
        state: 'EDITING',
        keyid: keyid,
        message: message
    });

    // record this modification for resending purposes
    this.modified[msgnum] = 1;

    // FIXME: client-side prefiltering for the server-side modification time barrier
    // FIXME: overwrite failed modifications with the original message
};

Chatd.Messages.prototype.clearpending = function() {
    // mapping of transactionids of messages being sent to the numeric index of this.buf
    this.sending = {};
    this.sendingList = [];

    // msgnums of modified messages
    this.modified = {};
};

Chatd.Messages.prototype.resend = function() {
    var self = this;

    // resend all pending new messages and modifications
    this.sendingList.forEach(function(msgxid) {
        self.chatd.chatIdShard[self.chatId].msg(
            self.chatId,
            msgxid,
            self.buf[self.sending[msgxid]][Chatd.MsgField.TIMESTAMP],
            self.buf[self.sending[msgxid]][Chatd.MsgField.MESSAGE]
        );
    });

    // resend all pending modifications of completed messages
    for (var msgnum in this.modified) {
        if (!this.sending[this.buf[msgnum][Chatd.MsgField.MSGID]]) {
            self.chatd.chatIdShard[this.chatId].msgupd(
                this.chatId,
                this.buf[msgnum][Chatd.MsgField.MSGID],
                this.buf[msgnum][Chatd.MsgField.MESSAGE],
                this.buf[msgnum][Chatd.MsgField.KEYID]
            );
        }
    }
};

// after a reconnect, we tell the chatd the oldest and newest buffered message
Chatd.Messages.prototype.joinrangehist = function(chatId) {
    var low, high;
    // console.error("RANGE: ", chatId);

    for (low = this.lownum; low <= this.highnum; low++) {
        if (this.buf[low] && !this.sending[this.buf[low][Chatd.MsgField.MSGID]]) {
            for (high = this.highnum; high > low; high--) {
                if (!this.sending[this.buf[high][Chatd.MsgField.MSGID]]) break;
            }

            this.chatd.cmd(Chatd.Opcode.JOINRANGEHIST, chatId, this.buf[low][Chatd.MsgField.MSGID] + this.buf[high][Chatd.MsgField.MSGID]);
            break;
        }
    }
};

Chatd.prototype.msgconfirm = function(msgxid, msgid) {
    // CHECK: is it more efficient to keep a separate mapping of msgxid to Chatd.Messages?
    for (var chatId in this.chatIdMessages) {
        if (this.chatIdMessages[chatId].sending[msgxid]) {
            if (this.chatIdMessages[chatId]) {
                this.chatIdMessages[chatId].confirm(chatId, msgxid, msgid);
            }
            break;
        }
    }
};

// msgid can be false in case of rejections
Chatd.Messages.prototype.confirm = function(chatId, msgxid, msgid) {
    var self = this;
    var num = this.sending[msgxid];

    removeValue(this.sendingList, msgxid);
    delete this.sending[msgxid];

    this.buf[num][Chatd.MsgField.MSGID] = msgid;
    this.chatd.trigger('onMessageUpdated', {
        chatId: base64urlencode(chatId),
        id: num,
        state: "CONFIRMED",
        messageId: base64urlencode(msgid),
        keyid: this.buf[num][Chatd.MsgField.KEYID],
        message: this.buf[num][Chatd.MsgField.MESSAGE]
    });

    if (msgid === false) {
        this.chatd.trigger('onMessageReject', {
            chatId: base64urlencode(chatId),
            id: num,
            messageId: base64urlencode(msgid),
            message: this.buf[num][Chatd.MsgField.MESSAGE]
        });
    }
    else {
        this.chatd.trigger('onMessageConfirm', {
            chatId: base64urlencode(chatId),
            id: num,
            messageId: base64urlencode(msgid),
            message: this.buf[num][Chatd.MsgField.MESSAGE]
        });
    }

    // we now have a proper msgid, resend MSGUPD in case the edit crossed the execution of the command
    if (this.modified[num]) {
        self.chatd.chatIdShard[chatId].msgupd(chatId, msgid, this.buf[num][Chatd.MsgField.MESSAGE], this.buf[num][Chatd.MsgField.KEYID]);
    }
};

Chatd.prototype.msgstore = function(newmsg, chatId, userId, msgid, timestamp, updated, keyid, msg) {
    if (this.chatIdMessages[chatId]) {
        this.chatIdMessages[chatId].store(newmsg, userId, msgid, timestamp, updated, keyid, msg, this.storedkey);
    }
};

Chatd.Messages.prototype.store = function(newmsg, userId, msgid, timestamp, updated, keyid, msg, key) {
    var id;

    if (newmsg) {
        id = ++this.highnum;
    }
    else {
        id = this.lownum--;
    }

    // store message
    this.buf[id] = [msgid, userId, timestamp, updated, keyid, msg];

    this.chatd.trigger('onMessageStore', {
        chatId: base64urlencode(this.chatId),
        id: id,
        messageId: base64urlencode(msgid),
        userId: base64urlencode(userId),
        ts: timestamp,
        updated: updated,
        keyid : keyid,
        key : key,
        message: msg,
        isNew: newmsg
    });
};

Chatd.prototype.msgmodify = function(chatId, msgid, updated, keyid, msg) {
    // an existing message has been modified
    if (this.chatIdMessages[chatId]) {
        this.chatIdMessages[chatId].msgmodify(msgid, updated, keyid, msg);
    }
};

Chatd.Messages.prototype.msgmodify = function(chatId, msgid, updated, keyid, msg) {
    // CHECK: is it more efficient to maintain a full hash msgid -> num?
    // FIXME: eliminate namespace clash collision risk
    for (var i = this.highnum; i > this.lownum; i--) {
        if (this.buf[i][Chatd.MsgField.MSGID] === msgid) {
            // if we modified the message, remove from this.modified.
            // if someone else did before us, resend the MSGUPD (might be redundant)
            if (this.modified[i]) {
                if (this.buf[i][Chatd.MsgField.MESSAGE] === msg) {
                    delete this.modified[i];
                }
                else {
                    this.chatd.chatIdShard[chatId].msgupd(chatId, msgid, msg, keyid);
                }
            }
            else {
                this.buf[i][Chatd.MsgField.MESSAGE] = msg;
                this.buf[i][Chatd.MsgField.UPDATED] = updated;
            }

            break;
        }
    }
};

Chatd.prototype.msgcheck = function(chatId, msgid) {
    if (this.chatIdMessages[chatId]) {
        this.chatIdMessages[chatId].check(chatId, msgid);
    }
};

Chatd.Messages.prototype.check = function(chatId, msgid) {
<<<<<<< HEAD
    if (Object.keys(this.buf).length === 0) {
        this.chatd.trigger('onMessageCheck', {
            chatId: base64urlencode(chatId),
            messageId: base64urlencode(msgid)
        });
    }

    // If this message does not exist in the history, a HIST should be called. However, this should be handled in the
    // implementing code (which tracks more info regarding the actual history, messages, last recv/delivered, etc
=======
    this.chatd.trigger('onMessageCheck', {
        chatId: base64urlencode(chatId),
        messageId: base64urlencode(msgid)
    });

    // refetching of history message in case of the user's history is "out of date" would be done in the
    // integration side after the onMessagesHistoryInfo event is triggered
>>>>>>> f99064a6
};

// utility functions
Chatd.prototype.pack32le = function(x) {
    var r = '';

    for (var i = 4; i--; ) {
        r += String.fromCharCode(x & 255);
        x >>>= 8;
    }

    return r;
};

Chatd.prototype.unpack32le = function(x) {
    var r = 0;

    for (var i = 4; i--; ) {
        r = ((r << 8) >>>0 )+x.charCodeAt(i);
    }

    return r;
};

Chatd.prototype.pack16le = function(x) {
    var r = '';

    for (var i = 2; i--; ) {
        r += String.fromCharCode(x & 255);
        x >>>= 8;
    }

    return r;
};

Chatd.prototype.unpack16le = function(x) {
    var r = 0;

    for (var i = 2; i--; ) {
        r = ((r << 8) >>> 0 )+x.charCodeAt(i);
    }

    return r;
};<|MERGE_RESOLUTION|>--- conflicted
+++ resolved
@@ -30,10 +30,12 @@
     self.logger = new MegaLogger("chatd");
 
     self.options = $.extend({}, Chatd.DEFAULT_OPTIONS, options);
-<<<<<<< HEAD
 
     // debug mode
     [
+        // 'onError',
+        // 'onOpen',
+        // 'onClose',
         // 'onRoomConnected',
         // 'onRoomDisconnected',
         // 'onMessageUpdated',
@@ -52,48 +54,19 @@
         // 'onMessagesHistoryDone',
         // 'onMessagesHistoryRequest',
     ].forEach(function(evt) {
-            self.rebind(evt + '.chatd', function(e) {
-                console.error(evt, JSON.stringify(arguments[1]));
-            });
+               if (arguments[1].shard) {
+                   var tmp = $.extend({}, arguments[1]);
+                   delete tmp.shard;
+                   tmp.shard = "shard#" + arguments[1].shard.shard;
+                   console.error(evt, JSON.stringify(
+                       tmp
+                   ));
+               }
+               else {
+                   console.error(evt, JSON.stringify(arguments[1]));
+               }
+           });
     });
-=======
-//
-//    // debug mode
-//    [
-//        'onError',
-//        'onOpen',
-//        'onClose',
-//        'onMessageUpdated',
-//        'onMessageConfirm',
-//        'onMessageReject',
-//        'onMessageCheck',
-//        'onMessageModify',
-//        'onMessageStore',
-//        'onMessageSeen',
-//        'onMessageLastSeen',
-//        'onMessageReceived',
-//        'onMessageLastReceived',
-//        'onRetentionChanged',
-//        'onMessagesHistoryInfo',
-//        'onMembersUpdated',
-//        'onMessagesHistoryDone',
-//        'onMessagesHistoryRequest',
-//    ].forEach(function(evt) {
-//            self.rebind(evt + '.chatd', function(e) {
-//                if (arguments[1].shard) {
-//                    var tmp = $.extend({}, arguments[1]);
-//                    delete tmp.shard;
-//                    tmp.shard = "shard#" + arguments[1].shard.shard;
-//                    console.error(evt, JSON.stringify(
-//                        tmp
-//                    ));
-//                }
-//                else {
-//                    console.error(evt, JSON.stringify(arguments[1]));
-//                }
-//            });
-//    });
->>>>>>> f99064a6
 };
 
 makeObservable(Chatd);
@@ -312,19 +285,15 @@
         self.logger.log('chatd connection established');
         self.triggerSendIfAble();
         self.rejoinexisting();
-<<<<<<< HEAD
+        self.clearpending();
+
+        self.chatd.trigger('onOpen', {
+            shard: self
+        });
         // Resending of pending message should be done via the integration code, since it have more info and a direct
         // relation with the UI related actions on pending messages (persistence, user can click resend/cancel/etc).
         // self.resendpending();
         self.triggerEventOnAllChats('onRoomConnected');
-=======
-        self.clearpending();
-
-        self.chatd.trigger('onOpen', {
-            shard: self
-        });
-
->>>>>>> f99064a6
     };
 
     self.s.onerror = function(e) {
@@ -347,14 +316,11 @@
         clearTimeout(self.keepAliveTimer);
         self.joinedChatIds = {};
         self.connectionRetryManager.gotDisconnected();
-<<<<<<< HEAD
         self.triggerEventOnAllChats('onRoomDisconnected');
-=======
 
         self.chatd.trigger('onClose', {
             shard: self
         });
->>>>>>> f99064a6
     };
 };
 
@@ -383,11 +349,7 @@
 };
 
 Chatd.Shard.prototype.cmd = function(opCode, cmd) {
-<<<<<<< HEAD
     console.error("CMD SENT: ", constStateToText(Chatd.Opcode, opCode), cmd);
-=======
-    // console.error("CMD SENT: ", constStateToText(Chatd.Opcode, opCode), cmd);
->>>>>>> f99064a6
 
     this.cmdq += String.fromCharCode(opCode)+cmd;
 
@@ -436,18 +398,12 @@
 
 // send JOIN
 Chatd.Shard.prototype.join = function(chatId) {
-<<<<<<< HEAD
     // send a `JOIN` (if no local messages are buffered) or a `JOINRANGEHIST` (if local messages are buffered)
     if (Object.keys(this.chatd.chatIdMessages[chatId].buf).length === 0) {
         this.cmd(Chatd.Opcode.JOIN, chatId + this.chatd.userId + String.fromCharCode(Chatd.Priv.NOCHANGE));
     } else {
         this.chatd.joinrangehist(chatId);
     }
-=======
-    // console.error("JOIN: ", chatId);
-    this.cmd(Chatd.Opcode.JOIN, chatId + this.chatd.userId + String.fromCharCode(Chatd.Priv.NOCHANGE));
-    this.chatd.range(chatId);
->>>>>>> f99064a6
 };
 
 Chatd.prototype.cmd = function(opCode, chatId, cmd) {
@@ -1093,7 +1049,6 @@
 };
 
 Chatd.Messages.prototype.check = function(chatId, msgid) {
-<<<<<<< HEAD
     if (Object.keys(this.buf).length === 0) {
         this.chatd.trigger('onMessageCheck', {
             chatId: base64urlencode(chatId),
@@ -1103,15 +1058,6 @@
 
     // If this message does not exist in the history, a HIST should be called. However, this should be handled in the
     // implementing code (which tracks more info regarding the actual history, messages, last recv/delivered, etc
-=======
-    this.chatd.trigger('onMessageCheck', {
-        chatId: base64urlencode(chatId),
-        messageId: base64urlencode(msgid)
-    });
-
-    // refetching of history message in case of the user's history is "out of date" would be done in the
-    // integration side after the onMessagesHistoryInfo event is triggered
->>>>>>> f99064a6
 };
 
 // utility functions
