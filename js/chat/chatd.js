// chatd interface
var Chatd = function(userId, options) {
    var self = this;

    // maps the chatd shard number to its corresponding Chatd.Shard object
    self.shards = {};

    // maps a chatId to the handling Chatd.Shard object
    self.chatIdShard = {};

    // maps chatIds to the Message object
    self.chatIdMessages = {};

    /**
     * Set to true when this chatd instance is (being) destroyed
     * @type {boolean}
     */
    self.destroyed = false;

    // random starting point for the new message transaction ID
    // FIXME: use cryptographically strong PRNG instead
    // CHECK: is this sufficiently collision-proof? a collision would have to occur in the same second for the same userId.
    self.msgTransactionId = '';
    self.userId = base64urldecode(userId);

    for (var i = 8; i--; ) {
        self.msgTransactionId += String.fromCharCode(Math.random()*256);
    }

    self.logger = new MegaLogger("chatd");

    self.options = $.extend({}, Chatd.DEFAULT_OPTIONS, options);

    // debug mode
    [
        //'onMessageUpdated',
        //'onMessageConfirm',
        //'onMessageReject',
        //'onMessageCheck',
        //'onMessageModify',
        //'onMessageStore',
        //'onMessageSeen',
        //'onMessageLastSeen',
        //'onMessageReceived',
        //'onMessageLastReceived',
        //'onRetentionChanged',
        //'onMessagesHistoryInfo',
        //'onMembersUpdated',
        //'onMessagesHistoryDone',
        //'onMessagesHistoryRequest',
    ].forEach(function(evt) {
            self.rebind(evt + '.chatd', function(e) {
                console.error(evt, JSON.stringify(arguments[1]));
            });
    });
};

makeObservable(Chatd);

Chatd.DEFAULT_OPTIONS = {
};

// command opCodes
Chatd.Opcode = {
    'KEEPALIVE' : 0,
    'JOIN' : 1,
    'OLDMSG' : 2,
    'NEWMSG' : 3,
    'MSGUPD' : 4,
    'SEEN' : 5,
    'RECEIVED' : 6,
    'RETENTION' : 7,
    'HIST' : 8,
    'RANGE' : 9,
    'MSGID' : 10,
    'REJECT' : 11,
    'HISTDONE' : 13
};

// privilege levels
Chatd.Priv = {
    'NOCHANGE' : -2,
    'NOTPRESENT' : -1,
    'RDONLY' : 0,
    'RDWR' : 1,
    'FULL' : 2,
    'OPER' : 3
};

Chatd.MsgField = {
    'MSGID' : 0,
    'USERID' : 1,
    'TIMESTAMP' : 2,
    'MESSAGE' : 3
};

Chatd.Const = {
    'UNDEFINED' : '\0\0\0\0\0\0\0\0'
};

Chatd.MAX_KEEPALIVE_DELAY = 60000;

// add a new chatd shard
Chatd.prototype.addshard = function(chatId, shard, url) {
    // instantiate Chatd.Shard object for this shard if needed
    var newshard = !this.shards[shard];

    if (newshard) {
        this.shards[shard] = new Chatd.Shard(this, shard);
    }

    // map chatId to this shard
    this.chatIdShard[chatId] = this.shards[shard];

    // add chatId to the connection's chatIds
    this.shards[shard].chatIds[chatId] = true;

    // always update the URL to give the API an opportunity to migrate chat shards between hosts
    this.shards[shard].url = url;

    // attempt a connection ONLY if this is a new shard.
    if (newshard) {
        this.shards[shard].reconnect();
    }

    return newshard;
};

// Chatd.Shard - everything specific to a chatd instance
Chatd.Shard = function(chatd, shard) {
    var self = this;

    // parent backlink
    self.chatd = chatd;

    // shard for this connection
    self.shard = shard;

    // active chats on this connection
    self.chatIds = {};
    self.joinedChatIds = {};

    // queued commands
    self.cmdq = '';

    self.logger = new MegaLogger("shard-" + shard, {}, chatd.logger);

    self.keepAliveTimer = null;

    self.connectionRetryManager = new ConnectionRetryManager(
        {
            functions: {
                reconnect: function(connectionRetryManager) {
                    //console.error("reconnect was called");
                    return self.reconnect();
                },
                /**
                 * A Callback that will trigger the 'forceDisconnect' procedure for this type of connection (Karere/Chatd/etc)
                 * @param connectionRetryManager {ConnectionRetryManager}
                 */
                forceDisconnect: function(connectionRetryManager) {
                    //console.error("forceDisconnect was called");
                    return self.disconnect();
                },
                /**
                 * Should return true or false depending on the current state of this connection, e.g. (connected || connecting)
                 * @param connectionRetryManager {ConnectionRetryManager}
                 * @returns {bool}
                 */
                isConnectedOrConnecting: function(connectionRetryManager) {
                    return (
                        self.s && (
                            self.s.readyState == self.s.CONNECTING ||
                            self.s.readyState == self.s.OPEN
                        )
                    );
                },
                /**
                 * Should return true/false if the current state === CONNECTED
                 * @param connectionRetryManager {ConnectionRetryManager}
                 * @returns {bool}
                 */
                isConnected: function(connectionRetryManager) {
                    return (
                        self.s && (
                            self.s.readyState == self.s.OPEN
                        )
                    );
                },
                /**
                 * Should return true/false if the current state === DISCONNECTED
                 * @param connectionRetryManager {ConnectionRetryManager}
                 * @returns {bool}
                 */
                isDisconnected: function(connectionRetryManager) {
                    return (
                        !self.s || self.s.readyState == self.s.CLOSED
                    );
                },
                /**
                 * Should return true IF the user had forced the connection to go offline
                 * @param connectionRetryManager {ConnectionRetryManager}
                 * @returns {bool}
                 */
                isUserForcedDisconnect: function(connectionRetryManager) {
                    return (
                        self.chatd.destroyed === true || localStorage.megaChatPresence === "unavailable"
                    );
                }
            }
        },
        self.logger
    );
};

// is this chatd connection currently active?
Chatd.Shard.prototype.isOnline = function() {
    return this.s && this.s.readyState == this.s.OPEN;
};

Chatd.Shard.prototype.reconnect = function() {
    var self = this;

    self.s = new WebSocket(this.url);
    self.s.binaryType = "arraybuffer";

    self.s.onopen = function(e) {
        self.keepAliveTimerRestart();
        self.logger.log('chatd connection established');
        self.rejoinexisting();
        self.resendpending();
    };

    self.s.onerror = function(e) {
        self.logger.error("WebSocket error:", e);
        clearTimeout(self.keepAliveTimer);
        self.connectionRetryManager.doConnectionRetry();
    };

    self.s.onmessage = function(e) {
        // verify that WebSocket frames are always delivered as a contiguous message
        self.exec(new Uint8Array(e.data));
    };

    self.s.onclose = function(e) {
        self.logger.log('chatd connection lost, will eventually reconnect...');
        clearTimeout(self.keepAliveTimer);
        self.joinedChatIds = {};
        self.connectionRetryManager.gotDisconnected();
    };
};

Chatd.Shard.prototype.disconnect = function() {
    var self = this;

    if (self.s) {
        self.s.close();
    }
    self.s = null;

    clearTimeout(self.keepAliveTimer);
};

Chatd.Shard.prototype.multicmd = function(cmds) {
    //console.error("CMD SENT: ", constStateToText(Chatd.Opcode, opCode), cmd);
    var self = this;
    cmds.forEach( function _iterator(cmdObj)
    {
        var opCode = cmdObj[0];
        var cmd = cmdObj[1];
        self.cmdq += String.fromCharCode(opCode)+cmd;
    });

    this.triggerSendIfAble();
};

Chatd.Shard.prototype.cmd = function(opCode, cmd) {
    //console.error("CMD SENT: ", constStateToText(Chatd.Opcode, opCode), cmd);

    this.cmdq += String.fromCharCode(opCode)+cmd;

    this.triggerSendIfAble();
};

Chatd.Shard.prototype.triggerSendIfAble = function() {
    if (this.isOnline()) {
        var a = new Uint8Array(this.cmdq.length);
        for (var i = this.cmdq.length; i--; ) {
            a[i] = this.cmdq.charCodeAt(i);
        }
        this.s.send(a);

        this.cmdq = '';
    }
}

// rejoin all open chats after reconnection (this is mandatory)
Chatd.Shard.prototype.rejoinexisting = function() {
    for (var c in this.chatIds) {
        // rejoin chat and immediately set the locally buffered message range
        if (!this.joinedChatIds[c]) {
            this.join(c);
        }
    }
};

// resend all unconfirmed messages (this is mandatory)
Chatd.Shard.prototype.resendpending = function() {
    var self = this;
    for (var chatId in this.chatIds) {
        self.chatd.chatIdMessages[chatId].resend();
    }
};

// send JOIN
Chatd.Shard.prototype.join = function(chatId) {
    this.cmd(Chatd.Opcode.JOIN, chatId + this.chatd.userId + String.fromCharCode(Chatd.Priv.NOCHANGE));
    this.chatd.range(chatId);
};

Chatd.prototype.cmd = function(opCode, chatId, cmd) {
    this.chatIdShard[chatId].cmd(opCode, chatId + cmd);
};

Chatd.prototype.hist = function(chatId, count) {
    this.chatIdShard[chatId].hist(chatId, count);
};

// send RANGE
Chatd.prototype.range = function(chatId) {
    this.chatIdMessages[chatId].range(chatId);
};

// send HIST
Chatd.Shard.prototype.hist = function(chatId, count) {
    this.chatd.trigger('onMessagesHistoryRequest', {
        count: count,
        chatId: base64urlencode(chatId)
    });

    this.cmd(Chatd.Opcode.HIST, chatId + this.chatd.pack32le(count));
};

/**
 * Will initialise/reset a timer that would force reconnect the shard connection IN case that the keep alive is not
 * received during a delay of max `Chatd.MAX_KEEPALIVE_DELAY` ms
 */
Chatd.Shard.prototype.keepAliveTimerRestart = function() {
    var self = this;

    if (self.keepAliveTimer) {
        clearTimeout(self.keepAliveTimer);
    }
    self.keepAliveTimer = setTimeout(function() {
        if (self.s && self.s.readyState === self.s.OPEN) {
            self.logger.error("Server heartbeat missed/delayed. Will force reconnect.");

            // current connection is active, but the keep alive detected delay of the keep alive. reconnect!
            self.disconnect();
            self.reconnect();
        }
    }, Chatd.MAX_KEEPALIVE_DELAY);
};

// inbound command processing
// multiple commands can appear as one WebSocket frame, but commands never cross frame boundaries
// CHECK: is this assumption correct on all browsers and under all circumstances?
Chatd.Shard.prototype.exec = function(a) {
    var self = this;

    var cmd = String.fromCharCode.apply(null, a);
    var len;
    var newmsg;

    while (cmd.length) {
        switch (cmd.charCodeAt(0)) {
            case Chatd.Opcode.KEEPALIVE:
                self.logger.log("Server heartbeat received");
                self.cmd(Chatd.Opcode.KEEPALIVE, "");

                self.keepAliveTimerRestart();

                len = 1;
                break;

            case Chatd.Opcode.JOIN:
                self.keepAliveTimerRestart();

                var chatId = base64urlencode(cmd.substr(1, 8));
                var userId = base64urlencode(cmd.substr(9, 8));

                var priv = cmd.charCodeAt(17);

                self.logger.log(
                    "Join or privilege change - user '" + userId + "' on '" + chatId + "' with privilege level " + priv
                );

                self.connectionRetryManager.gotConnected();
                if (userId === u_handle) {
                    if (priv === 1 || priv === 2 || priv === 3) {
                        // ^^ explicit and easy to read...despite that i could have done >= 1 <= 3 or something like
                        // that..
                        if (!self.joinedChatIds[chatId]) {
                            
                            self.joinedChatIds[chatId] = true;
                        }
                    }
                    else if (priv === -1) {
                        delete self.joinedChatIds[chatId];
                    }
                    else {
                        self.logger.error("Not sure how to handle priv: " + priv +".");
                    }
                }
                self.chatd.trigger('onMembersUpdated', {
                    userId: userId,
                    chatId: chatId,
                    priv: priv
                });

                len = 18;
                break;

            case Chatd.Opcode.OLDMSG:
            case Chatd.Opcode.NEWMSG:
                self.keepAliveTimerRestart();
                newmsg = cmd.charCodeAt(0) == Chatd.Opcode.NEWMSG;
                len = self.chatd.unpack32le(cmd.substr(29,4));
                self.logger.log((newmsg ? 'New' : 'Old') + " message '" + base64urlencode(cmd.substr(17,8)) + "' from '" + base64urlencode(cmd.substr(9,8)) + "' on '" + base64urlencode(cmd.substr(1,8)) + "' at " + self.chatd.unpack32le(cmd.substr(25,4)) + ': ' + cmd.substr(33,len));
                len += 33;

                self.chatd.msgstore(newmsg, cmd.substr(1,8), cmd.substr(9,8), cmd.substr(17,8), self.chatd.unpack32le(cmd.substr(25,4)), cmd.substr(33,len));
                break;

            case Chatd.Opcode.MSGUPD:
                self.keepAliveTimerRestart();
                len = self.chatd.unpack32le(cmd.substr(29,4));
                self.logger.log("Message '" + base64urlencode(cmd.substr(16,8)) + "' EDIT/DELETION: " + cmd.substr(33,len));
                len += 33;

                self.chatd.msgmodify(cmd.substr(1,8), cmd.substr(9,8), cmd.substr(33,len));
                break;

            case Chatd.Opcode.SEEN:
                self.keepAliveTimerRestart();
                self.logger.log("Newest seen message on '" + base64urlencode(cmd.substr(1, 8)) + "': '" + base64urlencode(cmd.substr(9, 8)) + "'");

                self.chatd.trigger('onMessageLastSeen', {
                    chatId: base64urlencode(cmd.substr(1, 8)),
                    messageId: base64urlencode(cmd.substr(9, 8))
                });

                len = 17;
                break;

            case Chatd.Opcode.RECEIVED:
                self.keepAliveTimerRestart();
                self.logger.log("Newest delivered message on '" + base64urlencode(cmd.substr(1,8)) + "': '" + base64urlencode(cmd.substr(9,8)) + "'");

                self.chatd.trigger('onMessageLastReceived', {
                    chatId: base64urlencode(cmd.substr(1, 8)),
                    messageId: base64urlencode(cmd.substr(9, 8))
                });

                len = 17;
                break;

            case Chatd.Opcode.RETENTION:
                self.keepAliveTimerRestart();
                self.logger.log("Retention policy change on '" + base64urlencode(cmd.substr(1,8)) + "' by '" + base64urlencode(cmd.substr(9,8)) + "': " + self.chatd.unpack32le(cmd.substr(17,4)) + " second(s)");
                self.chatd.trigger('onRetentionChanged', {
                    chatId: base64urlencode(cmd.substr(1, 8)),
                    userId: base64urlencode(cmd.substr(9, 8)),
                    retention: self.chatd.unpack32le(cmd.substr(17, 4))
                });

                len = 21;
                break;

            case Chatd.Opcode.MSGID:
                self.keepAliveTimerRestart();
                self.logger.log("Sent message ID confirmed: '" + base64urlencode(cmd.substr(9,8)) + "'");

                self.chatd.msgconfirm(cmd.substr(1,8), cmd.substr(9,8));

                len = 17;
                break;
            
            case Chatd.Opcode.RANGE:
                self.keepAliveTimerRestart();
                self.logger.log(
                    "Known chat message IDs on '" + base64urlencode(cmd.substr(1,8)) + "' " +
                    "- oldest: '" + base64urlencode(cmd.substr(9,8)) + "' " +
                    "newest: '" + base64urlencode(cmd.substr(17,8)) + "'"
                );

                self.chatd.trigger('onMessagesHistoryInfo', {
                    chatId: base64urlencode(cmd.substr(1,8)),
                    oldest: base64urlencode(cmd.substr(9,8)),
                    newest: base64urlencode(cmd.substr(17,8))
                });

                self.chatd.msgcheck(cmd.substr(1,8), cmd.substr(17,8));

                len = 25;
                break;

            case Chatd.Opcode.REJECT:
                self.keepAliveTimerRestart();
                self.logger.log("Command was rejected: " + self.chatd.unpack32le(cmd.substr(9,4)) + " / " + self.chatd.unpack32le(cmd.substr(13,4)));

                if (self.chatd.unpack32le(cmd.substr(9,4)) == Chatd.Opcode.NEWMSG) {
                    // the message was rejected
                    self.chatd.msgconfirm(cmd.substr(1,8), false);
                }

                len = 17;
                break;

            case Chatd.Opcode.HISTDONE:
                self.keepAliveTimerRestart();
                self.logger.log("History retrieval finished: " + base64urlencode(cmd.substr(1,8)));

                self.chatd.trigger('onMessagesHistoryDone',
                    {
                        chatId: base64urlencode(cmd.substr(1,8))
                    }
                );

                len = 9;
                break;

            default:
                self.logger.error(
                    "FATAL: Unknown opCode " + cmd.charCodeAt(0) +
                    ". To stop potential loop-forever case, the next commands in the buffer were rejected!"
                );
                // remove the command from the queue, its already processed, if this is not done, the code will loop forever
                cmd = "";
        }

        if (cmd.length < len) {
            self.logger.error(
                "FATAL: Short WebSocket frame - got " + cmd.length + ", expected " + len +
                ". To stop potential loop-forever case, the next commands in the buffer were rejected!"
            );

            // remove the command from the queue, its already processed, if this is not done, the code will loop forever
            cmd = "";
            break;
        }

        cmd = cmd.substr(len);
    }
};

// generate and return next msgTransactionId in sequence
Chatd.prototype.nexttransactionid = function() {
    for (var i = 0; i < this.msgTransactionId.length; i++) {
        //TODO: LP: @Mathias: what is `c`?
        var c = (this.msgTransactionId.charCodeAt(i)+1) & 0xff;

        this.msgTransactionId = this.msgTransactionId.substr(0,i) + String.fromCharCode(c) + this.msgTransactionId.substr(i+1);

        if (c) {
            break;
        }
    }

    return this.msgTransactionId;
};

Chatd.prototype.join = function(chatId, shard, url) {
    if (!this.chatIdShard[chatId]) {
        var newshard = this.addshard(chatId, shard, url);
        this.chatIdMessages[chatId] = new Chatd.Messages(this, chatId);
        if (!newshard) {
            if (!this.shards[shard].joinedChatIds[chatId]) {
                this.shards[shard].join(chatId);
                this.shards[shard].joinedChatIds[chatId] = true;
            }
        }
    }
};

// submit a new message to the chatId
Chatd.prototype.submit = function(chatId, messages) {
    if (this.chatIdMessages[chatId]) {
        return this.chatIdMessages[chatId].submit(messages);
    }
    else {
        return false;
    }
};

// edit or delete an existing message, returns false upon failure
Chatd.prototype.modify = function(chatId, msgnum, message) {
    if (!this.chatIdMessages[chatId]) {
        return false;
    }

    return this.chatIdMessages[chatId].modify(msgnum, message);
};

Chatd.Shard.prototype.msg = function(chatId, messages) {
    var cmds = [];
    for (var i = 0; i<messages.length; i++) {
        var messageObj = messages[i];

        var msgxid = messageObj.msgxid;
        var timestamp = messageObj.timestamp;
        var message = messageObj.message;
        var cmd = [Chatd.Opcode.NEWMSG, chatId + Chatd.Const.UNDEFINED + msgxid + this.chatd.pack32le(timestamp) + this.chatd.pack32le(message.length) + message];
        cmds.push(cmd);
    };

    this.multicmd(cmds);
};

Chatd.Shard.prototype.msgupd = function(chatId, msgid, message) {
    this.cmd(Chatd.Opcode.MSGUPD, chatId + Chatd.Const.UNDEFINED + msgid + this.chatd.pack32le(0) + this.chatd.pack32le(message.length) + message);
};

// message storage subsystem
Chatd.Messages = function(chatd, chatId) {
    // parent linkage
    this.chatd = chatd;
    this.chatId = chatId;

    // the message buffer can grow in two directions and is always contiguous, i.e. there are no "holes"
    // there is no guarantee as to ordering
    this.lownum = 2 << 28; // oldest message in buf
    this.highnum = 2 << 28; // newest message in buf

    this.sentid = false;
    this.receivedid = false;
    this.seenid = false;

    // message format: [msgid/transactionid, userId, timestamp, message]
    // messages in buf are indexed by a numeric id
    this.buf = {};

    // mapping of transactionids of messages being sent to the numeric index of this.buf
    this.sending = {};
    this.sendingList = [];

    // msgnums of modified messages
    this.modified = {};
};

Chatd.Messages.prototype.submit = function(messages) {
    // messages is an array
    var messageConstructs = [];

    for (var i = 0; i<messages.length; i++) {
        var message = messages[i];

        // allocate a transactionid for the new message
        var msgxid = this.chatd.nexttransactionid();
        var timestamp = Math.floor(new Date().getTime()/1000);

        // write the new message to the message buffer and mark as in sending state
        // FIXME: there is a tiny chance of a namespace clash between msgid and msgxid, FIX
        this.buf[++this.highnum] = [msgxid, this.chatd.userId, timestamp, message];

        this.chatd.trigger('onMessageUpdated', {
            chatId: base64urlencode(this.chatId),
            id: this.highnum,
            state: 'PENDING',
            message: message
        });

<<<<<<< HEAD
        this.sending[msgxid] = this.highnum;

        messageConstructs.push({"msgxid":msgxid, "timestamp":timestamp,"message":message});
    };
=======
    this.sending[msgxid] = this.highnum;
    this.sendingList.push(msgxid);
>>>>>>> ec84e486

    // if we believe to be online, send immediately
    if (this.chatd.chatIdShard[this.chatId].isOnline()) {
        this.chatd.chatIdShard[this.chatId].msg(this.chatId, messageConstructs);
    }
    return this.highnum;
};

Chatd.Messages.prototype.modify = function(msgnum, message) {
    var self = this;

    // TODO: LP: Mathias: this variable is not used, why ?
    var mintimestamp = Math.floor(new Date().getTime()/1000)-600;

    // modify pending message so that a potential resend includes the change
    if (this.sending[this.buf[msgnum][Chatd.MsgField.MSGID]]) {
        this.buf[msgnum][Chatd.MsgField.MESSAGE] = message;
    }
    else if (self.chatd.chatIdShard[this.chatId].isOnline()) {
        self.chatd.chatIdShard[this.chatId].msgupd(this.chatId, this.buf[msgnum][Chatd.MsgField.MSGID], message);
    }

    this.chatd.trigger('onMessageModify', {
        chatId: base64urlencode(this.chatId),
        id: msgnum,
        message: message
    });

    this.chatd.trigger('onMessageUpdated', {
        chatId: base64urlencode(this.chatId),
        id: msgnum,
        state: 'EDITING',
        message: message
    });

    // record this modification for resending purposes
    this.modified[msgnum] = 1;

    // FIXME: client-side prefiltering for the server-side modification time barrier
    // FIXME: overwrite failed modifications with the original message
};

Chatd.Messages.prototype.resend = function() {
    var self = this;

    // resend all pending new messages and modifications
    this.sendingList.forEach(function(msgxid) {
        self.chatd.chatIdShard[this.chatId].msg(
            this.chatId,
            msgxid,
            this.buf[this.sending[msgxid]][Chatd.MsgField.TIMESTAMP],
            this.buf[this.sending[msgxid]][Chatd.MsgField.MESSAGE]
        );
    });

    // resend all pending modifications of completed messages
    for (var msgnum in this.modified) {
        if (!this.sending[this.buf[msgnum][Chatd.MsgField.MSGID]]) {
            self.chatd.chatIdShard[this.chatId].msgupd(
                this.chatId,
                this.buf[msgnum][Chatd.MsgField.MSGID],
                this.buf[msgnum][Chatd.MsgField.MESSAGE]
            );
        }
    }
};

// after a reconnect, we tell the chatd the oldest and newest buffered message
Chatd.Messages.prototype.range = function(chatId) {
    var low, high;

    for (low = this.lownum; low <= this.highnum; low++) {
        if (this.buf[low] && !this.sending[this.buf[low][Chatd.MsgField.MSGID]]) {
            for (high = this.highnum; high > low; high--) {
                if (!this.sending[this.buf[high][Chatd.MsgField.MSGID]]) break;
            }
            this.chatd.cmd(Chatd.Opcode.RANGE, chatId, this.buf[low][Chatd.MsgField.MSGID] + this.buf[high][Chatd.MsgField.MSGID]);
            break;
        }
    }
};

Chatd.prototype.msgconfirm = function(msgxid, msgid) {
    // CHECK: is it more efficient to keep a separate mapping of msgxid to Chatd.Messages?
    for (var chatId in this.chatIdMessages) {
        if (this.chatIdMessages[chatId].sending[msgxid]) {
            if (this.chatIdMessages[chatId]) {
                this.chatIdMessages[chatId].confirm(chatId, msgxid, msgid);
            }
            break;
        }
    }
};

// msgid can be false in case of rejections
Chatd.Messages.prototype.confirm = function(chatId, msgxid, msgid) {
    var self = this;
    var num = this.sending[msgxid];

    removeValue(this.sendingList, msgxid);
    delete this.sending[msgxid];

    this.buf[num][Chatd.MsgField.MSGID] = msgid;
    this.chatd.trigger('onMessageUpdated', {
        chatId: base64urlencode(chatId),
        id: num,
        state: "CONFIRMED",
        messageId: base64urlencode(msgid),
        message: this.buf[num][Chatd.MsgField.MESSAGE]
    });

    if (msgid === false) {
        this.chatd.trigger('onMessageReject', {
            chatId: base64urlencode(chatId),
            id: num,
            messageId: base64urlencode(msgid),
            message: this.buf[num][Chatd.MsgField.MESSAGE]
        });
    }
    else {
        this.chatd.trigger('onMessageConfirm', {
            chatId: base64urlencode(chatId),
            id: num,
            messageId: base64urlencode(msgid),
            message: this.buf[num][Chatd.MsgField.MESSAGE]
        });
    }

    // we now have a proper msgid, resend MSGUPD in case the edit crossed the execution of the command
    if (this.modified[num]) {
        self.chatd.msgupd(chatId, msgid, this.buf[num][Chatd.MsgField.MESSAGE]);
    }
};

Chatd.prototype.msgstore = function(newmsg, chatId, userId, msgid, timestamp, msg) {
    if (this.chatIdMessages[chatId]) {
        this.chatIdMessages[chatId].store(newmsg, userId, msgid, timestamp, msg);
    }
};

Chatd.Messages.prototype.store = function(newmsg, userId, msgid, timestamp, msg) {
    var id;

    if (newmsg) {
        id = ++this.highnum;
    }
    else {
        id = this.lownum--;
    }

    // store message
    this.buf[id] = [msgid, userId, timestamp, msg];

    this.chatd.trigger('onMessageStore', {
        chatId: base64urlencode(this.chatId),
        id: id,
        messageId: base64urlencode(msgid),
        userId: base64urlencode(userId),
        ts: timestamp,
        message: msg,
        isNew: newmsg
    });
};

Chatd.prototype.msgmodify = function(chatId, msgid, msg) {
    // an existing message has been modified
    if (this.chatIdMessages[chatId]) {
        this.chatIdMessages[chatId].msgmodify(msgid, msg);
    }
};

Chatd.Messages.prototype.msgmodify = function(chatId, msgid, msg) {
    // CHECK: is it more efficient to maintain a full hash msgid -> num?
    // FIXME: eliminate namespace clash collision risk
    for (var i = this.highnum; i > this.lownum; i--) {
        if (this.buf[i][Chatd.MsgField.MSGID] === msgid) {
            // if we modified the message, remove from this.modified.
            // if someone else did before us, resend the MSGUPD (might be redundant)
            if (this.modified[i]) {
                if (this.buf[i][Chatd.MsgField.MESSAGE] === msg) {
                    delete this.modified[i];
                }
                else {
                    this.chatd.chatIdShard[chatId].msgupd(chatId, msgid, msg);
                }
            }
            else {
                this.buf[i][Chatd.MsgField.MESSAGE] = msg;
            }

            break;
        }
    }
};

Chatd.prototype.msgcheck = function(chatId, msgid) {
    if (this.chatIdMessages[chatId]) {
        this.chatIdMessages[chatId].check(chatId, msgid);
    }
};

Chatd.Messages.prototype.check = function(chatId, msgid) {
    this.chatd.trigger('onMessageCheck', {
        chatId: base64urlencode(chatId),
        messageId: base64urlencode(msgid)
    });

    if (this.buf[this.highnum]) {
        // if the newest held message is not current, initiate a fetch of newer messages just in case
        if (this.buf[this.highnum][Chatd.MsgField.MSGID] !== msgid) {
            this.chatd.cmd(Chatd.Opcode.HIST, chatId, this.chatd.pack32le(32));
        }
    }
};

// utility functions
Chatd.prototype.pack32le = function(x) {
    var r = '';

    for (var i = 4; i--; ) {
        r += String.fromCharCode(x & 255);
        x >>= 8;
    }

    return r;
};

Chatd.prototype.unpack32le = function(x) {
    var r = 0;

    for (var i = 4; i--; ) {
        r = (r << 8)+x.charCodeAt(i);
    }

    return r;
};<|MERGE_RESOLUTION|>--- conflicted
+++ resolved
@@ -401,7 +401,6 @@
                         // ^^ explicit and easy to read...despite that i could have done >= 1 <= 3 or something like
                         // that..
                         if (!self.joinedChatIds[chatId]) {
-                            
                             self.joinedChatIds[chatId] = true;
                         }
                     }
@@ -669,16 +668,12 @@
             state: 'PENDING',
             message: message
         });
-
-<<<<<<< HEAD
+        
         this.sending[msgxid] = this.highnum;
+        this.sendingList.push(msgxid);
 
         messageConstructs.push({"msgxid":msgxid, "timestamp":timestamp,"message":message});
     };
-=======
-    this.sending[msgxid] = this.highnum;
-    this.sendingList.push(msgxid);
->>>>>>> ec84e486
 
     // if we believe to be online, send immediately
     if (this.chatd.chatIdShard[this.chatId].isOnline()) {
