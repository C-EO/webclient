// chatd interface
var Chatd = function(userId, options) {
    var self = this;

    // maps the chatd shard number to its corresponding Chatd.Shard object
    self.shards = {};

    // maps a chatId to the handling Chatd.Shard object
    self.chatIdShard = {};

    // maps chatIds to the Message object
    self.chatIdMessages = {};

    /**
     * Set to true when this chatd instance is (being) destroyed
     * @type {boolean}
     */
    self.destroyed = false;

    // random starting point for the new message transaction ID
    // FIXME: use cryptographically strong PRNG instead
    // CHECK: is this sufficiently collision-proof? a collision would have to occur in the same second for the same userId.
    self.msgTransactionId = '';
    self.userId = base64urldecode(userId);

    for (var i = 8; i--; ) {
        self.msgTransactionId += String.fromCharCode(Math.random()*256);
    }

    self.logger = new MegaLogger("chatd");

    self.options = $.extend({}, Chatd.DEFAULT_OPTIONS, options);

//    // debug mode
//    [
//        'onMessageUpdated',
//        'onMessageConfirm',
//        'onMessageReject',
//        'onMessageCheck',
//        'onMessageModify',
//        'onMessageStore',
//        'onMessageSeen',
//        'onMessageLastSeen',
//        'onMessageReceived',
//        'onMessageLastReceived',
//        'onRetentionChanged',
//        'onMessagesHistoryInfo',
//        'onMembersUpdated',
//        'onMessagesHistoryDone',
//        'onMessagesHistoryRequest',
//    ].forEach(function(evt) {
//            self.rebind(evt + '.chatd', function(e) {
//                console.error(evt, JSON.stringify(arguments[1]));
//            });
//    });
};

makeObservable(Chatd);

Chatd.DEFAULT_OPTIONS = {
};

// command opCodes
Chatd.Opcode = {
    'KEEPALIVE' : 0,
    'JOIN' : 1,
    'OLDMSG' : 2,
    'NEWMSG' : 3,
    'MSGUPD' : 4,
    'SEEN' : 5,
    'RECEIVED' : 6,
    'RETENTION' : 7,
    'HIST' : 8,
    'RANGE' : 9,
    'MSGID' : 10,
    'REJECT' : 11,
    'HISTDONE' : 13
};

// privilege levels
Chatd.Priv = {
    'NOCHANGE' : -2,
    'NOTPRESENT' : -1,
    'RDONLY' : 0,
    'RDWR' : 1,
    'FULL' : 2,
    'OPER' : 3
};

Chatd.MsgField = {
    'MSGID' : 0,
    'USERID' : 1,
    'TIMESTAMP' : 2,
    'MESSAGE' : 3
};

Chatd.Const = {
    'UNDEFINED' : '\0\0\0\0\0\0\0\0'
};

Chatd.MAX_KEEPALIVE_DELAY = 60000;

// add a new chatd shard
Chatd.prototype.addshard = function(chatId, shard, url) {
    // instantiate Chatd.Shard object for this shard if needed
    var newshard = !this.shards[shard];

    if (newshard) {
        this.shards[shard] = new Chatd.Shard(this, shard);
    }

    // map chatId to this shard
    this.chatIdShard[chatId] = this.shards[shard];

    // add chatId to the connection's chatIds
    this.shards[shard].chatIds[chatId] = true;

    // always update the URL to give the API an opportunity to migrate chat shards between hosts
    this.shards[shard].url = url;

    // attempt a connection ONLY if this is a new shard.
    if (newshard) {
        this.shards[shard].reconnect();
    }

    return newshard;
};

// Chatd.Shard - everything specific to a chatd instance
Chatd.Shard = function(chatd, shard) {
    var self = this;

    // parent backlink
    self.chatd = chatd;

    // shard for this connection
    self.shard = shard;

    // active chats on this connection
    self.chatIds = {};
    self.joinedChatIds = {};

    // queued commands
    self.cmdq = '';

    self.logger = new MegaLogger("shard-" + shard, {}, chatd.logger);

    self.keepAliveTimer = null;

    self.connectionRetryManager = new ConnectionRetryManager(
        {
            functions: {
                reconnect: function(connectionRetryManager) {
                    //console.error("reconnect was called");
                    return self.reconnect();
                },
                /**
                 * A Callback that will trigger the 'forceDisconnect' procedure for this type of connection (Karere/Chatd/etc)
                 * @param connectionRetryManager {ConnectionRetryManager}
                 */
                forceDisconnect: function(connectionRetryManager) {
                    //console.error("forceDisconnect was called");
                    return self.disconnect();
                },
                /**
                 * Should return true or false depending on the current state of this connection, e.g. (connected || connecting)
                 * @param connectionRetryManager {ConnectionRetryManager}
                 * @returns {bool}
                 */
                isConnectedOrConnecting: function(connectionRetryManager) {
                    return (
                        self.s && (
                            self.s.readyState == self.s.CONNECTING ||
                            self.s.readyState == self.s.OPEN
                        )
                    );
                },
                /**
                 * Should return true/false if the current state === CONNECTED
                 * @param connectionRetryManager {ConnectionRetryManager}
                 * @returns {bool}
                 */
                isConnected: function(connectionRetryManager) {
                    return (
                        self.s && (
                            self.s.readyState == self.s.OPEN
                        )
                    );
                },
                /**
                 * Should return true/false if the current state === DISCONNECTED
                 * @param connectionRetryManager {ConnectionRetryManager}
                 * @returns {bool}
                 */
                isDisconnected: function(connectionRetryManager) {
                    return (
                        !self.s || self.s.readyState == self.s.CLOSED
                    );
                },
                /**
                 * Should return true IF the user had forced the connection to go offline
                 * @param connectionRetryManager {ConnectionRetryManager}
                 * @returns {bool}
                 */
                isUserForcedDisconnect: function(connectionRetryManager) {
                    return (
                        self.chatd.destroyed === true || localStorage.megaChatPresence === "unavailable"
                    );
                }
            }
        },
        self.logger
    );
};

// is this chatd connection currently active?
Chatd.Shard.prototype.isOnline = function() {
    return this.s && this.s.readyState == this.s.OPEN;
};

Chatd.Shard.prototype.reconnect = function() {
    var self = this;

    self.s = new WebSocket(this.url);
    self.s.binaryType = "arraybuffer";

    self.s.onopen = function(e) {
        self.keepAliveTimerRestart();
        self.logger.log('chatd connection established');
        self.resendpending();
    };

    self.s.onerror = function(e) {
        self.logger.error("WebSocket error:", e);
        clearTimeout(self.keepAliveTimer);
        self.connectionRetryManager.doConnectionRetry();
    };

    self.s.onmessage = function(e) {
        // verify that WebSocket frames are always delivered as a contiguous message
        self.exec(new Uint8Array(e.data));
    };

    self.s.onclose = function(e) {
        self.logger.log('chatd connection lost, will eventually reconnect...');
        clearTimeout(self.keepAliveTimer);
        self.joinedChatIds = {};
        self.connectionRetryManager.gotDisconnected();
    };
};

Chatd.Shard.prototype.disconnect = function() {
    var self = this;

    if (self.s) {
        self.s.close();
    }
    self.s = null;

    clearTimeout(self.keepAliveTimer);
};

Chatd.Shard.prototype.cmd = function(opCode, cmd) {
    //console.error("CMD SENT: ", constStateToText(Chatd.Opcode, opCode), cmd);

    this.cmdq += String.fromCharCode(opCode)+cmd;

    if (this.isOnline()) {
        var a = new Uint8Array(this.cmdq.length);
        for (var i = this.cmdq.length; i--; ) {
            a[i] = this.cmdq.charCodeAt(i);
        }
        this.s.send(a);

        this.cmdq = '';
    }
};

<<<<<<< HEAD
=======
// rejoin all open chats after reconnection (this is mandatory)
Chatd.Shard.prototype.rejoinexisting = function() {
    for (var c in this.chatIds) {
        // rejoin chat and immediately set the locally buffered message range
        if (!this.joinedChatIds[c]) {
            this.join(c);
        }
    }
};

>>>>>>> c04b1dd3
// resend all unconfirmed messages (this is mandatory)
Chatd.Shard.prototype.resendpending = function() {
    var self = this;
    for (var chatId in this.chatIds) {
        self.chatd.chatIdMessages[chatId].resend();
    }
};

// send JOIN
<<<<<<< HEAD
Chatd.Shard.prototype.join = function(chatid) {
    console.error(
        "JOIN", base64urlencode(chatid), base64urlencode(this.chatd.userid)
    );
    this.cmd(Chatd.Opcode.JOIN, chatid + this.chatd.userid + String.fromCharCode(Chatd.Priv.NOCHANGE));
=======
Chatd.Shard.prototype.join = function(chatId) {
    this.cmd(Chatd.Opcode.JOIN, chatId + this.chatd.userId + String.fromCharCode(Chatd.Priv.NOCHANGE));
    this.chatd.range(chatId);
>>>>>>> c04b1dd3
};

Chatd.prototype.cmd = function(opCode, chatId, cmd) {
    this.chatIdShard[chatId].cmd(opCode, chatId + cmd);
};

Chatd.prototype.hist = function(chatId, count) {
    this.chatIdShard[chatId].hist(chatId, count);
};

// send RANGE
Chatd.prototype.range = function(chatId) {
    this.chatIdMessages[chatId].range(chatId);
};

// send HIST
Chatd.Shard.prototype.hist = function(chatId, count) {
    this.chatd.trigger('onMessagesHistoryRequest', {
        count: count,
        chatId: base64urlencode(chatId)
    });

    this.cmd(Chatd.Opcode.HIST, chatId + this.chatd.pack32le(count));
};

/**
 * Will initialise/reset a timer that would force reconnect the shard connection IN case that the keep alive is not
 * received during a delay of max `Chatd.MAX_KEEPALIVE_DELAY` ms
 */
Chatd.Shard.prototype.keepAliveTimerRestart = function() {
    var self = this;

    if (self.keepAliveTimer) {
        clearTimeout(self.keepAliveTimer);
    }
    self.keepAliveTimer = setTimeout(function() {
        if (self.s && self.s.readyState === self.s.OPEN) {
            self.logger.error("Server heartbeat missed/delayed. Will force reconnect.");

            // current connection is active, but the keep alive detected delay of the keep alive. reconnect!
            self.disconnect();
            self.reconnect();
        }
    }, Chatd.MAX_KEEPALIVE_DELAY);
};

// inbound command processing
// multiple commands can appear as one WebSocket frame, but commands never cross frame boundaries
// CHECK: is this assumption correct on all browsers and under all circumstances?
Chatd.Shard.prototype.exec = function(a) {
    var self = this;

    var cmd = String.fromCharCode.apply(null, a);
    var len;
    var newmsg;

    while (cmd.length) {
        switch (cmd.charCodeAt(0)) {
            case Chatd.Opcode.KEEPALIVE:
                self.logger.log("Server heartbeat received");
                self.cmd(Chatd.Opcode.KEEPALIVE, "");

                self.keepAliveTimerRestart();

                len = 1;
                break;

            case Chatd.Opcode.JOIN:
                self.keepAliveTimerRestart();

                var chatId = base64urlencode(cmd.substr(1, 8));
                var userId = base64urlencode(cmd.substr(9, 8));

                var priv = cmd.charCodeAt(17);

                self.logger.log(
                    "Join or privilege change - user '" + userId + "' on '" + chatId + "' with privilege level " + priv
                );

                self.connectionRetryManager.gotConnected();

                if (userId === u_handle) {
                    if (priv === 1 || priv === 2 || priv === 3) {
                        // ^^ explicit and easy to read...despite that i could have done >= 1 <= 3 or something like
                        // that..
                        if (!self.joinedChatIds[chatId]) {
                            self.joinedChatIds[chatId] = true;
                        }
                    }
                    else if (priv === -1) {
                        delete self.joinedChatIds[chatId];
                    }
                    else {
                        self.logger.error("Not sure how to handle priv: " + priv +".");
                    }
                }

                self.chatd.trigger('onMembersUpdated', {
                    userId: userId,
                    chatId: chatId,
                    priv: priv
                });

                len = 18;
                break;

            case Chatd.Opcode.OLDMSG:
            case Chatd.Opcode.NEWMSG:
                self.keepAliveTimerRestart();
                newmsg = cmd.charCodeAt(0) == Chatd.Opcode.NEWMSG;
                len = self.chatd.unpack32le(cmd.substr(29,4));
                self.logger.log((newmsg ? 'New' : 'Old') + " message '" + base64urlencode(cmd.substr(17,8)) + "' from '" + base64urlencode(cmd.substr(9,8)) + "' on '" + base64urlencode(cmd.substr(1,8)) + "' at " + self.chatd.unpack32le(cmd.substr(25,4)) + ': ' + cmd.substr(33,len));
                len += 33;

                self.chatd.msgstore(newmsg, cmd.substr(1,8), cmd.substr(9,8), cmd.substr(17,8), self.chatd.unpack32le(cmd.substr(25,4)), cmd.substr(33,len));
                break;

            case Chatd.Opcode.MSGUPD:
                self.keepAliveTimerRestart();
                len = self.chatd.unpack32le(cmd.substr(29,4));
                self.logger.log("Message '" + base64urlencode(cmd.substr(16,8)) + "' EDIT/DELETION: " + cmd.substr(33,len));
                len += 33;

                self.chatd.msgmodify(cmd.substr(1,8), cmd.substr(9,8), cmd.substr(33,len));
                break;

            case Chatd.Opcode.SEEN:
                self.keepAliveTimerRestart();
                self.logger.log("Newest seen message on '" + base64urlencode(cmd.substr(1, 8)) + "': '" + base64urlencode(cmd.substr(9, 8)) + "'");

                self.chatd.trigger('onMessageLastSeen', {
                    chatId: base64urlencode(cmd.substr(1, 8)),
                    messageId: base64urlencode(cmd.substr(9, 8))
                });

                len = 17;
                break;

            case Chatd.Opcode.RECEIVED:
                self.keepAliveTimerRestart();
                self.logger.log("Newest delivered message on '" + base64urlencode(cmd.substr(1,8)) + "': '" + base64urlencode(cmd.substr(9,8)) + "'");

                self.chatd.trigger('onMessageLastReceived', {
                    chatId: base64urlencode(cmd.substr(1, 8)),
                    messageId: base64urlencode(cmd.substr(9, 8))
                });

                len = 17;
                break;

            case Chatd.Opcode.RETENTION:
                self.keepAliveTimerRestart();
                self.logger.log("Retention policy change on '" + base64urlencode(cmd.substr(1,8)) + "' by '" + base64urlencode(cmd.substr(9,8)) + "': " + self.chatd.unpack32le(cmd.substr(17,4)) + " second(s)");
                self.chatd.trigger('onRetentionChanged', {
                    chatId: base64urlencode(cmd.substr(1, 8)),
                    userId: base64urlencode(cmd.substr(9, 8)),
                    retention: self.chatd.unpack32le(cmd.substr(17, 4))
                });

                len = 21;
                break;

            case Chatd.Opcode.MSGID:
                self.keepAliveTimerRestart();
                self.logger.log("Sent message ID confirmed: '" + base64urlencode(cmd.substr(9,8)) + "'");

                self.chatd.msgconfirm(cmd.substr(1,8), cmd.substr(9,8));

                len = 17;
                break;
            
            case Chatd.Opcode.RANGE:
                self.keepAliveTimerRestart();
                self.logger.log(
                    "Known chat message IDs on '" + base64urlencode(cmd.substr(1,8)) + "' " +
                    "- oldest: '" + base64urlencode(cmd.substr(9,8)) + "' " +
                    "newest: '" + base64urlencode(cmd.substr(17,8)) + "'"
                );

                self.chatd.trigger('onMessagesHistoryInfo', {
                    chatId: base64urlencode(cmd.substr(1,8)),
                    oldest: base64urlencode(cmd.substr(9,8)),
                    newest: base64urlencode(cmd.substr(17,8))
                });

                self.chatd.msgcheck(cmd.substr(1,8), cmd.substr(17,8));

                len = 25;
                break;

            case Chatd.Opcode.REJECT:
                self.keepAliveTimerRestart();
                self.logger.log("Command was rejected: " + self.chatd.unpack32le(cmd.substr(9,4)) + " / " + self.chatd.unpack32le(cmd.substr(13,4)));

                if (self.chatd.unpack32le(cmd.substr(9,4)) == Chatd.Opcode.NEWMSG) {
                    // the message was rejected
                    self.chatd.msgconfirm(cmd.substr(1,8), false);
                }

                len = 17;
                break;

            case Chatd.Opcode.HISTDONE:
                self.keepAliveTimerRestart();
                self.logger.log("History retrieval finished: " + base64urlencode(cmd.substr(1,8)));

                self.chatd.trigger('onMessagesHistoryDone',
                    {
                        chatId: base64urlencode(cmd.substr(1,8))
                    }
                );

                len = 9;
                break;

            default:
                self.logger.error(
                    "FATAL: Unknown opCode " + cmd.charCodeAt(0) +
                    ". To stop potential loop-forever case, the next commands in the buffer were rejected!"
                );
                // remove the command from the queue, its already processed, if this is not done, the code will loop forever
                cmd = "";
        }

        if (cmd.length < len) {
            self.logger.error(
                "FATAL: Short WebSocket frame - got " + cmd.length + ", expected " + len +
                ". To stop potential loop-forever case, the next commands in the buffer were rejected!"
            );

            // remove the command from the queue, its already processed, if this is not done, the code will loop forever
            cmd = "";
            break;
        }

        cmd = cmd.substr(len);
    }
};

// generate and return next msgTransactionId in sequence
Chatd.prototype.nexttransactionid = function() {
    for (var i = 0; i < this.msgTransactionId.length; i++) {
        //TODO: LP: @Mathias: what is `c`?
        var c = (this.msgTransactionId.charCodeAt(i)+1) & 0xff;

        this.msgTransactionId = this.msgTransactionId.substr(0,i) + String.fromCharCode(c) + this.msgTransactionId.substr(i+1);

        if (c) {
            break;
        }
    }

    return this.msgTransactionId;
};

Chatd.prototype.join = function(chatId, shard, url) {
    if (!this.chatIdShard[chatId]) {
        var newshard = this.addshard(chatId, shard, url);
        this.chatIdMessages[chatId] = new Chatd.Messages(this, chatId);
        if (!newshard) {
            if (!this.shards[shard].joinedChatIds[chatId]) {
                this.shards[shard].join(chatId);
                this.shards[shard].joinedChatIds[chatId] = true;
            }
        }
    }
};

// submit a new message to the chatId
Chatd.prototype.submit = function(chatId, message) {
    if (this.chatIdMessages[chatId]) {
        return this.chatIdMessages[chatId].submit(message);
    }
    else {
        return false;
    }
};

// edit or delete an existing message, returns false upon failure
Chatd.prototype.modify = function(chatId, msgnum, message) {
    if (!this.chatIdMessages[chatId]) {
        return false;
    }

    return this.chatIdMessages[chatId].modify(msgnum, message);
};

Chatd.Shard.prototype.msg = function(chatId, msgxid, timestamp, message) {
    this.cmd(Chatd.Opcode.NEWMSG, chatId + Chatd.Const.UNDEFINED + msgxid + this.chatd.pack32le(timestamp) + this.chatd.pack32le(message.length) + message);
};

Chatd.Shard.prototype.msgupd = function(chatId, msgid, message) {
    this.cmd(Chatd.Opcode.MSGUPD, chatId + Chatd.Const.UNDEFINED + msgid + this.chatd.pack32le(0) + this.chatd.pack32le(message.length) + message);
};

// message storage subsystem
Chatd.Messages = function(chatd, chatId) {
    // parent linkage
    this.chatd = chatd;
    this.chatId = chatId;

    // the message buffer can grow in two directions and is always contiguous, i.e. there are no "holes"
    // there is no guarantee as to ordering
    this.lownum = 2 << 28; // oldest message in buf
    this.highnum = 2 << 28; // newest message in buf

    this.sentid = false;
    this.receivedid = false;
    this.seenid = false;

    // message format: [msgid/transactionid, userId, timestamp, message]
    // messages in buf are indexed by a numeric id
    this.buf = {};

    // mapping of transactionids of messages being sent to the numeric index of this.buf
    this.sending = {};

    // msgnums of modified messages
    this.modified = {};
};

Chatd.Messages.prototype.submit = function(message) {
    // allocate a transactionid for the new message
    var msgxid = this.chatd.nexttransactionid();
    var timestamp = Math.floor(new Date().getTime()/1000);

    // write the new message to the message buffer and mark as in sending state
    // FIXME: there is a tiny chance of a namespace clash between msgid and msgxid, FIX
    this.buf[++this.highnum] = [msgxid, this.chatd.userId, timestamp, message];

    this.chatd.trigger('onMessageUpdated', {
        chatId: base64urlencode(this.chatId),
        id: this.highnum,
        state: 'PENDING',
        message: message
    });


    this.sending[msgxid] = this.highnum;

    // if we believe to be online, send immediately
    if (this.chatd.chatIdShard[this.chatId].isOnline()) {
        this.chatd.chatIdShard[this.chatId].msg(this.chatId, msgxid, timestamp, message);
    }
    return this.highnum;
};

Chatd.Messages.prototype.modify = function(msgnum, message) {
    var self = this;

    // TODO: LP: Mathias: this variable is not used, why ?
    var mintimestamp = Math.floor(new Date().getTime()/1000)-600;

    // modify pending message so that a potential resend includes the change
    if (this.sending[this.buf[msgnum][Chatd.MsgField.MSGID]]) {
        this.buf[msgnum][Chatd.MsgField.MESSAGE] = message;
    }
    else if (self.chatd.chatIdShard[this.chatId].isOnline()) {
        self.chatd.chatIdShard[this.chatId].msgupd(this.chatId, this.buf[msgnum][Chatd.MsgField.MSGID], message);
    }

    this.chatd.trigger('onMessageModify', {
        chatId: base64urlencode(this.chatId),
        id: msgnum,
        message: message
    });

    this.chatd.trigger('onMessageUpdated', {
        chatId: base64urlencode(this.chatId),
        id: msgnum,
        state: 'EDITING',
        message: message
    });

    // record this modification for resending purposes
    this.modified[msgnum] = 1;

    // FIXME: client-side prefiltering for the server-side modification time barrier
    // FIXME: overwrite failed modifications with the original message
};

Chatd.Messages.prototype.resend = function() {
    var self = this;

    // resend all pending new messages and modifications
    for (var msgxid in this.sending) {
        self.chatd.chatIdShard[this.chatId].msg(
            this.chatId,
            msgxid,
            this.buf[this.sending[msgxid]][Chatd.MsgField.TIMESTAMP],
            this.buf[this.sending[msgxid]][Chatd.MsgField.MESSAGE]
        );
    }

    // resend all pending modifications of completed messages
    for (var msgnum in this.modified) {
        if (!this.sending[this.buf[msgnum][Chatd.MsgField.MSGID]]) {
            self.chatd.chatIdShard[this.chatId].msgupd(
                this.chatId,
                this.buf[msgnum][Chatd.MsgField.MSGID],
                this.buf[msgnum][Chatd.MsgField.MESSAGE]
            );
        }
    }
};

// after a reconnect, we tell the chatd the oldest and newest buffered message
Chatd.Messages.prototype.range = function(chatId) {
    var low, high;

    for (low = this.lownum; low <= this.highnum; low++) {
        if (this.buf[low] && !this.sending[this.buf[low][Chatd.MsgField.MSGID]]) {
            for (high = this.highnum; high > low; high--) {
                if (!this.sending[this.buf[high][Chatd.MsgField.MSGID]]) break;
            }
            this.chatd.cmd(Chatd.Opcode.RANGE, chatId, this.buf[low][Chatd.MsgField.MSGID] + this.buf[high][Chatd.MsgField.MSGID]);
            break;
        }
    }
};

Chatd.prototype.msgconfirm = function(msgxid, msgid) {
    // CHECK: is it more efficient to keep a separate mapping of msgxid to Chatd.Messages?
    for (var chatId in this.chatIdMessages) {
        if (this.chatIdMessages[chatId].sending[msgxid]) {
            if (this.chatIdMessages[chatId]) {
                this.chatIdMessages[chatId].confirm(chatId, msgxid, msgid);
            }
            break;
        }
    }
};

// msgid can be false in case of rejections
Chatd.Messages.prototype.confirm = function(chatId, msgxid, msgid) {
    var self = this;
    var num = this.sending[msgxid];

    delete this.sending[msgxid];

    this.buf[num][Chatd.MsgField.MSGID] = msgid;
    this.chatd.trigger('onMessageUpdated', {
        chatId: base64urlencode(chatId),
        id: num,
        state: "CONFIRMED",
        messageId: base64urlencode(msgid),
        message: this.buf[num][Chatd.MsgField.MESSAGE]
    });

    if (msgid === false) {
        this.chatd.trigger('onMessageReject', {
            chatId: base64urlencode(chatId),
            id: num,
            messageId: base64urlencode(msgid),
            message: this.buf[num][Chatd.MsgField.MESSAGE]
        });
    }
    else {
        this.chatd.trigger('onMessageConfirm', {
            chatId: base64urlencode(chatId),
            id: num,
            messageId: base64urlencode(msgid),
            message: this.buf[num][Chatd.MsgField.MESSAGE]
        });
    }

    // we now have a proper msgid, resend MSGUPD in case the edit crossed the execution of the command
    if (this.modified[num]) {
        self.chatd.msgupd(chatId, msgid, this.buf[num][Chatd.MsgField.MESSAGE]);
    }
};

Chatd.prototype.msgstore = function(newmsg, chatId, userId, msgid, timestamp, msg) {
    if (this.chatIdMessages[chatId]) {
        this.chatIdMessages[chatId].store(newmsg, userId, msgid, timestamp, msg);
    }
};

Chatd.Messages.prototype.store = function(newmsg, userId, msgid, timestamp, msg) {
    var id;

    if (newmsg) {
        id = ++this.highnum;
    }
    else {
        id = this.lownum--;
    }

    // store message
    this.buf[id] = [msgid, userId, timestamp, msg];

    this.chatd.trigger('onMessageStore', {
        chatId: base64urlencode(this.chatId),
        id: id,
        messageId: base64urlencode(msgid),
        userId: base64urlencode(userId),
        ts: timestamp,
        message: msg,
        isNew: newmsg
    });
};

Chatd.prototype.msgmodify = function(chatId, msgid, msg) {
    // an existing message has been modified
    if (this.chatIdMessages[chatId]) {
        this.chatIdMessages[chatId].msgmodify(msgid, msg);
    }
};

Chatd.Messages.prototype.msgmodify = function(chatId, msgid, msg) {
    // CHECK: is it more efficient to maintain a full hash msgid -> num?
    // FIXME: eliminate namespace clash collision risk
    for (var i = this.highnum; i > this.lownum; i--) {
        if (this.buf[i][Chatd.MsgField.MSGID] === msgid) {
            // if we modified the message, remove from this.modified.
            // if someone else did before us, resend the MSGUPD (might be redundant)
            if (this.modified[i]) {
                if (this.buf[i][Chatd.MsgField.MESSAGE] === msg) {
                    delete this.modified[i];
                }
                else {
                    this.chatd.chatIdShard[chatId].msgupd(chatId, msgid, msg);
                }
            }
            else {
                this.buf[i][Chatd.MsgField.MESSAGE] = msg;
            }

            break;
        }
    }
};

Chatd.prototype.msgcheck = function(chatId, msgid) {
    if (this.chatIdMessages[chatId]) {
        this.chatIdMessages[chatId].check(chatId, msgid);
    }
};

Chatd.Messages.prototype.check = function(chatId, msgid) {
    this.chatd.trigger('onMessageCheck', {
        chatId: base64urlencode(chatId),
        messageId: base64urlencode(msgid)
    });

    if (this.buf[this.highnum]) {
        // if the newest held message is not current, initiate a fetch of newer messages just in case
        if (this.buf[this.highnum][Chatd.MsgField.MSGID] !== msgid) {
            this.chatd.cmd(Chatd.Opcode.HIST, chatId, this.chatd.pack32le(32));
        }
    }
};

// utility functions
Chatd.prototype.pack32le = function(x) {
    var r = '';

    for (var i = 4; i--; ) {
        r += String.fromCharCode(x & 255);
        x >>= 8;
    }

    return r;
};

Chatd.prototype.unpack32le = function(x) {
    var r = 0;

    for (var i = 4; i--; ) {
        r = (r << 8)+x.charCodeAt(i);
    }

    return r;
};<|MERGE_RESOLUTION|>--- conflicted
+++ resolved
@@ -227,6 +227,7 @@
     self.s.onopen = function(e) {
         self.keepAliveTimerRestart();
         self.logger.log('chatd connection established');
+        self.rejoinexisting();
         self.resendpending();
     };
 
@@ -276,8 +277,6 @@
     }
 };
 
-<<<<<<< HEAD
-=======
 // rejoin all open chats after reconnection (this is mandatory)
 Chatd.Shard.prototype.rejoinexisting = function() {
     for (var c in this.chatIds) {
@@ -288,7 +287,6 @@
     }
 };
 
->>>>>>> c04b1dd3
 // resend all unconfirmed messages (this is mandatory)
 Chatd.Shard.prototype.resendpending = function() {
     var self = this;
@@ -298,17 +296,9 @@
 };
 
 // send JOIN
-<<<<<<< HEAD
-Chatd.Shard.prototype.join = function(chatid) {
-    console.error(
-        "JOIN", base64urlencode(chatid), base64urlencode(this.chatd.userid)
-    );
-    this.cmd(Chatd.Opcode.JOIN, chatid + this.chatd.userid + String.fromCharCode(Chatd.Priv.NOCHANGE));
-=======
 Chatd.Shard.prototype.join = function(chatId) {
     this.cmd(Chatd.Opcode.JOIN, chatId + this.chatd.userId + String.fromCharCode(Chatd.Priv.NOCHANGE));
     this.chatd.range(chatId);
->>>>>>> c04b1dd3
 };
 
 Chatd.prototype.cmd = function(opCode, chatId, cmd) {
