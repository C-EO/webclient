--- conflicted
+++ resolved
@@ -346,15 +346,13 @@
         // Resending of pending message should be done via the integration code, since it have more info and a direct
         // relation with the UI related actions on pending messages (persistence, user can click resend/cancel/etc).
         self.resendpending();
-<<<<<<< HEAD
-=======
+        
         self.chatd.trigger('onOpen', {
             shard: self
         });
         // Resending of pending message should be done via the integration code, since it have more info and a direct
         // relation with the UI related actions on pending messages (persistence, user can click resend/cancel/etc).
         // self.resendpending();
->>>>>>> dd321f9d
         self.triggerEventOnAllChats('onRoomConnected');
     };
 
