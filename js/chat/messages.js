var Message = function(chatRoom, messagesBuff, vals) {
    var self = this;

    self.chatRoom = chatRoom;
    self.messagesBuff = messagesBuff;

    MegaDataObject.attachToExistingJSObject(
        self,
        {
            'userId': true,
            'messageId': true,

            'keyid': true,

            'message': true,

            'textContents': false,

            'delay': true,

            'orderValue': false,
            'updated': false,
            'sent': Message.STATE.NOT_SENT,
            'deleted': false,
            'revoked': false,
        },
        true,
        vals
    );

    self._parent = chatRoom.messagesBuff;
};

Message._mockupNonLoadedMessage = function(msgId, msg, orderValueIfNotFound) {
    if (!msg) {
        return {
            messageId: msgId,
            orderValue: orderValueIfNotFound
        };
    }
    else {
        return msg;
    }
};

Message.prototype.getState = function() {
    var self = this;
    var mb = self.messagesBuff;

    if (!self.orderValue) {
        return Message.STATE.NULL;
    }

    var lastSeenMessage = Message._mockupNonLoadedMessage(mb.lastSeen, mb.messages[mb.lastSeen], 0);

    if (self.userId === u_handle) {
        // can be NOT_SENT, SENT, DELIVERED and DELETED
        if (self.deleted === true) {
            return Message.STATE.DELETED;
        }
        else if (self.sent === Message.STATE.NOT_SENT) {
            return Message.STATE.NOT_SENT;
        }
        else if (self.sent === Message.STATE.SENT) {
            return Message.STATE.SENT;
        }
        else if (self.sent === Message.STATE.NOT_SENT_EXPIRED) {
            return Message.STATE.NOT_SENT_EXPIRED;
        }
        else if (self.sent === true) {
            return Message.STATE.DELIVERED;
        }
        else {
            mb.logger.error("Was not able to determinate state from pointers [1].");
            return -1;
        }
    }
    else {
        // can be NOT_SEEN, SEEN and DELETED
        if (self.deleted === true) {
            return Message.STATE.DELETED;
        }
        else if (self.orderValue > lastSeenMessage.orderValue) {
            return Message.STATE.NOT_SEEN;
        }
        else if (self.orderValue <= lastSeenMessage.orderValue) {
            return Message.STATE.SEEN;
        }

        else {
            mb.logger.error("Was not able to determinate state from pointers [2].");
            return -2;
        }
    }
};

Message.STATE = {
    'NULL': 0,
    'NOT_SEEN': 1,
    'SENT': 10, /* SENT = CONFIRMED */
    'NOT_SENT_EXPIRED': 14,
    'NOT_SENT': 20, /* NOT_SENT = PENDING */
    'DELIVERED': 30,
    'SEEN': 40,
    'DELETED': 8,
};
Message.MANAGEMENT_MESSAGE_TYPES = {
    "MANAGEMENT": "\0",
    "ATTACHMENT": "\x10",
    "REVOKE_ATTACHMENT": "\x11",
    "CONTACT": "\x12",
};


Message.prototype.isManagement = function() {
    if (!this.textContents) {
        return false;
    }
    return this.textContents.substr(0, 1) === Message.MANAGEMENT_MESSAGE_TYPES.MANAGEMENT;
};
Message.prototype.isRenderableManagement = function() {
    if (!this.textContents) {
        return false;
    }
    return this.textContents.substr(0, 1) === Message.MANAGEMENT_MESSAGE_TYPES.MANAGEMENT && (
            this.textContents.substr(1, 1) === Message.MANAGEMENT_MESSAGE_TYPES.ATTACHMENT ||
            this.textContents.substr(1, 1) === Message.MANAGEMENT_MESSAGE_TYPES.CONTACT
        );
};

/**
 * To be used when showing a summary of the text message (e.g. a text only repres.)
 */
Message.prototype.getManagementMessageSummaryText = function() {
    if (!this.isManagement()) {
        return this.textContents;
    }
    if (this.textContents.substr(1, 1) === Message.MANAGEMENT_MESSAGE_TYPES.ATTACHMENT) {
        var nodes = JSON.parse(this.textContents.substr(2, this.textContents.length));
        if (nodes.length === 1) {
            return __(l[8894]).replace("%s", nodes[0].name);
        }
        else {
            return __(l[8895]).replace("%s", nodes.length);
        }
    }
    else if (this.textContents.substr(1, 1) === Message.MANAGEMENT_MESSAGE_TYPES.CONTACT) {
        var nodes = JSON.parse(this.textContents.substr(2, this.textContents.length));
        if (nodes.length === 1) {
            return __(l[8896]).replace("%s", nodes[0].name);
        }
        else {
            return __(l[8897]).replace("%s", nodes.length);
        }
    }
    else if (this.textContents.substr(1, 1) === Message.MANAGEMENT_MESSAGE_TYPES.REVOKE_ATTACHMENT) {
        return __(l[8892]);
    }
};

/**
 * Simple interface/structure wrapper for inline dialogs
 * @param opts
 * @constructor
 */
var ChatDialogMessage = function(opts) {
    assert(opts.messageId, 'missing messageId');
    assert(opts.type, 'missing type');

    MegaDataObject.attachToExistingJSObject(
        this,
        {
            'type': true,
            'messageId': true,
            'textContents': true,
            'authorContact': true,
            'delay': true,
            'buttons': true,
            'read': true,
            'protocol': false,
            'persist': true,
            'deleted': 0,
            'seen': false
        },
        true,
        ChatDialogMessage.DEFAULT_OPTS
    );
    $.extend(true, this, opts);

    return this;
};

/**
 * Default values for the ChatDialogMessage interface/datastruct.
 *
 * @type {Object}
 */
ChatDialogMessage.DEFAULT_OPTS = {
    'type': '',
    'messageId': '',
    'textContents': '',
    'authorContact': '',
    'delay': 0,
    'buttons': {},
    'read': false,
    'persist': true
};


/**
 * Basic collection class that should collect all messages from different sources (chatd at the moment and xmpp in the
 * future)
 *
 * @param chatRoom
 * @param chatdInt
 * @constructor
 */
var MessagesBuff = function(chatRoom, chatdInt) {
    var self = this;

    self.chatRoom = chatRoom;
    self.chatdInt = chatdInt;
    self.chatd = chatdInt.chatd;

    self.messages = new MegaDataSortedMap("messageId", MessagesBuff.orderFunc, this);

    var origPush = self.messages.push;
    self.messages.push = function(msg) {
        if (msg.addChangeListener) {
            msg.addChangeListener(function() {
                self.messages.reorder();
            });
        }
        var res = origPush.call(this, msg);
        if (
            !(
                msg.isManagement && msg.isManagement() === true && msg.isRenderableManagement() === false
            )
        ) {
            chatRoom.trigger('onMessagesBuffAppend', msg);
        }
        return res;
    };

    self.lastSeen = null;
    self.lastSent = null;
    self.lastDelivered = null;
    self.isRetrievingHistory = false;
    self.lastDeliveredMessageRetrieved = false;
    self.lastSeenMessageRetrieved = false;
    self.retrievedAllMessages = false;

    self.chatdIsProcessingHistory = false;
    self._currentHistoryPointer = 0;
    self.$msgsHistoryLoading = null;
    self._unreadCountCache = 0;

    self.haveMessages = false;
    self.joined = false;
    self.messageOrders = {};

    var loggerIsEnabled = localStorage['messagesBuffLogger'] === '1';

    self.logger = MegaLogger.getLogger(
        "messagesBuff[" + chatRoom.roomId.split("@")[0] + "]",
        {
            minLogLevel: function() {
                return loggerIsEnabled ? MegaLogger.LEVELS.DEBUG : MegaLogger.LEVELS.ERROR;
            }
        },
        chatRoom.logger
    );

    manualTrackChangesOnStructure(self, true);

    // self._parent = chatRoom;

    var chatRoomId = chatRoom.roomId.split("@")[0];

    chatRoom.rebind('onChatShown.mb', function() {
        // when the chat was first opened in the UI, try to retrieve more messages to fill the screen
        if (self.haveMoreHistory() && self.messages.length === Chatd.MESSAGE_HISTORY_LOAD_COUNT_INITIAL) {
            self.retrieveChatHistory(false);
        }
    });

    chatRoom.rebind('onHistoryDecrypted.mb', function() {
        if (self.haveMoreHistory() && self.messages.length === Chatd.MESSAGE_HISTORY_LOAD_COUNT_INITIAL) {
            // if there are more messages in history, but there is no "renderable text message" (for the left tree
            // pane), we will try to retrieve Chatd.MESSAGE_HISTORY_LOAD_COUNT more messages, so that it won't display
            // an empty chat
            if (self.getLatestTextMessage() === false) {
                self.retrieveChatHistory(false);
                return;
            }

            // if the # of unreads === initial load count of messages, this may mean there are more unread messages
            // in the history, so retrieve all Chatd.MESSAGE_HISTORY_LOAD_COUNT messages
            var totalUnreads = 0;
            self.messages.forEach(function(msg) {
                totalUnreads += msg.getState() === Message.STATE.NOT_SEEN ? 1 : 0;
            });
            if (totalUnreads === Chatd.MESSAGE_HISTORY_LOAD_COUNT_INITIAL) {
                self.retrieveChatHistory(false);
            }
        }
    });

    self.chatd.rebind('onMessageLastSeen.messagesBuff' + chatRoomId, function(e, eventData) {
        var chatRoom = self.chatdInt._getChatRoomFromEventData(eventData);

        if (!chatRoom) {
            self.logger.warn("Message not found for: ", e, eventData);
            return;
        }

        if (chatRoom.roomId === self.chatRoom.roomId) {
            self.lastSeen = eventData.messageId;
            self.trackDataChange();
        }
    });
    self.chatd.rebind('onMembersUpdated.messagesBuff' + chatRoomId, function(e, eventData) {
        var chatRoom = self.chatdInt._getChatRoomFromEventData(eventData);

        if (!chatRoom) {
            self.logger.warn("Message not found for: ", e, eventData);
            return;
        }

        if (chatRoom.roomId === self.chatRoom.roomId) {
            if (eventData.userId === u_handle) {
                self.joined = true;
                if (chatRoom.state === ChatRoom.STATE.JOINING) {
                    chatRoom.setState(ChatRoom.STATE.READY);
                }
            }
        }
    });

    self.chatd.rebind('onMessageConfirm.messagesBuff' + chatRoomId, function(e, eventData) {
        var chatRoom = self.chatdInt._getChatRoomFromEventData(eventData);

        if (chatRoom.roomId === self.chatRoom.roomId) {
            self.lastSent = eventData.messageId;
            self.trackDataChange();
        }
    });

    self.chatd.rebind('onMessageLastReceived.messagesBuff' + chatRoomId, function(e, eventData) {
        var chatRoom = self.chatdInt._getChatRoomFromEventData(eventData);
        if (chatRoom && chatRoom.roomId === self.chatRoom.roomId) {
            self.setLastReceived(eventData.messageId);
        }
    });

    self.chatd.rebind('onMessagesHistoryDone.messagesBuff' + chatRoomId, function(e, eventData) {
        var chatRoom = self.chatdInt._getChatRoomFromEventData(eventData);

<<<<<<< HEAD
        if (chatRoom.roomJid === self.chatRoom.roomJid) {
            var requestedMessagesCount = self.requestedMessagesCount || Chatd.MESSAGE_HISTORY_LOAD_COUNT_INITIAL;

=======
        if (chatRoom.roomId === self.chatRoom.roomId) {
>>>>>>> e3b3274a
            self.isRetrievingHistory = false;
            self.chatdIsProcessingHistory = false;
            if (
                typeof(self.expectedMessagesCount) === 'undefined' ||
                self.expectedMessagesCount === requestedMessagesCount
            ) {
                // this is an empty/new chat.
                self.expectedMessagesCount = 0;
                self.retrievedAllMessages = true;
            }
            else if (
                self.expectedMessagesCount === requestedMessagesCount
            ) {
                self.haveMessages = true;
                self.retrievedAllMessages = true;
            }
            else if (
                self.expectedMessagesCount
            ) {
                self.haveMessages = true;
                self.retrievedAllMessages = false;
            }

            if (self.$msgsHistoryLoading && self.$msgsHistoryLoading.state() === 'pending') {
                self.$msgsHistoryLoading.resolve();
            }

            delete self.expectedMessagesCount;
            delete self.requestedMessagesCount;

            $(self).trigger('onHistoryFinished');

            self.trackDataChange();

            if (chatRoom.isCurrentlyActive && requestedMessagesCount === Chatd.MESSAGE_HISTORY_LOAD_COUNT_INITIAL) {
                // chat was active, when initial loading finished...request more messages
                chatRoom.trigger('onChatShown.mb');
            }
        }
    });


    self.chatd.rebind('onMessagesHistoryRequest.messagesBuff' + chatRoomId, function(e, eventData) {

        var chatRoom = self.chatdInt._getChatRoomFromEventData(eventData);

        if (chatRoom && chatRoom.roomId === self.chatRoom.roomId) {
            self.isRetrievingHistory = true;
            self.expectedMessagesCount = Math.abs(eventData.count);
            self.trackDataChange();
        }
    });

    self.chatd.rebind('onMessagesHistoryRetrieve.messagesBuff' + chatRoomId, function(e, eventData) {
        var chatRoom = self.chatdInt._getChatRoomFromEventData(eventData);

        if (!chatRoom) {
            self.logger.warn("Message not found for: ", e, eventData);
            return;
        }
        if (chatRoom.roomId === self.chatRoom.roomId) {
            self.haveMessages = true;
            self.trackDataChange();
            self.retrieveChatHistory(true);
        }
    });

    self.chatd.rebind('onMessageStore.messagesBuff' + chatRoomId, function(e, eventData) {
        var chatRoom = self.chatdInt._getChatRoomFromEventData(eventData);

        if (chatRoom && chatRoom.roomId === self.chatRoom.roomId) {
            self.haveMessages = true;

            var msgObject = new Message(
                chatRoom,
                self,
                {
                    'messageId': eventData.messageId,
                    'userId': eventData.userId,
                    'keyid': eventData.keyid,
                    'message': eventData.message,
                    'delay': eventData.ts,
                    'orderValue': eventData.id,
                    'updated': eventData.updated,
                    'sent': (eventData.userId === u_handle) ? Message.STATE.SENT : Message.STATE.NOT_SENT
                }
            );

            if (eventData.messageId === self.lastSeen) {
                self.lastSeenMessageRetrieved = true;
            }
            if (eventData.messageId === self.lastDelivered) {
                self.lastDeliveredMessageRetrieved = true;
            }

            self.messages.push(msgObject);
            if (eventData.pendingid) {
                var foundMessage = self.getByInternalId(eventData.pendingid);

                if (foundMessage) {
                    self.messages.removeByKey(foundMessage.messageId);
                }
            }
            if (!eventData.isNew) {
                self.expectedMessagesCount--;
                if (eventData.userId !== u_handle) {
                    if (self.lastDeliveredMessageRetrieved === true) {
                        // received a message from history, which was NOT marked as received, e.g. was sent during
                        // this user was offline, so -> do proceed and mark it as received automatically
                        self.setLastReceived(eventData.messageId);

                    }
                }
            }
            else {
                // if not from history
                // mark as received if not sent by me
                if (eventData.userId !== u_handle) {
                    self.setLastReceived(eventData.messageId);
                }
                $(self).trigger('onNewMessageReceived', msgObject);
            }
        }
    });

    self.chatd.rebind('onMessageCheck.messagesBuff' + chatRoomId, function(e, eventData) {
        var chatRoom = self.chatdInt._getChatRoomFromEventData(eventData);

        if (!chatRoom) {
            self.logger.warn("Message not found for: ", e, eventData);
            return;
        }

        if (chatRoom.roomId === self.chatRoom.roomId) {
            self.haveMessages = true;

            if (!self.messages[eventData.messageId]) {
                self.retrieveChatHistory(true);
            }
        }
    });

    self.chatd.rebind('onMessageUpdated.messagesBuff' + chatRoomId, function(e, eventData) {
        var chatRoom = self.chatdInt._getChatRoomFromEventData(eventData);

        if (self.chatRoom.chatId !== chatRoom.chatId) {
            return; // ignore event
        }
        self.logger.debug(eventData.id, eventData.state, eventData);
        // convert id to unsigned.
        eventData.id = (eventData.id>>>0);

        if (eventData.state === "EDITED" || eventData.state === "TRUNCATED") {
            var timestamp = chatRoom.messagesBuff.messages[eventData.messageId].delay ?
                chatRoom.messagesBuff.messages[eventData.messageId].delay : unixtime();

            var editedMessage = new Message(
                chatRoom,
                self,
                {
                    'messageId': eventData.messageId,
                    'userId': eventData.userId,
                    'keyid': eventData.keyid,
                    'message': eventData.message,
                    'updated': eventData.updated,
                    'delay' : timestamp,
                    'orderValue': eventData.id,
                    'sent': true
                }
            );
            var originalMessage = chatRoom.messagesBuff.messages[eventData.messageId];

            var _runDecryption = function() {
                try
                {
                    var decrypted = chatRoom.protocolHandler.decryptFrom(
                        eventData.message,
                        eventData.userId,
                        eventData.keyid,
                        false
                    );
                    if (decrypted) {
                        // if the edited payload is an empty string, it means the message has been deleted.
                        if (decrypted.type === strongvelope.MESSAGE_TYPES.GROUP_FOLLOWUP) {
                            if (typeof(decrypted.payload) === 'undefined' || decrypted.payload === null) {
                                decrypted.payload = "";
                            }
                            editedMessage.textContents = decrypted.payload;

                            if (decrypted.identity && decrypted.references) {
                                editedMessage.references = decrypted.references;
                                editedMessage.msgIdentity = decrypted.identity;
                                if (chatRoom.messagesBuff.verifyMessageOrder(decrypted.identity, decrypted.references)
                                    === false) {
                                    // potential message order tampering detected.
                                    self.logger.error("message order tampering detected: ", eventData.messageId);
                                }
                            }
                        }
                        else if (decrypted.type === strongvelope.MESSAGE_TYPES.TRUNCATE) {
                            editedMessage.dialogType = 'truncated';
                            editedMessage.userId = decrypted.sender;
                            editedMessage.delay = unixtime();
                            chatRoom.lastActivity = editedMessage.delay;
                            chatRoom.didInteraction(editedMessage.userId, chatRoom.lastActivity);
                        }

                        chatRoom.megaChat.plugins.chatdIntegration._parseMessage(
                            chatRoom,
                            editedMessage
                        );

                        chatRoom.messagesBuff.messages.replace(editedMessage.messageId, editedMessage);

                        if (decrypted.type === strongvelope.MESSAGE_TYPES.TRUNCATE) {
                            var messageKeys = chatRoom.messagesBuff.messages.keys();

                            for (var i = 0; i < messageKeys.length; i++) {
                                var v = chatRoom.messagesBuff.messages[messageKeys[i]];

                                if (v.orderValue < eventData.id) {
                                    // remove the messages with orderValue < eventData.id from message buffer.
                                    chatRoom.messagesBuff.messages.removeByKey(v.messageId);
                                }
                            }
                        }
                    }
                    else {
                        chatRoom.messagesBuff.messages.removeByKey(eventData.messageId);
                        throw new Error('Message can not be decrypted!');
                    }
                } catch(e) {
                    self.logger.error("Failed to decrypt stuff via strongvelope, because of uncaught exception: ", e);
                }
            };

            var promises = [];
            promises.push(
                ChatdIntegration._ensureKeysAreLoaded([editedMessage])
            );

            var pendingkeys = [];
            var msgkeycacheid = eventData.userId  + "-" + eventData.keyid;
            if (chatRoom.notDecryptedKeys && chatRoom.notDecryptedKeys[msgkeycacheid]) {
                pendingkeys.push(chatRoom.notDecryptedKeys[msgkeycacheid]);
            }
            MegaPromise.allDone(promises).done(
                function() {
                    if (pendingkeys.length > 0) {
                        ChatdIntegration._ensureKeysAreDecrypted(pendingkeys, chatRoom.protocolHandler).done(
                            function () {
                                _runDecryption();
                            }
                        );
                    }
                    else {
                        _runDecryption();
                    }
            });
        }
        else if (eventData.state === "CONFIRMED") {
            self.haveMessages = true;

            if (!eventData.id) {
                // debugger;
            }

            var foundMessage = self.getByInternalId(eventData.id);

            if (foundMessage) {
                var confirmedMessage = new Message(
                    chatRoom,
                    self,
                    {
                        'messageId': eventData.messageId,
                        'userId': eventData.userId,
                        'keyid': eventData.keyid,
                        'message': eventData.message,
                        'textContents': foundMessage.textContents ? foundMessage.textContents : "",
                        'delay': foundMessage.delay,
                        'orderValue': eventData.id,
                        'sent': true
                    }
                );

                self.messages.replace(foundMessage.messageId, confirmedMessage);

                if (foundMessage.textContents) {
                    self.chatRoom.megaChat.plugins.chatdIntegration._parseMessage(chatRoom, confirmedMessage);
                }
            }
            else {
                // its ok, this happens when a system/protocol message was sent OR this message was re-sent by chatd
                // after the page had been reloaded
                self.logger.warn("Not found: ", eventData.id);
                return;
            }
        }
        else if (eventData.state === "DISCARDED") {
            // messages was already sent, but the confirmation was not received, so this is a dup and should be removed
            self.haveMessages = true;

            if (!eventData.id) {
                // debugger;
            }

            var foundMessage = self.getByInternalId(eventData.id);

            if (foundMessage) {
                self.messages.removeByKey(foundMessage.messageId);
            }

            foundMessage = self.getByInternalId(eventData.messageId);

            if (foundMessage) {
                self.messages.removeByKey(foundMessage.messageId);
            }
        }
        else if (eventData.state === "EXPIRED") {
            self.haveMessages = true;

            if (!eventData.id) {
                // debugger;
            }

            var foundMessage = self.getByInternalId(eventData.id);

            if (foundMessage) {
                foundMessage.sent = Message.STATE.NOT_SENT_EXPIRED;
                foundMessage.requiresManualRetry = true;
            }
            else {
                var foundMessage = self.getByInternalId(eventData.id & 0xffffffff);

                if (foundMessage) {
                    foundMessage.sent = Message.STATE.NOT_SENT_EXPIRED;
                    foundMessage.requiresManualRetry = true;
                }
                else {
                    // its ok, this happens when a system/protocol message was sent
                    self.logger.error("Not found: ", eventData.id);
                    return;
                }
            }
            if (foundMessage.messageId !== eventData.messageId) {
                // messageId had changed. update the messagesBuff
                self.messages.removeByKey(foundMessage.messageId);
                foundMessage.messageId = eventData.messageId;
                self.messages.push(
                    foundMessage
                );
            }

        }
        else if (eventData.state === "RESTOREDEXPIRED") {
            self.haveMessages = true;

            if (!eventData.id) {
                // debugger;
            }

            var foundMessage = self.getByInternalId(eventData.id);

            if (foundMessage) {
                self.removeMessageById(foundMessage.messageId);
            }

<<<<<<< HEAD
            var outgoingMessage = new KarereEventObjects.OutgoingMessage(
                    chatRoom.megaChat.getJidFromNodeId(eventData.userId),
                    chatRoom.megaChat.karere.getJid(),
                    "groupchat",
                    "mexp" + eventData.id,
                    "",
                    {},
                    eventData.ts,
                    Message.STATE.RESTOREDEXPIRED,
                    chatRoom.roomJid
                );
=======

            var outgoingMessage = new Message(
                chatRoom,
                self,
                {

                    'userId': eventData.userId,
                    'messageId': eventData.id,
                    'message': eventData.message,
                    'textContents': "",
                    'delay': eventData.ts,
                    'state': Message.STATE.RESTOREDEXPIRED,
                    'updated': false,
                    'deleted': false,
                    'revoked': false
                }
            );

>>>>>>> e3b3274a
            outgoingMessage.internalId = eventData.id;
            outgoingMessage.orderValue = eventData.id;
            outgoingMessage.requiresManualRetry = true;
            outgoingMessage.userId = eventData.userId;
            outgoingMessage.messageId = eventData.messageId;

            var _runDecryption = function() {
                try
                {
                    var decrypted = chatRoom.protocolHandler.decryptFrom(
                        eventData.message,
                        eventData.userId,
                        eventData.keyid,
                        false
                    );
                    if (decrypted) {
                        // if the edited payload is an empty string, it means the message has been deleted.
                        if (typeof(decrypted.payload) === 'undefined' || decrypted.payload === null) {
                            decrypted.payload = "";
                        }
                        outgoingMessage.textContents = decrypted.payload;
                        chatRoom.messagesBuff.messages.push(outgoingMessage);

                        chatRoom.megaChat.plugins.chatdIntegration._parseMessage(
                            chatRoom, chatRoom.messagesBuff.messages[eventData.messageId]
                        );
                    }
                    else {
                        throw new Error('Message can not be decrypted!');
                    }
                } catch(e) {
                    self.logger.error("Failed to decrypt stuff via strongvelope, because of uncaught exception: ", e);
                }
            };

            var promises = [];
            promises.push(
                ChatdIntegration._ensureKeysAreLoaded([outgoingMessage])
            );

            MegaPromise.allDone(promises).always(function() {
                _runDecryption();
            });
        }

        // pending would be handled automatically, because all NEW messages are set with state === NOT_SENT(== PENDING)
    });

    self.chatd.rebind('onMessagesKeyIdDone.messagesBuff' + chatRoomId, function(e, eventData) {
        var chatRoom = self.chatdInt._getChatRoomFromEventData(eventData);
        chatRoom.protocolHandler.setKeyID(eventData.keyxid, eventData.keyid);

        if (chatRoom.roomId === self.chatRoom.roomId) {
            self.trackDataChange();
        }
    });

    self.chatd.rebind('onMessageKeysDone.messagesBuff' + chatRoomId, function(e, eventData) {
        var chatRoom = self.chatdInt._getChatRoomFromEventData(eventData);
        var keys = eventData.keys;
        if (!chatRoom.notDecryptedKeys) {
            chatRoom.notDecryptedKeys = {};
        }

        for (var i=0;i < keys.length;i++) {
            var cacheKey = keys[i].userId + "-" + keys[i].keyid;
            chatRoom.notDecryptedKeys[cacheKey] = {
                userId : keys[i].userId,
                keyid  : keys[i].keyid,
                keylen : keys[i].keylen,
                key    : keys[i].key
            };
        }
        var seedKeys = function() {
            for (var i=0;i < keys.length;i++) {
                if (chatRoom.protocolHandler.seedKeys([keys[i]])) {
                    var cacheKey = keys[i].userId + "-" + keys[i].keyid;
                    delete  chatRoom.notDecryptedKeys[cacheKey];
                }
            }
        };
        ChatdIntegration._waitForProtocolHandler(chatRoom, function() {
            ChatdIntegration._ensureKeysAreLoaded(keys).always(seedKeys);
        });

        if (chatRoom.roomId === self.chatRoom.roomId) {
            self.trackDataChange();
        }
    });

    self.chatd.rebind('onMessageIncludeKey.messagesBuff' + chatRoomId, function(e, eventData) {
        var chatRoom = self.chatdInt._getChatRoomFromEventData(eventData);
        chatRoom.protocolHandler.setIncludeKey(true);

        if (chatRoom.roomId === self.chatRoom.roomId) {
            self.trackDataChange();
        }
    });

    self.chatd.rebind('onMessageKeyRestore.messagesBuff' + chatRoomId, function(e, eventData) {
        var chatRoom = self.chatdInt._getChatRoomFromEventData(eventData);
        var keyxid = eventData.keyid;
        var keys = eventData.keys;

        var seedKeys = function() {
            chatRoom.protocolHandler.restoreKeys(keyxid, keys);
        };
        ChatdIntegration._ensureKeysAreLoaded(keys).always(seedKeys);

        if (chatRoom.roomId === self.chatRoom.roomId) {
            self.trackDataChange();
        }
    });

    self.addChangeListener(function() {
        var newCounter = 0;
        self.messages.forEach(function(v, k) {
            if (v.getState && v.getState() === Message.STATE.NOT_SEEN) {
                var shouldRender = true;
                if (
                    (v.isManagement && v.isManagement() === true && v.isRenderableManagement() === false) ||
                    v.revoked === true
                ) {
                    shouldRender = false;
                }

                if (shouldRender) {
                    newCounter++;
                }
            }
        });
        if (self._unreadCountCache !== newCounter) {
            self._unreadCountCache = newCounter;
            self.chatRoom.megaChat.updateSectionUnreadCount();
        }
    });
};


MessagesBuff.orderFunc = function(a, b) {
    var sortFields = ["orderValue","delay"];

    for (var i = 0; i < sortFields.length; i++) {
        var sortField = sortFields[i];
        var ascOrDesc = 1;
        if (sortField.substr(0, 1) === "-") {
            ascOrDesc = -1;
            sortField = sortField.substr(1);
        }

        if (a[sortField] && b[sortField]) {
            if (a[sortField] < b[sortField]) {
                return -1 * ascOrDesc;
            }
            else if (a[sortField] > b[sortField]) {
                return 1 * ascOrDesc;
            }
            else {
                return 0;
            }
        }
    }

    return 0;
};


MessagesBuff.prototype.getByInternalId = function(internalId) {
    assert(internalId, 'missing internalId');

    var self = this;
    var found = false;

    self.messages.every(function(v, k) {
        if (v.internalId === internalId) {

            found = v;

            return false; // break
        }
        else {
            return true;
        }
    });
    return found;
};
MessagesBuff.prototype.getUnreadCount = function() {
    return this._unreadCountCache;
};

MessagesBuff.prototype.setLastSeen = function(msgId) {
    var self = this;
    var targetMsg = Message._mockupNonLoadedMessage(msgId, self.messages[msgId], 999999999);
    var lastMsg = Message._mockupNonLoadedMessage(self.lastSeen, self.messages[self.lastSeen], 0);

    if (!self.lastSeen || lastMsg.orderValue < targetMsg.orderValue) {
        self.lastSeen = msgId;

        if (!self.isRetrievingHistory && !self.chatRoom.stateIsLeftOrLeaving()) {
            self.chatdInt.markMessageAsSeen(self.chatRoom, msgId);
        }

        // check if last recv needs to be updated
        var lastRecvMessage = self.messages[self.lastDelivered];
        if (self.lastDelivered && !lastRecvMessage) {
            lastRecvMessage = {
                'messageId': self.lastDelivered,
                'orderValue': 0 /* from history! */
            };
        }

        if (!lastRecvMessage || lastRecvMessage.orderValue < targetMsg.orderValue) {
            self.setLastReceived(msgId);
        }

        self.trackDataChange();
    }
};


MessagesBuff.prototype.setLastReceived = function(msgId) {
    var self = this;
    var targetMsg = Message._mockupNonLoadedMessage(msgId, self.messages[msgId], 0);
    var lastMsg = Message._mockupNonLoadedMessage(self.lastDelivered, self.messages[self.lastDelivered], 999999999);

    if (!self.lastDelivered || lastMsg.orderValue < targetMsg.orderValue) {

        self.lastDelivered = msgId;
        if (!self.isRetrievingHistory) {
            if (targetMsg.userId !== u_handle) {
                self.chatdInt.markMessageAsReceived(self.chatRoom, msgId);
            } else {
                // dont do anything.
            }
        }

        self.trackDataChange();
    }
    else {
        // its totally normal if this branch of code is executed, just don't do nothing
    }
};


MessagesBuff.prototype.messagesHistoryIsLoading = function() {
    var self = this;
    return (
            self.$msgsHistoryLoading && self.$msgsHistoryLoading.state() === 'pending'
        ) || self.chatdIsProcessingHistory;
};

MessagesBuff.prototype.retrieveChatHistory = function(isInitialRetrivalCall) {
    var self = this;

    var len = isInitialRetrivalCall ? Chatd.MESSAGE_HISTORY_LOAD_COUNT_INITIAL : Chatd.MESSAGE_HISTORY_LOAD_COUNT;

    if (self.messagesHistoryIsLoading()) {
        return self.$msgsHistoryLoading;
    }
    else {
        self.requestedMessagesCount = len;
        self.chatdIsProcessingHistory = true;
        if (!isInitialRetrivalCall) {
            self._currentHistoryPointer -= len;
        }

        self.$msgsHistoryLoading = new MegaPromise();
        self.chatdInt.retrieveHistory(
            self.chatRoom,
            len * -1
        );

        self.trackDataChange();


        var timeoutPromise = createTimeoutPromise(function() {
            return self.$msgsHistoryLoading.state() !== 'pending';
        }, 100, 10000)
            .always(function() {
                self.chatdIsProcessingHistory = false;
            })
            .fail(function() {
                self.$msgsHistoryLoading.reject();
            })
            .always(function() {
                self.trackDataChange();
            });

        self.$msgsHistoryLoading.fail(function() {
            self.logger.error("HIST FAILED: ", arguments);
            if (!isInitialRetrivalCall) {
                self._currentHistoryPointer += len;
            }
        });


        return self.$msgsHistoryLoading;
    }
};

MessagesBuff.prototype.haveMoreHistory = function() {
    var self = this;

    if (!self.haveMessages) {
        return false;
    }
    else if (self.retrievedAllMessages === false) {
        return true;
    }
    else {
        return false;
    }
};


MessagesBuff.prototype.markAllAsSeen = function() {
    var self = this;
    var lastToBeMarkedAsSeen = null;

    var keys = clone(self.messages.keys());
    keys.forEach(function(k) {
        var msg = self.messages[k];

        if (msg.userId !== u_handle) {
            lastToBeMarkedAsSeen = k;
            return false; // break?
        }
    });

    if (lastToBeMarkedAsSeen) {
        self.setLastSeen(lastToBeMarkedAsSeen);
    }
};
MessagesBuff.prototype.markAllAsReceived = function() {
    var self = this;

    var lastToBeMarkedAsReceived = null;

    // TODO: move to .getItem(-1).messageId ?
    var keys = clone(self.messages.keys());
    keys.forEach(function(k) {
        var msg = self.messages[k];

        lastToBeMarkedAsReceived = k;
    });

    if (lastToBeMarkedAsReceived) {
        self.setLastReceived(lastToBeMarkedAsReceived);
    }
};


/**
 * Get message by Id
 * @param messageId {string} message id
 * @returns {boolean}
 */
MessagesBuff.prototype.getMessageById = function(messageId) {
    var self = this;
    var found = false;
    $.each(self.messages, function(k, v) {
        if (v.messageId === messageId) {
            found = v;
            // break;
            return false;
        }
    });

    return found;
};

MessagesBuff.prototype.removeMessageById = function(messageId) {
    var self = this;
    self.messages.forEach(function(v, k) {
        if (v.deleted === 1) {
            return; // skip
        }

        if (v.messageId === messageId) {
            v.deleted = 1;
            if (!v.seen) {
                v.seen = true;
            }

            // cleanup the messagesIndex
            self.messages.removeByKey(v.messageId);
            return false; // break;
        }
    });
};
MessagesBuff.prototype.removeMessageBy = function(cb) {
    var self = this;
    self.messages.forEach(function(v, k) {
        if (cb(v, k) === true) {
            self.removeMessageById(v.messageId);
        }
    });
};
MessagesBuff.prototype.removeMessageByType = function(type) {
    var self = this;
    self.removeMessageBy(function(v, k) {
        if (v.type === type) {
            return true;
        }
        else {
            return false;
        }
    })
};

MessagesBuff.prototype.getLatestTextMessage = function() {
    if (this.messages.length > 0) {
        var msgs = this.messages;
        for (var i = msgs.length - 1; i >= 0; i--) {
            if (msgs.getItem(i) && msgs.getItem(i).textContents && msgs.getItem(i).textContents.length > 0) {
                var msg = msgs.getItem(i);
                if (
                    (msg.isManagement && msg.isManagement() === true && msg.isRenderableManagement() === false) ||
                    msg.revoked === true
                ) {
                    continue;
                }
                return msg;
            }
        }
        // no renderable msgs found
        return false;
    }
    else {
        return false;
    }
};

MessagesBuff.prototype.verifyMessageOrder = function(messageIdentity, references) {
    var msgOrder = this.messageOrders[messageIdentity];

    for (var i = 0; i < references.length; i++) {
        if (this.messageOrders[references[i]] && this.messageOrders[references[i]] > msgOrder) {
            // There might be a potential message order tampering.It should raise an event to UI.
            return false;
        }
    }
    return true;
};<|MERGE_RESOLUTION|>--- conflicted
+++ resolved
@@ -356,13 +356,9 @@
     self.chatd.rebind('onMessagesHistoryDone.messagesBuff' + chatRoomId, function(e, eventData) {
         var chatRoom = self.chatdInt._getChatRoomFromEventData(eventData);
 
-<<<<<<< HEAD
-        if (chatRoom.roomJid === self.chatRoom.roomJid) {
+        if (chatRoom.roomId === self.chatRoom.roomId) {
             var requestedMessagesCount = self.requestedMessagesCount || Chatd.MESSAGE_HISTORY_LOAD_COUNT_INITIAL;
 
-=======
-        if (chatRoom.roomId === self.chatRoom.roomId) {
->>>>>>> e3b3274a
             self.isRetrievingHistory = false;
             self.chatdIsProcessingHistory = false;
             if (
@@ -730,19 +726,6 @@
                 self.removeMessageById(foundMessage.messageId);
             }
 
-<<<<<<< HEAD
-            var outgoingMessage = new KarereEventObjects.OutgoingMessage(
-                    chatRoom.megaChat.getJidFromNodeId(eventData.userId),
-                    chatRoom.megaChat.karere.getJid(),
-                    "groupchat",
-                    "mexp" + eventData.id,
-                    "",
-                    {},
-                    eventData.ts,
-                    Message.STATE.RESTOREDEXPIRED,
-                    chatRoom.roomJid
-                );
-=======
 
             var outgoingMessage = new Message(
                 chatRoom,
@@ -761,7 +744,6 @@
                 }
             );
 
->>>>>>> e3b3274a
             outgoingMessage.internalId = eventData.id;
             outgoingMessage.orderValue = eventData.id;
             outgoingMessage.requiresManualRetry = true;
