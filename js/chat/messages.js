--- conflicted
+++ resolved
@@ -516,20 +516,12 @@
                             editedMessage.dialogType = 'truncated';
                             editedMessage.userId = decrypted.sender;
                         }
-<<<<<<< HEAD
-=======
-                        chatRoom.messagesBuff.messages.replace(eventData.messageId, editedMessage);
->>>>>>> cad0d7b1
 
                         chatRoom.megaChat.plugins.chatdIntegration._parseMessage(
                             chatRoom,
                             editedMessage
                         );
-
-
-                        // chatRoom.messagesBuff.messages.removeByKey(eventData.messageId);
-                        //
-                        // chatRoom.messagesBuff.messages.push(editedMessage, true);
+                        
                         chatRoom.messagesBuff.messages.replace(editedMessage.messageId, editedMessage);
 
                         if (decrypted.type === strongvelope.MESSAGE_TYPES.TRUNCATE) {
