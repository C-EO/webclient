/**
 * Karere - Mega XMPP Client
 */

// Because of several bugs in Strophe's connection handler for Bosh and WebSockets (throwing uncatchable exceptions)
// this is currently not working. We should isolate and prepare a test case to to submit as a bug to Strophe's devs.
// Exception:
// Uncaught InvalidStateError: Failed to execute 'send' on 'XMLHttpRequest': the object's state must be OPENED.

Strophe.Bosh.prototype._hitError = Strophe.Websocket.prototype._hitError = function (reqStatus) {
    var self = this;
    var karere = this._conn.karere;

    karere.connectionRetryManager.doConnectionRetry(reqStatus);
};

/**
 * Create new Karere instance.
 *
 *
 * @param [user_options] {Object} see Karere.DEFAULTS for options that you can overwrite
 * @returns {Karere}
 * @constructor
 */
var Karere = function(user_options) {
    var self = this;

    self.options = $.extend(true, {}, Karere.DEFAULTS, user_options);

    self.connection = new Strophe.Connection("", self.options.stropheOptions);
    self.connection.karere = self;

    self.connection.disco.addNode('urn:xmpp:ping', {}); // supports pings
    self.connection.disco.addNode('karere', {}); // identify as a Karere client.

    self.logger = MegaLogger.getLogger("karere", self.options.loggerOptions);

    self.connection.rawInput = function (data) {
        self.logger.debug(self.getNickname(), "RECV", data);
    };

    self.connection.rawOutput = function (data) {
        self.logger.debug(self.getNickname(), "SENT", data);
    };

    Strophe.fatal = function (msg) { self.error(msg); };
    Strophe.error = function (msg) { self.error(msg); };

    // initialize the connection state
    self._connectionState = Karere.CONNECTION_STATE.DISCONNECTED;

    // Implement a straight forward, naive cleanup logic to be executed before the page is reloaded
    $(window).on("unload", function() {

        if (self.getConnectionState() === Karere.CONNECTION_STATE.CONNECTED) {
            var msg = $pres({
                type: 'unavailable'
            });



            self.connection.send(msg);

            self.connection.flush();

            self.connection.sync = true;

            self.connection.disconnect();

            self.logger.warn("flushing out and disconnecting onbeforeunload");
        }
    });


    // Local in-memory Presence & Disco cache implementation
    self._presenceCache = {};
    self._presenceBareCache = {};

    self._discoCache = {};
    self._discoBareCache = {};

    self._iqRequests = {};


    self._waitForPresenceCache = {};

    self._triggeredActions = {};

    self.bind("onPresence", function(e, eventObject) {
        var bareJid = Karere.getNormalizedBareJid(eventObject.getFromJid());

        if (eventObject.getFromJid().indexOf("conference.") !== -1) {
            // ignore user joined presences for conf rooms.
            return;
        }

        if (eventObject.getShow() !== "unavailable" && !eventObject.getType()) {

            self._presenceCache[eventObject.getFromJid()] = eventObject.getShow() ? eventObject.getShow() : "available";
            self._presenceBareCache[bareJid] = eventObject.getShow() ? eventObject.getShow() : "available";

            if (!self._discoCache[eventObject.getFromJid()]) {
                self._requestDiscoCapabilities(eventObject.getFromJid());
            }
        }
        else {
            delete self._presenceCache[eventObject.getFromJid()];
            delete self._discoCache[eventObject.getFromJid()];

            var foundPresenceForOtherDevices = false;
            $.each(self._presenceCache, function(fullJid, pres) {
                if (fullJid.indexOf(bareJid) !== -1) {
                    foundPresenceForOtherDevices = true;
                    return false;
                }
            });

            if (!foundPresenceForOtherDevices) {
                delete self._presenceBareCache[bareJid];
                delete self._discoBareCache[bareJid];

                self.trigger('onDiscoCapabilities', [
                    new KarereEventObjects.DiscoCapabilities(
                        eventObject.getFromJid(),
                        bareJid,
                        $.extend({}, self.options.defaultCapabilities)
                    )
                ]);
            }
        }
    });

    var usersUpdatedHandler = function(e, eventObject) {

        var newUsers = eventObject.getNewUsers ? eventObject.getNewUsers() : {};
        var leftUsers = eventObject.getLeftUsers ? eventObject.getLeftUsers() : {};
        var users = self.getMeta('rooms', eventObject.getRoomJid(), 'users', {});

        // ordered users list
        var orderedUsers = self.getMeta('rooms', eventObject.getRoomJid(), 'orderedUsers', []).slice() /* clone */;

        $.each(newUsers, function(jid, role) {
            if (orderedUsers.indexOf(jid) === -1) {
                orderedUsers.push(
                    jid
                );
                assert(jid !== null && jid !== "null", "invalid JID passed");
                users[jid] = role;
            }
        });

        $.each(leftUsers, function(jid, role) {
            var arrIdx = orderedUsers.indexOf(jid);
            if (arrIdx !== -1) {
                orderedUsers.splice(arrIdx, 1);
            }
            delete users[jid];
        });

        assert(anyOf(Object.keys(users), "null") === false, "users should not contain \"null\".");
        assert(anyOf(orderedUsers, "null") === false, "users should not contain \"null\".");

        self.setMeta('rooms', eventObject.getRoomJid(), 'orderedUsers', orderedUsers);

        self.setMeta('rooms', eventObject.getRoomJid(), 'users', users);
    };

    self.bind("onUsersJoined", usersUpdatedHandler);
    self.bind("onUsersLeft", usersUpdatedHandler);

    self.bind("onPingRequest", function(e, eventObject) {
        if (eventObject.isMyOwn(self) || e.isPropagationStopped() === true) {
            return;
        }

        self.logger.debug("Sending pong: ", eventObject);

        self.sendPong(eventObject.getFromJid(), eventObject.getMessageId());
    });

    // cleanup after disconnecting
    self.bind("onDisconnected", function() {
        Object.keys(self._presenceBareCache).forEach(function(k) {
            delete self._presenceBareCache[k];

            self.trigger(
                "onPresence",
                new KarereEventObjects.Presence(
                    self.getJid(),
                    k,
                    "unavailable",
                    "unavailable",
                    unixtime(),
                    undefined
                )
            );
        });
        self._presenceCache = {};
        self._presenceBareCache = {};

        self._discoCache = {};
        self._discoBareCache = {};

        self._iqRequests = {};
    });


    self.bind("onConnected", function() {
        self.connectionRetryManager.gotConnected();
    });

    self.connectionRetryManager = new ConnectionRetryManager(
        {
            functions: {
                reconnect: function(connectionRetryManager) {
                    //console.error("reconnect was called");
                    self.forceReconnect();
                },
                /**
                 * A Callback that will trigger the 'forceDisconnect' procedure for this type of connection (Karere/Chatd/etc)
                 * @param connectionRetryManager {ConnectionRetryManager}
                 */
                forceDisconnect: function(connectionRetryManager) {
                    //console.error("forceDisconnect was called");
                    self.forceDisconnect();
                },
                /**
                 * Should return true or false depending on the current state of this connection, e.g. (connected || connecting)
                 * @param connectionRetryManager {ConnectionRetryManager}
                 * @returns {bool}
                 */
                isConnectedOrConnecting: function(connectionRetryManager) {
                    return (
                        self.getConnectionState() === Karere.CONNECTION_STATE.CONNECTED ||
                        self.getConnectionState() === Karere.CONNECTION_STATE.CONNECTING
                    );
                },
                /**
                 * Should return true/false if the current state === CONNECTED
                 * @param connectionRetryManager {ConnectionRetryManager}
                 * @returns {bool}
                 */
                isConnected: function(connectionRetryManager) {
                    return (
                        self.getConnectionState() === Karere.CONNECTION_STATE.CONNECTED
                    );
                },
                /**
                 * Should return true/false if the current state === DISCONNECTED
                 * @param connectionRetryManager {ConnectionRetryManager}
                 * @returns {bool}
                 */
                isDisconnected: function(connectionRetryManager) {
                    return (
                        self.getConnectionState() === Karere.CONNECTION_STATE.DISCONNECTED
                    );
                },
                /**
                 * Should return true IF the user had forced the connection to go offline
                 * @param connectionRetryManager {ConnectionRetryManager}
                 * @returns {bool}
                 */
                isUserForcedDisconnect: function(connectionRetryManager) {
                    return (
                        localStorage.megaChatPresence === "unavailable"
                    );
                }
            }
        },
        self.logger
    );

    return this;
};

/**
 * Default options for Karere
 */
Karere.DEFAULTS = {
    /**
     * Used to connect to the BOSH service endpoint
     */
    "xmppServiceUrl": 'https://sandbox.developers.mega.co.nz:5281/bosh',

    /**
     * Used when /resource is not passed when calling .connect() to generate a unique new resource id
     * that can be easily identified by this name when looking at server side XMPP logs.
     */
    "clientName": 'karere',

    /**
     * Default Strophe Options, which can be overridden in `opts`
     */
    "stropheOptions": {
    },

    /**
     * Default config when creating rooms
     */
    "roomConfig": {
        "muc#roomconfig_roomdesc": "",
        "muc#roomconfig_persistentroom": 0,
        "muc#roomconfig_publicroom": 0,
        "public_list": 0,
        "muc#roomconfig_passwordprotectedroom": 0,
        "muc#roomconfig_maxusers": 200,
        "muc#roomconfig_whois": "anyone",
        "muc#roomconfig_membersonly": 0,
        "muc#roomconfig_moderatedroom": 1,
        "members_by_default": 1,
        "muc#roomconfig_changesubject": 0,
        "allow_private_messages": 0,
        "allow_private_messages_from_visitors": "anyone",
        "allow_query_users": 0,
        "muc#roomconfig_allowinvites": 1,
        "muc#roomconfig_allowvisitorstatus": 1,
        "muc#roomconfig_allowvisitornickchange": 0,
        "muc#roomconfig_allowvoicerequests": 1,
        "muc#roomconfig_voicerequestmininterval": 1800
    },

    /**
     * Timeout for the addUserToChat promise...will wait for that much ms and reject the promise
     * if the user have not joined
     */
    waitForUserPresenceInRoomTimeout: 2500,

    /**
     * Timeout for waiting before rejecting the .disconnect promise
     */
    disconnectTimeout: 2500,

    /**
     * Timeout for waiting the queue of waiting stanzas to be send before rejecting and doing forced disconnect
     */
    disconnectQueueTimeout: 2000,

    /**
     * When a method which requires connection is called, Karere would try to connect and execute that method.
     * However, what is the timeout that should be used to determinate if the connect operation had timed out?
     */
    connectionRequiredTimeout: 13000,

    /**
     * Timeout waiting for a ping response from user (note: using client-to-client xmpp ping)
     */
    pingTimeout: 5000,

    /**
     * The default affiliation set when adding new users in membersOnly rooms.
     */
    newUsersAffiliation: "owner",

    /**
     * Default capabilities and their settings (used when initializing the local disco capab. cache)
     */
    defaultCapabilities: {
        'audio': false,
        'video': false,
        'karere': false,
        'ping': false
    },

    /**
     * Default name for roster group to be used when .subscribe is called
     */
    defaultRosterGroupName: 'Contacts',

    /**
     * How much time we should keep the "Action" ids in memory (used to be checked if an Action was already triggered)
     */
    actionMessageTriggerRegistryExpiration: 2000,

    loggerOptions: {
        isEnabled: function() {
            // jscs:disable disallowImplicitTypeConversion
            return !!localStorage.dxmpp;
            // jscs:enable disallowImplicitTypeConversion
        }
    },

    /**
     * Interval in ms which will be used for the ping-pong (c2s) pings via the KarerePing plugin to determinate if the
     * client is currently connected
     */
    karerePingInterval: 60000,

    /**
     * Timeout (in ms) when waiting for a c2s response (should be <= karerePingInterval)
     */
    serverPingTimeout: 5000
};


/**
 * alias the Strophe Connection Status states
 * @type {Status|*}
 */
Karere.CONNECTION_STATE = Strophe.Status;

/**
 * Helper enum, based on rfc3921:
 *   away -- The entity or resource is temporarily away.
 *   chat -- The entity or resource is actively interested in chatting.
 *   dnd -- The entity or resource is busy (dnd = "Do Not Disturb").
 *   xa -- The entity or resource is away for an extended period (xa = "eXtended Away").
 *
 * @type Karere.PRESENCE
 */
Karere.PRESENCE = {
    'ONLINE': "chat",
    'AVAILABLE': "available",
    'AWAY': "away",
    'BUSY': "dnd",
    'EXTENDED_AWAY': "xa",
    'OFFLINE': "unavailable"
};

// make observable via .on, .bind, .trigger, etc
makeObservable(Karere);

// support for .setMeta and .getMeta
makeMetaAware(Karere);



/**
 * Connection handling
 */
{
    /**
     * Returns the current connection's state.
     * See Karere.CONNECTION_STATE
     *
     * @returns {Karere.CONNECTION_STATE}
     */
    Karere.prototype.getConnectionState = function() {
        return this._connectionState;
    };

    /**
     * Strophe will remove ANY handler if it raises an exception... so this is a helper wrapper to catch and log
     * exceptions with stack trace (if any).
     *
     * To be used when calling Strophe.addHandler
     *
     * @param fn
     * @param [context] Object
     * @returns {Function}
     * @private
     */
    Karere._exceptionSafeProxy = function(fn, context) {
        return function() {
            try {
                return fn.apply(context, arguments);
            } catch (e) {
                if (MegaLogger && MegaLogger.rootLogger) {
                    MegaLogger.rootLogger.error("exceptionSafeProxy caught: ", e, e.stack);
                }
                else if (window.d) {
                    console.error(e, e.stack);
                }

                if (localStorage.stopOnAssertFail) {
                    debugger;
                }
                return true;
            }
        };
    };

    Karere.prototype._generateNewResource = function() {
        var self = this;
        return self.options.clientName + "-" + self._generateNewResourceIdx();
    };

    /**
     * Initialize JID and password... (will not automatically connect, to use those credentials for connecting you can
     * always call .reconnect())
     *
     * @param jid string
     * @param password string
     */
    Karere.prototype.authSetup = function(jid, password) {
        var self = this;

        var bareJid = Strophe.getBareJidFromJid(jid);
        var fullJid = jid;

        // if there is no /resource defined, generate one on the fly.
        if (bareJid === fullJid) {
            var resource = self._generateNewResource();
            fullJid = fullJid + "/" + resource;
        }

        // we may need this to reconnect in case of disconnect or connection issues.
        // also, we should reuse the original generated resource, so we cache the full jid here.
        self._jid = fullJid;
        self._password = password;
        self._fullJid = fullJid;


        // parse and cache the mucDomain
        self.options.mucDomain = "conference." + jid.split("@")[1].split("/")[0];
    };


    /**
     * Connect to a XMPP account
     *
     * @param jid
     * @param password
     * @returns {jQuery.Deferred}
     */
    Karere.prototype.connect = function(jid, password) {
        var self = this;

        var $promise = new MegaPromise();

        // don't call Strophe.connect again if already connected/connecting
        if (self.getConnectionState() === Karere.CONNECTION_STATE.CONNECTED) {
            $promise.resolve(Karere.CONNECTION_STATE.CONNECTED);
            return $promise;
        }
        else if (
            (self._$connectingPromise && self.getConnectionState() === Karere.CONNECTION_STATE.CONNECTING) ||
            (self._$connectingPromise && self._$connectingPromise.state() === "pending")
        ) {
            return self._$connectingPromise;
        }

        self.authSetup(jid, password);

        self.connection.reset(); // clear any old attached handlers

        var _doConnectTo = function() {
            if (self.connection.service.indexOf("wss://") !== -1) {
                self.connection._proto = new Strophe.Websocket(self.connection);
            } else {
                this._proto = new Strophe.Bosh(self.connection);
            }

            self.connection.connect(
                self._fullJid,
                self._password,
                function(status) {
                    self.logger.warn("Got connection status: ", self._fullJid, self._password, status);

                    self._connectionState = status;

                    if (status === Karere.CONNECTION_STATE.CONNECTING) {
                        self.logger.debug(self.getNickname(), 'Karere is connecting.');

                        self.trigger('onConnecting');
                    }
                    else if (status === Karere.CONNECTION_STATE.CONNFAIL) {
                        self.logger.warn(self.getNickname(), 'Karere failed to connect.');

                        if (self._connectionRetries >= self.options.maxConnectionRetries) {
                            $promise.reject(status);
                        }
                        self.trigger('onConnfail');
                        self.trigger('onConnectionClosed');

                        if (arguments[1] === "system-shutdown" || arguments[1] === "improper-addressing") {
                            self.connectionRetryManager.doConnectionRetry(arguments[1]);
                        } else {
                            self.connectionRetryManager.gotDisconnected();
                        }
                    }
                    else if (status === Karere.CONNECTION_STATE.AUTHFAIL) {
                        self.logger.warn(self.getNickname(), 'Karere failed to connect - Authentication issue.');

                        $promise.reject(status);
                        self.trigger('onAuthfail');
                        self.trigger('onConnectionClosed');
                        self.connectionRetryManager.gotDisconnected();
                    }
                    else if (status === Karere.CONNECTION_STATE.DISCONNECTING) {
                        self.logger.warn(self.getNickname(), 'Karere is disconnecting.');

                        self.trigger('onDisconnecting');
                    }
                    else if (status === Karere.CONNECTION_STATE.DISCONNECTED) {
                        self.logger.info(self.getNickname(), 'Karere is disconnected.');

                        self.trigger('onDisconnected');
                        self.trigger('onConnectionClosed');
                        self.connectionRetryManager.gotDisconnected();;
                    }
                    else if (status === Karere.CONNECTION_STATE.CONNECTED) {
                        self.logger.info(self.getNickname(), 'Karere is connected.');

                        // connection.jid
                        self.connection.addHandler(
                            Karere._exceptionSafeProxy(self._onIncomingStanza, self),
                            null,
                            'presence',
                            null,
                            null,
                            null
                        );
                        self.connection.addHandler(
                            Karere._exceptionSafeProxy(self._onIncomingStanza, self), null, 'message', null, null,  null
                        );
                        self.connection.addHandler(
                            Karere._exceptionSafeProxy(self._onIncomingIq, self), null, 'iq', null, null,  null
                        );

                        self.connectionRetryManager.gotConnected();


                        self.trigger('onConnected');

                        $promise.resolve(status);
                    }

                    return true;
                }
            );
        };

        var remoteBoshServiceUrlPromise = false;
        if ($.isFunction(self.options.xmppServiceUrl)) {
            var service = self.options.xmppServiceUrl();
            if (service.fail && service.resolve) { // its a promise!
                self._connectionState = Karere.CONNECTION_STATE.CONNECTING;

                remoteBoshServiceUrlPromise = service.done(function(serviceUrl) {
                    self.connection.service = serviceUrl;
                    _doConnectTo();
                });
            }
            else {
                self.connection.service = service;
                _doConnectTo();
            }

        }
        else {
            self.connection.service = self.options.xmppServiceUrl;
            _doConnectTo();
        }



        self._$connectingPromise = self.connectionRetryManager.startedConnecting(remoteBoshServiceUrlPromise);

        // sync the _$connectionPromise in realtime with the original $promise
        $promise
            .done(function() {
                if (self._$connectingPromise) {
                    self._$connectingPromise.verify();
                }
            })
            .fail(function() {
                if (self._$connectingPromise) {
                    self._$connectingPromise.reject();
                }
            });

        return self._$connectingPromise.always(function() {
            delete self._$connectingPromise;
        });
    };


    /**
     * Helper wrapper, that should be used in conjuction w/ ANY method of Karere, which requires a XMPP connection to
     * be available when called.
     * This wrapper will wrap around the original method and create a proxy promise (if needed), that will create the
     * connection before calling the actual method which is wrapped.
     *
     * @param proto
     * @param functionName
     * @private
     */
    Karere._requiresConnectionWrapper = function (proto, functionName) {
        var fn = proto[functionName];
        proto[functionName] = function() {
            var self = this;
            var args = arguments;

            var internalPromises = [];
            var $promise = new MegaPromise();

            /**
             * Reconnect if connection is dropped or not available and there are actual credentials in _jid and
             * _password
             */
            if (
                self.getConnectionState() === Karere.CONNECTION_STATE.CONNECTING ||
                (self._$connectingPromise && self._$connectingPromise.state() === 'pending')
            ) {
                self.logger.warn(
                    "Tried to call ", functionName, ", while Karere is still in CONNECTING state, will queue for " +
                    "later execution."
                );

                internalPromises.push(
                    createTimeoutPromise(
                        function() {
                            return self.getConnectionState() === Karere.CONNECTION_STATE.CONNECTED;
                        },
                        200,
                        self.options.connectionRequiredTimeout
                    )
                );
            }
            else if (self.getConnectionState() !== Karere.CONNECTION_STATE.CONNECTED) {
                if (!self._isReconnecting) {
                    self.logger.warn(
                        "Tried to call ", functionName, ", but Karere is not connected. Will try to reconnect first."
                    );
                    self._isReconnecting = true;

                    internalPromises.push(
                        self.reconnect()
                    );
                }
            }

            MegaPromise.all(internalPromises)
                .done(function() {
                    fn.apply(self, args)
                        .done(function() {
                            $promise.resolve.apply($promise, arguments);
                        })
                        .fail(function() {
                            $promise.reject.apply($promise, arguments);
                        });
                })
                .fail(function() {
                    $promise.reject.apply($promise, arguments);
                });

            return $promise.always(function() {
                self._isReconnecting = false;
            });
        };
    };


    Karere.prototype.forceDisconnect = function() {
        this.connection._onDisconnectTimeout();
        this._connectionState = Karere.CONNECTION_STATE.DISCONNECTED;
    };

    Karere.prototype.forceReconnect = function() {
        var self = this;
        self.forceDisconnect();
        self._jid = self._jid.split("/")[0] + "/" + self._generateNewResource();
        return self.reconnect();
    };

    /**
     * Simple reconnect method
     *
     * @returns {jQuery.Deferred}
     */
    Karere.prototype.reconnect = function() {
        var self = this;

        if (self._myPresence === Karere.PRESENCE.OFFLINE) {
            self.logger.warn("Will halt the reconnect operation, my presence is set to 'offline'.");
            return MegaPromise.reject(Karere.CONNECTION_STATE.DISCONNECTED);
        }

        var state = self.getConnectionState();
        if (state === Karere.CONNECTION_STATE.DISCONNECTING) {
            self.forceDisconnect();

            return MegaPromise.reject(Karere.CONNECTION_STATE.DISCONNECTED);
        }

        if (!self._jid || !self._password) {
            throw new Error("Missing jid or password.");
        }

        if (state === Karere.CONNECTION_STATE.CONNECTING && self._$connectingPromise) {
            return self._$connectingPromise;
        }

        if (
            state !== Karere.CONNECTION_STATE.DISCONNECTED &&
            state !== Karere.CONNECTION_STATE.AUTHFAIL
        ) {
            throw new Error(
                "Invalid connection state. Karere should be DISCONNECTED, before calling .reconnect. [[:i]]"
            );
        }



        return self.connect(self._jid, self._password);
    };


    /**
     * Simple internal method that will return a promise, which will be marked as resolved only when there are no more
     * queued stanzas or fail if the waiting exceed self.options.disconnectQueueTimeout
     *
     * @returns {*}
     * @private
     */
    Karere.prototype._waitForRequestQueueToBeEmpty = function() {
        var self = this;

        return createTimeoutPromise(function() {
            return self.connection._data.length === 0;
        }, 500, self.options.disconnectQueueTimeout);
    };

    /**
     * Disconnect Karere from the XMPP server
     *
     * @returns {Deferred|*}
     */
    Karere.prototype.disconnect = function() {
        var self = this;

        if (self._disconnectTimeoutPromise && self._disconnectTimeoutPromise.state() === "pending") {
            return self._disconnectTimeoutPromise;
        }
        if (
            self.getConnectionState() === Karere.CONNECTION_STATE.CONNECTED ||
                self.getConnectionState() === Karere.CONNECTION_STATE.CONNECTING ||
                self.getConnectionState() === Karere.CONNECTION_STATE.AUTHENTICATING ||
                self.getConnectionState() === Karere.CONNECTION_STATE.ATTACHED
            ) {

            self.logger.debug("Will try to wait for the queue to get empty before disconnecting...");

            self._connectionState = Karere.CONNECTION_STATE.DISCONNECTING;

            self._waitForRequestQueueToBeEmpty()
                .always(function() {
                    delete self._disconnectTimeoutPromise;
                })
                .fail(function() {
                    self.logger.warn("Queue did not emptied in the given timeout. Forcing disconnect.");
                    self.forceDisconnect();
                })
                .done(function() {
                    self.logger.debug("Queue is empty. Calling disconnect.");
                    self.connection.disconnect();
                });

        }
        else if (self.getConnectionState() === Karere.CONNECTION_STATE.DISCONNECTING && self._disconnectTimeoutPromise) {
            // do nothing, we are already in the process of disconnecting.
            return self._disconnectTimeoutPromise;
        }
        else {
            self.forceDisconnect();
        }

        self._disconnectTimeoutPromise = createTimeoutPromise(
            function() {
                return (
                    self.getConnectionState() === Karere.CONNECTION_STATE.DISCONNECTED ||
                    self.getConnectionState() === Karere.CONNECTION_STATE.AUTHFAIL
                );
            },
            200,
            self.options.disconnectTimeout
        )
            .always(function() {
                delete self._disconnectTimeoutPromise;
                if (self.getConnectionState() === Karere.CONNECTION_STATE.DISCONNECTING) {
                    self.forceDisconnect();
                }
            }).done(function() {
                self.clearMeta('rooms');
            });

        return self._disconnectTimeoutPromise;
    };
}

/**
 * Utils
 */
{
    /**
     * Internal method to be used for generating incremental indexes (specially designed to be used for generating
     * /resource-ids, but used in many places in the Karere code)
     *
     * @returns {number}
     * @private
     */
    Karere.prototype._generateNewIdx = function() {
        if (typeof localStorage.karereIdx === "undefined") {
            localStorage.karereIdx = 0;
        }
        else {
            localStorage.karereIdx = parseInt(localStorage.karereIdx, 10) + 1;
        }
        // reset if > 1000
        if (localStorage.karereIdx > 100000) {
            localStorage.karereIdx = 0;
        }

        return localStorage.karereIdx;
    };

    /**
     * Helper for generating an MD5 hexdigest that can be used as a XMPP /resource
     *
     * @returns {*}
     * @private
     */
    Karere.prototype._generateNewResourceIdx = function() {
        var self = this;
        return MD5.hexdigest(
            window.navigator.userAgent.toString() + "-" + (new Date()).getTime() + "-" + self._generateNewIdx()
        );
    };

    /**
     * Generator for semi-random Room IDs
     *
     * @returns {string}
     * @private
     */
    Karere.prototype._generateNewRoomIdx = function() {
        var self = this;
        return self.getUsername() + "-" + MD5.hexdigest(
            window.navigator.userAgent.toString() + "-" + (new Date()).getTime() + "-" + self._generateNewIdx()
        );
    };

    /**
     * Generate new semi-random room password
     *
     * @returns {*}
     * @private
     */
    Karere.prototype._generateNewRoomPassword = function() {
        var self = this;
        return MD5.hexdigest(
            self.getJid() + "-" +
                window.navigator.userAgent.toString() + "-" +
                (new Date()).getTime() + "-" + self._generateNewIdx() + "-" +

                Math.random() * 10000000000000000 /* don't really need to use special rand() method, because we already
                                                     have a localStorage sequence that solves the Math.random() issues
                                                     in a little bit easier way then doing native crypto/random magic */
        );
    };


    /**
     * Helper method to generate a message ID, based on the target JID
     * @param toJid {string} jid of the recipient
     * @param [messageContents] {string} optional, message content
     * @returns {string}
     */
    Karere.prototype.generateMessageId = function(toJid, messageContents) {
        var self = this;
        var messageIdHash = self.getJid() + toJid;
        if (messageContents) {
            messageIdHash += messageContents;
        }
        return "m" + fastHashFunction(messageIdHash) + "_" + unixtime();
    };


    /**
     * Returns a string of the Bare JID (e.g. user@domain.com)
     *
     * @returns {*}
     */
    Karere.prototype.getBareJid = function() {
        var self = this;
        return Strophe.getBareJidFromJid(self.getJid());
    };

    /**
     * Return the full jid of the user (e.g. user@domain.com/resource)
     *
     * @returns {iq.jid|*|jid|item.jid|Occupant.jid|string}
     */
    Karere.prototype.getJid = function() {
        var self = this;
        return self._jid ? self._jid : "";
    };

    /**
     * Returns a specially formatted username__resource of the currently connected user (e.g. lpetrov__resource-1, in
     * case of the bare jid is lpetrov@mega.co.nz/resource-1)
     *
     * @returns {*}
     */
    Karere.prototype.getNickname = function() {
        var self = this;
        return self.getUsername() + "__" + self.getResource();
    };


    Karere.getNicknameFromJid = function(jid) {
        return jid.split("@")[0] + "__" + jid.split("/")[1];
    };

    /**
     * Returns the username of the currently connected user (e.g. lpetrov, in case of the bare jid is
     * lpetrov@mega.co.nz)
     *
     * @returns {*}
     */
    Karere.prototype.getUsername = function() {
        var self = this;
        return self.getJid().split("@")[0];
    };

    /**
     * Returns the resource of the currently connected user (e.g. resource-1, in case of the bare jid is
     * lpetrov@mega.co.nz/resource-1)
     *
     * @returns {*}
     */
    Karere.prototype.getResource = function() {
        var self = this;
        var res = self.getJid().split("/");
        return res[1];
    };

    /**
     * Normalize Jids (e.g. conference jids -> local muc jids)
     *
     * @param jid
     * @returns {*}
     */
    Karere.getNormalizedBareJid = function(jid) {
        if(!jid || !jid.split) {
            if(d) {
                console.error("Karere.getNormalizedBareJid got", jid, "instead of a jid.");
            }
        }

        if (jid.indexOf("conference.") !== -1 && jid.indexOf("/") !== -1) {
            jid = jid.split("/")[1].split("__")[0] + "@" + jid.split("@")[1].split("/")[0].replace("conference.", "");
        }
        else {
            jid = jid.split("/")[0];
        }

        return jid;
    };

    /**
     * Normalize FULL Jids (e.g. conference jids -> local muc jids)
     *
     * @param jid
     * @returns {*}
     */
    Karere.getNormalizedFullJid = function(jid) {
        if(!jid || !jid.split) {
            if(d) {
                console.error("Karere.getNormalizedFullJid got", jid, "instead of a jid.");
            }
        }
        if (jid.indexOf("conference.") !== -1) {
            jid = jid.split("/")[1].split("__")[0] +
                        "@" +
                        jid.split("@")[1].split("/")[0].replace("conference.", "") +
                        "/" + jid.split("/")[1].split("__")[1];
        }
        return jid;
    };

    /**
     * Helper method that should be used to proxy Strophe's .fatal and .error methods to actually LOG something to the
     * console.
     */
    Karere.prototype.error = function(a1) {
        var additional = "";
        if (a1 instanceof Error) {
            additional = a1.stack;
        }
        var msg = toArray.apply(null, arguments).join(" ");

        this.logger.error(msg, additional);

        if (msg.indexOf("_processRequest - sendFunc")) {
            this.connection._proto._hitError(0);
        }
    };
}


/**
 * onMessage and onPresence handlers that act as proxy to trigger events
 */
{

    /**
     * THE handler of incoming stanzas (both <message/> and <presence/>)
     *
     * @param message
     * @returns {boolean}
     * @param eventData {Object}
     * @private
     */
    Karere.prototype._onIncomingStanza = function (message, eventData) {
        var self = this;


        var _type = message.getAttribute('type');


        eventData = eventData || {};

        eventData = $.extend(
            true,
            {
                'myOwn': false
            },
            eventData,
            {
                'karere': self
            }
        );

        // flag own/forwarded messages, because of the <forward/> stanzas, we can receive back our own messages
        if (message.getAttribute('from') === self.getJid()) {
            eventData['myOwn'] = true;
        }
        else if (
            message.getAttribute('from').indexOf("conference.") !== -1 &&
            message.getAttribute('from').split("/")[1] === self.getNickname()
            ) {
            eventData['myOwn'] = true;
        }


        var stanzaType = "Unknown";



        var x = message.getElementsByTagName("x");
        var to = message.getAttribute('to');
        var from = message.getAttribute('from');
        var eventId = message.getAttribute('id');

        eventData['to'] = to;
        eventData['from'] = from;
        eventData['id'] = eventId;

        //TODO: remove $
        var jsonData = $('json', message);
        if (jsonData.size() > 0) {
            eventData['meta'] = JSON.parse(jsonData[0].childNodes[0].data);
        }

        var errors = message.getElementsByTagName("error");
        if (errors.length > 0) {
            eventData['error'] = errors[0].childNodes[0].tagName.toLowerCase();
        }


        // x handling
        if (x.length > 0 && x[0].getAttribute('xmlns') === 'http://jabber.org/protocol/muc#user') {
            eventData['roomJid'] = eventData['from'].split("/")[0];

            // copy please!
            var users = $.extend(true, {}, self.getMeta('rooms', eventData['roomJid'], 'users', {}));
            eventData['currentUsers'] = clone(users);

            var newUsers = {};
            var leftUsers = {};

            $.each(x, function(ii, _x) {
                $.each(_x.getElementsByTagName("item"), function(i, item) {
                    var role = item.getAttribute('role');
                    var jid = item.getAttribute('jid') ?
                                    item.getAttribute('jid') :
                                    Karere.getNormalizedFullJid(item.parentNode.parentNode.getAttribute("from"));

                    assert(jid, "invalid jid found in <presence><x/></presence> stanza.");

                    if (role !== "unavailable" && role !== "none") {
                        if (!users[jid]) {
                            newUsers[jid] = role;
                        }
                        users[jid] = role;

                    }
                    else { // left/kicked
                        delete users[jid];
                        delete newUsers[jid];
                        leftUsers[jid] = true;
                    }
                });
            });
            eventData['currentUsers'] = users;




            if (Object.keys(newUsers).length > 0) {
                eventData['newUsers'] = newUsers;
                self._triggerEvent("UsersJoined", new KarereEventObjects.UsersJoined(
                    eventData.from,
                    eventData.to,
                    eventData.roomJid,
                    eventData.currentUsers,
                    eventData.newUsers
                ));
            }
            if (Object.keys(leftUsers).length > 0) {
                eventData['leftUsers'] = leftUsers;
                self._triggerEvent("UsersLeft", new KarereEventObjects.UsersLeft(
                    eventData.from,
                    eventData.to,
                    eventData.roomJid,
                    eventData.currentUsers,
                    eventData.leftUsers
                ));
            }

            // TODO: remove $
            if ($('status[code="110"]', x).size() === 1) {
                self._triggerEvent("UsersUpdatedDone", new KarereEventObjects.UsersUpdated(
                    eventData.from,
                    eventData.to,
                    eventData.roomJid,
                    eventData.currentUsers,
                    eventData.newUsers,
                    eventData.leftUsers
                ));
            }
        }
        // end of x handling


        if (message.tagName.toLowerCase() === "message") {
            // self.logger.warn(self.getNickname(), "Message: ", _type);

            var elems = message.getElementsByTagName('body');

            if (from.indexOf(self.options.mucDomain) !== -1) {
                eventData['roomJid'] = from.split("/")[0];
            }
            else if (to.indexOf(self.options.mucDomain) !== -1) {
                eventData['roomJid'] = to.split("/")[0];
            }

            stanzaType = "Message";
            eventData['from'] = from;
            eventData['to'] = to;
            eventData['rawType'] = _type;
            eventData['type'] = stanzaType;
            eventData['elems'] = elems;
            eventData['rawMessage'] = message;

            if (_type === "action" || (_type === "groupchat" && eventData.meta && eventData.meta.action)) {
                self._triggerEvent("ActionMessage", eventData);
                return true;
            }
            else if (_type === "chat" && elems.length > 0) {
                stanzaType = "PrivateMessage";


                /**
                 * XXX: check the message, maybe this is an OTR req?
                 */

                // if not...set the message property
                //TODO: remove $
                eventData['message'] = $('messageContents', elems[0]).text();

                // is this a forwarded message? if yes, trigger event only for that
                //TODO: remove $
                if ($('forwarded', message).size() > 0) {
                    //TODO: remove $
                    $('forwarded', message).each(function(k, v) {
                        //TODO: remove $
                        self._onIncomingStanza($('message', v)[0], {
                            'isForwarded': true,
                            'delay': $('delay', v).attr('stamp') ?
                                        Date.parse($('delay', v).attr('stamp')) / 1000 :
                                        undefined,
                            'sent-stamp': $('delay', v).attr('sent-stmap') ?
                                            Date.parse($('delay', v).attr('sent-stamp')) / 1000 :
                                            undefined
                        });
                    });


                    // stop
                    return true;
                }
            }
            else if (_type === "groupchat") {
                stanzaType = "ChatMessage";

                // TODO: remove $

                eventData['message'] = $('messageContents', elems[0]).text();

                // TODO: remove $
                // is this a forwarded message? if yes, trigger event only for that
                if ($('forwarded', message).size() > 0) {
                    $('forwarded', message).each(function(k, v) {
                        self._onIncomingStanza($('message', v)[0], {
                            'isForwarded': true,
                            'delay': $('delay', v).attr('stamp') ?
                                        Date.parse($('delay', v).attr('stamp')) / 1000 :
                                        undefined,
                            'sent-stamp': $('delay', v).attr('sent-stmap') ?
                                            Date.parse($('delay', v).attr('sent-stamp')) / 1000 :
                                            undefined
                        });
                    });


                    // stop
                    return true;
                }
                if (
                    !eventData.id &&
                    !eventData.message &&
                    eventData.from.split("/").length === 1 /* e.g. no resource in the from jid */
                ) {
                    // system type of message
                    return true; // stop!
                }

                /**
                 * XXX: check the message, maybe this is an OTR req?
                 */


            }
            else if (!_type && message.getElementsByTagName("event").length > 0) {
                stanzaType = "EventMessage";
            }
            else if (x.length > 0 && x[0].getAttribute("xmlns") === "jabber:x:conference") {
                stanzaType = "InviteMessage";
                eventData['room'] = x[0].getAttribute("jid");
                eventData['password'] = x[0].getAttribute("password");

                self.setMeta("rooms", eventData['room'], 'password', eventData['password']);

                self.logger.warn(self.getNickname(), "Got invited to join room: ", eventData['room']);

                if (!self._triggerEvent("InviteMessage", eventData)) { // stop auto join by event prop. ?
                    return true;
                }
                else {
                    // noinspection JSUnresolvedVariable
                    self.connection.muc.join(
                        eventData['room'],
                        self.getNickname(),
                        undefined,
                        undefined,
                        undefined,
                        eventData['password'],
                        undefined
                    );

                    return true;
                }
            }
            else if (_type) {
                stanzaType = _type.substr(0, 1).toUpperCase() + _type.substr(1) + "Message";
            }
            else {
                stanzaType = "UnknownMessage";
            }
        }
        else if (message.tagName === "presence") {
            stanzaType = "Presence";

            var show = message.getElementsByTagName("show");
            if (show.length > 0) {
                // TODO: remove $
                eventData['show'] = $(show[0]).text();
            }
            else if (show.length === 0 && message.getAttribute('type')) {
                eventData['show'] = message.getAttribute('type');
            }

            var status = message.getElementsByTagName("status");
            if (status.length > 0) {
                // TODO: remove $
                eventData['status'] = $(status[0]).text();
            }

            if (typeof eventData['show'] === "undefined" && typeof eventData['status'] === "undefined") {
                // is handled in the onPresence in Karere
            }

            var delay = message.getElementsByTagName("delay");
            if (delay.length > 0) {
                var stamp = delay[0].getAttribute('stamp');
                var d = Date.parse(stamp);
                eventData.delay = d / 1000;

                //TODO: remove $
                eventData['sent-stamp'] = $('delay', message).attr('sent-stamp') ?
                                            Date.parse($('delay', message).attr('sent-stamp')) / 1000 :
                                            undefined;
            }
        }
        else {
            self.logger.debug("Unknown stanza type: ", message.innerHTML);

            eventData['unknown'] = true;
            eventData['tag'] = message.tagName;
        }



        // XEP-0085 - Chat State Notifications
        // Because they can be embedded into other tags, we will trigger one additional event here...and if some of the
        // event handlers tried to stop the propagation, then we will stop the on$StanzaType triggering.
        if (message.getElementsByTagName("active").length > 0) {
            if (!self._triggerEvent("ActiveMessage", eventData)) {
                return true;  // always return true, because of how Strophe.js handlers work.
            }
        }
        else if (message.getElementsByTagName("paused").length > 0) {
            if (!self._triggerEvent("PausedMessage", eventData)) {
                return true; // always return true, because of how Strophe.js handlers work.
            }
        }
        else if (message.getElementsByTagName("composing").length > 0) {
            if (!self._triggerEvent("ComposingMessage", eventData)) {
                return true; // always return true, because of how Strophe.js handlers work.
            }
        }


        self._triggerEvent(stanzaType, eventData);

        // we must return true to keep the handler alive.
        // returning false would remove it after it finishes.
        return true;
    };

    /**
     * Handler for IQs
     *
     * @param message
     * @private
     */
    Karere.prototype._onIncomingIq = function(message) {
        var self = this;
        //TODO: remove $
        var $message = $(message);

        if ($message.attr("type") === "result") {
            var reqType = self._iqRequests[$message.attr('id')];
            if (reqType) {
                self._triggerEvent(reqType, {
                    fromJid: $message.attr('from'),
                    toJid: $message.attr('to'),
                    messageId: $message.attr('id'),
                    rawMessage: message
                });
            }
        }
        else if ($message.attr("type") === "get") {
            // TODO: remove $
            if ($('ping', $message).size() > 0) {
                self._triggerEvent("PingRequest", {
                    fromJid: $message.attr('from'),
                    toJid: $message.attr('to'),
                    messageId: $message.attr('id')
                });
            }
        }
        return true;
    };

    /**
     * Helper method that should be used when triggering events on specific Stanzas
     *
     * @param stanzaType
     * @param eventData
     * @returns {boolean}
     * @private
     */
    Karere.prototype._triggerEvent = function (stanzaType, eventData) {
        var self = this;


        if (eventData['rawMessage'] && eventData['rawMessage'].getElementsByTagName("delay").length > 0) {
            var delay = eventData['rawMessage'].getElementsByTagName("delay");
            if (delay.length > 0) {
                // relative stamp
                var stamp = delay[0].getAttribute('stamp');
                var d = Date.parse(stamp);

                if (delay[0].getAttribute('sent-stamp')) {
                    var sentStamp = delay[0].getAttribute('sent-stamp');
                    var d2 = Date.parse(sentStamp);

                    eventData.delay = (unixtime() - (d2 / 1000 - d / 1000));
                }
                else {
                    eventData.delay = d / 1000;
                }
            }
        }

        if (stanzaType === "ActionMessage" && self._triggeredActions[eventData.id]) {
            self.logger.debug(
                self.getNickname(),
                "Ignoring Event (action with this id was already triggered/processed) for: ",
                stanzaType,
                "with event data:",
                eventData
            );

            return false;
        }
        var targetedTypeEvent = new $.Event("on" + stanzaType);

        self.logger.debug(self.getNickname(), "Triggering Event for: ", stanzaType, "with event data:", eventData);


        var eventDataObject = null;
        if (stanzaType === "ChatMessage") {
            /**
             *
             * @type {KarereEventObjects.IncomingMessage}
             */
            eventDataObject = new KarereEventObjects.IncomingMessage(
                eventData.to,
                eventData.from,
                eventData.type,
                eventData.rawType,
                eventData.id,
                eventData.rawMessage,
                eventData.roomJid,
                eventData.meta,
                eventData.message,
                eventData.elements,
                eventData.delay
            );
        }
        else if (stanzaType === "PrivateMessage") {
            eventDataObject = new KarereEventObjects.IncomingPrivateMessage(
                eventData.to,
                eventData.from,
                eventData.type,
                eventData.rawType,
                eventData.id,
                eventData.rawMessage,
                eventData.meta,
                eventData.message,
                eventData.elements,
                eventData.delay
            );
        }
        else if (stanzaType === "Presence") {
            eventDataObject = new KarereEventObjects.Presence(
                eventData.to,
                eventData.from,
                eventData.show,
                eventData.status,
                eventData.rawType,
                eventData.delay
            );
        }
        else if (stanzaType === "ActiveMessage") {
            eventDataObject = new KarereEventObjects.StateActiveMessage(
                eventData.to,
                eventData.from,
                eventData.roomJid,
                eventData.delay
            );
        }
        else if (stanzaType === "ComposingMessage") {
            eventDataObject = new KarereEventObjects.StateComposingMessage(
                eventData.to,
                eventData.from,
                eventData.roomJid,
                eventData.delay
            );
        }
        else if (stanzaType === "PausedMessage") {
            eventDataObject = new KarereEventObjects.StateComposingMessage(
                eventData.to,
                eventData.from,
                eventData.roomJid,
                eventData.delay
            );
        }
        else if (stanzaType === "InviteMessage") {
            eventDataObject = new KarereEventObjects.InviteMessage(
                eventData.to,
                eventData.from,
                eventData.room,
                eventData.password,
                eventData.meta,
                eventData.delay
            );
        }
        else if (stanzaType === "ActionMessage") {
            self._triggeredActions[eventData.id] = true;

            setTimeout(function() {
                delete self._triggeredActions[eventData.id];
            }, self.options.actionMessageTriggerRegistryExpiration);

            eventDataObject = new KarereEventObjects.ActionMessage(
                eventData.to,
                eventData.from,
                eventData.id,
                eventData.meta.action,
                eventData.meta,
                eventData.delay
            );
        }
        else if (stanzaType === "PingRequest") {
            eventDataObject = new KarereEventObjects.PingRequest(
                eventData.toJid,
                eventData.fromJid,
                eventData.messageId
            );

            self.logger.debug("Got PingRequest", stanzaType, eventDataObject);

        }
        else if (stanzaType === "PingResponse") {
            eventDataObject = new KarereEventObjects.PingResponse(
                eventData.toJid,
                eventData.fromJid,
                eventData.messageId
            );

            self.logger.debug("Got PingResponse", stanzaType, eventDataObject);

        }
        else {
            eventDataObject = eventData;
            if ($.isPlainObject(eventDataObject)) {
/*          this warning is generated for every stanza handled by rtcSession, so
            disable it to avoid flooding the log with warnings

                  self.logger.warn(
                    "Karere will not handle incoming message type of type: ",
                    stanzaType,
                    ", with eventData:",
                    eventData,
                    ", so it should be handled by directly using Strophe.js's API."
                );
*/
            }

            // throw new Error("Don't know how to convert event of type: " + stanzaType + " to EventObject");
        }

        try {
            /**
             * Strophe will remove this handler if it raises an exception... so we need to be sure that our attached
             * handlers WOULD NEVER throw an exception.
             */
            self.trigger(
                targetedTypeEvent,
                [
                    eventDataObject,
                    self
                ]
            );
        } catch (e) {
            self.logger.error('ERROR: ' + (e.stack ? e.stack : e));
        }

        // if none of the handlers have not stopped the event propagation, trigger a more generic event.
        if (!targetedTypeEvent.isPropagationStopped()) {
            return true;
        }
        else {
            return false;
        }
    };
}



/**
 * Presence impl.
 */
{
    /**
     * Change the currently logged in user presence
     *
     * @param [presence] {Karere.PRESENCE}
     * @param [status]
     * @param [delay] Number unix timestamp that should be used for sending a urn:xmpp:delay w/ the presence stanza
     */
    Karere.prototype.setPresence = function(presence, status, delay) {

        presence = presence || "chat";
        status = status || "";
        delay = delay ? parseFloat(delay) : undefined;

        var self = this;

        self._myPresence = presence;

        if (self.getConnectionState() === Karere.CONNECTION_STATE.CONNECTED) {
            var msg = $pres({id: self.generateMessageId("presence", status)})
                .c("show")
                .t(presence)
                .up()
                .c("status")
                .t(status ? status : presence)
                .up();

            if (delay) {
                msg = msg
                    .c("delay", {
                        'xmlns': 'urn:xmpp:delay',
                        'stamp': (new Date(delay * 1000).toISOString()),
                        'sent-stamp': (new Date(unixtime() * 1000).toISOString()),
                        'from': self.getJid()
                    })
                .up();
            }

            self._presenceCache[self.getJid()] = presence;
            self._presenceBareCache[self.getBareJid()] = presence;

            self.connection.send(
                msg.tree()
            );
        }
    };


    /**
     * Get presence for a specific jid (full jid!)
     *
     * @param jid
     * @returns {*} presence OR false if not online.
     */
    Karere.prototype.getPresence = function(jid) {
        var self = this;

        if (jid.indexOf("/") !== -1) { // found full jid
            return self._presenceCache[jid] ? self._presenceCache[jid] : false;
        }
        else { // found bare jid
            var result = false;
            var bareJid = Karere.getNormalizedBareJid(jid);
            return self._presenceBareCache[bareJid];
        }
    };
}

/**
 * Chat States
 */
{
    /**
     * Simple chat state node builder
     * @param name
     * @returns {*}
     * @private
     */
    Karere._$chatState = function(name) {
        return $build(
            name,
            {
                'xmlns': "http://jabber.org/protocol/chatstates"
            }
        );
    };

    /**
     * Send Is Composing chat state
     *
     * @param toJid
     * @returns {*}
     */
    Karere.prototype.sendIsComposing = function(toJid) {
        var self = this;

        return self.sendRawMessage(toJid, toJid.indexOf("conference.") === -1 ? "chat" : "groupchat", Karere._$chatState('composing'));
    };

    /**
     * Send Composing stopped/paused chat state
     *
     * @param toJid
     * @returns {*}
     */
    Karere.prototype.sendComposingPaused = function(toJid) {
        var self = this;
        self.sendRawMessage(
            toJid,
            toJid.indexOf("conference.") === -1 ? "chat" : "groupchat",
            Karere._$chatState('paused')
        );

        return $.when(
            self.sendIsActive(toJid),
            self.sendRawMessage(
                toJid,
                toJid.indexOf("conference.") === -1 ? "chat" : "groupchat",
                Karere._$chatState('paused')
            )
        );
    };


    /**
     * Send Is Active chat state
     *
     * @param toJid
     * @returns {*}
     */
    Karere.prototype.sendIsActive = function(toJid) {
        var self = this;
        return self.sendRawMessage(
            toJid,
            toJid.indexOf("conference.") === -1 ? "chat" : "groupchat",
            Karere._$chatState('active')
        );
    };
}



/**
 * One to one and Group Chat Implementation (Karere logic for translating Karere calls <-> XMPP stanzas and events)
 */
{
    /**
     * Messaging, encapsulated in one method
     *
     * @param toJid
     * @param type should be chat or groupchat
     * @param contents {String|Element} content of the messages
     * @param [meta] {Object} pass optional meta object, that should be serialized and sent w/ the message
     * @param [messageId] {string} specify your own message id (if needed)
     * @param [delay] {Number} use this to specify the urn:xmpp:delay value that is going to be sent w/ the message
     */
    Karere.prototype.sendRawMessage = function (toJid, type, contents, meta, messageId, delay) {
        var self = this;

        meta = meta || {};
        type = type || "chat";

        var strContents = contents instanceof Strophe.Builder ? contents.toString() : contents;

        messageId = messageId || self.generateMessageId(toJid, JSON.stringify([type, strContents, meta]));

        var outgoingMessage = new KarereEventObjects.OutgoingMessage(
            toJid,
            self.getJid(),
            type,
            messageId,
            contents,
            meta,
            delay,
            KarereEventObjects.OutgoingMessage.STATE.NOT_SENT,
            type === "groupchat" ? Karere.getNormalizedBareJid(toJid) : undefined
        );

        var event = new $.Event("onOutgoingMessage");
        self.trigger(
            event,
            [
                outgoingMessage,
                self
            ]
        );
        if (event.isPropagationStopped()) {
            self.logger.warn("Event propagation stopped sending of message: ", outgoingMessage);

            return messageId;
        }

        var message = $msg({
            from: self.connection.jid,
            to: outgoingMessage.getToJid(),
            type: outgoingMessage.getType(),
            id: outgoingMessage.getMessageId()
        });

        if (outgoingMessage.getContents().toUpperCase) { // is string (better way?)
            message
                .c('body')
                .c('messageContents')
                .t(outgoingMessage.getContents())
                .up()
                .c('active', {'xmlns': 'http://jabber.org/protocol/chatstates'});
        }
        else {
            message
                .node.appendChild(outgoingMessage.getContents().tree())
        }

        if (Object.keys(outgoingMessage.getMeta()).length > 0) {
            var json = Strophe.xmlHtmlNode("<json><\/json>").childNodes[0];
            json.textContent = JSON.stringify(outgoingMessage.getMeta());

            // TODO: remove $
            var $body = $('body', message.nodeTree);
            if ($body[0]) {
                $body[0].appendChild(
                    json
                );
            }
            else {
                assert(false, 'missing <body></body>');
            }
        }

        if (outgoingMessage.getDelay() && outgoingMessage.getDelay() > 0) {
            // TODO: remove $
            var $delay = $("<delay><\/delay>");
            $delay.attr('xmlns', 'urn:xmpp:delay');
            $delay.attr('from', self.getJid());
            $delay.attr('stamp', (new Date(outgoingMessage.getDelay() * 1000).toISOString()));

            // XX: use different place to store the sent-stamp? this is totally not following the XMPP protocol.
            $delay.attr('sent-stamp', (new Date(unixtime() * 1000).toISOString()));

            message.nodeTree.appendChild(
                $delay[0]
            );
        }

        self.connection.send(message);
        // self.connection.send(forwarded);

        // noinspection JSUnresolvedVariable
        self.logger.debug(self.getNickname(), "sending message w/ id", outgoingMessage);

        return outgoingMessage.getMessageId();
    };

    /**
     * Simple method of sending actions (message that have a predefined action (string) and optionally meta)
     *
     * @param toJid
     * @param action
     * @param [meta]
     * @returns {*}
     */
    Karere.prototype.sendAction = function(toJid, action, meta, messageId) {
        if (toJid.indexOf("conference.") !== -1) {
            return this.sendRawMessage(
                toJid,
                "groupchat",
                "",
                $.extend(
                    true,
                    {},
                    meta,
                    {'action': action}
                ),
                messageId
            );
        }
        else {
            return this.sendRawMessage(
                toJid,
                "action",
                "",
                $.extend(
                    true,
                    {},
                    meta,
                    {'action': action}
                ),
                messageId
            );
        }
    };

    /**
     * Generates room config XML from the self.options.roomConfig to be used and sent as stanza when creating new rooms
     *
     * @param roomPassword
     * @returns {Array}
     * @private
     */
    Karere.prototype._getRoomConfig = function(roomPassword) {
        var self = this;

        var elements = [];

        var _toDomElement = function(s) {
            return $.parseXML(s).documentElement;
        };

        elements.push(
            _toDomElement(
                "<field var='FORM_TYPE'>" +
                    "<value>http://jabber.org/protocol/muc#roomconfig<\/value>" +
                "<\/field>"
            )
        );

        var configDict = $.extend({}, self.options.roomConfig, {
            "muc#roomconfig_roomsecret": roomPassword ? roomPassword : ""
        });

        $.each(Object.keys(configDict), function(i, k) {

            elements.push(
                _toDomElement(
                    "<field var='" + k + "'>" +
                        "<value>" + configDict[k] + "<\/value>" +
                    "<\/field>"
                )
            );
        });


        elements.push(_toDomElement("<field var='muc#roomconfig_captcha_whitelist'/>"));

        return elements;
    };

    /**
     * Start/create new chat, wait for the room creations, send invites and wait for all users to join.
     *
     * @param jidList {Array} of jids to be invited to the chat
     * @param [type] {string} private/group, by default its "private"
     * @param [roomName] {string} optionally, you can set your own room name
     * @returns {Deferred}
     */
    Karere.prototype.startChat = function(jidList, type, roomName, password) {
        var self = this;

        type = type || "private";
        roomName = roomName || self._generateNewRoomIdx();

        var $promise = new MegaPromise();


        var roomPassword;
        if (password === false) {
            roomPassword = "";
        }
        else if (password !== undefined) {
            roomPassword = password;
        }
        else {
            roomPassword = self._generateNewRoomPassword();
        }
        var roomJid = roomName + "@" + self.options.mucDomain;

        self.setMeta("rooms", roomJid, 'password', roomPassword);
        self.setMeta("rooms", roomJid, 'type', type);

        self.connection.muc.join(roomJid, self.getNickname(), undefined, undefined, undefined, roomPassword, undefined);

        var iHadJoinedPromise = self.waitForUserToJoin(roomJid, self.getJid());

        iHadJoinedPromise
            .done(function() {

                if (typeof Form === "undefined") {
                    window.Form = function() {}; // bug in Strophe.plugins.muc
                    window.Form._do_cleanup = true;
                }



                self.connection.muc.saveConfiguration(
                    roomJid,
                    self._getRoomConfig(roomPassword),
                    Karere._exceptionSafeProxy(function() {
                        var promises = [];

                        $.each(jidList, function(i, jid) {
                            promises.push(
                                self.addUserToChat(roomJid, jid, roomPassword)
                            );
                        });

                        // wait for all promises before resolving the main one.

                        $.when.apply($, promises)
                            .done(function() {
                                $promise.resolve(roomJid, roomPassword);
                            })
                            .fail(function() {
                                $promise.reject(toArray.apply(null, arguments));
                            });
                    }),
                    Karere._exceptionSafeProxy(function() {
                        $promise.reject();
                    })
                );


                if (window.Form._do_cleanup) {
                    delete window.Form;
                }
            })
            .fail(function() {
                self.logger.warn("Could not join my newly created room.");

                $promise.reject();
            });

        // returns promise that when solved will get the chat's JID
        return $promise;
    };


    /**
     * Helper/internal method for waiting for a user's presence in a specific room.
     *
     * @param eventName Joined/Left
     * @param roomJid
     * @param userJid
     * @returns {Deferred}
     * @private
     */
    Karere.prototype._waitForUserPresenceInRoom = function(eventName, roomJid, userJid) {
        var self = this;

        var $promise = new MegaPromise();
        var generatedEventName = generateEventSuffixFromArguments(
                                    "onUsers" + eventName,
                                    "inv",
                                    roomJid,
                                    userJid,
                                    self._generateNewIdx()
                                );

        var waitCacheKey = eventName + "_" + roomJid + "_" + userJid;

        if (self._waitForPresenceCache[waitCacheKey]) {
            return self._waitForPresenceCache[waitCacheKey];
        }

        self.logger.warn(
            self.getNickname(),
            (new Date()),
            "Starting to wait for user to" + (eventName === "Joined" ? "join" : "leave") + ": ",
            userJid,
            "event idx:",
            generatedEventName
        );


        var joinedTimeout = setTimeout(function() {
            if (self.userExistsInChat(roomJid, userJid)) {
                self.logger.warn(self.getNickname(), "User " + eventName + ": ", roomJid, userJid);

                self.unbind(generatedEventName);
                clearTimeout(joinedTimeout);

                $promise.resolve(
                    roomJid, userJid
                );
            }
            else {
                self.logger.warn(
                    self.getNickname(),
                    (new Date()),
                    "Timeout waiting for user to " + (eventName === "Joined" ? "join" : "leave") + ": ",
                    userJid
                );

                self.unbind(generatedEventName);
                $promise.reject(roomJid, userJid);
            }
        }, self.options.waitForUserPresenceInRoomTimeout);

        var searchKey = eventName === "Joined" ? "newUsers" : "leftUsers";

        self.bind(generatedEventName, function(e, eventObject) {
            var joined = false;

            self.logger.debug("_waitForUserPresenceInRoom: ", eventName, roomJid, userJid, eventObject[searchKey]);

            if (eventObject.getFromJid().split("/")[0] !== roomJid) {
                return;
            }

            if (userJid.indexOf("/") === -1) { // bare jid
                // search for $userJid/
                // noinspection FunctionWithInconsistentReturnsJS
                $.each(eventObject[searchKey], function(k) {
                    if (k.indexOf(userJid + "/") !== -1) {
                        joined = true;
                        return false; // break;
                    }
                });
            }
            else { // full jid
                if (eventObject[searchKey][userJid]) {
                    joined = true;
                }
            }


            if (joined) {
                self.logger.warn(self.getNickname(), "User " + eventName + ": ", roomJid, userJid);

                self.unbind(generatedEventName);
                clearTimeout(joinedTimeout);

                $promise.resolve(
                    roomJid, userJid
                );
            }
        });



        self._waitForPresenceCache[waitCacheKey] = $promise;

        $promise.always(function() {
            // cleanup
            delete self._waitForPresenceCache[waitCacheKey];
        });

        return $promise;
    };

    /**
     * Wait for user to join
     *
     * @param roomJid
     * @param userJid
     * @returns {Deferred}
     */
    Karere.prototype.waitForUserToJoin = function(roomJid, userJid) {
        return this._waitForUserPresenceInRoom("Joined", roomJid, userJid);
    };

    /**
     * Wait for user to leave
     *
     * @param roomJid
     * @param userJid
     * @returns {Deferred}
     */
    Karere.prototype.waitForUserToLeave = function(roomJid, userJid) {
        return this._waitForUserPresenceInRoom("Left", roomJid, userJid);
    };

    /**
     * Leave chat
     *
     * @param roomJid
     * @param [exitMessage] {string} optional
     * @returns {Deferred}
     */
    Karere.prototype.leaveChat = function(roomJid, exitMessage) {
        var self = this;

        var $promise = new MegaPromise();

        self.connection.muc.leave(
            roomJid,
            undefined,
            Karere._exceptionSafeProxy(function() {
                self.clearMeta('rooms', roomJid);

                $promise.resolve();
            }),
            exitMessage
        );

        return $promise;
    };

    /**
     * Invite a user to a specific chat
     *
     * @param roomJid
     * @param userJid
     * @param [password] {string} if not passed, Karere will lookup the local cache to use the password stored when
     * joining or creating the room was used.
     *
     * @param [type] {string} by default = "private"
     * @param [meta] {Object} by default = {}
     * @returns {Deferred}
     */
    Karere.prototype.addUserToChat = function(roomJid, userJid, password, type, meta) {
        var self = this;

        type = type || "private";
        meta = meta || {};

        if (!password && self.getMeta("rooms", roomJid, 'password')) {
            password = self.getMeta("rooms", roomJid, 'password');
        }
        type = type || self.getMeta("rooms", roomJid, 'type');

        var $promise = self.waitForUserToJoin(roomJid, userJid);

        // self.connection.muc.directInvite(roomJid, userJid, undefined, password);

        if (self.options.roomConfig["muc#roomconfig_membersonly"] === 1) {
            // grant membership
            //        <iq from='crone1@shakespeare.lit/desktop'
            //        id='member1'
            //        to='coven@chat.shakespeare.lit'
            //        type='set'>
            //            <query xmlns='http://jabber.org/protocol/muc#admin'>
            //                <item affiliation='member'
            //                jid='hag66@shakespeare.lit'
            //                nick='thirdwitch'/>
            //            </query>
            //        </iq>

            var $grantMembershipIQ = $iq({
                from: self.getJid(),
                id: self.connection.getUniqueId(),
                to: roomJid,
                type: "set"
            })
                .c("query", {
                    'xmlns': 'http://jabber.org/protocol/muc#admin'
                })
                    .c("item", {
                        affiliation: self.options.newUsersAffiliation,
                        jid: Strophe.getBareJidFromJid(userJid)
                    });


            self.connection.send($grantMembershipIQ);
        }

        // construct directInvite (fork of muc.directInvite, so that we can add extra type arguments)
        var attrs;
        var invitation;
        var msgid;

        msgid = self.connection.getUniqueId();
        attrs = {
            xmlns: 'jabber:x:conference',
            jid: roomJid
        };

        if (password) {
            attrs.password = password;
        }

        invitation = $msg({
            from: self.getJid(),
            to: userJid,
            id: msgid
        })
            .c('x', attrs)
            .c("json");

        meta = $.extend(
            true,
            {},
            meta,
            {
                'type': type
            }
        );
        var json = JSON.stringify(meta);

        // because strophe's builder is doing some very bad sanitization that will break the json string.
        invitation.node.appendChild(Strophe.xmlTextNode(json));

        self.connection.send(invitation);

        self.logger.warn(self.getNickname(), "Inviting: ", userJid, "to", roomJid, "with password", password);

        return $promise;
    };

    /**
     * Remove a user from a chat room
     *
     * @param roomJid
     * @param userJid
     * @param reason
     * @returns {Deferred}
     */
    Karere.prototype.removeUserFromChat = function(roomJid, userJid, reason) {
        var self = this;

        reason = reason || "";

        var $promise = new MegaPromise();
        var nickname = false;

        if (!self.connection.muc.rooms[roomJid] || !self.connection.muc.rooms[roomJid].roster) {
            $promise.reject("Room user list is currently not available.");
            return $promise;
        }
        // noinspection FunctionWithInconsistentReturnsJS
        $.each(self.connection.muc.rooms[roomJid].roster, function(_nick, item) {
            if (item.jid === userJid) {
                nickname = _nick;
                return false; // break.
            }
        });

        self.logger.warn(self.getNickname(), "Removing user: ", userJid, "from chat", roomJid);

        if (!nickname) {
            $promise.reject(
                'User not found for jid: ' + userJid
            );
        }
        else {
            // pair/proxy the waitForUserToLeave w/ the returned promise, so that it will be resolved only
            // when the user is actually out of the chat room.
            self.waitForUserToLeave(roomJid, userJid)
                .done(function() {
                    $promise.resolve();
                })
                .fail(function() {
                    $promise.reject();
                });

            if (self.options.roomConfig["muc#roomconfig_membersonly"] === 1) {
                var $grantMembershipIQ = $iq({
                    from: self.getJid(),
                    id: self.connection.getUniqueId(),
                    to: roomJid,
                    type: "set"
                })
                    .c("query", {
                        'xmlns': 'http://jabber.org/protocol/muc#admin'
                    })
                    .c("item", {
                        affiliation: "member",
                        jid: Strophe.getBareJidFromJid(userJid)
                    });


                self.connection.send($grantMembershipIQ);
            }

            self.connection.muc.kick(
                roomJid,
                nickname,
                reason,
                Karere._exceptionSafeProxy(function() {
                    // do nothing, waitForUserToLeave should handle this.
                }),
                Karere._exceptionSafeProxy(function() {
                    $promise.reject();
                })
            );
        }


        return $promise;
    };

    /**
     * Get users in chat
     *
     * @param roomJid
     * @returns {*}
     */
    Karere.prototype.getUsersInChat = function(roomJid) {
        var self = this;
        var users = self.getMeta('rooms', roomJid, 'users', {});
        return users;
    };

    /**
     * Get an ordered list of users in chat (ordered by joining time)
     *
     * @param roomJid
     * @returns {*}
     */
    Karere.prototype.getOrderedUsersInChat = function(roomJid) {
        var self = this;
        var users = self.getMeta('rooms', roomJid, 'orderedUsers', []);
        return users.slice(); /* ALWAYS return a copy of the array...its dangerous to work with arrays directly */
    };

    /**
     * Check if user exists in a chat room (MUC)
     *
     * @param roomJid {string} full room JID
     * @param userJid {string} must be full JID
     * @returns {boolean}
     */
    Karere.prototype.userExistsInChat = function(roomJid, userJid) {
        var self = this;
        var users = self.getUsersInChat(roomJid);

        return users.hasOwnProperty(userJid);
    };

    /**
     * Join XMPP MUC
     *
     * @param roomJid {string}
     * @param [password] {string}
     * @returns {Deferred}
     */
    Karere.prototype.joinChat = function(roomJid, password) {
        var self = this;
        password = password || undefined;

        self.connection.muc.join(
            roomJid,
            self.getNickname(),
            undefined,
            undefined,
            undefined,
            password,
            undefined
        );

        return self.waitForUserToJoin(roomJid, self.getJid());
    };


    /**
     * Send and process a request/response to fullJid for disco capabilities
     *
     * @param fullJid
     * @private
     */
    Karere.prototype._requestDiscoCapabilities = function(fullJid) {
        var self = this;
        var meta = $.extend({}, self.options.defaultCapabilities);

        self.connection.disco.info(fullJid, function(response) {
            //TODO: remove $
            meta['audio'] = $('feature[var="urn:xmpp:jingle:apps:rtp:audio"]', response).size() > 0;
            meta['video'] = $('feature[var="urn:xmpp:jingle:apps:rtp:video"]', response).size() > 0;
            meta['karere'] = $('feature[var="karere"]', response).size() > 0;
            meta['ping'] = $('feature[var="urn:xmpp:ping"]', response).size() > 0;

            self._discoCache[fullJid] = meta;

            self._reindexDiscoBareCapabilities(fullJid);
        });
    };


    /**
     * This method will go thru all resources based on `fullJid` and generate a index
     * of all features available across them
     *
     * @param fullJid
     * @private
     */
    Karere.prototype._reindexDiscoBareCapabilities = function(fullJid) {
        var self = this;

        var bareJid = Karere.getNormalizedBareJid(fullJid);

        if (!self._discoBareCache[bareJid]) {
            self._discoBareCache[bareJid] = $.extend({}, self.options.defaultCapabilities);
        }

        // merge only `true` values
        $.each(self._discoCache, function(fJid, meta) {
            if (fJid.indexOf(bareJid) === 0) {
                $.each(meta, function(k, capable) {
                    if (capable && !self._discoBareCache[bareJid][k]) {
                        self._discoBareCache[bareJid][k] = capable; // true
                    }
                });
            }
        });
        self.trigger('onDiscoCapabilities', [
            new KarereEventObjects.DiscoCapabilities(
                fullJid,
                bareJid,
                self._discoBareCache[bareJid]
            )
        ]);
    };


    /**
     * Retrieve cached capabilities for user with jid = `jid`
     * If a bare jid is passed, the result will be a merged list of all user's devices/resources
     * and their capabilities combined in
     *
     * @param jid can be full jid or a bare jid
     * @returns {*}
     */
    Karere.prototype.getCapabilities = function(jid) {
        var self = this;

        if (jid.indexOf("/") === -1) {
            return self._discoBareCache[jid];
        }
        else {
            return self._discoCache[jid];
        }
    };


    /**
     * Send ping
     *
     * @param targetFullUserJid
     */
    Karere.prototype.sendPing = function(targetFullUserJid) {
        var self = this;

        if (self.getConnectionState() === Karere.CONNECTION_STATE.CONNECTED) {
            if (!self._pingRequests) {
                self._pingRequests = {};
            }
            self._pingRequests[targetFullUserJid] = true;

            var evtName = generateEventSuffixFromArguments("onPingResponse", "respWait", targetFullUserJid);

            var gotResponse = false;

            self.bind(evtName, function(e, eventObject) {
                if (eventObject.getFromJid() === targetFullUserJid) {
                    gotResponse = true;
                }
            });

            var messageId = self.generateMessageId(targetFullUserJid, "ping");

            var msg = $iq({
                from: self.getJid(),
                to: targetFullUserJid,
                type: "get",
                id: messageId
            }).c("ping", {
                'xmlns': 'urn:xmpp:ping'
            });
            self._iqRequests[messageId] = "PingResponse";

            self.connection.send(
                msg.tree()
            );

            return createTimeoutPromise(function() {
                return gotResponse;
            }, 133, self.options.pingTimeout, targetFullUserJid).always(function() {
                // cleanup
                self.unbind(evtName);
            });
        }
    };

    /**
     * Send server ping
     */
    Karere.prototype.sendServerPing = function() {
        var self = this;

        if (self.getConnectionState() === Karere.CONNECTION_STATE.CONNECTED) {
            if (!self._serverPingRequests) {
                self._serverPingRequests = {};
            }

            var messageId = (
                self.generateMessageId("server", "ping").substr(-3) + Math.ceil(rand_range(0, 1000))
            ).replace(".", "");

            self._serverPingRequests[messageId] = true;

            var evtName = generateEventSuffixFromArguments("onServerPingResponse", "respWait", messageId);

            var gotResponse = false;

            self.bind(evtName, function(e, eventObject) {
                if (eventObject.messageId === messageId) {
                    gotResponse = true;
                }
            });


            var msg = $iq({
                type: "get",
                id: messageId
            }).c("ping", {
                'xmlns': 'urn:xmpp:ping'
            });
            self._iqRequests[messageId] = "ServerPingResponse";

            self.connection.send(
                msg.tree()
            );

            return createTimeoutPromise(function() {
                return gotResponse;
            }, 133, self.options.serverPingTimeout, messageId).always(function() {
                // cleanup
                self.unbind(evtName);
            });
        }
    };


    /**
     * Send pong
     *
     * @param targetFullUserJid
     */
    Karere.prototype.sendPong = function(targetFullUserJid, messageId) {
        var self = this;

        if (self.getConnectionState() === Karere.CONNECTION_STATE.CONNECTED) {
            if (!self._pingRequests) {
                self._pingRequests = {};
            }
            self._pingRequests[targetFullUserJid] = true;

            var msg = $iq({
                from: self.getJid(),
                to: targetFullUserJid,
                type: "result",
                id: messageId
            });

            self.connection.send(
                msg.tree()
            );
        }
    };



    Karere.prototype.subscribe = function(bareJid, name) {
        var self = this;

        if (self.getConnectionState() === Karere.CONNECTION_STATE.CONNECTED) {
            var msg = $iq({
                id: self.generateMessageId(bareJid, "subscribe"),
                type: "set"
            })
                .c("query", {
                    'xmlns': 'jabber:iq:roster'
                })
                .c("item", {
                    jid: bareJid,
                    subscription: 'both',
                    name: name ? name : bareJid.split("@")[0]
                })
                .c("group")
                    .t(self.options.defaultRosterGroupName);

            self.connection.send(
                msg.tree()
            );

            // var msg2 = $pres({id: self.generateMessageId(), to: bareJid, type: "subscribe"});
            //
            // self.connection.send(
            //  msg2.tree()
            // );

        }
        else {
            self.logger.warn("Not connected");
        }
    };

    Karere.prototype.unsubscribe = function(bareJid, name) {
        var self = this;

        if (self.getConnectionState() === Karere.CONNECTION_STATE.CONNECTED) {
            var msg = $iq({
                id: self.generateMessageId(bareJid, "unsubscribe"),
                type: "set"
            })
                .c("query", {
                    'xmlns': 'jabber:iq:roster'
                })
                .c("item", {
                    jid: bareJid,
                    subscription: 'remove',
                    name: name ? name : bareJid.split("@")[0]
                })
                .c("group")
                    .t(self.options.defaultRosterGroupName);

            self.connection.send(
                msg.tree()
            );

            //  var msg2 = $pres({id: self.generateMessageId(), to: bareJid, type: "unsubscribe"});
            //
            //  self.connection.send(
            //      msg2.tree()
            //  );
        }
        else {
            self.logger.warn("Not connected");
        }
    };
<<<<<<< HEAD
=======
}


/**
 * Private method used to force a connection retry
 *
 * @private
 */
Karere.prototype._connectionRetry = function(immediately) {
    var self = this;

    if (!self._connectionRetries) {
        self._connectionRetries = 0;
    }
    self._connectionRetries++;


    if (self.logger) {
        self.logger.warn(
            "request error, passed arguments: " + arguments + ", number of errors: " + self._connectionRetries
        );
    }
    else if (window.d) {
        console.warn("request error, passed arguments: " + arguments + ", number of errors: " + self._connectionRetries);
    }

    if (!immediately && self._connectionRetries > self.options.maxConnectionRetries) {
        self._connectionRetries = 0;
        self.forceDisconnect();

        self._connectionRetryInProgress = setTimeout(function() {
            if (
                self.getConnectionState() !== Karere.CONNECTION_STATE.CONNECTED &&
                self.getConnectionState() !== Karere.CONNECTION_STATE.CONNECTING
            ) {
                self.reconnect();
            }
        }, self.options.restartConnectionRetryTimeout);
>>>>>>> 3ec60e76

    Karere.prototype.getMyPresence = function() {
        return this._myPresence;
    };
}

/**
 * Wrap all methods which require a connection to actually use the ._requiresConnectionWrapper helper
 */
{
    Karere._requiresConnectionWrapper(Karere.prototype, 'startChat');
    Karere._requiresConnectionWrapper(Karere.prototype, 'leaveChat');
    Karere._requiresConnectionWrapper(Karere.prototype, 'joinChat');
    Karere._requiresConnectionWrapper(Karere.prototype, 'addUserToChat');
    Karere._requiresConnectionWrapper(Karere.prototype, 'removeUserFromChat');
}<|MERGE_RESOLUTION|>--- conflicted
+++ resolved
@@ -2794,47 +2794,6 @@
             self.logger.warn("Not connected");
         }
     };
-<<<<<<< HEAD
-=======
-}
-
-
-/**
- * Private method used to force a connection retry
- *
- * @private
- */
-Karere.prototype._connectionRetry = function(immediately) {
-    var self = this;
-
-    if (!self._connectionRetries) {
-        self._connectionRetries = 0;
-    }
-    self._connectionRetries++;
-
-
-    if (self.logger) {
-        self.logger.warn(
-            "request error, passed arguments: " + arguments + ", number of errors: " + self._connectionRetries
-        );
-    }
-    else if (window.d) {
-        console.warn("request error, passed arguments: " + arguments + ", number of errors: " + self._connectionRetries);
-    }
-
-    if (!immediately && self._connectionRetries > self.options.maxConnectionRetries) {
-        self._connectionRetries = 0;
-        self.forceDisconnect();
-
-        self._connectionRetryInProgress = setTimeout(function() {
-            if (
-                self.getConnectionState() !== Karere.CONNECTION_STATE.CONNECTED &&
-                self.getConnectionState() !== Karere.CONNECTION_STATE.CONNECTING
-            ) {
-                self.reconnect();
-            }
-        }, self.options.restartConnectionRetryTimeout);
->>>>>>> 3ec60e76
 
     Karere.prototype.getMyPresence = function() {
         return this._myPresence;
