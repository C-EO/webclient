// presenced client layer

// presence = new UserPresence(u_handle, can_webrtc, can_mobilepush, connectedcb, overridecb, peerpresencecb)

// capabilities:

// can_webrtc: client is able to receive WebRTC calls
// can_mobilepush: client can be woken up by push notifications (should be false for browsers)

// presence levels:

// 1 - offline, user could be offline or invisible
// 2 - away, at least one app is either pinging or likely to be reacting to push notifications
// 3 - online, user is actively using at least one app
// 4 - do not disturb, user discourages calls/messages

// presence.setoverride(presencelevel)
// sets permanent override for the presence level that others see
// presencelevel = 0 reverts to automatic presence
// (call this only when the user has made a manual change using the override UI)

// presence.setonline(flag)
// flag == true: changes the tab's status to "online" (triggered by mouse move or keystroke)
// flag == false: reverts back to "user is idle" / "away" (it is the app's responsibility to
//                call this after n seconds of user inactivity!)

// presence.setdnd(flag)
// dnd == true: user does not want to be disturbed while using this tab

// presence.addremovepeers([u_handles], remove)
// adds or removes (if remove is set) peers that receive your presence
// (should be called with the local status already set to avoid immediate flapping)

// presence.retry()
// cancels exponential backoff and retries the reconnect immediately
// (call in response to mouse moves/keystrokes)

// connectedcb(status) will be called when the presenced connection goes up (status == true) or down

// overridecb(presencelevel) will be called with a new override status if available (it will not be called
// in response to a local presence.setoverride()!)

// peerpresencecb(userhandle, presencelevel, can_webrtc) will be called with any change of peer presence

(function() {

    var UserPresence = function userpresence(userhandle, can_webrtc, can_mobilepush, connectedcb, overridecb, peerstatuscb) {
        if (!(this instanceof userpresence)) {
            return new userpresence(userhandle);
        }

        // active websocket
        this.s = false;
        this.open = false;

        // current presenced URL and connection failures
        this.url = false;

        // user handle
        this.userhandle = userhandle;

        // current peers
        this.peers = {};

        // WebRTC/push notification capability flags
        this.capabilities = String.fromCharCode(((can_webrtc && 0x80) | (can_mobilepush && 0x40)));

        // online/away flag
        this.status_online = false;

        // mobile
        this.status_mobile = false;

        // do not disturb flag
        this.status_dnd = false;

        // current override and "changed locally, try to push to server" flag
        this.override = false;
        this.overridechanged = false;

<<<<<<< HEAD
        this.canceled = localStorage.userPresenceIsOffline && localStorage.userPresenceIsOffline === '1';

        var self = this;

        // retry timer and timeout (exponential backoff)
        this.connectionRetryManager = new ConnectionRetryManager(
            {
                functions: {
                    reconnect: function(connectionRetryManager) {
                        if (connectionRetryManager._connectionRetries > 2) {
                            self.url = false;
                        }
                        self.reconnect();
                    },
                    /**
                     * A Callback that will trigger the 'forceDisconnect' procedure for this type of connection
                     * @param connectionRetryManager {ConnectionRetryManager}
                     */
                    forceDisconnect: function(connectionRetryManager) {
                        return self.disconnect();
                    },
                    /**
                     * Should return true or false depending on the current state of this connection, e.g.
                     * (connected || connecting)
                     *
                     * @param connectionRetryManager {ConnectionRetryManager}
                     * @returns {bool}
                     */
                    isConnectedOrConnecting: function(connectionRetryManager) {
                        return (
                            self.s && (
                                self.s.readyState == self.s.CONNECTING ||
                                self.s.readyState == self.s.OPEN
                            )
                        );
                    },
                    /**
                     * Should return true/false if the current state === CONNECTED
                     * @param connectionRetryManager {ConnectionRetryManager}
                     * @returns {bool}
                     */
                    isConnected: function(connectionRetryManager) {
                        return (
                            self.s && (
                                self.s.readyState == self.s.OPEN
                            )
                        );
                    },
                    /**
                     * Should return true/false if the current state === DISCONNECTED
                     * @param connectionRetryManager {ConnectionRetryManager}
                     * @returns {bool}
                     */
                    isDisconnected: function(connectionRetryManager) {
                        return (
                            !self.s || self.s.readyState == self.s.CLOSED
                        );
                    },
                    /**
                     * Should return true IF the user had forced the connection to go offline
                     * @param connectionRetryManager {ConnectionRetryManager}
                     * @returns {bool}
                     */
                    isUserForcedDisconnect: function(connectionRetryManager) {
                        return (
                            self.canceled === true ||
                            localStorage.megaChatPresence === "unavailable" ||
                            localStorage.userPresenceIsOffline
                        );
                    }
                }
            },
            self.logger
        );
=======
        // connection retry timer and timeout (exponential backoff)
        this.retrytimer = false;
        this.retrytimeout = 0;
>>>>>>> a2c6b8fb

        // keepalive timers
        this.keepalivesendtimer = false;
        this.keepalivechecktimer = false;
        this.KEEPALIVETIMEOUT = 30000;

        // fixed client capability flags
        // 0x80 - client can be called with WebRTC
        // 0x40 - client can be woken up with push notifications
        this.capabilities = 0;

        // callbacks
        this.connectedcb = connectedcb;   // called when the connection to presenced is going up or down
        this.overridecb = overridecb;     // called when the override status for this user changes, update override UI
        this.peerstatuscb = peerstatuscb; // called when any peer's status changes (including for self)

        // console logging
        this.logger = MegaLogger.getLogger('UserPresence');
    };


    UserPresence.prototype.reconnect = function presence_reconnect(self) {
        if (!self) {
            self = this;
        }

        if (self.s) {
            self.s.close();
            self.s.onclose = undefined;
            self.s.onerror = undefined;
            self.s = false;

            if (self.open) {
                self.connectedcb(false);
            }

            self.open = false;
        }

<<<<<<< HEAD
        if (self.pingtimer) {
            clearTimeout(self.pingtimer);
            self.pingtimer = false;
=======
        // FIXME: immediately retry upon mouse move
        if (!self.retrytimer) {
            if (!self.retrytimeout) {
                self.retrytimeout = 100;
            }
            else {
                self.retrytimer = setTimeout(self.reconnect, self.retrytimeout, this);
                self.retrytimeout *= 2;
                return;
            }
        }
        else {
            clearTimeout(self.retrytimer);
            self.retrytimer = false;
        }

        if (self.keepalivesendtimer) {
            clearTimeout(self.keepalivesendtimer);
            self.keepalivesendtimer = false;
        }

        if (self.keepalivechecktimer) {
            clearTimeout(self.keepalivechecktimer);
            self.keepalivechecktimer = false;
>>>>>>> a2c6b8fb
        }

        if (self.url) {
            self.s = new WebSocket(self.url);

            self.s.binaryType = 'arraybuffer';
            self.s.up = self;

            self.s.onopen = function () {
                if (!self.canceled) {
                    this.up.retrytimeout = 0;
                    this.up.open = true;

                    this.up.connectedcb(true);

                    // reinitialise remote state
                    // HELLO version 1 with fixed client capability flags
                    this.up.sendstring("\1\1" + this.up.capabilities);

                    // only update override if user has made an unconfirmed change
                    if (this.overridechanged) {
                        this.up.sendstring("\2" + String.fromCharCode(this.up.override));
                    }

                    // ...and then the dynamic status flags
                    this.up.setflags();

                    // (re)send current peers
                    this.up.sendpeerupdate(Object.keys(this.up.peers).join(''));

                    // start pinging
<<<<<<< HEAD
                    this.up.ping();
                    this.up.connectionRetryManager.gotConnected();
                    $(self).trigger('onConnected');
                }
                else {
                    // if canceled while trying to connect, drop the connection or it would stay idle.
                    this.up.disconnect(true);
=======
                    this.up.sendkeepalive();
>>>>>>> a2c6b8fb
                }
            };

            self.s.onclose = function () {
<<<<<<< HEAD
                $(self).trigger('onDisconnected');

                if (self.pingtimer) {
                    clearTimeout(self.pingtimer);
                    self.pingtimer = false;
=======
                if (!this.cancelled) {
                    this.up.attempts++;
                    this.up.reconnect();
>>>>>>> a2c6b8fb
                }
                self.connectionRetryManager.gotDisconnected();
            };

            self.s.onerror = function () {
<<<<<<< HEAD
                $(self).trigger('onDisconnected');

                if (self.pingtimer) {
                    clearTimeout(self.pingtimer);
                    self.pingtimer = false;
                }
                if (!this.canceled) {
                    self.connectionRetryManager.doConnectionRetry();
=======
                if (!this.cancelled) {
                    this.up.attempts++;
                    this.up.reconnect();
>>>>>>> a2c6b8fb
                }
            };

            self.s.onmessage = function (m) {
                if (!this.canceled) {
                    var u = new Uint8Array(m.data);
                    var p = 0;

                    while (p < u.length) {
                        switch (u[p]) {
                            case 0: // OPCODE_KEEPALIVE
                                if (this.up.keepalivechecktimer) {
                                    clearTimeout(this.up.keepalivechecktimer);
                                    this.up.keepalivechecktimer = false;
                                }
                                p++;
                                break;

                            case 2: // OPCODE_STATUSOVERRIDE
                                if (this.up.override === u[1]) {
                                    // the override matches what we wanted to set
                                    this.up.overridechanged = false;
                                }
                                else if (this.up.overridecb) {
                                    this.up.override = u[1];
                                    // ask app to change the override UI element
                                    this.up.overridecb(this.up.override);
                                }
                                p += 2;
                                break;

                            case 6: // OPCODE_PEERSTATUS
                                if (this.up.peerstatuscb) {
                                    this.up.peerstatuscb(ab_to_base64(new Uint8Array(u.buffer, p+2, 8)), u[1] & 0xf, u[1] & 0x80);
                                }
                                p += 10;
                                break;

                            default:
                                console.error("Fatal - unknown opcode: " + u[0]);
                                // reload forcefully, as we are probably out of date
                                return this.up.reload();
                        }
                    }

                    if (p != u.length) {
                        console.error("Fatal - bad framing");
                        this.up.reload();
                    }
                }
            };
        }
        else {
            api_req(
                {
                    a: 'pu'
                },
                {
                    callback: function(res, ctx) {
                        if (typeof res == 'string') {
                            ctx.self.url = res;
                        }
                        ctx.self.reconnect();
                    },
                    self: self
                }
            );
        }
    };

    UserPresence.prototype.disconnect = function(userForced) {
        var self = this;

        if (userForced) {
            self.canceled = true;
        }

        if (self.s && self.s.close) {
            self.s.close();
        }
        self.s = false;
        self.open = false;

        clearTimeout(self.pingtimer);
        self.pingtimer = false;
    };

    UserPresence.prototype.addremovepeers = function presence_addremovepeers(peers, del) {
        var delta = '';

        for (var i = peers.length; i--; ) {
            var u = base64urldecode(peers[i]);
            if (del && this.peers[u]) {
                delete this.peers[u];
                delta += u;
            }
            else if (!del && !this.peers[u]) {
                this.peers[u] = true;
                delta += u;
            }
        }

        if (this.open) {
            this.sendpeerupdate(delta, del);
        }
    };

    UserPresence.prototype.sendstring = function presence_sendstring(s) {
        var u = new Uint8Array(s.length);

        for (var i = s.length; i--; ) {
            u[i] = s.charCodeAt(i);
        }

        this.s.send(u);
    }

    // must be called with the binary representation of the userid delta
    UserPresence.prototype.sendpeerupdate = function presence_sendpeerupdate(peerstring, del) {
        var num = peerstring.length/8;

        peerstring = (del ? "\5" : "\4") // opcode
            + String.fromCharCode(num & 0xff)
            + String.fromCharCode((num >> 8) & 0xff)
            + String.fromCharCode((num >> 16) & 0xff)
            + String.fromCharCode((num >> 24) & 0xff)
            + peerstring;

        this.sendstring(peerstring);
    };

    // call this when the user makes a change in the override UI
    UserPresence.prototype.setoverride = function presence_setoverride(status) {
        if (this.open) {
            this.override = status;
            this.overridechanged = true;    // this will be reset once the server responds with the same status
            this.sendstring("\2" + String.fromCharCode(this.override));
        }
    };

    // call this when the app deems he user to have become active or inactive
    // (via a timer and a mouse move/keystroke monitor)
    // false = away, true = online (active)
    UserPresence.prototype.setonline = function presence_setonline(status) {
        this.status_online = status;
        this.setflags();
    };

    // call this is the user sets the dynamic DnD status
    // (reserved for future use - for the moment, DnD would go through setoverride instead)
    // false = can be contacted, true = dnd (do not disturb)
    UserPresence.prototype.setdnd = function presence_setdnd(status) {
        this.status_dnd = status;
        this.setflags();
    };

    UserPresence.prototype.setflags = function presence_setflags() {
        if (this.open) {
            this.sendstring("\3" + String.fromCharCode(
                (this.status_online ? 1 : 0)
              | (this.status_dnd ? 2 : 0)));
        }
    };

    UserPresence.prototype.sendkeepalive = function presence_sendkeepalive(self) {
        if (!self) {
            self = this;
        }

        if (self.keepalivesendtimer) {
            clearTimeout(self.keepalivesendtimer);
        }

        self.sendstring("\0");
        self.keepalivesendtimer = setTimeout(self.sendkeepalive, self.KEEPALIVETIMEOUT-5000, self);

        if (!self.keepalivechecktimer) {
            self.keepalivechecktimer = setTimeout(self.keepalivetimeout, self.KEEPALIVETIMEOUT, self);
        }
<<<<<<< HEAD
    };


    UserPresence.PRESENCE = {
        'CLEAR': 0,
        'OFFLINE': 1,
        'AWAY': 2,
        'ONLINE': 3,
        'DND': 4
    };

    if (localStorage.presencedDebug) {
        Object.keys(UserPresence.prototype).forEach(function(fn) {
            var origFn = UserPresence.prototype[fn];
            UserPresence.prototype[fn] = function() {
                console.error(fn, arguments);
                var res = origFn.apply(this, arguments);
                if (res) {
                    console.error(fn, 'result', arguments);
                }

                return res;
            };
        });
=======
    }

    UserPresence.prototype.keepalivetimeout = function presence_keepalivetimeout(self) {
        self.reconnect();
>>>>>>> a2c6b8fb
    }
    Object.freeze(UserPresence.prototype);

    window.UserPresence = UserPresence;
})();<|MERGE_RESOLUTION|>--- conflicted
+++ resolved
@@ -78,12 +78,11 @@
         this.override = false;
         this.overridechanged = false;
 
-<<<<<<< HEAD
         this.canceled = localStorage.userPresenceIsOffline && localStorage.userPresenceIsOffline === '1';
 
         var self = this;
 
-        // retry timer and timeout (exponential backoff)
+        // connection retry timer and timeout (exponential backoff)
         this.connectionRetryManager = new ConnectionRetryManager(
             {
                 functions: {
@@ -153,11 +152,6 @@
             },
             self.logger
         );
-=======
-        // connection retry timer and timeout (exponential backoff)
-        this.retrytimer = false;
-        this.retrytimeout = 0;
->>>>>>> a2c6b8fb
 
         // keepalive timers
         this.keepalivesendtimer = false;
@@ -197,27 +191,6 @@
             self.open = false;
         }
 
-<<<<<<< HEAD
-        if (self.pingtimer) {
-            clearTimeout(self.pingtimer);
-            self.pingtimer = false;
-=======
-        // FIXME: immediately retry upon mouse move
-        if (!self.retrytimer) {
-            if (!self.retrytimeout) {
-                self.retrytimeout = 100;
-            }
-            else {
-                self.retrytimer = setTimeout(self.reconnect, self.retrytimeout, this);
-                self.retrytimeout *= 2;
-                return;
-            }
-        }
-        else {
-            clearTimeout(self.retrytimer);
-            self.retrytimer = false;
-        }
-
         if (self.keepalivesendtimer) {
             clearTimeout(self.keepalivesendtimer);
             self.keepalivesendtimer = false;
@@ -226,7 +199,6 @@
         if (self.keepalivechecktimer) {
             clearTimeout(self.keepalivechecktimer);
             self.keepalivechecktimer = false;
->>>>>>> a2c6b8fb
         }
 
         if (self.url) {
@@ -258,38 +230,27 @@
                     this.up.sendpeerupdate(Object.keys(this.up.peers).join(''));
 
                     // start pinging
-<<<<<<< HEAD
-                    this.up.ping();
+                    this.up.sendkeepalive();
                     this.up.connectionRetryManager.gotConnected();
                     $(self).trigger('onConnected');
                 }
                 else {
                     // if canceled while trying to connect, drop the connection or it would stay idle.
                     this.up.disconnect(true);
-=======
-                    this.up.sendkeepalive();
->>>>>>> a2c6b8fb
                 }
             };
 
             self.s.onclose = function () {
-<<<<<<< HEAD
                 $(self).trigger('onDisconnected');
 
                 if (self.pingtimer) {
                     clearTimeout(self.pingtimer);
                     self.pingtimer = false;
-=======
-                if (!this.cancelled) {
-                    this.up.attempts++;
-                    this.up.reconnect();
->>>>>>> a2c6b8fb
                 }
                 self.connectionRetryManager.gotDisconnected();
             };
 
             self.s.onerror = function () {
-<<<<<<< HEAD
                 $(self).trigger('onDisconnected');
 
                 if (self.pingtimer) {
@@ -298,11 +259,6 @@
                 }
                 if (!this.canceled) {
                     self.connectionRetryManager.doConnectionRetry();
-=======
-                if (!this.cancelled) {
-                    this.up.attempts++;
-                    this.up.reconnect();
->>>>>>> a2c6b8fb
                 }
             };
 
@@ -482,9 +438,11 @@
         if (!self.keepalivechecktimer) {
             self.keepalivechecktimer = setTimeout(self.keepalivetimeout, self.KEEPALIVETIMEOUT, self);
         }
-<<<<<<< HEAD
-    };
-
+    };
+
+    UserPresence.prototype.keepalivetimeout = function presence_keepalivetimeout(self) {
+        self.reconnect();
+    };
 
     UserPresence.PRESENCE = {
         'CLEAR': 0,
@@ -494,26 +452,7 @@
         'DND': 4
     };
 
-    if (localStorage.presencedDebug) {
-        Object.keys(UserPresence.prototype).forEach(function(fn) {
-            var origFn = UserPresence.prototype[fn];
-            UserPresence.prototype[fn] = function() {
-                console.error(fn, arguments);
-                var res = origFn.apply(this, arguments);
-                if (res) {
-                    console.error(fn, 'result', arguments);
-                }
-
-                return res;
-            };
-        });
-=======
-    }
-
-    UserPresence.prototype.keepalivetimeout = function presence_keepalivetimeout(self) {
-        self.reconnect();
->>>>>>> a2c6b8fb
-    }
+
     Object.freeze(UserPresence.prototype);
 
     window.UserPresence = UserPresence;
