--- conflicted
+++ resolved
@@ -384,7 +384,6 @@
                     e.megaChatHandled = true;
                     moveCursortoToEnd($typeArea[0]);
                 }
-<<<<<<< HEAD
 
             }
         });
@@ -407,8 +406,6 @@
 
 
         $.leftPaneResizableChat = new FMResizablePane(lPane, $.leftPaneResizable.options);
-=======
->>>>>>> 9a2f9558
 
         if (fmconfig.leftPaneWidth) {
             lPane.width(Math.min(
@@ -426,46 +423,6 @@
             } else {
                 $('.left-pane-drag-handle').css('cursor', 'we-resize')
             }
-<<<<<<< HEAD
-=======
-        });
-
-        var lPane = $('.conversationsApp .fm-left-panel');
-
-        self.fmConfigThrottling = null;
-        self.fmConfigLeftPaneListener = mBroadcaster.addListener('fmconfig:leftPaneWidth', function() {
-            clearTimeout(self.fmConfigThrottling);
-            self.fmConfigThrottling = setTimeout(function fmConfigThrottlingLeftPaneResize() {
-                self.setState({
-                    'leftPaneWidth': mega.config.get('leftPaneWidth')
-                });
-                $('.jspVerticalBar:visible').addClass('hiden-when-dragging');
-                $('.jScrollPaneContainer:visible').trigger('forceResize');
-            }, 75);
-            lPane.width(mega.config.get('leftPaneWidth'));
-            $('.fm-tree-panel', lPane).width(mega.config.get('leftPaneWidth'));
-        });
-
-
-        $.leftPaneResizableChat = new FMResizablePane(lPane, $.leftPaneResizable.options);
-
-        if (fmconfig.leftPaneWidth) {
-            lPane.width(Math.min(
-                $.leftPaneResizableChat.options.maxWidth,
-                Math.max($.leftPaneResizableChat.options.minWidth, fmconfig.leftPaneWidth)
-            ));
-        }
-
-        $($.leftPaneResizableChat).on('resize', function() {
-            var w = lPane.width();
-            if (w >= $.leftPaneResizableChat.options.maxWidth) {
-                $('.left-pane-drag-handle').css('cursor', 'w-resize')
-            } else if (w <= $.leftPaneResizableChat.options.minWidth) {
-                $('.left-pane-drag-handle').css('cursor', 'e-resize')
-            } else {
-                $('.left-pane-drag-handle').css('cursor', 'we-resize')
-            }
->>>>>>> 9a2f9558
 
             $('.jspVerticalBar:visible').addClass('hiden-when-dragging');
         });
