--- conflicted
+++ resolved
@@ -441,24 +441,12 @@
                     <div className="fm-empty-pad">
                         <div className="fm-empty-messages-bg"></div>
                         <div className="fm-empty-cloud-txt">{__(l[6870])}</div>
-<<<<<<< HEAD
-                        <div className="fm-not-logged-text">
-                            <div className="fm-not-logged-description" dangerouslySetInnerHTML={{
-                                __html: __(l[8634])
-                                    .replace("[S]", "<span className='red'>")
-                                    .replace("[/S]", "</span>")
-                            }}></div>
-                            <div className="fm-not-logged-button login">
-                                {__(l[193])}
-                            </div>
-=======
                         <div className="fm-not-logged-text">                            
                             <div className="fm-not-logged-description" dangerouslySetInnerHTML={{
                                 __html: __(l[8762])
                                      .replace("[S]", "<span className='red'>")
                                      .replace("[/S]", "</span>")
                              }}></div>
->>>>>>> c527563d
                             <div className="fm-not-logged-button create-account">
                                 {__(l[968])}
                             </div>
