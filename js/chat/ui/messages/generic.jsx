--- conflicted
+++ resolved
@@ -522,7 +522,7 @@
                                 </span>;
                             }
                         }
-<<<<<<< HEAD
+
                         if (contact.u === u_handle) {
                             dropdown = <ButtonsUI.Button
                                 className="default-white-button tiny-button"
@@ -587,73 +587,6 @@
                                                                               propertiesDialog();
                                                                           }}/>
                                             );
-=======
-
-                        if (contact.u === u_handle) {
-                            dropdown = <ButtonsUI.Button
-                                className="default-white-button tiny-button"
-                                icon="tiny-icon icons-sprite grey-dots">
-                                <DropdownsUI.Dropdown
-                                    ref={(refObj) => {
-                                        self.dropdown = refObj;
-                                    }}
-                                    className="white-context-menu attachments-dropdown"
-                                    noArrow={true}
-                                    positionMy="left top"
-                                    positionAt="left bottom"
-                                    horizOffset={-4}
-                                    vertOffset={3}
-                                    onBeforeActiveChange={(newState) => {
-                                        if (newState === true) {
-                                            self.forceUpdate();
-                                        }
-                                    }}
-                                    dropdownItemGenerator={function(dd) {
-                                        var linkButtons = [];
-                                        var firstGroupOfButtons = [];
-                                        var revokeButton = null;
-                                        var downloadButton = null;
-
-                                        if (message.isEditable && message.isEditable()) {
-                                            revokeButton = <DropdownsUI.DropdownItem icon="red-cross"
-                                                                                     label={__(l[83])}
-                                                                                     className="red"
-                                                                                     onClick={() => {
-                                                 chatRoom.megaChat.plugins.chatdIntegration.updateMessage(
-                                                     chatRoom, message.internalId || message.orderValue, ""
-                                                 );
-                                            }}/>
-                                        }
->>>>>>> 7d0b62f7
-
-                                        if (!M.d[v.h] && !NODE_DOESNT_EXISTS_ANYMORE[v.h]) {
-                                            dropdown = "<span>" + l[5533] + "</span>";
-                                            dbfetch.get(v.h)
-                                                .always(function() {
-                                                    if (!M.d[v.h]) {
-                                                        NODE_DOESNT_EXISTS_ANYMORE[v.h] = true;
-                                                        Soon(function() {
-                                                            self.safeForceUpdate();
-                                                        });
-                                                    }
-                                                });
-                                        }
-                                        else if (!NODE_DOESNT_EXISTS_ANYMORE[v.h]) {
-                                            downloadButton = <DropdownsUI.DropdownItem
-                                                icon="rounded-grey-down-arrow"
-                                                label={__(l[1187])}
-                                                onClick={self._startDownload.bind(self, v)}/>;
-
-                                            self._addLinkButtons(v.h, linkButtons);
-
-                                            firstGroupOfButtons.push(
-                                                <DropdownsUI.DropdownItem icon="context info" label={__(l[6859])}
-                                                                          key="infoDialog"
-                                                                          onClick={() => {
-                                                                              $.selected = [v.h];
-                                                                              propertiesDialog();
-                                                                          }}/>
-                                            );
 
 
                                             self._addFavouriteButtons(v.h, firstGroupOfButtons);
@@ -668,23 +601,6 @@
                                                                           }}/>
                                             );
 
-<<<<<<< HEAD
-                                            self._addFavouriteButtons(v.h, firstGroupOfButtons);
-                                        }
-
-                                        return <div>
-                                            {previewButton}
-                                            {firstGroupOfButtons}
-                                            {firstGroupOfButtons && firstGroupOfButtons.length > 0 ? <hr/> : ""}
-                                            {downloadButton}
-                                            {linkButtons}
-                                            {revokeButton && downloadButton ? <hr/> : ""}
-                                            {revokeButton}
-                                        </div>;
-                                    }}
-                                />
-                            </ButtonsUI.Button>;
-=======
                                         }
 
                                             return <div>
@@ -699,7 +615,6 @@
                                         }}
                                     />
                                 </ButtonsUI.Button>;
->>>>>>> 7d0b62f7
                         }
                         else {
                             dropdown = <ButtonsUI.Button
@@ -716,15 +631,10 @@
                                     {previewButton}
                                     <DropdownsUI.DropdownItem icon="rounded-grey-down-arrow" label={__(l[1187])}
                                                               onClick={self._startDownload.bind(self, v)}/>
-<<<<<<< HEAD
-                                    <DropdownsUI.DropdownItem icon="grey-cloud" label={__(l[8005])}
-                                                              onClick={self._addToCloudDrive.bind(self, v)}/>
-=======
                                     <DropdownsUI.DropdownItem icon="grey-cloud" label={__(l[1988])}
                                                               onClick={self._addToCloudDrive.bind(self, v)}/>
                                     <DropdownsUI.DropdownItem icon="conversations" label={__(l[17764])}
                                                               onClick={self._addToCloudDrive.bind(self, v, true)}/>
->>>>>>> 7d0b62f7
                                 </DropdownsUI.Dropdown>
                             </ButtonsUI.Button>;
                         }
