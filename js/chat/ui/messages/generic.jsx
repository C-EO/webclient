--- conflicted
+++ resolved
@@ -629,8 +629,7 @@
                                     vertOffset={3}
                                 >
                                     {previewButton}
-<<<<<<< HEAD
-                                    <hr/>
+                                    {previewButton && <hr/>}
                                     <DropdownsUI.DropdownItem
                                         icon="rounded-grey-down-arrow"
                                         label={__(l[1187])}
@@ -650,15 +649,6 @@
                                             />
                                         </React.Fragment>
                                     }
-=======
-                                    {previewButton && <hr/>}
-                                    <DropdownsUI.DropdownItem icon="rounded-grey-down-arrow" label={__(l[1187])}
-                                        onClick={self._startDownload.bind(self, v)}/>
-                                    <DropdownsUI.DropdownItem icon="grey-cloud" label={__(l[1988])}
-                                        onClick={self._addToCloudDrive.bind(self, v, false)}/>
-                                    <DropdownsUI.DropdownItem icon="conversations" label={__(l[17764])}
-                                        onClick={self._addToCloudDrive.bind(self, v, true)}/>
->>>>>>> 4f66b28b
                                 </DropdownsUI.Dropdown>
                             </ButtonsUI.Button>;
                         }
