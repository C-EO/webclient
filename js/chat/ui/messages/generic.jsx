--- conflicted
+++ resolved
@@ -219,19 +219,21 @@
         M.addDownload([v]);
     },
     _addToCloudDrive: function(v) {
-<<<<<<< HEAD
         openSaveToDialog(v, function(node, target, isForward) {
             if (isForward) {
                 megaChat.getMyChatFilesFolder()
                     .done(function(myChatFolderId) {
                         M.injectNodes(node, myChatFolderId, function(res) {
                             console.error(res);
-                            if (res === 0) {
+                            if (!Array.isArray(res)) {
+                                if (d) {
+                                    console.error("Failed to inject nodes.");
+                                }
+                            }
+                            else {
                                 // TODO:
                                 // megaChat.chats[$.mcselected].attachNodes($.selected); // 17766 // 17767
-                            }
-                            else if (d) {
-                                console.error("Failed to inject nodes.");
+                                console.debug('injectNodes result', res); // array of handles for the newly copied nodes
                             }
                         })
                     })
@@ -247,7 +249,12 @@
                 // is a save/copy to
                 target = target || M.RootID;
                 M.injectNodes(node, target, function(res) {
-                    if (res === 0) {
+                    if (!Array.isArray(res)) {
+                        if (d) {
+                            console.error("Failed to inject nodes.");
+                        }
+                    }
+                    else {
                         if (target === M.RootID) {
                             // since if the user clicks Save without picking, its a bit weird, where the file went
                             // we show a simple dialog telling him the file is in Cloud Drive.
@@ -259,15 +266,6 @@
                         }
                     }
                 });
-=======
-        M.injectNodes(v, M.RootID, function(res) {
-            if (!Array.isArray(res)) {
-                return msgDialog('info', __(l[8005]), __(l[8006]));
-            }
-
-            if (d) {
-                console.debug('injectNodes result', res); // array of handles for the newly copied nodes
->>>>>>> 69ce4fa6
             }
         });
     },
@@ -594,7 +592,6 @@
                                             self._addFavouriteButtons(v.h, firstGroupOfButtons);
                                         }
 
-<<<<<<< HEAD
                                             return <div>
                                                 {previewButton}
                                                 {firstGroupOfButtons}
@@ -628,40 +625,6 @@
                                     </DropdownsUI.Dropdown>
                                 </ButtonsUI.Button>;
                             }
-=======
-                                        return <div>
-                                            {previewButton}
-                                            {firstGroupOfButtons}
-                                            {firstGroupOfButtons && firstGroupOfButtons.length > 0 ? <hr/> : ""}
-                                            {downloadButton}
-                                            {linkButtons}
-                                            {revokeButton && downloadButton ? <hr/> : ""}
-                                            {revokeButton}
-                                        </div>;
-                                    }}
-                                />
-                            </ButtonsUI.Button>;
->>>>>>> 69ce4fa6
-                        }
-                        else {
-                            dropdown = <ButtonsUI.Button
-                                className="default-white-button tiny-button"
-                                icon="tiny-icon icons-sprite grey-dots">
-                                <DropdownsUI.Dropdown
-                                    className="white-context-menu attachments-dropdown"
-                                    noArrow={true}
-                                    positionMy="left top"
-                                    positionAt="left bottom"
-                                    horizOffset={-4}
-                                    vertOffset={3}
-                                >
-                                    {previewButton}
-                                    <DropdownsUI.DropdownItem icon="rounded-grey-down-arrow" label={__(l[1187])}
-                                                              onClick={self._startDownload.bind(self, v)}/>
-                                    <DropdownsUI.DropdownItem icon="grey-cloud" label={__(l[8005])}
-                                                              onClick={self._addToCloudDrive.bind(self, v)}/>
-                                </DropdownsUI.Dropdown>
-                            </ButtonsUI.Button>;
                         }
 
                         var attachmentClasses = "message shared-data";
