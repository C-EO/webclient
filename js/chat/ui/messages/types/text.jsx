--- conflicted
+++ resolved
@@ -283,46 +283,6 @@
         }
 
 
-<<<<<<< HEAD
-            if (
-                contact && contact.u === u_handle &&
-                unixtime() - message.delay < MESSAGE_NOT_EDITABLE_TIMEOUT &&
-                isBeingEdited() !== true &&
-                chatRoom.isReadOnly() === false &&
-                !message.requiresManualRetry
-            ) {
-                const editButton = !IS_GEOLOCATION && (
-                    <DropdownItem
-                        icon="icons-sprite writing-pencil"
-                        label={l[1342] /* `Edit` */}
-                        onClick={() => this.props.onEditToggle(true)} />
-                );
-                messageActionButtons = (
-                    <Button
-                        className="default-white-button tiny-button"
-                        icon="tiny-icon icons-sprite grey-dots">
-                        <Dropdown
-                            className="white-context-menu attachments-dropdown"
-                            noArrow={true}
-                            positionMy="left bottom"
-                            positionAt="right bottom"
-                            horizOffset={4}>
-                            {extraPreButtons}
-                            {editButton}
-                            {editButton ? <hr/> : null}
-                            <DropdownItem
-                                icon="red-cross"
-                                label={l[1730] /* `Delete` */}
-                                className="red"
-                                onClick={e => this.props.onDelete(e, message)}
-                            />
-                        </Dropdown>
-                    </Button>
-                );
-            }
-        }
-=======
->>>>>>> 2dbcbacb
 
         return (
             <>
