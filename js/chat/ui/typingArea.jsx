// libs
var React = require("react");
var ReactDOM = require("react-dom");
var utils = require('./../../ui/utils.jsx');
var RenderDebugger = require('./../../stores/mixins.js').RenderDebugger;
var MegaRenderMixin = require('./../../stores/mixins.js').MegaRenderMixin;
var ButtonsUI = require('./../../ui/buttons.jsx');
var ModalDialogsUI = require('./../../ui/modalDialogs.jsx');
var DropdownsUI = require('./../../ui/dropdowns.jsx');
var ContactsUI = require('./../ui/contacts.jsx');
var ConversationsUI = require('./../ui/conversations.jsx');
var DropdownEmojiSelector = require('./../../ui/emojiDropdown.jsx').DropdownEmojiSelector;

var TypingArea = React.createClass({
    mixins: [MegaRenderMixin, RenderDebugger],
    getDefaultProps: function() {
        return {
            'textareaMaxHeight': "40%"
        };
    },
    getInitialState: function () {
        var initialText = this.props.initialText;

        return {
            typedMessage: initialText ? initialText : "",
            textareaHeight: 20
        };
    },
    onEmojiClicked: function (e, slug, meta) {
        if (this.props.disabled) {
            e.preventDefault();
            e.stopPropagation();
            return;
        }

        var self = this;

        var txt = ":" + slug + ":";
        if (slug.substr(0, 1) == ":" || slug.substr(-1) == ":") {
            txt = slug;
        }

        self.setState({
            typedMessage: self.state.typedMessage + " " + txt + " "
        });

        var $container = $(ReactDOM.findDOMNode(this));
        var $textarea = $('.chat-textarea:visible textarea:visible', $container);

        setTimeout(function () {
            $textarea.click();
            moveCursortoToEnd($textarea[0]);
        }, 100);
    },

    typing: function () {
        if (this.props.disabled) {
            return;
        }

        var self = this;
        var room = this.props.chatRoom;

        if (self.stoppedTypingTimeout) {
            clearTimeout(self.stoppedTypingTimeout);
        }

        self.stoppedTypingTimeout = setTimeout(function() {
            if (room && self.iAmTyping) {
                self.iAmTyping = false;
                delete self.lastTypingStamp;
            }
        }, 4000);

        if (
            (room && !self.iAmTyping) ||
            (room && self.iAmTyping && (unixtime() - self.lastTypingStamp) >= 4)
        ) {
            self.iAmTyping = true;
            self.lastTypingStamp = unixtime();
            room.trigger('typing');
        }
    },
    triggerOnUpdate: function(forced) {
        var self = this;
        if (!self.props.onUpdate || !self.isMounted()) {
            return;
        }

        var shouldTriggerUpdate = forced ? forced : false;

        if (!shouldTriggerUpdate && self.state.typedMessage != self.lastTypedMessage) {
            self.lastTypedMessage = self.state.typedMessage;
            shouldTriggerUpdate = true;
        }

        if (!shouldTriggerUpdate) {
            var $container = $(ReactDOM.findDOMNode(this));
            var $textarea = $('.chat-textarea:visible textarea:visible', $container);
            if (!self._lastTextareaHeight || self._lastTextareaHeight !== $textarea.height()) {
                self._lastTextareaHeight = $textarea.height();
                shouldTriggerUpdate = true;
                if (self.props.onResized) {
                    self.props.onResized();
                }
            }
        }



        if (shouldTriggerUpdate) {
            if (self.onUpdateThrottling) {
                clearTimeout(self.onUpdateThrottling);
            }

            self.onUpdateThrottling = setTimeout(function() {
                self.props.onUpdate();
            }, 70);
        }
    },
    onCancelClicked: function(e) {
        var self = this;
        self.setState({typedMessage: ""});
        self.onConfirmTrigger(false);
        self.triggerOnUpdate();
    },
    onSaveClicked: function(e) {
        var self = this;

        if (self.props.disabled || !self.isMounted()) {
            return;
        }

        var $container = $(ReactDOM.findDOMNode(self));
        var val = $.trim($('.chat-textarea:visible textarea:visible', $container).val());

        if (self.onConfirmTrigger(val) !== true) {
            self.setState({typedMessage: ""});
        }
        self.triggerOnUpdate();
    },
    onConfirmTrigger: function(val) {
        var result = this.props.onConfirm(val);

        if (val !== false && result !== false) {
            // scroll To 0 after sending a message.
            var $node = $(this.findDOMNode());
            var $textareaScrollBlock = $('.textarea-scroll', $node);
            var jsp = $textareaScrollBlock.data('jsp');
            jsp.scrollToY(0);
            $('.jspPane', $textareaScrollBlock).css({'top': 0});
        }

        if (this.props.persist) {
            var megaChat = this.props.chatRoom.megaChat;
            if (megaChat.plugins.persistedTypeArea) {
                megaChat.plugins.persistedTypeArea.removePersistedTypedValue(
                    this.props.chatRoom
                );
            }
        }
        return result;
    },
    onTypeAreaKeyDown: function(e) {
        if (this.props.disabled) {
            e.preventDefault();
            e.stopPropagation();
            return;
        }

        var self = this;
        var key = e.keyCode || e.which;
        var element = e.target;
        var val = $.trim(element.value);

        if (key === 13 && !e.shiftKey && !e.ctrlKey && !e.altKey) {

            if (self.onConfirmTrigger(val) !== true) {
                self.setState({typedMessage: ""});
            }
            e.preventDefault();
            e.stopPropagation();
            return;
        }
    },
    onTypeAreaKeyUp: function (e) {
        if (this.props.disabled) {
            e.preventDefault();
            e.stopPropagation();
            return;
        }

        var self = this;
        var key = e.keyCode || e.which;
        var element = e.target;
        var val = $.trim(element.value);

        if (key === 13 && !e.shiftKey && !e.ctrlKey && !e.altKey) {
            // send already handled in onKeyDown
            e.preventDefault();
            e.stopPropagation();
            return;
        }
        else if (key === 13) {
<<<<<<< HEAD
            // Alt+Enter
            if (e.altKey) {
                var content = element.value;
                var cursorPos = self.getCursorPosition(element);
                content = content.substring(0, cursorPos) + "\n" + content.substring(
                        cursorPos,
                        content.length
                    );

                self.setState({typedMessage: content});
                self.onUpdateCursorPosition = cursorPos + 1;
                e.preventDefault();
            }
            else if ($.trim(val).length === 0) {
                self.stoppedTyping();
=======
            if ($.trim(val).length === 0) {
>>>>>>> 911ffade
                e.preventDefault();
            }
        }
        else if (key === 38) {
            /* arrow up! */
            if ($.trim(val).length === 0) {
                if (self.props.onUpEditPressed && self.props.onUpEditPressed() === true) {
                    e.preventDefault();
                    return;
                }
            }
        }
        else if (key === 27) {
            /* ESC */
            if (self.props.showButtons === true) {
                e.preventDefault();
                self.onCancelClicked(e);
                return;
            }
        }


        self.updateScroll(true);
    },
    onTypeAreaBlur: function (e) {
        if (this.props.disabled) {
            e.preventDefault();
            e.stopPropagation();
            return;
        }

        var self = this;

    },
    onTypeAreaChange: function (e) {
        if (this.props.disabled) {
            e.preventDefault();
            e.stopPropagation();
            return;
        }
        var self = this;

        if (self.state.typedMessage !== e.target.value) {
            self.setState({typedMessage: e.target.value});
            self.forceUpdate();
        }

        if ($.trim(e.target.value).length > 0) {
            self.typing();
        }

        // persist typed values
        if (this.props.persist) {
            var megaChat = self.props.chatRoom.megaChat;
            if (megaChat.plugins.persistedTypeArea) {
                if ($.trim(e.target.value).length > 0) {
                    megaChat.plugins.persistedTypeArea.updatePersistedTypedValue(
                        self.props.chatRoom,
                        e.target.value
                    );
                }
                else {
                    megaChat.plugins.persistedTypeArea.removePersistedTypedValue(
                        self.props.chatRoom
                    );
                }
            }
        }

        self.updateScroll(true);

        // if (self.props.onUpdate) {
        //     self.props.onUpdate();
        // }
    },
    focusTypeArea: function () {
        if (this.props.disabled) {
            return;
        }

        var $container = $(ReactDOM.findDOMNode(this));
        if ($('.chat-textarea:visible textarea:visible', $container).length > 0) {
            if (!$('.chat-textarea:visible textarea:visible', $container).is(":focus")) {

                moveCursortoToEnd($('.chat-textarea:visible textarea', $container)[0]);
            }
        }
    },
    componentDidMount: function() {
        var self = this;
        window.addEventListener('resize', self.handleWindowResize);

        var $container = $(ReactDOM.findDOMNode(this));
        // initTextareaScrolling($('.chat-textarea-scroll textarea', $container), 100, true);
        self._lastTextareaHeight = 20;
        if (self.props.initialText) {
            self.lastTypedMessage = this.props.initialText;
        }

        var $container = $(self.findDOMNode());
        $('.jScrollPaneContainer', $container).rebind('forceResize.typingArea' + self.getUniqueId(), function() {
            self.updateScroll(false);
        });
        self.triggerOnUpdate(true);

    },
    componentWillMount: function() {
        var self = this;
        var chatRoom = self.props.chatRoom;
        var megaChat = chatRoom.megaChat;
        var initialText = self.props.initialText;


        if (this.props.persist && megaChat.plugins.persistedTypeArea) {
            if (!initialText) {
                megaChat.plugins.persistedTypeArea.getPersistedTypedValue(chatRoom)
                    .done(function (r) {
                        if (typeof r != 'undefined') {
                            if (!self.state.typedMessage && self.state.typedMessage !== r) {
                                self.setState({
                                    'typedMessage': r
                                });
                            }
                        }
                    })
                    .fail(function(e) {
                        if (d) {
                            console.warn(
                                "Failed to retrieve persistedTypeArea value for",
                                chatRoom,
                                "with error:",
                                e
                            );
                        }
                    });
            }
            $(megaChat.plugins.persistedTypeArea.data).rebind(
                'onChange.typingArea' + self.getUniqueId(),
                function(e, k, v) {
                    if (chatRoom.roomJid.split("@")[0] == k) {
                        self.setState({'typedMessage': v ? v : ""});
                        self.triggerOnUpdate(true);
                    }
                }
            );
        }
    },
    componentWillUnmount: function() {
        var self = this;
        var chatRoom = self.props.chatRoom;
        self.triggerOnUpdate();
        window.removeEventListener('resize', self.handleWindowResize);
    },
    componentDidUpdate: function () {
        var self = this;
        var room = this.props.chatRoom;

        if (room.isCurrentlyActive && self.isMounted()) {
            if ($('textarea:focus,select:focus,input:focus').size() === 0) {
                // no other element is focused...
                this.focusTypeArea();
            }

            self.handleWindowResize();
        }
        if (!this.scrollingInitialised) {
            this.initScrolling();
        }
        else {
            this.updateScroll();
        }
        if (self.onUpdateCursorPosition) {
            var $container = $(ReactDOM.findDOMNode(this));
            var el = $('.chat-textarea:visible textarea:visible', $container)[0];
            el.selectionStart = el.selectionEnd = self.onUpdateCursorPosition;
            self.onUpdateCursorPosition = false;
        }
    },
    initScrolling: function() {
        var self = this;
        self.scrollingInitialised = true;
        var $node = $(self.findDOMNode());
        var $textarea = $('textarea:first', $node);
        var $textareaClone = $('message-preview', $node);
        self.textareaLineHeight = parseInt($textarea.css('line-height'));
        var $textareaScrollBlock = $('.textarea-scroll', $node);
        $textareaScrollBlock.jScrollPane({
            enableKeyboardNavigation: false,
            showArrows: true,
            arrowSize: 5,
            animateScroll: false,
            maintainPosition: false
        });
    },
    getTextareaMaxHeight: function() {
        var self = this;
        var textareaMaxHeight = self.props.textareaMaxHeight;

        if (String(textareaMaxHeight).indexOf("%") > -1) {
            textareaMaxHeight = (parseInt(textareaMaxHeight.replace("%", "")) || 0) /100;
            if (textareaMaxHeight === 0) {
                textareaMaxHeight = 100;
            }
            else {
                var $messagesContainer = $('.messages-block:visible');
                textareaMaxHeight = $messagesContainer.height() * textareaMaxHeight;
            }
        }
        return textareaMaxHeight;
    },
    updateScroll: function(keyEvents) {
        var self = this;

        // DONT update if not visible...
        if (!self.isComponentEventuallyVisible()) {
            return;
        }


        var $node = $(self.findDOMNode());

        var $textarea = $('textarea:first', $node);
        var $textareaClone = $('.message-preview', $node);
        var textareaMaxHeight = self.getTextareaMaxHeight();

        var $textareaScrollBlock = $('.textarea-scroll', $node);


        var textareaContent = $textarea.val();
        var cursorPosition = self.getCursorPosition($textarea[0]);
        var $textareaCloneSpan;

        var viewLimitTop = 0;
        var scrPos = 0;
        var viewRatio = 0;



        // try NOT to update the DOM twice if nothing had changed (and this is NOT a resize event).
        if (
            keyEvents &&
            self.lastContent === textareaContent &&
            self.lastPosition === cursorPosition
        ) {
                return;
        }
        else {
            self.lastContent = textareaContent;
            self.lastPosition = cursorPosition;

            // Set textarea height according to  textarea clone height
            textareaContent = '@[!'+textareaContent.substr(0, cursorPosition) +
                '!]@' + textareaContent.substr(cursorPosition, textareaContent.length);

            // prevent self-xss
            textareaContent = htmlentities(textareaContent);

            // convert the cursor position/selection markers to html tags
            textareaContent = textareaContent.replace(/@\[!/g, '<span>');
            textareaContent = textareaContent.replace(/!\]@/g, '</span>');


            textareaContent = textareaContent.replace(/\n/g, '<br />');
            $textareaClone.html(textareaContent + '<br />');
        }

        var textareaCloneHeight = $textareaClone.height();
        $textarea.height(textareaCloneHeight);
        $textareaCloneSpan = $textareaClone.children('span');
        var textareaCloneSpanHeight = $textareaCloneSpan.height();

        var jsp = $textareaScrollBlock.data('jsp');

        if (!jsp) {
            $textareaScrollBlock.jScrollPane(
                {
                    enableKeyboardNavigation: false, showArrows: true, arrowSize: 5, animateScroll: false
                }
            );
            var textareaWasFocused = $textarea.is(":focus");
            jsp = $textareaScrollBlock.data('jsp');

            if (textareaWasFocused) {
                moveCursortoToEnd($('textarea:first', $node)[0]);
            }
        }

        scrPos = jsp ? $textareaScrollBlock.find('.jspPane').position().top : 0;
        viewRatio = Math.round(textareaCloneSpanHeight + scrPos);

        $textareaScrollBlock.height(
            Math.min(
                textareaCloneHeight,
                textareaMaxHeight
            )
        );

        jsp.reinitialise();

        // Scrolling according cursor position
        if (textareaCloneHeight > textareaMaxHeight && textareaCloneSpanHeight < textareaMaxHeight) {
            jsp.scrollToY(0);
        }
        else if (viewRatio > self.textareaLineHeight || viewRatio < viewLimitTop) {
            if (
                textareaCloneSpanHeight > 0 &&
                jsp &&
                textareaCloneSpanHeight > textareaMaxHeight
            ) {
                jsp.scrollToY(textareaCloneSpanHeight - self.textareaLineHeight);
            } else if (jsp) {
                jsp.scrollToY(0);
            }
        }


        if (textareaCloneHeight < textareaMaxHeight) {
            $textareaScrollBlock.addClass('noscroll');
        }
        else {
            $textareaScrollBlock.removeClass('noscroll');
        }
        if (textareaCloneHeight !== self.state.textareaHeight) {
            self.setState({
                'textareaHeight': textareaCloneHeight
            });
            if (self.props.onResized) {
                self.props.onResized();
            }
        }
        else {
            self.handleWindowResize();
        }
    },
    getCursorPosition: function(el) {
        var pos = 0;
        if ('selectionStart' in el) {
            pos=el.selectionStart;
        } else if('selection' in document) {
            el.focus();
            var sel = document.selection.createRange(),
                selLength = document.selection.createRange().text.length;

            sel.moveStart('character', -el.value.length);
            pos = sel.text.length - selLength;
        }
        return pos;
    },
    onTypeAreaSelect: function(e) {
        this.updateScroll(true);
    },
    handleWindowResize: function (e, scrollToBottom) {
        var self = this;
        if(!self.isMounted()) {
            return;
        }
        if (!self.props.chatRoom.isCurrentlyActive) {
            return;
        }

        if (e) {
            self.updateScroll(false);
        }
        self.triggerOnUpdate();

    },
    isActive: function () {
        return document.hasFocus() && this.$messages && this.$messages.is(":visible");
    },
    render: function () {
        var self = this;

        var room = this.props.chatRoom;

        var messageTextAreaClasses = "messages-textarea";


        var buttons = null;

        if (self.props.showButtons === true) {
            buttons = [
                <ButtonsUI.Button
                    key="save"
                    className="default-white-button right"
                    icon=""
                    onClick={self.onSaveClicked}
                    label={__(l[776])} />,

                <ButtonsUI.Button
                    key="cancel"
                    className="default-white-button right"
                    icon=""
                    onClick={self.onCancelClicked}
                    label={__(l[1718])} />
            ];
        }

        var textareaStyles = {
            height: self.state.textareaHeight
        };

        var textareaScrollBlockStyles = {
            height: Math.min(
                    self.state.textareaHeight,
                    self.getTextareaMaxHeight()
                )
        };

        return <div className={"typingarea-component" + self.props.className}>
            <div className={"chat-textarea " + self.props.className}>
                <i className={self.props.iconClass ? self.props.iconClass : "small-icon conversations"}></i>
                <div className="chat-textarea-buttons">
                    <ButtonsUI.Button
                        className="popup-button"
                        icon="smiling-face"
                        disabled={this.props.disabled}
                    >
                        <DropdownEmojiSelector
                            className="popup emoji"
                            vertOffset={12}
                            onClick={self.onEmojiClicked}
                        />
                    </ButtonsUI.Button>

                    {self.props.children}
                </div>
                <div className="chat-textarea-scroll textarea-scroll jScrollPaneContainer"
                     style={textareaScrollBlockStyles}>
                    <textarea
                        className={messageTextAreaClasses}
                        placeholder={__(l[8009])}
                        onKeyUp={self.onTypeAreaKeyUp}
                        onKeyDown={self.onTypeAreaKeyDown}
                        onBlur={self.onTypeAreaBlur}
                        onChange={self.onTypeAreaChange}
                        onSelect={self.onTypeAreaSelect}
                        value={self.state.typedMessage}
                        ref="typearea"
                        style={textareaStyles}
                        disabled={room.pubCu25519KeyIsMissing === true || this.props.disabled ? true : false}
                        readOnly={room.pubCu25519KeyIsMissing === true || this.props.disabled ? true : false}
                    ></textarea>
                    <div className="message-preview"></div>
                </div>
            </div>
            {buttons}
        </div>
    }
});


module.exports = {
    TypingArea
};
<|MERGE_RESOLUTION|>--- conflicted
+++ resolved
@@ -202,7 +202,6 @@
             return;
         }
         else if (key === 13) {
-<<<<<<< HEAD
             // Alt+Enter
             if (e.altKey) {
                 var content = element.value;
@@ -217,10 +216,6 @@
                 e.preventDefault();
             }
             else if ($.trim(val).length === 0) {
-                self.stoppedTyping();
-=======
-            if ($.trim(val).length === 0) {
->>>>>>> 911ffade
                 e.preventDefault();
             }
         }
