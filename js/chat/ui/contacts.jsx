--- conflicted
+++ resolved
@@ -92,13 +92,12 @@
         var self = this;
         var contact = this.props.contact;
 
-<<<<<<< HEAD
-        if (!contact) {
-            return null;
-=======
+        if (!contact) {
+            return null;
+        }
+        
         if (!contact.m && contact.email) {
             contact.m = contact.email;
->>>>>>> 18d016a6
         }
 
         var $avatar = $(useravatar.contact(contact));
@@ -237,11 +236,7 @@
                 {contextMenu}
 
                 <div className="user-card-data">
-<<<<<<< HEAD
-                    <div className="user-card-name small">{this.props.namePrefix ? this.props.namePrefix : null}{mega.utils.fullUsername(contact.u)}</div>
-=======
-                    <div className="user-card-name small">{M.getNameByHandle(contact.u)}</div>
->>>>>>> 18d016a6
+                    <div className="user-card-name small">{this.props.namePrefix ? this.props.namePrefix : null}{M.getNameByHandle(contact.u)}</div>
                     <div className="user-card-email small">{contact.m}</div>
                 </div>
             </div>;
