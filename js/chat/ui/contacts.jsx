var React = require("react");
var MegaRenderMixin = require("../../stores/mixins.js").MegaRenderMixin;
var RenderDebugger = require("../../stores/mixins.js").RenderDebugger;
var utils = require("../../ui/utils.jsx");


var ContactsListItem = React.createClass({
    mixins: [MegaRenderMixin, RenderDebugger],
    render: function() {
        var classString = "nw-conversations-item";

        var contact = this.props.contact;

        classString += " " + this.props.megaChat.xmppPresenceToCssClass(
            contact.presence
        );

        return (
            <div>
                <div className={classString} onClick={this.props.onContactClicked}>
                    <div className="nw-contact-status"></div>
                    <div className="nw-conversations-unread">0</div>
                    <div className="nw-conversations-name">
<<<<<<< HEAD
                        {mega.utils.fullUsername(contact.u)}
=======
                        {M.getNameByHandle(contact.u)}
>>>>>>> 18d016a6
                    </div>
                </div>
            </div>
        );
    }
});


var ContactVerified = React.createClass({
    mixins: [MegaRenderMixin],
    render: function() {
        var self = this;

        var contact = this.props.contact;

        var verifiedElement = null;

        if (u_authring && u_authring.Ed25519) {
            var verifyState = u_authring.Ed25519[contact.u] || {};
            verifiedElement = (
                verifyState.method >= authring.AUTHENTICATION_METHOD.FINGERPRINT_COMPARISON ?
                    <div className={"user-card-verified " + this.props.className}></div> : null
            );
        }
        else {
            var self = this;

            crypt.getPubEd25519(contact.u)
                .done(function() {
                    if(self.isMounted()) {
                        self.safeForceUpdate();
                    }
                })
        }


        return verifiedElement;
    }
});
var ContactPresence = React.createClass({
    mixins: [MegaRenderMixin],
    render: function() {
        var self = this;
        var contact = this.props.contact;
        var pres = (this.props.megaChat ? this.props.megaChat : megaChat).xmppPresenceToCssClass(contact.presence);

        return <div className={"user-card-presence " + pres + " " + this.props.className}></div>;
    }
});

var _noAvatars = {};

var Avatar = React.createClass({
    mixins: [MegaRenderMixin, RenderDebugger],
    render: function() {
        var self = this;
        var contact = this.props.contact;

        if (!contact.m && contact.email) {
            contact.m = contact.email;
        }

        var $avatar = $(useravatar.contact(contact));

        var classes = (this.props.className ? this.props.className : 'small-rounded-avatar') + ' ' + contact.u;
        
        var letterClass = 'avatar-letter';

        var displayedAvatar;


        var verifiedElement = null;

        if (!this.props.hideVerifiedBadge) {
            verifiedElement = <ContactVerified contact={this.props.contact} className={this.props.verifiedClassName} />
        }

        if (!avatars[contact.u] && (!_noAvatars[contact.u] || _noAvatars[contact.u] !== true)) {
            var loadAvatarPromise;
            if (!_noAvatars[contact.u]) {
                loadAvatarPromise = mega.attr.get(contact.u, 'a', true, false);
            }
            else {
                loadAvatarPromise = _noAvatars[contact.u];
            }

            loadAvatarPromise
                .done(function(r) {
                    if (typeof r !== 'number' && r.length > 5) {
                        var blob = new Blob([str_to_ab(base64urldecode(r))], {type: 'image/jpeg'});
                        avatars[contact.u] = {
                            data: blob,
                            url: myURL.createObjectURL(blob)
                        };
                    }

                    useravatar.loaded(contact);

                    delete _noAvatars[contact.u];

                    self.safeForceUpdate();
                })
                .fail(function(e) {
                    _noAvatars[contact.u] = true;
                });

        }

        if($avatar.find("img").length > 0) {
            displayedAvatar = <div className={classes} style={this.props.style}>
                {verifiedElement}
                <img src={$("img", $avatar).attr("src")} style={this.props.imgStyles}/>
            </div>;
        } else {
            var tempClasses = $avatar.attr('class');
            var colorNum = tempClasses.split("color")[1].split(" ")[0];
            classes += " color" + colorNum;

            displayedAvatar = <div className={classes} style={this.props.style}>{verifiedElement}<div className={letterClass} data-user-letter={$(useravatar.contact(contact)).text()}></div></div>;

        }

        return displayedAvatar;
    }
});

var ContactCard = React.createClass({
    mixins: [MegaRenderMixin, RenderDebugger],
    render: function() {
        var self = this;

        var contact = this.props.contact;
        var megaChat = (this.props.megaChat ? this.props.megaChat : window.megaChat);
        var pres = megaChat.xmppPresenceToCssClass(contact.presence);
        var avatarMeta = generateAvatarMeta(contact.u);

        var contextMenu;
        if (!this.props.noContextMenu) {
            var ButtonsUI = require('./../../ui/buttons.jsx');
            var DropdownsUI = require('./../../ui/dropdowns.jsx');

            var moreDropdowns = [];

            if(window.location.hash != '#fm/chat/' + contact.u) {
                moreDropdowns.push(
                    <DropdownsUI.DropdownItem
                        key={"start_conv_" + contact.u}
                        icon="conversations" label={__("Open/start Chat")} onClick={() => {
                                    window.location = '#fm/chat/' + contact.u;
                                }} />
                );
            }
            contextMenu = <ButtonsUI.Button
                className="default-white-button tiny-button"
                icon="tiny-icon grey-down-arrow">
                <DropdownsUI.Dropdown className="contact-card-dropdown"
                    positionMy="right top"
                    positionAt="right bottom"
                    vertOffset={4}
                    noArrow={true}
                >
                    <DropdownsUI.DropdownItem icon="human-profile" label={__("View Profile")} onClick={() => {
                                    window.location = '#fm/' + contact.u;
                                }} />
                    {moreDropdowns}
                </DropdownsUI.Dropdown>
            </ButtonsUI.Button>;
        }

        return <div
                    className={
                        "contacts-info body " +
                        (pres === "offline" ? "offline" : "") +
                        (this.props.className ? " " + this.props.className : "")
                    }
                    onClick={(e) => {
                        if (self.props.onClick) {
                            self.props.onClick(contact, e);
                        }
                    }}
                    >
                <ContactPresence contact={contact} className={this.props.presenceClassName}/>
                <Avatar contact={contact} className="small-rounded-avatar" />

                {contextMenu}

                <div className="user-card-data">
<<<<<<< HEAD
                    <div className="user-card-name small">{mega.utils.fullUsername(contact.u)}</div>
=======
                    <div className="user-card-name small">{M.getNameByHandle(contact.u)}</div>
>>>>>>> 18d016a6
                    <div className="user-card-email small">{contact.m}</div>
                </div>
            </div>;
    }
});

var ContactPickerWidget = React.createClass({
    mixins: [MegaRenderMixin],
    getInitialState: function() {
        return {
            'searchValue': ''
        }
    },
    onSearchChange: function(e) {
        var self = this;
        self.setState({searchValue: e.target.value});
    },
    render: function() {
        var self = this;

        var contacts = [];

        self.props.contacts.forEach(function(v, k) {
            var pres = self.props.megaChat.karere.getPresence(
                self.props.megaChat.getJidFromNodeId(v.u)
            );

            if (v.c == 0 || v.u == u_handle) {
                return;
            }

            var avatarMeta = generateAvatarMeta(v.u);

            if (self.state.searchValue && self.state.searchValue.length > 0) {
                // DON'T add to the contacts list if the contact's name or email does not match the search value
                if (
                    avatarMeta.fullName.toLowerCase().indexOf(self.state.searchValue.toLowerCase()) === -1 &&
                    v.m.toLowerCase().indexOf(self.state.searchValue.toLowerCase()) === -1
                ) {
                    return;
                }
            }


            if (pres === "chat") {
                pres = "online";
            }

            var selectedClass = "";
            if (self.props.selected && self.props.selected.indexOf(v.h) !== -1) {
                selectedClass = "selected";
            }
            contacts.push(
                <ContactCard
                    contact={v}
                    className={"contacts-search " + selectedClass}
                    onClick={(contact, e) => {
                        if (self.props.onClick) {
                            self.props.onClick(contact, e);
                        }
                    }}
                    noContextMenu={true}
                    key={v.u + "_" + selectedClass}
                />
            );
        });

        return <div>
            <div className={"contacts-search-header " + this.props.headerClasses}>
                <i className="small-icon search-icon"></i>
                <input
                    type="search"
                    placeholder={__(l[8010])}
                    ref="contactSearchField"
                    onChange={this.onSearchChange}
                    value={this.state.searchValue}
                />
            </div>

            <utils.JScrollPane className="contacts-search-scroll">
                <div>
                    {contacts}
                </div>
            </utils.JScrollPane>
        </div>;
    }
});

module.exports = {
    ContactsListItem,
    ContactCard,
    Avatar,
    ContactPickerWidget,
    ContactVerified,
    ContactPresence
};<|MERGE_RESOLUTION|>--- conflicted
+++ resolved
@@ -21,11 +21,7 @@
                     <div className="nw-contact-status"></div>
                     <div className="nw-conversations-unread">0</div>
                     <div className="nw-conversations-name">
-<<<<<<< HEAD
-                        {mega.utils.fullUsername(contact.u)}
-=======
                         {M.getNameByHandle(contact.u)}
->>>>>>> 18d016a6
                     </div>
                 </div>
             </div>
@@ -213,11 +209,7 @@
                 {contextMenu}
 
                 <div className="user-card-data">
-<<<<<<< HEAD
-                    <div className="user-card-name small">{mega.utils.fullUsername(contact.u)}</div>
-=======
                     <div className="user-card-name small">{M.getNameByHandle(contact.u)}</div>
->>>>>>> 18d016a6
                     <div className="user-card-email small">{contact.m}</div>
                 </div>
             </div>;
