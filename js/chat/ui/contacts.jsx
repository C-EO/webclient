var React = require("react");
var MegaRenderMixin = require("../../stores/mixins.js").MegaRenderMixin;
var RenderDebugger = require("../../stores/mixins.js").RenderDebugger;
var utils = require("../../ui/utils.jsx");


var ContactsListItem = React.createClass({
    mixins: [MegaRenderMixin, RenderDebugger],
    render: function() {
        var classString = "nw-conversations-item";

        var contact = this.props.contact;

        if (!contact) {
            return null;
        }

        classString += " " + this.props.megaChat.xmppPresenceToCssClass(
            contact.presence
        );

        return (
            <div>
                <div className={classString}
                     onClick={this.props.onContactClicked}>
                    <div className="nw-contact-status"></div>
                    <div className="nw-conversations-unread">0</div>
                    <div className="nw-conversations-name">
                        {M.getNameByHandle(contact.u)}
                    </div>
                </div>
            </div>
        );
    }
});


var ContactVerified = React.createClass({
    mixins: [MegaRenderMixin],
    render: function() {
        var self = this;

        var contact = this.props.contact;

        if (!contact) {
            return null;
        }

        var verifiedElement = null;

        if (u_authring && u_authring.Ed25519) {
            var verifyState = u_authring.Ed25519[contact.u] || {};
            verifiedElement = (
                verifyState.method >= authring.AUTHENTICATION_METHOD.FINGERPRINT_COMPARISON ?
                    <div className={"user-card-verified " + this.props.className}></div> : null
            );
        }
        else {
            var self = this;

            crypt.getPubEd25519(contact.u)
                .done(function() {
                    if(self.isMounted()) {
                        self.safeForceUpdate();
                    }
                })
        }


        return verifiedElement;
    }
});
var ContactPresence = React.createClass({
    mixins: [MegaRenderMixin],
    render: function() {
        var self = this;
        var contact = this.props.contact;
        if (!contact) {
            return null;
        }

        var pres = (this.props.megaChat ? this.props.megaChat : megaChat).xmppPresenceToCssClass(contact.presence);

        return <div className={"user-card-presence " + pres + " " + this.props.className}></div>;
    }
});

var _noAvatars = {};

var Avatar = React.createClass({
    mixins: [MegaRenderMixin, RenderDebugger],
    render: function() {
        var self = this;
        var contact = this.props.contact;

        if (!contact) {
            return null;
        }
        
        if (!contact.m && contact.email) {
            contact.m = contact.email;
        }

        var $avatar = $(useravatar.contact(contact));

        var classes = (this.props.className ? this.props.className : 'small-rounded-avatar') + ' ' + contact.u;
        
        var letterClass = 'avatar-letter';

        var displayedAvatar;


        var verifiedElement = null;

        if (!this.props.hideVerifiedBadge) {
            verifiedElement = <ContactVerified contact={this.props.contact} className={this.props.verifiedClassName} />
        }

        if (!avatars[contact.u] && !_noAvatars[contact.u]) {
            useravatar.loadAvatar(contact.u)
                .done(function() {
                    self.safeForceUpdate();
                })
                .fail(function(e) {
                    _noAvatars[contact.u] = true;
                });
        }

        if($avatar.find("img").length > 0) {
            displayedAvatar = <div className={classes} style={this.props.style}>
                {verifiedElement}
                <img src={$("img", $avatar).attr("src")} style={this.props.imgStyles}/>
            </div>;
        } else {
            var tempClasses = $avatar.attr('class');
            var colorNum = tempClasses.split("color")[1].split(" ")[0];
            classes += " color" + colorNum;

            displayedAvatar = <div className={classes} style={this.props.style}>{verifiedElement}<div className={letterClass} data-user-letter={$(useravatar.contact(contact)).text()}></div></div>;

        }

        return displayedAvatar;
    }
});

var ContactCard = React.createClass({
    mixins: [MegaRenderMixin, RenderDebugger],
    getDefaultProps: function() {
        return {
            'dropdownButtonClasses': "default-white-button tiny-button",
            'dropdownIconClasses': "tiny-icon grey-down-arrow"
        }
    },
    render: function() {
        var self = this;

        var contact = this.props.contact;
        if (!contact) {
            return null;
        }

        var pres = (this.props.megaChat ? this.props.megaChat : window.megaChat).xmppPresenceToCssClass(contact.presence);
        var avatarMeta = generateAvatarMeta(contact.u);

        var contextMenu;
        if (!this.props.noContextMenu) {
            var ButtonsUI = require('./../../ui/buttons.jsx');
            var DropdownsUI = require('./../../ui/dropdowns.jsx');

            var moreDropdowns = this.props.dropdowns ? this.props.dropdowns : [];

            if (contact.c === 1) {
                if (moreDropdowns.length > 0) {
                    moreDropdowns.unshift(
                        <hr key="separator" />
                    );
                }
                moreDropdowns.unshift(
                    <DropdownsUI.DropdownItem
                            key="view" icon="human-profile" label={__("View Profile")} onClick={() => {
                                window.location = '#fm/' + contact.u;
                            }} />
                );
            }

            if (moreDropdowns.length > 0) {
                contextMenu = <ButtonsUI.Button
                    className={self.props.dropdownButtonClasses}
                    icon={self.props.dropdownIconClasses}
                    disabled={self.props.dropdownDisabled}>
                    <DropdownsUI.Dropdown className="contact-card-dropdown"
                                          positionMy="right top"
                                          positionAt="right bottom"
                                          vertOffset={4}
                                          noArrow={true}
                    >
                        {moreDropdowns}
                    </DropdownsUI.Dropdown>
                </ButtonsUI.Button>;
            }
        }

        return <div
                    className={
                        "contacts-info body " +
                        (pres === "offline" ? "offline" : "") +
                        (this.props.className ? " " + this.props.className : "")
                    }
                    onClick={(e) => {
                        if (self.props.onClick) {
                            self.props.onClick(contact, e);
                        }
                    }}
                    onDoubleClick={(e) => {
                        if (self.props.onDoubleClick) {
                            self.props.onDoubleClick(contact, e);
                        }
                    }}
                    >
                <ContactPresence contact={contact} className={this.props.presenceClassName}/>
                <Avatar contact={contact} className="small-rounded-avatar" />

                {contextMenu}

                <div className="user-card-data">
<<<<<<< HEAD
                    <div className="user-card-name small">{this.props.namePrefix ? this.props.namePrefix : null}{M.getNameByHandle(contact.u)}</div>
                    <div className="user-card-email small">{contact.m}</div>
=======
                    <div className="user-card-name">{M.getNameByHandle(contact.u)}</div>
                    <div className="user-card-email">{contact.m}</div>
>>>>>>> a4c689ea
                </div>
            </div>;
    }
});

var ContactPickerWidget = React.createClass({
    mixins: [MegaRenderMixin],
    getInitialState: function() {
        return {
            'searchValue': '',
            'selected': this.props.selected ? this.props.selected : []
        }
    },
    getDefaultProps: function() {
        return {
            multipleSelectedButtonLabel: false,
            singleSelectedButtonLabel: false,
            nothingSelectedButtonLabel: false,
        }
    },
    onSearchChange: function(e) {
        var self = this;
        self.setState({searchValue: e.target.value});
    },
    render: function() {
        var self = this;

        var contacts = [];

        var footer = null;

        if (self.props.multiple) {
            var onSelectDoneCb = (e) => {
                e.preventDefault();
                e.stopPropagation();

                $(document).trigger('closeDropdowns');

                if (self.props.onSelectDone) {
                    self.props.onSelectDone(self.state.selected);
                }
            };

            if (!self.state.selected || self.state.selected.length === 0) {
                footer = <div className="contacts-search-footer">
                    <em>{
                        self.props.nothingSelectedButtonLabel ?
                            self.props.nothingSelectedButtonLabel
                            :
                            __("Select one or more contacts to start")
                    }</em>
                </div>;
            }
            else if (self.state.selected.length === 1) {
                footer = <div className="contacts-search-footer">
                    <div className="fm-dialog-footer">
                        <a href="javascript:;" className="default-white-button right" onClick={onSelectDoneCb}>
                            {self.props.singleSelectedButtonLabel ? self.props.singleSelectedButtonLabel : l[5885]}
                        </a>
                    </div>
                </div>
            }
            else if (self.state.selected.length > 1) {
                footer = <div className="contacts-search-footer">
                    <div className="fm-dialog-footer">
                        <a href="javascript:;" className="default-white-button right" onClick={onSelectDoneCb}>
                            {
                                self.props.multipleSelectedButtonLabel ?
                                    self.props.multipleSelectedButtonLabel
                                    :
                                    __("Start Group Conversation")
                            }
                        </a>
                    </div>
                </div>
            }
        }


        self.props.contacts.forEach(function(v, k) {
            if (self.props.exclude && self.props.exclude.indexOf(v.u) > -1) {
                // continue;
                return;
            }

            var pres = self.props.megaChat.karere.getPresence(
                self.props.megaChat.getJidFromNodeId(v.u)
            );

            if (v.c == 0 || v.u == u_handle) {
                return;
            }

            var avatarMeta = generateAvatarMeta(v.u);

            if (self.state.searchValue && self.state.searchValue.length > 0) {
                // DON'T add to the contacts list if the contact's name or email does not match the search value
                if (
                    avatarMeta.fullName.toLowerCase().indexOf(self.state.searchValue.toLowerCase()) === -1 &&
                    v.m.toLowerCase().indexOf(self.state.searchValue.toLowerCase()) === -1
                ) {
                    return;
                }
            }


            if (pres === "chat") {
                pres = "online";
            }

            var selectedClass = "";
            if (self.state.selected && self.state.selected.indexOf(v.h) !== -1) {
                selectedClass = "selected";
            }
            contacts.push(
                <ContactCard
                    contact={v}
                    className={"contacts-search " + selectedClass}
                    onDoubleClick={(contact, e) => {
                        if (!self.props.multiple) {
                            if (self.props.onClick) {
                                self.props.onClick(contact, e);
                            }
                        }
                        else {
                            if (self.props.onSelect) {
                                self.props.onSelect(contact, e);
                            }

                            $(document).trigger('closeDropdowns');

                            var sel = self.state.selected;
                            if (sel.indexOf(contact.h) === -1) {
                                sel.push(contact.h);
                            }

                            if (self.props.onSelectDone) {
                                self.props.onSelectDone(sel);
                            }
                        }
                    }}
                    onClick={(contact, e) => {
                        if (!self.props.multiple) {
                            if (self.props.onClick) {
                                self.props.onClick(contact, e);
                            }
                        }
                        else {
                            var sel = self.state.selected;
                            if (!sel) {
                                sel = [];
                            }
                            if (self.state.selected.indexOf(contact.h) > -1) {
                                removeValue(sel, contact.h, false);
                            }
                            else {
                                sel.push(contact.h);
                            }


                            self.setState({'selected': sel});

                            self.forceUpdate();

                            if (self.props.onSelect) {
                                self.props.onSelect(contact, e);
                            }
                        }
                    }}
                    noContextMenu={true}
                    key={v.u}
                />
            );
        });

        var innerDivStyles = {};

        if (contacts.length < 6) {
            innerDivStyles['height'] = Math.max(48, contacts.length * 48);
            innerDivStyles['overflow'] = "visible";
        }

        if (contacts.length === 0) {
            var noContactsMsg = "";
            if (M.u.length < 2) {
                noContactsMsg = __("You have no contacts.");
            }
            else {
                noContactsMsg = __("No contacts found matching your query.");
            }

            contacts = <em>{noContactsMsg}</em>;
        }


        return <div>
            <div className={"contacts-search-header " + this.props.headerClasses}>
                <i className="small-icon search-icon"></i>
                <input
                    type="search"
                    placeholder={__(l[8010])}
                    ref="contactSearchField"
                    onChange={this.onSearchChange}
                    value={this.state.searchValue}
                />
            </div>

            <utils.JScrollPane className="contacts-search-scroll">
                <div style={innerDivStyles}>
                    {contacts}
                </div>
            </utils.JScrollPane>

            {footer}
        </div>;
    }
});

module.exports = {
    ContactsListItem,
    ContactCard,
    Avatar,
    ContactPickerWidget,
    ContactVerified,
    ContactPresence
};<|MERGE_RESOLUTION|>--- conflicted
+++ resolved
@@ -224,13 +224,8 @@
                 {contextMenu}
 
                 <div className="user-card-data">
-<<<<<<< HEAD
                     <div className="user-card-name small">{this.props.namePrefix ? this.props.namePrefix : null}{M.getNameByHandle(contact.u)}</div>
                     <div className="user-card-email small">{contact.m}</div>
-=======
-                    <div className="user-card-name">{M.getNameByHandle(contact.u)}</div>
-                    <div className="user-card-email">{contact.m}</div>
->>>>>>> a4c689ea
                 </div>
             </div>;
     }
