import React from 'react';
import PropTypes from 'prop-types';
import {ContactAwareComponent} from '../../stores/mixins.js';
import {MegaRenderMixin} from '../../stores/mixins.js';
import utils from '../../ui/utils.jsx';
import { PerfectScrollbar } from '../../ui/perfectScrollbar.jsx';
import { Button } from '../../ui/buttons.jsx';
import { Dropdown, DropdownItem } from '../../ui/dropdowns.jsx';

var _attchRerenderCbContacts = function() {
    this.addDataStructListenerForProperties(this.props.contact, [
        'name',
        'firstName',
        'lastName',
        'nickname',
        'm',
        'avatar'
    ]);
};

export class ContactsListItem extends ContactAwareComponent {
    static defaultProps = {
        'manualDataChangeTracking': true,
        'skipQueuedUpdatesOnResize': true
    }
    attachRerenderCallback = _attchRerenderCbContacts;
    render() {
        var classString = "nw-conversations-item";

        var contact = this.props.contact;

        if (!contact) {
            return null;
        }

        classString += " " + megaChat.userPresenceToCssClass(
            contact.presence
        );

        return (
            <div>
                <div className={classString}
                    onClick={this.props.onContactClicked.bind(this)}>
                    <div className="nw-contact-status"></div>
                    <div className="nw-conversations-unread">0</div>
                    <div className="nw-conversations-name">
                        {M.getNameByHandle(contact.u)}
                    </div>
                </div>
            </div>
        );
    }
};

ContactsListItem.propTypes = {
    chatRoom: PropTypes.object.isRequired
};

export class ContactButton extends ContactAwareComponent {
    static defaultProps = {
        'manualDataChangeTracking': true,
        'skipQueuedUpdatesOnResize': true
    }
    attachRerenderCallbacks = _attchRerenderCbContacts;
    customIsEventuallyVisible() {
        if (this.props.chatRoom) {
            return this.props.chatRoom.isCurrentlyActive;
        }
        return -1;
    }
    dropdownItemGenerator() {
        var self = this;
        var contact = self.props.contact;
        var dropdowns = self.props.dropdowns ? self.props.dropdowns : [];

        var moreDropdowns = [];

        var username = M.getNameByHandle(contact.u);

        var onContactClicked = function() {
            if (contact.c === 2) {
                loadSubPage('fm/account');
            }
            if (contact.c === 1) {
                loadSubPage('fm/' + contact.u);
            }
        };

        moreDropdowns.push(
            <div className="dropdown-avatar rounded" key="mainContactInfo">
                <Avatar className="avatar-wrapper context-avatar"
                        chatRoom={this.props.chatRoom}
                        contact={contact} hideVerifiedBadge="true" onClick={onContactClicked} />
                <div className="dropdown-user-name" onClick={onContactClicked}>
                    <div className="name">
                        {username}
                        <ContactPresence className="small" contact={contact} />
                    </div>
                    <span className="email">
                            {contact.m}
                        </span>
                </div>
            </div>
        );

        moreDropdowns.push(
            <ContactFingerprint key="fingerprint" contact={contact} />
        );

        if (dropdowns.length && contact.c !== 2) {
            moreDropdowns.push(dropdowns);

            moreDropdowns.push(
                <hr key="top-separator" />
            );
        }

        if (contact.c === 2) {
            moreDropdowns.push(
                <DropdownItem
                    key="view0" icon="human-profile" label={__(l[187])} onClick={() => {
                        loadSubPage('fm/account');
                    }}/>
            );
        }
        if (contact.c === 1) {

            var startAudioCall = function() {
                megaChat.createAndShowPrivateRoomFor(contact.u)
                    .then(function(room) {
                        room.setActive();
                        room.startAudioCall();
                    });
            };

            if (megaChat.currentlyOpenedChat && megaChat.currentlyOpenedChat === contact.u) {
                moreDropdowns.push(
                    <DropdownItem
                        key="startCall" className="contains-submenu" icon="context handset" label={__(l[19125])}
                        onClick={startAudioCall} />
                );

<<<<<<< HEAD


                moreDropdowns.push(
                    <div className="dropdown body submenu" key="dropdownGroup">
                        <div>
                            <DropdownItem
                                key="startAudio" icon="context handset" label={__(l[1565])}
                                onClick={startAudioCall} />
                        </div>
                        <div>
                            <DropdownItem
                                key="startVideo" icon="context videocam" label={__(l[1566])} onClick={() => {
                                    megaChat.createAndShowPrivateRoomFor(contact.u)
                                        .then(function(room) {
                                            room.setActive();
                                            room.startVideoCall();
                                        });
                                }} />
                        </div>
                    </div>
                );
            }
            else {
=======
            if (contact.c === 2 && contact.u === u_handle) {
>>>>>>> 39136ee5
                moreDropdowns.push(
                    <DropdownItem
                        key="startChat" icon="context conversation" label={__(l[5885])} onClick={() => {
                            loadSubPage('fm/chat/p/' + contact.u);
                        }} />
                );
            }

            moreDropdowns.push(
                <hr key="files-separator" />
            );

            moreDropdowns.push(
                <DropdownItem
                    key="send-files-item" icon="context arrow-in-circle" label={__(l[6834])} onClick={() => {
                        megaChat.openChatAndSendFilesDialog(contact.u);
                    }} />
            );
            moreDropdowns.push(
                <DropdownItem
                    key="share-item" icon="context share-folder" label={__(l[6775])} onClick={() => {
                        openCopyShareDialog(contact.u);
                    }} />
<<<<<<< HEAD
            );
        }
        else if (!contact.c) {
            moreDropdowns.push(
                <DropdownItem
                    key="view2"
                    icon="small-icon icons-sprite grey-plus"
                    label={__(l[101])}
                    onClick={() => {
                        loadingDialog.show();
                        const isAnonymousUser = !u_handle || u_type !== 3;
                        const ADD_CONTACT = 'addContact';
                        if (anonymouschat && isAnonymousUser) {
                            megaChat.loginOrRegisterBeforeJoining(undefined, undefined, undefined, true);
                            if (localStorage.getItem(ADD_CONTACT) === null) {
                                localStorage.setItem(
                                    ADD_CONTACT,
                                    JSON.stringify({u: contact.u, unixTime: unixtime()})
                                );
=======
                );
            }
            else if (!contact.c || (contact.c === 2 && contact.u !== u_handle)) {
                moreDropdowns.push(
                    <DropdownItem
                        key="view2"
                        icon="small-icon icons-sprite grey-plus"
                        label={__(l[101])}
                        onClick={() => {
                            loadingDialog.show();
                            const isAnonymousUser = (!u_handle || u_type !== 3);
                            const ADD_CONTACT = 'addContact';
                            if (anonymouschat && isAnonymousUser) {
                                megaChat.loginOrRegisterBeforeJoining(undefined, undefined, undefined, true);
                                if (localStorage.getItem(ADD_CONTACT) === null) {
                                    localStorage.setItem(
                                        ADD_CONTACT,
                                        JSON.stringify({u: contact.u, unixTime: unixtime()})
                                    );
                                }
>>>>>>> 39136ee5
                            }
                        }
                        else {
                            M.syncContactEmail(contact.u)
                                .done(function(email) {
                                    var exists = false;
                                    var opcKeys = Object.keys(M.opc);
                                    for (var i = 0; i < opcKeys.length; i++) {
                                        if (!exists && M.opc[opcKeys[i]].m === email) {
                                            exists = true;
                                            break;
                                        }
                                    }

                                    if (exists) {
                                        closeDialog();
                                        msgDialog('warningb', '', l[17545]);
                                    }
                                    else {
                                        M.inviteContact(M.u[u_handle].m, email);
                                        var title = l[150];
                                        var msg = l[5898].replace('[X]', email);

                                        closeDialog();
                                        msgDialog('info', title, msg);
                                    }
                                })
                                .always(function() {
                                    loadingDialog.hide();
                                });
                        }
                    }
                    } />
            );
        }

        // Don't show Set Nickname button if not logged in or clicking your own name
        if (u_attr && contact.u !== u_handle) {

            // Add a Set Nickname button for contacts and non-contacts (who are visible in a group chat)
            moreDropdowns.push(
                <hr key="nicknames-separator" />
            );
            moreDropdowns.push(
                <DropdownItem
                    key="set-nickname" icon="small-icon context writing-pen" label={__(l[20828])} onClick={() => {
                        nicknames.setNicknameDialog.init(contact.u);
                    }} />
            );
        }

        if (self.props.dropdownRemoveButton && self.props.dropdownRemoveButton.length) {
            moreDropdowns.push(
                <hr key="remove-separator" />
            );
            moreDropdowns.push(
                self.props.dropdownRemoveButton
            );
        }

        return moreDropdowns;
    }
    render() {
        var self = this;

        var label = self.props.label ? self.props.label : "";
        var classes = self.props.className ? self.props.className : "";
        var contact = self.props.contact;
        var icon = self.props.dropdownIconClasses ? self.props.dropdownIconClasses : [];
        var dropdownPosition = "left top";
        var vertOffset = 0;
        var horizOffset = -30;

        if (!contact) {
            return null;
        }

        if (label) {
            classes = "user-card-name " + classes;
            icon = "";
            dropdownPosition = "left bottom";
            vertOffset = 25;
            horizOffset = 0;
        }
        if (!contact.name && !contact.m && !self.props.noLoading && this.isLoadingContactInfo()) {
            label = <em className="contact-name-loading"></em>;
        }


        var buttonComponent = null;
        if (!self.props.noContextMenu) {


            buttonComponent = <Button
                className={classes}
                icon={icon}
                disabled={self.props.dropdownDisabled}
                label={label}
            >
                <Dropdown className="contact-card-dropdown"
                    positionMy={dropdownPosition}
                    positionAt={dropdownPosition}
                    vertOffset={vertOffset}
                    horizOffset={horizOffset}
                    dropdownItemGenerator={self.dropdownItemGenerator.bind(this)}
                    noArrow={true}
                />
            </Button>;
        }

        return buttonComponent;
    }
};

ContactButton.propTypes = {
    chatRoom: PropTypes.oneOfType([
        PropTypes.object,
        PropTypes.bool
    ])
};

export class ContactVerified extends MegaRenderMixin {
    static defaultProps = {
        'manualDataChangeTracking': true,
        'skipQueuedUpdatesOnResize': true
    }
    attachRerenderCallbacks() {
        this.addDataStructListenerForProperties(this.props.contact, [
            'fingerprint',
        ]);
    }
    render() {
        if (anonymouschat) {
            return null;
        }
        var self = this;

        var contact = this.props.contact;

        if (!contact) {
            return null;
        }

        var verifiedElement = null;

        if (u_authring && u_authring.Ed25519) {
            var verifyState = u_authring.Ed25519[contact.u] || {};
            verifiedElement = (
                verifyState.method >= authring.AUTHENTICATION_METHOD.FINGERPRINT_COMPARISON ?
                    <div className={"user-card-verified " + this.props.className}></div> : null
            );
        }
        else {
            var self = this;

            !pubEd25519[contact.u] && crypt.getPubEd25519(contact.u)
                .done(function() {
                    onIdle(function() {
                        if (pubEd25519[contact.u] && self.isMounted()) {
                            self.safeForceUpdate();
                        }
                    });
                });
        }


        return verifiedElement;
    }
};

export class ContactPresence extends MegaRenderMixin {
    static defaultProps = {
        'manualDataChangeTracking': true,
        'skipQueuedUpdatesOnResize': true
    }
    render() {
        var contact = this.props.contact;
        var className = this.props.className || '';

        if (!contact || !contact.c) {
            return null;
        }

        const pres = megaChat.userPresenceToCssClass(contact.presence);

        return (
            <div className={`user-card-presence ${pres} ${className}`}>
            </div>
        );
    }
};

export class LastActivity extends ContactAwareComponent {
    constructor(props) {
        super(props);
    }

    render() {
        const { contact, showLastGreen } = this.props;

        if (!contact) {
            return null;
        }

        const lastActivity = !contact.ats || contact.lastGreen > contact.ats ? contact.lastGreen : contact.ats;
        const SECONDS = new Date().getTime() / 1000 - lastActivity;
        const FORTY_FIVE_DAYS = 3888000; // seconds
        const timeToLast = SECONDS > FORTY_FIVE_DAYS ? l[20673] : time2last(lastActivity, true);
        const hasActivityStatus = showLastGreen && contact.presence <= 2 && lastActivity;

        return (
            <span>
                {hasActivityStatus ?
                    (l[19994] || "Last seen %s").replace("%s", timeToLast) :
                    M.onlineStatusClass(contact.presence)[0]}
            </span>
        );
    }
}

export class MembersAmount extends ContactAwareComponent {
    constructor(props) {
        super(props);
    }

    render() {
        const { room } = this.props;

        return room ?
            <span>
                {(l[20233] || "%s Members").replace("%s", Object.keys(room.members).length)}
            </span> :
            null;
    }
}

export class ContactFingerprint extends MegaRenderMixin {
    static defaultProps = {
        'manualDataChangeTracking': true,
        'skipQueuedUpdatesOnResize': true
    }
    attachRerenderCallbacks() {
        this.addDataStructListenerForProperties(this.props.contact, [
            'fingerprint'
        ]);
    }
    render() {
        var self = this;
        var contact = this.props.contact;
        if (!contact || !contact.u || anonymouschat) {
            return null;
        }

        var infoBlocks = [];

        userFingerprint(contact.u, function(fingerprints) {
            fingerprints.forEach(function(v, k) {
                infoBlocks.push(
                    <span key={"fingerprint-" + k}>
                        {v}
                    </span>
                );
            });
        });

        var verifyButton = null;

        if (contact.c === 1 && u_authring && u_authring.Ed25519) {
            var verifyState = u_authring.Ed25519[contact.u] || {};
            if (
                typeof verifyState.method === "undefined" ||
                verifyState.method < authring.AUTHENTICATION_METHOD.FINGERPRINT_COMPARISON
            ) {
                verifyButton = <Button
                    className="dropdown-verify active"
                    label={__(l[7692])}
                    icon="grey-key"
                    onClick={() => {
                        $(document).trigger('closeDropdowns');
                        fingerprintDialog(contact.u);
                    }} />
            }
        }

        var fingerprintCode = null;
        if (infoBlocks.length > 0) {
            fingerprintCode = <div className="dropdown-fingerprint">
                <div className="contact-fingerprint-title">
                    <span>{__(l[6872])}</span>
                    <ContactVerified contact={contact} />
                </div>
                <div className="contact-fingerprint-txt">
                    {infoBlocks}
                </div>
                {verifyButton}
            </div>;
        }

        return fingerprintCode;
    }
};


export class Avatar extends ContactAwareComponent {
    static defaultProps = {
        'manualDataChangeTracking': true,
        'skipQueuedUpdatesOnResize': true
    }
    attachRerenderCallbacks = _attchRerenderCbContacts;
    render() {
        var self = this;
        var contact = this.props.contact;

        if (!contact) {
            return null;
        }

        if (!contact.m && contact.email) {
            contact.m = contact.email;
        }

        var avatarMeta = useravatar.generateContactAvatarMeta(contact);

        var classes = (
            this.props.className ? this.props.className : ' avatar-wrapper small-rounded-avatar'
        ) + ' ' + contact.u + ' in-chat';

        classes += " chat-avatar";

        var displayedAvatar;


        var verifiedElement = null;

        if (!this.props.hideVerifiedBadge && !anonymouschat) {
            verifiedElement = <ContactVerified
                contact={this.props.contact}
                className={this.props.verifiedClassName} />;
        }

        var extraProps = {};
        if (this.props.simpletip) {
            classes += " simpletip";
            extraProps['data-simpletip'] = this.props.simpletip;
            if (this.props.simpletipWrapper) {
                extraProps['data-simpletipwrapper'] = this.props.simpletipWrapper;
            }
            if (this.props.simpletipOffset) {
                extraProps['data-simpletipoffset'] = this.props.simpletipOffset;
            }
            if (this.props.simpletipPosition) {
                extraProps['data-simpletipposition'] = this.props.simpletipPosition;
            }
        }

        if (avatarMeta.type === "image") {
            displayedAvatar = <div className={classes} style={this.props.style}
                    {...extraProps}
                    onClick={self.props.onClick ? (e) => {
                        $(document).trigger('closeDropdowns');
                        self.props.onClick(e);
                    } : self.onClick}>
                        {verifiedElement}
                        <img src={avatarMeta.avatar} style={this.props.imgStyles}/>
            </div>;
        }
        else {
            classes += " color" + avatarMeta.avatar.colorIndex;
            var isLoading = self.isLoadingContactInfo();
            if (isLoading) {
                classes += " default-bg";
            }

            displayedAvatar = <div className={classes} style={this.props.style}
                {...extraProps}
                onClick={self.props.onClick ? (e) => {
                    $(document).trigger('closeDropdowns');
                    self.props.onClick(e);
                } : self.onClick}>
                {verifiedElement}
                <span>
                    {isLoading ? "" : avatarMeta.avatar.letters}
                </span>
            </div>;

        }

        return displayedAvatar;
    }
};

Avatar.propTypes = {
    chatRoom: PropTypes.oneOfType([
        PropTypes.object,
        PropTypes.bool
    ])
};

export class ContactCard extends ContactAwareComponent {
    static defaultProps = {
        'dropdownButtonClasses': "default-white-button tiny-button",
        'dropdownIconClasses': "tiny-icon icons-sprite grey-dots",
        'presenceClassName': '',
        'manualDataChangeTracking': true,
        'skipQueuedUpdatesOnResize': true
    }
    attachRerenderCallbacks = _attchRerenderCbContacts;
    specShouldComponentUpdate(nextProps, nextState) {
        var self = this;

        var foundKeys = Object.keys(self.props);
        if (foundKeys.indexOf('dropdowns') >= 0) {
            array.remove(foundKeys, 'dropdowns', true);
        }
        var shouldUpdate = undefined;
        foundKeys.forEach(function(k) {
            if (typeof(shouldUpdate) === 'undefined') {
                if (!shallowEqual(nextProps[k], self.props[k])) {
                    shouldUpdate = false;
                }
                else {
                    shouldUpdate = true;
                }
            }
        });

        if (!shouldUpdate) {
            // ^^ if false or undefined.
            if (!shallowEqual(nextState, self.state)) {
                shouldUpdate = false;
            }
            else {
                shouldUpdate = true;
            }
        }
        if (!shouldUpdate && self.state.props.dropdowns && nextProps.state.dropdowns) {
            // ^^ if still false or undefined.
            if (self.state.props.dropdowns.map && nextProps.state.dropdowns.map) {
                var oldKeys = self.state.props.dropdowns.map(child => child.key);
                var newKeys = nextProps.state.dropdowns.map(child => child.key);
                if (!shallowEqual(oldKeys, newKeys)) {
                    shouldUpdate = true;
                }
            }
        }

        return shouldUpdate;
    }
    render() {

        var self = this;
        var contact = this.props.contact;

        if (!contact) {
            return null;
        }

        var pres = megaChat.userPresenceToCssClass(contact.presence);
        var username = (this.props.namePrefix ? this.props.namePrefix : "") +
            (M.getNameByHandle(contact.u) || contact.m);

        if (contact.u === u_handle) {
            username += " (Me)";
        }
        var dropdowns = this.props.dropdowns ? this.props.dropdowns : [];
        var noContextMenu = this.props.noContextMenu ? this.props.noContextMenu : "";
        var noContextButton = this.props.noContextButton ? this.props.noContextButton : "";
        var dropdownRemoveButton = self.props.dropdownRemoveButton ? self.props.dropdownRemoveButton : [];

        var usernameBlock;
        if (!noContextMenu) {
            usernameBlock = <ContactButton key="lnk" dropdowns={dropdowns}
                noContextMenu={noContextMenu}
                contact={contact}
                className="light"
                label={username}
                chatRoom={this.props.chatRoom}
                dropdownRemoveButton={dropdownRemoveButton}
            />;
        }
        else {
            usernameBlock = <div className="user-card-name light">{username}</div>;
        }

        var userCard = null;
        var className = this.props.className || "";
        if (className.indexOf("short") >= 0) {
            userCard = <div className="user-card-data">
                {usernameBlock}
                <div className="user-card-status">
                    <ContactPresence contact={contact} className={this.props.presenceClassName}/>
                    {
                        this.props.isInCall ?
                            <i className="small-icon audio-call"></i> :
                            null
                    }
                    <LastActivity contact={contact} showLastGreen={this.props.showLastGreen} />
                </div>
            </div>;
        }
        else {
            userCard = <div className="user-card-data">
                {usernameBlock}
                <ContactPresence contact={contact} className={this.props.presenceClassName}/>
                {
                    this.props.isInCall ?
                        <i className="small-icon audio-call"></i> :
                        null
                }
                <div className="user-card-email">{contact.m}</div>
            </div>
        }

        var selectionTick = null;
        if (this.props.selectable) {
            selectionTick = <div className="user-card-tick-wrap">
                <i className="small-icon mid-green-tick"></i>
            </div>
        }

        return <div
            className={
                "contacts-info body " +
                (pres === "offline" ? "offline" : "") +
                (className ? " " + className : "")
            }
            onClick={(e) => {
                if (self.props.onClick) {
                    self.props.onClick(contact, e);
                }
            }}
            onDoubleClick={(e) => {
                if (self.props.onDoubleClick) {
                    self.props.onDoubleClick(contact, e);
                }
            }}
            style={self.props.style}>
            <Avatar contact={contact} className="avatar-wrapper small-rounded-avatar"
                chatRoom={this.props.chatRoom} />

            {
                anonymouschat || noContextButton ? null :
                <ContactButton
                    key="button"
                    dropdowns={dropdowns}
                    dropdownIconClasses={self.props.dropdownIconClasses ? self.props.dropdownIconClasses : ""}
                    disabled={self.props.dropdownDisabled}
                    noContextMenu={noContextMenu}
                    contact={contact}
                    className={self.props.dropdownButtonClasses}
                    dropdownRemoveButton={dropdownRemoveButton}
                    noLoading={self.props.noLoading}
                    chatRoom={self.props.chatRoom}
                />
            }
            {selectionTick}
            {userCard}
        </div>;
    }
};

ContactCard.propTypes = {
    chatRoom: PropTypes.oneOfType([
        PropTypes.object,
        PropTypes.bool
    ])
};

export class ContactItem extends ContactAwareComponent {
    static defaultProps = {
        'manualDataChangeTracking': true,
        'skipQueuedUpdatesOnResize': true
    }
    attachRerenderCallbacks = _attchRerenderCbContacts;
    render() {
        var classString = "nw-conversations-item";
        var self = this;
        var contact = this.props.contact;

        if (!contact) {
            return null;
        }

        var username = this.props.namePrefix ? this.props.namePrefix : "" + M.getNameByHandle(contact.u);

        return <div className="selected-contact-card short">
            {/* eslint-disable-next-line sonarjs/no-identical-functions */}
            <div className="remove-contact-bttn"  onClick={(e) => {
                if (self.props.onClick) {
                    self.props.onClick(contact, e);
                }
            }}>
                <i className="tiny-icon small-cross"></i>
            </div>
            <Avatar contact={contact} className="avatar-wrapper small-rounded-avatar" hideVerifiedBadge={true}
                chatRoom={this.props.chatRoom} />
            <div className="user-card-data">
                <ContactButton contact={contact} className="light"
                    label={username} chatRoom={this.props.chatRoom} />
            </div>
        </div>;
    }
};


ContactItem.propTypes = {
    chatRoom: PropTypes.oneOfType([
        PropTypes.object,
        PropTypes.bool
    ])
};

export class ContactPickerWidget extends MegaRenderMixin {
    static defaultProps = {
        multipleSelectedButtonLabel: false,
        singleSelectedButtonLabel: false,
        nothingSelectedButtonLabel: false,
        allowEmpty: false
    }
    constructor(props) {
        super(props);
        this.state = {
            'searchValue': '',
            'selected': this.props.selected || false,
        };
    }
    onSearchChange(e) {
        var self = this;
        self.setState({searchValue: e.target.value});
    }
    componentDidMount() {
        super.componentDidMount();
        setContactLink();
    }
    componentDidUpdate() {

        var self = this;
        if (self.scrollToLastSelected && self.psSelected) {
            // set the flag back to false, so on next updates we won't scroll to the last item again.
            self.scrollToLastSelected = false;
            self.psSelected.scrollToPercentX(100, false);
        }

        setContactLink();
    }
    componentWillMount() {
        if (super.componentWillMount) {
            super.componentWillMount();
        }

        var self = this;

        if (self.props.multiple) {
            var KEY_ENTER = 13;

            $(document.body).rebind('keypress.contactPicker' + self.getUniqueId(), function(e) {
                var keyCode = e.which || e.keyCode;
                if (keyCode === KEY_ENTER) {
                    if (self.state.selected) {
                        e.preventDefault();
                        e.stopPropagation();

                        $(document).trigger('closeDropdowns');

                        if (self.props.onSelectDone) {
                            self.props.onSelectDone(self.state.selected);
                        }
                    }
                }
            });
        }

        self._frequents = megaChat.getFrequentContacts();
        self._frequents.always(function(r) {
            self._foundFrequents = clone(r).reverse().splice(0, 30);
            self.safeForceUpdate();
        });
    }
    componentWillUnmount() {
        super.componentWillUnmount();
        var self = this;

        delete self._foundFrequents;
        delete self._frequents;

        if (self.props.multiple) {
            $(document.body).off('keypress.contactPicker' + self.getUniqueId());
        }
    }
    _eventuallyAddContact(v, contacts, selectableContacts, forced) {
        var self = this;
        if (!forced && (v.c !== 1 || v.u === u_handle)) {
            return false;
        }
        if (self.props.exclude && self.props.exclude.indexOf(v.u) > -1) {
            // continue;
            return false;
        }
        var isDisabled = false;
        if (!self.wasMissingKeysForContacts) {
            self.wasMissingKeysForContacts = {};
        }
        if (!self.wasMissingKeysForContacts[v.u] && (!pubCu25519[v.u] || !pubEd25519[v.u])) {
            // we don't want to preload keys each time...e.g. we want to only load them when needed, so ensure they
            // are loaded here
            self.wasMissingKeysForContacts[v.u] = true;

            ChatdIntegration._ensureKeysAreLoaded(undefined, [v.u])
                .always(function() {
                    if (self.isMounted()) {
                        self.safeForceUpdate();
                    }
                });
            isDisabled = true;
            return true;
        }
        else if (self.wasMissingKeysForContacts[v.u] && (!pubCu25519[v.u] || !pubEd25519[v.u])) {
            // keys not loaded, don't allow starting of new chats/any interaction with that user yet
            return false;
        }

        var pres = megaChat.getPresence(
            v.u
        );


        var avatarMeta = generateAvatarMeta(v.u);

        if (self.state.searchValue && self.state.searchValue.length > 0) {
            // DON'T add to the contacts list if the contact's name or email does not match the search value
            if (
                avatarMeta.fullName.toLowerCase().indexOf(self.state.searchValue.toLowerCase()) === -1 &&
                v.m.toLowerCase().indexOf(self.state.searchValue.toLowerCase()) === -1
            ) {
                return false;
            }
        }


        if (pres === "chat") {
            pres = "online";
        }

        var selectedClass = "";
        if (self.state.selected && self.state.selected.indexOf(v.u) !== -1) {
            selectedClass = "selected";
        }

        contacts.push(
            <ContactCard
                disabled={isDisabled}
                contact={v}
                chatRoom={false}
                className={"contacts-search short " + selectedClass + (isDisabled ? " disabled" : "")}
                noContextButton="true"
                selectable={selectableContacts}
                onClick={self.props.readOnly ? () => {} : (contact, e) => {
                    if (isDisabled) {
                        return false;
                    }
                    var contactHash = contact.u;

                    // differentiate between a click and a double click.
                    if (
                        (contactHash === self.lastClicked && (new Date() - self.clickTime) < 500) ||
                        !self.props.multiple
                    ) {
                        // is a double click
                        if (self.props.onSelected) {
                            self.props.onSelected([contactHash]);
                        }
                        self.props.onSelectDone([contactHash]);
                        return;
                    }
                    else {
                        var selected = clone(self.state.selected || []);

                        // is a single click
                        if (selected.indexOf(contactHash) === -1) {
                            selected.push(contactHash);
                            // only set the scrollToLastSelected if a contact was added,
                            // so that the user can scroll left/right and remove contacts
                            // form the list using the X buttons in the UI.
                            self.scrollToLastSelected = true;
                            if (self.props.onSelected) {
                                self.props.onSelected(selected);
                            }
                        }
                        else {
                            if (selected.indexOf(contactHash) >= 0) {
                                array.remove(selected, contactHash);
                            }
                            if (self.props.onSelected) {
                                self.props.onSelected(selected);
                            }
                        }
                        self.setState({'selected': selected});
                        self.setState({'searchValue': ''});
                        self.refs.contactSearchField.focus();
                    }
                    self.clickTime = new Date();
                    self.lastClicked = contactHash;
                }}
                noContextMenu={true}
                key={v.u}
            />
        );
        return true;
    }
    render() {
        var self = this;

        var contacts = [];
        var frequentContacts = [];
        var extraClasses = "";

        var contactsSelected = [];

        var multipleContacts = null;
        var topButtons = null;
        var selectableContacts = false;
        var selectFooter = null;
        var selectedContacts = false;
        var isSearching = !!self.state.searchValue;


        var onAddContact = (e) => {

            e.preventDefault();
            e.stopPropagation();

            contactAddDialog();
        };

        if (self.props.readOnly) {
            var sel = self.state.selected || [];
            for (var i = 0; i < sel.length; i++) {
                var v = sel[i];
                contactsSelected.push(<ContactItem contact={M.u[v]} key={v} chatRoom={self.props.chatRoom} />);
            }
        }
        else if (self.props.multiple) {
            selectableContacts = true;

            var onSelectDoneCb = (e) => {

                e.preventDefault();
                e.stopPropagation();

                $(document).trigger('closeDropdowns');

                if (self.props.onSelectDone) {
                    self.props.onSelectDone(self.state.selected);
                }
            };
            var onContactSelectDoneCb = (contact, e) => {

                var contactHash = contact.u;

                // differentiate between a click and a double click.
                if (contactHash === self.lastClicked && (new Date() - self.clickTime) < 500) {
                    // is a double click
                    if (self.props.onSelected) {
                        self.props.onSelected([contactHash]);
                    }
                    self.props.onSelectDone([contactHash]);
                    return;
                }
                else {
                    var selected = clone(self.state.selected || []);

                    // is a single click
                    if (selected.indexOf(contactHash) === -1) {
                        selected.push(contactHash);
                        // only set the scrollToLastSelected if a contact was added, so that the user can scroll
                        // left/right and remove contacts form the list using the X buttons in the UI
                        self.scrollToLastSelected = true;

                        if (self.props.onSelected) {
                            self.props.onSelected(selected);
                        }
                    }
                    else {
                        if (selected.indexOf(contactHash) >= 0) {
                            array.remove(selected, contactHash);
                        }
                        if (self.props.onSelected) {
                            self.props.onSelected(selected);
                        }
                    }
                    self.setState({'selected': selected});
                    self.setState({'searchValue': ''});
                    self.refs.contactSearchField.focus();
                }
                self.clickTime = new Date();
                self.lastClicked = contactHash;
            };
            var selectedWidth = self.state.selected.length * 54;

            if (!self.state.selected || self.state.selected.length === 0) {
                selectedContacts = false;

                multipleContacts = <div className="horizontal-contacts-list">
                    <div className="contacts-list-empty-txt">{
                        self.props.nothingSelectedButtonLabel ?
                            self.props.nothingSelectedButtonLabel
                            : l[8889]
                    }</div>
                </div>;
            }
            else {
                selectedContacts = true;

                onContactSelectDoneCb = onContactSelectDoneCb.bind(self);
                var sel2 = self.state.selected || [];
                for (var i2 = 0; i2 < sel2.length; i2++) {
                    var v2 = sel2[i2];
                    contactsSelected.push(<ContactItem contact={M.u[v2]}
                        onClick={onContactSelectDoneCb}
                        chatRoom={self.props.chatRoom || false}
                        key={v2}
                    />);
                }

                multipleContacts =
                    <div className="horizontal-contacts-list">
                        <PerfectScrollbar className="perfectScrollbarContainer selected-contact-block horizontal-only"
                            selected={this.state.selected}
                            ref={function(psSelected) {
                                self.psSelected = psSelected;
                            }}>
                            <div className="select-contact-centre" style={{width: selectedWidth}}>
                                {contactsSelected}
                            </div>
                        </PerfectScrollbar>
                    </div>;
            }

            if (self.props.selectFooter) {

                selectFooter = <div className="fm-dialog-footer">
                    <a className="default-white-button left" onClick={onAddContact.bind(self)}>
                        {l[71]}
                    </a>

                    <a className={"default-grey-button right " + (!selectedContacts ? "disabled" : "")}
                        onClick = {function(e) {
                            if (self.state.selected.length > 0) {
                                onSelectDoneCb(e);
                            }
                        }}>
                        {
                            this.props.multipleSelectedButtonLabel ?
                                this.props.multipleSelectedButtonLabel
                                : l[8890]
                        }
                    </a>
                </div>;
            }
        }

        if (self.props.showTopButtons) {
            var _topButtons = [];

            self.props.showTopButtons.forEach(function(button) {
                _topButtons.push(
                    <div className={"link-button light"} key={button.key} onClick = {function(e) {
                        e.preventDefault();
                        e.stopPropagation();

                        // trigger dropdown close.
                        $(document).trigger('closeDropdowns');

                        button.onClick(e);
                    }}>
                        <i className={"small-icon " + button.icon}></i>
                        <span>{button.title}</span>
                    </div>
                )
            });
            topButtons = <div className="contacts-search-buttons">
                {_topButtons}
            </div>;
        }

        var alreadyAdded = {};
        var hideFrequents = !self.props.readOnly && !self.state.searchValue && frequentContacts.length > 0;
        var frequentsLoading = false;
        if (self._frequents && !self._foundFrequents) {
            if (self._frequents.state() === 'pending') {
                hideFrequents = false;
                frequentsLoading = true;
            }
        } else if (!self.props.readOnly && self._foundFrequents) {
            var totalFound = 0;
            self._foundFrequents.forEach(function(v) {
                if (totalFound < 5 && M.u[v.userId]) {
                    if (self._eventuallyAddContact(M.u[v.userId], frequentContacts, selectableContacts)) {
                        alreadyAdded[v.userId] = 1;
                        totalFound++;
                    }
                }
            });
        }

        self.props.contacts.forEach(function(v, k) {
            !alreadyAdded[v.h] && self._eventuallyAddContact(v, contacts, selectableContacts);
        });
        var sortFn = M.getSortByNameFn2(1);
        contacts.sort(function(a, b) {
            return sortFn(a.props.contact, b.props.contact);
        });

        if (Object.keys(alreadyAdded).length === 0) {
            hideFrequents = true;
        }
        var innerDivStyles = {};

        // if (contacts.length < 6) {
            // innerDivStyles['height'] = Math.max(48, contacts.length * 48);
            // innerDivStyles['overflow'] = "visible";
        // }

        if (this.props.showMeAsSelected) {
            self._eventuallyAddContact(M.u[u_handle], contacts, selectableContacts, true);
        }
        var noOtherContacts = false;
        if (contacts.length === 0) {
            noOtherContacts = true;
            var noContactsMsg = "";
            if (M.u.length < 2) {
                noContactsMsg = l[8877];
            }
            else {
                noContactsMsg = l[8878];
            }

            if (hideFrequents) {
                contacts = <em>{noContactsMsg}</em>;
            }
        }

        var haveContacts = isSearching || frequentContacts.length !== 0 || !noOtherContacts;

        var contactsList;
        if (haveContacts) {
            if (frequentContacts.length === 0 && noOtherContacts) {
                contactsList = <div className="chat-contactspicker-no-contacts">
                    <div className="contacts-list-header">
                        {l[165]}
                    </div>
                    <div className="fm-empty-contacts-bg"></div>
                    <div className="fm-empty-cloud-txt small">{l[784]}</div>
                    <div className="fm-empty-description small">{l[19115]}</div>
                </div>;
            }
            else {
                contactsList = <utils.JScrollPane className="contacts-search-scroll"
                                                  selected={this.state.selected}
                                                  changedHashProp={this.props.changedHashProp}
                                                  searchValue={this.state.searchValue}>
                    <div>
                        <div className="contacts-search-subsection"
                             style={{'display': (!hideFrequents ? "" : "none")}}>
                            <div className="contacts-list-header">
                                {l[20141]}
                            </div>

                            {frequentsLoading ?
                                <div className="loading-spinner">...</div> :
                                <div className="contacts-search-list" style={innerDivStyles}>
                                    {frequentContacts}
                                </div>
                            }
                        </div>

                        {contacts.length > 0 ?
                            <div className="contacts-search-subsection">
                                <div className="contacts-list-header">
                                    {!frequentsLoading && frequentContacts.length === 0 ? (
                                        !self.props.readOnly ? l[165] : l[16217]
                                    ) : l[165]}
                                </div>

                                <div className="contacts-search-list" style={innerDivStyles}>
                                    {contacts}
                                </div>
                            </div> : undefined}
                    </div>
                </utils.JScrollPane>;
            }
        }
        else {
            contactsList = <div className="chat-contactspicker-no-contacts">
                <div className="contacts-list-header">
                    {l[165]}
                </div>
                <div className="fm-empty-contacts-bg"></div>
                <div className="fm-empty-cloud-txt small">{l[784]}</div>
                <div className="fm-empty-description small">{l[19115]}</div>
                <div className=" big-red-button fm-empty-button" onClick={function(e) {
                    contactAddDialog();
                }}>
                    {l[101]}
                </div>
                <div className="empty-share-public">
                    <i className="small-icon icons-sprite grey-chain"></i>
                    <span dangerouslySetInnerHTML={{__html: l[19111]}}></span>
                </div>
            </div>;

            extraClasses += " no-contacts";
        }

        var displayStyle = (self.state.searchValue && self.state.searchValue.length > 0) ? "" : "none";
        return <div className={this.props.className + " " + extraClasses}>
            {multipleContacts}
            {!self.props.readOnly && haveContacts ?
                <div className={"contacts-search-header " + this.props.headerClasses}>
                    <i className="small-icon thin-search-icon"></i>
                    <input
                        autoFocus
                        type="search"
                        placeholder={__(l[8010])}
                        ref="contactSearchField"
                        onChange={this.onSearchChange.bind(this)}
                        value={this.state.searchValue}
                    />
                    <div
                        onClick={function(e) {
                            self.setState({searchValue: ''});
                            self.refs.contactSearchField.focus();
                        }}
                        className="search-result-clear"
                        style={{display : displayStyle}}
                    ></div>
                </div> : null}

            {topButtons}
            {contactsList}
            {selectFooter}
        </div>;
    }
};<|MERGE_RESOLUTION|>--- conflicted
+++ resolved
@@ -115,15 +115,15 @@
             );
         }
 
-        if (contact.c === 2) {
-            moreDropdowns.push(
-                <DropdownItem
-                    key="view0" icon="human-profile" label={__(l[187])} onClick={() => {
-                        loadSubPage('fm/account');
-                    }}/>
-            );
-        }
-        if (contact.c === 1) {
+            if (contact.c === 2 && contact.u === u_handle) {
+                moreDropdowns.push(
+                    <DropdownItem
+                        key="view0" icon="human-profile" label={__(l[187])} onClick={() => {
+                            loadSubPage('fm/account');
+                        }} />
+                );
+            }
+            if (contact.c === 1) {
 
             var startAudioCall = function() {
                 megaChat.createAndShowPrivateRoomFor(contact.u)
@@ -140,7 +140,6 @@
                         onClick={startAudioCall} />
                 );
 
-<<<<<<< HEAD
 
 
                 moreDropdowns.push(
@@ -164,9 +163,6 @@
                 );
             }
             else {
-=======
-            if (contact.c === 2 && contact.u === u_handle) {
->>>>>>> 39136ee5
                 moreDropdowns.push(
                     <DropdownItem
                         key="startChat" icon="context conversation" label={__(l[5885])} onClick={() => {
@@ -190,27 +186,6 @@
                     key="share-item" icon="context share-folder" label={__(l[6775])} onClick={() => {
                         openCopyShareDialog(contact.u);
                     }} />
-<<<<<<< HEAD
-            );
-        }
-        else if (!contact.c) {
-            moreDropdowns.push(
-                <DropdownItem
-                    key="view2"
-                    icon="small-icon icons-sprite grey-plus"
-                    label={__(l[101])}
-                    onClick={() => {
-                        loadingDialog.show();
-                        const isAnonymousUser = !u_handle || u_type !== 3;
-                        const ADD_CONTACT = 'addContact';
-                        if (anonymouschat && isAnonymousUser) {
-                            megaChat.loginOrRegisterBeforeJoining(undefined, undefined, undefined, true);
-                            if (localStorage.getItem(ADD_CONTACT) === null) {
-                                localStorage.setItem(
-                                    ADD_CONTACT,
-                                    JSON.stringify({u: contact.u, unixTime: unixtime()})
-                                );
-=======
                 );
             }
             else if (!contact.c || (contact.c === 2 && contact.u !== u_handle)) {
@@ -231,20 +206,18 @@
                                         JSON.stringify({u: contact.u, unixTime: unixtime()})
                                     );
                                 }
->>>>>>> 39136ee5
                             }
-                        }
-                        else {
-                            M.syncContactEmail(contact.u)
-                                .done(function(email) {
-                                    var exists = false;
-                                    var opcKeys = Object.keys(M.opc);
-                                    for (var i = 0; i < opcKeys.length; i++) {
-                                        if (!exists && M.opc[opcKeys[i]].m === email) {
-                                            exists = true;
-                                            break;
+                            else {
+                                M.syncContactEmail(contact.u)
+                                    .done(function(email) {
+                                        var exists = false;
+                                        var opcKeys = Object.keys(M.opc);
+                                        for (var i = 0; i < opcKeys.length; i++) {
+                                            if (!exists && M.opc[opcKeys[i]].m === email) {
+                                                exists = true;
+                                                break;
+                                            }
                                         }
-                                    }
 
                                     if (exists) {
                                         closeDialog();
