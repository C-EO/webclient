--- conflicted
+++ resolved
@@ -21,11 +21,7 @@
                     <div className="nw-contact-status"></div>
                     <div className="nw-conversations-unread">0</div>
                     <div className="nw-conversations-name">
-<<<<<<< HEAD
-                        {mega.utils.fullUsername(contact.u)}
-=======
                         {M.getNameByHandle(contact.u)}
->>>>>>> bd5cf3de
                     </div>
                 </div>
             </div>
@@ -213,13 +209,8 @@
                 {contextMenu}
 
                 <div className="user-card-data">
-<<<<<<< HEAD
-                    <div className="user-card-name">{mega.utils.fullUsername(contact.u)}</div>
+                    <div className="user-card-name">{M.getNameByHandle(contact.u)}</div>
                     <div className="user-card-email">{contact.m}</div>
-=======
-                    <div className="user-card-name small">{M.getNameByHandle(contact.u)}</div>
-                    <div className="user-card-email small">{contact.m}</div>
->>>>>>> bd5cf3de
                 </div>
             </div>;
     }
