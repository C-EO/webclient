// libs
var React = require("react");
var ReactDOM = require("react-dom");
var utils = require('./../../ui/utils.jsx');
var RenderDebugger = require('./../../stores/mixins.js').RenderDebugger;
var MegaRenderMixin = require('./../../stores/mixins.js').MegaRenderMixin;
var ButtonsUI = require('./../../ui/buttons.jsx');
var ModalDialogsUI = require('./../../ui/modalDialogs.jsx');
var DropdownsUI = require('./../../ui/dropdowns.jsx');
var ContactsUI = require('./../ui/contacts.jsx');
var ConversationsUI = require('./../ui/conversations.jsx');
var TypingAreaUI = require('./../ui/typingArea.jsx');


/**
 * The most dummies lazy load ever... but no need for something more complicated, until we get the new __(...)
 */
var getMessageString;
(function() {
    var MESSAGE_STRINGS;
    getMessageString = function(type) {
        if (!MESSAGE_STRINGS) {
            MESSAGE_STRINGS = {
                'outgoing-call': l[5891],
                'incoming-call': l[5893],
                'call-timeout': l[5890],
                'call-starting': l[7206],
                'call-feedback': l[7998],
                'call-initialising': l[7207],
                'call-ended': [l[5889], l[7208]],
                'call-failed-media': l[7204],
                'call-failed': [l[7209], l[7208]],
                'call-handled-elsewhere': l[5895],
                'call-missed': l[7210],
                'call-rejected': l[5892],
                'call-canceled': l[5894],
                'call-started': l[5888]
            };
        }
        return MESSAGE_STRINGS[type];
    }
})();

var ConversationMessage = React.createClass({
    mixins: [MegaRenderMixin, RenderDebugger],
    onAfterRenderWasTriggered: false,
    componentWillMount: function() {
        var self = this;
        var chatRoom = self.props.chatRoom;
        var megaChat = chatRoom.megaChat;
        megaChat.chats.addChangeListener(function() {
            if (self.isMounted()) {
                self.forceUpdate();
            }
        });
    },
    componentDidUpdate: function() {
        var self = this;
        var chatRoom = self.props.chatRoom;
        var megaChat = chatRoom.megaChat;

        if (!self.onAfterRenderWasTriggered) {
            var msg = self.props.message;
            var shouldRender = true;
            if (msg.isManagement && msg.isManagement() === true && msg.isRenderableManagement() === false) {
                shouldRender = false;
            }

            if (shouldRender) {
                chatRoom.trigger("onAfterRenderMessage", self.props.message);
                self.onAfterRenderWasTriggered = true;
            }
        }
    },
    doDelete: function(e, msg) {
        e.preventDefault(e);
        e.stopPropagation(e);
        var chatRoom = this.props.chatRoom;
        msg.message = "";
        msg.deleted = true;
        chatRoom.messagesBuff.messages.removeByKey(msg.messageId);
    },
    doRetry: function(e, msg) {
        e.preventDefault(e);
        e.stopPropagation(e);
        var chatRoom = this.props.chatRoom;

        chatRoom._sendMessageToTransport(msg)
            .done(function(internalId) {
                msg.internalId = internalId;
            });
    },
    render: function () {
        var self = this;
        var cssClasses = "message body";

        var message = this.props.message;
        var megaChat = this.props.chatRoom.megaChat;
        var chatRoom = this.props.chatRoom;
        var contact;
        var timestamp;
        var timestampInt;
        var textMessage;

        if (message.authorContact) {
            contact = message.authorContact;
        }
        else if (message.userId) {
            if (!M.u[message.userId]) {
                // data is still loading!
                return null;
            }
            contact = M.u[message.userId];
        }
        else if (message.getFromJid) {
            contact = megaChat.getContactFromJid(message.getFromJid());
        }
        else {
            console.error("No idea how to render this: ", this.props);
        }

        if (message.getDelay) {
            timestampInt = message.getDelay()
        }
        else if (message.delay) {
            timestampInt = message.delay;
        }
        else {
            timestampInt = unixtime();
        }

        var additionalClasses = "";
        var buttonsBlock = null;
        var spinnerElement = null;

        timestamp = unixtimeToTimeString(timestampInt);
        var messageIsNowBeingSent = false;

        // if this is a text msg.
        if (
            (message instanceof KarereEventObjects.IncomingMessage) ||
            (message instanceof KarereEventObjects.OutgoingMessage) ||
            (message instanceof KarereEventObjects.IncomingPrivateMessage) ||
            (message instanceof Message)

        ) {
            // Convert ot HTML and pass it to plugins to do their magic on styling the message if needed.
            if (message.messageHtml) {
                message.messageHtml = message.messageHtml;
            }
            else {
                message.messageHtml = htmlentities(
                    message.getContents ? message.getContents() : message.textContents
                ).replace(/\n/gi, "<br/>");
            }

            var event = new $.Event("onBeforeRenderMessage");
            megaChat.trigger(event, {
                message: message,
                room: chatRoom
            });

            if (event.isPropagationStopped()) {
                self.logger.warn("Event propagation stopped receiving (rendering) of message: ", message);
                return false;
            }
            textMessage = message.messageHtml;


            if (
                (message instanceof Message) ||
                (message instanceof KarereEventObjects.OutgoingMessage) ||
                (typeof(message.userId) !== 'undefined' && message.userId === u_handle)
            ) {
                if (
                    message.getState() === Message.STATE.NULL
                ) {
                    additionalClasses += " error";
                }
                else if (
                    message.getState() === Message.STATE.NOT_SENT
                ) {
                    messageIsNowBeingSent = (unixtime() - message.delay < 5);


                    if (!messageIsNowBeingSent) {
                        message.sending = false;
                        additionalClasses += " not-sent";

                        buttonsBlock = <div className="buttons-block">
                            <div className="message circuit-label left">{__(l[8003])}</div>
                            <div className="default-white-button right" onClick={(e) => {
                                self.doRetry(e, message);
                            }}>{__(l[1364])}</div>
                            <div className="default-white-button right red" onClick={(e) => {
                                self.doDelete(e, message);
                            }}>{__(l[8004])}</div>
                            <div className="clear"></div>
                        </div>;
                    }
                    else {
                        additionalClasses += " sending";
                        spinnerElement = <div className="small-blue-spinner"></div>;

                        if (!message.sending) {
                            message.sending = true;
                            if (self._rerenderTimer) {
                                clearTimeout(self._rerenderTimer);
                            }
                            self._rerenderTimer = setTimeout(function () {
                                if (message.sending === true) {
                                    chatRoom.messagesBuff.trackDataChange();
                                    if (self.isMounted()) {
                                        self.forceUpdate();
                                    }
                                }
                            }, (5 - (unixtime() - message.delay)) * 1000);
                        }
                    }
                }
                else if (message.getState() === Message.STATE.SENT) {
                    additionalClasses += " sent";
                }
                else if (message.getState() === Message.STATE.DELIVERED) {
                    additionalClasses += " delivered";
                }
                else if (message.getState() === Message.STATE.NOT_SEEN) {
                    additionalClasses += " unread";
                }
                else if (message.getState() === Message.STATE.SEEN) {
                    additionalClasses += " seen";
                }
                else if (message.getState() === Message.STATE.DELETED) {
                    additionalClasses += " deleted";
                }
                else {
                    additionalClasses += " not-sent";
                }
            }

            var displayName = contact.u === u_handle ? __("Me") : generateAvatarMeta(contact.u).fullName;

            var textContents = message.getContents ? message.getContents() : message.textContents;

            if (textContents.substr && textContents.substr(0, 1) === Message.MANAGEMENT_MESSAGE_TYPES.MANAGEMENT) {
                if (textContents.substr(1, 1) === Message.MANAGEMENT_MESSAGE_TYPES.ATTACHMENT) {
                    textContents = textContents.substr(2, textContents.length);

                    try {
                        var attachmentMeta = JSON.parse(textContents);
                    } catch(e) {
                        return null;
                    }

                    var files = [];

                    attachmentMeta.forEach(function(v) {
                        var startDownload = function() {
                            M.addDownload([v]);
                        };

                        var attachmentMetaInfo;
                        // cache ALL current attachments, so that we can revoke them later on in an ordered way.
                        if (message.messageId) {
                            if (
                                chatRoom.attachments &&
                                chatRoom.attachments[v.h] &&
                                chatRoom.attachments[v.h][message.messageId]
                            ) {
                                attachmentMetaInfo = chatRoom.attachments[v.h][message.messageId];
                            }
                            else {
                                // if the chatRoom.attachments is not filled in yet, just skip the rendering
                                // and this attachment would be re-rendered on the next loop.
                                return;
                            }
                        }

                        var addToCloudDrive = function() {
                            M.injectNodes(v, M.RootID, false, function(res) {
                                if (res === 0) {
                                    msgDialog(
                                        'info',
                                        __(l[8005]),
                                        __(l[8006])
                                    );
                                }
                            });
                        };

                        var startPreview = function(e) {
                            assert(M.chat, 'Not in chat.');
                            M.v = chatRoom.images.values();
                            slideshow(v.h);
                            if (e) {
                                e.preventDefault();
                                e.stopPropagation();
                            }
                        };

                        // generate preview/icon
                        var icon = fileIcon(v);

                        var dropdown = null;
                        var previewButtons = null;



                        if (!attachmentMetaInfo.revoked) {
                            if (v.fa && (icon === "graphic" || icon === "image")) {
                                var imagesListKey = message.messageId + "_" + v.h;
                                if (!chatRoom.images.exists(imagesListKey)) {
                                    v.k = imagesListKey;
                                    v.delay = message.delay;
                                    chatRoom.images.push(v);
                                }
                                previewButtons = <span>
                                    <DropdownsUI.DropdownItem icon="search-icon" label={__(l[1899])}
                                          onClick={startPreview}/>
                                    <hr/>
                                </span>
                            }
                            if (contact.u === u_handle) {
                                dropdown = <ButtonsUI.Button
                                    className="default-white-button tiny-button"
                                    icon="tiny-icon grey-down-arrow">
                                    <DropdownsUI.Dropdown
                                        className="white-context-menu attachments-dropdown"
                                        noArrow={true}
                                        positionMy="left bottom"
                                        positionAt="right bottom"
                                        horizOffset={4}
                                        >
                                        {previewButtons}
                                        <DropdownsUI.DropdownItem icon="rounded-grey-down-arrow" label={__(l[1187])}
                                                                  onClick={startDownload}/>
                                        <DropdownsUI.DropdownItem icon="grey-cloud" label={__(l[8005])}
                                                                  onClick={addToCloudDrive}/>

                                        <hr />

                                        <DropdownsUI.DropdownItem icon="red-cross" label={__("Revoke")} className="red"
                                                                  onClick={() => {
                                                chatRoom.revokeAttachment(v);
                                            }}/>
                                    </DropdownsUI.Dropdown>
                                </ButtonsUI.Button>;
                            }
                            else {
                                dropdown = <ButtonsUI.Button
                                        className="default-white-button tiny-button"
                                        icon="tiny-icon grey-down-arrow">
                                        <DropdownsUI.Dropdown
                                            className="attachments-dropdown"
                                        >
                                        {previewButtons}
                                        <DropdownsUI.DropdownItem icon="rounded-grey-down-arrow" label={__(l[1187])}
                                                                  onClick={startDownload}/>
                                        <DropdownsUI.DropdownItem icon="grey-cloud" label={__(l[8005])}
                                                                  onClick={addToCloudDrive}/>
                                    </DropdownsUI.Dropdown>
                                </ButtonsUI.Button>;
                            }
                        }
                        else {
                            dropdown = <ButtonsUI.Button
                                className="default-white-button tiny-button disabled"
                                icon="tiny-icon grey-down-arrow" />;
                        }

                        var attachmentClasses = "message shared-data";
                        var preview = <div className="data-block-view medium">
                            {dropdown}

                            <div className="data-block-bg">
                                <div className={"block-view-file-type " + icon}></div>
                            </div>
                        </div>;

                        if (M.chat && !message.revoked) {
                            if (v.fa && (icon === "graphic" || icon === "image")) {
                                var src = thumbnails[v.h];
                                if (!src) {
                                    src = M.getNodeByHandle(v.h);

                                    if (!src || src !== v) {
                                        M.v.push(v);
                                        if (!v.seen) {
                                            v.seen = 1; // HACK
                                        }
                                        delay('thumbnails', fm_thumbnails, 90);
                                    }
                                    src = window.noThumbURI || '';
                                }

                                preview =  (src ? (<div id={v.h} className="shared-link img-block">
                                        <div className="img-overlay" onClick={startPreview}></div>
                                        <div className="button overlay-button" onClick={startPreview}>
                                            <i className="huge-white-icon loupe"></i>
                                        </div>

                                        {dropdown}

                                        <img alt="" className={"thumbnail-placeholder " + v.h} src={src}
                                             width="120"
                                             height="120"
                                             onClick={startPreview}
                                        />
                                    </div>) :  preview);
                            }
                        }

                        files.push(
                            <div className={attachmentClasses} key={v.h}>
                                <div className="message shared-info">
                                    <div className="message data-title">
                                        {v.name}
                                    </div>
                                    <div className="message file-size">
                                        {bytesToSize(v.s)}
                                    </div>
                                </div>

                                {preview}
                                <div className="clear"></div>

                            </div>
                        );
                    });


                    var avatar = null;
                    var datetime = null;
                    var name = null;
                    if (this.props.grouped) {
                        additionalClasses += " grouped";
                    }
                    else {
                        avatar = <ContactsUI.Avatar contact={contact} className="message small-rounded-avatar"/>;
                        datetime = <div className="message date-time"
                                            title={time2date(timestampInt)}>{timestamp}</div>;
                        name = <div className="message user-card-name">{displayName}</div>;
                    }

                    return <div className={message.messageId + " message body" + additionalClasses}>
                        {avatar}
                        <div className="message content-area">
                            {name}
                            {datetime}

                            <div className="message shared-block">
                                {files}
                            </div>
                            {buttonsBlock}
                            {spinnerElement}
                        </div>
                    </div>;
                }
                else if (textContents.substr(1, 1) === Message.MANAGEMENT_MESSAGE_TYPES.CONTACT) {
                    textContents = textContents.substr(2, textContents.length);

                    try {
                        var attachmentMeta = JSON.parse(textContents);
                    } catch(e) {
                        return null;
                    }

                    var contacts = [];

                    attachmentMeta.forEach(function(v) {
                        var contact = M.u && M.u[v.u] ? M.u[v.u] : v;
                        var contactEmail = contact.email ? contact.email : contact.m;

                        var deleteButtonOptional = null;

                        if (message.userId === u_handle) {
                            deleteButtonOptional = <DropdownsUI.DropdownItem
                                icon="red-cross"
                                label={__(l[1730])}
                                className="red"
                                onClick={(e) => {
                                        self.doDelete(e, message);
                                }}
                            />;

                        }
                        var dropdown = null;
                        if (!M.u[contact.u]) {
                            M.u.set(contact.u, new MegaDataObject(MEGA_USER_STRUCT, true, {
                                'u': contact.u,
                                'name': contact.name,
                                'm': contact.email,
                                'c': 0
                            }));
                        }
                        if (M.u[contact.u]) {
                            // Only show this dropdown in case this user is a contact, e.g. don't show it if thats me
                            // OR it is a share contact, etc.
                            if (M.u[contact.u].c === 1) {
                                dropdown = <ButtonsUI.Button
                                    className="default-white-button tiny-button"
                                    icon="tiny-icon grey-down-arrow">
                                    <DropdownsUI.Dropdown
                                        className="white-context-menu shared-contact-dropdown"
                                        noArrow={true}
                                        positionMy="left bottom"
                                        positionAt="right bottom"
                                        horizOffset={4}
                                    >
                                        <DropdownsUI.DropdownItem
                                            icon="human-profile"
                                            label={__(l[5868])}
                                            onClick={() => {
                                                window.location = "#fm/" + contact.u;
                                            }}
                                        />
                                        <hr/>
                                        { null /*<DropdownsUI.DropdownItem
                                         icon="rounded-grey-plus"
                                         label={__(l[8631])}
                                         onClick={() => {
                                         window.location = "#fm/" + contact.u;
                                         }}
                                         />*/}
                                        <DropdownsUI.DropdownItem
                                            icon="conversations"
                                            label={__(l[8632])}
                                            onClick={() => {
                                                window.location = "#fm/chat/" + contact.u;
                                            }}
                                        />
                                        {deleteButtonOptional ? <hr /> : null}
                                        {deleteButtonOptional}
                                    </DropdownsUI.Dropdown>
                                </ButtonsUI.Button>;
                            }
                            else if (M.u[contact.u].c === 0) {
                                dropdown = <ButtonsUI.Button
                                    className="default-white-button tiny-button"
                                    icon="tiny-icon grey-down-arrow">
                                    <DropdownsUI.Dropdown
                                        className="white-context-menu shared-contact-dropdown"
                                        noArrow={true}
                                        positionMy="left bottom"
                                        positionAt="right bottom"
                                        horizOffset={4}
                                    >
                                        <DropdownsUI.DropdownItem
                                            icon="rounded-grey-plus"
                                            label={__("Add contact")}
                                            onClick={() => {
                                            M.inviteContact(M.u[u_handle].m, contactEmail);

                                            // Contact invited
                                            var title = l[150];

                                            // The user [X] has been invited and will appear in your contact list once
                                            // accepted."
                                            var msg = l[5898].replace('[X]', contactEmail);


                                            closeDialog();
                                            msgDialog('info', title, msg);
                                        }}
                                        />
                                        {deleteButtonOptional ? <hr /> : null}
                                        {deleteButtonOptional}
                                    </DropdownsUI.Dropdown>
                                </ButtonsUI.Button>;
                            }
                        }

                        contacts.push(
                            <div key={contact.u}>
                                <div className="message shared-info">
<<<<<<< HEAD
                                    <div className="message data-title">{htmlentities(M.getNameByHandle(contact.u))}</div>
=======
                                    <div className="message data-title">{mega.utils.fullUsername(contact.u)}</div>
>>>>>>> 878567d6
                                    {
                                        M.u[contact.u] ?
                                            <ContactsUI.ContactVerified className="big" contact={contact} /> :
                                            null
                                    }

                                    <div className="user-card-email">{contactEmail}</div>
                                </div>
                                <div className="message shared-data">
                                    <div className="data-block-view medium">
                                        {
                                            M.u[contact.u] ?
                                                <ContactsUI.ContactPresence className="big" contact={contact} /> :
                                                null
                                        }
                                        {dropdown}
                                        <div className="data-block-bg">
                                            <ContactsUI.Avatar className="medium-avatar share" contact={contact} />
                                        </div>
                                    </div>
                                    <div className="clear"></div>
                                </div>
                            </div>
                        );
                    });


                    var avatar = null;
                    var datetime = null;
                    var name = null;
                    if (this.props.grouped) {
                        additionalClasses += " grouped";
                    }
                    else {
                        avatar = <ContactsUI.Avatar contact={contact} className="message small-rounded-avatar"/>;
                        datetime = <div className="message date-time"
                                            title={time2date(timestampInt)}>{timestamp}</div>;
                        name = <div className="message user-card-name">{displayName}</div>;
                    }

                    return <div className={message.messageId + " message body" + additionalClasses}>
                        {avatar}
                        <div className="message content-area">
                            {name}
                            {datetime}

                            <div className="message shared-block">
                                {contacts}
                            </div>
                            {buttonsBlock}
                            {spinnerElement}
                        </div>
                    </div>;
                }
                else if (textContents.substr && textContents.substr(1, 1) === Message.MANAGEMENT_MESSAGE_TYPES.REVOKE_ATTACHMENT) {
                    var foundRevokedNode = null;

                    var revokedNode = textContents.substr(2, textContents.length);

                    if (chatRoom.attachments.exists(revokedNode)) {
                        chatRoom.attachments[revokedNode].forEach(function(obj) {
                            var messageId = obj.messageId;
                            var attachedMsg = chatRoom.messagesBuff.messages[messageId];

                            if (!attachedMsg) {
                                return;
                            }

                            if (attachedMsg.orderValue < message.orderValue) {
                                try {
                                    var attachments = JSON.parse(attachedMsg.textContents.substr(2, attachedMsg.textContents.length));
                                    attachments.forEach(function(node) {
                                        if (node.h === revokedNode) {
                                            foundRevokedNode = node;
                                        }
                                    })
                                } catch(e) {
                                }
                                attachedMsg.seen = true;
                                attachedMsg.revoked = true;
                                obj.revoked = true;
                            }
                        });
                    }

                    // don't show anything if this is a 'revoke' message
                    return null;
                }
                else {
                    chatRoom.logger.error("Invalid 2nd byte for a management message: ", textContents);
                    return null;
                }
            }
            else {
                var messageActionButtons = null;

                if (message.getState() !== Message.STATE.NOT_SENT) {
                    messageActionButtons = null;
                    /*<ButtonsUI.Button
                        className="default-white-button tiny-button"
                        icon="tiny-icon grey-down-arrow">
                        <DropdownsUI.Dropdown
                            className="white-context-menu message-dropdown"
                            positionMy="right top"
                            positionAt="right bottom"
                            vertOffset={4}
                            noArrow={true}
                        >
                            <DropdownsUI.DropdownItem icon="writing-pen" label={__(l[1342])} onClick={() => {
                                        console.error("TBD!");
                                    }}/>
                            <DropdownsUI.DropdownItem icon="quotes" label={__(l[8012])} onClick={() => {
                                        console.error("TBD!");
                                    }}/>

                            <hr />

                            <DropdownsUI.DropdownItem icon="red-cross" label={__(l[1730])} className="red" onClick={(e) => {
                                        self.doDelete(e, message);
                                    }}/>
                        </DropdownsUI.Dropdown>
                    </ButtonsUI.Button> */
                }

                var avatar = null;
                var datetime = null;
                var name = null;
                if (this.props.grouped) {
                    additionalClasses += " grouped";
                }
                else {
                    avatar = <ContactsUI.Avatar contact={contact} className="message small-rounded-avatar"/>;
                    datetime = <div className="message date-time"
                                    title={time2date(timestampInt)}>{timestamp}</div>;
                    name = <div className="message user-card-name">{displayName}</div>;
                }

                var messageDisplayBlock;
                if (self.props.isBeingEdited === true) {
                    messageDisplayBlock = <TypingAreaUI.TypingArea
                        iconClass="small-icon writing-pen textarea-icon"
                        initialText={message.textContents}
                        chatRoom={self.props.chatRoom}
                        className="edit-typing-area"
                        onUpdate={() => {
                                    self.forceUpdate();
                                }}
                        onConfirm={(messageContents) => {
                            if (self.props.onEditDone) {
                                self.props.onEditDone(messageContents);
                            }
                            return true;
                        }}
                    >
                    </TypingAreaUI.TypingArea>;
                }
                else {
                    messageDisplayBlock = <div className="message text-block" dangerouslySetInnerHTML={{__html: textMessage}}></div>;
                }

                return (
                    <div className={message.messageId + " message body " + additionalClasses}>
                        {avatar}
                        <div className="message content-area">
                            {name}
                            {datetime}

                            {messageActionButtons}
                            {messageDisplayBlock}
                            {buttonsBlock}
                            {spinnerElement}
                        </div>
                    </div>
                );
            }
        }
        // if this is an inline dialog
        else if (
            message.type
        ) {
            textMessage = getMessageString(message.type);
            if (!textMessage) {
                console.error("Message with type: ", message.type, "does not have a text string defined. Message: ", message);
                debugger;
                throw new Error("boom");
            }
            // if is an array.
            if (textMessage.splice) {
                var tmpMsg = textMessage[0].replace("[X]", htmlentities(M.getNameByHandle(contact.u)));

                if (message.currentCallCounter) {
                    tmpMsg += " " + textMessage[1].replace("[X]", "[[ " + secToDuration(message.currentCallCounter)) + "]] "
                }
                textMessage = tmpMsg;
                textMessage = textMessage
                    .replace("[[ ", "<span className=\"grey-color\">")
                    .replace("]]", "</span>");
            }
            else {
                textMessage = textMessage.replace("[X]", htmlentities(M.getNameByHandle(contact.u)));
            }

            message.textContents = textMessage;

            // mapping css icons to msg types
            if (message.type === "call-rejected") {
                message.cssClass = "crossed-handset red";
            }
            else if (message.type === "call-missed") {
                message.cssClass = "horizontal-handset yellow"
            }
            else if (message.type === "call-handled-elsewhere") {
                message.cssClass = "handset-with-arrow green";
            }
            else if (message.type === "call-failed") {
                message.cssClass = "horizontal-handset red";
            }
            else if (message.type === "call-timeout") {
                message.cssClass = "horizontal-handset yellow";
            }
            else if (message.type === "call-failed-media") {
                message.cssClass = "diagonal-handset yellow";
            }
            else if (message.type === "call-canceled") {
                message.cssClass = "horizontal-handset grey";
            }
            else if (message.type === "call-ended") {
                message.cssClass = "horizontal-handset grey";
            }
            else if (message.type === "call-feedback") {
                message.cssClass = "diagonal-handset grey";
            }
            else if (message.type === "call-starting") {
                message.cssClass = "diagonal-handset blue";
            }
            else if (message.type === "call-initialising") {
                message.cssClass = "diagonal-handset blue";
            }
            else if (message.type === "call-started") {
                message.cssClass = "diagonal-handset green";
            }
            else if (message.type === "incoming-call") {
                message.cssClass = "diagonal-handset green";
            }
            else if (message.type === "outgoing-call") {
                message.cssClass = "diagonal-handset blue";
            }
            else {
                message.cssClass = message.type;
            }

            var buttons = [];
            if (message.buttons) {
                Object.keys(message.buttons).forEach(function (k) {
                    var button = message.buttons[k];
                    var classes = button.classes;
                    var icon;
                    if (button.icon) {
                       icon = <i className={"small-icon " + button.icon}></i>;
                    }
                    buttons.push(
                        <div className={classes} key={k}  onClick={(() => { button.callback(); })}>
                            {icon}
                            {button.text}
                        </div>
                    );
                });
            }

            var buttonsCode;
            if (buttons.length > 0) {
                buttonsCode = <div className="buttons-block">
                        {buttons}
                        <div className="clear" />
                    </div>;
            }

            return (
                <div className="message body" data-id={"id" + message.messageId}>
                    <div className="feedback round-icon-block">
                        <i className={"round-icon " + message.cssClass}></i>
                    </div>

                    <div className="message content-area">
                        <div className="message date-time">{timestamp}</div>

                        <div className="message text-block" dangerouslySetInnerHTML={{__html:textMessage}}></div>
                        {buttonsCode}
                    </div>
                </div>
            )
        }
    }
});


var ConversationRightArea = React.createClass({
    mixins: [MegaRenderMixin, RenderDebugger],
    render: function() {
        var self = this;
        var room = this.props.chatRoom;
        var contactJid = room.getParticipantsExceptMe()[0];
        var contact = room.megaChat.getContactFromJid(contactJid);


        if (!contact) {
            // something is really bad.
            return null;
        }
        var startAudioCallButton = <div className={"link-button" + (!contact.presence? " disabled" : "")} onClick={() => {
                            if (contact.presence && contact.presence !== "offline") {
                                room.startAudioCall();
                            }
                        }}>
            <i className="small-icon audio-call"></i>
            {__(l[5896])}
        </div>;

        var startVideoCallButton = <div className={"link-button" + (!contact.presence? " disabled" : "")} onClick={() => {
                        if (contact.presence && contact.presence !== "offline") {
                            room.startVideoCall();
                        }
                    }}>
            <i className="small-icon video-call"></i>
            {__(l[5897])}
        </div>;

        var endCallButton = <div className={"link-button red" + (!contact.presence? " disabled" : "")} onClick={() => {
                        if (contact.presence && contact.presence !== "offline") {
                            if (room.callSession) {
                                room.callSession.endCall();
                            }
                        }
                    }}>
            <i className="small-icon horizontal-red-handset"></i>
            {__(l[5884])}
        </div>;


        if (room.callSession && room.callSession.isActive() === true) {
            startAudioCallButton = startVideoCallButton = null;
        } else {
            endCallButton = null;
        }

        return <div className="chat-right-area">
            <div className="chat-right-area conversation-details-scroll">
                <div className="chat-right-pad">

                    <ContactsUI.ContactCard
                        contact={contact}
                        megaChat={room.megaChat}
                        className="right-chat-contact-card"
                        dropdownPositionMy="right top"
                        dropdownPositionAt="right bottom"
                    />

                    <div className="buttons-block">
                        {startAudioCallButton}
                        {startVideoCallButton}

                        { null /*<ButtonsUI.Button
                            className="link-button dropdown-element"
                            icon="rounded-grey-plus"
                            label={__(l[8007])}
                            contacts={this.props.contacts}
                            >
                            <DropdownsUI.DropdownContactsSelector
                                contacts={this.props.contacts}
                                megaChat={this.props.megaChat}
                                className="popup add-participant-selector"
                                onClick={() => {}}
                                />
                        </ButtonsUI.Button>*/}

                        <ButtonsUI.Button
                            className="link-button dropdown-element"
                            icon="rounded-grey-up-arrow"
                            label={__(l[6834] + "...")}
                            >
                            <DropdownsUI.Dropdown
                                contacts={this.props.contacts}
                                megaChat={this.props.megaChat}
                                className="wide-dropdown send-files-selector"
                                onClick={() => {}}
                            >
                                <DropdownsUI.DropdownItem icon="grey-cloud" label={__(l[8013])} onClick={() => {
                                    self.props.onAttachFromCloudClicked();
                                }} />
                                <DropdownsUI.DropdownItem icon="grey-computer" label={__(l[8014])} onClick={() => {
                                    self.props.onAttachFromComputerClicked();
                                }} />
                            </DropdownsUI.Dropdown>
                        </ButtonsUI.Button>

                        {endCallButton}
                        {
                            room.type !== "private" ?
                                <div className="link-button red" onClick={() => {
                                   room.leaveChat(true);
                                }}>
                                    <i className="small-icon rounded-stop"></i>
                                    {__(l[8633])}
                                </div>
                                : null
                        }
                    </div>

                </div>
            </div>
        </div>
    }
});



var ConversationAudioVideoPanel = React.createClass({
    mixins: [MegaRenderMixin],
    getInitialState: function() {
        return {
            'messagesBlockEnabled': false,
            'fullScreenModeEnabled': false,
            'localMediaDisplay': true
        }
    },
    componentDidUpdate: function() {
        var self = this;
        var $container = $(ReactDOM.findDOMNode(self));
        var room = self.props.chatRoom;

        var mouseoutThrottling = null;
        $container.rebind('mouseover.chatUI' + self.props.chatRoom.roomJid, function() {
            var $this = $(this);
            clearTimeout(mouseoutThrottling);
            self.visiblePanel = true;
            $('.call.bottom-panel, .call.local-video, .call.local-audio', $container).addClass('visible-panel');
            if ($this.hasClass('full-sized-block')) {
                $('.call.top-panel', $container).addClass('visible-panel');
            }
        });

        $container.rebind('mouseout.chatUI' + self.props.chatRoom.roomJid, function() {
            var $this = $(this);
            clearTimeout(mouseoutThrottling);
            mouseoutThrottling = setTimeout(function() {
                self.visiblePanel = false;
                $('.call.bottom-panel, .call.local-video, .call.local-audio', $container).removeClass('visible-panel');
                $('.call.top-panel', $container).removeClass('visible-panel');
            }, 500);
        });


        //Hidding Control panel if cursor is idle
        var idleMouseTimer;
        var forceMouseHide = false;
        $container.rebind('mousemove.chatUI' + self.props.chatRoom.roomJid,function(ev) {
            var $this = $(this);
            clearTimeout(idleMouseTimer);
            if (!forceMouseHide) {
                self.visiblePanel = true;
                $('.call.bottom-panel, .call.local-video, .call.local-audio', $container).addClass('visible-panel');
                $container.removeClass('no-cursor');
                if ($this.hasClass('full-sized-block')) {
                    $('.call.top-panel', $container).addClass('visible-panel');
                }
                idleMouseTimer = setTimeout(function() {
                    self.visiblePanel = false;
                    $('.call.bottom-panel, .call.local-video, .call.local-audio', $container).removeClass('visible-panel');
                    $container.addClass('no-cursor');
                    $('.call.top-panel', $container).removeClass('visible-panel');

                    forceMouseHide = true;
                    setTimeout(function() {
                        forceMouseHide = false;
                    }, 400);
                }, 2000);
            }
        });

        $(document)
            .unbind("fullscreenchange.megaChat_" + room.roomJid)
            .bind("fullscreenchange.megaChat_" + room.roomJid, function() {
                if (!$(document).fullScreen() && room.isCurrentlyActive) {
                    self.setState({fullScreenModeEnabled: false});
                }
                else if (!!$(document).fullScreen() && room.isCurrentlyActive) {
                    self.setState({fullScreenModeEnabled: true});
                }
            });

        var $localMediaDisplay = $('.call.local-video, .call.local-audio', $container);
        $localMediaDisplay.draggable({
            'refreshPositions': true,
            'containment': $container,
            'scroll': false,
            drag: function(event, ui){
                if ($(this).is(".minimized")) {
                    return false;
                }

                var right = Math.max(0, $container.outerWidth() - ui.position.left);
                var bottom = Math.max(0, $container.outerHeight() - ui.position.top);


                // contain in the $container
                right = Math.min(right, $container.outerWidth() - 8);
                bottom = Math.min(bottom, $container.outerHeight() - 8);

                right = right - ui.helper.outerWidth();
                bottom = bottom - ui.helper.outerHeight();

                var minBottom = $(this).is(".minimized") ? 48 : 8;

                if (bottom < minBottom) {
                    bottom = minBottom;
                    $(this).addClass('bottom-aligned');
                }
                else {
                    $(this).removeClass('bottom-aligned');
                }

                if (right < 8) {
                    right = 8;
                    $(this).addClass('right-aligned');
                }
                else {
                    $(this).removeClass('right-aligned');
                }

                ui.offset = {
                    left: 'auto',
                    top: 'auto',
                    right: right,
                    bottom: bottom,
                    height: "",
                    width: ""
                };
                ui.position.left = 'auto';
                ui.position.top = 'auto';

                ui.helper.css(ui.offset);
                $(this).css(ui.offset);
            }
        });

        // REposition the $localMediaDisplay if its OUT of the viewport (in case of dragging -> going back to normal size
        // mode from full screen...)
        $(window).rebind('resize.chatUI_' + room.roomJid, function(e) {
            if ($container.is(":visible")) {
                if (!elementInViewport($localMediaDisplay[0])) {
                    $localMediaDisplay
                        .addClass('right-aligned')
                        .addClass('bottom-aligned')
                        .css({
                            'right': 8,
                            'bottom': 8,
                        });
                }
            }
        });

        $('video', $container).each(function() {
            $(this)[0].play();
        });
    },
    toggleMessages: function(e) {
        e.preventDefault();
        e.stopPropagation();


        if (this.props.onMessagesToggle) {
            this.props.onMessagesToggle(
                !this.state.messagesBlockEnabled
            );
        }

        this.setState({
            'messagesBlockEnabled': !this.state.messagesBlockEnabled
        });

    },
    fullScreenModeToggle: function(e) {
        e.preventDefault();
        e.stopPropagation();

        var newVal = !this.state.fullScreenModeEnabled;
        $(document).fullScreen(newVal);

        this.setState({
            'fullScreenModeEnabled': newVal,
            'messagesBlockEnabled': newVal === true ? false : this.state.messagesBlockEnabled
        });
    },
    toggleLocalVideoDisplay: function(e) {
        e.preventDefault();
        e.stopPropagation();

        var $container = $(ReactDOM.findDOMNode(this));
        var $localMediaDisplay = $('.call.local-video, .call.local-audio', $container);

        $localMediaDisplay
            .addClass('right-aligned')
            .addClass('bottom-aligned')
            .css({
                'width': '',
                'height': '',
                'right': 8,
                'bottom': !this.state.localMediaDisplay === true ? 8 : 8
            });

        this.setState({localMediaDisplay: !this.state.localMediaDisplay});
    },
    render: function() {
        var chatRoom = this.props.chatRoom;

        if (!chatRoom.callSession || !chatRoom.callSession.isActive()) {
            return null;
        }

        var participants = chatRoom.getParticipantsExceptMe();

        var displayNames = [];

        participants.forEach(function(v) {
            displayNames.push(
                htmlentities(chatRoom.megaChat.getContactNameFromJid(v))
            );
        });


        var callSession = chatRoom.callSession;

        var remoteCamEnabled = null;


        if (callSession.getRemoteMediaOptions().video) {
            remoteCamEnabled = <i className="small-icon blue-videocam" />;
        }


        var localPlayerElement = null;
        var remotePlayerElement = null;

        var visiblePanelClass = "";

        if (this.visiblePanel === true) {
            visiblePanelClass += " visible-panel";
        }
        if (callSession.getMediaOptions().video === false) {
            localPlayerElement = <div className={"call local-audio right-aligned bottom-aligned" + (this.state.localMediaDisplay ? "" : " minimized ") + visiblePanelClass}>
                <div className="default-white-button tiny-button call" onClick={this.toggleLocalVideoDisplay}>
                    <i className="tiny-icon grey-minus-icon" />
                </div>
                <ContactsUI.Avatar
                    contact={M.u[u_handle]} className="call semi-big-avatar"
                    style={{display: !this.state.localMediaDisplay ? "none" : ""}}
                />
            </div>;
        }
        else {
            if (callSession.localPlayer) {
                var localPlayerSrc = (
                    callSession && callSession.localPlayer && callSession.localPlayer.src ?
                        callSession.localPlayer.src :
                        null
                );

                if (!localPlayerSrc) {
                    if (callSession.localPlayer.srcObject) {
                        callSession.localPlayer.src = URL.createObjectURL(callSession.localPlayer.srcObject);
                        localPlayerSrc = callSession.localPlayer.src;
                    }
                    else if (callSession.localPlayer.mozSrcObject) {
                        callSession.localPlayer.src = URL.createObjectURL(callSession.localPlayer.mozSrcObject);
                        localPlayerSrc = callSession.localPlayer.src;
                    }
                    else if (
                        callSession.getJingleSession() &&
                        callSession.getJingleSession()._sess &&
                        callSession.getJingleSession()._sess.localStream
                    ) {
                        callSession.localPlayer.src = URL.createObjectURL(
                            callSession.getJingleSession()._sess.localStream
                        );
                        localPlayerSrc = callSession.localPlayer.src;
                    }
                    else {
                        console.error("Could not retrieve src object.");
                    }
                }
                localPlayerElement = <div
                    className={"call local-video right-aligned bottom-aligned" + (this.state.localMediaDisplay ? "" : " minimized ") + visiblePanelClass}>
                    <div className="default-white-button tiny-button call" onClick={this.toggleLocalVideoDisplay}>
                        <i className="tiny-icon grey-minus-icon"/>
                    </div>
                    <video
                        className="localViewport"
                        defaultMuted={true}
                        muted={true}
                        volume={0}
                        id={"localvideo_" + callSession.sid}
                        src={localPlayerSrc}
                        style={{display: !this.state.localMediaDisplay ? "none" : ""}}

                    />
                </div>;
            }
        }

        if (callSession.getRemoteMediaOptions().video === false || !callSession.remotePlayer) {
            var contact = chatRoom.megaChat.getContactFromJid(participants[0]);
            remotePlayerElement = <div className="call user-audio">
                <ContactsUI.Avatar contact={contact}  className="big-avatar" hideVerifiedBadge={true} />
            </div>;
        }
        else {
            var remotePlayer = callSession.remotePlayer[0];

            var remotePlayerSrc = remotePlayer.src;

            if (!remotePlayerSrc) {
                if (remotePlayer.srcObject) {
                    remotePlayer.src = URL.createObjectURL(remotePlayer.srcObject);
                    remotePlayerSrc = remotePlayer.src;
                }
                else if (remotePlayer.mozSrcObject) {
                    remotePlayer.src = URL.createObjectURL(remotePlayer.mozSrcObject);
                    remotePlayerSrc = remotePlayer.src;
                }
                else {
                    console.error("Could not retrieve src object.");
                }
            }

            remotePlayerElement = <div className="call user-video">
                <video
                    autoPlay={true}
                    className="rmtViewport rmtVideo"
                    id={"remotevideo_" + callSession.sid}
                    ref="remoteVideo"
                    src={remotePlayerSrc}
                />
            </div>;
        }


        var unreadDiv = null;
        var unreadCount = chatRoom.messagesBuff.getUnreadCount();
        if (unreadCount > 0) {
            unreadDiv = <div className="unread-messages">{unreadCount}</div>
        }

        var additionalClass = "";
        additionalClass = (this.state.fullScreenModeEnabled === true ? " full-sized-block" : "");
        if (additionalClass.length === 0) {
            additionalClass = (this.state.messagesBlockEnabled === true ? " small-block" : "");
        }
        return <div className={"call-block" + additionalClass} id="call-block">
            {remotePlayerElement}
            {localPlayerElement}


            <div className="call top-panel">
                <div className="call top-user-info">
                    <span className="user-card-name white">{displayNames.join(", ")}</span>{remoteCamEnabled}
                </div>
                <div
                    className="call-duration medium blue call-counter"
                    data-room-jid={chatRoom.roomJid.split("@")[0]}>{
                    secondsToTimeShort(chatRoom._currentCallCounter)
                    }
                </div>
            </div>


            <div className="call bottom-panel">
                <div className={"button call left" + (unreadDiv ? " unread" : "")} onClick={this.toggleMessages}>
                    {unreadDiv}
                    <i className="big-icon conversations"></i>
                </div>
                <div className="button call" onClick={function(e) {
                    if (callSession.getMediaOptions().audio === true) {
                        callSession.muteAudio();
                    }
                    else {
                        callSession.unmuteAudio();
                    }
                }}>
                    <i className={"big-icon " + (callSession.getMediaOptions().audio ? " microphone" : " crossed-microphone")}></i>
                </div>
                <div className="button call" onClick={function(e) {
                    if (callSession.getMediaOptions().video === true) {
                        callSession.muteVideo();
                    }
                    else {
                        callSession.unmuteVideo();
                    }
                }}>
                    <i className={"big-icon " + (callSession.getMediaOptions().video ? " videocam" : " crossed-videocam")}></i>
                </div>
                <div className="button call" onClick={function(e) {
                        chatRoom.callSession.endCall();
                    }}>
                    <i className="big-icon horizontal-red-handset"></i>
                </div>
                <div className="button call right" onClick={this.fullScreenModeToggle}>
                    <i className="big-icon nwse-resize"></i>
                </div>
            </div>
        </div>;
    }
});
var ConversationPanel = React.createClass({
    mixins: [MegaRenderMixin, RenderDebugger],

    getInitialState: function() {
        return {
            startCallPopupIsActive: false,
            localVideoIsMinimized: false,
            isFullscreenModeEnabled: false,
            mouseOverDuringCall: false,
            currentlyTyping: [],
            attachCloudDialog: false,
            messagesToggledInCall: false,
            editingMessageId: false,
            sendContactDialog: false
        };
    },

    uploadFromComputer: function() {
        $('#fileselect3').trigger('click')
    },
    refreshUI: function(scrollToBottom) {
        var self = this;
        var room = self.props.chatRoom;

        if (room._leaving) {
            return;
        }

        if (!self.props.chatRoom.isCurrentlyActive) {
            return;
        }

        var $jsp = self.$messages.data("jsp");
        if ($jsp) {
            var perc = $jsp.getPercentScrolledY();


            if (scrollToBottom) {
                self.$messages.one('jsp-initialised', function () {
                    $jsp.scrollToBottom();
                });
            }
            else {
                self.$messages.one('jsp-initialised', function () {
                    $jsp.scrollToPercentY($jsp.getPercentScrolledY(perc));
                });
            }
            $jsp.reinitialise();
        }

        room.renderContactTree();

        room.megaChat.refreshConversations();

        room.trigger('RefreshUI');
    },

    onMouseMove: function(e) {
        var self = this;
        var chatRoom = self.props.chatRoom;
        if (self.isMounted()) {
            chatRoom.trigger("onChatIsFocused");
        }
    },

    handleKeyDown: function(e) {
        var self = this;
        var chatRoom = self.props.chatRoom;
        if (self.isMounted() && chatRoom.isActive()) {
            chatRoom.trigger("onChatIsFocused");
        }
    },
    componentDidMount: function() {
        var self = this;
        window.addEventListener('resize', self.handleWindowResize);
        window.addEventListener('keydown', self.handleKeyDown);


        var $container = $(ReactDOM.findDOMNode(self));

        self.$messages = $('.messages.scroll-area > .jScrollPaneContainer', $container);

        var droppableConfig = {
            tolerance: 'pointer',
            drop: function(e, ui)
            {
                $.doDD(e,ui,'drop',1);
            },
            over: function (e, ui)
            {
                $.doDD(e,ui,'over',1);
            },
            out: function (e, ui)
            {
                var c1 = $(e.srcElement).attr('class'),c2 = $(e.target).attr('class');
                if (c2 && c2.indexOf('fm-menu-item') > -1 && c1 && (c1.indexOf('cloud') > -1 || c1.indexOf('cloud') > -1)) return false;
                $.doDD(e,ui,'out',1);
            }
        };

        self.$messages.droppable(droppableConfig);

        self.lastScrollPosition = null;
        self.lastScrolledToBottom = true;
        self.lastScrollHeight = 0;
        self.lastUpdatedScrollHeight = 0;

        //self.$messages.jScrollPane({
        //    enableKeyboardNavigation:false,
        //    showArrows:true,
        //    arrowSize:5,
        //    animateDuration: 70,
        //    maintainPosition: false
        //});

        self.$messages.rebind('jsp-user-scroll-y.conversationsPanel' + self.props.chatRoom.roomJid, function(e, scrollPositionY, isAtTop, isAtBottom) {
            var $jsp = self.$messages.data("jsp");

            if (self.lastScrollPosition === scrollPositionY || self.scrolledToBottom !== 1) {
                return;
            }

            if (scrollPositionY < 350 && !isAtBottom && self.$messages.is(":visible")) {
                if (
                    self.lastUpdatedScrollHeight !== $jsp.getContentHeight() &&
                    !self.props.chatRoom.messagesBuff.messagesHistoryIsLoading() &&
                    self.props.chatRoom.messagesBuff.haveMoreHistory()
                ) {
                    self.props.chatRoom.messagesBuff.retrieveChatHistory();
                    self.lastUpdatedScrollHeight = $jsp.getContentHeight();
                }
            }

            if (isAtBottom) {
                self.lastScrolledToBottom = true;
            }
            else {
                self.lastScrolledToBottom = false;
            }

            self.lastScrollHeight = $jsp.getContentHeight();
            self.lastScrollPosition = scrollPositionY;
        });

        self.$messages.rebind('jsp-initialised.conversationsPanel' + self.props.chatRoom.roomJid, function(e) {
            var $jsp = self.$messages.data("jsp");

            if (self.lastScrolledToBottom === true) {
                $jsp.scrollToBottom();
            }
            else {
                var prevPosY = (
                        $jsp.getContentHeight() - self.lastScrollHeight
                    ) + self.lastScrollPosition;

                $jsp.scrollToY(
                    prevPosY
                );
            }
        });

        var room = self.props.chatRoom;

        // collapse on ESC pressed (exited fullscreen)
        $(document)
            .unbind("fullscreenchange.megaChat_" + room.roomJid)
            .bind("fullscreenchange.megaChat_" + room.roomJid, function() {
                if (!$(document).fullScreen() && room.isCurrentlyActive) {
                    self.setState({isFullscreenModeEnabled: false});
                }
                else if (!!$(document).fullScreen() && room.isCurrentlyActive) {
                    self.setState({isFullscreenModeEnabled: true});
                }
            });
        self.handleWindowResize();
    },
    componentWillMount: function() {
        var self = this;
        var chatRoom = self.props.chatRoom;
        var megaChat = self.props.chatRoom.megaChat;
        megaChat.karere.bind("onComposingMessage." + chatRoom.roomJid, function(e, eventObject) {
            if (!self.isMounted()) {
                return;
            }
            if (Karere.getNormalizedFullJid(eventObject.getFromJid()) === megaChat.karere.getJid()) {
                return;
            }

            var room = megaChat.chats[eventObject.getRoomJid()];
            if (room.roomJid == chatRoom.roomJid) {
                var currentlyTyping = self.state.currentlyTyping;
                currentlyTyping.push(
                    megaChat.getContactFromJid(Karere.getNormalizedBareJid(eventObject.getFromJid())).u
                );
                currentlyTyping = array_unique(currentlyTyping);
                self.setState({
                    currentlyTyping: currentlyTyping
                });
            }
        });

        megaChat.karere.rebind("onPausedMessage." + chatRoom.roomJid, function(e, eventObject) {
            var room = megaChat.chats[eventObject.getRoomJid()];

            if (!self.isMounted()) {
                return;
            }
            if (Karere.getNormalizedFullJid(eventObject.getFromJid()) === megaChat.karere.getJid()) {
                return;
            }

            if (room.roomJid === chatRoom.roomJid) {
                var currentlyTyping = self.state.currentlyTyping;
                var u_h = megaChat.getContactFromJid(Karere.getNormalizedBareJid(eventObject.getFromJid())).u;

                if (currentlyTyping.indexOf(u_h) > -1) {
                    removeValue(currentlyTyping, u_h);
                    self.setState({
                        currentlyTyping: currentlyTyping
                    });
                    self.forceUpdate();
                }
            }
        });


        $(document).rebind('keyup.megaChatEditTextareaClose' + chatRoom.roomJid, function(e) {
            if (!self.state.editingMessageId) {
                return;
            }

            var megaChat = self.props.chatRoom.megaChat;
            if (megaChat.currentlyOpenedChat && megaChat.currentlyOpenedChat === self.props.chatRoom.roomJid) {
                if (e.keyCode === 27) {
                    self.setState({'editingMessageId': false});
                    e.preventDefault();
                    e.stopPropagation();
                    return false;
                }

            }
        });
    },
    componentWillUnmount: function() {
        var self = this;
        var chatRoom = self.props.chatRoom;
        var megaChat = chatRoom.megaChat;

        window.removeEventListener('resize', self.handleWindowResize);
        window.removeEventListener('keydown', self.handleKeyDown);
        $(document).unbind("fullscreenchange.megaChat_" + chatRoom.roomJid);

        megaChat.karere.bind("onComposingMessage." + chatRoom.roomJid);
        megaChat.karere.unbind("onPausedMessage." + chatRoom.roomJid);

        $(document).unbind('keyup.megaChatEditTextareaClose' + self.props.chatRoom.roomJid);
    },
    componentDidUpdate: function() {
        var self = this;
        var room = this.props.chatRoom;

        room.megaChat.updateSectionUnreadCount();

        self.handleWindowResize();
    },
    handleWindowResize: function(e, scrollToBottom) {
        var $container = $(ReactDOM.findDOMNode(this));
        var self = this;

        if (!self.props.chatRoom.isCurrentlyActive) {
            return;
        }

        // typeArea resizing
        var $textarea = $('.main-typing-area textarea.messages-textarea', $container);
        var textareaHeight =  $textarea.outerHeight();
        var $hiddenDiv = $('.main-typing-area .message-preview', $container);
        var $pane = $('.main-typing-area .chat-textarea-scroll', $container);
        var $jsp;

        if (textareaHeight != $hiddenDiv.height()) {
            $textarea.css('height', $hiddenDiv.height());

            if ($hiddenDiv.outerHeight() > 100) {
                $pane.jScrollPane({
                    enableKeyboardNavigation:false,
                    showArrows:true,
                    arrowSize:5
                });
                $jsp = $pane.data('jsp');
                $textarea.blur();
                $textarea.focus();
                $jsp.scrollByY(0);
            }
            else {
                $jsp = $pane.data('jsp');
                if ($jsp) {
                    $jsp.destroy();
                    $textarea.blur();
                    $textarea.focus();
                }
            }
        }

        // Important. Please insure we have correct height detection for Chat messages block.
        // We need to check ".fm-chat-input-scroll" instead of ".fm-chat-line-block" height
        var scrollBlockHeight = (
            $('.chat-content-block', $container).outerHeight() -
            $('.call-block', $container).outerHeight() -
            $('.chat-textarea-block', $container).outerHeight()
        );
        if (scrollBlockHeight != self.$messages.outerHeight()) {
            self.$messages.css('height', scrollBlockHeight);
            $('.messages.main-pad', self.$messages).css('min-height', scrollBlockHeight);
            self.refreshUI(true);
        }
        else {
            self.refreshUI(scrollToBottom);
        }

        // try to do a .scrollToBottom only once, to trigger the stickToBottom func. of JSP
        if (!self.scrolledToBottom) {
            var $messagesPad = $('.messages.main-pad', self.$messages);
            if (
                $messagesPad.outerHeight() - 1 > $messagesPad.parent().parent().parent().outerHeight()
            ) {
                self.scrolledToBottom = 1;
                self.$messages.data("jsp").scrollToBottom();
            }
        }
    },
    isActive: function() {
        return document.hasFocus() && this.$messages && this.$messages.is(":visible");
    },
    render: function() {
        var self = this;

        var room = this.props.chatRoom;
        var contactJid = room.getParticipantsExceptMe()[0];
        var contact = room.megaChat.getContactFromJid(contactJid);

        var conversationPanelClasses = "conversation-panel";

        if (!room.isCurrentlyActive) {
            conversationPanelClasses += " hidden";
        }


        if (!contact) {
            return null;
        }
        var avatarMeta = generateAvatarMeta(contact.u);
        var contactName = avatarMeta.fullName;


        var messagesList = [
        ];

        if (
            self.props.messagesBuff.messagesHistoryIsLoading() === true ||
            self.props.messagesBuff.joined === false ||
            (
                self.props.messagesBuff.joined === true &&
                self.props.messagesBuff.haveMessages === true &&
                self.props.messagesBuff.messagesHistoryIsLoading() === true
            )
        ) {
            messagesList.push(
                <div className="loading-spinner light active" key="loadingSpinner"><div className="main-loader"></div></div>
            );
        } else if (
            self.props.messagesBuff.joined === true && (
                self.props.messagesBuff.messages.length === 0 ||
                !self.props.messagesBuff.haveMoreHistory()
            )
        ) {
            var headerText = (
                self.props.messagesBuff.messages.length === 0 ?
                    __(l[8002]) :
                    __(l[8002])
            );

            headerText = headerText.replace("%s", "<span>" + htmlentities(contactName) + "</span>");

            messagesList.push(
                <div className="messages notification" key="initialMsg">
                    <div className="header" dangerouslySetInnerHTML={{__html: headerText}}>
                    </div>
                    <div className="info">
                        {__(l[8080])}
                        <p>
                            <i className="semi-big-icon grey-lock"></i>
                            <span dangerouslySetInnerHTML={{
                                __html: __(l[8540])
                                    .replace("[S]", "<strong>")
                                    .replace("[/S]", "</strong>")
                            }}></span>
                        </p>
                        <p>
                            <i className="semi-big-icon grey-tick"></i>
                            <span dangerouslySetInnerHTML={{
                                __html: __(l[8539])
                                    .replace("[S]", "<strong>")
                                    .replace("[/S]", "</strong>")
                            }}></span>
                        </p>
                    </div>
                </div>
            );
        }
        var lastTimeMarker;
        var lastMessageFrom = null;
        var lastGroupedMessageTimeStamp = null;
        var grouped = false;

        self.props.messagesBuff.messages.forEach(function(v, k) {
            if (v.deleted !== 1 && !v.protocol && v.revoked !== true) {
                var shouldRender = true;
                if (v.isManagement && v.isManagement() === true && v.isRenderableManagement() === false) {
                    shouldRender = false;
                }

                var curTimeMarker = time2lastSeparator((new Date(v.delay * 1000).toISOString()));

                if (shouldRender === true && curTimeMarker && lastTimeMarker !== curTimeMarker) {
                    lastTimeMarker = curTimeMarker;
                    messagesList.push(
                        <div className="message date-divider" key={v.messageId + "_marker"}>{curTimeMarker}</div>
                    );

                    grouped = false;
                    lastMessageFrom = null;
                    lastGroupedMessageTimeStamp = null;
                }


                if (shouldRender === true) {
                    var userId = v.userId;
                    var timestamp = v.delay;
                    if (!userId && v.fromJid) {
                        var contact = room.megaChat.getContactFromJid(v.fromJid);
                        if (contact && contact.u) {
                            userId = contact.u;
                        }
                    }

                    if (
                        v instanceof KarereEventObjects.OutgoingMessage ||
                        v instanceof Message
                    ) {

                        // the grouping logic for messages.
                        if (!lastMessageFrom || (userId && lastMessageFrom === userId)) {
                            if (timestamp - lastGroupedMessageTimeStamp < (5 * 60)) {
                                grouped = true;
                            }
                            else {
                                grouped = false;
                                lastMessageFrom = userId;
                                lastGroupedMessageTimeStamp = timestamp;
                            }
                        }
                        else {
                            grouped = false;
                            lastMessageFrom = userId;
                            if (lastMessageFrom === userId) {
                                lastGroupedMessageTimeStamp = timestamp;
                            }
                            else {
                                lastGroupedMessageTimeStamp = null;
                            }
                        }
                    }
                    else {
                        grouped = false;
                        lastMessageFrom = null;
                        lastGroupedMessageTimeStamp = null;
                    }
                }

                messagesList.push(
                    <ConversationMessage
                        message={v}
                        chatRoom={room}
                        key={v.messageId}
                        contact={contact}
                        grouped={grouped}
                        isBeingEdited={self.state.editingMessageId === v.messageId}
                        onEditDone={(messageContents) => {
                            self.setState({'editingMessageId': false});
                        }}
                        />
                );
            }
        });

        var typingElement;



        if (self.state.currentlyTyping.length > 0) {
            var names = self.state.currentlyTyping.map((u_h) => {
                var avatarMeta = generateAvatarMeta(u_h);
                return avatarMeta.fullName.split(" ")[0];
            });

            var namesDisplay = "";
            var areMultipleUsersTyping = false;

            if (names.length > 1) {
                areMultipleUsersTyping = true;
                namesDisplay = [names.splice(0, names.length - 1).join(", "), names[0]];
            }
            else {
                areMultipleUsersTyping = false;
                namesDisplay = [names[0]];
            }

            var msg;
            if (areMultipleUsersTyping === true) {
                msg = __("%s and %s are typing")
                    .replace("%s", namesDisplay[0])
                    .replace("%s", namesDisplay[1]);
            }
            else {
                msg = __(l[8629]).replace("%1", namesDisplay[0]);
            }

            typingElement = <div className="typing-block">
                <div className="typing-text">{msg}</div>
                <div className="typing-bounce">
                    <div className="typing-bounce1"></div>
                    <div className="typing-bounce2"></div>
                    <div className="typing-bounce3"></div>
                </div>
            </div>;
        }
        else {
            // don't do anything.
        }

        var attachCloudDialog = null;
        if (self.state.attachCloudDialog === true) {
            var selected = [];
            attachCloudDialog = <ModalDialogsUI.CloudBrowserDialog
                folderSelectNotAllowed={true}
                onClose={() => {
                    self.setState({'attachCloudDialog': false});
                    selected = [];
                }}
                onSelected={(nodes) => {
                    selected = nodes;
                }}
                onAttachClicked={() => {
                    self.setState({'attachCloudDialog': false});

                    room.attachNodes(
                        selected
                    );
                }}
            />
        }

        var sendContactDialog = null;
        if (self.state.sendContactDialog === true) {
            var selected = [];
            sendContactDialog = <ModalDialogsUI.SelectContactDialog
                megaChat={room.megaChat}
                chatRoom={room}
                contacts={M.u}
                onClose={() => {
                    self.setState({'sendContactDialog': false});
                    selected = [];
                }}
                onSelected={(nodes) => {
                    selected = nodes;
                }}
                onSelectClicked={() => {
                    self.setState({'sendContactDialog': false});

                    room.attachContacts(selected);
                }}
            />
        }

        var additionalClass = "";
        if (
            additionalClass.length === 0 &&
            self.state.messagesToggledInCall &&
            room.callSession &&
            room.callSession.isActive()
        ) {
            additionalClass = " small-block";
        }

        return (
            <div className={conversationPanelClasses} onMouseMove={self.onMouseMove} data-room-jid={self.props.chatRoom.roomJid.split("@")[0]}>
                <div className="chat-content-block">
                    <ConversationRightArea
                        chatRoom={this.props.chatRoom}
                        contacts={self.props.contacts}
                        megaChat={this.props.chatRoom.megaChat}
                        onAttachFromComputerClicked={function() {
                            self.uploadFromComputer();
                        }}
                        onAttachFromCloudClicked={function() {
                            self.setState({'attachCloudDialog': true});
                        }}
                    />
                    <ConversationAudioVideoPanel
                        chatRoom={this.props.chatRoom}
                        contacts={self.props.contacts}
                        megaChat={this.props.chatRoom.megaChat}
                        onMessagesToggle={function(isActive) {
                            self.setState({
                                'messagesToggledInCall': isActive
                            });
                        }}
                    />

                    {attachCloudDialog}
                    {sendContactDialog}


                    <div className={"messages-block " + additionalClass}>
                        <div className="messages scroll-area">
                            <utils.JScrollPane options={{
                                                enableKeyboardNavigation:false,
                                                showArrows:true,
                                                arrowSize:5,
                                                animateDuration: 70,
                                                animateScroll: false,
                                                maintainPosition: false
                                            }}
                                               chatRoom={self.props.chatRoom}
                                               messagesToggledInCall={self.state.messagesToggledInCall}
                                >
                                <div className="messages main-pad">
                                    <div className="messages content-area">
                                        {messagesList}
                                    </div>
                                </div>
                            </utils.JScrollPane>
                        </div>

                        <div className="chat-textarea-block">
                            {typingElement}


                            <TypingAreaUI.TypingArea
                                chatRoom={self.props.chatRoom}
                                className="main-typing-area"
                                onUpdate={() => {
                                    self.handleWindowResize();
                                }}
                                onConfirm={(messageContents) => {
                                    self.props.chatRoom.sendMessage(messageContents);
                                }}
                            >
                                    <ButtonsUI.Button
                                        className="popup-button"
                                        icon="small-icon grey-medium-plus">
                                        <DropdownsUI.Dropdown
                                            className="wide-dropdown attach-to-chat-popup"
                                            vertOffset={10}
                                        >
                                            <DropdownsUI.DropdownItem
                                                icon="grey-cloud"
                                                label={__(l[8011])}
                                                onClick={(e) => {
                                                    self.setState({'attachCloudDialog': true});
                                            }} />
                                            <DropdownsUI.DropdownItem
                                                icon="grey-computer"
                                                label={__(l[8014])}
                                                onClick={(e) => {
                                                    self.uploadFromComputer();
                                            }} />
                                            <DropdownsUI.DropdownItem
                                                icon="square-profile"
                                                label={__(l[8628])}
                                                onClick={(e) => {
                                                    self.setState({'sendContactDialog': true});
                                            }} />
                                        </DropdownsUI.Dropdown>
                                    </ButtonsUI.Button>
                            </TypingAreaUI.TypingArea>

                        </div>
                    </div>
                </div>
            </div>
        );
    }
});

var ConversationPanels = React.createClass({
    mixins: [MegaRenderMixin, RenderDebugger],
    render: function() {
        var self = this;

        var conversations = [];

        if (window.location.hash === "#fm/chat") {
            // do we need to "activate" an conversation?
            var activeFound = false;
            self.props.conversations.forEach(function (chatRoom) {
                if (chatRoom.isCurrentlyActive) {
                    activeFound = true;
                }
            });
            if (self.props.conversations.length > 0 && !activeFound) {
                self.props.conversations[self.props.conversations.keys()[0]].setActive();
                self.props.conversations[self.props.conversations.keys()[0]].show();
            }
        }

        self.props.conversations.forEach(function(chatRoom) {
            if (chatRoom._leaving || chatRoom.stateIsLeftOrLeaving()) {
                return;
            }

            var otherParticipants = chatRoom.getParticipantsExceptMe();

            if (!otherParticipants || otherParticipants.length === 0) {
                return;
            }

            var contact = megaChat.getContactFromJid(otherParticipants[0]);

            // XX: Performance trick. However, scroll positions are NOT retained properly when switching conversations,
            // so this should be done some day in the future, after we have more stable product.
            // if (chatRoom.isCurrentlyActive) {
                conversations.push(
                    <ConversationPanel
                        chatRoom={chatRoom}
                        contacts={M.u}
                        contact={contact}
                        messagesBuff={chatRoom.messagesBuff}
                        key={chatRoom.roomJid}
                        chat={self.props.megaChat}
                        />
                );
            // }
        });

        if (conversations.length === 0) {
            var contactsList = [];
            var contactsListOffline = [];

            var hadLoaded = megaChat.plugins.chatdIntegration.mcfHasFinishedPromise.state() === 'resolved';

            if (hadLoaded) {
                self.props.contacts.forEach(function (contact) {
                    if (contact.u === u_handle) {
                        return;
                    }
                    else if (contact.c === 0) {
                        return;
                    }

                    var pres = self.props.megaChat.xmppPresenceToCssClass(contact.presence);

                    (pres === "offline" ? contactsListOffline : contactsList).push(
                        <ContactsUI.ContactCard contact={contact} megaChat={self.props.megaChat} key={contact.u}/>
                    );
                });
            }
            var emptyMessage = hadLoaded ?
                l[8008] :
                l[7006];

            return (
                <div>
                    <div className="chat-right-area">
                        <div className="chat-right-area contacts-list-scroll">
                            <div className="chat-right-pad">
                                {contactsList}
                                {contactsListOffline}
                            </div>
                        </div>
                    </div>
                    <div className="empty-block">
                        <div className="empty-pad conversations">
                            <div className="empty-icon conversations"></div>
                            <div className="empty-title" dangerouslySetInnerHTML={{
                                __html: __(emptyMessage)
                                    .replace("[P]", "<span>")
                                    .replace("[/P]", "</span>")
                            }}></div>
                        </div>
                    </div>
                </div>
            );
        }
        else {
            return (
                <div className="conversation-panels">
                    {conversations}
                </div>
            );
        }
    }
});



module.exports = {
    ConversationPanel,
    ConversationPanels
};<|MERGE_RESOLUTION|>--- conflicted
+++ resolved
@@ -573,11 +573,7 @@
                         contacts.push(
                             <div key={contact.u}>
                                 <div className="message shared-info">
-<<<<<<< HEAD
-                                    <div className="message data-title">{htmlentities(M.getNameByHandle(contact.u))}</div>
-=======
                                     <div className="message data-title">{mega.utils.fullUsername(contact.u)}</div>
->>>>>>> 878567d6
                                     {
                                         M.u[contact.u] ?
                                             <ContactsUI.ContactVerified className="big" contact={contact} /> :
