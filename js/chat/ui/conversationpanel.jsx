// libs
var React = require("react");
var ReactDOM = require("react-dom");
var utils = require('./../../ui/utils.jsx');
var RenderDebugger = require('./../../stores/mixins.js').RenderDebugger;
var MegaRenderMixin = require('./../../stores/mixins.js').MegaRenderMixin;
var ButtonsUI = require('./../../ui/buttons.jsx');
var ModalDialogsUI = require('./../../ui/modalDialogs.jsx');
var DropdownsUI = require('./../../ui/dropdowns.jsx');
var ContactsUI = require('./../ui/contacts.jsx');
var ConversationsUI = require('./../ui/conversations.jsx');
var TypingAreaUI = require('./../ui/typingArea.jsx');


/**
 * The most dummies lazy load ever... but no need for something more complicated, until we get the new __(...)
 */
var getMessageString;
(function() {
    var MESSAGE_STRINGS;
    getMessageString = function(type) {
        if (!MESSAGE_STRINGS) {
            MESSAGE_STRINGS = {
                'outgoing-call': l[5891],
                'incoming-call': l[5893],
                'call-timeout': l[5890],
                'call-starting': l[7206],
                'call-feedback': l[7998],
                'call-initialising': l[7207],
                'call-ended': [l[5889], l[7208]],
                'call-failed-media': l[7204],
                'call-failed': [l[7209], l[7208]],
                'call-handled-elsewhere': l[5895],
                'call-missed': l[7210],
                'call-rejected': l[5892],
                'call-canceled': l[5894],
                'call-started': l[5888]
            };
        }
        return MESSAGE_STRINGS[type];
    }
})();

var ConversationMessage = React.createClass({
    mixins: [MegaRenderMixin, RenderDebugger],
    onAfterRenderWasTriggered: false,
    componentWillMount: function() {
        var self = this;
        var chatRoom = self.props.chatRoom;
        var megaChat = chatRoom.megaChat;
        megaChat.chats.addChangeListener(function() {
            if (self.isMounted()) {
                self.forceUpdate();
            }
        });
    },
    componentDidUpdate: function() {
        var self = this;
        var chatRoom = self.props.chatRoom;
        var megaChat = chatRoom.megaChat;

        if (!self.onAfterRenderWasTriggered) {
            var msg = self.props.message;
            var shouldRender = true;
            if (msg.isManagement && msg.isManagement() === true && msg.isRenderableManagement() === false) {
                shouldRender = false;
            }

            if (shouldRender) {
                chatRoom.trigger("onAfterRenderMessage", self.props.message);
                self.onAfterRenderWasTriggered = true;
            }
        }
    },
    doDelete: function(e, msg) {
        e.preventDefault(e);
        e.stopPropagation(e);
        var chatRoom = this.props.chatRoom;
        msg.message = "";
        msg.deleted = true;
        chatRoom.messagesBuff.messages.removeByKey(msg.messageId);
    },
    doRetry: function(e, msg) {
        e.preventDefault(e);
        e.stopPropagation(e);
        var chatRoom = this.props.chatRoom;

        chatRoom._sendMessageToTransport(msg)
            .done(function(internalId) {
                msg.internalId = internalId;
            });
    },
    render: function () {
        var self = this;
        var cssClasses = "message body";

        var message = this.props.message;
        var megaChat = this.props.chatRoom.megaChat;
        var chatRoom = this.props.chatRoom;
        var contact;
        var timestamp;
        var timestampInt;
        var textMessage;

        if (message.authorContact) {
            contact = message.authorContact;
        }
        else if (message.userId) {
            if (!M.u[message.userId]) {
                // data is still loading!
                return null;
            }
            contact = M.u[message.userId];
        }
        else if (message.getFromJid) {
            contact = megaChat.getContactFromJid(message.getFromJid());
        }
        else {
            console.error("No idea how to render this: ", this.props);
        }

        if (message.getDelay) {
            timestampInt = message.getDelay()
        }
        else if (message.delay) {
            timestampInt = message.delay;
        }
        else {
            timestampInt = unixtime();
        }

        var additionalClasses = "";
        var buttonsBlock = null;
        var spinnerElement = null;

        timestamp = unixtimeToTimeString(timestampInt);
        var messageIsNowBeingSent = false;

        // if this is a text msg.
        if (
            (message instanceof KarereEventObjects.IncomingMessage) ||
            (message instanceof KarereEventObjects.OutgoingMessage) ||
            (message instanceof KarereEventObjects.IncomingPrivateMessage) ||
            (message instanceof Message)

        ) {
            // Convert ot HTML and pass it to plugins to do their magic on styling the message if needed.
            if (message.messageHtml) {
                message.messageHtml = message.messageHtml;
            }
            else {
                message.messageHtml = htmlentities(
                    message.getContents ? message.getContents() : message.textContents
                ).replace(/\n/gi, "<br/>");
            }

            var event = new $.Event("onBeforeRenderMessage");
            megaChat.trigger(event, {
                message: message,
                room: chatRoom
            });

            if (event.isPropagationStopped()) {
                self.logger.warn("Event propagation stopped receiving (rendering) of message: ", message);
                return false;
            }
            textMessage = message.messageHtml;


            if (
                (message instanceof Message) ||
                (message instanceof KarereEventObjects.OutgoingMessage) ||
                (typeof(message.userId) !== 'undefined' && message.userId === u_handle)
            ) {
                if (
                    message.getState() === Message.STATE.NULL
                ) {
                    additionalClasses += " error";
                }
                else if (
                    message.getState() === Message.STATE.NOT_SENT
                ) {
                    messageIsNowBeingSent = (unixtime() - message.delay < 5);


                    if (!messageIsNowBeingSent) {
                        message.sending = false;
                        additionalClasses += " not-sent";

                        buttonsBlock = <div className="buttons-block">
                            <div className="message circuit-label left">{__(l[8003])}</div>
                            <div className="default-white-button right" onClick={(e) => {
                                self.doRetry(e, message);
                            }}>{__(l[1364])}</div>
                            <div className="default-white-button right red" onClick={(e) => {
                                self.doDelete(e, message);
                            }}>{__(l[8004])}</div>
                            <div className="clear"></div>
                        </div>;
                    }
                    else {
                        additionalClasses += " sending";
                        spinnerElement = <div className="small-blue-spinner"></div>;

                        if (!message.sending) {
                            message.sending = true;
                            if (self._rerenderTimer) {
                                clearTimeout(self._rerenderTimer);
                            }
                            self._rerenderTimer = setTimeout(function () {
                                if (message.sending === true) {
                                    chatRoom.messagesBuff.trackDataChange();
                                    if (self.isMounted()) {
                                        self.forceUpdate();
                                    }
                                }
                            }, (5 - (unixtime() - message.delay)) * 1000);
                        }
                    }
                }
                else if (message.getState() === Message.STATE.SENT) {
                    additionalClasses += " sent";
                }
                else if (message.getState() === Message.STATE.DELIVERED) {
                    additionalClasses += " delivered";
                }
                else if (message.getState() === Message.STATE.NOT_SEEN) {
                    additionalClasses += " unread";
                }
                else if (message.getState() === Message.STATE.SEEN) {
                    additionalClasses += " seen";
                }
                else if (message.getState() === Message.STATE.DELETED) {
                    additionalClasses += " deleted";
                }
                else {
                    additionalClasses += " not-sent";
                }
            }

            var displayName = contact.u === u_handle ? __("Me") : generateAvatarMeta(contact.u).fullName;

            var textContents = message.getContents ? message.getContents() : message.textContents;

            if (textContents.substr && textContents.substr(0, 1) === Message.MANAGEMENT_MESSAGE_TYPES.MANAGEMENT) {
                if (textContents.substr(1, 1) === Message.MANAGEMENT_MESSAGE_TYPES.ATTACHMENT) {
                    textContents = textContents.substr(2, textContents.length);

                    try {
                        var attachmentMeta = JSON.parse(textContents);
                    } catch(e) {
                        return null;
                    }

                    var files = [];

                    attachmentMeta.forEach(function(v) {
                        var startDownload = function() {
                            M.addDownload([v]);
                        };

                        var attachmentMetaInfo;
                        // cache ALL current attachments, so that we can revoke them later on in an ordered way.
                        if (message.messageId) {
                            if (
                                chatRoom.attachments &&
                                chatRoom.attachments[v.h] &&
                                chatRoom.attachments[v.h][message.messageId]
                            ) {
                                attachmentMetaInfo = chatRoom.attachments[v.h][message.messageId];
                            }
                            else {
                                // if the chatRoom.attachments is not filled in yet, just skip the rendering
                                // and this attachment would be re-rendered on the next loop.
                                return;
                            }
                        }

                        var addToCloudDrive = function() {
                            M.injectNodes(v, M.RootID, false, function(res) {
                                if (res === 0) {
                                    msgDialog(
                                        'info',
                                        __(l[8005]),
                                        __(l[8006])
                                    );
                                }
                            });
                        };

                        var startPreview = function(e) {
                            assert(M.chat, 'Not in chat.');
                            M.v = chatRoom.images.values();
                            slideshow(v.h);
                            if (e) {
                                e.preventDefault();
                                e.stopPropagation();
                            }
                        };

                        // generate preview/icon
                        var icon = fileIcon(v);

                        var dropdown = null;
                        var previewButtons = null;



                        if (!attachmentMetaInfo.revoked) {
                            if (v.fa && (icon === "graphic" || icon === "image")) {
                                var imagesListKey = message.messageId + "_" + v.h;
                                if (!chatRoom.images.exists(imagesListKey)) {
                                    v.k = imagesListKey;
                                    v.delay = message.delay;
                                    chatRoom.images.push(v);
                                }
                                previewButtons = <span>
                                    <DropdownsUI.DropdownItem icon="search-icon" label={__(l[1899])}
                                          onClick={startPreview}/>
                                    <hr/>
                                </span>
                            }
                            if (contact.u === u_handle) {
                                dropdown = <ButtonsUI.Button
                                    className="default-white-button tiny-button"
                                    icon="tiny-icon grey-down-arrow">
                                    <DropdownsUI.Dropdown
                                        className="white-context-menu attachments-dropdown"
                                        noArrow={true}
                                        positionMy="left bottom"
                                        positionAt="right bottom"
                                        horizOffset={4}
                                        >
                                        {previewButtons}
                                        <DropdownsUI.DropdownItem icon="rounded-grey-down-arrow" label={__(l[1187])}
                                                                  onClick={startDownload}/>
                                        <DropdownsUI.DropdownItem icon="grey-cloud" label={__(l[8005])}
                                                                  onClick={addToCloudDrive}/>

                                        <hr />

                                        <DropdownsUI.DropdownItem icon="red-cross" label={__("Revoke")} className="red"
                                                                  onClick={() => {
                                                chatRoom.revokeAttachment(v);
                                            }}/>
                                    </DropdownsUI.Dropdown>
                                </ButtonsUI.Button>;
                            }
                            else {
                                dropdown = <ButtonsUI.Button
                                        className="default-white-button tiny-button"
                                        icon="tiny-icon grey-down-arrow">
                                        <DropdownsUI.Dropdown
                                            className="attachments-dropdown"
                                        >
                                        {previewButtons}
                                        <DropdownsUI.DropdownItem icon="rounded-grey-down-arrow" label={__(l[1187])}
                                                                  onClick={startDownload}/>
                                        <DropdownsUI.DropdownItem icon="grey-cloud" label={__(l[8005])}
                                                                  onClick={addToCloudDrive}/>
                                    </DropdownsUI.Dropdown>
                                </ButtonsUI.Button>;
                            }
                        }
                        else {
                            dropdown = <ButtonsUI.Button
                                className="default-white-button tiny-button disabled"
                                icon="tiny-icon grey-down-arrow" />;
                        }

                        var attachmentClasses = "message shared-data";
                        var preview = <div className="data-block-view medium">
                            {dropdown}

                            <div className="data-block-bg">
                                <div className={"block-view-file-type " + icon}></div>
                            </div>
                        </div>;

                        if (M.chat && !message.revoked) {
                            if (v.fa && (icon === "graphic" || icon === "image")) {
                                var src = thumbnails[v.h];
                                if (!src) {
                                    src = M.getNodeByHandle(v.h);

                                    if (!src || src !== v) {
                                        M.v.push(v);
                                        if (!v.seen) {
                                            v.seen = 1; // HACK
                                        }
                                        delay('thumbnails', fm_thumbnails, 90);
                                    }
                                    src = window.noThumbURI || '';
                                }

                                preview =  (src ? (<div id={v.h} className="shared-link img-block">
                                        <div className="img-overlay" onClick={startPreview}></div>
                                        <div className="button overlay-button" onClick={startPreview}>
                                            <i className="huge-white-icon loupe"></i>
                                        </div>

                                        {dropdown}

                                        <img alt="" className={"thumbnail-placeholder " + v.h} src={src}
                                             width="120"
                                             height="120"
                                             onClick={startPreview}
                                        />
                                    </div>) :  preview);
                            }
                        }

                        files.push(
                            <div className={attachmentClasses} key={v.h}>
                                <div className="message shared-info">
                                    <div className="message data-title">
                                        {v.name}
                                    </div>
                                    <div className="message file-size">
                                        {bytesToSize(v.s)}
                                    </div>
                                </div>

                                {preview}
                                <div className="clear"></div>

                            </div>
                        );
                    });


                    var avatar = null;
                    var datetime = null;
                    var name = null;
                    if (this.props.grouped) {
                        additionalClasses += " grouped";
                    }
                    else {
                        avatar = <ContactsUI.Avatar contact={contact} className="message small-rounded-avatar"/>;
                        datetime = <div className="message date-time"
                                            title={time2date(timestampInt)}>{timestamp}</div>;
                        name = <div className="message user-card-name">{displayName}</div>;
                    }

                    return <div className={message.messageId + " message body" + additionalClasses}>
                        {avatar}
                        <div className="message content-area">
                            {name}
                            {datetime}

                            <div className="message shared-block">
                                {files}
                            </div>
                            {buttonsBlock}
                            {spinnerElement}
                        </div>
                    </div>;
                }
                else if (textContents.substr(1, 1) === Message.MANAGEMENT_MESSAGE_TYPES.CONTACT) {
                    textContents = textContents.substr(2, textContents.length);

                    try {
                        var attachmentMeta = JSON.parse(textContents);
                    } catch(e) {
                        return null;
                    }

                    var contacts = [];

                    attachmentMeta.forEach(function(v) {
                        var contact = M.u && M.u[v.u] ? M.u[v.u] : v;
                        var contactEmail = contact.email ? contact.email : contact.m;

                        var deleteButtonOptional = null;

                        if (message.userId === u_handle) {
                            deleteButtonOptional = <DropdownsUI.DropdownItem
                                icon="red-cross"
                                label={__(l[1730])}
                                className="red"
                                onClick={(e) => {
                                        self.doDelete(e, message);
                                }}
                            />;

                        }
                        var dropdown = null;
                        if (!M.u[contact.u]) {
                            M.u.set(contact.u, new MegaDataObject(MEGA_USER_STRUCT, true, {
                                'u': contact.u,
                                'name': contact.name,
                                'm': contact.email,
                                'c': 0
                            }));
                        }
                        if (M.u[contact.u]) {
                            // Only show this dropdown in case this user is a contact, e.g. don't show it if thats me
                            // OR it is a share contact, etc.
                            if (M.u[contact.u].c === 1) {
                                dropdown = <ButtonsUI.Button
                                    className="default-white-button tiny-button"
                                    icon="tiny-icon grey-down-arrow">
                                    <DropdownsUI.Dropdown
                                        className="white-context-menu shared-contact-dropdown"
                                        noArrow={true}
                                        positionMy="left bottom"
                                        positionAt="right bottom"
                                        horizOffset={4}
                                    >
                                        <DropdownsUI.DropdownItem
                                            icon="human-profile"
                                            label={__(l[5868])}
                                            onClick={() => {
                                                window.location = "#fm/" + contact.u;
                                            }}
                                        />
                                        <hr/>
                                        { null /*<DropdownsUI.DropdownItem
                                         icon="rounded-grey-plus"
                                         label={__(l[8631])}
                                         onClick={() => {
                                         window.location = "#fm/" + contact.u;
                                         }}
                                         />*/}
                                        <DropdownsUI.DropdownItem
                                            icon="conversations"
                                            label={__(l[8632])}
                                            onClick={() => {
                                                window.location = "#fm/chat/" + contact.u;
                                            }}
                                        />
                                        {deleteButtonOptional ? <hr /> : null}
                                        {deleteButtonOptional}
                                    </DropdownsUI.Dropdown>
                                </ButtonsUI.Button>;
                            }
                            else if (M.u[contact.u].c === 0) {
                                dropdown = <ButtonsUI.Button
                                    className="default-white-button tiny-button"
                                    icon="tiny-icon grey-down-arrow">
                                    <DropdownsUI.Dropdown
                                        className="white-context-menu shared-contact-dropdown"
                                        noArrow={true}
                                        positionMy="left bottom"
                                        positionAt="right bottom"
                                        horizOffset={4}
                                    >
                                        <DropdownsUI.DropdownItem
                                            icon="rounded-grey-plus"
                                            label={__("Add contact")}
                                            onClick={() => {
                                            M.inviteContact(M.u[u_handle].m, contactEmail);

                                            // Contact invited
                                            var title = l[150];

                                            // The user [X] has been invited and will appear in your contact list once
                                            // accepted."
                                            var msg = l[5898].replace('[X]', contactEmail);


                                            closeDialog();
                                            msgDialog('info', title, msg);
                                        }}
                                        />
                                        {deleteButtonOptional ? <hr /> : null}
                                        {deleteButtonOptional}
                                    </DropdownsUI.Dropdown>
                                </ButtonsUI.Button>;
                            }
                        }

                        contacts.push(
                            <div key={contact.u}>
                                <div className="message shared-info">
<<<<<<< HEAD
                                    <div className="message data-title">{mega.utils.fullUsername(contact.u)}</div>
=======
                                    <div className="message data-title">{M.getNameByHandle(contact.u)}</div>
>>>>>>> bd5cf3de
                                    {
                                        M.u[contact.u] ?
                                            <ContactsUI.ContactVerified className="big" contact={contact} /> :
                                            null
                                    }

                                    <div className="user-card-email">{contactEmail}</div>
                                </div>
                                <div className="message shared-data">
                                    <div className="data-block-view medium">
                                        {
                                            M.u[contact.u] ?
                                                <ContactsUI.ContactPresence className="big" contact={contact} /> :
                                                null
                                        }
                                        {dropdown}
                                        <div className="data-block-bg">
                                            <ContactsUI.Avatar className="medium-avatar share" contact={contact} />
                                        </div>
                                    </div>
                                    <div className="clear"></div>
                                </div>
                            </div>
                        );
                    });


                    var avatar = null;
                    var datetime = null;
                    var name = null;
                    if (this.props.grouped) {
                        additionalClasses += " grouped";
                    }
                    else {
                        avatar = <ContactsUI.Avatar contact={contact} className="message small-rounded-avatar"/>;
                        datetime = <div className="message date-time"
                                            title={time2date(timestampInt)}>{timestamp}</div>;
                        name = <div className="message user-card-name">{displayName}</div>;
                    }

                    return <div className={message.messageId + " message body" + additionalClasses}>
                        {avatar}
                        <div className="message content-area">
                            {name}
                            {datetime}

                            <div className="message shared-block">
                                {contacts}
                            </div>
                            {buttonsBlock}
                            {spinnerElement}
                        </div>
                    </div>;
                }
                else if (textContents.substr && textContents.substr(1, 1) === Message.MANAGEMENT_MESSAGE_TYPES.REVOKE_ATTACHMENT) {
                    var foundRevokedNode = null;

                    var revokedNode = textContents.substr(2, textContents.length);

                    if (chatRoom.attachments.exists(revokedNode)) {
                        chatRoom.attachments[revokedNode].forEach(function(obj) {
                            var messageId = obj.messageId;
                            var attachedMsg = chatRoom.messagesBuff.messages[messageId];

                            if (!attachedMsg) {
                                return;
                            }

                            if (attachedMsg.orderValue < message.orderValue) {
                                try {
                                    var attachments = JSON.parse(attachedMsg.textContents.substr(2, attachedMsg.textContents.length));
                                    attachments.forEach(function(node) {
                                        if (node.h === revokedNode) {
                                            foundRevokedNode = node;
                                        }
                                    })
                                } catch(e) {
                                }
                                attachedMsg.seen = true;
                                attachedMsg.revoked = true;
                                obj.revoked = true;
                            }
                        });
                    }

                    // don't show anything if this is a 'revoke' message
                    return null;
                }
                else {
                    chatRoom.logger.error("Invalid 2nd byte for a management message: ", textContents);
                    return null;
                }
            }
            else {
                var messageActionButtons = null;

                if (message.getState() !== Message.STATE.NOT_SENT) {
                    messageActionButtons = null;
                    /*<ButtonsUI.Button
                        className="default-white-button tiny-button"
                        icon="tiny-icon grey-down-arrow">
                        <DropdownsUI.Dropdown
                            className="white-context-menu message-dropdown"
                            positionMy="right top"
                            positionAt="right bottom"
                            vertOffset={4}
                            noArrow={true}
                        >
                            <DropdownsUI.DropdownItem icon="writing-pen" label={__(l[1342])} onClick={() => {
                                        console.error("TBD!");
                                    }}/>
                            <DropdownsUI.DropdownItem icon="quotes" label={__(l[8012])} onClick={() => {
                                        console.error("TBD!");
                                    }}/>

                            <hr />

                            <DropdownsUI.DropdownItem icon="red-cross" label={__(l[1730])} className="red" onClick={(e) => {
                                        self.doDelete(e, message);
                                    }}/>
                        </DropdownsUI.Dropdown>
                    </ButtonsUI.Button> */
                }

                var avatar = null;
                var datetime = null;
                var name = null;
                if (this.props.grouped) {
                    additionalClasses += " grouped";
                }
                else {
                    avatar = <ContactsUI.Avatar contact={contact} className="message small-rounded-avatar"/>;
                    datetime = <div className="message date-time"
                                    title={time2date(timestampInt)}>{timestamp}</div>;
                    name = <div className="message user-card-name">{displayName}</div>;
                }

                var messageDisplayBlock;
                if (self.props.isBeingEdited === true) {
                    messageDisplayBlock = <TypingAreaUI.TypingArea
                        iconClass="small-icon writing-pen textarea-icon"
                        initialText={message.textContents}
                        chatRoom={self.props.chatRoom}
                        className="edit-typing-area"
                        onUpdate={() => {
                                    self.forceUpdate();
                                }}
                        onConfirm={(messageContents) => {
                            if (self.props.onEditDone) {
                                self.props.onEditDone(messageContents);
                            }
                            return true;
                        }}
                    >
                    </TypingAreaUI.TypingArea>;
                }
                else {
                    messageDisplayBlock = <div className="message text-block" dangerouslySetInnerHTML={{__html: textMessage}}></div>;
                }

                return (
                    <div className={message.messageId + " message body " + additionalClasses}>
                        {avatar}
                        <div className="message content-area">
                            {name}
                            {datetime}

                            {messageActionButtons}
                            {messageDisplayBlock}
                            {buttonsBlock}
                            {spinnerElement}
                        </div>
                    </div>
                );
            }
        }
        // if this is an inline dialog
        else if (
            message.type
        ) {
            textMessage = getMessageString(message.type);
            if (!textMessage) {
                console.error("Message with type: ", message.type, "does not have a text string defined. Message: ", message);
                debugger;
                throw new Error("boom");
            }
            // if is an array.
            if (textMessage.splice) {
<<<<<<< HEAD
                var tmpMsg = textMessage[0].replace("[X]", htmlentities(mega.utils.fullUsername(contact.u)));
=======
                var tmpMsg = textMessage[0].replace("[X]", htmlentities(M.getNameByHandle(contact.u)));
>>>>>>> bd5cf3de

                if (message.currentCallCounter) {
                    tmpMsg += " " + textMessage[1].replace("[X]", "[[ " + secToDuration(message.currentCallCounter)) + "]] "
                }
                textMessage = tmpMsg;
                textMessage = textMessage
                    .replace("[[ ", "<span className=\"grey-color\">")
                    .replace("]]", "</span>");
            }
            else {
<<<<<<< HEAD
                textMessage = textMessage.replace("[X]", htmlentities(mega.utils.fullUsername(contact.u)));
=======
                textMessage = textMessage.replace("[X]", htmlentities(M.getNameByHandle(contact.u)));
>>>>>>> bd5cf3de
            }

            message.textContents = textMessage;

            // mapping css icons to msg types
            if (message.type === "call-rejected") {
                message.cssClass = "crossed-handset red";
            }
            else if (message.type === "call-missed") {
                message.cssClass = "horizontal-handset yellow"
            }
            else if (message.type === "call-handled-elsewhere") {
                message.cssClass = "handset-with-arrow green";
            }
            else if (message.type === "call-failed") {
                message.cssClass = "horizontal-handset red";
            }
            else if (message.type === "call-timeout") {
                message.cssClass = "horizontal-handset yellow";
            }
            else if (message.type === "call-failed-media") {
                message.cssClass = "diagonal-handset yellow";
            }
            else if (message.type === "call-canceled") {
                message.cssClass = "horizontal-handset grey";
            }
            else if (message.type === "call-ended") {
                message.cssClass = "horizontal-handset grey";
            }
            else if (message.type === "call-feedback") {
                message.cssClass = "diagonal-handset grey";
            }
            else if (message.type === "call-starting") {
                message.cssClass = "diagonal-handset blue";
            }
            else if (message.type === "call-initialising") {
                message.cssClass = "diagonal-handset blue";
            }
            else if (message.type === "call-started") {
                message.cssClass = "diagonal-handset green";
            }
            else if (message.type === "incoming-call") {
                message.cssClass = "diagonal-handset green";
            }
            else if (message.type === "outgoing-call") {
                message.cssClass = "diagonal-handset blue";
            }
            else {
                message.cssClass = message.type;
            }

            var buttons = [];
            if (message.buttons) {
                Object.keys(message.buttons).forEach(function (k) {
                    var button = message.buttons[k];
                    var classes = button.classes;
                    var icon;
                    if (button.icon) {
                       icon = <i className={"small-icon " + button.icon}></i>;
                    }
                    buttons.push(
                        <div className={classes} key={k}  onClick={(() => { button.callback(); })}>
                            {icon}
                            {button.text}
                        </div>
                    );
                });
            }

            var buttonsCode;
            if (buttons.length > 0) {
                buttonsCode = <div className="buttons-block">
                        {buttons}
                        <div className="clear" />
                    </div>;
            }

            return (
                <div className="message body" data-id={"id" + message.messageId}>
                    <div className="feedback round-icon-block">
                        <i className={"round-icon " + message.cssClass}></i>
                    </div>

                    <div className="message content-area">
                        <div className="message date-time">{timestamp}</div>

                        <div className="message text-block" dangerouslySetInnerHTML={{__html:textMessage}}></div>
                        {buttonsCode}
                    </div>
                </div>
            )
        }
    }
});


var ConversationRightArea = React.createClass({
    mixins: [MegaRenderMixin, RenderDebugger],
    render: function() {
        var self = this;
        var room = this.props.chatRoom;
        var contactJid = room.getParticipantsExceptMe()[0];
        var contact = room.megaChat.getContactFromJid(contactJid);


        if (!contact) {
            // something is really bad.
            return null;
        }
        var startAudioCallButton = <div className={"link-button" + (!contact.presence? " disabled" : "")} onClick={() => {
                            if (contact.presence && contact.presence !== "offline") {
                                room.startAudioCall();
                            }
                        }}>
            <i className="small-icon audio-call"></i>
            {__(l[5896])}
        </div>;

        var startVideoCallButton = <div className={"link-button" + (!contact.presence? " disabled" : "")} onClick={() => {
                        if (contact.presence && contact.presence !== "offline") {
                            room.startVideoCall();
                        }
                    }}>
            <i className="small-icon video-call"></i>
            {__(l[5897])}
        </div>;

        var endCallButton = <div className={"link-button red" + (!contact.presence? " disabled" : "")} onClick={() => {
                        if (contact.presence && contact.presence !== "offline") {
                            if (room.callSession) {
                                room.callSession.endCall();
                            }
                        }
                    }}>
            <i className="small-icon horizontal-red-handset"></i>
            {__(l[5884])}
        </div>;


        if (room.callSession && room.callSession.isActive() === true) {
            startAudioCallButton = startVideoCallButton = null;
        } else {
            endCallButton = null;
        }

        return <div className="chat-right-area">
            <div className="chat-right-area conversation-details-scroll">
                <div className="chat-right-pad">

                    <ContactsUI.ContactCard
                        contact={contact}
                        megaChat={room.megaChat}
                        className="right-chat-contact-card"
                        dropdownPositionMy="right top"
                        dropdownPositionAt="right bottom"
                    />

                    <div className="buttons-block">
                        {startAudioCallButton}
                        {startVideoCallButton}

                        { null /*<ButtonsUI.Button
                            className="link-button dropdown-element"
                            icon="rounded-grey-plus"
                            label={__(l[8007])}
                            contacts={this.props.contacts}
                            >
                            <DropdownsUI.DropdownContactsSelector
                                contacts={this.props.contacts}
                                megaChat={this.props.megaChat}
                                className="popup add-participant-selector"
                                onClick={() => {}}
                                />
                        </ButtonsUI.Button>*/}

                        <ButtonsUI.Button
                            className="link-button dropdown-element"
                            icon="rounded-grey-up-arrow"
                            label={__(l[6834] + "...")}
                            >
                            <DropdownsUI.Dropdown
                                contacts={this.props.contacts}
                                megaChat={this.props.megaChat}
                                className="wide-dropdown send-files-selector"
                                onClick={() => {}}
                            >
                                <DropdownsUI.DropdownItem icon="grey-cloud" label={__(l[8013])} onClick={() => {
                                    self.props.onAttachFromCloudClicked();
                                }} />
                                <DropdownsUI.DropdownItem icon="grey-computer" label={__(l[8014])} onClick={() => {
                                    self.props.onAttachFromComputerClicked();
                                }} />
                            </DropdownsUI.Dropdown>
                        </ButtonsUI.Button>

                        {endCallButton}
                        {
                            room.type !== "private" ?
                                <div className="link-button red" onClick={() => {
                                   room.leaveChat(true);
                                }}>
                                    <i className="small-icon rounded-stop"></i>
                                    {__(l[8633])}
                                </div>
                                : null
                        }
                    </div>

                </div>
            </div>
        </div>
    }
});



var ConversationAudioVideoPanel = React.createClass({
    mixins: [MegaRenderMixin],
    getInitialState: function() {
        return {
            'messagesBlockEnabled': false,
            'fullScreenModeEnabled': false,
            'localMediaDisplay': true
        }
    },
    componentDidUpdate: function() {
        var self = this;
        var $container = $(ReactDOM.findDOMNode(self));
        var room = self.props.chatRoom;

        var mouseoutThrottling = null;
        $container.rebind('mouseover.chatUI' + self.props.chatRoom.roomJid, function() {
            var $this = $(this);
            clearTimeout(mouseoutThrottling);
            self.visiblePanel = true;
            $('.call.bottom-panel, .call.local-video, .call.local-audio', $container).addClass('visible-panel');
            if ($this.hasClass('full-sized-block')) {
                $('.call.top-panel', $container).addClass('visible-panel');
            }
        });

        $container.rebind('mouseout.chatUI' + self.props.chatRoom.roomJid, function() {
            var $this = $(this);
            clearTimeout(mouseoutThrottling);
            mouseoutThrottling = setTimeout(function() {
                self.visiblePanel = false;
                $('.call.bottom-panel, .call.local-video, .call.local-audio', $container).removeClass('visible-panel');
                $('.call.top-panel', $container).removeClass('visible-panel');
            }, 500);
        });


        //Hidding Control panel if cursor is idle
        var idleMouseTimer;
        var forceMouseHide = false;
        $container.rebind('mousemove.chatUI' + self.props.chatRoom.roomJid,function(ev) {
            var $this = $(this);
            clearTimeout(idleMouseTimer);
            if (!forceMouseHide) {
                self.visiblePanel = true;
                $('.call.bottom-panel, .call.local-video, .call.local-audio', $container).addClass('visible-panel');
                $container.removeClass('no-cursor');
                if ($this.hasClass('full-sized-block')) {
                    $('.call.top-panel', $container).addClass('visible-panel');
                }
                idleMouseTimer = setTimeout(function() {
                    self.visiblePanel = false;
                    $('.call.bottom-panel, .call.local-video, .call.local-audio', $container).removeClass('visible-panel');
                    $container.addClass('no-cursor');
                    $('.call.top-panel', $container).removeClass('visible-panel');

                    forceMouseHide = true;
                    setTimeout(function() {
                        forceMouseHide = false;
                    }, 400);
                }, 2000);
            }
        });

        $(document)
            .unbind("fullscreenchange.megaChat_" + room.roomJid)
            .bind("fullscreenchange.megaChat_" + room.roomJid, function() {
                if (!$(document).fullScreen() && room.isCurrentlyActive) {
                    self.setState({fullScreenModeEnabled: false});
                }
                else if (!!$(document).fullScreen() && room.isCurrentlyActive) {
                    self.setState({fullScreenModeEnabled: true});
                }
            });

        var $localMediaDisplay = $('.call.local-video, .call.local-audio', $container);
        $localMediaDisplay.draggable({
            'refreshPositions': true,
            'containment': $container,
            'scroll': false,
            drag: function(event, ui){
                if ($(this).is(".minimized")) {
                    return false;
                }

                var right = Math.max(0, $container.outerWidth() - ui.position.left);
                var bottom = Math.max(0, $container.outerHeight() - ui.position.top);


                // contain in the $container
                right = Math.min(right, $container.outerWidth() - 8);
                bottom = Math.min(bottom, $container.outerHeight() - 8);

                right = right - ui.helper.outerWidth();
                bottom = bottom - ui.helper.outerHeight();

                var minBottom = $(this).is(".minimized") ? 48 : 8;

                if (bottom < minBottom) {
                    bottom = minBottom;
                    $(this).addClass('bottom-aligned');
                }
                else {
                    $(this).removeClass('bottom-aligned');
                }

                if (right < 8) {
                    right = 8;
                    $(this).addClass('right-aligned');
                }
                else {
                    $(this).removeClass('right-aligned');
                }

                ui.offset = {
                    left: 'auto',
                    top: 'auto',
                    right: right,
                    bottom: bottom,
                    height: "",
                    width: ""
                };
                ui.position.left = 'auto';
                ui.position.top = 'auto';

                ui.helper.css(ui.offset);
                $(this).css(ui.offset);
            }
        });

        // REposition the $localMediaDisplay if its OUT of the viewport (in case of dragging -> going back to normal size
        // mode from full screen...)
        $(window).rebind('resize.chatUI_' + room.roomJid, function(e) {
            if ($container.is(":visible")) {
                if (!elementInViewport($localMediaDisplay[0])) {
                    $localMediaDisplay
                        .addClass('right-aligned')
                        .addClass('bottom-aligned')
                        .css({
                            'right': 8,
                            'bottom': 8,
                        });
                }
            }
        });

        $('video', $container).each(function() {
            $(this)[0].play();
        });
    },
    toggleMessages: function(e) {
        e.preventDefault();
        e.stopPropagation();


        if (this.props.onMessagesToggle) {
            this.props.onMessagesToggle(
                !this.state.messagesBlockEnabled
            );
        }

        this.setState({
            'messagesBlockEnabled': !this.state.messagesBlockEnabled
        });

    },
    fullScreenModeToggle: function(e) {
        e.preventDefault();
        e.stopPropagation();

        var newVal = !this.state.fullScreenModeEnabled;
        $(document).fullScreen(newVal);

        this.setState({
            'fullScreenModeEnabled': newVal,
            'messagesBlockEnabled': newVal === true ? false : this.state.messagesBlockEnabled
        });
    },
    toggleLocalVideoDisplay: function(e) {
        e.preventDefault();
        e.stopPropagation();

        var $container = $(ReactDOM.findDOMNode(this));
        var $localMediaDisplay = $('.call.local-video, .call.local-audio', $container);

        $localMediaDisplay
            .addClass('right-aligned')
            .addClass('bottom-aligned')
            .css({
                'width': '',
                'height': '',
                'right': 8,
                'bottom': !this.state.localMediaDisplay === true ? 8 : 8
            });

        this.setState({localMediaDisplay: !this.state.localMediaDisplay});
    },
    render: function() {
        var chatRoom = this.props.chatRoom;

        if (!chatRoom.callSession || !chatRoom.callSession.isActive()) {
            return null;
        }

        var participants = chatRoom.getParticipantsExceptMe();

        var displayNames = [];

        participants.forEach(function(v) {
            displayNames.push(
                htmlentities(chatRoom.megaChat.getContactNameFromJid(v))
            );
        });


        var callSession = chatRoom.callSession;

        var remoteCamEnabled = null;


        if (callSession.getRemoteMediaOptions().video) {
            remoteCamEnabled = <i className="small-icon blue-videocam" />;
        }


        var localPlayerElement = null;
        var remotePlayerElement = null;

        var visiblePanelClass = "";

        if (this.visiblePanel === true) {
            visiblePanelClass += " visible-panel";
        }
        if (callSession.getMediaOptions().video === false) {
            localPlayerElement = <div className={"call local-audio right-aligned bottom-aligned" + (this.state.localMediaDisplay ? "" : " minimized ") + visiblePanelClass}>
                <div className="default-white-button tiny-button call" onClick={this.toggleLocalVideoDisplay}>
                    <i className="tiny-icon grey-minus-icon" />
                </div>
                <ContactsUI.Avatar
                    contact={M.u[u_handle]} className="call semi-big-avatar"
                    style={{display: !this.state.localMediaDisplay ? "none" : ""}}
                />
            </div>;
        }
        else {
            if (callSession.localPlayer) {
                var localPlayerSrc = (
                    callSession && callSession.localPlayer && callSession.localPlayer.src ?
                        callSession.localPlayer.src :
                        null
                );

                if (!localPlayerSrc) {
                    if (callSession.localPlayer.srcObject) {
                        callSession.localPlayer.src = URL.createObjectURL(callSession.localPlayer.srcObject);
                        localPlayerSrc = callSession.localPlayer.src;
                    }
                    else if (callSession.localPlayer.mozSrcObject) {
                        callSession.localPlayer.src = URL.createObjectURL(callSession.localPlayer.mozSrcObject);
                        localPlayerSrc = callSession.localPlayer.src;
                    }
                    else if (
                        callSession.getJingleSession() &&
                        callSession.getJingleSession()._sess &&
                        callSession.getJingleSession()._sess.localStream
                    ) {
                        callSession.localPlayer.src = URL.createObjectURL(
                            callSession.getJingleSession()._sess.localStream
                        );
                        localPlayerSrc = callSession.localPlayer.src;
                    }
                    else {
                        console.error("Could not retrieve src object.");
                    }
                }
                localPlayerElement = <div
                    className={"call local-video right-aligned bottom-aligned" + (this.state.localMediaDisplay ? "" : " minimized ") + visiblePanelClass}>
                    <div className="default-white-button tiny-button call" onClick={this.toggleLocalVideoDisplay}>
                        <i className="tiny-icon grey-minus-icon"/>
                    </div>
                    <video
                        className="localViewport"
                        defaultMuted={true}
                        muted={true}
                        volume={0}
                        id={"localvideo_" + callSession.sid}
                        src={localPlayerSrc}
                        style={{display: !this.state.localMediaDisplay ? "none" : ""}}

                    />
                </div>;
            }
        }

        if (callSession.getRemoteMediaOptions().video === false || !callSession.remotePlayer) {
            var contact = chatRoom.megaChat.getContactFromJid(participants[0]);
            remotePlayerElement = <div className="call user-audio">
                <ContactsUI.Avatar contact={contact}  className="big-avatar" hideVerifiedBadge={true} />
            </div>;
        }
        else {
            var remotePlayer = callSession.remotePlayer[0];

            var remotePlayerSrc = remotePlayer.src;

            if (!remotePlayerSrc) {
                if (remotePlayer.srcObject) {
                    remotePlayer.src = URL.createObjectURL(remotePlayer.srcObject);
                    remotePlayerSrc = remotePlayer.src;
                }
                else if (remotePlayer.mozSrcObject) {
                    remotePlayer.src = URL.createObjectURL(remotePlayer.mozSrcObject);
                    remotePlayerSrc = remotePlayer.src;
                }
                else {
                    console.error("Could not retrieve src object.");
                }
            }

            remotePlayerElement = <div className="call user-video">
                <video
                    autoPlay={true}
                    className="rmtViewport rmtVideo"
                    id={"remotevideo_" + callSession.sid}
                    ref="remoteVideo"
                    src={remotePlayerSrc}
                />
            </div>;
        }


        var unreadDiv = null;
        var unreadCount = chatRoom.messagesBuff.getUnreadCount();
        if (unreadCount > 0) {
            unreadDiv = <div className="unread-messages">{unreadCount}</div>
        }

        var additionalClass = "";
        additionalClass = (this.state.fullScreenModeEnabled === true ? " full-sized-block" : "");
        if (additionalClass.length === 0) {
            additionalClass = (this.state.messagesBlockEnabled === true ? " small-block" : "");
        }
        return <div className={"call-block" + additionalClass} id="call-block">
            {remotePlayerElement}
            {localPlayerElement}


            <div className="call top-panel">
                <div className="call top-user-info">
                    <span className="user-card-name white">{displayNames.join(", ")}</span>{remoteCamEnabled}
                </div>
                <div
                    className="call-duration medium blue call-counter"
                    data-room-jid={chatRoom.roomJid.split("@")[0]}>{
                    secondsToTimeShort(chatRoom._currentCallCounter)
                    }
                </div>
            </div>


            <div className="call bottom-panel">
                <div className={"button call left" + (unreadDiv ? " unread" : "")} onClick={this.toggleMessages}>
                    {unreadDiv}
                    <i className="big-icon conversations"></i>
                </div>
                <div className="button call" onClick={function(e) {
                    if (callSession.getMediaOptions().audio === true) {
                        callSession.muteAudio();
                    }
                    else {
                        callSession.unmuteAudio();
                    }
                }}>
                    <i className={"big-icon " + (callSession.getMediaOptions().audio ? " microphone" : " crossed-microphone")}></i>
                </div>
                <div className="button call" onClick={function(e) {
                    if (callSession.getMediaOptions().video === true) {
                        callSession.muteVideo();
                    }
                    else {
                        callSession.unmuteVideo();
                    }
                }}>
                    <i className={"big-icon " + (callSession.getMediaOptions().video ? " videocam" : " crossed-videocam")}></i>
                </div>
                <div className="button call" onClick={function(e) {
                        chatRoom.callSession.endCall();
                    }}>
                    <i className="big-icon horizontal-red-handset"></i>
                </div>
                <div className="button call right" onClick={this.fullScreenModeToggle}>
                    <i className="big-icon nwse-resize"></i>
                </div>
            </div>
        </div>;
    }
});
var ConversationPanel = React.createClass({
    mixins: [MegaRenderMixin, RenderDebugger],

    getInitialState: function() {
        return {
            startCallPopupIsActive: false,
            localVideoIsMinimized: false,
            isFullscreenModeEnabled: false,
            mouseOverDuringCall: false,
            currentlyTyping: [],
            attachCloudDialog: false,
            messagesToggledInCall: false,
            editingMessageId: false,
            sendContactDialog: false
        };
    },

    uploadFromComputer: function() {
        $('#fileselect3').trigger('click')
    },
    refreshUI: function(scrollToBottom) {
        var self = this;
        var room = self.props.chatRoom;

        if (room._leaving) {
            return;
        }

        if (!self.props.chatRoom.isCurrentlyActive) {
            return;
        }

        var $jsp = self.$messages.data("jsp");
        if ($jsp) {
            var perc = $jsp.getPercentScrolledY();


            if (scrollToBottom) {
                self.$messages.one('jsp-initialised', function () {
                    $jsp.scrollToBottom();
                });
            }
            else {
                self.$messages.one('jsp-initialised', function () {
                    $jsp.scrollToPercentY($jsp.getPercentScrolledY(perc));
                });
            }
            $jsp.reinitialise();
        }

        room.renderContactTree();

        room.megaChat.refreshConversations();

        room.trigger('RefreshUI');
    },

    onMouseMove: function(e) {
        var self = this;
        var chatRoom = self.props.chatRoom;
        if (self.isMounted()) {
            chatRoom.trigger("onChatIsFocused");
        }
    },

    handleKeyDown: function(e) {
        var self = this;
        var chatRoom = self.props.chatRoom;
        if (self.isMounted() && chatRoom.isActive()) {
            chatRoom.trigger("onChatIsFocused");
        }
    },
    componentDidMount: function() {
        var self = this;
        window.addEventListener('resize', self.handleWindowResize);
        window.addEventListener('keydown', self.handleKeyDown);


        var $container = $(ReactDOM.findDOMNode(self));

        self.$messages = $('.messages.scroll-area > .jScrollPaneContainer', $container);

        var droppableConfig = {
            tolerance: 'pointer',
            drop: function(e, ui)
            {
                $.doDD(e,ui,'drop',1);
            },
            over: function (e, ui)
            {
                $.doDD(e,ui,'over',1);
            },
            out: function (e, ui)
            {
                $.doDD(e,ui,'out',1);
            }
        };

        self.$messages.droppable(droppableConfig);

        self.lastScrollPosition = null;
        self.lastScrolledToBottom = true;
        self.lastScrollHeight = 0;
        self.lastUpdatedScrollHeight = 0;

        //self.$messages.jScrollPane({
        //    enableKeyboardNavigation:false,
        //    showArrows:true,
        //    arrowSize:5,
        //    animateDuration: 70,
        //    maintainPosition: false
        //});

        self.$messages.rebind('jsp-user-scroll-y.conversationsPanel' + self.props.chatRoom.roomJid, function(e, scrollPositionY, isAtTop, isAtBottom) {
            var $jsp = self.$messages.data("jsp");

            if (self.lastScrollPosition === scrollPositionY || self.scrolledToBottom !== 1) {
                return;
            }

            if (scrollPositionY < 350 && !isAtBottom && self.$messages.is(":visible")) {
                if (
                    self.lastUpdatedScrollHeight !== $jsp.getContentHeight() &&
                    !self.props.chatRoom.messagesBuff.messagesHistoryIsLoading() &&
                    self.props.chatRoom.messagesBuff.haveMoreHistory()
                ) {
                    self.props.chatRoom.messagesBuff.retrieveChatHistory();
                    self.lastUpdatedScrollHeight = $jsp.getContentHeight();
                }
            }

            if (isAtBottom) {
                self.lastScrolledToBottom = true;
            }
            else {
                self.lastScrolledToBottom = false;
            }

            self.lastScrollHeight = $jsp.getContentHeight();
            self.lastScrollPosition = scrollPositionY;
        });

        self.$messages.rebind('jsp-initialised.conversationsPanel' + self.props.chatRoom.roomJid, function(e) {
            var $jsp = self.$messages.data("jsp");

            if (self.lastScrolledToBottom === true) {
                $jsp.scrollToBottom();
            }
            else {
                var prevPosY = (
                        $jsp.getContentHeight() - self.lastScrollHeight
                    ) + self.lastScrollPosition;

                $jsp.scrollToY(
                    prevPosY
                );
            }
        });

        var room = self.props.chatRoom;

        // collapse on ESC pressed (exited fullscreen)
        $(document)
            .unbind("fullscreenchange.megaChat_" + room.roomJid)
            .bind("fullscreenchange.megaChat_" + room.roomJid, function() {
                if (!$(document).fullScreen() && room.isCurrentlyActive) {
                    self.setState({isFullscreenModeEnabled: false});
                }
                else if (!!$(document).fullScreen() && room.isCurrentlyActive) {
                    self.setState({isFullscreenModeEnabled: true});
                }
            });
        self.handleWindowResize();
    },
    componentWillMount: function() {
        var self = this;
        var chatRoom = self.props.chatRoom;
        var megaChat = self.props.chatRoom.megaChat;
        megaChat.karere.bind("onComposingMessage." + chatRoom.roomJid, function(e, eventObject) {
            if (!self.isMounted()) {
                return;
            }
            if (Karere.getNormalizedFullJid(eventObject.getFromJid()) === megaChat.karere.getJid()) {
                return;
            }

            var room = megaChat.chats[eventObject.getRoomJid()];
            if (room.roomJid == chatRoom.roomJid) {
                var currentlyTyping = self.state.currentlyTyping;
                currentlyTyping.push(
                    megaChat.getContactFromJid(Karere.getNormalizedBareJid(eventObject.getFromJid())).u
                );
                currentlyTyping = array_unique(currentlyTyping);
                self.setState({
                    currentlyTyping: currentlyTyping
                });
            }
        });

        megaChat.karere.rebind("onPausedMessage." + chatRoom.roomJid, function(e, eventObject) {
            var room = megaChat.chats[eventObject.getRoomJid()];

            if (!self.isMounted()) {
                return;
            }
            if (Karere.getNormalizedFullJid(eventObject.getFromJid()) === megaChat.karere.getJid()) {
                return;
            }

            if (room.roomJid === chatRoom.roomJid) {
                var currentlyTyping = self.state.currentlyTyping;
                var u_h = megaChat.getContactFromJid(Karere.getNormalizedBareJid(eventObject.getFromJid())).u;

                if (currentlyTyping.indexOf(u_h) > -1) {
                    removeValue(currentlyTyping, u_h);
                    self.setState({
                        currentlyTyping: currentlyTyping
                    });
                    self.forceUpdate();
                }
            }
        });


        $(document).rebind('keyup.megaChatEditTextareaClose' + chatRoom.roomJid, function(e) {
            if (!self.state.editingMessageId) {
                return;
            }

            var megaChat = self.props.chatRoom.megaChat;
            if (megaChat.currentlyOpenedChat && megaChat.currentlyOpenedChat === self.props.chatRoom.roomJid) {
                if (e.keyCode === 27) {
                    self.setState({'editingMessageId': false});
                    e.preventDefault();
                    e.stopPropagation();
                    return false;
                }

            }
        });
    },
    componentWillUnmount: function() {
        var self = this;
        var chatRoom = self.props.chatRoom;
        var megaChat = chatRoom.megaChat;

        window.removeEventListener('resize', self.handleWindowResize);
        window.removeEventListener('keydown', self.handleKeyDown);
        $(document).unbind("fullscreenchange.megaChat_" + chatRoom.roomJid);

        megaChat.karere.bind("onComposingMessage." + chatRoom.roomJid);
        megaChat.karere.unbind("onPausedMessage." + chatRoom.roomJid);

        $(document).unbind('keyup.megaChatEditTextareaClose' + self.props.chatRoom.roomJid);
    },
    componentDidUpdate: function() {
        var self = this;
        var room = this.props.chatRoom;

        room.megaChat.updateSectionUnreadCount();

        self.handleWindowResize();
    },
    handleWindowResize: function(e, scrollToBottom) {
        var $container = $(ReactDOM.findDOMNode(this));
        var self = this;

        if (!self.props.chatRoom.isCurrentlyActive) {
            return;
        }

        // typeArea resizing
        var $textarea = $('.main-typing-area textarea.messages-textarea', $container);
        var textareaHeight =  $textarea.outerHeight();
        var $hiddenDiv = $('.main-typing-area .message-preview', $container);
        var $pane = $('.main-typing-area .chat-textarea-scroll', $container);
        var $jsp;

        if (textareaHeight != $hiddenDiv.height()) {
            $textarea.css('height', $hiddenDiv.height());

            if ($hiddenDiv.outerHeight() > 100) {
                $pane.jScrollPane({
                    enableKeyboardNavigation:false,
                    showArrows:true,
                    arrowSize:5
                });
                $jsp = $pane.data('jsp');
                $textarea.blur();
                $textarea.focus();
                $jsp.scrollByY(0);
            }
            else {
                $jsp = $pane.data('jsp');
                if ($jsp) {
                    $jsp.destroy();
                    $textarea.blur();
                    $textarea.focus();
                }
            }
        }

        // Important. Please insure we have correct height detection for Chat messages block.
        // We need to check ".fm-chat-input-scroll" instead of ".fm-chat-line-block" height
        var scrollBlockHeight = (
            $('.chat-content-block', $container).outerHeight() -
            $('.call-block', $container).outerHeight() -
            $('.chat-textarea-block', $container).outerHeight()
        );
        if (scrollBlockHeight != self.$messages.outerHeight()) {
            self.$messages.css('height', scrollBlockHeight);
            $('.messages.main-pad', self.$messages).css('min-height', scrollBlockHeight);
            self.refreshUI(true);
        }
        else {
            self.refreshUI(scrollToBottom);
        }

        // try to do a .scrollToBottom only once, to trigger the stickToBottom func. of JSP
        if (!self.scrolledToBottom) {
            var $messagesPad = $('.messages.main-pad', self.$messages);
            if (
                $messagesPad.outerHeight() - 1 > $messagesPad.parent().parent().parent().outerHeight()
            ) {
                self.scrolledToBottom = 1;
                self.$messages.data("jsp").scrollToBottom();
            }
        }
    },
    isActive: function() {
        return document.hasFocus() && this.$messages && this.$messages.is(":visible");
    },
    render: function() {
        var self = this;

        var room = this.props.chatRoom;
        var contactJid = room.getParticipantsExceptMe()[0];
        var contact = room.megaChat.getContactFromJid(contactJid);

        var conversationPanelClasses = "conversation-panel";

        if (!room.isCurrentlyActive) {
            conversationPanelClasses += " hidden";
        }


        if (!contact) {
            return null;
        }
        var avatarMeta = generateAvatarMeta(contact.u);
        var contactName = avatarMeta.fullName;


        var messagesList = [
        ];

        if (
            self.props.messagesBuff.messagesHistoryIsLoading() === true ||
            self.props.messagesBuff.joined === false ||
            (
                self.props.messagesBuff.joined === true &&
                self.props.messagesBuff.haveMessages === true &&
                self.props.messagesBuff.messagesHistoryIsLoading() === true
            )
        ) {
            messagesList.push(
                <div className="loading-spinner light active" key="loadingSpinner"><div className="main-loader"></div></div>
            );
        } else if (
            self.props.messagesBuff.joined === true && (
                self.props.messagesBuff.messages.length === 0 ||
                !self.props.messagesBuff.haveMoreHistory()
            )
        ) {
            var headerText = (
                self.props.messagesBuff.messages.length === 0 ?
                    __(l[8002]) :
                    __(l[8002])
            );

            headerText = headerText.replace("%s", "<span>" + htmlentities(contactName) + "</span>");

            messagesList.push(
                <div className="messages notification" key="initialMsg">
                    <div className="header" dangerouslySetInnerHTML={{__html: headerText}}>
                    </div>
                    <div className="info">
                        {__(l[8080])}
                        <p>
                            <i className="semi-big-icon grey-lock"></i>
                            <span dangerouslySetInnerHTML={{
                                __html: __(l[8540])
                                    .replace("[S]", "<strong>")
                                    .replace("[/S]", "</strong>")
                            }}></span>
                        </p>
                        <p>
                            <i className="semi-big-icon grey-tick"></i>
                            <span dangerouslySetInnerHTML={{
                                __html: __(l[8539])
                                    .replace("[S]", "<strong>")
                                    .replace("[/S]", "</strong>")
                            }}></span>
                        </p>
                    </div>
                </div>
            );
        }
        var lastTimeMarker;
        var lastMessageFrom = null;
        var lastGroupedMessageTimeStamp = null;
        var grouped = false;

        self.props.messagesBuff.messages.forEach(function(v, k) {
            if (v.deleted !== 1 && !v.protocol && v.revoked !== true) {
                var shouldRender = true;
                if (v.isManagement && v.isManagement() === true && v.isRenderableManagement() === false) {
                    shouldRender = false;
                }

                var curTimeMarker = time2lastSeparator((new Date(v.delay * 1000).toISOString()));

                if (shouldRender === true && curTimeMarker && lastTimeMarker !== curTimeMarker) {
                    lastTimeMarker = curTimeMarker;
                    messagesList.push(
                        <div className="message date-divider" key={v.messageId + "_marker"}>{curTimeMarker}</div>
                    );

                    grouped = false;
                    lastMessageFrom = null;
                    lastGroupedMessageTimeStamp = null;
                }


                if (shouldRender === true) {
                    var userId = v.userId;
                    var timestamp = v.delay;
                    if (!userId && v.fromJid) {
                        var contact = room.megaChat.getContactFromJid(v.fromJid);
                        if (contact && contact.u) {
                            userId = contact.u;
                        }
                    }

                    if (
                        v instanceof KarereEventObjects.OutgoingMessage ||
                        v instanceof Message
                    ) {

                        // the grouping logic for messages.
                        if (!lastMessageFrom || (userId && lastMessageFrom === userId)) {
                            if (timestamp - lastGroupedMessageTimeStamp < (5 * 60)) {
                                grouped = true;
                            }
                            else {
                                grouped = false;
                                lastMessageFrom = userId;
                                lastGroupedMessageTimeStamp = timestamp;
                            }
                        }
                        else {
                            grouped = false;
                            lastMessageFrom = userId;
                            if (lastMessageFrom === userId) {
                                lastGroupedMessageTimeStamp = timestamp;
                            }
                            else {
                                lastGroupedMessageTimeStamp = null;
                            }
                        }
                    }
                    else {
                        grouped = false;
                        lastMessageFrom = null;
                        lastGroupedMessageTimeStamp = null;
                    }
                }

                messagesList.push(
                    <ConversationMessage
                        message={v}
                        chatRoom={room}
                        key={v.messageId}
                        contact={contact}
                        grouped={grouped}
                        isBeingEdited={self.state.editingMessageId === v.messageId}
                        onEditDone={(messageContents) => {
                            self.setState({'editingMessageId': false});
                        }}
                        />
                );
            }
        });

        var typingElement;



        if (self.state.currentlyTyping.length > 0) {
            var names = self.state.currentlyTyping.map((u_h) => {
                var avatarMeta = generateAvatarMeta(u_h);
                return avatarMeta.fullName.split(" ")[0];
            });

            var namesDisplay = "";
            var areMultipleUsersTyping = false;

            if (names.length > 1) {
                areMultipleUsersTyping = true;
                namesDisplay = [names.splice(0, names.length - 1).join(", "), names[0]];
            }
            else {
                areMultipleUsersTyping = false;
                namesDisplay = [names[0]];
            }

            var msg;
            if (areMultipleUsersTyping === true) {
                msg = __("%s and %s are typing")
                    .replace("%s", namesDisplay[0])
                    .replace("%s", namesDisplay[1]);
            }
            else {
                msg = __(l[8629]).replace("%1", namesDisplay[0]);
            }

            typingElement = <div className="typing-block">
                <div className="typing-text">{msg}</div>
                <div className="typing-bounce">
                    <div className="typing-bounce1"></div>
                    <div className="typing-bounce2"></div>
                    <div className="typing-bounce3"></div>
                </div>
            </div>;
        }
        else {
            // don't do anything.
        }

        var attachCloudDialog = null;
        if (self.state.attachCloudDialog === true) {
            var selected = [];
            attachCloudDialog = <ModalDialogsUI.CloudBrowserDialog
                folderSelectNotAllowed={true}
                onClose={() => {
                    self.setState({'attachCloudDialog': false});
                    selected = [];
                }}
                onSelected={(nodes) => {
                    selected = nodes;
                }}
                onAttachClicked={() => {
                    self.setState({'attachCloudDialog': false});

                    room.attachNodes(
                        selected
                    );
                }}
            />
        }

        var sendContactDialog = null;
        if (self.state.sendContactDialog === true) {
            var selected = [];
            sendContactDialog = <ModalDialogsUI.SelectContactDialog
                megaChat={room.megaChat}
                chatRoom={room}
                contacts={M.u}
                onClose={() => {
                    self.setState({'sendContactDialog': false});
                    selected = [];
                }}
                onSelected={(nodes) => {
                    selected = nodes;
                }}
                onSelectClicked={() => {
                    self.setState({'sendContactDialog': false});

                    room.attachContacts(selected);
                }}
            />
        }

        var additionalClass = "";
        if (
            additionalClass.length === 0 &&
            self.state.messagesToggledInCall &&
            room.callSession &&
            room.callSession.isActive()
        ) {
            additionalClass = " small-block";
        }

        return (
            <div className={conversationPanelClasses} onMouseMove={self.onMouseMove} data-room-jid={self.props.chatRoom.roomJid.split("@")[0]}>
                <div className="chat-content-block">
                    <ConversationRightArea
                        chatRoom={this.props.chatRoom}
                        contacts={self.props.contacts}
                        megaChat={this.props.chatRoom.megaChat}
                        onAttachFromComputerClicked={function() {
                            self.uploadFromComputer();
                        }}
                        onAttachFromCloudClicked={function() {
                            self.setState({'attachCloudDialog': true});
                        }}
                    />
                    <ConversationAudioVideoPanel
                        chatRoom={this.props.chatRoom}
                        contacts={self.props.contacts}
                        megaChat={this.props.chatRoom.megaChat}
                        onMessagesToggle={function(isActive) {
                            self.setState({
                                'messagesToggledInCall': isActive
                            });
                        }}
                    />

                    {attachCloudDialog}
                    {sendContactDialog}


                    <div className={"messages-block " + additionalClass}>
                        <div className="messages scroll-area">
                            <utils.JScrollPane options={{
                                                enableKeyboardNavigation:false,
                                                showArrows:true,
                                                arrowSize:5,
                                                animateDuration: 70,
                                                animateScroll: false,
                                                maintainPosition: false
                                            }}
                                               chatRoom={self.props.chatRoom}
                                               messagesToggledInCall={self.state.messagesToggledInCall}
                                >
                                <div className="messages main-pad">
                                    <div className="messages content-area">
                                        {messagesList}
                                    </div>
                                </div>
                            </utils.JScrollPane>
                        </div>

                        <div className="chat-textarea-block">
                            {typingElement}


                            <TypingAreaUI.TypingArea
                                chatRoom={self.props.chatRoom}
                                className="main-typing-area"
                                onUpdate={() => {
                                    self.handleWindowResize();
                                }}
                                onConfirm={(messageContents) => {
                                    self.props.chatRoom.sendMessage(messageContents);
                                }}
                            >
                                    <ButtonsUI.Button
                                        className="popup-button"
                                        icon="small-icon grey-medium-plus">
                                        <DropdownsUI.Dropdown
                                            className="wide-dropdown attach-to-chat-popup"
                                            vertOffset={10}
                                        >
                                            <DropdownsUI.DropdownItem
                                                icon="grey-cloud"
                                                label={__(l[8011])}
                                                onClick={(e) => {
                                                    self.setState({'attachCloudDialog': true});
                                            }} />
                                            <DropdownsUI.DropdownItem
                                                icon="grey-computer"
                                                label={__(l[8014])}
                                                onClick={(e) => {
                                                    self.uploadFromComputer();
                                            }} />
                                            <DropdownsUI.DropdownItem
                                                icon="square-profile"
                                                label={__(l[8628])}
                                                onClick={(e) => {
                                                    self.setState({'sendContactDialog': true});
                                            }} />
                                        </DropdownsUI.Dropdown>
                                    </ButtonsUI.Button>
                            </TypingAreaUI.TypingArea>

                        </div>
                    </div>
                </div>
            </div>
        );
    }
});

var ConversationPanels = React.createClass({
    mixins: [MegaRenderMixin, RenderDebugger],
    render: function() {
        var self = this;

        var conversations = [];

        if (window.location.hash === "#fm/chat") {
            // do we need to "activate" an conversation?
            var activeFound = false;
            self.props.conversations.forEach(function (chatRoom) {
                if (chatRoom.isCurrentlyActive) {
                    activeFound = true;
                }
            });
            if (self.props.conversations.length > 0 && !activeFound) {
                self.props.conversations[self.props.conversations.keys()[0]].setActive();
                self.props.conversations[self.props.conversations.keys()[0]].show();
            }
        }

        self.props.conversations.forEach(function(chatRoom) {
            if (chatRoom._leaving || chatRoom.stateIsLeftOrLeaving()) {
                return;
            }

            var otherParticipants = chatRoom.getParticipantsExceptMe();

            if (!otherParticipants || otherParticipants.length === 0) {
                return;
            }

            var contact = megaChat.getContactFromJid(otherParticipants[0]);

            // XX: Performance trick. However, scroll positions are NOT retained properly when switching conversations,
            // so this should be done some day in the future, after we have more stable product.
            // if (chatRoom.isCurrentlyActive) {
                conversations.push(
                    <ConversationPanel
                        chatRoom={chatRoom}
                        contacts={M.u}
                        contact={contact}
                        messagesBuff={chatRoom.messagesBuff}
                        key={chatRoom.roomJid}
                        chat={self.props.megaChat}
                        />
                );
            // }
        });

        if (conversations.length === 0) {
            var contactsList = [];
            var contactsListOffline = [];

            var hadLoaded = megaChat.plugins.chatdIntegration.mcfHasFinishedPromise.state() === 'resolved';

            if (hadLoaded) {
                self.props.contacts.forEach(function (contact) {
                    if (contact.u === u_handle) {
                        return;
                    }
                    else if (contact.c === 0) {
                        return;
                    }

                    var pres = self.props.megaChat.xmppPresenceToCssClass(contact.presence);

                    (pres === "offline" ? contactsListOffline : contactsList).push(
                        <ContactsUI.ContactCard contact={contact} megaChat={self.props.megaChat} key={contact.u}/>
                    );
                });
            }
            var emptyMessage = hadLoaded ?
                l[8008] :
                l[7006];

            return (
                <div>
                    <div className="chat-right-area">
                        <div className="chat-right-area contacts-list-scroll">
                            <div className="chat-right-pad">
                                {contactsList}
                                {contactsListOffline}
                            </div>
                        </div>
                    </div>
                    <div className="empty-block">
                        <div className="empty-pad conversations">
                            <div className="empty-icon conversations"></div>
                            <div className="empty-title" dangerouslySetInnerHTML={{
                                __html: __(emptyMessage)
                                    .replace("[P]", "<span>")
                                    .replace("[/P]", "</span>")
                            }}></div>
                        </div>
                    </div>
                </div>
            );
        }
        else {
            return (
                <div className="conversation-panels">
                    {conversations}
                </div>
            );
        }
    }
});



module.exports = {
    ConversationPanel,
    ConversationPanels
};<|MERGE_RESOLUTION|>--- conflicted
+++ resolved
@@ -573,11 +573,7 @@
                         contacts.push(
                             <div key={contact.u}>
                                 <div className="message shared-info">
-<<<<<<< HEAD
-                                    <div className="message data-title">{mega.utils.fullUsername(contact.u)}</div>
-=======
                                     <div className="message data-title">{M.getNameByHandle(contact.u)}</div>
->>>>>>> bd5cf3de
                                     {
                                         M.u[contact.u] ?
                                             <ContactsUI.ContactVerified className="big" contact={contact} /> :
@@ -766,11 +762,7 @@
             }
             // if is an array.
             if (textMessage.splice) {
-<<<<<<< HEAD
-                var tmpMsg = textMessage[0].replace("[X]", htmlentities(mega.utils.fullUsername(contact.u)));
-=======
                 var tmpMsg = textMessage[0].replace("[X]", htmlentities(M.getNameByHandle(contact.u)));
->>>>>>> bd5cf3de
 
                 if (message.currentCallCounter) {
                     tmpMsg += " " + textMessage[1].replace("[X]", "[[ " + secToDuration(message.currentCallCounter)) + "]] "
@@ -781,11 +773,7 @@
                     .replace("]]", "</span>");
             }
             else {
-<<<<<<< HEAD
-                textMessage = textMessage.replace("[X]", htmlentities(mega.utils.fullUsername(contact.u)));
-=======
                 textMessage = textMessage.replace("[X]", htmlentities(M.getNameByHandle(contact.u)));
->>>>>>> bd5cf3de
             }
 
             message.textContents = textMessage;
