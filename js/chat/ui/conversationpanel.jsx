// libs
var React = require("react");
var ReactDOM = require("react-dom");
var utils = require('./../../ui/utils.jsx');
var RenderDebugger = require('./../../stores/mixins.js').RenderDebugger;
var MegaRenderMixin = require('./../../stores/mixins.js').MegaRenderMixin;
var ButtonsUI = require('./../../ui/buttons.jsx');
var ModalDialogsUI = require('./../../ui/modalDialogs.jsx');
var DropdownsUI = require('./../../ui/dropdowns.jsx');
var ContactsUI = require('./../ui/contacts.jsx');
var ConversationsUI = require('./../ui/conversations.jsx');
var TypingAreaUI = require('./../ui/typingArea.jsx');
var getMessageString = require('./messages/utils.jsx').getMessageString;

var GenericConversationMessage = require('./messages/generic.jsx').GenericConversationMessage;
var AlterParticipantsConversationMessage = require('./messages/alterParticipants.jsx').AlterParticipantsConversationMessage;

<<<<<<< HEAD

=======
/**
 * The most dummies lazy load ever... but no need for something more complicated, until we get the new __(...)
 */
var getMessageString;
(function() {
    var MESSAGE_STRINGS;
    getMessageString = function(type) {
        if (!MESSAGE_STRINGS) {
            MESSAGE_STRINGS = {
                'outgoing-call': l[5891],
                'incoming-call': l[5893],
                'call-timeout': l[5890],
                'call-starting': l[7206],
                'call-feedback': l[7998],
                'call-initialising': l[7207],
                'call-ended': [l[5889], l[7208]],
                'call-failed-media': l[7204],
                'call-failed': [l[7209], l[7208]],
                'call-handled-elsewhere': l[5895],
                'call-missed': l[7210],
                'call-rejected': l[5892],
                'call-canceled': l[5894],
                'call-started': l[5888]
            };
        }
        return MESSAGE_STRINGS[type];
    }
})();

var ConversationMessage = React.createClass({
    mixins: [MegaRenderMixin, RenderDebugger],
    onAfterRenderWasTriggered: false,
    componentWillMount: function() {
        var self = this;
        var chatRoom = self.props.chatRoom;
        var megaChat = chatRoom.megaChat;
        megaChat.chats.addChangeListener(function() {
            if (self.isMounted()) {
                self.forceUpdate();
            }
        });
    },
    componentDidUpdate: function() {
        var self = this;
        var chatRoom = self.props.chatRoom;
        var megaChat = chatRoom.megaChat;

        if (!self.onAfterRenderWasTriggered) {
            var msg = self.props.message;
            var shouldRender = true;
            if (msg.isManagement && msg.isManagement() === true && msg.isRenderableManagement() === false) {
                shouldRender = false;
            }

            if (shouldRender) {
                chatRoom.trigger("onAfterRenderMessage", self.props.message);
                self.onAfterRenderWasTriggered = true;
            }
        }
    },
    doDelete: function(e, msg) {
        e.preventDefault(e);
        e.stopPropagation(e);
        var chatRoom = this.props.chatRoom;
        msg.message = "";
        msg.deleted = true;
        chatRoom.messagesBuff.messages.removeByKey(msg.messageId);
    },
    doRetry: function(e, msg) {
        e.preventDefault(e);
        e.stopPropagation(e);
        var chatRoom = this.props.chatRoom;

        chatRoom._sendMessageToTransport(msg)
            .done(function(internalId) {
                msg.internalId = internalId;
            });
    },
    doCancelRetry: function(e, msg) {
        e.preventDefault(e);
        e.stopPropagation(e);
        var chatRoom = this.props.chatRoom;

        chatRoom._dequeueMessage(msg);
        chatRoom.messagesBuff.messages.removeByKey(msg.messageId);
    },
    render: function () {
        var self = this;
        var cssClasses = "message body";

        var message = this.props.message;
        var megaChat = this.props.chatRoom.megaChat;
        var chatRoom = this.props.chatRoom;
        var contact;
        var timestamp;
        var timestampInt;
        var textMessage;

        if (message.authorContact) {
            contact = message.authorContact;
        }
        else if (message.userId) {
            if (!M.u[message.userId]) {
                // data is still loading!
                return null;
            }
            contact = M.u[message.userId];
        }
        else if (message.getFromJid) {
            contact = megaChat.getContactFromJid(message.getFromJid());
        }
        else {
            console.error("No idea how to render this: ", this.props);
        }

        if (message.getDelay) {
            timestampInt = message.getDelay()
        }
        else if (message.delay) {
            timestampInt = message.delay;
        }
        else {
            timestampInt = unixtime();
        }

        var additionalClasses = "";
        var buttonsBlock = null;
        var spinnerElement = null;
        var messageNotSendIndicator = null;

        timestamp = unixtimeToTimeString(timestampInt);
        var messageIsNowBeingSent = false;

        // if this is a text msg.
        if (
            (message instanceof KarereEventObjects.IncomingMessage) ||
            (message instanceof KarereEventObjects.OutgoingMessage) ||
            (message instanceof KarereEventObjects.IncomingPrivateMessage) ||
            (message instanceof Message)

        ) {
            // Convert ot HTML and pass it to plugins to do their magic on styling the message if needed.
            if (message.messageHtml) {
                message.messageHtml = message.messageHtml;
            }
            else {
                message.messageHtml = htmlentities(
                    message.getContents ? message.getContents() : message.textContents
                ).replace(/\n/gi, "<br/>");
            }

            var event = new $.Event("onBeforeRenderMessage");
            megaChat.trigger(event, {
                message: message,
                room: chatRoom
            });

            if (event.isPropagationStopped()) {
                self.logger.warn("Event propagation stopped receiving (rendering) of message: ", message);
                return false;
            }
            textMessage = message.messageHtml;


            if (
                (message instanceof Message) ||
                (message instanceof KarereEventObjects.OutgoingMessage) ||
                (typeof(message.userId) !== 'undefined' && message.userId === u_handle)
            ) {
                if (
                    message.getState() === Message.STATE.NULL
                ) {
                    additionalClasses += " error";
                }
                else if (
                    message.getState() === Message.STATE.NOT_SENT
                ) {
                    messageIsNowBeingSent = (unixtime() - message.delay < 5);


                    if (!messageIsNowBeingSent) {
                        message.sending = false;

                        $(message).trigger(
                            'onChange',
                            [
                                message,
                                "sending",
                                true,
                                false
                            ]
                        );
                        additionalClasses += " not-sent retrying";

                        buttonsBlock = null;
                    }
                    else {
                        additionalClasses += " sending";
                        spinnerElement = <div className="small-blue-spinner"></div>;

                        if (!message.sending) {
                            message.sending = true;
                            if (self._rerenderTimer) {
                                clearTimeout(self._rerenderTimer);
                            }
                            self._rerenderTimer = setTimeout(function () {
                                if (message.sending === true) {
                                    chatRoom.messagesBuff.trackDataChange();
                                    if (self.isMounted()) {
                                        self.forceUpdate();
                                    }
                                }
                            }, (5 - (unixtime() - message.delay)) * 1000);
                        }
                    }
                }
                else if (message.getState() === Message.STATE.SENT) {
                    additionalClasses += " sent";
                }
                else if (message.getState() === Message.STATE.DELIVERED) {
                    additionalClasses += " delivered";
                }
                else if (message.getState() === Message.STATE.NOT_SEEN) {
                    additionalClasses += " unread";
                }
                else if (message.getState() === Message.STATE.SEEN) {
                    additionalClasses += " seen";
                }
                else if (message.getState() === Message.STATE.DELETED) {
                    additionalClasses += " deleted";
                }
                else {
                    additionalClasses += " not-sent";
                }
            }

            var displayName = contact.u === u_handle ? __("Me") : generateAvatarMeta(contact.u).fullName;

            var textContents = message.getContents ? message.getContents() : message.textContents;

            if (textContents.substr && textContents.substr(0, 1) === Message.MANAGEMENT_MESSAGE_TYPES.MANAGEMENT) {
                if (textContents.substr(1, 1) === Message.MANAGEMENT_MESSAGE_TYPES.ATTACHMENT) {
                    textContents = textContents.substr(2, textContents.length);

                    try {
                        var attachmentMeta = JSON.parse(textContents);
                    } catch(e) {
                        return null;
                    }

                    var files = [];

                    attachmentMeta.forEach(function(v) {
                        var startDownload = function() {
                            M.addDownload([v]);
                        };

                        var attachmentMetaInfo;
                        // cache ALL current attachments, so that we can revoke them later on in an ordered way.
                        if (message.messageId) {
                            if (
                                chatRoom.attachments &&
                                chatRoom.attachments[v.h] &&
                                chatRoom.attachments[v.h][message.messageId]
                            ) {
                                attachmentMetaInfo = chatRoom.attachments[v.h][message.messageId];
                            }
                            else {
                                // if the chatRoom.attachments is not filled in yet, just skip the rendering
                                // and this attachment would be re-rendered on the next loop.
                                return;
                            }
                        }

                        var addToCloudDrive = function() {
                            M.injectNodes(v, M.RootID, false, function(res) {
                                if (res === 0) {
                                    msgDialog(
                                        'info',
                                        __(l[8005]),
                                        __(l[8006])
                                    );
                                }
                            });
                        };

                        var startPreview = function(e) {
                            assert(M.chat, 'Not in chat.');
                            M.v = chatRoom.images.values();
                            slideshow(v.h);
                            if (e) {
                                e.preventDefault();
                                e.stopPropagation();
                            }
                        };

                        // generate preview/icon
                        var icon = fileIcon(v);

                        var dropdown = null;
                        var previewButtons = null;



                        if (!attachmentMetaInfo.revoked) {
                            if (v.fa && (icon === "graphic" || icon === "image")) {
                                var imagesListKey = message.messageId + "_" + v.h;
                                if (!chatRoom.images.exists(imagesListKey)) {
                                    v.k = imagesListKey;
                                    v.delay = message.delay;
                                    chatRoom.images.push(v);
                                }
                                previewButtons = <span>
                                    <DropdownsUI.DropdownItem icon="search-icon" label={__(l[1899])}
                                          onClick={startPreview}/>
                                    <hr/>
                                </span>
                            }
                            if (contact.u === u_handle) {
                                dropdown = <ButtonsUI.Button
                                    className="default-white-button tiny-button"
                                    icon="tiny-icon grey-down-arrow">
                                    <DropdownsUI.Dropdown
                                        className="white-context-menu attachments-dropdown"
                                        noArrow={true}
                                        positionMy="left bottom"
                                        positionAt="right bottom"
                                        horizOffset={4}
                                        >
                                        {previewButtons}
                                        <DropdownsUI.DropdownItem icon="rounded-grey-down-arrow" label={__(l[1187])}
                                                                  onClick={startDownload}/>
                                        <DropdownsUI.DropdownItem icon="grey-cloud" label={__(l[8005])}
                                                                  onClick={addToCloudDrive}/>

                                        <hr />

                                        <DropdownsUI.DropdownItem icon="red-cross" label={__("Revoke")} className="red"
                                                                  onClick={() => {
                                                chatRoom.revokeAttachment(v);
                                            }}/>
                                    </DropdownsUI.Dropdown>
                                </ButtonsUI.Button>;
                            }
                            else {
                                dropdown = <ButtonsUI.Button
                                        className="default-white-button tiny-button"
                                        icon="tiny-icon grey-down-arrow">
                                        <DropdownsUI.Dropdown
                                            className="attachments-dropdown"
                                        >
                                        {previewButtons}
                                        <DropdownsUI.DropdownItem icon="rounded-grey-down-arrow" label={__(l[1187])}
                                                                  onClick={startDownload}/>
                                        <DropdownsUI.DropdownItem icon="grey-cloud" label={__(l[8005])}
                                                                  onClick={addToCloudDrive}/>
                                    </DropdownsUI.Dropdown>
                                </ButtonsUI.Button>;
                            }
                        }
                        else {
                            dropdown = <ButtonsUI.Button
                                className="default-white-button tiny-button disabled"
                                icon="tiny-icon grey-down-arrow" />;
                        }

                        var attachmentClasses = "message shared-data";
                        var preview = <div className="data-block-view medium">
                            {dropdown}

                            <div className="data-block-bg">
                                <div className={"block-view-file-type " + icon}></div>
                            </div>
                        </div>;

                        if (M.chat && !message.revoked) {
                            if (v.fa && (icon === "graphic" || icon === "image")) {
                                var src = thumbnails[v.h];
                                if (!src) {
                                    src = M.getNodeByHandle(v.h);

                                    if (!src || !src.seen) {
                                        M.v.push(v);
                                        if (!v.seen) {
                                            v.seen = 1; // HACK
                                        }
                                        if (src) {
                                            src.seen = 1; // HACK
                                        }
                                        delay('thumbnails', fm_thumbnails, 90);
                                    }
                                    src = window.noThumbURI || '';
                                }

                                preview =  (src ? (<div id={v.h} className="shared-link img-block">
                                        <div className="img-overlay" onClick={startPreview}></div>
                                        <div className="button overlay-button" onClick={startPreview}>
                                            <i className="huge-white-icon loupe"></i>
                                        </div>

                                        {dropdown}

                                        <img alt="" className={"thumbnail-placeholder " + v.h} src={src}
                                             width="120"
                                             height="120"
                                             onClick={startPreview}
                                        />
                                    </div>) :  preview);
                            }
                        }

                        files.push(
                            <div className={attachmentClasses} key={v.h}>
                                <div className="message shared-info">
                                    <div className="message data-title">
                                        {v.name}
                                    </div>
                                    <div className="message file-size">
                                        {bytesToSize(v.s)}
                                    </div>
                                </div>

                                {preview}
                                <div className="clear"></div>

                            </div>
                        );
                    });


                    var avatar = null;
                    var datetime = null;
                    var name = null;
                    if (this.props.grouped) {
                        additionalClasses += " grouped";
                    }
                    else {
                        avatar = <ContactsUI.Avatar contact={contact} className="message small-rounded-avatar"/>;
                        datetime = <div className="message date-time"
                                            title={time2date(timestampInt)}>{timestamp}</div>;
                        name = <div className="message user-card-name">{displayName}</div>;
                    }

                    return <div className={message.messageId + " message body" + additionalClasses}>
                        {avatar}
                        <div className="message content-area">
                            {name}
                            {datetime}

                            <div className="message shared-block">
                                {files}
                            </div>
                            {buttonsBlock}
                            {spinnerElement}
                        </div>
                    </div>;
                }
                else if (textContents.substr(1, 1) === Message.MANAGEMENT_MESSAGE_TYPES.CONTACT) {
                    textContents = textContents.substr(2, textContents.length);

                    try {
                        var attachmentMeta = JSON.parse(textContents);
                    } catch(e) {
                        return null;
                    }

                    var contacts = [];

                    attachmentMeta.forEach(function(v) {
                        var contact = M.u && M.u[v.u] ? M.u[v.u] : v;
                        var contactEmail = contact.email ? contact.email : contact.m;

                        var deleteButtonOptional = null;

                        if (message.userId === u_handle) {
                            deleteButtonOptional = <DropdownsUI.DropdownItem
                                icon="red-cross"
                                label={__(l[1730])}
                                className="red"
                                onClick={(e) => {
                                        self.doDelete(e, message);
                                }}
                            />;

                        }
                        var dropdown = null;
                        if (M.u[contact.u]) {
                            // Only show this dropdown in case this user is a contact, e.g. don't show it if thats me
                            // OR it is a share contact, etc.
                            if (contact.c === 1) {
                                dropdown = <ButtonsUI.Button
                                    className="default-white-button tiny-button"
                                    icon="tiny-icon grey-down-arrow">
                                    <DropdownsUI.Dropdown
                                        className="white-context-menu shared-contact-dropdown"
                                        noArrow={true}
                                        positionMy="left bottom"
                                        positionAt="right bottom"
                                        horizOffset={4}
                                    >
                                        <DropdownsUI.DropdownItem
                                            icon="human-profile"
                                            label={__(l[5868])}
                                            onClick={() => {
                                                window.location = "#fm/" + contact.u;
                                            }}
                                        />
                                        <hr/>
                                        { null /*<DropdownsUI.DropdownItem
                                         icon="rounded-grey-plus"
                                         label={__(l[8631])}
                                         onClick={() => {
                                         window.location = "#fm/" + contact.u;
                                         }}
                                         />*/}
                                        <DropdownsUI.DropdownItem
                                            icon="conversations"
                                            label={__(l[8632])}
                                            onClick={() => {
                                                window.location = "#fm/chat/" + contact.u;
                                            }}
                                        />
                                        {deleteButtonOptional ? <hr /> : null}
                                        {deleteButtonOptional}
                                    </DropdownsUI.Dropdown>
                                </ButtonsUI.Button>;
                            }
                        }
                        else {
                            dropdown = <ButtonsUI.Button
                                className="default-white-button tiny-button"
                                icon="tiny-icon grey-down-arrow">
                                <DropdownsUI.Dropdown
                                    className="white-context-menu shared-contact-dropdown"
                                    noArrow={true}
                                    positionMy="left bottom"
                                    positionAt="right bottom"
                                    horizOffset={4}
                                >
                                    <DropdownsUI.DropdownItem
                                        icon="rounded-grey-plus"
                                        label={__("Add contact")}
                                        onClick={() => {
                                            M.inviteContact(M.u[u_handle].m, contactEmail);

                                            // Contact invited
                                            var title = l[150];

                                            // The user [X] has been invited and will appear in your contact list once
                                            // accepted."
                                            var msg = l[5898].replace('[X]', contactEmail);


                                            closeDialog();
                                            msgDialog('info', title, msg);
                                        }}
                                    />
                                    {deleteButtonOptional ? <hr /> : null}
                                    {deleteButtonOptional}
                                </DropdownsUI.Dropdown>
                            </ButtonsUI.Button>;
                        }

                        contacts.push(
                            <div key={contact.u}>
                                <div className="message shared-info">
                                    <div className="message data-title">{htmlentities(mega.utils.fullUsername(contact.u))}</div>
                                    {
                                        M.u[contact.u] ?
                                            <ContactsUI.ContactVerified className="big" contact={contact} /> :
                                            null
                                    }

                                    <div className="user-card-email">{contactEmail}</div>
                                </div>
                                <div className="message shared-data">
                                    <div className="data-block-view medium">
                                        {
                                            M.u[contact.u] ?
                                                <ContactsUI.ContactPresence className="big" contact={contact} /> :
                                                null
                                        }
                                        {dropdown}
                                        <div className="data-block-bg">
                                            <ContactsUI.Avatar className="medium-avatar share" contact={contact} />
                                        </div>
                                    </div>
                                    <div className="clear"></div>
                                </div>
                            </div>
                        );
                    });


                    var avatar = null;
                    var datetime = null;
                    var name = null;
                    if (this.props.grouped) {
                        additionalClasses += " grouped";
                    }
                    else {
                        avatar = <ContactsUI.Avatar contact={contact} className="message small-rounded-avatar"/>;
                        datetime = <div className="message date-time"
                                            title={time2date(timestampInt)}>{timestamp}</div>;
                        name = <div className="message user-card-name">{displayName}</div>;
                    }

                    return <div className={message.messageId + " message body" + additionalClasses}>
                        {avatar}
                        <div className="message content-area">
                            {name}
                            {datetime}

                            <div className="message shared-block">
                                {contacts}
                            </div>
                            {buttonsBlock}
                            {spinnerElement}
                        </div>
                    </div>;
                }
                else if (textContents.substr && textContents.substr(1, 1) === Message.MANAGEMENT_MESSAGE_TYPES.REVOKE_ATTACHMENT) {
                    var foundRevokedNode = null;

                    var revokedNode = textContents.substr(2, textContents.length);

                    if (chatRoom.attachments.exists(revokedNode)) {
                        chatRoom.attachments[revokedNode].forEach(function(obj) {
                            var messageId = obj.messageId;
                            var attachedMsg = chatRoom.messagesBuff.messages[messageId];

                            if (!attachedMsg) {
                                return;
                            }

                            if (attachedMsg.orderValue < message.orderValue) {
                                try {
                                    var attachments = JSON.parse(attachedMsg.textContents.substr(2, attachedMsg.textContents.length));
                                    attachments.forEach(function(node) {
                                        if (node.h === revokedNode) {
                                            foundRevokedNode = node;
                                        }
                                    })
                                } catch(e) {
                                }
                                attachedMsg.seen = true;
                                attachedMsg.revoked = true;
                                obj.revoked = true;
                            }
                        });
                    }

                    // don't show anything if this is a 'revoke' message
                    return null;
                }
                else {
                    chatRoom.logger.error("Invalid 2nd byte for a management message: ", textContents);
                    return null;
                }
            }
            else {
                var messageActionButtons = null;

                if (message.getState() === Message.STATE.NOT_SENT) {
                    messageActionButtons = null;

                    if (!spinnerElement) {
                        if (!message.requiresManualRetry) {
                            messageNotSendIndicator = <div className="not-sent-indicator tooltip-trigger"
                                                           data-tooltip="not-sent-notification">
                                <i className="small-icon yellow-triangle"></i>
                            </div>;
                        }
                        else {
                            messageNotSendIndicator = <div className="not-sent-indicator">
                                    <span className="tooltip-trigger"
                                     key="retry"
                                     data-tooltip="not-sent-notification-manual"
                                     onClick={(e) => {
                                            self.doRetry(e, message);
                                        }}>
                                      <i className="small-icon refresh-circle"></i>
                                </span>
                                <span className="tooltip-trigger"
                                       key="cancel"
                                       data-tooltip="not-sent-notification-cancel"
                                       onClick={(e) => {
                                                self.doCancelRetry(e, message);
                                            }}>
                                        <i className="small-icon red-cross"></i>
                                </span>
                            </div>;
                        }
                    }
                }

                var avatar = null;
                var datetime = null;
                var name = null;
                if (this.props.grouped) {
                    additionalClasses += " grouped";
                }
                else {
                    avatar = <ContactsUI.Avatar contact={contact} className="message small-rounded-avatar"/>;
                    datetime = <div className="message date-time"
                                    title={time2date(timestampInt)}>{timestamp}</div>;
                    name = <div className="message user-card-name">{displayName}</div>;
                }

                var messageDisplayBlock;
                if (self.props.isBeingEdited === true) {
                    messageDisplayBlock = <TypingAreaUI.TypingArea
                        iconClass="small-icon writing-pen textarea-icon"
                        initialText={message.textContents}
                        chatRoom={self.props.chatRoom}
                        className="edit-typing-area"
                        onUpdate={() => {
                                    self.forceUpdate();
                                }}
                        onConfirm={(messageContents) => {
                            if (self.props.onEditDone) {
                                self.props.onEditDone(messageContents);
                            }
                            return true;
                        }}
                    >
                    </TypingAreaUI.TypingArea>;
                }
                else {
                    messageDisplayBlock = <div className="message text-block" dangerouslySetInnerHTML={{__html: textMessage}}></div>;
                }

                return (
                    <div className={message.messageId + " message body " + additionalClasses}>
                        {avatar}
                        <div className="message content-area">
                            {name}
                            {datetime}

                            {messageActionButtons}
                            {messageNotSendIndicator}
                            {messageDisplayBlock}
                            {buttonsBlock}
                            {spinnerElement}
                        </div>
                    </div>
                );
            }
        }
        // if this is an inline dialog
        else if (
            message.type
        ) {
            textMessage = getMessageString(message.type);
            if (!textMessage) {
                console.error("Message with type: ", message.type, "does not have a text string defined. Message: ", message);
                debugger;
                throw new Error("boom");
            }
            // if is an array.
            if (textMessage.splice) {
                var tmpMsg = textMessage[0].replace("[X]", htmlentities(mega.utils.fullUsername(contact.u)));

                if (message.currentCallCounter) {
                    tmpMsg += " " + textMessage[1].replace("[X]", "[[ " + secToDuration(message.currentCallCounter)) + "]] "
                }
                textMessage = tmpMsg;
                textMessage = textMessage
                    .replace("[[ ", "<span className=\"grey-color\">")
                    .replace("]]", "</span>");
            }
            else {
                textMessage = textMessage.replace("[X]", htmlentities(mega.utils.fullUsername(contact.u)));
            }

            message.textContents = textMessage;

            // mapping css icons to msg types
            if (message.type === "call-rejected") {
                message.cssClass = "crossed-handset red";
            }
            else if (message.type === "call-missed") {
                message.cssClass = "horizontal-handset yellow"
            }
            else if (message.type === "call-handled-elsewhere") {
                message.cssClass = "handset-with-arrow green";
            }
            else if (message.type === "call-failed") {
                message.cssClass = "horizontal-handset red";
            }
            else if (message.type === "call-timeout") {
                message.cssClass = "horizontal-handset yellow";
            }
            else if (message.type === "call-failed-media") {
                message.cssClass = "diagonal-handset yellow";
            }
            else if (message.type === "call-canceled") {
                message.cssClass = "horizontal-handset grey";
            }
            else if (message.type === "call-ended") {
                message.cssClass = "horizontal-handset grey";
            }
            else if (message.type === "call-feedback") {
                message.cssClass = "diagonal-handset grey";
            }
            else if (message.type === "call-starting") {
                message.cssClass = "diagonal-handset blue";
            }
            else if (message.type === "call-initialising") {
                message.cssClass = "diagonal-handset blue";
            }
            else if (message.type === "call-started") {
                message.cssClass = "diagonal-handset green";
            }
            else if (message.type === "incoming-call") {
                message.cssClass = "diagonal-handset green";
            }
            else if (message.type === "outgoing-call") {
                message.cssClass = "diagonal-handset blue";
            }
            else {
                message.cssClass = message.type;
            }

            var buttons = [];
            if (message.buttons) {
                Object.keys(message.buttons).forEach(function (k) {
                    var button = message.buttons[k];
                    var classes = button.classes;
                    var icon;
                    if (button.icon) {
                       icon = <i className={"small-icon " + button.icon}></i>;
                    }
                    buttons.push(
                        <div className={classes} key={k}  onClick={(() => { button.callback(); })}>
                            {icon}
                            {button.text}
                        </div>
                    );
                });
            }

            var buttonsCode;
            if (buttons.length > 0) {
                buttonsCode = <div className="buttons-block">
                        {buttons}
                        <div className="clear" />
                    </div>;
            }

            return (
                <div className="message body" data-id={"id" + message.messageId}>
                    <div className="feedback round-icon-block">
                        <i className={"round-icon " + message.cssClass}></i>
                    </div>

                    <div className="message content-area">
                        <div className="message date-time">{timestamp}</div>

                        <div className="message text-block" dangerouslySetInnerHTML={{__html:textMessage}}></div>
                        {buttonsCode}
                    </div>
                </div>
            )
        }
    }
});
>>>>>>> f99064a6


var ConversationRightArea = React.createClass({
    mixins: [MegaRenderMixin, RenderDebugger],
    render: function() {
        var self = this;
        var room = this.props.chatRoom;
        var contactJid = room.getParticipantsExceptMe()[0];
        var contact = room.megaChat.getContactFromJid(contactJid);


        if (!contact) {
            // something is really bad.
            return null;
        }
        var startAudioCallButton = <div className={"link-button" + (!contact.presence? " disabled" : "")} onClick={() => {
                            if (contact.presence && contact.presence !== "offline") {
                                room.startAudioCall();
                            }
                        }}>
            <i className="small-icon audio-call"></i>
            {__(l[5896])}
        </div>;

        var startVideoCallButton = <div className={"link-button" + (!contact.presence? " disabled" : "")} onClick={() => {
                        if (contact.presence && contact.presence !== "offline") {
                            room.startVideoCall();
                        }
                    }}>
            <i className="small-icon video-call"></i>
            {__(l[5897])}
        </div>;

        if (room.isReadOnly()) {
           startAudioCallButton = startVideoCallButton = null;
        }
        var endCallButton = <div className={"link-button red" + (!contact.presence? " disabled" : "")} onClick={() => {
                        if (contact.presence && contact.presence !== "offline") {
                            if (room.callSession) {
                                room.callSession.endCall();
                            }
                        }
                    }}>
            <i className="small-icon horizontal-red-handset"></i>
            {__(l[5884])}
        </div>;


        if (room.callSession && room.callSession.isActive() === true) {
            startAudioCallButton = startVideoCallButton = null;
        } else {
            endCallButton = null;
        }

        var contactsList = [];


        var contacts = room.type === "group" ?
            (
                room.members && Object.keys(room.members).length > 0 ? Object.keys(room.members) :
                    room.getContactParticipantsExceptMe()
            )   :
            room.getContactParticipantsExceptMe();

        contacts.forEach(function(contactHash) {
            var contact = M.u[contactHash];
            if (contact && contactHash != u_handle) {
                var dropdowns = [];
                var privilege = null;

                if (room.type === "group" && room.members) {
                    var removeParticipantButton = <DropdownsUI.DropdownItem
                        key="remove" icon="human-profile" label={__("Remove participant")} onClick={() => {
                                    $(room).trigger('onRemoveUserRequest', [contactHash]);
                                }}/>;


                    if (room.iAmOperator()) {
                        // operator
                        dropdowns.push(
                            removeParticipantButton
                        );


                        if (room.members[contactHash] !== 3) {
                            dropdowns.push(
                                <DropdownsUI.DropdownItem
                                    key="privOperator" icon="human-profile"
                                    label={__("Change privilege to Operator")}
                                    onClick={() => {
                                        $(room).trigger('alterUserPrivilege', [contactHash, 3]);
                                    }}/>
                            );
                        }

                        if (room.members[contactHash] !== 2) {
                            dropdowns.push(
                                <DropdownsUI.DropdownItem
                                    key="privFullAcc" icon="human-profile"
                                    label={__("Change privilage to Full access")} onClick={() => {
                                        $(room).trigger('alterUserPrivilege', [contactHash, 2]);
                                    }}/>
                            );
                        }

                        if (room.members[contactHash] !== 1) {
                            dropdowns.push(
                                <DropdownsUI.DropdownItem
                                    key="privReadWrite" icon="human-profile"
                                    label={__("Change privilage to Read & Write")} onClick={() => {
                                        $(room).trigger('alterUserPrivilege', [contactHash, 1]);
                                    }}/>
                            );
                        }
                    }
                    else if (room.members[u_handle] === 2) {
                        // full access

                    }
                    else if (room.members[u_handle] === 1) {
                        // read write

                    }
                    else if (room.isReadOnly()) {
                        // read only
                    }


                    // other user privilege
                    if (room.members[contactHash] === 3) {
                        privilege = <abbr title="Operator">@</abbr>;
                    }
                    else if (room.members[contactHash] === 2) {
                        privilege = <abbr title="Full access">$</abbr>;
                    } 
                    else if (room.members[contactHash] === 1) {
                        privilege = <abbr title="Read & Write"></abbr>;
                    }
                    else if (room.members[contactHash] === 0) {
                        privilege = <abbr title="Removed">-</abbr>;
                    }
                }

                contactsList.push(
                    <ContactsUI.ContactCard
                        key={contact.u}
                        contact={contact}
                        megaChat={room.megaChat}
                        className="right-chat-contact-card"
                        dropdownPositionMy="right top"
                        dropdownPositionAt="right bottom"
                        dropdowns={dropdowns}
                        namePrefix={privilege}
                    />
                );
            }
        });

        var isReadOnlyElement = null;

        if (room.isReadOnly()) {
            isReadOnlyElement = <span className="center">(read only chat)</span>;
        }
        var excludedParticipants = room.type === "group" ?
            (
                room.members && Object.keys(room.members).length > 0 ? Object.keys(room.members) :
                    room.getContactParticipants()
            )   :
            room.getContactParticipants();


        return <div className="chat-right-area">
            <div className="chat-right-area conversation-details-scroll">
                <div className="chat-right-pad">

                    {isReadOnlyElement}
                    {contactsList}
                    <div className="clear"></div>

                    <div className="buttons-block">
                        {startAudioCallButton}
                        {startVideoCallButton}

                        <ButtonsUI.Button
                            className="link-button dropdown-element"
                            icon="rounded-grey-plus"
                            label={__(l[8007])}
                            contacts={this.props.contacts}
                            disabled={
                                /* Disable in case I don't have any more contacts to add ... */
                                !(
                                    excludedParticipants.length !== this.props.contacts.length &&
                                    !room.isReadOnly() &&
                                    room.iAmOperator()
                                )
                            }
                            >
                            <DropdownsUI.DropdownContactsSelector
                                contacts={this.props.contacts}
                                megaChat={this.props.megaChat}
                                chatRoom={room}
                                exclude={
                                    excludedParticipants
                                }
                                className="popup add-participant-selector"
                                onClick={this.props.onAddParticipantSelected}
                                />
                        </ButtonsUI.Button>

                        <ButtonsUI.Button
                            className="link-button dropdown-element"
                            icon="rounded-grey-up-arrow"
                            label={__(l[6834] + "...")}
                            disabled={room.isReadOnly()}
                            >
                            <DropdownsUI.Dropdown
                                contacts={this.props.contacts}
                                megaChat={this.props.megaChat}
                                className="wide-dropdown send-files-selector"
                                onClick={() => {}}
                            >
                                <DropdownsUI.DropdownItem icon="grey-cloud" label={__(l[8013])} onClick={() => {
                                    self.props.onAttachFromCloudClicked();
                                }} />
                                <DropdownsUI.DropdownItem icon="grey-computer" label={__(l[8014])} onClick={() => {
                                    self.props.onAttachFromComputerClicked();
                                }} />
                            </DropdownsUI.Dropdown>
                        </ButtonsUI.Button>

                        {endCallButton}
                        {
                            room.type === "group" ?
                                <div className="link-button red" onClick={() => {
                                   room.leave(true);
                                }}>
                                    <i className="small-icon rounded-stop"></i>
                                    {__(l[8633])}
                                </div>
                                : null
                        }
                        {
                            room.type === "group" ?
                                <div className="link-button red" onClick={() => {
                                    Object.keys(room.members).forEach(function (h) {
                                        if (h !== u_handle) {
                                            api_req({
                                                a: 'mcr',
                                                id: room.chatId,
                                                u: h
                                            });
                                        }
                                    });
                                    api_req({
                                        a: 'mcr',
                                        id: room.chatId,
                                        u: u_handle
                                    });

                                   room.leave(true);
                                }}>
                                    <i className="small-icon rounded-stop"></i>
                                    {__("(DEBUG) Destroy")}
                                </div>
                                : null
                        }
                    </div>

                </div>
            </div>
        </div>
    }
});



var ConversationAudioVideoPanel = React.createClass({
    mixins: [MegaRenderMixin],
    getInitialState: function() {
        return {
            'messagesBlockEnabled': false,
            'fullScreenModeEnabled': false,
            'localMediaDisplay': true
        }
    },
    componentDidUpdate: function() {
        var self = this;
        var $container = $(ReactDOM.findDOMNode(self));
        var room = self.props.chatRoom;

        var mouseoutThrottling = null;
        $container.rebind('mouseover.chatUI' + self.props.chatRoom.roomJid, function() {
            var $this = $(this);
            clearTimeout(mouseoutThrottling);
            self.visiblePanel = true;
            $('.call.bottom-panel, .call.local-video, .call.local-audio', $container).addClass('visible-panel');
            if ($this.hasClass('full-sized-block')) {
                $('.call.top-panel', $container).addClass('visible-panel');
            }
        });

        $container.rebind('mouseout.chatUI' + self.props.chatRoom.roomJid, function() {
            var $this = $(this);
            clearTimeout(mouseoutThrottling);
            mouseoutThrottling = setTimeout(function() {
                self.visiblePanel = false;
                $('.call.bottom-panel, .call.local-video, .call.local-audio', $container).removeClass('visible-panel');
                $('.call.top-panel', $container).removeClass('visible-panel');
            }, 500);
        });


        //Hidding Control panel if cursor is idle
        var idleMouseTimer;
        var forceMouseHide = false;
        $container.rebind('mousemove.chatUI' + self.props.chatRoom.roomJid,function(ev) {
            var $this = $(this);
            clearTimeout(idleMouseTimer);
            if (!forceMouseHide) {
                self.visiblePanel = true;
                $('.call.bottom-panel, .call.local-video, .call.local-audio', $container).addClass('visible-panel');
                $container.removeClass('no-cursor');
                if ($this.hasClass('full-sized-block')) {
                    $('.call.top-panel', $container).addClass('visible-panel');
                }
                idleMouseTimer = setTimeout(function() {
                    self.visiblePanel = false;
                    $('.call.bottom-panel, .call.local-video, .call.local-audio', $container).removeClass('visible-panel');
                    $container.addClass('no-cursor');
                    $('.call.top-panel', $container).removeClass('visible-panel');

                    forceMouseHide = true;
                    setTimeout(function() {
                        forceMouseHide = false;
                    }, 400);
                }, 2000);
            }
        });

        $(document)
            .unbind("fullscreenchange.megaChat_" + room.roomJid)
            .bind("fullscreenchange.megaChat_" + room.roomJid, function() {
                if (!$(document).fullScreen() && room.isCurrentlyActive) {
                    self.setState({fullScreenModeEnabled: false});
                }
                else if (!!$(document).fullScreen() && room.isCurrentlyActive) {
                    self.setState({fullScreenModeEnabled: true});
                }
            });

        var $localMediaDisplay = $('.call.local-video, .call.local-audio', $container);
        $localMediaDisplay.draggable({
            'refreshPositions': true,
            'containment': $container,
            'scroll': false,
            drag: function(event, ui){
                if ($(this).is(".minimized")) {
                    return false;
                }

                var right = Math.max(0, $container.outerWidth() - ui.position.left);
                var bottom = Math.max(0, $container.outerHeight() - ui.position.top);


                // contain in the $container
                right = Math.min(right, $container.outerWidth() - 8);
                bottom = Math.min(bottom, $container.outerHeight() - 8);

                right = right - ui.helper.outerWidth();
                bottom = bottom - ui.helper.outerHeight();

                var minBottom = $(this).is(".minimized") ? 48 : 8;

                if (bottom < minBottom) {
                    bottom = minBottom;
                    $(this).addClass('bottom-aligned');
                }
                else {
                    $(this).removeClass('bottom-aligned');
                }

                if (right < 8) {
                    right = 8;
                    $(this).addClass('right-aligned');
                }
                else {
                    $(this).removeClass('right-aligned');
                }

                ui.offset = {
                    left: 'auto',
                    top: 'auto',
                    right: right,
                    bottom: bottom,
                    height: "",
                    width: ""
                };
                ui.position.left = 'auto';
                ui.position.top = 'auto';

                ui.helper.css(ui.offset);
                $(this).css(ui.offset);
            }
        });

        // REposition the $localMediaDisplay if its OUT of the viewport (in case of dragging -> going back to normal size
        // mode from full screen...)
        $(window).rebind('resize.chatUI_' + room.roomJid, function(e) {
            if ($container.is(":visible")) {
                if (!elementInViewport($localMediaDisplay[0])) {
                    $localMediaDisplay
                        .addClass('right-aligned')
                        .addClass('bottom-aligned')
                        .css({
                            'right': 8,
                            'bottom': 8,
                        });
                }
            }
        });

        $('video', $container).each(function() {
            $(this)[0].play();
        });
    },
    toggleMessages: function(e) {
        e.preventDefault();
        e.stopPropagation();


        if (this.props.onMessagesToggle) {
            this.props.onMessagesToggle(
                !this.state.messagesBlockEnabled
            );
        }

        this.setState({
            'messagesBlockEnabled': !this.state.messagesBlockEnabled
        });

    },
    fullScreenModeToggle: function(e) {
        e.preventDefault();
        e.stopPropagation();

        var newVal = !this.state.fullScreenModeEnabled;
        $(document).fullScreen(newVal);

        this.setState({
            'fullScreenModeEnabled': newVal,
            'messagesBlockEnabled': newVal === true ? false : this.state.messagesBlockEnabled
        });
    },
    toggleLocalVideoDisplay: function(e) {
        e.preventDefault();
        e.stopPropagation();

        var $container = $(ReactDOM.findDOMNode(this));
        var $localMediaDisplay = $('.call.local-video, .call.local-audio', $container);

        $localMediaDisplay
            .addClass('right-aligned')
            .addClass('bottom-aligned')
            .css({
                'width': '',
                'height': '',
                'right': 8,
                'bottom': !this.state.localMediaDisplay === true ? 8 : 8
            });

        this.setState({localMediaDisplay: !this.state.localMediaDisplay});
    },
    render: function() {
        var chatRoom = this.props.chatRoom;

        if (!chatRoom.callSession || !chatRoom.callSession.isActive()) {
            return null;
        }

        var participants = chatRoom.getParticipantsExceptMe();

        var displayNames = [];

        participants.forEach(function(v) {
            displayNames.push(
                htmlentities(chatRoom.megaChat.getContactNameFromJid(v))
            );
        });


        var callSession = chatRoom.callSession;

        var remoteCamEnabled = null;


        if (callSession.getRemoteMediaOptions().video) {
            remoteCamEnabled = <i className="small-icon blue-videocam" />;
        }


        var localPlayerElement = null;
        var remotePlayerElement = null;

        var visiblePanelClass = "";

        if (this.visiblePanel === true) {
            visiblePanelClass += " visible-panel";
        }
        if (callSession.getMediaOptions().video === false) {
            localPlayerElement = <div className={"call local-audio right-aligned bottom-aligned" + (this.state.localMediaDisplay ? "" : " minimized ") + visiblePanelClass}>
                <div className="default-white-button tiny-button call" onClick={this.toggleLocalVideoDisplay}>
                    <i className="tiny-icon grey-minus-icon" />
                </div>
                <ContactsUI.Avatar
                    contact={M.u[u_handle]} className="call semi-big-avatar"
                    style={{display: !this.state.localMediaDisplay ? "none" : ""}}
                />
            </div>;
        }
        else {
            if (callSession.localPlayer) {
                var localPlayerSrc = (
                    callSession && callSession.localPlayer && callSession.localPlayer.src ?
                        callSession.localPlayer.src :
                        null
                );

                if (!localPlayerSrc) {
                    if (callSession.localPlayer.srcObject) {
                        callSession.localPlayer.src = URL.createObjectURL(callSession.localPlayer.srcObject);
                        localPlayerSrc = callSession.localPlayer.src;
                    }
                    else if (callSession.localPlayer.mozSrcObject) {
                        callSession.localPlayer.src = URL.createObjectURL(callSession.localPlayer.mozSrcObject);
                        localPlayerSrc = callSession.localPlayer.src;
                    }
                    else if (
                        callSession.getJingleSession() &&
                        callSession.getJingleSession()._sess &&
                        callSession.getJingleSession()._sess.localStream
                    ) {
                        callSession.localPlayer.src = URL.createObjectURL(
                            callSession.getJingleSession()._sess.localStream
                        );
                        localPlayerSrc = callSession.localPlayer.src;
                    }
                    else {
                        console.error("Could not retrieve src object.");
                    }
                }
                localPlayerElement = <div
                    className={"call local-video right-aligned bottom-aligned" + (this.state.localMediaDisplay ? "" : " minimized ") + visiblePanelClass}>
                    <div className="default-white-button tiny-button call" onClick={this.toggleLocalVideoDisplay}>
                        <i className="tiny-icon grey-minus-icon"/>
                    </div>
                    <video
                        className="localViewport"
                        defaultMuted={true}
                        muted={true}
                        volume={0}
                        id={"localvideo_" + callSession.sid}
                        src={localPlayerSrc}
                        style={{display: !this.state.localMediaDisplay ? "none" : ""}}

                    />
                </div>;
            }
        }

        if (callSession.getRemoteMediaOptions().video === false || !callSession.remotePlayer) {
            var contact = chatRoom.megaChat.getContactFromJid(participants[0]);
            remotePlayerElement = <div className="call user-audio">
                <ContactsUI.Avatar contact={contact}  className="big-avatar" hideVerifiedBadge={true} />
            </div>;
        }
        else {
            var remotePlayer = callSession.remotePlayer[0];

            var remotePlayerSrc = remotePlayer.src;

            if (!remotePlayerSrc) {
                if (remotePlayer.srcObject) {
                    remotePlayer.src = URL.createObjectURL(remotePlayer.srcObject);
                    remotePlayerSrc = remotePlayer.src;
                }
                else if (remotePlayer.mozSrcObject) {
                    remotePlayer.src = URL.createObjectURL(remotePlayer.mozSrcObject);
                    remotePlayerSrc = remotePlayer.src;
                }
                else {
                    console.error("Could not retrieve src object.");
                }
            }

            remotePlayerElement = <div className="call user-video">
                <video
                    autoPlay={true}
                    className="rmtViewport rmtVideo"
                    id={"remotevideo_" + callSession.sid}
                    ref="remoteVideo"
                    src={remotePlayerSrc}
                />
            </div>;
        }


        var unreadDiv = null;
        var unreadCount = chatRoom.messagesBuff.getUnreadCount();
        if (unreadCount > 0) {
            unreadDiv = <div className="unread-messages">{unreadCount}</div>
        }

        var additionalClass = "";
        additionalClass = (this.state.fullScreenModeEnabled === true ? " full-sized-block" : "");
        if (additionalClass.length === 0) {
            additionalClass = (this.state.messagesBlockEnabled === true ? " small-block" : "");
        }
        return <div className={"call-block" + additionalClass} id="call-block">
            {remotePlayerElement}
            {localPlayerElement}


            <div className="call top-panel">
                <div className="call top-user-info">
                    <span className="user-card-name white">{displayNames.join(", ")}</span>{remoteCamEnabled}
                </div>
                <div
                    className="call-duration medium blue call-counter"
                    data-room-jid={chatRoom.roomJid.split("@")[0]}>{
                    secondsToTimeShort(chatRoom._currentCallCounter)
                    }
                </div>
            </div>


            <div className="call bottom-panel">
                <div className={"button call left" + (unreadDiv ? " unread" : "")} onClick={this.toggleMessages}>
                    {unreadDiv}
                    <i className="big-icon conversations"></i>
                </div>
                <div className="button call" onClick={function(e) {
                    if (callSession.getMediaOptions().audio === true) {
                        callSession.muteAudio();
                    }
                    else {
                        callSession.unmuteAudio();
                    }
                }}>
                    <i className={"big-icon " + (callSession.getMediaOptions().audio ? " microphone" : " crossed-microphone")}></i>
                </div>
                <div className="button call" onClick={function(e) {
                    if (callSession.getMediaOptions().video === true) {
                        callSession.muteVideo();
                    }
                    else {
                        callSession.unmuteVideo();
                    }
                }}>
                    <i className={"big-icon " + (callSession.getMediaOptions().video ? " videocam" : " crossed-videocam")}></i>
                </div>
                <div className="button call" onClick={function(e) {
                        chatRoom.callSession.endCall();
                    }}>
                    <i className="big-icon horizontal-red-handset"></i>
                </div>
                <div className="button call right" onClick={this.fullScreenModeToggle}>
                    <i className="big-icon nwse-resize"></i>
                </div>
            </div>
        </div>;
    }
});
var ConversationPanel = React.createClass({
    mixins: [MegaRenderMixin, RenderDebugger],

    getInitialState: function() {
        return {
            startCallPopupIsActive: false,
            localVideoIsMinimized: false,
            isFullscreenModeEnabled: false,
            mouseOverDuringCall: false,
            currentlyTyping: [],
            attachCloudDialog: false,
            messagesToggledInCall: false,
            editingMessageId: false,
            sendContactDialog: false
        };
    },

    uploadFromComputer: function() {
        $('#fileselect3').trigger('click')
    },
    refreshUI: function(scrollToBottom) {
        var self = this;
        var room = self.props.chatRoom;

        if (room._leaving) {
            return;
        }

        if (!self.props.chatRoom.isCurrentlyActive) {
            return;
        }

        var $jsp = self.$messages.data("jsp");
        if ($jsp) {
            var perc = $jsp.getPercentScrolledY();


            if (scrollToBottom) {
                self.$messages.one('jsp-initialised', function () {
                    $jsp.scrollToBottom();
                });
            }
            else {
                self.$messages.one('jsp-initialised', function () {
                    $jsp.scrollToPercentY($jsp.getPercentScrolledY(perc));
                });
            }
            $jsp.reinitialise();
        }

        room.renderContactTree();

        room.megaChat.refreshConversations();

        room.trigger('RefreshUI');
    },

    onMouseMove: function(e) {
        var self = this;
        var chatRoom = self.props.chatRoom;
        if (self.isMounted()) {
            chatRoom.trigger("onChatIsFocused");
        }
    },

    handleKeyDown: function(e) {
        var self = this;
        var chatRoom = self.props.chatRoom;
        if (self.isMounted() && chatRoom.isActive()) {
            chatRoom.trigger("onChatIsFocused");
        }
    },
    componentDidMount: function() {
        var self = this;
        window.addEventListener('resize', self.handleWindowResize);
        window.addEventListener('keydown', self.handleKeyDown);


        var $container = $(ReactDOM.findDOMNode(self));

        self.$messages = $('.messages.scroll-area > .jScrollPaneContainer', $container);

        var droppableConfig = {
            tolerance: 'pointer',
            drop: function(e, ui)
            {
                $.doDD(e,ui,'drop',1);
            },
            over: function (e, ui)
            {
                $.doDD(e,ui,'over',1);
            },
            out: function (e, ui)
            {
                $.doDD(e,ui,'out',1);
            }
        };

        self.$messages.droppable(droppableConfig);

        self.lastScrollPosition = null;
        self.lastScrolledToBottom = true;
        self.lastScrollHeight = 0;
        self.lastUpdatedScrollHeight = 0;

        //self.$messages.jScrollPane({
        //    enableKeyboardNavigation:false,
        //    showArrows:true,
        //    arrowSize:5,
        //    animateDuration: 70,
        //    maintainPosition: false
        //});

        self.$messages.rebind('jsp-user-scroll-y.conversationsPanel' + self.props.chatRoom.roomJid, function(e, scrollPositionY, isAtTop, isAtBottom) {
            var $jsp = self.$messages.data("jsp");

            if (self.lastScrollPosition === scrollPositionY || self.scrolledToBottom !== 1) {
                return;
            }

            if (scrollPositionY < 350 && !isAtBottom && self.$messages.is(":visible")) {
                if (
                    self.lastUpdatedScrollHeight !== $jsp.getContentHeight() &&
                    !self.props.chatRoom.messagesBuff.messagesHistoryIsLoading() &&
                    self.props.chatRoom.messagesBuff.haveMoreHistory()
                ) {
                    self.props.chatRoom.messagesBuff.retrieveChatHistory();
                    self.lastUpdatedScrollHeight = $jsp.getContentHeight();
                }
            }

            if (isAtBottom) {
                self.lastScrolledToBottom = true;
            }
            else {
                self.lastScrolledToBottom = false;
            }

            self.lastScrollHeight = $jsp.getContentHeight();
            self.lastScrollPosition = scrollPositionY;
        });

        self.$messages.rebind('jsp-initialised.conversationsPanel' + self.props.chatRoom.roomJid, function(e) {
            var $jsp = self.$messages.data("jsp");

            if (self.lastScrolledToBottom === true) {
                $jsp.scrollToBottom();
            }
            else {
                var prevPosY = (
                        $jsp.getContentHeight() - self.lastScrollHeight
                    ) + self.lastScrollPosition;

                $jsp.scrollToY(
                    prevPosY
                );
            }
        });

        var room = self.props.chatRoom;

        // collapse on ESC pressed (exited fullscreen)
        $(document)
            .unbind("fullscreenchange.megaChat_" + room.roomJid)
            .bind("fullscreenchange.megaChat_" + room.roomJid, function() {
                if (!$(document).fullScreen() && room.isCurrentlyActive) {
                    self.setState({isFullscreenModeEnabled: false});
                }
                else if (!!$(document).fullScreen() && room.isCurrentlyActive) {
                    self.setState({isFullscreenModeEnabled: true});
                }
            });
        self.handleWindowResize();
    },
    componentWillMount: function() {
        var self = this;
        var chatRoom = self.props.chatRoom;
        var megaChat = self.props.chatRoom.megaChat;
        megaChat.karere.bind("onComposingMessage." + chatRoom.roomJid, function(e, eventObject) {
            if (!self.isMounted()) {
                return;
            }
            if (Karere.getNormalizedFullJid(eventObject.getFromJid()) === megaChat.karere.getJid()) {
                return;
            }

            var room = megaChat.chats[eventObject.getRoomJid()];
            if (room.roomJid == chatRoom.roomJid) {
                var currentlyTyping = self.state.currentlyTyping;
                currentlyTyping.push(
                    megaChat.getContactFromJid(Karere.getNormalizedBareJid(eventObject.getFromJid())).u
                );
                currentlyTyping = array_unique(currentlyTyping);
                self.setState({
                    currentlyTyping: currentlyTyping
                });
            }
        });

        megaChat.karere.rebind("onPausedMessage." + chatRoom.roomJid, function(e, eventObject) {
            var room = megaChat.chats[eventObject.getRoomJid()];

            if (!self.isMounted()) {
                return;
            }
            if (Karere.getNormalizedFullJid(eventObject.getFromJid()) === megaChat.karere.getJid()) {
                return;
            }

            if (room.roomJid === chatRoom.roomJid) {
                var currentlyTyping = self.state.currentlyTyping;
                var u_h = megaChat.getContactFromJid(Karere.getNormalizedBareJid(eventObject.getFromJid())).u;

                if (currentlyTyping.indexOf(u_h) > -1) {
                    removeValue(currentlyTyping, u_h);
                    self.setState({
                        currentlyTyping: currentlyTyping
                    });
                    self.forceUpdate();
                }
            }
        });


        $(document).rebind('keyup.megaChatEditTextareaClose' + chatRoom.roomJid, function(e) {
            if (!self.state.editingMessageId) {
                return;
            }

            var megaChat = self.props.chatRoom.megaChat;
            if (megaChat.currentlyOpenedChat && megaChat.currentlyOpenedChat === self.props.chatRoom.roomJid) {
                if (e.keyCode === 27) {
                    self.setState({'editingMessageId': false});
                    e.preventDefault();
                    e.stopPropagation();
                    return false;
                }

            }
        });
    },
    componentWillUnmount: function() {
        var self = this;
        var chatRoom = self.props.chatRoom;
        var megaChat = chatRoom.megaChat;

        window.removeEventListener('resize', self.handleWindowResize);
        window.removeEventListener('keydown', self.handleKeyDown);
        $(document).unbind("fullscreenchange.megaChat_" + chatRoom.roomJid);

        megaChat.karere.bind("onComposingMessage." + chatRoom.roomJid);
        megaChat.karere.unbind("onPausedMessage." + chatRoom.roomJid);

        $(document).unbind('keyup.megaChatEditTextareaClose' + self.props.chatRoom.roomJid);
    },
    componentDidUpdate: function() {
        var self = this;
        var room = this.props.chatRoom;

        room.megaChat.updateSectionUnreadCount();

        self.handleWindowResize();
    },
    handleWindowResize: function(e, scrollToBottom) {
        var $container = $(ReactDOM.findDOMNode(this));
        var self = this;

        if (!self.props.chatRoom.isCurrentlyActive) {
            return;
        }

        // typeArea resizing
        var $textarea = $('.main-typing-area textarea.messages-textarea', $container);
        var textareaHeight =  $textarea.outerHeight();
        var $hiddenDiv = $('.main-typing-area .message-preview', $container);
        var $pane = $('.main-typing-area .chat-textarea-scroll', $container);
        var $jsp;

        if (textareaHeight != $hiddenDiv.height()) {
            $textarea.css('height', $hiddenDiv.height());

            if ($hiddenDiv.outerHeight() > 100) {
                $pane.jScrollPane({
                    enableKeyboardNavigation:false,
                    showArrows:true,
                    arrowSize:5
                });
                $jsp = $pane.data('jsp');
                $textarea.blur();
                $textarea.focus();
                $jsp.scrollByY(0);
            }
            else {
                $jsp = $pane.data('jsp');
                if ($jsp) {
                    $jsp.destroy();
                    $textarea.blur();
                    $textarea.focus();
                }
            }
        }

        // Important. Please insure we have correct height detection for Chat messages block.
        // We need to check ".fm-chat-input-scroll" instead of ".fm-chat-line-block" height
        var scrollBlockHeight = (
            $('.chat-content-block', $container).outerHeight() -
            $('.call-block', $container).outerHeight() -
            $('.chat-textarea-block', $container).outerHeight()
        );
        if (scrollBlockHeight != self.$messages.outerHeight()) {
            self.$messages.css('height', scrollBlockHeight);
            $('.messages.main-pad', self.$messages).css('min-height', scrollBlockHeight);
            self.refreshUI(true);
        }
        else {
            self.refreshUI(scrollToBottom);
        }

        // try to do a .scrollToBottom only once, to trigger the stickToBottom func. of JSP
        if (!self.scrolledToBottom) {
            var $messagesPad = $('.messages.main-pad', self.$messages);
            if (
                $messagesPad.outerHeight() - 1 > $messagesPad.parent().parent().parent().outerHeight()
            ) {
                self.scrolledToBottom = 1;
                self.$messages.data("jsp").scrollToBottom();
            }
        }
    },
    isActive: function() {
        return document.hasFocus() && this.$messages && this.$messages.is(":visible");
    },
    render: function() {
        var self = this;

        var room = this.props.chatRoom;
        var contactJid = room.getParticipantsExceptMe()[0];
        var contact = room.megaChat.getContactFromJid(contactJid);

        var conversationPanelClasses = "conversation-panel";

        if (!room.isCurrentlyActive) {
            conversationPanelClasses += " hidden";
        }


        if (!contact) {
            return null;
        }
        var avatarMeta = generateAvatarMeta(contact.u);
        var contactName = avatarMeta.fullName;


        var messagesList = [
        ];

        if (
            self.props.messagesBuff.messagesHistoryIsLoading() === true ||
            self.props.messagesBuff.joined === false ||
            (
                self.props.messagesBuff.joined === true &&
                self.props.messagesBuff.haveMessages === true &&
                self.props.messagesBuff.messagesHistoryIsLoading() === true
            )
        ) {
            messagesList.push(
                <div className="loading-spinner light active" key="loadingSpinner"><div className="main-loader"></div></div>
            );
        } else if (
            self.props.messagesBuff.joined === true && (
                self.props.messagesBuff.messages.length === 0 ||
                !self.props.messagesBuff.haveMoreHistory()
            )
        ) {
            var headerText = (
                self.props.messagesBuff.messages.length === 0 ?
                    __(l[8002]) :
                    __(l[8002])
            );

            headerText = headerText.replace("%s", "<span>" + htmlentities(contactName) + "</span>");

            messagesList.push(
                <div className="messages notification" key="initialMsg">
                    <div className="header" dangerouslySetInnerHTML={{__html: headerText}}>
                    </div>
                    <div className="info">
                        {__(l[8080])}
                        <p>
                            <i className="semi-big-icon grey-lock"></i>
                            <span dangerouslySetInnerHTML={{
                                __html: __(l[8540])
                                    .replace("[S]", "<strong>")
                                    .replace("[/S]", "</strong>")
                            }}></span>
                        </p>
                        <p>
                            <i className="semi-big-icon grey-tick"></i>
                            <span dangerouslySetInnerHTML={{
                                __html: __(l[8539])
                                    .replace("[S]", "<strong>")
                                    .replace("[/S]", "</strong>")
                            }}></span>
                        </p>
                    </div>
                </div>
            );
        }
        var lastTimeMarker;
        var lastMessageFrom = null;
        var lastGroupedMessageTimeStamp = null;
        var grouped = false;

        self.props.messagesBuff.messages.forEach(function(v, k) {
            if (v.deleted !== 1 && !v.protocol && v.revoked !== true) {
                var shouldRender = true;
                if (v.isManagement && v.isManagement() === true && v.isRenderableManagement() === false) {
                    shouldRender = false;
                }

                var curTimeMarker = time2lastSeparator((new Date(v.delay * 1000).toISOString()));

                if (shouldRender === true && curTimeMarker && lastTimeMarker !== curTimeMarker) {
                    lastTimeMarker = curTimeMarker;
                    messagesList.push(
                        <div className="message date-divider" key={v.messageId + "_marker"}>{curTimeMarker}</div>
                    );

                    grouped = false;
                    lastMessageFrom = null;
                    lastGroupedMessageTimeStamp = null;
                }


                if (shouldRender === true) {
                    var userId = v.userId;
                    var timestamp = v.delay;
                    if (!userId && v.fromJid) {
                        var contact = room.megaChat.getContactFromJid(v.fromJid);
                        if (contact && contact.u) {
                            userId = contact.u;
                        }
                    }

                    if (
                        v instanceof KarereEventObjects.OutgoingMessage ||
                        v instanceof Message
                    ) {

                        // the grouping logic for messages.
                        if (!lastMessageFrom || (userId && lastMessageFrom === userId)) {
                            if (timestamp - lastGroupedMessageTimeStamp < (5 * 60)) {
                                grouped = true;
                            }
                            else {
                                grouped = false;
                                lastMessageFrom = userId;
                                lastGroupedMessageTimeStamp = timestamp;
                            }
                        }
                        else {
                            grouped = false;
                            lastMessageFrom = userId;
                            if (lastMessageFrom === userId) {
                                lastGroupedMessageTimeStamp = timestamp;
                            }
                            else {
                                lastGroupedMessageTimeStamp = null;
                            }
                        }
                    }
                    else {
                        grouped = false;
                        lastMessageFrom = null;
                        lastGroupedMessageTimeStamp = null;
                    }
                }


                if (v.dialogType) {
                    var messageInstance = null;
                    if (v.dialogType === 'alterParticipants') {
                        messageInstance = <AlterParticipantsConversationMessage
                            message={v}
                            chatRoom={room}
                            key={v.messageId}
                            contact={M.u[v.userId]}
                            grouped={grouped}
                            isBeingEdited={self.state.editingMessageId === v.messageId}
                            onEditDone={(messageContents) => {
                            self.setState({'editingMessageId': false});
                        }}
                        />
                    }

                    messagesList.push(messageInstance);
                }
                else {
                    messagesList.push(
                        <GenericConversationMessage
                            message={v}
                            chatRoom={room}
                            key={v.messageId}
                            contact={contact}
                            grouped={grouped}
                            isBeingEdited={self.state.editingMessageId === v.messageId}
                            onEditDone={(messageContents) => {
                            self.setState({'editingMessageId': false});
                        }}
                        />
                    );
                }
            }
        });

        var typingElement;



        if (self.state.currentlyTyping.length > 0) {
            var names = self.state.currentlyTyping.map((u_h) => {
                var avatarMeta = generateAvatarMeta(u_h);
                return avatarMeta.fullName.split(" ")[0];
            });

            var namesDisplay = "";
            var areMultipleUsersTyping = false;

            if (names.length > 1) {
                areMultipleUsersTyping = true;
                namesDisplay = [names.splice(0, names.length - 1).join(", "), names[0]];
            }
            else {
                areMultipleUsersTyping = false;
                namesDisplay = [names[0]];
            }

            var msg;
            if (areMultipleUsersTyping === true) {
                msg = __("%s and %s are typing")
                    .replace("%s", namesDisplay[0])
                    .replace("%s", namesDisplay[1]);
            }
            else {
                msg = __(l[8629]).replace("%1", namesDisplay[0]);
            }

            typingElement = <div className="typing-block">
                <div className="typing-text">{msg}</div>
                <div className="typing-bounce">
                    <div className="typing-bounce1"></div>
                    <div className="typing-bounce2"></div>
                    <div className="typing-bounce3"></div>
                </div>
            </div>;
        }
        else {
            // don't do anything.
        }

        var attachCloudDialog = null;
        if (self.state.attachCloudDialog === true) {
            var selected = [];
            attachCloudDialog = <ModalDialogsUI.CloudBrowserDialog
                folderSelectNotAllowed={true}
                onClose={() => {
                    self.setState({'attachCloudDialog': false});
                    selected = [];
                }}
                onSelected={(nodes) => {
                    selected = nodes;
                }}
                onAttachClicked={() => {
                    self.setState({'attachCloudDialog': false});

                    room.attachNodes(
                        selected
                    );
                }}
            />
        }

        var sendContactDialog = null;
        if (self.state.sendContactDialog === true) {
            var selected = [];
            sendContactDialog = <ModalDialogsUI.SelectContactDialog
                megaChat={room.megaChat}
                chatRoom={room}
                contacts={M.u}
                onClose={() => {
                    self.setState({'sendContactDialog': false});
                    selected = [];
                }}
                onSelected={(nodes) => {
                    selected = nodes;
                }}
                onSelectClicked={() => {
                    self.setState({'sendContactDialog': false});

                    room.attachContacts(selected);
                }}
            />
        }

        var additionalClass = "";
        if (
            additionalClass.length === 0 &&
            self.state.messagesToggledInCall &&
            room.callSession &&
            room.callSession.isActive()
        ) {
            additionalClass = " small-block";
        }

        return (
            <div className={conversationPanelClasses} onMouseMove={self.onMouseMove} data-room-jid={self.props.chatRoom.roomJid.split("@")[0]}>
                <div className="chat-content-block">
                    <ConversationRightArea
                        chatRoom={this.props.chatRoom}
                        contacts={self.props.contacts}
                        megaChat={this.props.chatRoom.megaChat}
                        onAttachFromComputerClicked={function() {
                            self.uploadFromComputer();
                        }}
                        onAttachFromCloudClicked={function() {
                            self.setState({'attachCloudDialog': true});
                        }}
                        onAddParticipantSelected={function(contact, e) {
                            if (self.props.chatRoom.type == "private") {
                                var megaChat = self.props.chatRoom.megaChat;

                                loadingDialog.show();

                                megaChat.trigger(
                                    'onNewGroupChatRequest',
                                    [
                                        self.props.chatRoom.getContactParticipantsExceptMe().concat(
                                            [contact.u]
                                        )
                                    ]
                                );
                            }
                            else {
                                self.props.chatRoom.trigger('onAddUserRequest', [contact.u]);
                            }
                        }}
                    />
                    <ConversationAudioVideoPanel
                        chatRoom={this.props.chatRoom}
                        contacts={self.props.contacts}
                        megaChat={this.props.chatRoom.megaChat}
                        onMessagesToggle={function(isActive) {
                            self.setState({
                                'messagesToggledInCall': isActive
                            });
                        }}
                    />

                    {attachCloudDialog}
                    {sendContactDialog}


                    <div className="dropdown body dropdown-arrow down-arrow tooltip not-sent-notification hidden">
                        <i className="dropdown-white-arrow"></i>
                        <div className="dropdown notification-text">
                            <i className="small-icon conversations"></i>
                            {__("Message not sent. Will retry later.")}
                        </div>
                    </div>

                    <div className="dropdown body dropdown-arrow down-arrow tooltip not-sent-notification-manual hidden">
                        <i className="dropdown-white-arrow"></i>
                        <div className="dropdown notification-text">
                            <i className="small-icon conversations"></i>
                            {__("Message not sent. Click here if you want to re-send it.")}
                        </div>
                    </div>

                    <div className="dropdown body dropdown-arrow down-arrow tooltip not-sent-notification-cancel hidden">
                        <i className="dropdown-white-arrow"></i>
                        <div className="dropdown notification-text">
                            <i className="small-icon conversations"></i>
                            {__("Message not sent. Click here if you want to cancel it.")}
                        </div>
                    </div>

                    <div className={"messages-block " + additionalClass}>
                        <div className="messages scroll-area">
                            <utils.JScrollPane options={{
                                                enableKeyboardNavigation:false,
                                                showArrows:true,
                                                arrowSize:5,
                                                animateDuration: 70,
                                                animateScroll: false,
                                                maintainPosition: false
                                            }}
                                               chatRoom={self.props.chatRoom}
                                               messagesToggledInCall={self.state.messagesToggledInCall}
                                >
                                <div className="messages main-pad">
                                    <div className="messages content-area">
                                        {messagesList}
                                    </div>
                                </div>
                            </utils.JScrollPane>
                        </div>

                        <div className="chat-textarea-block">
                            {typingElement}


                            <TypingAreaUI.TypingArea
                                chatRoom={self.props.chatRoom}
                                className="main-typing-area"
                                disabled={room.isReadOnly()}
                                onUpdate={() => {
                                    self.handleWindowResize();
                                }}
                                onConfirm={(messageContents) => {
                                    self.props.chatRoom.sendMessage(messageContents);
                                }}
                            >
                                    <ButtonsUI.Button
                                        className="popup-button"
                                        icon="small-icon grey-medium-plus"
                                        disabled={room.isReadOnly()}
                                        >
                                        <DropdownsUI.Dropdown
                                            className="wide-dropdown attach-to-chat-popup"
                                            vertOffset={10}
                                        >
                                            <DropdownsUI.DropdownItem
                                                icon="grey-cloud"
                                                label={__(l[8011])}
                                                onClick={(e) => {
                                                    self.setState({'attachCloudDialog': true});
                                            }} />
                                            <DropdownsUI.DropdownItem
                                                icon="grey-computer"
                                                label={__(l[8014])}
                                                onClick={(e) => {
                                                    self.uploadFromComputer();
                                            }} />
                                            <DropdownsUI.DropdownItem
                                                icon="square-profile"
                                                label={__(l[8628])}
                                                onClick={(e) => {
                                                    self.setState({'sendContactDialog': true});
                                            }} />
                                        </DropdownsUI.Dropdown>
                                    </ButtonsUI.Button>
                            </TypingAreaUI.TypingArea>

                        </div>
                    </div>
                </div>
            </div>
        );
    }
});

var ConversationPanels = React.createClass({
    mixins: [MegaRenderMixin, RenderDebugger],
    render: function() {
        var self = this;

        var conversations = [];

        if (window.location.hash === "#fm/chat") {
            // do we need to "activate" an conversation?
            var activeFound = false;
            self.props.conversations.forEach(function (chatRoom) {
                if (chatRoom.isCurrentlyActive) {
                    activeFound = true;
                }
            });
            if (self.props.conversations.length > 0 && !activeFound) {
                self.props.conversations[self.props.conversations.keys()[0]].setActive();
                self.props.conversations[self.props.conversations.keys()[0]].show();
            }
        }

        self.props.conversations.forEach(function(chatRoom) {
            if (chatRoom._leaving || chatRoom.stateIsLeftOrLeaving()) {
                return;
            }

            var otherParticipants = chatRoom.getParticipantsExceptMe();

            if (!otherParticipants || otherParticipants.length === 0) {
                return;
            }

            var contact = megaChat.getContactFromJid(otherParticipants[0]);

            // XX: Performance trick. However, scroll positions are NOT retained properly when switching conversations,
            // so this should be done some day in the future, after we have more stable product.
            // if (chatRoom.isCurrentlyActive) {
                conversations.push(
                    <ConversationPanel
                        chatRoom={chatRoom}
                        contacts={M.u}
                        contact={contact}
                        messagesBuff={chatRoom.messagesBuff}
                        key={chatRoom.roomJid}
                        chat={self.props.megaChat}
                        />
                );
            // }
        });

        if (conversations.length === 0) {
            var contactsList = [];
            var contactsListOffline = [];

            var hadLoaded = megaChat.plugins.chatdIntegration.mcfHasFinishedPromise.state() === 'resolved';

            if (hadLoaded) {
                self.props.contacts.forEach(function (contact) {
                    if (contact.u === u_handle) {
                        return;
                    }
                    
                    if(contact.c === 1) {
                        var pres = self.props.megaChat.xmppPresenceToCssClass(contact.presence);

                        (pres === "offline" ? contactsListOffline : contactsList).push(
                            <ContactsUI.ContactCard contact={contact} megaChat={self.props.megaChat} key={contact.u}/>
                        );
                    }
                });
            }
            var emptyMessage = hadLoaded ?
                l[8008] :
                l[7006];

            return (
                <div>
                    <div className="chat-right-area">
                        <div className="chat-right-area contacts-list-scroll">
                            <div className="chat-right-pad">
                                {contactsList}
                                {contactsListOffline}
                            </div>
                        </div>
                    </div>
                    <div className="empty-block">
                        <div className="empty-pad conversations">
                            <div className="empty-icon conversations"></div>
                            <div className="empty-title" dangerouslySetInnerHTML={{
                                __html: __(emptyMessage)
                                    .replace("[P]", "<span>")
                                    .replace("[/P]", "</span>")
                            }}></div>
                        </div>
                    </div>
                </div>
            );
        }
        else {
            return (
                <div className="conversation-panels">
                    {conversations}
                </div>
            );
        }
    }
});



module.exports = {
    ConversationPanel,
    ConversationPanels
};<|MERGE_RESOLUTION|>--- conflicted
+++ resolved
@@ -15,877 +15,7 @@
 var GenericConversationMessage = require('./messages/generic.jsx').GenericConversationMessage;
 var AlterParticipantsConversationMessage = require('./messages/alterParticipants.jsx').AlterParticipantsConversationMessage;
 
-<<<<<<< HEAD
-
-=======
-/**
- * The most dummies lazy load ever... but no need for something more complicated, until we get the new __(...)
- */
-var getMessageString;
-(function() {
-    var MESSAGE_STRINGS;
-    getMessageString = function(type) {
-        if (!MESSAGE_STRINGS) {
-            MESSAGE_STRINGS = {
-                'outgoing-call': l[5891],
-                'incoming-call': l[5893],
-                'call-timeout': l[5890],
-                'call-starting': l[7206],
-                'call-feedback': l[7998],
-                'call-initialising': l[7207],
-                'call-ended': [l[5889], l[7208]],
-                'call-failed-media': l[7204],
-                'call-failed': [l[7209], l[7208]],
-                'call-handled-elsewhere': l[5895],
-                'call-missed': l[7210],
-                'call-rejected': l[5892],
-                'call-canceled': l[5894],
-                'call-started': l[5888]
-            };
-        }
-        return MESSAGE_STRINGS[type];
-    }
-})();
-
-var ConversationMessage = React.createClass({
-    mixins: [MegaRenderMixin, RenderDebugger],
-    onAfterRenderWasTriggered: false,
-    componentWillMount: function() {
-        var self = this;
-        var chatRoom = self.props.chatRoom;
-        var megaChat = chatRoom.megaChat;
-        megaChat.chats.addChangeListener(function() {
-            if (self.isMounted()) {
-                self.forceUpdate();
-            }
-        });
-    },
-    componentDidUpdate: function() {
-        var self = this;
-        var chatRoom = self.props.chatRoom;
-        var megaChat = chatRoom.megaChat;
-
-        if (!self.onAfterRenderWasTriggered) {
-            var msg = self.props.message;
-            var shouldRender = true;
-            if (msg.isManagement && msg.isManagement() === true && msg.isRenderableManagement() === false) {
-                shouldRender = false;
-            }
-
-            if (shouldRender) {
-                chatRoom.trigger("onAfterRenderMessage", self.props.message);
-                self.onAfterRenderWasTriggered = true;
-            }
-        }
-    },
-    doDelete: function(e, msg) {
-        e.preventDefault(e);
-        e.stopPropagation(e);
-        var chatRoom = this.props.chatRoom;
-        msg.message = "";
-        msg.deleted = true;
-        chatRoom.messagesBuff.messages.removeByKey(msg.messageId);
-    },
-    doRetry: function(e, msg) {
-        e.preventDefault(e);
-        e.stopPropagation(e);
-        var chatRoom = this.props.chatRoom;
-
-        chatRoom._sendMessageToTransport(msg)
-            .done(function(internalId) {
-                msg.internalId = internalId;
-            });
-    },
-    doCancelRetry: function(e, msg) {
-        e.preventDefault(e);
-        e.stopPropagation(e);
-        var chatRoom = this.props.chatRoom;
-
-        chatRoom._dequeueMessage(msg);
-        chatRoom.messagesBuff.messages.removeByKey(msg.messageId);
-    },
-    render: function () {
-        var self = this;
-        var cssClasses = "message body";
-
-        var message = this.props.message;
-        var megaChat = this.props.chatRoom.megaChat;
-        var chatRoom = this.props.chatRoom;
-        var contact;
-        var timestamp;
-        var timestampInt;
-        var textMessage;
-
-        if (message.authorContact) {
-            contact = message.authorContact;
-        }
-        else if (message.userId) {
-            if (!M.u[message.userId]) {
-                // data is still loading!
-                return null;
-            }
-            contact = M.u[message.userId];
-        }
-        else if (message.getFromJid) {
-            contact = megaChat.getContactFromJid(message.getFromJid());
-        }
-        else {
-            console.error("No idea how to render this: ", this.props);
-        }
-
-        if (message.getDelay) {
-            timestampInt = message.getDelay()
-        }
-        else if (message.delay) {
-            timestampInt = message.delay;
-        }
-        else {
-            timestampInt = unixtime();
-        }
-
-        var additionalClasses = "";
-        var buttonsBlock = null;
-        var spinnerElement = null;
-        var messageNotSendIndicator = null;
-
-        timestamp = unixtimeToTimeString(timestampInt);
-        var messageIsNowBeingSent = false;
-
-        // if this is a text msg.
-        if (
-            (message instanceof KarereEventObjects.IncomingMessage) ||
-            (message instanceof KarereEventObjects.OutgoingMessage) ||
-            (message instanceof KarereEventObjects.IncomingPrivateMessage) ||
-            (message instanceof Message)
-
-        ) {
-            // Convert ot HTML and pass it to plugins to do their magic on styling the message if needed.
-            if (message.messageHtml) {
-                message.messageHtml = message.messageHtml;
-            }
-            else {
-                message.messageHtml = htmlentities(
-                    message.getContents ? message.getContents() : message.textContents
-                ).replace(/\n/gi, "<br/>");
-            }
-
-            var event = new $.Event("onBeforeRenderMessage");
-            megaChat.trigger(event, {
-                message: message,
-                room: chatRoom
-            });
-
-            if (event.isPropagationStopped()) {
-                self.logger.warn("Event propagation stopped receiving (rendering) of message: ", message);
-                return false;
-            }
-            textMessage = message.messageHtml;
-
-
-            if (
-                (message instanceof Message) ||
-                (message instanceof KarereEventObjects.OutgoingMessage) ||
-                (typeof(message.userId) !== 'undefined' && message.userId === u_handle)
-            ) {
-                if (
-                    message.getState() === Message.STATE.NULL
-                ) {
-                    additionalClasses += " error";
-                }
-                else if (
-                    message.getState() === Message.STATE.NOT_SENT
-                ) {
-                    messageIsNowBeingSent = (unixtime() - message.delay < 5);
-
-
-                    if (!messageIsNowBeingSent) {
-                        message.sending = false;
-
-                        $(message).trigger(
-                            'onChange',
-                            [
-                                message,
-                                "sending",
-                                true,
-                                false
-                            ]
-                        );
-                        additionalClasses += " not-sent retrying";
-
-                        buttonsBlock = null;
-                    }
-                    else {
-                        additionalClasses += " sending";
-                        spinnerElement = <div className="small-blue-spinner"></div>;
-
-                        if (!message.sending) {
-                            message.sending = true;
-                            if (self._rerenderTimer) {
-                                clearTimeout(self._rerenderTimer);
-                            }
-                            self._rerenderTimer = setTimeout(function () {
-                                if (message.sending === true) {
-                                    chatRoom.messagesBuff.trackDataChange();
-                                    if (self.isMounted()) {
-                                        self.forceUpdate();
-                                    }
-                                }
-                            }, (5 - (unixtime() - message.delay)) * 1000);
-                        }
-                    }
-                }
-                else if (message.getState() === Message.STATE.SENT) {
-                    additionalClasses += " sent";
-                }
-                else if (message.getState() === Message.STATE.DELIVERED) {
-                    additionalClasses += " delivered";
-                }
-                else if (message.getState() === Message.STATE.NOT_SEEN) {
-                    additionalClasses += " unread";
-                }
-                else if (message.getState() === Message.STATE.SEEN) {
-                    additionalClasses += " seen";
-                }
-                else if (message.getState() === Message.STATE.DELETED) {
-                    additionalClasses += " deleted";
-                }
-                else {
-                    additionalClasses += " not-sent";
-                }
-            }
-
-            var displayName = contact.u === u_handle ? __("Me") : generateAvatarMeta(contact.u).fullName;
-
-            var textContents = message.getContents ? message.getContents() : message.textContents;
-
-            if (textContents.substr && textContents.substr(0, 1) === Message.MANAGEMENT_MESSAGE_TYPES.MANAGEMENT) {
-                if (textContents.substr(1, 1) === Message.MANAGEMENT_MESSAGE_TYPES.ATTACHMENT) {
-                    textContents = textContents.substr(2, textContents.length);
-
-                    try {
-                        var attachmentMeta = JSON.parse(textContents);
-                    } catch(e) {
-                        return null;
-                    }
-
-                    var files = [];
-
-                    attachmentMeta.forEach(function(v) {
-                        var startDownload = function() {
-                            M.addDownload([v]);
-                        };
-
-                        var attachmentMetaInfo;
-                        // cache ALL current attachments, so that we can revoke them later on in an ordered way.
-                        if (message.messageId) {
-                            if (
-                                chatRoom.attachments &&
-                                chatRoom.attachments[v.h] &&
-                                chatRoom.attachments[v.h][message.messageId]
-                            ) {
-                                attachmentMetaInfo = chatRoom.attachments[v.h][message.messageId];
-                            }
-                            else {
-                                // if the chatRoom.attachments is not filled in yet, just skip the rendering
-                                // and this attachment would be re-rendered on the next loop.
-                                return;
-                            }
-                        }
-
-                        var addToCloudDrive = function() {
-                            M.injectNodes(v, M.RootID, false, function(res) {
-                                if (res === 0) {
-                                    msgDialog(
-                                        'info',
-                                        __(l[8005]),
-                                        __(l[8006])
-                                    );
-                                }
-                            });
-                        };
-
-                        var startPreview = function(e) {
-                            assert(M.chat, 'Not in chat.');
-                            M.v = chatRoom.images.values();
-                            slideshow(v.h);
-                            if (e) {
-                                e.preventDefault();
-                                e.stopPropagation();
-                            }
-                        };
-
-                        // generate preview/icon
-                        var icon = fileIcon(v);
-
-                        var dropdown = null;
-                        var previewButtons = null;
-
-
-
-                        if (!attachmentMetaInfo.revoked) {
-                            if (v.fa && (icon === "graphic" || icon === "image")) {
-                                var imagesListKey = message.messageId + "_" + v.h;
-                                if (!chatRoom.images.exists(imagesListKey)) {
-                                    v.k = imagesListKey;
-                                    v.delay = message.delay;
-                                    chatRoom.images.push(v);
-                                }
-                                previewButtons = <span>
-                                    <DropdownsUI.DropdownItem icon="search-icon" label={__(l[1899])}
-                                          onClick={startPreview}/>
-                                    <hr/>
-                                </span>
-                            }
-                            if (contact.u === u_handle) {
-                                dropdown = <ButtonsUI.Button
-                                    className="default-white-button tiny-button"
-                                    icon="tiny-icon grey-down-arrow">
-                                    <DropdownsUI.Dropdown
-                                        className="white-context-menu attachments-dropdown"
-                                        noArrow={true}
-                                        positionMy="left bottom"
-                                        positionAt="right bottom"
-                                        horizOffset={4}
-                                        >
-                                        {previewButtons}
-                                        <DropdownsUI.DropdownItem icon="rounded-grey-down-arrow" label={__(l[1187])}
-                                                                  onClick={startDownload}/>
-                                        <DropdownsUI.DropdownItem icon="grey-cloud" label={__(l[8005])}
-                                                                  onClick={addToCloudDrive}/>
-
-                                        <hr />
-
-                                        <DropdownsUI.DropdownItem icon="red-cross" label={__("Revoke")} className="red"
-                                                                  onClick={() => {
-                                                chatRoom.revokeAttachment(v);
-                                            }}/>
-                                    </DropdownsUI.Dropdown>
-                                </ButtonsUI.Button>;
-                            }
-                            else {
-                                dropdown = <ButtonsUI.Button
-                                        className="default-white-button tiny-button"
-                                        icon="tiny-icon grey-down-arrow">
-                                        <DropdownsUI.Dropdown
-                                            className="attachments-dropdown"
-                                        >
-                                        {previewButtons}
-                                        <DropdownsUI.DropdownItem icon="rounded-grey-down-arrow" label={__(l[1187])}
-                                                                  onClick={startDownload}/>
-                                        <DropdownsUI.DropdownItem icon="grey-cloud" label={__(l[8005])}
-                                                                  onClick={addToCloudDrive}/>
-                                    </DropdownsUI.Dropdown>
-                                </ButtonsUI.Button>;
-                            }
-                        }
-                        else {
-                            dropdown = <ButtonsUI.Button
-                                className="default-white-button tiny-button disabled"
-                                icon="tiny-icon grey-down-arrow" />;
-                        }
-
-                        var attachmentClasses = "message shared-data";
-                        var preview = <div className="data-block-view medium">
-                            {dropdown}
-
-                            <div className="data-block-bg">
-                                <div className={"block-view-file-type " + icon}></div>
-                            </div>
-                        </div>;
-
-                        if (M.chat && !message.revoked) {
-                            if (v.fa && (icon === "graphic" || icon === "image")) {
-                                var src = thumbnails[v.h];
-                                if (!src) {
-                                    src = M.getNodeByHandle(v.h);
-
-                                    if (!src || !src.seen) {
-                                        M.v.push(v);
-                                        if (!v.seen) {
-                                            v.seen = 1; // HACK
-                                        }
-                                        if (src) {
-                                            src.seen = 1; // HACK
-                                        }
-                                        delay('thumbnails', fm_thumbnails, 90);
-                                    }
-                                    src = window.noThumbURI || '';
-                                }
-
-                                preview =  (src ? (<div id={v.h} className="shared-link img-block">
-                                        <div className="img-overlay" onClick={startPreview}></div>
-                                        <div className="button overlay-button" onClick={startPreview}>
-                                            <i className="huge-white-icon loupe"></i>
-                                        </div>
-
-                                        {dropdown}
-
-                                        <img alt="" className={"thumbnail-placeholder " + v.h} src={src}
-                                             width="120"
-                                             height="120"
-                                             onClick={startPreview}
-                                        />
-                                    </div>) :  preview);
-                            }
-                        }
-
-                        files.push(
-                            <div className={attachmentClasses} key={v.h}>
-                                <div className="message shared-info">
-                                    <div className="message data-title">
-                                        {v.name}
-                                    </div>
-                                    <div className="message file-size">
-                                        {bytesToSize(v.s)}
-                                    </div>
-                                </div>
-
-                                {preview}
-                                <div className="clear"></div>
-
-                            </div>
-                        );
-                    });
-
-
-                    var avatar = null;
-                    var datetime = null;
-                    var name = null;
-                    if (this.props.grouped) {
-                        additionalClasses += " grouped";
-                    }
-                    else {
-                        avatar = <ContactsUI.Avatar contact={contact} className="message small-rounded-avatar"/>;
-                        datetime = <div className="message date-time"
-                                            title={time2date(timestampInt)}>{timestamp}</div>;
-                        name = <div className="message user-card-name">{displayName}</div>;
-                    }
-
-                    return <div className={message.messageId + " message body" + additionalClasses}>
-                        {avatar}
-                        <div className="message content-area">
-                            {name}
-                            {datetime}
-
-                            <div className="message shared-block">
-                                {files}
-                            </div>
-                            {buttonsBlock}
-                            {spinnerElement}
-                        </div>
-                    </div>;
-                }
-                else if (textContents.substr(1, 1) === Message.MANAGEMENT_MESSAGE_TYPES.CONTACT) {
-                    textContents = textContents.substr(2, textContents.length);
-
-                    try {
-                        var attachmentMeta = JSON.parse(textContents);
-                    } catch(e) {
-                        return null;
-                    }
-
-                    var contacts = [];
-
-                    attachmentMeta.forEach(function(v) {
-                        var contact = M.u && M.u[v.u] ? M.u[v.u] : v;
-                        var contactEmail = contact.email ? contact.email : contact.m;
-
-                        var deleteButtonOptional = null;
-
-                        if (message.userId === u_handle) {
-                            deleteButtonOptional = <DropdownsUI.DropdownItem
-                                icon="red-cross"
-                                label={__(l[1730])}
-                                className="red"
-                                onClick={(e) => {
-                                        self.doDelete(e, message);
-                                }}
-                            />;
-
-                        }
-                        var dropdown = null;
-                        if (M.u[contact.u]) {
-                            // Only show this dropdown in case this user is a contact, e.g. don't show it if thats me
-                            // OR it is a share contact, etc.
-                            if (contact.c === 1) {
-                                dropdown = <ButtonsUI.Button
-                                    className="default-white-button tiny-button"
-                                    icon="tiny-icon grey-down-arrow">
-                                    <DropdownsUI.Dropdown
-                                        className="white-context-menu shared-contact-dropdown"
-                                        noArrow={true}
-                                        positionMy="left bottom"
-                                        positionAt="right bottom"
-                                        horizOffset={4}
-                                    >
-                                        <DropdownsUI.DropdownItem
-                                            icon="human-profile"
-                                            label={__(l[5868])}
-                                            onClick={() => {
-                                                window.location = "#fm/" + contact.u;
-                                            }}
-                                        />
-                                        <hr/>
-                                        { null /*<DropdownsUI.DropdownItem
-                                         icon="rounded-grey-plus"
-                                         label={__(l[8631])}
-                                         onClick={() => {
-                                         window.location = "#fm/" + contact.u;
-                                         }}
-                                         />*/}
-                                        <DropdownsUI.DropdownItem
-                                            icon="conversations"
-                                            label={__(l[8632])}
-                                            onClick={() => {
-                                                window.location = "#fm/chat/" + contact.u;
-                                            }}
-                                        />
-                                        {deleteButtonOptional ? <hr /> : null}
-                                        {deleteButtonOptional}
-                                    </DropdownsUI.Dropdown>
-                                </ButtonsUI.Button>;
-                            }
-                        }
-                        else {
-                            dropdown = <ButtonsUI.Button
-                                className="default-white-button tiny-button"
-                                icon="tiny-icon grey-down-arrow">
-                                <DropdownsUI.Dropdown
-                                    className="white-context-menu shared-contact-dropdown"
-                                    noArrow={true}
-                                    positionMy="left bottom"
-                                    positionAt="right bottom"
-                                    horizOffset={4}
-                                >
-                                    <DropdownsUI.DropdownItem
-                                        icon="rounded-grey-plus"
-                                        label={__("Add contact")}
-                                        onClick={() => {
-                                            M.inviteContact(M.u[u_handle].m, contactEmail);
-
-                                            // Contact invited
-                                            var title = l[150];
-
-                                            // The user [X] has been invited and will appear in your contact list once
-                                            // accepted."
-                                            var msg = l[5898].replace('[X]', contactEmail);
-
-
-                                            closeDialog();
-                                            msgDialog('info', title, msg);
-                                        }}
-                                    />
-                                    {deleteButtonOptional ? <hr /> : null}
-                                    {deleteButtonOptional}
-                                </DropdownsUI.Dropdown>
-                            </ButtonsUI.Button>;
-                        }
-
-                        contacts.push(
-                            <div key={contact.u}>
-                                <div className="message shared-info">
-                                    <div className="message data-title">{htmlentities(mega.utils.fullUsername(contact.u))}</div>
-                                    {
-                                        M.u[contact.u] ?
-                                            <ContactsUI.ContactVerified className="big" contact={contact} /> :
-                                            null
-                                    }
-
-                                    <div className="user-card-email">{contactEmail}</div>
-                                </div>
-                                <div className="message shared-data">
-                                    <div className="data-block-view medium">
-                                        {
-                                            M.u[contact.u] ?
-                                                <ContactsUI.ContactPresence className="big" contact={contact} /> :
-                                                null
-                                        }
-                                        {dropdown}
-                                        <div className="data-block-bg">
-                                            <ContactsUI.Avatar className="medium-avatar share" contact={contact} />
-                                        </div>
-                                    </div>
-                                    <div className="clear"></div>
-                                </div>
-                            </div>
-                        );
-                    });
-
-
-                    var avatar = null;
-                    var datetime = null;
-                    var name = null;
-                    if (this.props.grouped) {
-                        additionalClasses += " grouped";
-                    }
-                    else {
-                        avatar = <ContactsUI.Avatar contact={contact} className="message small-rounded-avatar"/>;
-                        datetime = <div className="message date-time"
-                                            title={time2date(timestampInt)}>{timestamp}</div>;
-                        name = <div className="message user-card-name">{displayName}</div>;
-                    }
-
-                    return <div className={message.messageId + " message body" + additionalClasses}>
-                        {avatar}
-                        <div className="message content-area">
-                            {name}
-                            {datetime}
-
-                            <div className="message shared-block">
-                                {contacts}
-                            </div>
-                            {buttonsBlock}
-                            {spinnerElement}
-                        </div>
-                    </div>;
-                }
-                else if (textContents.substr && textContents.substr(1, 1) === Message.MANAGEMENT_MESSAGE_TYPES.REVOKE_ATTACHMENT) {
-                    var foundRevokedNode = null;
-
-                    var revokedNode = textContents.substr(2, textContents.length);
-
-                    if (chatRoom.attachments.exists(revokedNode)) {
-                        chatRoom.attachments[revokedNode].forEach(function(obj) {
-                            var messageId = obj.messageId;
-                            var attachedMsg = chatRoom.messagesBuff.messages[messageId];
-
-                            if (!attachedMsg) {
-                                return;
-                            }
-
-                            if (attachedMsg.orderValue < message.orderValue) {
-                                try {
-                                    var attachments = JSON.parse(attachedMsg.textContents.substr(2, attachedMsg.textContents.length));
-                                    attachments.forEach(function(node) {
-                                        if (node.h === revokedNode) {
-                                            foundRevokedNode = node;
-                                        }
-                                    })
-                                } catch(e) {
-                                }
-                                attachedMsg.seen = true;
-                                attachedMsg.revoked = true;
-                                obj.revoked = true;
-                            }
-                        });
-                    }
-
-                    // don't show anything if this is a 'revoke' message
-                    return null;
-                }
-                else {
-                    chatRoom.logger.error("Invalid 2nd byte for a management message: ", textContents);
-                    return null;
-                }
-            }
-            else {
-                var messageActionButtons = null;
-
-                if (message.getState() === Message.STATE.NOT_SENT) {
-                    messageActionButtons = null;
-
-                    if (!spinnerElement) {
-                        if (!message.requiresManualRetry) {
-                            messageNotSendIndicator = <div className="not-sent-indicator tooltip-trigger"
-                                                           data-tooltip="not-sent-notification">
-                                <i className="small-icon yellow-triangle"></i>
-                            </div>;
-                        }
-                        else {
-                            messageNotSendIndicator = <div className="not-sent-indicator">
-                                    <span className="tooltip-trigger"
-                                     key="retry"
-                                     data-tooltip="not-sent-notification-manual"
-                                     onClick={(e) => {
-                                            self.doRetry(e, message);
-                                        }}>
-                                      <i className="small-icon refresh-circle"></i>
-                                </span>
-                                <span className="tooltip-trigger"
-                                       key="cancel"
-                                       data-tooltip="not-sent-notification-cancel"
-                                       onClick={(e) => {
-                                                self.doCancelRetry(e, message);
-                                            }}>
-                                        <i className="small-icon red-cross"></i>
-                                </span>
-                            </div>;
-                        }
-                    }
-                }
-
-                var avatar = null;
-                var datetime = null;
-                var name = null;
-                if (this.props.grouped) {
-                    additionalClasses += " grouped";
-                }
-                else {
-                    avatar = <ContactsUI.Avatar contact={contact} className="message small-rounded-avatar"/>;
-                    datetime = <div className="message date-time"
-                                    title={time2date(timestampInt)}>{timestamp}</div>;
-                    name = <div className="message user-card-name">{displayName}</div>;
-                }
-
-                var messageDisplayBlock;
-                if (self.props.isBeingEdited === true) {
-                    messageDisplayBlock = <TypingAreaUI.TypingArea
-                        iconClass="small-icon writing-pen textarea-icon"
-                        initialText={message.textContents}
-                        chatRoom={self.props.chatRoom}
-                        className="edit-typing-area"
-                        onUpdate={() => {
-                                    self.forceUpdate();
-                                }}
-                        onConfirm={(messageContents) => {
-                            if (self.props.onEditDone) {
-                                self.props.onEditDone(messageContents);
-                            }
-                            return true;
-                        }}
-                    >
-                    </TypingAreaUI.TypingArea>;
-                }
-                else {
-                    messageDisplayBlock = <div className="message text-block" dangerouslySetInnerHTML={{__html: textMessage}}></div>;
-                }
-
-                return (
-                    <div className={message.messageId + " message body " + additionalClasses}>
-                        {avatar}
-                        <div className="message content-area">
-                            {name}
-                            {datetime}
-
-                            {messageActionButtons}
-                            {messageNotSendIndicator}
-                            {messageDisplayBlock}
-                            {buttonsBlock}
-                            {spinnerElement}
-                        </div>
-                    </div>
-                );
-            }
-        }
-        // if this is an inline dialog
-        else if (
-            message.type
-        ) {
-            textMessage = getMessageString(message.type);
-            if (!textMessage) {
-                console.error("Message with type: ", message.type, "does not have a text string defined. Message: ", message);
-                debugger;
-                throw new Error("boom");
-            }
-            // if is an array.
-            if (textMessage.splice) {
-                var tmpMsg = textMessage[0].replace("[X]", htmlentities(mega.utils.fullUsername(contact.u)));
-
-                if (message.currentCallCounter) {
-                    tmpMsg += " " + textMessage[1].replace("[X]", "[[ " + secToDuration(message.currentCallCounter)) + "]] "
-                }
-                textMessage = tmpMsg;
-                textMessage = textMessage
-                    .replace("[[ ", "<span className=\"grey-color\">")
-                    .replace("]]", "</span>");
-            }
-            else {
-                textMessage = textMessage.replace("[X]", htmlentities(mega.utils.fullUsername(contact.u)));
-            }
-
-            message.textContents = textMessage;
-
-            // mapping css icons to msg types
-            if (message.type === "call-rejected") {
-                message.cssClass = "crossed-handset red";
-            }
-            else if (message.type === "call-missed") {
-                message.cssClass = "horizontal-handset yellow"
-            }
-            else if (message.type === "call-handled-elsewhere") {
-                message.cssClass = "handset-with-arrow green";
-            }
-            else if (message.type === "call-failed") {
-                message.cssClass = "horizontal-handset red";
-            }
-            else if (message.type === "call-timeout") {
-                message.cssClass = "horizontal-handset yellow";
-            }
-            else if (message.type === "call-failed-media") {
-                message.cssClass = "diagonal-handset yellow";
-            }
-            else if (message.type === "call-canceled") {
-                message.cssClass = "horizontal-handset grey";
-            }
-            else if (message.type === "call-ended") {
-                message.cssClass = "horizontal-handset grey";
-            }
-            else if (message.type === "call-feedback") {
-                message.cssClass = "diagonal-handset grey";
-            }
-            else if (message.type === "call-starting") {
-                message.cssClass = "diagonal-handset blue";
-            }
-            else if (message.type === "call-initialising") {
-                message.cssClass = "diagonal-handset blue";
-            }
-            else if (message.type === "call-started") {
-                message.cssClass = "diagonal-handset green";
-            }
-            else if (message.type === "incoming-call") {
-                message.cssClass = "diagonal-handset green";
-            }
-            else if (message.type === "outgoing-call") {
-                message.cssClass = "diagonal-handset blue";
-            }
-            else {
-                message.cssClass = message.type;
-            }
-
-            var buttons = [];
-            if (message.buttons) {
-                Object.keys(message.buttons).forEach(function (k) {
-                    var button = message.buttons[k];
-                    var classes = button.classes;
-                    var icon;
-                    if (button.icon) {
-                       icon = <i className={"small-icon " + button.icon}></i>;
-                    }
-                    buttons.push(
-                        <div className={classes} key={k}  onClick={(() => { button.callback(); })}>
-                            {icon}
-                            {button.text}
-                        </div>
-                    );
-                });
-            }
-
-            var buttonsCode;
-            if (buttons.length > 0) {
-                buttonsCode = <div className="buttons-block">
-                        {buttons}
-                        <div className="clear" />
-                    </div>;
-            }
-
-            return (
-                <div className="message body" data-id={"id" + message.messageId}>
-                    <div className="feedback round-icon-block">
-                        <i className={"round-icon " + message.cssClass}></i>
-                    </div>
-
-                    <div className="message content-area">
-                        <div className="message date-time">{timestamp}</div>
-
-                        <div className="message text-block" dangerouslySetInnerHTML={{__html:textMessage}}></div>
-                        {buttonsCode}
-                    </div>
-                </div>
-            )
-        }
-    }
-});
->>>>>>> f99064a6
+
 
 
 var ConversationRightArea = React.createClass({
