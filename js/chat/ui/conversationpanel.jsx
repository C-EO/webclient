--- conflicted
+++ resolved
@@ -383,21 +383,11 @@
                                 if (!src) {
                                     src = M.getNodeByHandle(v.h);
 
-<<<<<<< HEAD
-                                    if (!src || !src.seen) {
-=======
                                     if (!src || src !== v) {
->>>>>>> 18d016a6
                                         M.v.push(v);
                                         if (!v.seen) {
                                             v.seen = 1; // HACK
                                         }
-<<<<<<< HEAD
-                                        if (src) {
-                                            src.seen = 1; // HACK
-                                        }
-=======
->>>>>>> 18d016a6
                                         delay('thumbnails', fm_thumbnails, 90);
                                     }
                                     src = window.noThumbURI || '';
@@ -583,11 +573,7 @@
                         contacts.push(
                             <div key={contact.u}>
                                 <div className="message shared-info">
-<<<<<<< HEAD
-                                    <div className="message data-title">{htmlentities(mega.utils.fullUsername(contact.u))}</div>
-=======
                                     <div className="message data-title">{M.getNameByHandle(contact.u)}</div>
->>>>>>> 18d016a6
                                     {
                                         M.u[contact.u] ?
                                             <ContactsUI.ContactVerified className="big" contact={contact} /> :
@@ -776,11 +762,7 @@
             }
             // if is an array.
             if (textMessage.splice) {
-<<<<<<< HEAD
-                var tmpMsg = textMessage[0].replace("[X]", htmlentities(mega.utils.fullUsername(contact.u)));
-=======
                 var tmpMsg = textMessage[0].replace("[X]", htmlentities(M.getNameByHandle(contact.u)));
->>>>>>> 18d016a6
 
                 if (message.currentCallCounter) {
                     tmpMsg += " " + textMessage[1].replace("[X]", "[[ " + secToDuration(message.currentCallCounter)) + "]] "
@@ -791,11 +773,7 @@
                     .replace("]]", "</span>");
             }
             else {
-<<<<<<< HEAD
-                textMessage = textMessage.replace("[X]", htmlentities(mega.utils.fullUsername(contact.u)));
-=======
                 textMessage = textMessage.replace("[X]", htmlentities(M.getNameByHandle(contact.u)));
->>>>>>> 18d016a6
             }
 
             message.textContents = textMessage;
