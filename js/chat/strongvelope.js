--- conflicted
+++ resolved
@@ -1439,13 +1439,8 @@
             // Sanity checks.
             if ((parsedMessage.includeParticipants.length > 0)
                     && (setutils.subtract(new Set(parsedMessage.includeParticipants),
-<<<<<<< HEAD
-                        otherParticipantsFromMessage).size > 0)) {
-                // Included participants must be in otherParticipantsFromMessage, so if the
-=======
                         allParticipants).size > 0)) {
                 // Included participants must be in allParticipants, so if the
->>>>>>> 9949fdfc
                 // subtraction has anything left over, this is an invalid message.
                 return false;
             }
@@ -1461,13 +1456,8 @@
             if (this._inUse) {
                 // Sanity check whether everything matches up.
                 var myCheckParticipants = this._trackParticipants(
-<<<<<<< HEAD
-                    this.otherParticipants, parsedMessage.includeParticipants,
-                    parsedMessage.excludeParticipants);
-=======
                     this.otherParticipants, new Set(parsedMessage.includeParticipants),
                     new Set(parsedMessage.excludeParticipants));
->>>>>>> 9949fdfc
 
                 if (myCheckParticipants === false) {
                     // Sanity check, if the checked participants had an inconsistency
