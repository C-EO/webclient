/**
 * @fileOverview
 * Simplistic, group capable encryption module for chat messages.
 */

/**
 * @description
 * <p>Simplistic, group capable encryption module for chat messages.</p>
 *
 * <p>
 * Encrypts a chat message using AES with a symmetric key derived
 * using Curve25519. Messages are signed using Ed25519. Messages are encoded
 * in a binary TLV transport format,</p>
 */
var strongvelope = {};

(function () {
    "use strict";

    var ns = strongvelope;

    var logger = MegaLogger.getLogger('strongvelope', undefined, 'chat');
    strongvelope._logger = logger;

    var NONCE_SIZE = 12;
    strongvelope.NONCE_SIZE = NONCE_SIZE;
    var KEY_SIZE = 16;
    strongvelope.KEY_SIZE = KEY_SIZE;
    var IV_SIZE = 16;
    strongvelope.IV_SIZE = IV_SIZE;

    // Epoch time stamp granularity from Date.now().
    var _ONE_DAY = 1000 * 24 * 60 * 60;

    // Size in bytes of a key ID.
    var _KEY_ID_SIZE = 4;

    /** Version of the protocol implemented. */
    var PROTOCOL_VERSION = 0x00;
    strongvelope.PROTOCOL_VERSION = PROTOCOL_VERSION;

    /** After how many messages our symmetric sender key is rotated. */
    strongvelope.ROTATE_KEY_EVERY = 16;

    /** How many messages our handler should "see" before re-sending our sender key. */
    strongvelope.TOTAL_MESSAGES_BEFORE_SEND_KEY = 30;

    /** Size (in bytes) of the secret/symmetric encryption key. */
    var SECRET_KEY_SIZE = 16;
    strongvelope.SECRET_KEY_SIZE = SECRET_KEY_SIZE;


    /**
     * "Enumeration" of TLV types used for the chat message transport container.
     *
     * Note: The integer value of the TLV type also indicates the allowed order
     *       within a message encoding. Values must be monotonically increasing
     *       within, but single record types may be skipped. `RECIPIENT` and
     *       `KEYS` are the only types that may (concurrently) be repeated.
     *
     * @property _UNUSED_SEPARATOR_ {Number}
     *     NULL is used as a terminator for the record type. Don't use!
     * @property SIGNATURE {Number}
     *     Payload signature for all following bytes.
     * @property MESSAGE_TYPE {Number}
     *     Type of message sent.
     * @property NONCE {Number}
     *     "Base nonce" used for encryption (individual nonces are derived from
     *     it).
     * @property RECIPIENT {Number}
     *     Recipient of message. This record can be repeated for all recipients
     *     of message.
     * @property KEYS {Number}
     *     Message encryption keys, encrypted to a particular recipient. This
     *     may contain two (concatenated) keys. The second one (if present) is
     *     the previous sender key (key ID one less). Requires
     *     the sane number of records in the same order as `RECIPIENT`.
     * @property KEY_IDS {Number}
     *     Sender encryption key IDs used (or set) in this message.
     * @property PAYLOAD {Number}
     *     Encrypted payload of message.
     */
    var TLV_TYPES = {
        _UNUSED_SEPARATOR_: 0x00,
        SIGNATURE:          0x01,
        MESSAGE_TYPE:       0x02,
        NONCE:              0x03,
        RECIPIENT:          0x04,
        KEYS:               0x05,
        KEY_IDS:            0x06,
        PAYLOAD:            0x07,
    };
    strongvelope.TLV_TYPES = TLV_TYPES;


    // Mapping of TLV_TYPES to object attribute names (used in message parser.)
    // Note: These must be manually updated to reflect TLV_TYPES.
    var _TLV_MAPPING = {
        0x01: 'signature',
        0x02: 'type',
        0x03: 'nonce',
        0x04: 'recipients',
        0x05: 'keys',
        0x06: 'keyIds',
        0x07: 'payload',
    };


    /**
     * "Enumeration" of message types used for the chat message transport.
     *
     * @property GROUP_KEYED {Number}
     *     Data message containing a new sender key (initial or key rotation).
     * @property GROUP_CONTINUE {Number}
     *     Data message using an existing sender key for encryption.
     */
    var MESSAGE_TYPES = {
        GROUP_KEYED:        0x00,
        GROUP_FOLLOWUP:     0x01
    };
    strongvelope.MESSAGE_TYPES = MESSAGE_TYPES;


    /**
     * Determines a new 16-bit date stamp (based on Epoch time stamp).
     *
     * @return {Number}
     * @private
     */
    strongvelope._dateStampNow = function() {

        return Math.floor(Date.now() / _ONE_DAY);
    };


    /**
     * Splits the keyId into the date stamp and counter portion.
     *
     * @ param {String} keyId
     *     The key ID.
     * @return {Array.<Number>}
     *     Two elements in the array, the first being the date stamp, the
     *     second being the counter value.
     * @private
     */
    strongvelope._splitKeyId = function(keyId) {

        var keyIdNumber = str_to_a32(keyId)[0];
        var dateStamp = keyIdNumber >>> 16;
        var counter = keyIdNumber & 0xffff;

        return [dateStamp, counter];
    };


    /**
     * Encodes a numeric date stamp and counter component into a key ID.
     *
     * @return {Number}
     *     Date stamp value.
     * @return {Number}
     *     Counter value.
     * @return {String}
     *     The key ID.
     * @private
     */
    strongvelope._encodeKeyId = function(dateStamp, counter) {

        var keyIdNumber = (dateStamp << 16) | counter;
        return a32_to_str([keyIdNumber]);
    };


    /**
     * Encrypts a message symmetrically using AES-128-CTR. The object returned
     * contains the key and nonce used.
     *
     * Note: Nonces longer than the used NONCE_SIZE bytes are truncated.
     *
     * @param message {String}
     *     Plain text message. If `null` or `undefined` the ciphertext will be
     *     `null`.
     * @param key {String}
     *     Symmetric encryption key in a binary string. If omitted, a fresh
     *     key will be generated.
     * @param nonce {String}
     *     Nonce to encrypt a message with in a binary string. If omitted, a
     *     fresh nonce will be generated.
     * @returns {Object}
     *     Object containing the cipher text (in attribute `ciphertext`), the
     *     key (attribute `key`) and the nonce (attribute `nonce`) used.
     * @private
     */
    strongvelope._symmetricEncryptMessage = function(message, key, nonce) {

        var result = { ciphertext: null, key: null, nonce: null };
        var nonceBytes;
        var keyBytes;

        if (key) {
            keyBytes = asmCrypto.string_to_bytes(key);
        }
        else {
            keyBytes = new Uint8Array(KEY_SIZE);
            asmCrypto.getRandomValues(keyBytes);
        }

        if (nonce) {
            nonceBytes = asmCrypto.string_to_bytes(nonce.substring(0, NONCE_SIZE));
        }
        else {
            nonceBytes = new Uint8Array(NONCE_SIZE);
            asmCrypto.getRandomValues(nonceBytes);
        }

        if ((message !== null) && (typeof message !== 'undefined')) {
            var clearBytes = asmCrypto.string_to_bytes(unescape(encodeURIComponent(message)));
            var cipherBytes = asmCrypto.AES_CTR.encrypt(clearBytes, keyBytes, nonceBytes);
            result.ciphertext = asmCrypto.bytes_to_string(cipherBytes);
        }

        result.key = asmCrypto.bytes_to_string(keyBytes);
        result.nonce = asmCrypto.bytes_to_string(nonceBytes);

        return result;
    };


    /**
     * Decrypts a message symmetrically using AES-128-CTR.
     *
     * Note: Nonces longer than the used NONCE_SIZE bytes are truncated.
     *
     * @param cipher {String}
     *     Message in cipher text.
     * @param key {String}
     *     Symmetric encryption key in a binary string.
     * @param nonce {String}
     *     Nonce to decrypt a message with in a binary string.
     * @returns {String}
     *     Clear text of message content.
     * @private
     */
    strongvelope._symmetricDecryptMessage = function(cipher, key, nonce) {

        var keyBytes = asmCrypto.string_to_bytes(key);
        var nonceBytes = asmCrypto.string_to_bytes(nonce.substring(0, NONCE_SIZE));
        var cipherBytes = asmCrypto.string_to_bytes(cipher);
        var clearBytes = asmCrypto.AES_CTR.decrypt(cipherBytes, keyBytes, nonceBytes);
        var clearText = asmCrypto.bytes_to_string(clearBytes);

        try {
            clearText = decodeURIComponent(escape(clearText));
        }
        catch (e) {
            if (e instanceof URIError) {
                logger.error('Could not decrypt message, probably a wrong key/nonce.');

                return false;
            }
            else {
                throw e;
            }
        }

        return clearText;
    };


    /**
     * Signs a message using EdDSA with an Ed25519 key pair.
     *
     * @param message {String}
     *     Message to sign.
     * @param privKey {String}
     *     Ed25519 private key.
     * @param pubKey {String}
     *     Ed25519 public key.
     * @returns {String}
     *     Message signature.
     * @private
     */
    strongvelope._signMessage = function(message, privKey, pubKey) {

        var keyBytes = asmCrypto.string_to_bytes(privKey + pubKey);
        var messageBytes = asmCrypto.string_to_bytes(message);
        var signature = nacl.sign.detached(messageBytes, keyBytes);

        return asmCrypto.bytes_to_string(signature);
    };


    /**
     * Verifies a message using EdDSA with an Ed25519 key pair.
     *
     * @param message {String}
     *     Message to sign.
     * @param signature {String}
     *     Message signature.
     * @param pubKey {String}
     *     Ed25519 public key.
     * @returns {Boolean}
     *     Verification result.
     * @private
     */
    strongvelope._verifyMessage = function(message, signature, pubKey) {

        var messageBytes = asmCrypto.string_to_bytes(message);
        var signatureBytes = asmCrypto.string_to_bytes(signature);
        var keyBytes = asmCrypto.string_to_bytes(pubKey);

        return nacl.sign.detached.verify(messageBytes, signatureBytes, keyBytes);
    };


    /**
     * Parses the binary content of a message into an object. Content will not
     * be decrypted or signatures verified.
     *
     * @param {String} binaryMessage
     *     Binary message as transported.
     * @returns {(Object|Boolean)}
     *     Contains all message content decoded from binary transport format.
     *     Returns `false` in case of errors.
     */
    strongvelope._parseMessageContent = function(binaryMessage) {

        var parsedContent = { recipients: [], keys: [], keyIds: [] };
        var currentTlvType = null;
        var part;
        var tlvType;
        var tlvVariable;
        var lastTlvType = -1;

        parsedContent.protocolVersion = binaryMessage.charCodeAt(0);
        var rest = binaryMessage.substring(1);

        while (rest.length > 0) {
            part = tlvstore.splitSingleTlvRecord(rest);
            tlvType = part.record[0].charCodeAt(0);
            tlvVariable = _TLV_MAPPING[tlvType];

            if (tlvType < lastTlvType) {
                logger.error('Received unexpected TLV type.');

                return false;
            }

            // Some records need different treatment. Let's go through cases.
            switch (tlvType) {
                case TLV_TYPES.SIGNATURE:
                    parsedContent[tlvVariable] = part.record[1];
                    parsedContent.signedContent = part.rest;
                    break;
                case TLV_TYPES.MESSAGE_TYPE:
                    parsedContent[tlvVariable] = part.record[1].charCodeAt(0);
                    break;
                case TLV_TYPES.RECIPIENT:
                    parsedContent[tlvVariable].push(base64urlencode(part.record[1]));
                    break;
                case TLV_TYPES.KEYS:
                    parsedContent[tlvVariable].push(part.record[1]);
                    break;
                case TLV_TYPES.KEY_IDS:
                    var keyIds = part.record[1];
                    while (keyIds.length > 0) {
                        parsedContent[tlvVariable].push(keyIds.substring(0, _KEY_ID_SIZE));
                        keyIds = keyIds.substring(_KEY_ID_SIZE);
                    }
                    break;
                default:
                    parsedContent[tlvVariable] = part.record[1];
            }

            rest = part.rest;
            lastTlvType = tlvType;
        }

        if ((parsedContent.recipients.length > 0)
                && (parsedContent.recipients.length !== parsedContent.keys.length)) {
            logger.error('Number of keys does not match number of recipients.');

            return false;
        }

        return parsedContent;
    };


    /**
     * An object containing a participant's secret key information. One of these
     * objects is used per participant. Each element within is indexed by the
     * participant's sender keyId, referencing a value of the symmetric sender
     * key.
     *
     * @typedef {Object} ParticipantKeys
     */


    /**
     * An object containing data of a successfully decrypted message..
     *
     * @typedef {Object} StrongvelopeMessage
     * @property {String} sender
     *     Sender user handle.
     * @property {Number} type
     *     Type of message.
     * @property {String} payload
     *     Message content/payload.
     * @property {String} toSend
     *     An optional element, containing a "blind" management message (no
     *     payload) to a recipient containing our current sender key. This
     *     message will contain the current sender key only (as it may leak a
     *     previous key to new group chat participants).
     */


    /**
     * An object containing a chat message as received from chatd.
     *
     * @typedef {Object} ChatdMessage
     * @property {String} chatId
     *     Unique ID of the chat. (Base64 URL encoded 64-bit value.)
     * @property {Number} id
     *     XXX What ID is this?
     * @property {String} messageId
     *     Unique ID of the individual message within the chat. (Base64 URL
     *     encoded 64-bit value.)
     * @property {String} userId
     *     User handle of the sender.
     * @property {Number} ts
     *     UNIX epoch time stamp as an integer in seconds.
     * @property {String} message
     *     Message payload (encrypted).
     */


    /**
     * Manages keys, encryption and message encoding.
     *
     * Note: A new ProtocolHandler instance needs to be initialised. This can
     *       either be done via seeding it with chat messages (calling #seed) of the same chat's
     *       history, or by calling #updateSenderKey method on newly created or
     *       fresh chats.
     *
     * @constructor
     * @param {String} [ownHandle]
     *     Our own user handle (default: u_handle).
     * @param {String} [privCu25519]
     *     Our private chat key (Curve25519, default: u_privCu25519).
     * @param {String} [privEd25519]
     *     Our private signing key (Ed25519, default: u_pubCu25519).
     * @param {String} [pubEd25519]
     *     Our public signing key (Ed25519, optional, can be derived upon
     *     instantiation from private key).
     *
<<<<<<< HEAD
     * @property {Number} keyId
=======
     * @param {String} ownHandle
     *     Our own user handle (u_handle).
     * @param {String} privCu25519
     *     Our private chat key (Curve25519).
     * @param {String} privEd25519
     *     Our private signing key (Ed25519).
     * @param {String} pubEd25519
     *     Our public signing key (Ed25519).
     * @property {Number} rotateKeyEvery
     *     The number of messages our sender key is used for before rotating.
     * @property {Number} sendKeyEveryReceived
     *     The number of messages to receive before a keyed message is to be
     *     sent.
     * @property {String} keyId
>>>>>>> ed161cae
     *     ID of our current sender key.
     * @property {String} previousKeyId
     *     ID of our previous sender key.
     * @property {Object.<handle, ParticipantKeys>} participantKeys
     *     Collection of participant specific key information (including our own,
     *     @see {@link ParticipantKey} for all (past and present) participants.
     */
    strongvelope.ProtocolHandler = function(ownHandle, privCu25519, privEd25519,
            pubEd25519) {

        this.ownHandle = ownHandle || u_handle;
        this.privCu25519 = privCu25519 || u_privCu25519;
        this.privEd25519 = privEd25519 || u_privEd25519;
        this.pubEd25519 = pubEd25519;
        if (!this.pubEd25519) {
            this.pubEd25519 = crypt.getPubKeyFromPrivKey(this.privEd25519, 'Ed25519');
        }
        this.rotateKeyEvery = strongvelope.ROTATE_KEY_EVERY;
        this.totalMessagesBeforeSendKey = strongvelope.TOTAL_MESSAGES_BEFORE_SEND_KEY;
        this._keyEncryptionCount = 0;
        this._totalMessagesWithoutSendKey = 0;
        this.keyId = null;
        this.previousKeyId = null;
        this._sentKeyId = null;
        this.participantKeys = {};
        this.participantKeys[this.ownHandle] = {};
    };


    /**
     * Extracts sender keys from a batch of messages into the cache of the
     * handler
     *
     * @method
     * @param messages {Array.<ChatdMessage>}
     *     Array of (most recent) batch of chat message history.
     * @return {Array.<Object>}
     *     An array of all the parsed messages' content.
     * @private
     */
    strongvelope.ProtocolHandler.prototype._extractKeys = function(messages) {

        var message;
        var parsedMessage;
        var parsedMessages = [];
        var isOwnMessage;
        var otherHandle;
        var decryptedKeys;

        // Iterate over all messages to extract keys (if present).
        for (var i = 0; i < messages.length; i++) {
            message = messages[i];
            parsedMessage = ns._parseMessageContent(message);
            parsedMessages.push(parsedMessage);
            if (parsedMessage
                    && (parsedMessage.type === MESSAGE_TYPES.GROUP_KEYED)) {
                if (ns._verifyMessage(parsedMessage.signedContent,
                                      parsedMessage.signature,
                                      pubEd25519[message.userId])) {
                    isOwnMessage = (message.userId === this.ownHandle);
                    otherHandle = isOwnMessage
                                ? parsedMessage.recipients[0]
                                : message.userId;
                    // Decrypt message key(s).
                    decryptedKeys = this._decryptKeysFor(parsedMessage.keys[0],
                                                         parsedMessage.nonce,
                                                         otherHandle,
                                                         isOwnMessage);
                    if (!this.participantKeys[message.userId]) {
                        this.participantKeys[message.userId] = {};
                    }
                    for (var j = 0; j < parsedMessage.keyIds.length; j++) {
                        this.participantKeys[message.userId][parsedMessage.keyIds[j]] = decryptedKeys[j];
                    }
                }
                else {
                    logger.error('Signature invalid for message from '
                                 + message.userId + ' on ' + message.ts);
                }
            }
        }

        return parsedMessages;
    };


    /**
     * Seeds the handler with an array of historic messages to resume an
     * existing chat session.  The messages for seeding must be contiguous and
     * contain the most recent messages.  The order of the messages is not
     * important.  If this operatin fails to be successful (returns `false`),
     * grab another batch of earlier chat messages and pass them into this
     * method (does not need to include the already processed first batch, but
     * the batches must be directly adjoining).
     *
     * @method
     * @param messages {Array.<ChatdMessage>}
     *     Array of (most recent) batch of chat message history.
     * @return {Boolean}
     *     `true` on successful seeding, `false` on failure.
     */
    strongvelope.ProtocolHandler.prototype.seed = function(messages) {

        this._extractKeys(messages);

        // Find our own most recent (highest) sender key ID.
        var highestKeyId = '';
        var secondHighestKeyId = '';
        var ownKeys = this.participantKeys[this.ownHandle];
        for (var keyId in ownKeys) {
            if (ownKeys.hasOwnProperty(keyId) && (keyId > highestKeyId)) {
                secondHighestKeyId = highestKeyId;
                highestKeyId = keyId;
            }
        }

        if (highestKeyId === '') {
            return false;
        }

        this.keyId = highestKeyId;

        if (secondHighestKeyId) {
            this.previousKeyId = secondHighestKeyId;
        }

        return true;
    };


    /**
     * Checks whether messages passed in in an array are decryptable.
     *
     * @method
     * @param messages {Array.<ChatdMessage>}
     *     Array of (most recent) batch of chat message history.
     * @return {Object}
     *     An object containing a boolean array attribute `messages` flagging
     *     each element of the input array parameter as decryptable (`null`
     *     if it can't be parsed).  An attribute `participants` is an object
     *     giving for each sender of the batch (as key) the earliest time stamp
     *     of decryptability, `null` if not.
     */
    strongvelope.ProtocolHandler.prototype.areMessagesDecryptable = function(messages) {

        var parsedMessages = this._extractKeys(messages);

        var decryptable = [];
        var participants = {};

        // Iterate over all messages to extract keys (if present).
        var message;
        var keyId;
        var haveKey;
        for (var i = 0; i < parsedMessages.length; i++) {
            message = parsedMessages[i];
            if (message) {
                keyId = message.keyIds[0];
                haveKey = ((typeof this.participantKeys[message.userId] !== 'undefined')
                           && (typeof this.participantKeys[message.userId][keyId] !== 'undefined'));
                decryptable.push(haveKey);
                // Track for the smallest time stamp that we've got a key for on the sender.
                if (!participants[message.userId]) {
                    participants[message.userId] = null;
                }
                if (haveKey && (!participants[message.userId] || (participants[message.userId] > message.ts))) {
                    participants[message.userId] = message.ts;
                }
            }
            else {
                decryptable.push(null);
            }
        }

        return { messages: decryptable, participants: participants };
    };


    /**
     * Refreshes our own sender key. This method is also to be used to
     * initialise a new ProtocolHandler for a new chat session that is *not*
     * primed via historic messages.
     *
     * @method
     */
    strongvelope.ProtocolHandler.prototype.updateSenderKey = function() {

        var dateStamp;
        var counter;

        if (this.keyId) {
            // Juggle the key IDs.
            this.previousKeyId = this.keyId;
            var keyIdComponents = ns._splitKeyId(this.keyId);
            dateStamp = keyIdComponents[0];
            counter = keyIdComponents[1];

            var newDateStamp = ns._dateStampNow();
            if (newDateStamp !== dateStamp) {
                dateStamp = newDateStamp;
                counter = 0;
            }
            else {
                if (counter >= 0xffff) {
                    throw new Error('This should hardly happen, but 2^16 keys were used for the day. Bailing out!');
                }
                counter = (counter + 1) & 0xffff;
            }
        }
        else {
            dateStamp  = ns._dateStampNow();
            counter = 0;
        }
        this.keyId = ns._encodeKeyId(dateStamp, counter);

        // Now the new sender key.
        var secretKey = new Uint8Array(SECRET_KEY_SIZE);
        asmCrypto.getRandomValues(secretKey);
        this.participantKeys[this.ownHandle][this.keyId] = asmCrypto.bytes_to_string(secretKey);

        this._keyEncryptionCount = 0;
        this._totalMessagesWithoutSendKey = 0;
    };


    /**
     * Derives a symmetric key for encrypting a message to a contact.  It is
     * derived using a Curve25519 key agreement.
     *
     * Note: The Curve25519 key cache must already contain the public key of
     *       the recipient.
     *
     * @method
     * @param userhandle {String}
     *     Mega user handle for user to send to or receive from.
     * @return {String}
     *     Binary string containing a 256 bit symmetric encryption key.
     * @private
     */
    strongvelope.ProtocolHandler.prototype._computeSymmetricKey = function(userhandle) {
        var pubKey = pubCu25519[userhandle];
        if (!pubKey) {
            logger.error('No cached chat key for user: ' + userhandle);
            throw new Error('No cached chat key for user!');
        }
        var sharedSecret = nacl.scalarMult(
            asmCrypto.string_to_bytes(this.privCu25519),
            asmCrypto.string_to_bytes(pubKey));
        var key = asmCrypto.SHA256.bytes(sharedSecret);

        return asmCrypto.bytes_to_string(key);
    };


    /**
     * Encrypts symmetric encryption keys for a particular recipient.
     *
     * Note: This function requires the Cu25519 public key for the destination
     *       to be loaded already.
     *
     * @method
     * @param {Array.<String>} keys
     *     Keys to encrypt.
     * @param {String} nonce
     *     "Master nonce" used for encrypting the message. Will be used to
     *     derive an IV for the key encryption.
     * @param {String} destination
     *     User handle of the recipient.
     * @returns {String}
     */
    strongvelope.ProtocolHandler.prototype._encryptKeysFor = function(keys, nonce, destination) {

        assert(keys.length > 0, 'No keys to encrypt.');

        var clearText = '';
        for (var i = 0; i < keys.length; i++) {
            clearText += keys[i];
        }
        var clearBytes = asmCrypto.string_to_bytes(clearText);
        var ivBytes = asmCrypto.SHA256.bytes(base64urldecode(destination)
                                             + nonce).subarray(0, IV_SIZE);
        var keyBytes = asmCrypto.string_to_bytes(
            this._computeSymmetricKey(destination).substring(0, KEY_SIZE));
        var cipherBytes = asmCrypto.AES_CBC.encrypt(clearBytes, keyBytes,
                                                    false, ivBytes);

        return asmCrypto.bytes_to_string(cipherBytes);
    };


    /**
     * Decrypts symmetric encryption keys for a particular sender.
     *
     * Note: This function requires the Cu25519 public key for the destination
     *       to be loaded already.
     *
     * @method
     * @param {String} encryptedKeys
     *     Encrypted Key(s).
     * @param {String} nonce
     *     "Master nonce" used for encrypting the message. Will be used to
     *     derive an IV for the key decryption.
     * @param {String} otherParty
     *     User handle of the other party.
     * @param {Boolean} [iAmSender]
     *     If true, the message was sent by us (default: false).
     * @returns {Array.<String>}
     *     All symmetric keys in an array.
     */
    strongvelope.ProtocolHandler.prototype._decryptKeysFor = function(
            encryptedKeys, nonce, otherParty, iAmSender) {

        var receiver = iAmSender ? otherParty : this.ownHandle;
        var cipherBytes = asmCrypto.string_to_bytes(encryptedKeys);
        var ivBytes = asmCrypto.SHA256.bytes(base64urldecode(receiver)
                                             + nonce).subarray(0, IV_SIZE);
        var keyBytes = asmCrypto.string_to_bytes(
            this._computeSymmetricKey(otherParty).substring(0, KEY_SIZE));
        var clearBytes = asmCrypto.AES_CBC.decrypt(cipherBytes, keyBytes,
                                                   false, ivBytes);
        var clear = asmCrypto.bytes_to_string(clearBytes);

        assert(clear.length % KEY_SIZE === 0,
               'Length mismatch for decoding sender keys.');

        var result = [];
        while (clear.length > 0) {
            result.push(clear.substring(0, KEY_SIZE));
            clear = clear.substring(KEY_SIZE);
        }

        return result;
    };


    /**
     * Encrypts a message to (currently just a single) recipient.
     *
     * @method
     * @param {String} message
     *     Data message to encrypt. If `null` or `undefined`, no message payload
     *     will be encoded (i. e. it's a "blind" management message).
     * @param {String} destination
     *     User handle of the recipient.
     * @returns {String}
     */
    strongvelope.ProtocolHandler.prototype.encryptTo = function(message, destination) {

        var content = '';
        var encryptedKeys;
        var messageType;

        // Check and rotate key if due.
        if (this._keyEncryptionCount >= this.rotateKeyEvery) {
            this.updateSenderKey();
        }

        var senderKey = this.participantKeys[this.ownHandle][this.keyId];
        var encryptedMessage = ns._symmetricEncryptMessage(message, senderKey);

        var keyIds = this.keyId;
        var repeatKey = (this._totalMessagesWithoutSendKey >= this.totalMessagesBeforeSendKey);
        if (repeatKey || (this._sentKeyId !== this.keyId)) {
            // Default: Keyed message.
            var keysIncluded = [senderKey];
            if (this.previousKeyId && !repeatKey) {
                // Include previous sender key on key rotation only.
                keysIncluded.push(this.participantKeys[this.ownHandle][this.previousKeyId]);
                keyIds += this.previousKeyId;
            }
            encryptedKeys = this._encryptKeysFor(keysIncluded, encryptedMessage.nonce,
                                                 destination);
            messageType = MESSAGE_TYPES.GROUP_KEYED;
            this._totalMessagesWithoutSendKey = 0;
        }
        else {
            // Use a (leaner) followup message and avoid re-sending key(s).
            messageType = MESSAGE_TYPES.GROUP_FOLLOWUP;
        }

        // Assemble message content.
        content += tlvstore.toTlvRecord(String.fromCharCode(TLV_TYPES.MESSAGE_TYPE),
                                        String.fromCharCode(messageType));
        content += tlvstore.toTlvRecord(String.fromCharCode(TLV_TYPES.NONCE),
                                        encryptedMessage.nonce);
        if (encryptedKeys) {
            // Include recipient(s) and sender key(s).
            content += tlvstore.toTlvRecord(String.fromCharCode(TLV_TYPES.RECIPIENT),
                                            base64urldecode(destination));
            content += tlvstore.toTlvRecord(String.fromCharCode(TLV_TYPES.KEYS),
                                            encryptedKeys);
            this._sentKeyId = this.keyId;
            content += tlvstore.toTlvRecord(String.fromCharCode(TLV_TYPES.KEY_IDS),
                                            keyIds);

        }
        else {
            content += tlvstore.toTlvRecord(String.fromCharCode(TLV_TYPES.KEY_IDS),
                                            this.keyId);
        }

        // Only include ciphertext if it's not empty (non-blind message).
        if (encryptedMessage.ciphertext !== null) {
            content += tlvstore.toTlvRecord(String.fromCharCode(TLV_TYPES.PAYLOAD),
                                            encryptedMessage.ciphertext);
            this._keyEncryptionCount++;
        }

        // Sign message.
        var signature = ns._signMessage(content,
                                        this.privEd25519, this.pubEd25519);
        content = tlvstore.toTlvRecord(String.fromCharCode(TLV_TYPES.SIGNATURE),
                                       signature)
                + content;

        // Update message counters.
        this._totalMessagesWithoutSendKey++;

        // Return assembled total message.
        return String.fromCharCode(PROTOCOL_VERSION) + content;
    };


    /**
     * Decrypts a message from a sender and (potentially) updates sender keys.
     *
     * @method
     * @param {String} message
     *     Data message to encrypt.
     * @param {String} sender
     *     User handle of the message sender.
     * @param {Boolean} [historicMessage=false]
     *     Whether the message passed in for decryption is from the history.
     * @returns {(StrongvelopeMessage|Boolean)}
     *     The message content on success, `false` in case of errors.
     */
    strongvelope.ProtocolHandler.prototype.decryptFrom = function(message,
            sender, historicMessage) {

        var parsedMessage = ns._parseMessageContent(message);

        // Bail out on parse error.
        if (parsedMessage === false) {
            logger.error('Incoming message not usable.');

            return false;
        }

        // Verify protocol version.
        if (parsedMessage.protocolVersion !== PROTOCOL_VERSION) {
            logger.error('Message not compatible with current protocol version.');

            return false;
        }

        // Verify signature.
        if (!ns._verifyMessage(parsedMessage.signedContent,
                               parsedMessage.signature,
                               pubEd25519[sender])) {
            logger.error('Message signature invalid.');

            return false;
        }

        // Get sender key.
        var senderKey;
        var keyId = parsedMessage.keyIds[0];
        if (parsedMessage.keys.length > 0) {
            var isOwnMessage = (sender === this.ownHandle);
            var otherHandle = isOwnMessage ? parsedMessage.recipients[0] : sender;
            // Decrypt message key(s).
            var decryptedKeys = this._decryptKeysFor(parsedMessage.keys[0],
                                                     parsedMessage.nonce,
                                                     otherHandle,
                                                     isOwnMessage);
            parsedMessage.keys[0] = decryptedKeys;
            senderKey = decryptedKeys[0];

            // Update local sender key cache.
            if (!this.participantKeys[sender]) {
                this.participantKeys[sender] = {};
            }
            var previousSenderKey;
            var id;
            for (var i = 0; i < decryptedKeys.length; i++) {
                id = parsedMessage.keyIds[i];
                previousSenderKey = this.participantKeys[sender][id];
                if (previousSenderKey
                        && (previousSenderKey !== parsedMessage.keys[0][i])) {
                    // Bail out on inconsistent information.
                    logger.error("Mismatching statement on sender's previous key.");

                    return false;
                }
                this.participantKeys[sender][id] = parsedMessage.keys[0][i];
            }
            this.participantKeys[sender][keyId] = senderKey;
        }
        else {
            if (this.participantKeys[sender] && this.participantKeys[sender][keyId]) {
                senderKey = this.participantKeys[sender][keyId];
            }
            else {
                logger.error('Encryption key for message from ' + sender
                             + ' with ID ' + base64urlencode(keyId) + ' unavailable.');

                return false;
            }
        }

        // Decrypt message payload.
        var cleartext;
        if (typeof parsedMessage.payload !== 'undefined') {
            cleartext = ns._symmetricDecryptMessage(parsedMessage.payload,
                                                    senderKey,
                                                    parsedMessage.nonce);
        }
        else {
            cleartext = null;
        }

        // Bail out if decryption failed.
        if (cleartext === false) {
            return false;
        }

        var result = {
            sender: sender,
            type: parsedMessage.type,
            payload: cleartext
        };

        if (this._totalMessagesWithoutSendKey >= this.totalMessagesBeforeSendKey) {
            result.toSend = this.encryptTo(null, sender);
        }

        // Update counter.
        if (!historicMessage) {
            this._totalMessagesWithoutSendKey++;
        }

        return result;
    };


    /**
     * Checks whether messages passed in in an array are decryptable.
     *
     * @method
     * @param messages {Array.<ChatdMessage>}
     *     Array containing a batch of chat messages.
     * @param {Boolean} [historicMessages=true]
     *     Whether the messages passed in for decryption are from the history.
     * @returns {Array.<(StrongvelopeMessage|Boolean)>}
     *     Array of objects with message contents on success, `false` in case of
     *     errors.
     */
    strongvelope.ProtocolHandler.prototype.batchDecrypt = function(messages, historicMessages) {

        // First extract all keys.
        this._extractKeys(messages);

        // Now attempt to decrypt all messages.
        var decryptedMessages = [];
        historicMessages = (typeof historicMessages === 'undefined') || (historicMessages === true)
                         ? true : false;

        var message;
        for (var i = 0; i < messages.length; i++) {
            message = messages[i];
            decryptedMessages.push(this.decryptFrom(message.message,
                                                    message.userId,
                                                    historicMessages));
        }

        return decryptedMessages;
    };

}());<|MERGE_RESOLUTION|>--- conflicted
+++ resolved
@@ -454,9 +454,6 @@
      *     Our public signing key (Ed25519, optional, can be derived upon
      *     instantiation from private key).
      *
-<<<<<<< HEAD
-     * @property {Number} keyId
-=======
      * @param {String} ownHandle
      *     Our own user handle (u_handle).
      * @param {String} privCu25519
@@ -471,7 +468,6 @@
      *     The number of messages to receive before a keyed message is to be
      *     sent.
      * @property {String} keyId
->>>>>>> ed161cae
      *     ID of our current sender key.
      * @property {String} previousKeyId
      *     ID of our previous sender key.
