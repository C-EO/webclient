/**
 * @fileOverview
 * Simplistic, group capable encryption module for chat messages.
 */

/**
 * @description
 * <p>Simplistic, group capable encryption module for chat messages.</p>
 *
 * <p>
 * Encrypts a chat message using AES with a symmetric key derived
 * using Curve25519. Messages are signed using Ed25519. Messages are encoded
 * in a binary TLV transport format,</p>
 */
var strongvelope = {};

(function () {
    "use strict";

    var ns = strongvelope;

    strongvelope._logger = MegaLogger.getLogger('strongvelope', undefined, 'chat');
    var logger = strongvelope._logger;

    strongvelope.NONCE_SIZE = 12;
    var NONCE_SIZE = strongvelope.NONCE_SIZE;
    strongvelope.KEY_SIZE = 16;
    var KEY_SIZE = strongvelope.KEY_SIZE;
    strongvelope.IV_SIZE = 16;
    var IV_SIZE = strongvelope.IV_SIZE;

    // Epoch time stamp granularity from Date.now().
    var _ONE_DAY = 1000 * 24 * 60 * 60;

    // Size in bytes of a key ID.
    var _KEY_ID_SIZE = 4;

    // Size threshold for RSA encrypted sender keys (greater than ... bytes).
    // (1024 bit RSA key --> 128 byte + 2 byte cipher text).
    var _RSA_ENCRYPTION_THRESHOLD = 128;

    /** Version of the protocol implemented. */
    strongvelope.PROTOCOL_VERSION = 0x00;
    var PROTOCOL_VERSION = strongvelope.PROTOCOL_VERSION;

    /** After how many messages our symmetric sender key is rotated. */
    strongvelope.ROTATE_KEY_EVERY = 16;

    /** How many messages our handler should "see" before re-sending our sender key. */
    strongvelope.TOTAL_MESSAGES_BEFORE_SEND_KEY = 30;

    /** Size (in bytes) of the secret/symmetric encryption key. */
    strongvelope.SECRET_KEY_SIZE = 16;
    var SECRET_KEY_SIZE = strongvelope.SECRET_KEY_SIZE;


    /**
     * Helper function that will return an intersect Set of two sets given.
     *
     * @private
     * @param {Set} set1
     *     First set to intersect with.
     * @param {Set} set2
     *     Second set to intersect with.
     * @return {Set}
     *     Intersected result set.
     */
    var _setIntersection = function(set1, set2) {

        var result = new Set();
        set1.forEach(function _setIntersectionIterator(item) {
            if (set2.has(item)) {
                result.add(item);
            }
        });

        return result;
    };


    /**
     * Helper function that will return a joined Set of two sets given.
     *
     * @private
     * @param {Set} set1
     *     First set to join with.
     * @param {Set} set2
     *     Second set to join with.
     * @return {Set}
     *     Joined result set.
     */
    var _setJoin = function(set1, set2) {

        var result = new Set(set1);
        set2.forEach(function _setJoinIterator(item) {
            result.add(item);
        });

        return result;
    };



    /**
     * "Enumeration" of TLV types used for the chat message transport container.
     *
     * Note: The integer value of the TLV type also indicates the allowed order
     *       within a message encoding. Values must be monotonically increasing
     *       within, but single record types may be skipped. `RECIPIENT` and
     *       `KEYS` are the only types that may (concurrently) be repeated.
     *
     * @property _UNUSED_SEPARATOR_ {Number}
     *     NULL is used as a terminator for the record type. Don't use!
     * @property SIGNATURE {Number}
     *     Signature for all following bytes.
     * @property MESSAGE_TYPE {Number}
     *     Type of message sent.
     * @property NONCE {Number}
     *     "Base nonce" used for encryption (individual nonces are derived from
     *     it).
     * @property RECIPIENT {Number}
     *     Recipient of message. This record can be repeated for all recipients
     *     of message.
     * @property KEYS {Number}
     *     Message encryption keys, encrypted to a particular recipient. This
     *     may contain two (concatenated) keys. The second one (if present) is
     *     the previous sender key. Requires the same number of records in the
     *     same order as `RECIPIENT`.
     * @property KEY_IDS {Number}
     *     Sender encryption key IDs used (or set) in this message.
     * @property PAYLOAD {Number}
     *     Encrypted payload of message.
     * @property INC_PARTICIPANT {Number}
     *     Participant to be included with this message.
     * @property EXC_PARTICIPANT {Number}
     *     Participant to be excluded with this message.
     * @property OWN_KEY {Number}
     *     Own message encryption (sender) key. This is usually not required,
     *     but will be used if legacy RSA encryption of sender keys is used for
     *     at least one recipient. This is required to access one's own sender
     *     key later when re-reading own chat messages later from history.
     */
    strongvelope.TLV_TYPES = {
        _UNUSED_SEPARATOR_: 0x00,
        SIGNATURE:          0x01,
        MESSAGE_TYPE:       0x02,
        NONCE:              0x03,
        RECIPIENT:          0x04,
        KEYS:               0x05,
        KEY_IDS:            0x06,
        PAYLOAD:            0x07,
        INC_PARTICIPANT:    0x08,
        EXC_PARTICIPANT:    0x09,
        OWN_KEY:            0x0a,
    };
    var TLV_TYPES = strongvelope.TLV_TYPES;


    // Mapping of TLV_TYPES to object attribute names (used in message parser.)
    // Note: These must be manually updated to reflect TLV_TYPES.
    var _TLV_MAPPING = {
        0x01: 'signature',
        0x02: 'type',
        0x03: 'nonce',
        0x04: 'recipients',
        0x05: 'keys',
        0x06: 'keyIds',
        0x07: 'payload',
        0x08: 'includeParticipants',
        0x09: 'excludeParticipants',
        0x0a: 'ownKey',
    };


    /**
     * "Enumeration" of message types used for the chat message transport.
     *
     * @property GROUP_KEYED {Number}
     *     Message containing a sender key (initial, key rotation, key re-send).
     * @property GROUP_CONTINUE {Number}
     *     Message using an existing sender key for encryption.
     * @property ALTER_PARTICIPANTS {Number}
     *     Alters the list of participants for the group chat
     *     (inclusion and exclusion).
     */
    strongvelope.MESSAGE_TYPES = {
        GROUP_KEYED:        0x00,
        GROUP_FOLLOWUP:     0x01,
        ALTER_PARTICIPANTS: 0x02
    };
    var MESSAGE_TYPES = strongvelope.MESSAGE_TYPES;
    var _KEYED_MESSAGES = [MESSAGE_TYPES.GROUP_KEYED,
                           MESSAGE_TYPES.ALTER_PARTICIPANTS];

    /**
     * Determines a new 16-bit date stamp (based on Epoch time stamp).
     *
     * @return {Number}
     * @private
     */
    strongvelope._dateStampNow = function() {

        return Math.floor(Date.now() / _ONE_DAY);
    };


    /**
     * Splits the keyId into the date stamp and counter portion.
     *
     * @ param {String} keyId
     *     The key ID.
     * @return {Array.<Number>}
     *     Two elements in the array, the first being the date stamp, the
     *     second being the counter value.
     * @private
     */
    strongvelope._splitKeyId = function(keyId) {

        var keyIdNumber = str_to_a32(keyId)[0];
        var dateStamp = keyIdNumber >>> 16;
        var counter = keyIdNumber & 0xffff;

        return [dateStamp, counter];
    };


    /**
     * Encodes a numeric date stamp and counter component into a key ID.
     *
     * @return {Number}
     *     Date stamp value.
     * @return {Number}
     *     Counter value.
     * @return {String}
     *     The key ID.
     * @private
     */
    strongvelope._encodeKeyId = function(dateStamp, counter) {

        var keyIdNumber = (dateStamp << 16) | counter;
        return a32_to_str([keyIdNumber]);
    };


    /**
     * Encrypts a message symmetrically using AES-128-CTR. The object returned
     * contains the key and nonce used.
     *
     * Note: Nonces longer than the used NONCE_SIZE bytes are truncated.
     *
     * @param message {String}
     *     Plain text message. If `null` or `undefined` the ciphertext will be
     *     `null`.
     * @param key {String}
     *     Symmetric encryption key in a binary string. If omitted, a fresh
     *     key will be generated.
     * @param nonce {String}
     *     Nonce to encrypt a message with in a binary string. If omitted, a
     *     fresh nonce will be generated.
     * @returns {Object}
     *     Object containing the cipher text (in attribute `ciphertext`), the
     *     key (attribute `key`) and the nonce (attribute `nonce`) used.
     * @private
     */
    strongvelope._symmetricEncryptMessage = function(message, key, nonce) {

        var result = { ciphertext: null, key: null, nonce: null };
        var keyBytes;

        if (key) {
            keyBytes = asmCrypto.string_to_bytes(key);
        }
        else {
            keyBytes = new Uint8Array(KEY_SIZE);
            asmCrypto.getRandomValues(keyBytes);
        }

        if (!nonce) {
            nonce = new Uint8Array(NONCE_SIZE);
            asmCrypto.getRandomValues(nonce);
            nonce = asmCrypto.bytes_to_string(nonce);
        }

        var nonceBytes = asmCrypto.string_to_bytes(
            strongvelope.deriveNonceSecret(nonce).substring(0, NONCE_SIZE));

        if ((message !== null) && (typeof message !== 'undefined')) {
            var clearBytes = asmCrypto.string_to_bytes(to8(message));
            var cipherBytes = asmCrypto.AES_CTR.encrypt(clearBytes, keyBytes, nonceBytes);
            result.ciphertext = asmCrypto.bytes_to_string(cipherBytes);
        }

        result.key = asmCrypto.bytes_to_string(keyBytes);
        result.nonce = nonce;

        return result;
    };


    /**
     * Decrypts a message symmetrically using AES-128-CTR.
     *
     * Note: Nonces longer than the used NONCE_SIZE bytes are truncated.
     *
     * @param cipher {String}
     *     Message in cipher text.
     * @param key {String}
     *     Symmetric encryption key in a binary string.
     * @param nonce {String}
     *     Nonce to decrypt a message with in a binary string.
     * @returns {String}
     *     Clear text of message content, `null` if no cipher text is given.
     * @private
     */
    strongvelope._symmetricDecryptMessage = function(cipher, key, nonce) {

        if ((cipher === null) || (typeof cipher === 'undefined')) {
            return null;
        }

        var keyBytes = asmCrypto.string_to_bytes(key);
        var nonceBytes = asmCrypto.string_to_bytes(
            strongvelope.deriveNonceSecret(nonce).substring(0, NONCE_SIZE));
        var cipherBytes = asmCrypto.string_to_bytes(cipher);
        var clearBytes = asmCrypto.AES_CTR.decrypt(cipherBytes, keyBytes, nonceBytes);
        var clearText = asmCrypto.bytes_to_string(clearBytes);

        try {
            clearText = from8(clearText);
        }
        catch (e) {
            if (e instanceof URIError) {
                logger.error('Could not decrypt message, probably a wrong key/nonce.');

                return false;
            }
            else {
                throw e;
            }
        }

        return clearText;
    };


    /**
     * Signs a message using EdDSA with an Ed25519 key pair.
     *
     * @param message {String}
     *     Message to sign.
     * @param privKey {String}
     *     Ed25519 private key.
     * @param pubKey {String}
     *     Ed25519 public key.
     * @returns {String}
     *     Message signature.
     * @private
     */
    strongvelope._signMessage = function(message, privKey, pubKey) {

        var keyBytes = asmCrypto.string_to_bytes(privKey + pubKey);
        var messageBytes = asmCrypto.string_to_bytes('strongvelopesig' + message);
        var signature = nacl.sign.detached(messageBytes, keyBytes);

        return asmCrypto.bytes_to_string(signature);
    };


    /**
     * Verifies a message using EdDSA with an Ed25519 key pair.
     *
     * @param message {String}
     *     Message to sign.
     * @param signature {String}
     *     Message signature.
     * @param pubKey {String}
     *     Ed25519 public key.
     * @returns {Boolean}
     *     Verification result.
     * @private
     */
    strongvelope._verifyMessage = function(message, signature, pubKey) {

        var messageBytes = asmCrypto.string_to_bytes('strongvelopesig' + message);
        var signatureBytes = asmCrypto.string_to_bytes(signature);
        var keyBytes = asmCrypto.string_to_bytes(pubKey);

        return nacl.sign.detached.verify(messageBytes, signatureBytes, keyBytes);
    };


    /**
     * Derive the shared confidentiality key.
     *
     * The key is a 32-byte string, half of which is later used for
     * AES-128. It is derived from the Diffie-Hellman shared secret, a x25519
     * public value, using HKDF-SHA256.
     *
     * @param {String} sharedSecret
     *     Input IKM for the HKDF. In mpENC, this is the x25519 public key
     *     result of the group key agreement.
     * @param {String} [context]
     *     Info string for the HKDF. In strongvelope, this is set to the
     *     constant "strongvelope pairwise key".
     * @returns {String}
     *     Derived key as a binary string.
     */
    strongvelope.deriveSharedKey = function(sharedSecret, context) {

        // Equivalent to first block of HKDF, see RFC 5869.
        context = (typeof context === 'undefined')
                ? 'strongvelope pairwise key' : context;
        var hmac = asmCrypto.HMAC_SHA256.bytes;

        return asmCrypto.bytes_to_string(hmac(context + "\x01",
                                              hmac(sharedSecret, '')));
    };


    /**
     * Derive the nonce to use for an encryption for a particular recipient
     * or message payload encryption.
     *
     * The returned nonce is a 32-byte string, of which a suitable slice is
     * later used for encryption. It is derived from message's master nonce.
     *
     * @param {String} masterNonce
     *     Master nonce as transmitted in the message, used as a base to derive
     *     a nonce secret from.
     * @param {String} [recipient]
     *     Recipient's user handle. If not set, using the string "payload" for
     *     message payload encryption.
     * @returns {String}
     *     Derived nonce as a binary string.
     */
    strongvelope.deriveNonceSecret = function(masterNonce, recipient) {

        // Equivalent to first block of HKDF, see RFC 5869.
        recipient = (typeof recipient === 'undefined')
                  ? 'payload' : base64urldecode(recipient);

        return asmCrypto.bytes_to_string(asmCrypto.HMAC_SHA256.bytes(
            recipient, masterNonce));
    };


    /**
     * Parses the binary content of a message into an object. Content will not
     * be decrypted or signatures verified.
     *
     * @param {String} binaryMessage
     *     Binary message as transported.
     * @returns {(Object|Boolean)}
     *     Contains all message content decoded from binary transport format.
     *     Returns `false` in case of errors.
     */
    strongvelope._parseMessageContent = function(binaryMessage) { // jshint maxcomplexity: 13

        var parsedContent = {
            recipients: [], keys: [], keyIds: [],
            includeParticipants: [], excludeParticipants: []
        };
        var currentTlvType = null;
        var part;
        var tlvType;
        var tlvVariable;
        var lastTlvType = -1;
        var value;

        parsedContent.protocolVersion = binaryMessage.charCodeAt(0);
        var rest = binaryMessage.substring(1);

        while (rest.length > 0) {
            part = tlvstore.splitSingleTlvRecord(rest);
            tlvType = part.record[0].charCodeAt(0);
            tlvVariable = _TLV_MAPPING[tlvType];
            value = part.record[1];

            if (typeof tlvVariable === 'undefined') {
                logger.error('Received unexpected TLV type: ' + tlvType + '.');

                return false;
            }

            // Some records need different treatment. Let's go through cases.
            switch (tlvType) {
                case TLV_TYPES.SIGNATURE:
                    parsedContent[tlvVariable] = value;
                    parsedContent.signedContent = part.rest;
                    break;
                case TLV_TYPES.MESSAGE_TYPE:
                    parsedContent[tlvVariable] = value.charCodeAt(0);
                    break;
                case TLV_TYPES.RECIPIENT:
                case TLV_TYPES.INC_PARTICIPANT:
                case TLV_TYPES.EXC_PARTICIPANT:
                    parsedContent[tlvVariable].push(base64urlencode(value));
                    break;
                case TLV_TYPES.KEYS:
                    parsedContent[tlvVariable].push(value);
                    break;
                case TLV_TYPES.KEY_IDS:
                    var keyIds = value;
                    while (keyIds.length > 0) {
                        parsedContent[tlvVariable].push(keyIds.substring(0, _KEY_ID_SIZE));
                        keyIds = keyIds.substring(_KEY_ID_SIZE);
                    }
                    break;
                default:
                    // For all non-special cases, this will be used.
                    parsedContent[tlvVariable] = value;
            }

            rest = part.rest;
            lastTlvType = tlvType;
        }

        if ((parsedContent.recipients.length > 0)
                && (parsedContent.recipients.length !== parsedContent.keys.length)) {
            logger.error('Number of keys does not match number of recipients.');

            return false;
        }

        return parsedContent;
    };


    /**
     * An object containing a participant's secret key information. One of these
     * objects is used per participant. Each element within is indexed by the
     * participant's sender keyId, referencing a value of the symmetric sender
     * key.
     *
     * @typedef {Object} ParticipantKeys
     */


    /**
     * An object containing data of a successfully decrypted message..
     *
     * @typedef {Object} StrongvelopeMessage
     * @property {String} sender
     *     Sender user handle.
     * @property {Number} type
     *     Type of message.
     * @property {String} payload
     *     Message content/payload.
     * @property {String} toSend
     *     An optional element, containing a "blind" management message (no
     *     payload) to a recipient containing our current sender key. This
     *     message will contain the current sender key only (as it may leak a
     *     previous key to new group chat participants).
     * @property {Array.<String>} includeParticipants
     *     Participants to include (as of now participants of group chat).
     *     Only contains elements if the message `type` is
     *     `strongvelope.MESSAGE_TYPES.ALTER_PARTICIPANTS`.
     * @property {Array.<String>} excludeParticipants
     *     Participants to exclude (as of now not participants of group chat
     *     anymore). Only contains elements if the message `type` is
     *     `strongvelope.MESSAGE_TYPES.ALTER_PARTICIPANTS`.
     */


    /**
     * An object containing a chat message as received from chatd.
     *
     * @typedef {Object} ChatdMessage
     * @property {String} chatId
     *     Unique ID of the chat. (Base64 URL encoded 64-bit value.)
     * @property {Number} id
     *     XXX What ID is this?
     * @property {String} messageId
     *     Unique ID of the individual message within the chat. (Base64 URL
     *     encoded 64-bit value.)
     * @property {String} userId
     *     User handle of the sender.
     * @property {Number} ts
     *     UNIX epoch time stamp as an integer in seconds.
     * @property {String} message
     *     Message payload (encrypted).
     */


    /**
     * Manages keys, encryption and message encoding.
     *
     * Note: A new ProtocolHandler instance needs to be initialised. This can
     *       either be done via seeding it with chat messages (calling #seed) of the same chat's
     *       history, or by calling #updateSenderKey method on newly created or
     *       fresh chats.
     *
     * @constructor
     * @param {String} [ownHandle]
     *     Our own user handle (default: u_handle).
     * @param {String} [myPrivCu25519]
     *     Our private chat key (Curve25519, default: u_privCu25519).
     * @param {String} [myPrivEd25519]
     *     Our private signing key (Ed25519, default: u_pubCu25519).
     * @param {String} [myPubEd25519]
     *     Our public signing key (Ed25519, optional, can be derived upon
     *     instantiation from private key).
     *
     * @property {String} ownHandle
     *     Our own user handle (u_handle).
     * @property {String} myPrivCu25519
     *     Our private chat key (Curve25519).
     * @property {String} myPrivEd25519
     *     Our private signing key (Ed25519).
     * @property {String} myPubEd25519
     *     Our public signing key (Ed25519).
     * @property {Number} rotateKeyEvery
     *     The number of messages our sender key is used for before rotating.
     * @property {Number} sendKeyEveryReceived
     *     The number of messages to receive before a keyed message is to be
     *     sent.
     * @property {String} keyId
     *     ID of our current sender key.
     * @property {String} previousKeyId
     *     ID of our previous sender key.
     * @property {Object.<handle, ParticipantKeys>} participantKeys
     *     Collection of participant specific key information (including our own,
     *     @see {@link ParticipantKey} for all (past and present) participants.
     * @property {Array.<String>} otherParticipants
     *     An array of all the participants' user handles in the chat, but
     *     excluding one self.
     * @property {Array.<String>} includeParticipants
     *     An array of participants' user handles to include in the chat.
     * @property {Array.<String>} excludeParticipants
     *     An array of participants' user handles to exclude from the chat.
     */
    strongvelope.ProtocolHandler = function(ownHandle, myPrivCu25519,
            myPrivEd25519, myPubEd25519) {

        this.ownHandle = ownHandle || u_handle;
        this.myPrivCu25519 = myPrivCu25519 || u_privCu25519;
        this.myPrivEd25519 = myPrivEd25519 || u_privEd25519;
        this.myPubEd25519 = myPubEd25519;
        if (!this.myPubEd25519) {
            this.myPubEd25519 = crypt.getPubKeyFromPrivKey(this.myPrivEd25519, 'Ed25519');
        }
        this.rotateKeyEvery = strongvelope.ROTATE_KEY_EVERY;
        this.totalMessagesBeforeSendKey = strongvelope.TOTAL_MESSAGES_BEFORE_SEND_KEY;
        this._keyEncryptionCount = 0;
        this._totalMessagesWithoutSendKey = 0;
        this.keyId = null;
        this.previousKeyId = null;
        this._sentKeyId = null;
        this.participantKeys = {};
        this.participantKeys[this.ownHandle] = {};
        this.otherParticipants = new Set();
        this.includeParticipants = new Set();
        this.excludeParticipants = new Set();
    };


    /**
     * Parses a message and extracts the sender keys.
     *
     * @method
     * @param message {ChatdMessage}
     *     A message to extract keys from.
     * @return {{Object.<parsedMessage: Object, senderKeys: Object}|Boolean}
     *     An objects containing the parsed message and an object mapping a
     *     keyId to a key. `false` on signature verification error.
     * @private
     */
    strongvelope.ProtocolHandler.prototype._parseAndExtractKeys = function(message) {

        var parsedMessage = ns._parseMessageContent(message.message);
        var result = { parsedMessage: parsedMessage, senderKeys: {}};

        if (parsedMessage && (_KEYED_MESSAGES.indexOf(parsedMessage.type) >= 0)) {
            if (ns._verifyMessage(parsedMessage.signedContent,
                                  parsedMessage.signature,
                                  pubEd25519[message.userId])) {
                var isOwnMessage = (message.userId === this.ownHandle);
                var myIndex = parsedMessage.recipients.indexOf(this.ownHandle);
                // If we sent the message, pick first recipient for getting the
                // sender key (e. g. for history loading).
                var keyIndex = isOwnMessage ? 0 : myIndex;
                var otherHandle = isOwnMessage
                                ? parsedMessage.recipients[0]
                                : message.userId;
                if (keyIndex >= 0) {
                    // Decrypt message key(s).
                    var decryptedKeys = this._decryptKeysFor(parsedMessage.keys[keyIndex],
                                                             parsedMessage.nonce,
                                                             otherHandle,
                                                             isOwnMessage);
                    // Update local sender key cache.
                    if (!this.participantKeys[message.userId]) {
                        this.participantKeys[message.userId] = {};
                    }
                    for (var i = 0; i < decryptedKeys.length; i++) {
                        result.senderKeys[parsedMessage.keyIds[i]] = decryptedKeys[i];
                    }
                }
            }
            else {
                logger.error('Signature invalid for message from '
                             + message.userId + ' on ' + message.ts);

                return false;
            }
        }

        return result;
    };


    /**
     * Parses a batch of messages and extracts sender keys into the cache of
     * the handler.
     *
     * @method
     * @param messages {Array.<ChatdMessage>}
     *     Array of (most recent) batch of chat message history.
     * @return {Array.<Object>}
     *     An array of all the parsed messages' content.
     * @private
     */
    strongvelope.ProtocolHandler.prototype._batchParseAndExtractKeys = function(messages) {

        var extracted;
        var parsedMessages = [];
        var parsedMessage;
        var senderKeys;
        var storedKey;

        // Iterate over all messages to extract keys (if present).
        for (var i = 0; i < messages.length; i++) {
            extracted = this._parseAndExtractKeys(messages[i]);
            parsedMessage = extracted.parsedMessage;
            parsedMessages.push(parsedMessage);
            senderKeys = extracted.senderKeys;
            for (var keyId in senderKeys) {
                if (senderKeys.hasOwnProperty(keyId)) {
                    storedKey = this.participantKeys[messages[i].userId][keyId];
                    if (storedKey && (storedKey !== senderKeys[keyId])) {
                        // Bail out on inconsistent information.
                        logger.error("Mismatching statement on sender's previously sent key.");

                        return false;
                    }
                    this.participantKeys[messages[i].userId][keyId] = senderKeys[keyId];
                }
            }
        }

        return parsedMessages;
    };


    /**
     * Seeds the handler with an array of historic messages to resume an
     * existing chat session.  The messages for seeding must be contiguous and
     * contain the most recent messages.  The order of the messages is not
     * important.  If this operation fails to be successful (returns `false`),
     * grab another batch of earlier chat messages and pass them into this
     * method (does not need to include the already processed first batch, but
     * the batches must be directly adjoining).
     *
     * @method
     * @param messages {Array.<ChatdMessage>}
     *     Array of (most recent) batch of chat message history.
     * @return {Boolean}
     *     `true` on successful seeding, `false` on failure.
     */
    strongvelope.ProtocolHandler.prototype.seed = function(messages) {

        this._batchParseAndExtractKeys(messages);

        // Find our own most recent (highest) sender key ID.
        var highestKeyId = '';
        var secondHighestKeyId = '';
        var ownKeys = this.participantKeys[this.ownHandle];
        for (var keyId in ownKeys) {
            if (ownKeys.hasOwnProperty(keyId) && (keyId > highestKeyId)) {
                secondHighestKeyId = highestKeyId;
                highestKeyId = keyId;
            }
        }

        if (highestKeyId === '') {
            return false;
        }

        this.keyId = highestKeyId;

        if (secondHighestKeyId) {
            this.previousKeyId = secondHighestKeyId;
        }

        return true;
    };


    /**
     * Checks whether messages passed in in an array are decryptable.
     *
     * @method
     * @param messages {Array.<ChatdMessage>}
     *     Array of (most recent) batch of chat message history.
     * @return {Object}
     *     An object containing a boolean array attribute `messages` flagging
     *     each element of the input array parameter as decryptable (`null`
     *     if it can't be parsed).  An attribute `participants` is an object
     *     giving for each sender of the batch (as key) the earliest time stamp
     *     of decryptability, `null` if not.
     */
    strongvelope.ProtocolHandler.prototype.areMessagesDecryptable = function(messages) {

        var parsedMessages = this._batchParseAndExtractKeys(messages);

        var decryptable = [];
        var participants = {};

        // Iterate over all messages to extract keys (if present).
        var message;
        var sender;
        var keyId;
        var haveKey;
        for (var i = 0; i < messages.length; i++) {
            message = messages[i];
            sender = messages[i].userId;
            if (message) {
                keyId = parsedMessages[i].keyIds[0];
                haveKey = ((typeof this.participantKeys[sender] !== 'undefined')
                           && (typeof this.participantKeys[sender][keyId] !== 'undefined'));
                decryptable.push(haveKey);
                // Track for the smallest time stamp that we've got a key for
                // on the sender.
                if (!participants[sender]) {
                    participants[sender] = null;
                }
                if (haveKey && (!participants[sender] || (participants[message.userId] > message.ts))) {
                    participants[sender] = message.ts;
                }
            }
            else {
                decryptable.push(null);
            }
        }

        return { messages: decryptable, participants: participants };
    };


    /**
     * Refreshes our own sender key. This method is also to be used to
     * initialise a new ProtocolHandler for a new chat session that is *not*
     * primed via historic messages.
     *
     * @method
     */
    strongvelope.ProtocolHandler.prototype.updateSenderKey = function() {

        var dateStamp;
        var counter;

        if (this.keyId) {
            // Juggle the key IDs.
            this.previousKeyId = this.keyId;
            var keyIdComponents = ns._splitKeyId(this.keyId);
            dateStamp = keyIdComponents[0];
            counter = keyIdComponents[1];

            var newDateStamp = ns._dateStampNow();
            if (newDateStamp !== dateStamp) {
                dateStamp = newDateStamp;
                counter = 0;
            }
            else {
                if (counter >= 0xffff) {
                    throw new Error('This should hardly happen, but 2^16 keys were used for the day. Bailing out!');
                }
                counter = (counter + 1) & 0xffff;
            }
        }
        else {
            dateStamp  = ns._dateStampNow();
            counter = 0;
        }
        this.keyId = ns._encodeKeyId(dateStamp, counter);

        // Now the new sender key.
        var secretKey = new Uint8Array(SECRET_KEY_SIZE);
        asmCrypto.getRandomValues(secretKey);
        this.participantKeys[this.ownHandle][this.keyId] = asmCrypto.bytes_to_string(secretKey);

        this._keyEncryptionCount = 0;
        this._totalMessagesWithoutSendKey = 0;
    };


    /**
     * Derives a symmetric key for encrypting a message to a contact.  It is
     * derived using a Curve25519 key agreement.
     *
     * Note: The Curve25519 key cache must already contain the public key of
     *       the recipient.
     *
     * @method
     * @param userhandle {String}
     *     Mega user handle for user to send to or receive from.
     * @return {String}
     *     Binary string containing a 256 bit symmetric encryption key.
     * @private
     */
    strongvelope.ProtocolHandler.prototype._computeSymmetricKey = function(userhandle) {

        var pubKey = pubCu25519[userhandle];
        if (!pubKey) {
            logger.error('No cached chat key for user: ' + userhandle);
            throw new Error('No cached chat key for user!');
        }
        var sharedSecret = nacl.scalarMult(
            asmCrypto.string_to_bytes(this.myPrivCu25519),
            asmCrypto.string_to_bytes(pubKey));

        return strongvelope.deriveSharedKey(sharedSecret);
    };


    /**
     * Encrypts symmetric encryption keys for a particular recipient.
     *
     * Note: This function requires the Cu25519 public key for the destination
     *       to be loaded already.
     *
     * @method
     * @param {Array.<String>} keys
     *     Keys to encrypt.
     * @param {String} nonce
     *     "Master nonce" used for encrypting the message. Will be used to
     *     derive an IV for the key encryption.
     * @param {String} destination
     *     User handle of the recipient.
     * @returns {String}
     *     Encrypted sender keys.
     */
    strongvelope.ProtocolHandler.prototype._encryptKeysFor = function(keys, nonce, destination) {

        assert(keys.length > 0, 'No keys to encrypt.');

        var clearText = '';
        for (var i = 0; i < keys.length; i++) {
            clearText += keys[i];
        }

        // Use RSA encryption if no chat key is available.
        if (!pubCu25519[destination]) {
            var pubKey = u_pubkeys[destination];
            if (!pubKey) {
                logger.warn('No public encryption key (RSA or x25519) available for '
                            + destination);

                return false;
            }
            logger.info('Encrypting sender keys for ' + destination + ' using RSA.');

            return crypt.rsaEncryptString(clearText, pubKey);
        }

        // Encrypt chat keys.
        var clearBytes = asmCrypto.string_to_bytes(clearText);
        var ivBytes = asmCrypto.string_to_bytes(
            strongvelope.deriveNonceSecret(nonce, destination).substring(0, IV_SIZE));
        var keyBytes = asmCrypto.string_to_bytes(
            this._computeSymmetricKey(destination).substring(0, KEY_SIZE));
        var cipherBytes = asmCrypto.AES_CBC.encrypt(clearBytes, keyBytes,
                                                    false, ivBytes);

        return asmCrypto.bytes_to_string(cipherBytes);
    };


    /**
     * Decrypts symmetric encryption keys for a particular sender.
     *
     * Note: This function requires the Cu25519 public key for the destination
     *       to be loaded already.
     *
     * @method
     * @param {String} encryptedKeys
     *     Encrypted Key(s).
     * @param {String} nonce
     *     "Master nonce" used for encrypting the message. Will be used to
     *     derive an IV for the key decryption.
     * @param {String} otherParty
     *     User handle of the other party.
     * @param {Boolean} [iAmSender]
     *     If true, the message was sent by us (default: false).
     * @returns {Array.<String>}
     *     All symmetric keys in an array.
     */
    strongvelope.ProtocolHandler.prototype._decryptKeysFor = function(
            encryptedKeys, nonce, otherParty, iAmSender) {

        var clear = '';

        // Check if sender key is encrypted using RSA.
        if (encryptedKeys.length < _RSA_ENCRYPTION_THRESHOLD) {
            // Using normal chat keys.
            var receiver = iAmSender ? otherParty : this.ownHandle;
            var cipherBytes = asmCrypto.string_to_bytes(encryptedKeys);
            var ivBytes = asmCrypto.string_to_bytes(
                strongvelope.deriveNonceSecret(nonce, receiver).substring(0, IV_SIZE));
            var keyBytes = asmCrypto.string_to_bytes(
                this._computeSymmetricKey(otherParty).substring(0, KEY_SIZE));
            var clearBytes = asmCrypto.AES_CBC.decrypt(cipherBytes, keyBytes,
                                                       false, ivBytes);
            clear = asmCrypto.bytes_to_string(clearBytes);
        }
        else {
            logger.info('Got RSA encrypted sender keys.');

            clear = crypt.rsaDecryptString(encryptedKeys, u_privk);
        }

        assert(clear.length % KEY_SIZE === 0,
               'Length mismatch for decoding sender keys.');

        var result = [];
        while (clear.length > 0) {
            result.push(clear.substring(0, KEY_SIZE));
            clear = clear.substring(KEY_SIZE);
        }

        return result;
    };


    /**
     * An object containing the encrypted and TLV encoded recipient key IDs and
     * sender keys.
     *
     * @typedef {Object} EncryptedSenderKeys
     * @property {String} recipients
     *     TLV encoded recipients for keys.
     * @property {String} keys
     *     TLV encoded, encrypted sender key to recipients.
     * @property {String} keyIds
     *     TLV encoded key IDs.
     */


    /**
     * Encrypts the sender key to the recipients as needed.
     *
     * @method
     * @private
     * @param {String} nonce
     *     "Master nonce" used for encrypting the message. Will be used to
     *     derive an IV for the key encryption.
     * @returns {EncryptedSenderKeys}
     *     Encrypted sender key to participants or `false` if nothing is to send.
     */
    strongvelope.ProtocolHandler.prototype._encryptSenderKey = function(nonce) {

        var self = this;
        var needOwnKeyEncryption = false;

        if (self.otherParticipants.size === 0) {
            return false;
        }

        // Update participants list.
        self.otherParticipants = _setJoin(self.otherParticipants, self.includeParticipants);
        var index = -1;
        self.excludeParticipants.forEach(function _excludeParticipantsIterator(item) {
            self.otherParticipants.delete(item);
        });

        var recipients = '';
        var keys = '';
        var keyIds = '';

        var senderKey = self.participantKeys[self.ownHandle][self.keyId];

        // Assemble the key ID(s) to be sent.
        var keyIdContent = self.keyId;
        if (self.previousKeyId && (self._sentKeyId !== self.keyId)) {
            // Also add previous key ID on key rotation.
            keyIdContent += self.previousKeyId;
        }
        keyIds = tlvstore.toTlvRecord(String.fromCharCode(TLV_TYPES.KEY_IDS),
                                      keyIdContent);

        // Assemble the output for all recipients.
        var keysIncluded = [];
        var encryptedKeys = '';
        var isNewMember = false;
        var keyEncryptionError = false;
        self.otherParticipants.forEach(function _memberIterator(destination) {
            isNewMember = self.includeParticipants.has(destination);

            recipients += tlvstore.toTlvRecord(String.fromCharCode(TLV_TYPES.RECIPIENT),
                                               base64urldecode(destination));
            keysIncluded = [senderKey];
            if (self.previousKeyId
                    && (self._sentKeyId !== self.keyId)
                    && !isNewMember) {
                // Also add previous key on key rotation for existing members.
                keysIncluded.push(self.participantKeys[self.ownHandle][self.previousKeyId]);
            }
            encryptedKeys = self._encryptKeysFor(keysIncluded, nonce, destination);
            if (encryptedKeys === false) {
                // Something went wrong, and we can't encrypt to that destination.
<<<<<<< HEAD
                return false;
=======
                keyEncryptionError = true;
>>>>>>> be1a60db
            }
            if (encryptedKeys.length > _RSA_ENCRYPTION_THRESHOLD) {
                needOwnKeyEncryption = true;
            }
            keys += tlvstore.toTlvRecord(String.fromCharCode(TLV_TYPES.KEYS),
                                         encryptedKeys);
        });
        if (keyEncryptionError === true) {
            return false;
        }

        var result = { recipients: recipients, keys: keys, keyIds: keyIds };

        // Add sender key encrypted to self if required.
        if (needOwnKeyEncryption) {
            keysIncluded = [senderKey];
            if (self.previousKeyId) {
                keysIncluded.push(self.participantKeys[self.ownHandle][self.previousKeyId]);
            }
            encryptedKeys = self._encryptKeysFor(keysIncluded, nonce, this.ownHandle);
            result.ownKey = tlvstore.toTlvRecord(String.fromCharCode(TLV_TYPES.OWN_KEY),
                                                 encryptedKeys);
        }

        // Reset include/exclude lists before leaving.
        self.includeParticipants.clear();
        self.excludeParticipants.clear();

        return result;
    };


    /**
     * Assembles the message body to the recipients of the (group) chat.
     * This function also rotates or re-sends the sender key if required.
     *
     * @method
     * @private
     * @param {String} message
     *     Data message to encrypt. If `null` or `undefined`, no message payload
     *     will be encoded (i. e. it's a "blind" management message).
     * @returns {{ keyed: Boolean, content: String, ownKey: String }}
     *     Outgoing message content encoded in TLV records, and a flag
     *     indicating whether the message is keyed.
     */
    strongvelope.ProtocolHandler.prototype._assembleBody = function(message) {

        // Check and rotate key if due.
        if (this._keyEncryptionCount >= this.rotateKeyEvery) {
            this.updateSenderKey();
        }

        var senderKey = this.participantKeys[this.ownHandle][this.keyId];
        var encryptedMessage = ns._symmetricEncryptMessage(message, senderKey);

        var repeatKey = (this._totalMessagesWithoutSendKey >= this.totalMessagesBeforeSendKey);
        var encryptedKeys = false;
        if (repeatKey || (this._sentKeyId !== this.keyId)) {
            encryptedKeys = this._encryptSenderKey(encryptedMessage.nonce);
        }

        var messageType = encryptedKeys
                        ? MESSAGE_TYPES.GROUP_KEYED
                        : MESSAGE_TYPES.GROUP_FOLLOWUP;

        // Assemble message content.
        var content = tlvstore.toTlvRecord(String.fromCharCode(TLV_TYPES.NONCE),
                                           encryptedMessage.nonce);
        if (encryptedKeys) {
            // Include recipient(s) and sender key(s).
            content += encryptedKeys.recipients;
            content += encryptedKeys.keys;
            content += encryptedKeys.keyIds;
            this._sentKeyId = this.keyId;
            this._totalMessagesWithoutSendKey = 0;
        }
        else {
            content += tlvstore.toTlvRecord(String.fromCharCode(TLV_TYPES.KEY_IDS),
                                            this.keyId);
        }

        // Only include ciphertext if it's not empty (non-blind message).
        if (encryptedMessage.ciphertext !== null) {
            content += tlvstore.toTlvRecord(String.fromCharCode(TLV_TYPES.PAYLOAD),
                                            encryptedMessage.ciphertext);
            this._keyEncryptionCount++;
        }

        // Add sender key encrypted to self if required (on RSA use).
        if (encryptedKeys && encryptedKeys.ownKey) {
            content += encryptedKeys.ownKey;
        }

        // Update message counters.
        this._totalMessagesWithoutSendKey++;

        return { keyed: (encryptedKeys !== false), content: content };
    };


    /**
     * Signs content for delivery in the (group) chat.
     *
     * @method
     * @private
     * @param {String} content
     *     Content to sign.
     * @returns {String}
     *     Content with signature TLV record prepended.
     */
    strongvelope.ProtocolHandler.prototype._signContent = function(content) {

        var signature = ns._signMessage(content,
                                        this.myPrivEd25519, this.myPubEd25519);
        var signatureRecord = tlvstore.toTlvRecord(String.fromCharCode(TLV_TYPES.SIGNATURE),
                                                   signature);

        return signatureRecord + content;
    };


    /**
     * Encrypts a message to the recipients of the (group) chat.
     *
     * @method
     * @param {String} message
     *     Data message to encrypt. If `null` or `undefined`, no message payload
     *     will be encoded (i. e. it's a "blind" management message).
     * @param {String} [destination]
     *     User handle of the (new and only) recipient.
     * @returns {String|Boolean}
     *     Encrypted outgoing message or `false` if something fails.
     */
    strongvelope.ProtocolHandler.prototype.encryptTo = function(message, destination) {

        // Check we're in a chat with this destination, or a new chat.
        if (destination && !this.otherParticipants.has(destination)) {
            if (this.otherParticipants.size === 0) {
                this.otherParticipants.add(destination);
            }
            else {
                logger.warn('Destination not in current participants: ' + destination);

                return false;
            }
        }

        if (this.otherParticipants.size === 0) {
            logger.warn('No destinations or other participants to send to.');

            return false;
        }

        // Assemble main message body and rotate keys if required.
        var assembledMessage = this._assembleBody(message);
        var messageType = assembledMessage.keyed
                        ? MESSAGE_TYPES.GROUP_KEYED
                        : MESSAGE_TYPES.GROUP_FOLLOWUP;

        // Assemble rest of message.
        var content = tlvstore.toTlvRecord(String.fromCharCode(TLV_TYPES.MESSAGE_TYPE),
                                           String.fromCharCode(messageType))
                    + assembledMessage.content;

        // Sign message.
        content = this._signContent(content);

        // Return assembled total message.
        return String.fromCharCode(PROTOCOL_VERSION) + content;
    };


    /**
     * Update local sender key cache and get sender key.
     *
     * @method
     * @param {String} sender
     *     User handle of the message sender.
     * @param {Object} parsedMessage
     *     Mapping a keyId to a key.
     * @param {Object} senderKeys
     *     Mapping a keyId to a key.
     * @returns {String|Boolean}
     *     The sender key used, `false` in case of mismatches with existing
     *     cached entries.
     * @private
     */
    strongvelope.ProtocolHandler.prototype._getSenderKeyAndUpdateCache = function(
                sender, parsedMessage, senderKeys) {

        var storedKey;
        for (var id in senderKeys) {
            if (!senderKeys.hasOwnProperty(id)) {
                continue;
            }

            if (!this.participantKeys[sender]) {
                this.participantKeys[sender] = {};
            }
            storedKey = this.participantKeys[sender][id];
            if (storedKey && (storedKey !== senderKeys[id])) {
                // Bail out on inconsistent information.
                logger.error("Mismatching statement on sender's previously sent key.");

                return false;
            }
            this.participantKeys[sender][id] = senderKeys[id];
        }

        // Get sender key.
        var senderKey;
        var keyId = parsedMessage.keyIds[0];
        if ((parsedMessage.keys.length > 0) && (parsedMessage.recipients.length > 0)) {
            senderKey = senderKeys[keyId];
        }
        else {
            if (this.participantKeys[sender] && this.participantKeys[sender][keyId]) {
                senderKey = this.participantKeys[sender][keyId];
            }
            else {
                logger.error('Encryption key for message from ' + sender
                             + ' with ID ' + base64urlencode(keyId) + ' unavailable.');

                return false;
            }
        }

        return senderKey;
    };


    /**
     * Update group participants on received message.
     *
     * @method
     * @param {String} sender
     *     User handle of the message sender.
     * @param {Object} parsedMessage
     *     User handle of the message sender.
     * @returns {Boolean}
     *     `false` in case I am not a participant (any more),
     *     `true` otherwise.
     * @private
     */
    strongvelope.ProtocolHandler.prototype._updateGroupParticipants = function(
                sender, parsedMessage) {

        var isOwnMessage = (sender === this.ownHandle);
        var myIndex = parsedMessage.recipients.indexOf(this.ownHandle);
        if ((parsedMessage.recipients.length > 0) && !isOwnMessage) {
            if (myIndex === -1) {
                // I'm not in the list.
                if (parsedMessage.type === MESSAGE_TYPES.ALTER_PARTICIPANTS) {
                    this.keyId = null;
                    this.otherParticipants.clear();
                    this.includeParticipants.clear();
                    this.excludeParticipants.clear();
                    logger.info('I have been excluded from this chat, cannot read message.');
                }
                else {
                    logger.warn('Incoming chat message not intended for me (not part of chat).');
                }

                return false;
            }

            this.otherParticipants = new Set(parsedMessage.recipients);
            this.otherParticipants.add(sender);
            this.otherParticipants.delete(this.ownHandle);
        }

        return true;
    };


    /**
     * Decrypts a message from a sender and (potentially) updates sender keys.
     *
     * @method
     * @param {String} message
     *     Data message to encrypt.
     * @param {String} sender
     *     User handle of the message sender.
     * @param {Boolean} [historicMessage=false]
     *     Whether the message passed in for decryption is from the history.
     * @returns {(StrongvelopeMessage|Boolean)}
     *     The message content on success, `false` in case of errors.
     */
    strongvelope.ProtocolHandler.prototype.decryptFrom = function(message,
            sender, historicMessage) { // jshint maxcomplexity: 11

        var self = this;

        // Check we're in a chat with this sender, or on a new chat.
        if (!this.otherParticipants.has(sender)
                && (sender !== this.ownHandle)
                && (this.otherParticipants.size > 0)) {
            logger.warn('Sender not in current participants: ' + sender);

            return false;
        }

        // Extract keys, and parse message in the same go.
        var extractedContent = this._parseAndExtractKeys({ userId: sender, message: message});
        if (extractedContent === false) {
            logger.error('Message signature invalid.');

            return false;
        }

        var parsedMessage = extractedContent.parsedMessage;
        var senderKeys = extractedContent.senderKeys;

        // Bail out on parse error.
        if (parsedMessage === false) {
            logger.error('Incoming message not usable.');

            return false;
        }

        // Verify protocol version.
        if (parsedMessage.protocolVersion !== PROTOCOL_VERSION) {
            logger.error('Message not compatible with current protocol version.');

            return false;
        }

        // TODO: Check legitimacy of operation (moderator set on alter participants).

        // Now puzzle out the group composition.
        if (this._updateGroupParticipants(sender, parsedMessage) === false) {
            return false;
        }

        // Get sender key.
        var senderKey = this._getSenderKeyAndUpdateCache(sender, parsedMessage,
                                                         senderKeys);

        if (senderKey === false) {
            return false;
        }


        // Decrypt message payload.
        var cleartext = ns._symmetricDecryptMessage(parsedMessage.payload,
                                                    senderKey,
                                                    parsedMessage.nonce);

        // Bail out if decryption failed.
        if (cleartext === false) {
            return false;
        }

        var result = {
            sender: sender,
            type: parsedMessage.type,
            payload: cleartext,
            includeParticipants: [],
            excludeParticipants: []
        };

        if ((this._totalMessagesWithoutSendKey >= this.totalMessagesBeforeSendKey)
                && (result.sender !== this.ownHandle)) {
            result.toSend = this.encryptTo(null, sender);
        }

        // Update counter.
        if (!historicMessage && (result.sender !== this.ownHandle)) {
            this._totalMessagesWithoutSendKey++;
        }

        // Take actions on participant changes.
        if ((sender !== this.ownHandle)
                && (parsedMessage.type === MESSAGE_TYPES.ALTER_PARTICIPANTS)) {
            // Update my sender key.
            logger.info('Particpant change received, updating sender key.');
            this.updateSenderKey();

            // Track included/excluded members.
            this.includeParticipants = _setJoin(this.includeParticipants,
                new Set(parsedMessage.includeParticipants));
            result.includeParticipants = parsedMessage.includeParticipants;
            this.excludeParticipants = _setJoin(this.excludeParticipants,
                new Set(parsedMessage.excludeParticipants));
            result.excludeParticipants = parsedMessage.excludeParticipants;

            // Update other participants list.
            this.otherParticipants = _setJoin(this.otherParticipants,
                this.includeParticipants);
            this.otherParticipants.delete(this.ownHandle);
            this.excludeParticipants.forEach(function _removeEcludeIterator(item) {
                self.otherParticipants.delete(item);
            });
        }

        return result;
    };


    /**
     * Checks whether messages passed in in an array are decryptable.
     *
     * @method
     * @param messages {Array.<ChatdMessage>}
     *     Array containing a batch of chat messages.
     * @param {Boolean} [historicMessages=true]
     *     Whether the messages passed in for decryption are from the history.
     * @returns {Array.<(StrongvelopeMessage|Boolean)>}
     *     Array of objects with message contents on success, `false` in case of
     *     errors.
     */
    strongvelope.ProtocolHandler.prototype.batchDecrypt = function(messages,
            historicMessages) {

        historicMessages = (historicMessages === false) ? false : true;

        // First extract all keys.
        this._batchParseAndExtractKeys(messages);

        // Now attempt to decrypt all messages.
        var decryptedMessages = [];

        var message;
        for (var i = 0; i < messages.length; i++) {
            message = messages[i];
            decryptedMessages.push(this.decryptFrom(message.message,
                                                    message.userId,
                                                    historicMessages));
        }

        return decryptedMessages;
    };


    /**
     * Alters the participant list of the chat room.
     *
     * Note: There are no checks for overlaps in the include/eclude lists.
     *
     * TODO: Employ the usage of sets (via object attributes) over arrays for
     *       uniqueness of entries (implement in _encryptSenderKey).
     *
     * @method
     * @param {Array.<String>} includeParticipants
     *     Array of new participants' user handles to include to the chat room.
     * @param {Array.<String>} excludeParticipants
     *     Array of old participants' user handles to exclude from the chat room.
     * @param {String} [message]
     *     Data message to send directly with the member change. If `null`
     *     or `undefined`, no message payload will be encoded (i. e. it's a
     *     "blind" management message).
     * @returns {String|Boolean}
     *     Message to be sent to the room. `false` if no message is to be
     *     sent (e.g. on an error).
     */
    strongvelope.ProtocolHandler.prototype.alterParticipants = function(
            includeParticipants, excludeParticipants, message) { // jshint maxcomplexity: 12


        var errorOut = false;

        includeParticipants = includeParticipants || [];
        excludeParticipants = excludeParticipants || [];

        // General sanity check.
        if ((includeParticipants.length === 0)
                && (excludeParticipants.length === 0)) {
            logger.warn('No participants to include or exclude.');
            errorOut = true;
        }

        // Some sanity checking on new participants to include.
        for (var i = 0; i < includeParticipants.length; i++) {
            if (includeParticipants[i] === this.ownHandle) {
                logger.warn('Cannot include myself to a chat.');
                errorOut = true;
            }
            else if (this.otherParticipants.has(includeParticipants[i])) {
                logger.warn('User ' + includeParticipants[i] + ' already participating, cannot include.');
                errorOut = true;
            }
            else {
                this.includeParticipants.add(includeParticipants[i]);
            }
        }

        // Some sanity checking on existing participants to exclude.
        // jshint -W004
        for (var i = 0; i < excludeParticipants.length; i++) {
            if (excludeParticipants[i] === this.ownHandle) {
                logger.warn('Cannot exclude myself from a chat.');
                errorOut = true;
            }
            else if (!this.otherParticipants.has(excludeParticipants[i])) {
                logger.warn('User ' + excludeParticipants[i] + ' not participating, cannot exclude.');
                errorOut = true;
            }
            else {
                this.excludeParticipants.add(excludeParticipants[i]);
            }
        }
        // jshint +W004

        if (errorOut) {
            return false;
        }

        // Update our sender key.
        this.updateSenderKey();

        // Collect participants to be in- or excluded.
        var participantsInExcluded = '';
        this.includeParticipants.forEach(function _addIncludedParticipants(item) {
            participantsInExcluded += tlvstore.toTlvRecord(String.fromCharCode(TLV_TYPES.INC_PARTICIPANT),
                                                           base64urldecode(item));
        });
        this.excludeParticipants.forEach(function _addExcludedParticipants(item) {
            participantsInExcluded += tlvstore.toTlvRecord(String.fromCharCode(TLV_TYPES.EXC_PARTICIPANT),
                                                           base64urldecode(item));
        });

        // Assemble main message body and rotate keys if required.
        var assembledMessage = this._assembleBody(message);

        // Add correct message type to front and put together final content.
        var content = tlvstore.toTlvRecord(String.fromCharCode(TLV_TYPES.MESSAGE_TYPE),
                                           String.fromCharCode(MESSAGE_TYPES.ALTER_PARTICIPANTS))
                    + assembledMessage.content + participantsInExcluded;

        // Sign message.
        content = this._signContent(content);

        // Return assembled total message.
        return String.fromCharCode(PROTOCOL_VERSION) + content;
    };

}());<|MERGE_RESOLUTION|>--- conflicted
+++ resolved
@@ -1108,11 +1108,7 @@
             encryptedKeys = self._encryptKeysFor(keysIncluded, nonce, destination);
             if (encryptedKeys === false) {
                 // Something went wrong, and we can't encrypt to that destination.
-<<<<<<< HEAD
-                return false;
-=======
                 keyEncryptionError = true;
->>>>>>> be1a60db
             }
             if (encryptedKeys.length > _RSA_ENCRYPTION_THRESHOLD) {
                 needOwnKeyEncryption = true;
