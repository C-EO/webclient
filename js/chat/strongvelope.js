--- conflicted
+++ resolved
@@ -1648,16 +1648,6 @@
     strongvelope.ProtocolHandler.prototype.decryptFrom = function(message,
             sender, historicMessage) { // jshint maxcomplexity: 11
 
-<<<<<<< HEAD
-            var allParticipants = setutils.join(otherParticipantsFromMessage, new Set([this.ownHandle]));
-
-            // Sanity checks.
-            if ((parsedMessage.includeParticipants.length > 0)
-                    && (setutils.subtract(new Set(parsedMessage.includeParticipants),
-                        allParticipantsFromMessage).size > 0)) {
-                // Included participants must be in the receipients of the message, so if the
-                // subtraction has anything left over, this is an invalid message.
-=======
         var protocolVersion = message.charCodeAt(0);
         if (protocolVersion < PROTOCOL_VERSION) {
             return this.legacyDecryptFrom(message, sender, historicMessage);
@@ -1666,7 +1656,6 @@
         if (sender === COMMANDER) {
             return this.handleManagementMessage({ userId: sender, message: message}, historicMessage);
         }
->>>>>>> c4a04015
 
         // Check we're in a chat with this sender, or on a new chat.
         if (!this.otherParticipants.has(sender)
