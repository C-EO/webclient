/**
 * @fileOverview
 * Simplistic, group capable encryption module for chat messages.
 */

/**
 * @description
 * <p>Simplistic, group capable encryption module for chat messages.</p>
 *
 * <p>
 * Encrypts a chat message using AES with a symmetric key derived
 * using Curve25519. Messages are signed using Ed25519. Messages are encoded
 * in a binary TLV transport format,</p>
 */
var strongvelope = {};

(function () {
    "use strict";

    var ns = strongvelope;

    strongvelope._logger = MegaLogger.getLogger('strongvelope', undefined, 'chat');
    var logger = strongvelope._logger;

    strongvelope.NONCE_SIZE = 12;
    var NONCE_SIZE = strongvelope.NONCE_SIZE;
    strongvelope.KEY_SIZE = 16;
    var KEY_SIZE = strongvelope.KEY_SIZE;
    strongvelope.IV_SIZE = 16;
    var IV_SIZE = strongvelope.IV_SIZE;

    // Epoch time stamp granularity from Date.now().
    var _ONE_DAY = 1000 * 24 * 60 * 60;

    // Size in bytes of a key ID.
    var _KEY_ID_SIZE_V0 = 4;
    var _KEY_ID_SIZE_V1 = 8;

    // Size threshold for RSA encrypted sender keys (greater than ... bytes).
    // (1024 bit RSA key --> 128 byte + 2 byte cipher text).
    var _RSA_ENCRYPTION_THRESHOLD = 128;

    /** Version of the protocol implemented. */
    strongvelope.PROTOCOL_VERSION = 0x01;
    var PROTOCOL_VERSION = strongvelope.PROTOCOL_VERSION;

    /** After how many messages our symmetric sender key is rotated. */
    strongvelope.ROTATE_KEY_EVERY = 16;

    /** How many messages our handler should "see" before re-sending our sender key. */
    strongvelope.TOTAL_MESSAGES_BEFORE_SEND_KEY = 30;

    /** Size (in bytes) of the secret/symmetric encryption key. */
    strongvelope.SECRET_KEY_SIZE = 16;
    var SECRET_KEY_SIZE = strongvelope.SECRET_KEY_SIZE;

    /** User handle of chat API. */
    strongvelope.COMMANDER = 'gTxFhlOd_LQ';
    var COMMANDER = strongvelope.COMMANDER;

    /**
     * "Enumeration" of TLV types used for the chat message transport container.
     *
     * Note: The integer value of the TLV type also indicates the allowed order
     *       within a message encoding. Values must be monotonically increasing
     *       within, but single record types may be skipped. `RECIPIENT` and
     *       `KEYS` are the only types that may (concurrently) be repeated.
     *
     * @property _UNUSED_SEPARATOR_ {Number}
     *     NULL is used as a terminator for the record type. Don't use!
     * @property SIGNATURE {Number}
     *     Signature for all following bytes.
     * @property MESSAGE_TYPE {Number}
     *     Type of message sent.
     * @property NONCE {Number}
     *     "Base nonce" used for encryption (individual nonces are derived from
     *     it).
     * @property RECIPIENT {Number}
     *     Recipient of message. This record can be repeated for all recipients
     *     of message.
     * @property KEYS {Number}
     *     Message encryption keys, encrypted to a particular recipient. This
     *     may contain two (concatenated) keys. The second one (if present) is
     *     the previous sender key. Requires the same number of records in the
     *     same order as `RECIPIENT`.
     * @property KEY_IDS {Number}
     *     Sender encryption key IDs used (or set) in this message.
     * @property PAYLOAD {Number}
     *     Encrypted payload of message.
     * @property INC_PARTICIPANT {Number}
     *     Participant to be included with this message.
     * @property EXC_PARTICIPANT {Number}
     *     Participant to be excluded with this message.
     * @property OWN_KEY {Number}
     *     Own message encryption (sender) key. This is usually not required,
     *     but will be used if legacy RSA encryption of sender keys is used for
     *     at least one recipient. This is required to access one's own sender
     *     key later when re-reading own chat messages later from history.
     */
    strongvelope.TLV_TYPES = {
        _UNUSED_SEPARATOR_: 0x00,
        SIGNATURE:          0x01,
        MESSAGE_TYPE:       0x02,
        NONCE:              0x03,
        RECIPIENT:          0x04,
        KEYS:               0x05,
        KEY_IDS:            0x06,
        PAYLOAD:            0x07,
        INC_PARTICIPANT:    0x08,
        EXC_PARTICIPANT:    0x09,
        OWN_KEY:            0x0a,
        INVITOR:            0x0b,
    };
    var TLV_TYPES = strongvelope.TLV_TYPES;


    // Mapping of TLV_TYPES to object attribute names (used in message parser.)
    // Note: These must be manually updated to reflect TLV_TYPES.
    var _TLV_MAPPING = {
        0x01: 'signature',
        0x02: 'type',
        0x03: 'nonce',
        0x04: 'recipients',
        0x05: 'keys',
        0x06: 'keyIds',
        0x07: 'payload',
        0x08: 'includeParticipants',
        0x09: 'excludeParticipants',
        0x0a: 'ownKey',
        0x0b: 'invitor',
    };


    /**
     * "Enumeration" of message types used for the chat message transport.
     *
     * @property GROUP_KEYED {Number}
     *     Message containing a sender key (initial, key rotation, key re-send).
     * @property GROUP_CONTINUE {Number}
     *     Message using an existing sender key for encryption.
     * @property ALTER_PARTICIPANTS {Number}
     *     Alters the list of participants for the group chat
     *     (inclusion and exclusion).
     */
    strongvelope.MESSAGE_TYPES = {
        GROUP_KEYED:        0x00,
        GROUP_FOLLOWUP:     0x01,
        ALTER_PARTICIPANTS: 0x02
    };
    var MESSAGE_TYPES = strongvelope.MESSAGE_TYPES;
    var _KEYED_MESSAGES = [MESSAGE_TYPES.GROUP_KEYED,
                           MESSAGE_TYPES.ALTER_PARTICIPANTS];

    /**
     * Determines a new 16-bit date stamp (based on Epoch time stamp).
     *
     * @return {Number}
     * @private
     */
    strongvelope._dateStampNow = function() {

        return Math.floor(Date.now() / _ONE_DAY);
    };


    /**
     * Splits the keyId into the date stamp and counter portion.
     *
     * @ param {String} keyId
     *     The full (64bit) key ID.
     * @return {Array.<Number>}
     *     Two elements in the array, the first being the date stamp, the
     *     second being the counter value.
     * @private
     */
    strongvelope._splitKeyId = function(fullKeyId) {

        var prefix = str_to_a32(fullKeyId)[0];
        var keyIdNumber = str_to_a32(fullKeyId)[1];
        var dateStamp = keyIdNumber >>> 16;
        var counter = keyIdNumber & 0xffff;

        return [dateStamp, counter, prefix];
    };


    /**
     * Encodes a numeric date stamp and counter component into a key ID.
     *
     * @param {Number}
     *     Date stamp value.
     * @param {Number}
     *     Counter value.
     * @param {Number}
     *     Prefix value representing unique device id
     * @return {String}
     *     The key ID.
     * @private
     */
    strongvelope._encodeKeyId = function(dateStamp, counter, prefix) {

        var keyIdNumber = (dateStamp << 16) | counter;
        return a32_to_str([prefix]) + a32_to_str([keyIdNumber]);
    };


    /**
     * Encrypts a message symmetrically using AES-128-CTR. The object returned
     * contains the key and nonce used.
     *
     * Note: Nonces longer than the used NONCE_SIZE bytes are truncated.
     *
     * @param message {String}
     *     Plain text message. If `null` or `undefined` the ciphertext will be
     *     `null`.
     * @param key {String}
     *     Symmetric encryption key in a binary string. If omitted, a fresh
     *     key will be generated.
     * @param nonce {String}
     *     Nonce to encrypt a message with in a binary string. If omitted, a
     *     fresh nonce will be generated.
     * @returns {Object}
     *     Object containing the cipher text (in attribute `ciphertext`), the
     *     key (attribute `key`) and the nonce (attribute `nonce`) used.
     * @private
     */
    strongvelope._symmetricEncryptMessage = function(message, key, nonce) {

        var result = { ciphertext: null, key: null, nonce: null };
        var keyBytes;


        if (key) {
            keyBytes = asmCrypto.string_to_bytes(key);
        }
        else {
            keyBytes = new Uint8Array(KEY_SIZE);
            asmCrypto.getRandomValues(keyBytes);
        }

        if (!nonce) {
            nonce = new Uint8Array(NONCE_SIZE);
            asmCrypto.getRandomValues(nonce);
            nonce = asmCrypto.bytes_to_string(nonce);
        }

        var nonceBytes = asmCrypto.string_to_bytes(
            strongvelope.deriveNonceSecret(nonce).substring(0, NONCE_SIZE));

        if ((message !== null) && (typeof message !== 'undefined')) {
            var clearBytes = asmCrypto.string_to_bytes(to8(message));
            var cipherBytes = asmCrypto.AES_CTR.encrypt(clearBytes, keyBytes, nonceBytes);
            result.ciphertext = asmCrypto.bytes_to_string(cipherBytes);
        }

        result.key = asmCrypto.bytes_to_string(keyBytes);
        result.nonce = nonce;

        return result;
    };


    /**
     * Decrypts a message symmetrically using AES-128-CTR.
     *
     * Note: Nonces longer than the used NONCE_SIZE bytes are truncated.
     *
     * @param cipher {String}
     *     Message in cipher text.
     * @param key {String}
     *     Symmetric encryption key in a binary string.
     * @param nonce {String}
     *     Nonce to decrypt a message with in a binary string.
     * @returns {String}
     *     Clear text of message content, `null` if no cipher text is given.
     * @private
     */
    strongvelope._symmetricDecryptMessage = function(cipher, key, nonce) {

        if ((cipher === null) || (typeof cipher === 'undefined')) {
            return null;
        }

        var keyBytes = asmCrypto.string_to_bytes(key);
        var nonceBytes = asmCrypto.string_to_bytes(
            strongvelope.deriveNonceSecret(nonce).substring(0, NONCE_SIZE));
        var cipherBytes = asmCrypto.string_to_bytes(cipher);
        var clearBytes = asmCrypto.AES_CTR.decrypt(cipherBytes, keyBytes, nonceBytes);
        var clearText = asmCrypto.bytes_to_string(clearBytes);

        try {
            clearText = from8(clearText);
        }
        catch (e) {
            if (e instanceof URIError) {
                logger.critical('Could not decrypt message, probably a wrong key/nonce.');

                return false;
            }
            else {
                throw e;
            }
        }

        return clearText;
    };


    /**
     * Signs a message using EdDSA with an Ed25519 key pair.
     *
     * @param message {String}
     *     Message to sign.
     * @param privKey {String}
     *     Ed25519 private key.
     * @param pubKey {String}
     *     Ed25519 public key.
     * @returns {String}
     *     Message signature.
     * @private
     */
    strongvelope._signMessage = function(message, privKey, pubKey) {

        var keyBytes = asmCrypto.string_to_bytes(privKey + pubKey);
        var messageBytes = asmCrypto.string_to_bytes('strongvelopesig' + message);
        var signature = nacl.sign.detached(messageBytes, keyBytes);

        return asmCrypto.bytes_to_string(signature);
    };


    /**
     * Verifies a message using EdDSA with an Ed25519 key pair.
     *
     * @param message {String}
     *     Message to sign.
     * @param signature {String}
     *     Message signature.
     * @param pubKey {String}
     *     Ed25519 public key.
     * @returns {Boolean}
     *     Verification result.
     * @private
     */
    strongvelope._verifyMessage = function(message, signature, pubKey) {

        var messageBytes = asmCrypto.string_to_bytes('strongvelopesig' + message);
        var signatureBytes = asmCrypto.string_to_bytes(signature);
        var keyBytes = asmCrypto.string_to_bytes(pubKey);

        return nacl.sign.detached.verify(messageBytes, signatureBytes, keyBytes);
    };


    /**
     * Derive the shared confidentiality key.
     *
     * The key is a 32-byte string, half of which is later used for
     * AES-128. It is derived from the Diffie-Hellman shared secret, a x25519
     * public value, using HKDF-SHA256.
     *
     * @param {String} sharedSecret
     *     Input IKM for the HKDF. In mpENC, this is the x25519 public key
     *     result of the group key agreement.
     * @param {String} [context]
     *     Info string for the HKDF. In strongvelope, this is set to the
     *     constant "strongvelope pairwise key".
     * @returns {String}
     *     Derived key as a binary string.
     */
    strongvelope.deriveSharedKey = function(sharedSecret, context) {

        // Equivalent to first block of HKDF, see RFC 5869.
        context = (typeof context === 'undefined')
                ? 'strongvelope pairwise key' : context;
        var hmac = asmCrypto.HMAC_SHA256.bytes;

        return asmCrypto.bytes_to_string(hmac(context + "\x01",
                                              hmac(sharedSecret, '')));
    };


    /**
     * Derive the nonce to use for an encryption for a particular recipient
     * or message payload encryption.
     *
     * The returned nonce is a 32-byte string, of which a suitable slice is
     * later used for encryption. It is derived from message's master nonce.
     *
     * @param {String} masterNonce
     *     Master nonce as transmitted in the message, used as a base to derive
     *     a nonce secret from.
     * @param {String} [recipient]
     *     Recipient's user handle. If not set, using the string "payload" for
     *     message payload encryption.
     * @returns {String}
     *     Derived nonce as a binary string.
     */
    strongvelope.deriveNonceSecret = function(masterNonce, recipient) {

        // Equivalent to first block of HKDF, see RFC 5869.
        recipient = (typeof recipient === 'undefined')
                  ? 'payload' : base64urldecode(recipient);

        return asmCrypto.bytes_to_string(asmCrypto.HMAC_SHA256.bytes(
            recipient, masterNonce));
    };


    /**
     * Get the key id length in bytes based on the protocol version
     *
     * @param {Number} protocolVersion
     *     The number of the strongvelope protocol version to get the length for
     * @returns {Number}
     *     The length of a key id for the given protocol version, in bytes
     */
    strongvelope._getKeyIdLength = function(protocolVersion) {

        return protocolVersion === 0 ? _KEY_ID_SIZE_V0 : _KEY_ID_SIZE_V1;
    };


    /**
     * Parses the binary content of a message into an object. Content will not
     * be decrypted or signatures verified.
     *
     * @param {String} binaryMessage
     *     Binary message as transported.
     * @returns {(Object|Boolean)}
     *     Contains all message content decoded from binary transport format.
     *     Returns `false` in case of errors.
     */
    strongvelope._parseMessageContent = function(binaryMessage) { // jshint maxcomplexity: 13

        var parsedContent = {
            recipients: [], keys: [], keyIds: [],
            includeParticipants: [], excludeParticipants: []
        };
        var currentTlvType = null;
        var part;
        var tlvType;
        var tlvVariable;
        var lastTlvType = -1;
        var value;

        parsedContent.protocolVersion = binaryMessage.charCodeAt(0);
        var rest = binaryMessage.substring(1);

        while (rest.length > 0) {
            part = tlvstore.splitSingleTlvRecord(rest);
            tlvType = part.record[0].charCodeAt(0);
            tlvVariable = _TLV_MAPPING[tlvType];
            value = part.record[1];

            if (typeof tlvVariable === 'undefined') {
                logger.critical('Received unexpected TLV type: ' + tlvType + '.');

                return false;
            }

            // Some records need different treatment. Let's go through cases.
            switch (tlvType) {
                case TLV_TYPES.SIGNATURE:
                    parsedContent[tlvVariable] = value;
                    parsedContent.signedContent = part.rest;
                    break;
                case TLV_TYPES.MESSAGE_TYPE:
                    parsedContent[tlvVariable] = value.charCodeAt(0);
                    break;
                case TLV_TYPES.RECIPIENT:
                case TLV_TYPES.INC_PARTICIPANT:
                case TLV_TYPES.EXC_PARTICIPANT:
                    parsedContent[tlvVariable].push(base64urlencode(value));
                    break;
                case TLV_TYPES.KEYS:
                    parsedContent[tlvVariable].push(value);
                    break;
                case TLV_TYPES.KEY_IDS:
                    var keyIds = value;

                    // The key length can change depending on the version
                    var keyIdLength = strongvelope._getKeyIdLength(parsedContent.protocolVersion);

                    while (keyIds.length > 0) {
                        parsedContent[tlvVariable].push(keyIds.substring(0, keyIdLength));
                        keyIds = keyIds.substring(keyIdLength);
                    }
                    break;
                case TLV_TYPES.INVITOR:
                    parsedContent[tlvVariable] = base64urlencode(value);
                    break;
                default:
                    // For all non-special cases, this will be used.
                    parsedContent[tlvVariable] = value;
            }

            rest = part.rest;
            lastTlvType = tlvType;
        }

        if ((parsedContent.recipients.length > 0)
                && (parsedContent.recipients.length !== parsedContent.keys.length)) {
            logger.critical('Number of keys does not match number of recipients.');

            return false;
        }

        return parsedContent;
    };


    /**
     * An object containing a participant's secret key information. One of these
     * objects is used per participant. Each element within is indexed by the
     * participant's sender keyId, referencing a value of the symmetric sender
     * key.
     *
     * @typedef {Object} ParticipantKeys
     */


    /**
     * An object containing data of a successfully decrypted message..
     *
     * @typedef {Object} StrongvelopeMessage
     * @property {String} sender
     *     Sender user handle.
     * @property {Number} type
     *     Type of message.
     * @property {String} payload
     *     Message content/payload.
     * @property {String} toSend
     *     An optional element, containing a "blind" management message (no
     *     payload) to a recipient containing our current sender key. This
     *     message will contain the current sender key only (as it may leak a
     *     previous key to new group chat participants).
     * @property {Array.<String>} includeParticipants
     *     Participants to include (as of now participants of group chat).
     *     Only contains elements if the message `type` is
     *     `strongvelope.MESSAGE_TYPES.ALTER_PARTICIPANTS`.
     * @property {Array.<String>} excludeParticipants
     *     Participants to exclude (as of now not participants of group chat
     *     anymore). Only contains elements if the message `type` is
     *     `strongvelope.MESSAGE_TYPES.ALTER_PARTICIPANTS`.
     */


    /**
     * An object containing a chat message as received from chatd.
     *
     * @typedef {Object} ChatdMessage
     * @property {String} chatId
     *     Unique ID of the chat. (Base64 URL encoded 64-bit value.)
     * @property {Number} id
     *     XXX What ID is this?
     * @property {String} messageId
     *     Unique ID of the individual message within the chat. (Base64 URL
     *     encoded 64-bit value.)
     * @property {String} userId
     *     User handle of the sender.
     * @property {Number} ts
     *     UNIX epoch time stamp as an integer in seconds.
     * @property {String} message
     *     Message payload (encrypted).
     */


    /**
     * Manages keys, encryption and message encoding.
     *
     * Note: A new ProtocolHandler instance needs to be initialised. This can
     *       either be done via seeding it with chat messages (calling #seed) of the same chat's
     *       history, or by calling #updateSenderKey method on newly created or
     *       fresh chats.
     *
     * @constructor
     * @param {String} [ownHandle]
     *     Our own user handle (default: u_handle).
     * @param {String} [myPrivCu25519]
     *     Our private chat key (Curve25519, default: u_privCu25519).
     * @param {String} [myPrivEd25519]
     *     Our private signing key (Ed25519, default: u_pubCu25519).
     * @param {String} [myPubEd25519]
     *     Our public signing key (Ed25519, optional, can be derived upon
     *     instantiation from private key).
     * @param {String} [uniqueDeviceId]
     *     A 32bit prefix that should be unique for this device, for this user
     *
     * @property {String} ownHandle
     *     Our own user handle (u_handle).
     * @property {String} myPrivCu25519
     *     Our private chat key (Curve25519).
     * @property {String} myPrivEd25519
     *     Our private signing key (Ed25519).
     * @property {String} myPubEd25519
     *     Our public signing key (Ed25519).
     * @property {Number} rotateKeyEvery
     *     The number of messages our sender key is used for before rotating.
     * @property {Number} totalMessagesBeforeSendKey
     *     The number of total messages sent and received before a keyed
     *     reminder message is to be sent.
     * @property {String} keyId
     *     ID of our current sender key.
     * @property {String} previousKeyId
     *     ID of our previous sender key.
     * @property {Object.<handle, ParticipantKeys>} participantKeys
     *     Collection of participant specific key information (including our own,
     *     @see {@link ParticipantKey} for all (past and present) participants.
     * @property {Array.<String>} otherParticipants
     *     An array of all the participants' user handles in the chat, but
     *     excluding one self.
     * @property {Array.<String>} includeParticipants
     *     An array of participants' user handles to include in the chat.
     * @property {Array.<String>} excludeParticipants
     *     An array of participants' user handles to exclude from the chat.
     * @property {String} uniqueDeviceId
     *     A 32bit prefix that should be unique for this device, for this user
     */
    strongvelope.ProtocolHandler = function(ownHandle, myPrivCu25519,
            myPrivEd25519, myPubEd25519, uniqueDeviceId) {

        this.ownHandle = ownHandle || u_handle;
        this.myPrivCu25519 = myPrivCu25519 || u_privCu25519;
        this.myPrivEd25519 = myPrivEd25519 || u_privEd25519;
        this.myPubEd25519 = myPubEd25519;
        if (!this.myPubEd25519) {
            this.myPubEd25519 = crypt.getPubKeyFromPrivKey(this.myPrivEd25519, 'Ed25519');
        }
        this.rotateKeyEvery = strongvelope.ROTATE_KEY_EVERY;
        this.totalMessagesBeforeSendKey = strongvelope.TOTAL_MESSAGES_BEFORE_SEND_KEY;
        this._keyEncryptionCount = 0;
        this._totalMessagesWithoutSendKey = 0;
        this.keyId = null;
        this.previousKeyId = null;
        this._sentKeyId = null;
        this.participantKeys = {};
        this.participantKeys[this.ownHandle] = {};
        this.otherParticipants = new Set();
        this.includeParticipants = new Set();
        this.excludeParticipants = new Set();
        this.uniqueDeviceId = uniqueDeviceId;
        this._inUse = false;
        this.participantChange = false;
    };


    /**
     * Parses a message and extracts the sender keys.
     *
     * @method
     * @param message {ChatdMessage}
     *     A message to extract keys from.
     * @return {Object|Boolean}
     *     An objects containing the parsed message and an object mapping a
     *     keyId to a key. `false` on signature verification error.
     * @private
     */
    strongvelope.ProtocolHandler.prototype._parseAndExtractKeys = function(message) {

        var parsedMessage = ns._parseMessageContent(message.message);
        var result = { parsedMessage: parsedMessage, senderKeys: {}};

        if (parsedMessage && (_KEYED_MESSAGES.indexOf(parsedMessage.type) >= 0)) {
            if (ns._verifyMessage(parsedMessage.signedContent,
                                  parsedMessage.signature,
                                  pubEd25519[message.userId])) {
                var isOwnMessage = (message.userId === this.ownHandle);
                var myIndex = parsedMessage.recipients.indexOf(this.ownHandle);
                // If we sent the message, pick first recipient for getting the
                // sender key (e. g. for history loading).
                var keyIndex = isOwnMessage ? 0 : myIndex;
                var otherHandle = isOwnMessage
                                ? parsedMessage.recipients[0]
                                : message.userId;
                if (keyIndex >= 0) {
                    // Decrypt message key(s).
                    var decryptedKeys = this._decryptKeysFor(parsedMessage.keys[keyIndex],
                                                             parsedMessage.nonce,
                                                             otherHandle,
                                                             isOwnMessage);
                    // Update local sender key cache.
                    if (!this.participantKeys[message.userId]) {
                        this.participantKeys[message.userId] = {};
                    }
                    for (var i = 0; i < decryptedKeys.length; i++) {
                        result.senderKeys[parsedMessage.keyIds[i]] = decryptedKeys[i];
                    }
                }
            }
            else {
                logger.critical('Signature invalid for message from *** on ***');
                logger.error('Signature invalid for message from '
                             + message.userId + ' on ' + message.ts);

                return false;
            }
        }

        return result;
    };


    /**
     * Parses a batch of messages and extracts sender keys into the cache of
     * the handler.
     *
     * @method
     * @param messages {Array.<ChatdMessage>}
     *     Array of (most recent) batch of chat message history.
     * @return {Array.<Object>}
     *     An array of all the parsed messages' content.
     * @private
     */
    strongvelope.ProtocolHandler.prototype._batchParseAndExtractKeys = function(messages, isSeeding) {

        var extracted;
        var parsedMessages = [];
        var parsedMessage;
        var senderKeys;
        var storedKey;
        var keyed = false;
        var iamSeeding = (typeof isSeeding === 'undefined') ? false : isSeeding;

        // Iterate over all messages to extract keys (if present).
        // TOGO: make sure the messages are ordered from latest to oldest.
        for (var i = messages.length -1;i>=0; i--) {
            // if the message is from chat API.
            if (messages[i].userId === COMMANDER) {
                // not keyed yet, update group participant
                if ((iamSeeding === true) && (keyed === false)) {
                    this.handleManagementMessage(messages[i]);
                }
            }
            // the message is from other participants.
            else {
                extracted = this._parseAndExtractKeys(messages[i]);
                parsedMessage = extracted.parsedMessage;
                if (parsedMessage.type === MESSAGE_TYPES.GROUP_KEYED) {
                    keyed = true;
                }
                parsedMessages.push(parsedMessage);
                senderKeys = extracted.senderKeys;
                for (var keyId in senderKeys) {
                    if (senderKeys.hasOwnProperty(keyId)) {
                        storedKey = this.participantKeys[messages[i].userId][keyId];
                        if (storedKey && (storedKey !== senderKeys[keyId])) {
                            // Bail out on inconsistent information.
                            logger.critical("Mismatching statement on sender's previously sent key.");

                            return false;
                        }
                        this.participantKeys[messages[i].userId][keyId] = senderKeys[keyId];
                    }
                }
            }
        }

        return parsedMessages;
    };


    /**
     * Seeds the handler with an array of historic messages to resume an
     * existing chat session.  The messages for seeding must be contiguous and
     * contain the most recent messages.  The order of the messages is not
     * important.  If this operation fails to be successful (returns `false`),
     * grab another batch of earlier chat messages and pass them into this
     * method (does not need to include the already processed first batch, but
     * the batches must be directly adjoining).
     *
     * @method
     * @param messages {Array.<ChatdMessage>}
     *     Array of (most recent) batch of chat message history.
     * @return {Boolean}
     *     `true` on successful seeding, `false` on failure.
     */
    strongvelope.ProtocolHandler.prototype.seed = function(messages) {

        this._batchParseAndExtractKeys(messages, true);

        var a32words = str_to_a32(this.uniqueDeviceId);
        var myPrefix = a32words.length > 0 ? a32words[a32words.length-1] : -1;
        if (myPrefix === -1) {
            throw new Error('This should never happen, the unique device id was not set correctly');
        }

        // Find our own most recent (highest) sender key ID.
        var highestDateCount = -1;
        var secondHighestDateCount = -1;
        var ownKeys = this.participantKeys[this.ownHandle];
        for (var keyId in ownKeys) {
            if (ownKeys.hasOwnProperty(keyId)) {
                var a32words = str_to_a32(keyId);
                if (a32words.length <= 1) {
                    // This key appears to be from an older protocol version as it only contains a single
                    // 32bit part. We can not seed from an older key
                    continue;
                }

                // We can only start re-using an existing key if it was from this device, so check
                // the prefixes are the same
                var prefix = a32words[0];
                if (prefix === myPrefix) {
                    var keyDateCounter = a32words[a32words.length-1];
                    if ((keyDateCounter > highestDateCount)) {
                        secondHighestDateCount = highestDateCount;
                        highestDateCount = keyDateCounter;
                    }
                }
            }
        }
        if (highestDateCount === -1) {
            return false;
        }

        this.keyId = a32_to_str([myPrefix]) + a32_to_str([highestDateCount]);

        if (secondHighestDateCount !== -1) {
            this.previousKeyId = a32_to_str([myPrefix]) + a32_to_str([secondHighestDateCount]);
        }
        // TOGO: if detect user management message, flag participantChange to be ture and return true.
        return true;
    };


    /**
     * Refreshes our own sender key. This method is also to be used to
     * initialise a new ProtocolHandler for a new chat session that is *not*
     * primed via historic messages.
     *
     * @method
     */
    strongvelope.ProtocolHandler.prototype.updateSenderKey = function() {

        var dateStamp;
        var counter;
        var prefix; // unique device id prefix, as a number

        if (this.keyId && (this.keyId !== this._sentKeyId)) {
            // We can return early, as our current sender key has not even been
            // sent to other participants, yet.
            return;
        }

        if (this.keyId) {
            // Juggle the key IDs.
            this.previousKeyId = this.keyId;
            var keyIdComponents = ns._splitKeyId(this.keyId);
            dateStamp = keyIdComponents[0];
            counter = keyIdComponents[1];
            prefix = keyIdComponents[2];

            var newDateStamp = ns._dateStampNow();
            if (newDateStamp !== dateStamp) {
                dateStamp = newDateStamp;
                counter = 0;
            }
            else {
                if (counter >= 0xffff) {
                    logger.critical('This should hardly happen, but 2^16 keys were used for the day. Bailing out!');
                    throw new Error('This should hardly happen, but 2^16 keys were used for the day. Bailing out!');
                }
                counter = (counter + 1) & 0xffff;
            }
        }
        else {
            dateStamp  = ns._dateStampNow();
            counter = 0;
            var a32words = str_to_a32(this.uniqueDeviceId);
            prefix = a32words.length > 0 ? a32words[a32words.length-1] : -1;
            if (prefix === -1) {
                throw new Error('This should never happen, the unique device id was not set correctly');
            }
        }
        this.keyId = ns._encodeKeyId(dateStamp, counter, prefix);

        // Now the new sender key.
        var secretKey = new Uint8Array(SECRET_KEY_SIZE);
        asmCrypto.getRandomValues(secretKey);
        this.participantKeys[this.ownHandle][this.keyId] = asmCrypto.bytes_to_string(secretKey);

        this._keyEncryptionCount = 0;
        this._totalMessagesWithoutSendKey = 0;
    };


    /**
     * Derives a symmetric key for encrypting a message to a contact.  It is
     * derived using a Curve25519 key agreement.
     *
     * Note: The Curve25519 key cache must already contain the public key of
     *       the recipient.
     *
     * @method
     * @param userhandle {String}
     *     Mega user handle for user to send to or receive from.
     * @return {String}
     *     Binary string containing a 256 bit symmetric encryption key.
     * @private
     */
    strongvelope.ProtocolHandler.prototype._computeSymmetricKey = function(userhandle) {

        var pubKey = pubCu25519[userhandle];
        if (!pubKey) {
            logger.critical('No cached chat key for user!');
            logger.error('No cached chat key for user: ' + userhandle);
            throw new Error('No cached chat key for user!');
        }
        var sharedSecret = nacl.scalarMult(
            asmCrypto.string_to_bytes(this.myPrivCu25519),
            asmCrypto.string_to_bytes(pubKey));

        return strongvelope.deriveSharedKey(sharedSecret);
    };


    /**
     * Encrypts symmetric encryption keys for a particular recipient.
     *
     * Note: This function requires the Cu25519 public key for the destination
     *       to be loaded already.
     *
     * @method
     * @param {Array.<String>} keys
     *     Keys to encrypt.
     * @param {String} nonce
     *     "Master nonce" used for encrypting the message. Will be used to
     *     derive an IV for the key encryption.
     * @param {String} destination
     *     User handle of the recipient.
     * @returns {String}
     *     Encrypted sender keys.
     */
    strongvelope.ProtocolHandler.prototype._encryptKeysFor = function(keys, nonce, destination) {

        assert(keys.length > 0, 'No keys to encrypt.');

        var clearText = '';
        for (var i = 0; i < keys.length; i++) {
            clearText += keys[i];
        }

        // Use RSA encryption if no chat key is available.
        if (!pubCu25519[destination]) {
            var pubKey = u_pubkeys[destination];
            if (!pubKey) {
                logger.warn('No public encryption key (RSA or x25519) available for '
                            + destination);

                return false;
            }
            logger.info('Encrypting sender keys for ' + destination + ' using RSA.');

            return crypt.rsaEncryptString(clearText, pubKey);
        }

        // Encrypt chat keys.
        var clearBytes = asmCrypto.string_to_bytes(clearText);
        var ivBytes = asmCrypto.string_to_bytes(
            strongvelope.deriveNonceSecret(nonce, destination).substring(0, IV_SIZE));
        var keyBytes = asmCrypto.string_to_bytes(
            this._computeSymmetricKey(destination).substring(0, KEY_SIZE));
        var cipherBytes = asmCrypto.AES_CBC.encrypt(clearBytes, keyBytes,
                                                    false, ivBytes);

        return asmCrypto.bytes_to_string(cipherBytes);
    };


    /**
     * Decrypts symmetric encryption keys for a particular sender.
     *
     * Note: This function requires the Cu25519 public key for the destination
     *       to be loaded already.
     *
     * @method
     * @param {String} encryptedKeys
     *     Encrypted Key(s).
     * @param {String} nonce
     *     "Master nonce" used for encrypting the message. Will be used to
     *     derive an IV for the key decryption.
     * @param {String} otherParty
     *     User handle of the other party.
     * @param {Boolean} [iAmSender]
     *     If true, the message was sent by us (default: false).
     * @returns {Array.<String>}
     *     All symmetric keys in an array.
     */
    strongvelope.ProtocolHandler.prototype._decryptKeysFor = function(
            encryptedKeys, nonce, otherParty, iAmSender) {

        var clear = '';

        // Check if sender key is encrypted using RSA.
        if (encryptedKeys.length < _RSA_ENCRYPTION_THRESHOLD) {
            // Using normal chat keys.
            var receiver = iAmSender ? otherParty : this.ownHandle;
            var cipherBytes = asmCrypto.string_to_bytes(encryptedKeys);
            var ivBytes = asmCrypto.string_to_bytes(
                strongvelope.deriveNonceSecret(nonce, receiver).substring(0, IV_SIZE));
            var keyBytes = asmCrypto.string_to_bytes(
                this._computeSymmetricKey(otherParty).substring(0, KEY_SIZE));
            var clearBytes = asmCrypto.AES_CBC.decrypt(cipherBytes, keyBytes,
                                                       false, ivBytes);
            clear = asmCrypto.bytes_to_string(clearBytes);
        }
        else {
            logger.info('Got RSA encrypted sender keys.');

            clear = crypt.rsaDecryptString(encryptedKeys, u_privk);
        }

        assert(clear.length % KEY_SIZE === 0,
               'Length mismatch for decoding sender keys.');

        var result = [];
        while (clear.length > 0) {
            result.push(clear.substring(0, KEY_SIZE));
            clear = clear.substring(KEY_SIZE);
        }

        return result;
    };


    /**
     * An object containing the encrypted and TLV encoded recipient key IDs and
     * sender keys.
     *
     * @typedef {Object} EncryptedSenderKeys
     * @property {String} recipients
     *     TLV encoded recipients for keys.
     * @property {String} keys
     *     TLV encoded, encrypted sender key to recipients.
     * @property {String} keyIds
     *     TLV encoded key IDs.
     */



    /**
     * Tracks the participant set from others, included and excluded participant
     * sets.
     *
     * @private
     * @param {Set} otherParticipants
     *     Currently tracked other participants.
     * @param {Set} includeParticipants
     *     Currently tracked participants to include.
     * @param {Set} excludeParticipants
     *     Currently tracked participants to exclude.
     * @returns {Set}
     *     Expected set of other participants after altering participation.
     */
    strongvelope.ProtocolHandler.prototype._trackParticipants = function(
        otherParticipants, includeParticipants, excludeParticipants) {

        if (setutils.intersection(includeParticipants, excludeParticipants).size > 0) {
            // There should be no intersection between these two sets
            return false;
        }

        var trackedParticipants = new Set(otherParticipants);
        excludeParticipants.forEach(function _excludeParticipantsIterator(item) {
            trackedParticipants.delete(item);
        });
        trackedParticipants = setutils.join(
            trackedParticipants, includeParticipants);
        trackedParticipants.delete(this.ownHandle);

        return trackedParticipants;
    };

    /**
     * Encrypts the sender key to the recipients as needed.
     *
     * @method
     * @private
     * @param {String} nonce
     *     "Master nonce" used for encrypting the message. Will be used to
     *     derive an IV for the key encryption.
     * @returns {EncryptedSenderKeys}
     *     Encrypted sender key to participants or `false` if nothing is to send.
     */
    strongvelope.ProtocolHandler.prototype._encryptSenderKey = function(nonce) {

        var self = this;
        var needOwnKeyEncryption = false;

        if (self.otherParticipants.size === 0) {
            return false;
        }

        // Update participants set.
        var trackedParticipants = this._trackParticipants(this.otherParticipants,
            this.includeParticipants, this.excludeParticipants);

        if (trackedParticipants === false) {
            // Sanity check, if the other participants had an inconsistency
            return false;
        }

        this.otherParticipants = trackedParticipants;

        var recipients = '';
        var keys = '';
        var keyIds = '';

        var senderKey = self.participantKeys[self.ownHandle][self.keyId];

        // Assemble the key ID(s) to be sent.
        var keyIdContent = self.keyId;
        if (self.previousKeyId && (self._sentKeyId !== self.keyId)) {
            // Also add previous key ID on key rotation.
            keyIdContent += self.previousKeyId;
        }
        keyIds = tlvstore.toTlvRecord(String.fromCharCode(TLV_TYPES.KEY_IDS),
                                      keyIdContent);

        // Assemble the output for all recipients.
        var keysIncluded = [];
        var encryptedKeys = '';
        var isNewMember = false;
        var keyEncryptionError = false;
        self.otherParticipants.forEach(function _memberIterator(destination) {
            isNewMember = self.includeParticipants.has(destination);

            recipients += tlvstore.toTlvRecord(String.fromCharCode(TLV_TYPES.RECIPIENT),
                                               base64urldecode(destination));
            keysIncluded = [senderKey];
            if (self.previousKeyId
                    && (self._sentKeyId !== self.keyId)
                    && !isNewMember) {
                // Also add previous key on key rotation for existing members.
                keysIncluded.push(self.participantKeys[self.ownHandle][self.previousKeyId]);
            }
            encryptedKeys = self._encryptKeysFor(keysIncluded, nonce, destination);
            if (encryptedKeys === false) {
                // Something went wrong, and we can't encrypt to that destination.
                keyEncryptionError = true;
            }
            if (encryptedKeys.length > _RSA_ENCRYPTION_THRESHOLD) {
                needOwnKeyEncryption = true;
            }
            keys += tlvstore.toTlvRecord(String.fromCharCode(TLV_TYPES.KEYS),
                                         encryptedKeys);
        });
        if (keyEncryptionError === true) {
            return false;
        }

        var result = { recipients: recipients, keys: keys, keyIds: keyIds };

        // Add sender key encrypted to self if required.
        if (needOwnKeyEncryption) {
            keysIncluded = [senderKey];
            if (self.previousKeyId) {
                keysIncluded.push(self.participantKeys[self.ownHandle][self.previousKeyId]);
            }
            encryptedKeys = self._encryptKeysFor(keysIncluded, nonce, this.ownHandle);
            result.ownKey = tlvstore.toTlvRecord(String.fromCharCode(TLV_TYPES.OWN_KEY),
                                                 encryptedKeys);
        }

        // Reset include/exclude lists before leaving.
        self.includeParticipants.clear();
        self.excludeParticipants.clear();

        return result;
    };


    /**
     * Assembles the message body to the recipients of the (group) chat.
     * This function also rotates or re-sends the sender key if required.
     * IMPORTANT: If a sender key rotation or reminder is required, then
     * the body returned will NOT include the message payload, and this method
     * should be called a second time.
     *
     * @method
     * @private
     * @param {String} message
     *     Data message to encrypt. If `null` or `undefined`, no message payload
     *     will be encoded (i. e. it's a "blind" management message).
     * @returns {{ keyed: Boolean, content: String, ownKey: String }}
     *     Outgoing message content encoded in TLV records, and a flag
     *     indicating whether the message is keyed.
     */
    strongvelope.ProtocolHandler.prototype._assembleBody = function(message) {

        // Check and rotate key if due.
        if ((this._keyEncryptionCount >= this.rotateKeyEvery) ||
            (this.previousKeyId === null && this.keyId === null) || 
            (this.participantChange === true)) {
            this.updateSenderKey();
        }

        var senderKey = this.participantKeys[this.ownHandle][this.keyId];

        var encryptedMessage = ns._symmetricEncryptMessage(message, senderKey);

        var repeatKey = (this._totalMessagesWithoutSendKey >= this.totalMessagesBeforeSendKey);
        var encryptedKeys = false;
        if (repeatKey || (this._sentKeyId !== this.keyId) || (this.participantChange === true)) {
            encryptedKeys = this._encryptSenderKey(encryptedMessage.nonce);
        }

        var messageType = encryptedKeys
                        ? MESSAGE_TYPES.GROUP_KEYED
                        : MESSAGE_TYPES.GROUP_FOLLOWUP;

        // Assemble message content.
        var content = tlvstore.toTlvRecord(String.fromCharCode(TLV_TYPES.NONCE),
                                           encryptedMessage.nonce);
        if (encryptedKeys) {
            // Include recipient(s) and sender key(s).
            content += encryptedKeys.recipients;
            content += encryptedKeys.keys;
            content += encryptedKeys.keyIds;
            this._sentKeyId = this.keyId;
            this._totalMessagesWithoutSendKey = 0;
            this.participantChange = false;
        }
        else {
            content += tlvstore.toTlvRecord(String.fromCharCode(TLV_TYPES.KEY_IDS),
                                            this.keyId);
        }
        // Only include ciphertext if it's not empty (non-blind message).
        if (!encryptedKeys && (encryptedMessage.ciphertext !== null)) {
            content += tlvstore.toTlvRecord(String.fromCharCode(TLV_TYPES.PAYLOAD),
                                            encryptedMessage.ciphertext);
            this._keyEncryptionCount++;
        }

        // Add sender key encrypted to self if required (on RSA use).
        if (encryptedKeys && encryptedKeys.ownKey) {
            content += encryptedKeys.ownKey;
        }

        // Update message counters.
        if (!encryptedKeys) {
            this._totalMessagesWithoutSendKey++;
        }

        return { keyed: (encryptedKeys !== false), content: content };
    };


    /**
     * Signs content for delivery in the (group) chat.
     *
     * @method
     * @private
     * @param {String} content
     *     Content to sign.
     * @returns {String}
     *     Content with signature TLV record prepended.
     */
    strongvelope.ProtocolHandler.prototype._signContent = function(content) {

        var signature = ns._signMessage(content,
                                        this.myPrivEd25519, this.myPubEd25519);
        var signatureRecord = tlvstore.toTlvRecord(String.fromCharCode(TLV_TYPES.SIGNATURE),
                                                   signature);

        return signatureRecord + content;
    };


    /**
     * Encrypts a message to the recipients of the (group) chat.
     *
     * @method
     * @param {String} message
     *     Data message to encrypt. If `null` or `undefined`, no message payload
     *     will be encoded (i. e. it's a "blind" management message).
     * @param {String} [destination]
     *     User handle of the (new and only) recipient.
     * @returns {Array|Boolean}
     *     Encrypted outgoing message array or `false` if something fails.
     *     If we need to send out a keyed message, then two messages will be returned in the array.
     */
    strongvelope.ProtocolHandler.prototype.encryptTo = function(message, destination) {
        var encryptedMessages = new Array();
        // Check we're in a chat with this destination, or a new chat.
        if (destination && !this.otherParticipants.has(destination)) {
            if (this.otherParticipants.size === 0) {
                this.otherParticipants.add(destination);
            }
            else {
                logger.warn('Destination not in current participants: ' + destination);

                return false;
            }
        }

        if (this.otherParticipants.size === 0) {
            logger.warn('No destinations or other participants to send to.');

            return false;
        }

        var assembledMessage = null;
        do {
            // Assemble main message body and rotate keys if required.
            assembledMessage = this._assembleBody(message);
            var messageType = assembledMessage.keyed
                            ? MESSAGE_TYPES.GROUP_KEYED
                            : MESSAGE_TYPES.GROUP_FOLLOWUP;
            // Assemble rest of message.
            var content = tlvstore.toTlvRecord(String.fromCharCode(TLV_TYPES.MESSAGE_TYPE),
                                               String.fromCharCode(messageType))
                        + assembledMessage.content;

            // Sign message.
            content = this._signContent(content);

            // Return assembled total message.
            content = String.fromCharCode(PROTOCOL_VERSION) + content;

            encryptedMessages.push(content);
            // If it is a keyed message, then the payload is not included in the message,
            // it needs to call it again to generate a second (payload) message.
        } while(assembledMessage.keyed);

        return encryptedMessages;
    };


    /**
     * Update local sender key cache and get sender key.
     *
     * @method
     * @param {String} sender
     *     User handle of the message sender.
     * @param {Object} parsedMessage
     *     Mapping a keyId to a key.
     * @param {Object} senderKeys
     *     Mapping a keyId to a key.
     * @returns {String|Boolean}
     *     The sender key used, `false` in case of mismatches with existing
     *     cached entries.
     * @private
     */
    strongvelope.ProtocolHandler.prototype._getSenderKeyAndUpdateCache = function(
                sender, parsedMessage, senderKeys) {

        var storedKey;
        for (var id in senderKeys) {
            if (!senderKeys.hasOwnProperty(id)) {
                continue;
            }

            if (!this.participantKeys[sender]) {
                this.participantKeys[sender] = {};
            }
            storedKey = this.participantKeys[sender][id];
            if (storedKey && (storedKey !== senderKeys[id])) {
                // Bail out on inconsistent information.
                logger.critical("Mismatching statement on sender's previously sent key.");

                return false;
            }
            this.participantKeys[sender][id] = senderKeys[id];
        }

        // Get sender key.
        var senderKey;
        var keyId = parsedMessage.keyIds[0];
        if ((parsedMessage.keys.length > 0) && (parsedMessage.recipients.length > 0)) {
            senderKey = senderKeys[keyId];
        }
        else {
            if (this.participantKeys[sender] && this.participantKeys[sender][keyId]) {
                senderKey = this.participantKeys[sender][keyId];
            }
            else {
                logger.critical('Encryption key for message from *** with ID *** unavailable.');
                logger.error('Encryption key for message from ' + sender
                             + ' with ID ' + base64urlencode(keyId) + ' unavailable.');

                return false;
            }
        }

        return senderKey;
    };


    /**
     * Determines the other group participants from a parsed message.
     *
     * @method
     * @param {String} sender
     *     User handle of the message sender.
     * @param {Object} parsedMessage
     *     User handle of the message sender.
     * @returns {Set|Boolean}
     *     The set of group participants (without oneself). An empty set if one
     *     is not a member of the group any more. If this cannot be determined
     *     from the message `false` is returned.
     * @private
     */
    strongvelope.ProtocolHandler.prototype._getOtherParticipantsFromMessage = function(
                sender, parsedMessage) {

        if (parsedMessage.recipients.length === 0) {
            // No participants in message.
            return false;
        }

        var otherParticipants = new Set(parsedMessage.recipients);
        otherParticipants.add(sender);
        otherParticipants.delete(this.ownHandle);

        var isOwnMessage = (sender === this.ownHandle);
        var myIndex = parsedMessage.recipients.indexOf(this.ownHandle);
        if (!isOwnMessage && (myIndex === -1)) {
            // I'm not in the list.
            otherParticipants.clear();
        }

        return otherParticipants;
    };

    /**
     * Determines the entire group of participants from a parsed message.
     *
     * @method
     * @param {String} sender
     *     User handle of the message sender.
     * @param {Object} parsedMessage
     *     User handle of the message sender.
     * @returns {Set|Boolean}
     *     The set of group participants (with oneself). An empty set if one
     *     is not a member of the group any more. If this cannot be determined
     *     from the message `false` is returned.
     * @private
     */
    strongvelope.ProtocolHandler.prototype._getAllParticipantsFromMessage = function(
                sender, parsedMessage) {

        if (parsedMessage.recipients.length === 0) {
            // No participants in message.
            return false;
        }

        var otherParticipants = new Set(parsedMessage.recipients);
        otherParticipants.add(sender);

        var isOwnMessage = (sender === this.ownHandle);
        var myIndex = parsedMessage.recipients.indexOf(this.ownHandle);
        if (!isOwnMessage && (myIndex === -1)) {
            // I'm not in the list.
            otherParticipants.clear();
        }

        return otherParticipants;
    };

    /**
     * handle the management message from chat API.
     *
     * @method
     * message {ChatdMessage}
     *     A management message from chat API.
     * @returns {(StrongvelopeMessage|Boolean)}
     *     The message content on success, `false` in case of errors.
     */
    strongvelope.ProtocolHandler.prototype.handleManagementMessage = function(message, historicMessage) {
        historicMessage = (typeof historicMessage === 'undefined') ? false : historicMessage;
        var parsedMessage = ns._parseMessageContent(message.message);

        var self = this;
        if (parsedMessage.type === MESSAGE_TYPES.ALTER_PARTICIPANTS) {
            // Sanity checks.
            if (setutils.intersection(new Set(parsedMessage.includeParticipants),
                        new Set(parsedMessage.excludeParticipants)).size > 0) {
                // There should be not intersection between includeParticipants and excludeParticipants.

                return false;
            }
            var result = {
                version: parsedMessage.protocolVersion,
                sender: parsedMessage.invitor,
                type: parsedMessage.type,
                includeParticipants: parsedMessage.includeParticipants,
                excludeParticipants: parsedMessage.excludeParticipants
            };
            if (historicMessage === true) {
                return result;
            }
            // Do group participant update.
            var actulIncludeParticipants = [];
            var actulExcludeParticipants = [];
            parsedMessage.includeParticipants.forEach(function (item) {
                if (!self.otherParticipants.has(item)) {
                    actulIncludeParticipants.push(item);
                }
                // update group participant
                self.addParticipant(item, true);
            });
            parsedMessage.excludeParticipants.forEach(function (item) {
                if (self.otherParticipants.has(item)) {
                    actulExcludeParticipants.push(item);
                }
                self.removeParticipant(item, true);
            });
            // update result
            result.includeParticipants = actulIncludeParticipants;
            result.excludeParticipants = actulExcludeParticipants;
            return result;
        }

        return false;
    };
    /**
     * Decrypts a message from a sender and (potentially) updates sender keys.
     *
     * @method
     * @param {String} message
     *     Data message to encrypt.
     * @param {String} sender
     *     User handle of the message sender.
     * @param {Boolean} [historicMessage=false]
     *     Whether the message passed in for decryption is from the history.
     * @returns {(StrongvelopeMessage|Boolean)}
     *     The message content on success, `false` in case of errors.
     */
    strongvelope.ProtocolHandler.prototype.decryptFrom = function(message,
            sender, historicMessage) { // jshint maxcomplexity: 11

        // if the message is from chat API
        if (sender === COMMANDER) {
            return this.handleManagementMessage({ userId: sender, message: message}, historicMessage);
        }

        // Check we're in a chat with this sender, or on a new chat.
        if (!this.otherParticipants.has(sender)
                && (sender !== this.ownHandle)
                && (this.otherParticipants.size > 0)) {
            logger.warn('Sender not in current participants: ' + sender);

            return false;
        }

        // Extract keys, and parse message in the same go.
        var extractedContent = this._parseAndExtractKeys({ userId: sender, message: message});
        if (extractedContent === false) {
            logger.critical('Message signature invalid.');

            return false;
        }

        var parsedMessage = extractedContent.parsedMessage;
        var senderKeys = extractedContent.senderKeys;

        // Bail out on parse error.
        if (parsedMessage === false) {
            logger.critical('Incoming message not usable.');

            return false;
        }

        // Verify protocol version.
        if (parsedMessage.protocolVersion > PROTOCOL_VERSION) {
            logger.critical('Message not compatible with current protocol version.');

            return false;
        }

        // Get sender key.
        var senderKey = this._getSenderKeyAndUpdateCache(sender, parsedMessage,
                                                         senderKeys);

        // Am I part of this chat?
        // TODO: In future it should update participants based on chatd server's requests rather than incoming messages.
        if (parsedMessage.excludeParticipants.indexOf(this.ownHandle) >= 0) {
            logger.info('I have been excluded from this chat, cannot read message.');
            this.keyId = null;
            this.otherParticipants.clear();
            this.includeParticipants.clear();
            this.excludeParticipants.clear();
        }
        else if ((parsedMessage.recipients.length > 0)
                && (parsedMessage.recipients.indexOf(this.ownHandle) === -1)) {
            logger.info('I am not participating in this chat, cannot read message.');
        }

        if (!senderKey) {
            return false;
        }

        // Decrypt message payload.
        var cleartext = ns._symmetricDecryptMessage(parsedMessage.payload,
                                                    senderKey,
                                                    parsedMessage.nonce);
        // Bail out if decryption failed.
        if (cleartext === false) {
            return false;
        }

        var result = {
            version: parsedMessage.protocolVersion,
            sender: sender,
            type: parsedMessage.type,
            payload: cleartext,
            includeParticipants: [],
            excludeParticipants: []
        };

        // Update counter based on payload messages from other users or devices.
        var keyIdFromMessage = parsedMessage.keyIds[0];
        var prefixFromMessage = str_to_a32(keyIdFromMessage)[0];
        var a32words = str_to_a32(this.uniqueDeviceId);
        var myPrefix = a32words.length > 0 ? a32words[a32words.length-1] : -1;
        if ((cleartext !== null) && !historicMessage && (result.sender !== this.ownHandle) && (myPrefix !== prefixFromMessage)) {
            this._totalMessagesWithoutSendKey++;
        }

        // TODO: Check legitimacy of operation (moderator set on alter participants).
        // Now puzzle out the group composition from a keyed message.
        /*var otherParticipantsFromMessage = this._getOtherParticipantsFromMessage(
            sender, parsedMessage);
        var allParticipantsFromMessage = this._getAllParticipantsFromMessage(
            sender, parsedMessage);
        // Take actions on participant changes.
        if ((sender !== this.ownHandle)
                && (parsedMessage.type === MESSAGE_TYPES.ALTER_PARTICIPANTS)) {

            var allParticipants = setutils.join(otherParticipantsFromMessage, new Set([this.ownHandle]));

            // Sanity checks.
            if ((parsedMessage.includeParticipants.length > 0)
                    && (setutils.subtract(new Set(parsedMessage.includeParticipants),
                        allParticipantsFromMessage).size > 0)) {
                // Included participants must be in the receipients of the message, so if the
                // subtraction has anything left over, this is an invalid message.

                return false;
            }
            if ((parsedMessage.excludeParticipants.length > 0)
                    && (setutils.intersection(allParticipantsFromMessage,
                        new Set(parsedMessage.excludeParticipants)).size > 0)) {
                // Exclude participants are not allowed to be in otherParticipantsFromMessage, so if
                // there is anything left after an intersection between the two, then this is an
                // invalid message.
                return false;
            }

            if (this._inUse) {
                // Sanity check whether everything matches up.
                var myCheckParticipants = this._trackParticipants(
                    this.otherParticipants, new Set(parsedMessage.includeParticipants),
                    new Set(parsedMessage.excludeParticipants));

                if (myCheckParticipants === false) {
                    // Sanity check, if the checked participants had an inconsistency
                    return false;
                }

                var messageCheckParticipants = new Set(parsedMessage.recipients);
                messageCheckParticipants.add(sender);
                messageCheckParticipants.delete(this.ownHandle);
                if (!setutils.equal(myCheckParticipants, messageCheckParticipants)) {
                    logger.critical('Participant group in chat does not match up with expectation!');

                    if (d) {
                        logger.error('Expected group: '
                            + JSON.stringify(Array.from(myCheckParticipants))
                            + '; group from message: '
                            + JSON.stringify(Array.from(messageCheckParticipants)));
                    }

                    return false;
                }

                // Enact changes.
                // Remove stuff from own tracking sets.
                parsedMessage.excludeParticipants.forEach(function _excludeIterator(item) {
                    self.includeParticipants.delete(item);
                });
                parsedMessage.includeParticipants.forEach(function _excludeIterator(item) {
                    self.excludeParticipants.delete(item);
                });
            }
            else {
                // Update other participants list.
                this.otherParticipants = otherParticipantsFromMessage;
                this._inUse = true;
            }
            // Update my sender key.
            logger.info('Particpant change received, updating sender key.');
            this.updateSenderKey();

            // Track included/excluded members.
            this.includeParticipants = setutils.join(this.includeParticipants,
                new Set(parsedMessage.includeParticipants));
            result.includeParticipants = parsedMessage.includeParticipants;
            this.excludeParticipants = setutils.join(this.excludeParticipants,
                new Set(parsedMessage.excludeParticipants));
            result.excludeParticipants = parsedMessage.excludeParticipants;
        }
        else if (!historicMessage
                    && (parsedMessage.type === MESSAGE_TYPES.GROUP_KEYED)) {
            if (this._inUse === false) {
                // We're in a new chat session: update group from received message.
                this.otherParticipants = otherParticipantsFromMessage;
                this._inUse = true;
            }
            else {
                var trackedParticipants = this._trackParticipants(
                    this.otherParticipants, this.includeParticipants, this.excludeParticipants);

                if (trackedParticipants === false) {
                    // Sanity check, if the tracked participants had an inconsistency
                    return false;
                }

                if (!setutils.equal(trackedParticipants, otherParticipantsFromMessage)) {
                    // There's a mismatch between what we're thinking the other
                    // members are and what the message thinks they are.
                    return false;
                }
            }
<<<<<<< HEAD
        }*/
=======
        }

        // Prepare a key reminder if required.
        // If keyId is null, there is no need to send out a key reminder.
        if ((this._totalMessagesWithoutSendKey >= this.totalMessagesBeforeSendKey)
                && (result.sender !== this.ownHandle) && this.keyId) {
            result.toSend = this.encryptTo(null, sender);
        }
>>>>>>> ec84e486

        return result;
    };


    /**
     * Checks whether messages passed in in an array are decryptable.
     *
     * @method
     * @param messages {Array.<ChatdMessage>}
     *     Array containing a batch of chat messages.
     * @param {Boolean} [historicMessages=true]
     *     Whether the messages passed in for decryption are from the history.
     * @returns {Array.<(StrongvelopeMessage|Boolean)>}
     *     Array of objects with message contents on success, `false` in case of
     *     errors.
     */
    strongvelope.ProtocolHandler.prototype.batchDecrypt = function(messages,
            historicMessages) {

        historicMessages = (historicMessages === false) ? false : true;
        // First extract all keys.
        this._batchParseAndExtractKeys(messages);

        // Now attempt to decrypt all messages.
        var decryptedMessages = [];

        var message;
        for (var i = 0; i < messages.length ;i++) {
            message = messages[i];

            decryptedMessages.push(this.decryptFrom(message.message,
                                                    message.userId,
                                                    historicMessages));
        }

        return decryptedMessages;
    };

    /**
     * Add a participant to current group participants.
     *
     * @method
     * @param participant {String}
     *     participant's user handle.
     */
    strongvelope.ProtocolHandler.prototype.addParticipant = function(participant, isInclude) {
        if (typeof isInclude === 'undefined') {
            isInclude = false;
        }
        if (participant !== this.ownHandle) {
            if (!this.otherParticipants.has(participant)) {
                this.otherParticipants.add(participant);
            }
            // Add participant into includeParticipants so it will not include the previous sender key for the new participant.
            if (isInclude === true) {
                if (!this.includeParticipants.has(participant)) {
                    this.includeParticipants.add(participant);
                }
                this.participantChange = true;
            }
        }
    };

    /**
     * Remove a participant from current group participants.
     *
     * @method
     * @param participant {String}
     *     participant's user handle.
     */
    strongvelope.ProtocolHandler.prototype.removeParticipant = function(participant, isExclude) {
        if (typeof isExclude === 'undefined') {
            isExclude = false;
        }
        // remove myself from the groupchat.
        if (participant === this.ownHandle) {
            // clean up
            this.keyId = null;
            //this.previousKeyId = null;? should I still be able to check the history messages?
            this.otherParticipants.clear();
            this.includeParticipants.clear();
            this.excludeParticipants.clear();
        }
        else {
            if (this.otherParticipants.has(participant)) {
                this.otherParticipants.delete(participant);
            }
            if (isExclude === true) {
                if (!this.excludeParticipants.has(participant)) {
                    this.excludeParticipants.add(participant);
                }
                this.participantChange = true;
            }
        }
    };
    /**
     * Alters the participant list of the chat room.
     *
     * Note: This function is not supposed to use by any client, it only exists for unit testing of the format of AlterParticipant message.
     *       AlterParticipant message is now sent by chat API.
     *
     * TODO: Employ the usage of sets (via object attributes) over arrays for
     *       uniqueness of entries (implement in _encryptSenderKey).
     *
     * @method
     * @param {Array.<String>} includeParticipants
     *     Array of new participants' user handles to include to the chat room.
     * @param {Array.<String>} excludeParticipants
     *     Array of old participants' user handles to exclude from the chat room.
     * @returns {String|Boolean}
     *     Message to be sent to the room. `false` if no message is to be
     *     sent (e.g. on an error).
     */
    strongvelope.ProtocolHandler.prototype.alterParticipants = function(
            includeParticipants, excludeParticipants) { // jshint maxcomplexity: 12

        var errorOut = false;

        includeParticipants = new Set(includeParticipants || []);
        excludeParticipants = new Set(excludeParticipants || []);

        var alterIntersection = setutils.intersection(includeParticipants,
                                                      excludeParticipants);
        var alterJoin = setutils.join(includeParticipants, excludeParticipants);

        // General sanity check.
        if (alterJoin.size === 0) {
            logger.warn('No participants to include or exclude.');
            errorOut = true;
        }
        if (alterIntersection.size !== 0) {
            logger.warn('Overlap in participants to include amd exclude.');
            errorOut = true;
        }

        // Some sanity checking on new participants to include.
        var self = this;
        var tempIncludes = new Set(this.includeParticipants);
        var tempExcludes = new Set(this.excludeParticipants);
        includeParticipants.forEach(function _includeIterator(item) {
            if (item === self.ownHandle) {
                logger.warn('Cannot include myself to a chat.');
                errorOut = true;
            }
            else if (self.otherParticipants.has(item)) {
                logger.warn('User ' + item + ' already participating, cannot include.');
                errorOut = true;
            }
            else {
                tempIncludes.add(item);
            }

            // Check whether it is in the exclude list and needs to be removed.
            if (tempExcludes.has(item)) {
                tempExcludes.delete(item);
            }
        });

        // Some sanity checking on existing participants to exclude.
        // jshint -W004
        excludeParticipants.forEach(function _excludeIterator(item) {
            if (item === self.ownHandle) {
                logger.warn('Cannot exclude myself from a chat.');
                errorOut = true;
            }
            else if (!self.otherParticipants.has(item)) {
                logger.warn('User ' + item + ' not participating, cannot exclude.');
                errorOut = true;
            }
            else {
                tempExcludes.add(item);
            }

            // Check whether it is in the include list and needs to be removed.
            if (tempIncludes.has(item)) {
                tempIncludes.delete(item);
            }
        });
        // jshint +W004

        if (errorOut) {
            return false;
        }

        // Now pivot over tempIncludes/tempExcludes.
        this.includeParticipants = tempIncludes;
        this.excludeParticipants = tempExcludes;

        // Collect participants to be in- or excluded.
        var participantsInExcluded = '';
        this.includeParticipants.forEach(function _addIncludedParticipants(item) {
            participantsInExcluded += tlvstore.toTlvRecord(String.fromCharCode(TLV_TYPES.INC_PARTICIPANT),
                                                           base64urldecode(item));
        });
        this.excludeParticipants.forEach(function _addExcludedParticipants(item) {
            participantsInExcluded += tlvstore.toTlvRecord(String.fromCharCode(TLV_TYPES.EXC_PARTICIPANT),
                                                           base64urldecode(item));
        });

        // Add correct message type to front and put together final content.
        var content = tlvstore.toTlvRecord(String.fromCharCode(TLV_TYPES.MESSAGE_TYPE),
                                           String.fromCharCode(MESSAGE_TYPES.ALTER_PARTICIPANTS))
                    + participantsInExcluded;

        // Sign message.
        //content = this._signContent(content);

        // Return assembled total message.
        return String.fromCharCode(PROTOCOL_VERSION) + content;
    };

}());<|MERGE_RESOLUTION|>--- conflicted
+++ resolved
@@ -1724,18 +1724,7 @@
                     return false;
                 }
             }
-<<<<<<< HEAD
         }*/
-=======
-        }
-
-        // Prepare a key reminder if required.
-        // If keyId is null, there is no need to send out a key reminder.
-        if ((this._totalMessagesWithoutSendKey >= this.totalMessagesBeforeSendKey)
-                && (result.sender !== this.ownHandle) && this.keyId) {
-            result.toSend = this.encryptTo(null, sender);
-        }
->>>>>>> ec84e486
 
         return result;
     };
