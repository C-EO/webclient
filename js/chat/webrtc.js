(function(scope) {
"use strict";
// jscs:disable disallowImplicitTypeConversion
// jscs:disable validateIndentation
// jscs:disable disallowEmptyBlocks

// jshint -W116
// We often enumerate our own objects, created by 'obj = {}', so no inherited properties
// jshint -W089
// jshint -W004
// jshint -W098
// jshint -W074
// jshint -W073
/* no-eq-null: "off" */

var CallDataType = Object.freeze({
    kNotRinging: 0,
    kRinging: 1,
    kTerminated: 2,
    kSession: 3,
    kMute: 4,
    kSessionKeepRinging: 5,
    kCallReconnect: 6
});

// Client capability flags, exchanged via JOIN and SESSION
var Caps = Object.freeze({
    kSupportsStreamReneg: 0x4
});

// Bits in the flags field of CALLDATA
// (the field was previously used only for av flags, but now contains other bitflags as well)
var CallDataFlag = Object.freeze({
    // bit 0 and 1 are av flags
    kRinging: 4
});

function RtcModule(chatd, crypto, handler, allIceServers, iceServers) {
    if (!RTC) {
        throw new RtcModule.NotSupportedError(
            "Attempted to create RtcModule, but there is no webRTC support in this browser"
        );
    }
    if (!RtcModule.cfg) {
        RtcModule.setupCfg();
    }
    var self = this;
    self.setupLogger();
    self.chatd = chatd;
    self.crypto = crypto;
    self.ownAnonId = base64urldecode(u_handle); // crypto.ownAnonId();
    self.handler = handler;
    self.calls = {};
    self._rejectedCallIds = {};
    self.allIceServers = allIceServers;
    self.iceServers = iceServers ? iceServers : allIceServers;
    self.pcConstraints = {
        'offerToReceiveAudio': true,
        'offerToReceiveVideo': true
    };
    self.callRecoveries = {};
    chatd.on('onClose', function(event, data) {
        self.onDisconnect(data.shard);
    });
 // chatd.on('onMembersUpdated', function(e, data) {});
    chatd.setRtcHandler(self);
}

RtcModule.NotSupportedError = function(message) {
    this.message = message;
    // Use V8's native method if available, otherwise fallback
    if ("captureStackTrace" in Error) {
        Error.captureStackTrace(this, this.constructor);
    } else {
        this.stack = (new Error()).stack;
    }
};
RtcModule.NotSupportedError.prototype = Object.create(Error.prototype);
RtcModule.NotSupportedError.prototype.name = "NotSupportedError";
RtcModule.NotSupportedError.prototype.constructor = RtcModule.NotSupportedError;

// timeouts
RtcModule.kApiTimeout = 20000;
RtcModule.kCallAnswerTimeout = 40000;
RtcModule.kRingOutTimeout = 30000;
RtcModule.kIncallPingInterval = 4000;
RtcModule.kMediaGetTimeout = 20000;
RtcModule.kSessSetupTimeout = 25000;
RtcModule.kCallSetupTimeout = 35000;
RtcModule.kCallRecoveryTimeout = 30000;
RtcModule.kStreamRenegTimeout = 10000;
// If sess setup times out and the time elapsed since the SDP handshake completed
// till the timeout is more than this, then fail the session with kErrIceTimeout
RtcModule.kIceTimeout = 18000;
RtcModule.kMediaConnRecoveryTimeout = 15000;

RtcModule.kMaxCallReceivers = 20;
RtcModule.kMaxCallAudioSenders = RtcModule.kMaxCallReceivers;
RtcModule.kMaxCallVideoSenders = 6;
RtcModule.kMicInputDetectTimeout = 10000;
RtcModule.kSessTermAckTimeout = 1000;
RtcModule.kSessRetryDelay = 0;
RtcModule.kEnableStreamReneg = true;

// Local storage settings cache
RtcModule.setupCfg = function() {
    var keys = ["forceRelay", "maxBr", "maxGroupBr", "showStats", "tearSessOnMediaDisconn"];
    var cache = {};
    var cfg = RtcModule.cfg = {};
    keys.forEach(function(k) {
        Object.defineProperty(cfg, k, {
            get: function() {
                if (!cache.hasOwnProperty(k)) {
                    cache[k] = localStorage["rtc:" + k]; // cache first if available
                }
                return cache[k];
            },
            set: function(val) {
                if (val == null) {
                    delete cache[k];
                    localStorage.removeItem("rtc:" + k);
                    console.warn("Deleted config value '" + k + "' from localStorage");
                }
                else {
                    cache[k] = val;
                    localStorage["rtc:" + k] = val;
                    console.warn("Saved config value '" + k + "' to localStorage");
                }
            },
            configurable: false
        });
    });
};

RtcModule.prototype.logToServer = function(type, data) {
    if (typeof data !== 'object') {
        data = { data: data };
    }
    data.client = RTC.browser;
    data = JSON.stringify(data);

    var wait = 1000;
    var retryNo = 0;
    var self = this;
    var url = "https://stats.karere.mega.nz:1380/msglog?aid=" + base64urlencode(self.ownAnonId) + "&t=" + type;

    (function req() {
        M.xhr(url, data).catch(function() {
            if (++retryNo < 4) {
                setTimeout(req, wait *= 2);
            }
        });
    })();
};

RtcModule.prototype.setupLogger = function() {
    var self = this;
    self._loggerOpts = {
        minLogLevel: function() {
            return MegaLogger.LEVELS.DEBUG;
        },
        transport: function(level, args) {
            if (level === MegaLogger.LEVELS.ERROR || level === MegaLogger.LEVELS.CRITICAL) {
                console.error.apply(console, args);
                self.logToServer('e', args.join(' '));
                return;
            }
            var fn;
            if (level === MegaLogger.LEVELS.DEBUG) {
                fn = "debug";
            }
            else if (level === MegaLogger.LEVELS.LOG) {
                fn = "log";
            }
            else if (level === MegaLogger.LEVELS.INFO) {
                fn = "info";
            }
            else if (level === MegaLogger.LEVELS.WARN) {
                fn = "warn";
            } else {
                fn = "log";
            }
            console[fn].apply(console, args);
        }
    };
    self.logger = new MegaLogger('webrtc', self._loggerOpts);
};

RtcModule.prototype.onDisconnect = function(shard) {
    // notify all relevant calls
    var chats = this.chatd.chatIdMessages;
    for (var chatid in shard.chatIds) {
        var call = this.calls[chatid];
        if (call && call.state < CallState.kTerminating) {
            call._destroy(Term.kErrNetSignalling, false);
        }
        // we went offline - notify all as if all others left the call
        var chat = chats[chatid];
        assert(chat);
        assert(chat.callInfo.participantCount() === 0);
        this._fire('onClientLeftCall', chatid, null, null);
    }
};

RtcModule.prototype.updateIceServers = function(arrIceServers) {
    this.iceServers = arrIceServers;
};

RtcModule.prototype.handleMessage = function(shard, msg, len) {
    // (opcode.1 chatid.8 userid.8 clientid.4 len.2) (type.1 data.(len-1))
    //              ^                                          ^
    //          header.hdrlen                             payload.len
    var self = this;
    try {
        var strLen = msg.length;
        if (len < 24 || strLen < len) {
            this.logger.error("Short rtMessage packet, ignoring");
            return;
        }
        var type = msg.charCodeAt(23);
        var op = msg.charCodeAt(0);
        var chatid = msg.substr(1, 8);
        var chat = this.chatd.chatIdMessages[chatid];
        if (!chat) {
            this.logger.error(
                "Received " + constStateToText(RTCMD, type) + " for unknown chatid " + chatid + ". Ignoring"
            );
            return;
        }
        // get userid and clientid
        var userid = msg.substr(9, 8);
        var clientid = msg.substr(17, 4);
        // leave only the payload, we don't need the headers anymore
        var packet = {
            type: type,
            chatid: chatid,
            fromUser: userid,
            fromClient: clientid,
            shard: shard,
            data: msg.substr(24, len - 24) // actual length of msg string may be more than len,
        };                               // if there are other commands appended

        var call = this.calls[chatid];
        if (!call) {
            this.logger.log("Ignoring a " + constStateToText(RTCMD, type) + " for a call we don't participate in");
            return;
        }
        call.handleMsg(packet);
    }
    catch (e) {
        this.logger.error("rtMsgHandler: exception:", e);
    }
};

RtcModule.prototype.handleCallData = function(shard, msg, payloadLen) {
    // (Chatd.OPCODE.CALLDATA chatid.8 userid.8 clientid.4 len.2) (payload.len)
    // payloadLen is the length of the 'user' data of the CALLDATA
    var self = this;
    try {
        if (payloadLen < 10) {
            self.logger.error("Ignoring short kRinging CALLDATA packet");
            return;
        }

        var chatid = msg.substr(1, 8);
        var chat = self.chatd.chatIdMessages[chatid];
        if (!chat) {
            self.logger.warn("Received CALLDATA for unknown chatid " + base64urlencode(chatid) + ". Ignoring");
            return;
        }
        // If there is an active call in a chatroom when we connect to the shard but have not JOIN-ed the chatroom yet,
        // chatd sends CALLDATAs and INCALLs out of the blue in order to allow for a call quick answer.
        // However, we don't support this, so we have to check for that condition and ignore the CALLDATAs
        if (chat.loginState() < Chatd.LoginState.JOIN_RECEIVED) { // login not started
            self.logger.log("Ingoring prelimiary CALLDATA received on chat " + base64urlencode(chatid) +
                " before we have joined it");
            return;
        }

        // get userid and clientid
        var userid = msg.substr(9, 8);
        var clientid = msg.substr(17, 4);
        if (userid === self.chatd.userId && clientid === shard.clientId) {
            self.logger.error("Ignoring CALLDATA sent back to sender"); // this should not happen, but just in case
            return;
        }
        // Actual length of msg string may be more than len, if there are other commands appended
        var data = msg.substr(23, payloadLen);
        var type = msg.charCodeAt(31);
        var flags = data.charCodeAt(9);
        var ringing = !!(flags & CallDataFlag.kRinging);

        // compatibility
        if (type === CallDataType.kRinging || type === CallDataType.kSessionKeepRinging) {
            ringing = true;
        }
        // ====
        var parsedCallData = {
            chatid: chatid,
            fromUser: userid,
            fromClient: clientid,
            shard: shard,
            callid: data.substr(0, 8),
            type: type,
            av: flags & Av.Mask,
            ringing: ringing,
            data: data
        };

        this.crypto.preloadCryptoForPeer(userid);

        var call = self.calls[parsedCallData.chatid];
        if (call) {
            if (parsedCallData.callid !== call.id) {
                if ((call.state === CallState.kCallingOut || call.state === CallState.kReqSent) && ringing) {
                    // Incoming while outgoing call request
                    self._updatePeerAvState(parsedCallData);
                    self.handleCallRequest(parsedCallData); // decides which call to honor
                } else {
                    self.logger.error("Ignoring CALLDATA because its callid is different " +
                        "than the call that we have in that chatroom");
                }
                return;
            } else { // callid-s are equal
                parsedCallData.call = call;
            }
        }

        self._updatePeerAvState(parsedCallData);

        switch (type) {
            case CallDataType.kTerminated:
                // we don't need to handle that, it's mostly for the server
                return;
            case CallDataType.kSession:
            case CallDataType.kSessionKeepRinging:
                if (chat.tsCallStart == null) {
                    // Received in realtime. If it was during a CALLDATA dump, CALLTIME
                    // is always received before any CALLDATA
                    chat.tsCallStart = Date.now();
                }
                break;
        }

        if (call) {
            var ci = call._callerInfo;
            if (call.state === CallState.kRingIn && !ringing &&
                ci.fromUser === parsedCallData.fromUser &&
                ci.fromClient === parsedCallData.fromClient) { // stop ringing
                    if (!call.isGroup) {
                        self.logger.error(
                            "Received not-terminate CALLDATA with ringing flag off, " +
                            "for a 1on1 call in kRingIn state. The call should have " +
                            "already been taken out of this state by a RTMSG"
                        );
                    }
                    call._destroy(Term.kAnswerTimeout, false);
                    return;
            }
        } else { // no call
            if (ringing) {
                if (self._rejectedCallIds[parsedCallData.callid]) {
                    self.logger.log("Ignoring ring flag in received CALLDATA since we have already rejected that call");
                    return;
                }
                self.handleCallRequest(parsedCallData);
                return;
            }
        }
    } catch(e) {
        self.logger.error("handleCallData: Exception:", e);
    }
};

RtcModule.prototype.onKickedFromChatroom = function(chat) {
    var chatid = chat.chatId;
    this.logger.warn("We have been removed from chatroom " + base64urlencode(chatid));
    assert(chat.callInfo.participantCount() === 0);
    var call = this.calls[chatid];
    if (call) {
        call.hangup(Term.kErrKickedFromChat);
    }
    this._fire('onClientLeftCall', chatid, null, null);
};

// There can only be one call that is not being destroyed and does not have .replacedCall
RtcModule.prototype.getActiveCall = function() {
    var calls = this.calls;
    var result = null;
    for (var chatid in calls) {
        var call = calls[chatid];
        if (!call._replacedCall) {
            assert(!result);
            result = call;
        } else {
            assert(call.state === CallState.kRingIn);
            assert(!call.isCallerOrJoiner);
        }
    }
    return result;
};

RtcModule.prototype._updatePeerAvState = function(parsedCallData, peerIsUs) {
    var chatid = parsedCallData.chatid;
    var call = parsedCallData.call;
    var chat;
    if (call) {
        chat = call.chat;
     } else {
         chat = this.chatd.chatIdMessages[chatid];
         if (!chat) {
             this.logger.error("Received CALLDATA for unknown chatid");
             return;
         }
    }

    var roomCallInfo = chat.callInfo;
    if (!roomCallInfo.callId) {
        if (parsedCallData.av === 0) {
            return;
        }
        roomCallInfo.callId = parsedCallData.callid;
    }

    var userid = parsedCallData.fromUser;
    var clientid = parsedCallData.fromClient;
    assert(clientid);
    var av = parsedCallData.av;
    var peerid = userid + clientid;
    var peerAvs = roomCallInfo.participants;
    var oldAv = peerAvs[peerid];
    if (av !== oldAv) {
        peerAvs[peerid] = av;
        this._fire('onClientAvChange', chatid, userid, clientid, av);
    }
    if (call && !peerIsUs) {
        call._onRemoteMuteUnmute(userid, clientid, av);
    }
};

Call.prototype._onRemoteMuteUnmute = function(userid, clientid, av) {
    var sessions = this.sessions;
    for (var sid in sessions) {
        var sess = sessions[sid];
        if (sess.peer === userid && sess.peerClient === clientid) {
            sess._onRemoteMuteUnmute(av);
        }
    }
};

Call.prototype.localStream = function() {
    return this.gLocalStream;
};

RtcModule.prototype.callHasSlots = function(chatid) {
    var chat = this.chatd.chatIdMessages[chatid];
    assert(chat);
    var partCount = Object.keys(chat.callInfo.participants).length;
    if (partCount >= RtcModule.kMaxCallReceivers) {
        return null;
    }
    var result = {};
    var senders = this.getAudioVideoSenderCount(chatid);
    if (senders.video < RtcModule.kMaxCallVideoSenders) {
        result.video = true;
    }
    if (senders.audio < RtcModule.kMaxCallAudioSenders) {
        result.audio = true;
    }
    return result;
};

RtcModule.prototype.handleCallRequest = function(parsedCallData) {
    var self = this;
    parsedCallData.callid = parsedCallData.data.substr(0, 8);
    assert(parsedCallData.callid);
    var chatid = parsedCallData.chatid;

    var thisUser = self.chatd.userId;
    if (parsedCallData.fromUser === thisUser) {
        self.logger.log("Ignoring call request from another client of our user");
        return;
    }
    var chat = self.chatd.chatIdMessages[parsedCallData.chatid];
    if (!chat) {
        self.logger.error("Call request for an unknown chatid");
        return;
    }
    var clientid = parsedCallData.shard.clientId;
    var parts = chat.callInfo.participants;
    for (var k in parts) {
        if (k.substr(0, 8) === thisUser) {
            if (k.substr(8) !== clientid) {
                self.logger.log("Ignoring call request: We are already in the call from another client");
                return;
            } else {
                // We appear to already be in the call from our own client. This can happen only
                // if we are simultaneously calling each other with a peer. In this case, we must
                // have an existing outgoing call
                var call = self.calls[parsedCallData.chatid];
                assert(call && call.isCallerOrJoiner);
            }
        }
    }
    function createNewCall(replacedCall, avAutoAnswer) {
        var call = new Call(self, parsedCallData, self.handler.isGroupChat(chatid), CallRole.kAnswerer);
        assert(call._callerInfo);
        assert(call.state === CallState.kRingIn);
        self.calls[chatid] = call;
        call.handler = self._fire("onCallIncoming", call, parsedCallData.fromUser, replacedCall, avAutoAnswer);
        assert(call.handler);
        call._replacedCall = replacedCall;
        if (avAutoAnswer != null) {
            setTimeout(function() {
                call.answer(avAutoAnswer);
            }, 0);
        }
        return call;
    }
    function sendBusy(sendErrAlready) {
        // Broadcast instead of send only to requestor, so that all other our clients know we rejected the call
        self.cmdBroadcast(RTCMD.CALL_REQ_DECLINE, parsedCallData.chatid,
            parsedCallData.callid + String.fromCharCode(sendErrAlready ? Term.kErrAlready : Term.kBusy));
    }

    // Check if we have an existing call.
    // If it is an outgoing call request in the same 1on1 chatroom, then both parties are calling
    // each other at the same time - take care to establish the call
    // Otherwise - if the existing call is in the same chatroom - send kErrAlready, otherwise send kBusy
    var activeCall = self.getActiveCall();
    if (activeCall) {
        if (activeCall.chatid === chatid) {
            // Both calls are in same chatroom
            if (activeCall.isGroup) {
                self.logger.log("Incoming call while having a call in same group chat room, sending kErrAlready");
                sendBusy(true);
                return;
            }
            // Both calls are in same 1on1 chatroom
            if (activeCall.state < CallState.kJoining) {
                // Concurrent call requests to each other?
                if (!activeCall.isCallerOrJoiner) {
                    // No, just two incoming calls from different clients in same 1on1 room
                    self.logger.warn("Another incoming call during an incoming call, sending kErrAlready");
                    sendBusy(true);
                    return;
                }
                // activeCall is outgoing
                // Concurrent call requests to each other in a 1on1 room
                // If our user handle is greater than the calldata sender's, our outgoing call
                // survives, and their call request is declined. Otherwise, our existing outgoing
                // call is hung up, and theirs is answered
                if (self.chatd.userId < self.handler.get1on1RoomPeer(chatid)) {
                    self.logger.warn("Simultaneously calling each other with peer - we don't have priority.",
                        "Hanging up our outgoing call and answering the incoming");
                    // answer() of the newly created call destroys all other calls in the .calls map,
                    // but in this case we are overwriting the activeCall with the new call (same chatid),
                    // so we must take care ourselves of the previous call
                    // If we don't delete activeCall.incallPingTimer, activeCall._destroy() will send an ENDCALL,
                    // server will reply with an ENDCALL, which will terminate the other (surviving) call
                    activeCall._stopIncallPingTimer(true);
                    activeCall._destroy(Term.kCancelOutAnswerIn, false)
                    .then(function() {
                        // Create an incoming call from the packet, and auto answer it
                        createNewCall(activeCall, activeCall._startOrJoinAv);
                    });
                }  else {
                    self.logger.warn("Simultaneously calling each other with peer - we have priority.",
                        "Ignoring incoming call request, peer should abort it and answer ours");
                }
                return;
            } else {
                self.logger.warn("Incoming call request in 1on1 chatroom with user with whom we have " +
                    "a call in progress, sending busy");
                sendBusy(true);
                return;
            }
        }
    }
    // Create incoming call
    var call = createNewCall();
    self.cmdEndpoint(RTCMD.CALL_RINGING, parsedCallData, parsedCallData.callid);
    setTimeout(function() {
        if (call.state !== CallState.kRingIn) {
            return;
        }
        call._destroy(Term.kAnswerTimeout, false);
    }, RtcModule.kCallAnswerTimeout+4000); // local timeout a bit longer that the caller
};

RtcModule.prototype.cmdEndpoint = function(type, info, payload) {
    assert(info.chatid);
    assert(info.fromUser);
    assert(info.fromClient);

    if (!info.shard.rtcmd(info.chatid, info.fromUser, info.fromClient, type, payload)) {
        throw new Error("cmdEndpoint: Send error trying to send command " + constStateToText(RTCMD, type));
    }
};

RtcModule.prototype.cmdBroadcast = function(op, chatid, payload) {
    assert(chatid);
    var shard = this.chatd.chatIdShard[chatid];
    if (!shard) {
        self.logger.error("cmdBroadcast: No shard for chatid", base64urlencode(chatid));
        return false;
    }
    if (!shard.rtcmd(chatid, null, null, op, payload)) {
        throw new Error("cmdEndpoint: Error broadcasting command " + constStateToText(RTCMD, op));
    }
    return true;
};

RtcModule.prototype._removeCall = function(call) {
    var chatid = call.chatid;
    var existing = this.calls[chatid];
    if (!existing) {
        this.logger.log("removeCall: Call already removed");
        return;
    }
    if (existing.id !== call.id || call !== existing) {
        this.logger.log("removeCall: Call has been replaced, not removing");
        return;
    }
    delete this.calls[chatid];
    if (Object.keys(this.calls).length === 0) {
        if (this._statsTimer) {
            clearInterval(this._statsTimer);
            delete this._statsTimer;
        }
    }
};

Call.prototype.onNoInputAudioDetected = function() {
    this.manager._fire("onNoInputAudioDetected");
};

Call.prototype._initialGetLocalStream = function(av) {
    var self = this;
    assert(!self._obtainingLocalStream);
    assert(!self.gLocalStream);

    var needVideo = !!(av & Av.Video);
    var needAudio = !!(av & Av.Audio);
    assert(needAudio || needVideo);

    self._obtainingLocalStream = true;
    var resolved = false; // track whether the promise was resolved for the timeout reject
    var notified = false;
    // If it takes too long, display in browser a hint that we are requesting permissions for camera/mic
    setTimeout(function() {
        if (!resolved) {
            self._fire('onLocalMediaRequest');
            notified = true;
        }
    }, 2000);

    var pms;
    var gumErrorDevices = 0;
    function addGumError(msg, what) {
        gumErrorDevices |= what;
        self.logger.warn(msg);
    }
    // We always get audio, and then mute it if we don't need it
    if (needVideo) {
        if (av & Av.Screen) {
            self._isCapturingScreen = true;
            // for screen sharing, we can't obtain audio & video at the same time, they come
            // from different APIs
            var pmsAudio = RTC.getUserMedia({audio: true})
            .catch(function(err) {
                addGumError("Error getting audio: " + err, Av.Audio);
                return null;
            });
            var pmsScreen = RTC.getDisplayMedia({
                video: {
                    cursor: 'never',
                    displaySurface: 'monitor'
                }
            })
            .catch(function(err) {
                addGumError("Error getting screen: " + err, Av.Screen);
                return null;
            });
            pms = Promise.all([pmsAudio, pmsScreen])
            .then(function(streams) {
                var audioStream = streams[0];
                var screenStream = streams[1];
                if (!audioStream) {
                    return screenStream;
                } else if (!screenStream) {
                    return audioStream;
                } else {
                    var audioTrack = audioStream.getAudioTracks()[0];
                    if (audioTrack) {
                        screenStream.addTrack(audioTrack);
                    }
                    var videoTrack = screenStream.getVideoTracks()[0];
                    if (videoTrack) {
                        videoTrack.onended = function() {
                            var call = self.manager.calls[self.chatid];
                            if (!call || call.id !== self.id) {
                                self.manager.logger.warn("Screen sharing track stop event: " +
                                    "There is a new call in the chatroom, but the old screen stream is still active");
                                return;
                            }
                            call._onScreenCaptureEndedByFloatButton();
                        };
                    }
                    return Promise.resolve(screenStream);
                }
            });
        } else {
            var vidOpts = (self.isGroup && !RTC.isFirefox) ? RTC.mediaConstraintsResolution("low") : true;
            var bothFailed = false;
            pms = RTC.getUserMedia({audio: true, video: vidOpts})
            .catch(function(error) {
                bothFailed = true;
                addGumError("Failed to get audio+video, trying audio-only...", Av.Audio | Av.Video);
                return RTC.getUserMedia({audio: true, video: false});
            })
            .catch(function(error) {
                addGumError("Failed to get audio-only, trying video-only...", Av.Audio);
                return RTC.getUserMedia({audio: false, video: vidOpts});
            })
            .catch(function(error) {
                addGumError("Failed to get video-only", Av.Video);
                return Promise.reject(error);
            })
            .then(function(stream) {
                if (bothFailed) {
                    var succeededAv = Av.fromStream(stream);
                    if (succeededAv) {
                        gumErrorDevices &= ~succeededAv;
                    }
                }
                return stream;
            });
        }
    } else { // need only audio
        pms = RTC.getUserMedia({audio: true, video: false})
        .catch(function(err) {
            addGumError("Failed to get audio-only", Av.Audio);
            return Promise.reject(err);
        });
    }

    return new Promise(function(resolve, reject) {
        pms.then(function(stream) {
            if (resolved) {
                RTC.stopMediaStream(stream);
                return;
            }
            resolved = true;
            if (self.state >= CallState.kTerminating) {
                RTC.stopMediaStream(stream);
                self.logger.log("_initialGetLocalStream: Call killed while getting local video");
                return;
            }
            if (!needAudio) {
                Av.enableAudio(stream, false);
            }
            if (gumErrorDevices) {
                self._fire("onLocalMediaFail", gumErrorDevices);
            }
            assert(!self.gLocalStream); // assure nobody set it meanwhile
            self.gLocalStream = stream;
            self._fire('onLocalMediaObtained', stream);
            delete self._obtainingLocalStream;
            resolve(stream);
        })
        .catch(function(err) { // silence DOMException logging
        });

        pms.catch(function(err) {
            resolved = true;
            reject(err);
        });
        setTimeout(function() {
            if (!resolved) {
                resolved = true;
                reject("timeout");
            }
        }, RtcModule.kMediaGetTimeout);
    })
    .catch(function(err) {
        self._fire('onLocalMediaFail', gumErrorDevices, err);
        delete self._obtainingLocalStream;
        return Promise.reject(err);
    });
};

Call.prototype._checkStartMicMonitor = function() {
    var self = this;
    if (self.manager.audioInputDetected) {
        return;
    }
    if (!self._audioMutedChecker) {
        self._audioMutedChecker = new AudioMutedChecker(self, RtcModule.kMicInputDetectTimeout);
    }
    if (self.localAv() & Av.Audio) {
        self._audioMutedChecker.start(self.gLocalStream);
    } // otherwise it should be started when user unmutes audio
};

Call.prototype._getLocalVideo = function(screenCapture) {
    var self = this;
    assert(!self.gLocalStream || !Av.streamHasVideo(self.gLocalStream));
    var resolved = false; // track whether the promise was resolved for the timeout reject
    var notified = false;
    // If it takes too long, display in browser a hint that we are requesting permissions for camera/mic
    setTimeout(function() {
        if (!resolved) {
            self._fire('onLocalMediaRequest');
            notified = true;
        }
    }, 2000);

    return new Promise(function(resolve, reject) {
        var pms;
        if (screenCapture) {
            pms = RTC.getDisplayMedia({
                video: {
                    cursor: 'never',
                    displaySurface: 'monitor'
                }
            });
        } else {
            var vidOpts = (self.isGroup && !RTC.isFirefox) ? RTC.mediaConstraintsResolution("low") : true;
            pms = RTC.getUserMedia({audio: false, video: vidOpts});
        }
        pms.then(function(stream) {
            if (resolved || self.state >= CallState.kTerminating) {
                RTC.stopMediaStream(stream);
                return;
            }
            resolved = true;
            var track = stream.getVideoTracks()[0];
            if (!track) {
                RTC.stopMediaStream(stream);
                return Promise.reject("Stream has no video track");
            }

            if (self.gLocalStream) {
                self.gLocalStream.addTrack(track);
            } else {
                self.gLocalStream = stream;
            }
            self._fire('onLocalMediaObtained');
            resolve(self.gLocalStream);
        })
        .catch(function(err) {
            if (!resolved) {
                resolved = true;
                reject(err);
            }
        });
        setTimeout(function() {
            if (!resolved) {
                resolved = true;
                reject("timeout");
            }
        }, RtcModule.kMediaGetTimeout);
    })
    .catch(function(err) {
        self._fire('onLocalMediaFail', Av.Video, err);
        return Promise.reject(err);
    });
};

RtcModule.prototype._startOrJoinCall = function(chatid, av, handler, isJoin, recovery) {
    var self = this;
    var isGroup = self.handler.isGroupChat(chatid);
    var shard = self.chatd.chatIdShard[chatid];
    if (!shard) {
        self.logger.error("startOrJoinCall: Unknown chatid " + base64urlencode(chatid));
        return null;
    }
    if (!shard.isOnline()) {
        self.logger.warn("startOrJoinCall: Chat shard is offline");
        return null;
    }
    if (!shard.clientId) {
        self.logger.warn("Refusing to start or join call: clientid not yet assigned by shard", shard.shard);
        return null;
    }
    var existing = self.calls[chatid];
    if (!existing && Object.keys(self.calls).length) {
        self.logger.warn("Not starting a call - there is already a call in another chatroom");
        return null;
    }
    if (existing) {
        assert(!recovery);
        if (isGroup) {
            // Allow join on an incoming call besides the usual answer
            if (existing.state === CallState.kRingIn) {
                existing.answer(av);
                return existing;
            }
        } else {
            if (existing.state <= CallState.kCallInProgress) {
                self.logger.warn("There is already a call in this chatroom, not starting a new one");
                return null;
            }
        }
    }
    var callid;
    var chat = self.chatd.chatIdMessages[chatid];
    assert(chat);
    var roomCallState = chat.callInfo;
    if (isJoin) {
        if (!roomCallState.callId) {
            self.logger.error("Attempted to join a call, but there is no call in the rooom, aborting join");
            return null;
        }
        callid = roomCallState.callId;
    } else { // starting new call
        assert(!recovery);
        if (roomCallState.callId) {
            self.logger.warn("Refusing to start a new call in a room where there is already a call " +
                "(in which we don't participate)");
            return null;
        }
        callid = self.crypto.random(8);
    }
    var call = new Call(
        self, {
            chatid: chatid,
            callid: callid,
            shard: shard
        }, isGroup, isJoin ? CallRole.kJoiner : CallRole.kCaller, handler);
    if (recovery) {
        call._configFromRecovery(recovery);
    }
    self.calls[chatid] = call;
    call._startOrJoin(av)
    .catch(function(err) {
        self.logger.log("Error starting/joining call:", err);
    });
    return call;
};

RtcModule.prototype.joinCall = function(chatid, av, handler) {
    var chat = this.chatd.chatIdMessages[chatid];
    assert(chat);
    var partCount = chat.callInfo.participantCount();
    if (partCount > RtcModule.kMaxCallReceivers) {
        this.logger.warn("Can't join call in room", base64urlencode(chatid),
            " - maximum number of video receivers already reached");
        return null;
    }
    // No need for audio receiver count check - the video receivers limit is stricter

    return this._startOrJoinCall(chatid, av, handler, true);
};

RtcModule.prototype.startCall = function(chatid, av, handler) {
    return this._startOrJoinCall(chatid, av, handler, false);
};

RtcModule.prototype.onClientLeftCall = function(chat, userid, clientid) {
    if (this._loggedOut) {
        return;
    }
    var chatid = chat.chatId;
    this._fire('onClientAvChange', chatid, userid, clientid, 0);
    if (chat.callInfo.participantCount() === 0) {
        this.logger.log("Notifying about last client leaving call");
    }
    this._fire('onClientLeftCall', chatid, userid, clientid);
};

RtcModule.prototype.onClientJoinedCall = function(chat, userid, clientid) {
    var chatid = chat.chatId;
    var call = this.calls[chatid];
    this._fire('onClientJoinedCall', chat.chatId, userid, clientid);
};

RtcModule.prototype.onShutdown = function() {
    this.logger.warn("Shutting down....");
    this.abortAllCallRecoveries(); // cancel all pending call recoveries, if any
    var calls = this.calls;
    for (var chatid in calls) {
        var call = calls[chatid];
        if (call.state === CallState.kRingIn) {
            assert(call.hasNoSessions());
        }
        // In kRingIn state, we should destroy passively, i.e. not reject the call
        // This happens by itself since the calls has no sessions, so we don't send out anything,
        // but just in case, we set the weTerminate param to false in this case
        call._destroy(Term.kAppTerminating, call.state !== CallState.kRingIn);
    }
    this.logger.warn("Shutdown complete");
};

RtcModule.prototype.onChatOnline = function(chat) {
    var chatid = chat.chatId;
    var recovery = this.callRecoveries[chatid];
    if (recovery) {
        // we have a call to recover on this chatid
        var callInfo = chat.callInfo;
        if (!callInfo.participantCount() || recovery.callid !== callInfo.callId) {
            this.logger.log("We reconnected, but call is gone, aborting recovery...");
            this.abortCallRecovery(chatid);
            return;
        }
        this.logger.log("Recovering call " + base64urlencode(recovery.callid) + " on chat " + base64urlencode(chatid));
        this._startOrJoinCall(chatid, recovery.av, recovery.callHandler, true, recovery);
    }
};

RtcModule.prototype._startStatsTimer = function() {
    var self = this;
    if (self._statsTimer) {
        return;
    }
    self._statsTimer = setInterval(function() {
        for (var cid in self.calls) {
            var call = self.calls[cid];
            for (var sid in call.sessions) {
                var sess = call.sessions[sid];
                if (sess.statRecorder) {
                    sess.statRecorder.pollStats();
                }
            }
        }
    }, 1000);
};

RtcModule.prototype._scanSessionsUpdateOwnNetworkQuality = function() {
    var self = this;
    var qMax = -1;
    for (var cid in self.calls) {
        var call = self.calls[cid];
        for (var sid in call.sessions) {
            var sess = call.sessions[sid];
            var q = sess.getPeerNetworkQuality();
            if (q > qMax) {
                qMax = q;
            }
        }
    }
    if (qMax === self._ownNetworkQuality) {
        return;
    }
    self._updateOwnNetworkQuality(qMax);
};

RtcModule.prototype._updateOwnNetworkQuality = function(q) {
    var self = this;
    assert(self._ownNetworkQuality !== q);
    self._ownNetworkQuality = q;
    self._fire('onOwnNetworkQualityChange', q);
};

RtcModule.prototype._notifySessionNetQualityChange = function(q) {
    if (q > this._ownNetworkQuality) {
        this._updateOwnNetworkQuality(q);
    } else {
        this._scanSessionsUpdateOwnNetworkQuality();
    }
};

RtcModule.prototype._fire = function(evName) {
    return fireEvent(this.handler, this.logger, arguments);
};

RtcModule.prototype.getAudioVideoSenderCount = function(chatid) {
    var call = this.calls[chatid];
    var audioSenders; var videoSenders;
    var localAv;
    if (call && ((localAv = call.localAv()) != null)) {
        audioSenders = ((localAv & Av.Audio) != 0) ? 1 : 0;
        videoSenders = ((localAv & Av.Video) != 0) ? 1 : 0;
    } else {
        audioSenders = videoSenders = 0;
    }
    var callInfo = call.chat.callInfo;
    if (!callInfo.callId) {
        return { audio: audioSenders, video: videoSenders };
    }
    var roomAv = callInfo.participants;
    assert(roomAv);
    for (var k in roomAv) {
        var flags = roomAv[k];
        if (flags === true) { // we received INCALL for this peer, but no CALLDATA (yet)
            continue;
        }
        if (flags & Av.Audio) {
            audioSenders++;
        }
        if (flags & Av.Video) {
            videoSenders++;
        }
    }
    return { audio: audioSenders, video: videoSenders };
};

RtcModule.prototype.logout = function() {
    this._loggedOut = true;
};

RtcModule.prototype.callLocalStream = function(chatid) {
    var call = this.calls[chatid];
    if (call) {
        return call.gLocalStream;
    } else {
        var recovery = this.callRecoveries[chatid];
        return recovery ? recovery.localStream : null;
    }
};

RtcModule.gumErrorToString = function(error) {
    if (typeof error === 'string') {
        return error;
    } else if (error.name) {
        return error.name;
    } else if (error.code) {
        return error.code;
    } else {
        return error;
    }
};

function Call(rtcModule, info, isGroup, role, handler) {
    this.manager = rtcModule;
    this.chatid = info.chatid;
    this.chat = rtcModule.chatd.chatIdMessages[this.chatid];
    assert(this.chat);
    this.id = info.callid;
    this.shard = info.shard;
    this.isGroup = isGroup;
    this.logger = MegaLogger.getLogger("call[" + base64urlencode(this.id) + "]",
        rtcModule._loggerOpts, rtcModule.logger);
    this.role = role;
    // An answerer is a joiner
    this.isJoiner = (role === CallRole.kJoiner || role === CallRole.kAnswerer);
    this.sessions = {};
    this.sessRetries = {};
    this._sentSessions = {};
    this.iceFails = {};
    if (role === CallRole.kAnswerer) {
        this.state = CallState.kRingIn;
        this._callerInfo = info; // callerInfo is actually CALLDATA, needed for answering
    } else {
        this.isCallerOrJoiner = true;
        this.state = (role === CallRole.kJoiner) ? CallState.kJoining : CallState.kCallingOut;
    }
    this.handler = (handler instanceof Function) ? handler(this) : handler;
    this.manager._startStatsTimer();
}

Call.prototype.handleMsg = function(packet) {
    var self = this;
    var type = packet.type;
    switch (type)
    {
        case RTCMD.SESSION:
            self.msgSession(packet);
            return;
        case RTCMD.JOIN:
            self.msgJoin(packet);
            return;
        case RTCMD.SDP_OFFER:
            self.msgSdpOffer(packet);
            return;
        case RTCMD.CALL_RINGING:
            self.msgRinging(packet);
            return;
        case RTCMD.CALL_REQ_DECLINE:
            self.msgCallReqDecline(packet);
            return;
        case RTCMD.CALL_REQ_CANCEL:
            self.msgCallReqCancel(packet);
            return;
        case RTCMD.CALL_TERMINATE: // ignore legacy command
            self.logger.log("Ignoring legacy RTCMD.CALL_TERMINATE");
            return;
    }
    var data = packet.data;
    assert(data.length >= 8); // must start with sid.8
    var sid = data.substr(0, 8);
    var sess = self.sessions[sid];
    if (sess) {
        sess.handleMsg(packet);
    } else {
        if (type === RTCMD.SESS_TERMINATE) {
            var reason = data.charCodeAt(8);
            if (reason === Term.kErrPeerOffline) {
                // kErrPeerOffline is generated only internally, prevent a malicious peer
                // from messing up our logic
                self.logger.warn("Peer sent SESS_TERMINATE with invalid reason kPeerOffline, " +
                    "setting reason to kAppTerminating");
                reason = Term.kAppTerminating;
            }
            if (!isTermRetriable(reason)) {
                if (self._deleteRetry(packet.fromUser + packet.fromClient, reason)) {
                    // Peer terminates on purpose, but we have scheduled a retry.
                    // Cancel the retry and maybe terminate the call
                    self.logger.log("Peer terminates session willingfully,",
                        "but we have scheduled a retry because of error. Aborted the retry");
                }
            }
        } else {
            self.logger.warn("Received " + constStateToText(RTCMD, type) +
                " for an existing call but non-existing session",
                base64urlencode(sid), "(" + Chatd.dumpToHex(sid) + ")");
            // this.logger.warn("sessions:", Chatd.dumpToHex(Object.keys(this.sessions)[0]));
        }
        return;
    }
};

Call.prototype._setState = function(newState) {
    var oldState = this.state;

    if (oldState === newState) {
        return false;
    }

    assertStateChange(
        oldState,
        newState,
        CallStateAllowedStateTransitions,
        CallState
    );

    this.state = newState;

    if (d) { /* performance, save some loops/closures creation CPU/memory */
        this.logger.log(
            "State changed: ",
            constStateToText(CallState, oldState),
            ' -> ',
            constStateToText(CallState, newState)
        );
    }
    this._fire('onStateChange', this.state);
};

Call.prototype.msgCallReqDecline = function(packet) {
    // callid.8 termcode.1
    var self = this;
    assert(packet.data.length >= 9);
    var callid = packet.data.substr(0, 8);
    if (callid !== self.id) {
        self.logger.warn("Ignoring CALL_REQ_DECLINE for unknown call id");
        return;
    }
    var code = packet.data.charCodeAt(8);
    if (code === Term.kErrNotSupported) {
        self._hadNotSupportedAnswer = true;
        self.logger.warn("Received a notification from", base64urlencode(packet.fromUser),
            "that a client does not support webrtc calls");
        return;
    }
    if (code !== Term.kCallRejected && code !== Term.kBusy && code !== Term.kErrAlready) {
        self.logger.warn("CALL_REQ_DECLINE with unexpected reason code", constStateToText(code));
    }

    if (packet.fromUser === self.manager.chatd.userId) {
        // Some other client of our user declined the call
        if (self.state !== CallState.kRingIn) {
            self.logger.warn("Ignoring CALL_REQ_DECLINE from another client of our user -",
                "the call is not in kRingIn state, but in ", constStateToText(CallState, self.state));
            return;
        }
        self.logger.log("Destroying call in state kRingIn that was rejected by another client of ours, with reason",
            constStateToText(Term, code));
        // TODO: Maybe verify the reason is not other than kCallRejected or kBusy
        self._destroy(code, false);
        return;
    }
    if (self.isGroup) { // group call requests can't be rejected
        return;
    }

    if (self.state !== CallState.kReqSent) {
        this.logger.warn("Ignoring unexpected CALL_REQ_DECLINE while in state", constStateToText(this.state));
        return;
    }
    this.hangup(code | Term.kPeer);
};

Call.prototype.msgCallReqCancel = function(packet) {
    var callid = packet.data.substr(0, 8);
    if (callid !== this.id) {
        this.logger.warn("Ignoring CALL_REQ_CANCEL for another (possibly previous) call in the same chatroom");
        return;
    }
    var cinfo = this._callerInfo;
    if (!cinfo) {
        this.logger.warn("Ignoring CALL_REQ_CANCEL for a call that is not incoming");
        return;
    }
    if (this.state >= CallState.kCallInProgress) {
        if (this.state === CallState.kCallInProgress) {
            this.logger.warn("Ignoring unexpected CALL_REQ_CANCEL while call in progress");
        } else {
            this.logger.log("Ignoring CALL_REQ_CANCEL for an ended call in state ",
                constStateToText(CallState, this.state));
        }
        return;
    }
    // CALL_REQ_CANCEL callid.8 reason.1
    if (cinfo.fromUser !== packet.fromUser || cinfo.fromClient !== packet.fromClient) {
        this.logger.warn("Ignoring CALL_REQ_CANCEL from a client that did not send the call request");
        return;
    }
    assert(packet.data.length >= 9);
    var callid = packet.data.substr(0, 8);
    if (callid !== this.id) {
        this.logger.warn("Ignoring CALL_REQ_CANCEL for an unknown request id");
        return;
    }
    var term = packet.data.charCodeAt(8);
    this._destroy(term | Term.kPeer, false);
};


Call.prototype.msgRinging = function(packet) {
    var self = this;
    if (self.state !== CallState.kReqSent && self.state !== CallState.kCallInProgress) {
        self.logger.warn("Ignoring unexpected RINGING");
        return;
    }
    if (self._hadRingAck) {
        return;
    }
    self._hadRingAck = true;
    this._fire("onRingOut", packet.fromUser);
};

Call.prototype._clearCallOutTimer = function() {
    if (!this._callOutTimer) {
        return;
    }
    clearTimeout(this._callOutTimer);
    delete this._callOutTimer;
};

Call.prototype._bcastCallData = function(type, uiTermCode) {
    var self = this;
    if (type == null) { // null means last sent type - only update the flags
        type = self._lastSentCallDataType;
        // Doesn't make sense to update the CALLDATA once in kTerminated state,
        // and also in this case we need the last uiTermCode
        assert(type != null);
        assert(type !== CallDataType.kTerminated,
            "Ignoring call to _bcastCallData(null), because the last sent CALLDATA type is kTerminated");
    }

    var state = self.localAv();
    if (self.isRingingOut) {
        state |= CallDataFlag.kRinging;
    }
    var payload = self.id
        + String.fromCharCode(type)
        + String.fromCharCode(state);
    self._lastSentCallDataType = type;
    if (type === CallDataType.kTerminated) {
        assert(uiTermCode != null);
        payload += String.fromCharCode(uiTermCode);
    }
    var cmd = self.chatid + '\0\0\0\0\0\0\0\0\0\0\0\0'
        + Chatd.pack16le(payload.length)
        + payload;

    // We don't get our CALLDATA echoed back from chatd, same as with RTCMD broadcast
    self._updateOwnPeerAvState();
    if (!self.shard.cmd(Chatd.Opcode.CALLDATA, cmd)) {
        setTimeout(function() { self._destroy(Term.kErrNetSignalling, true); }, 0);
        return false;
    }
    return true;
};

Call.prototype._updateOwnPeerAvState = function() {
    this.manager._updatePeerAvState({
        chatid: this.chatid,
        shard: this.shard,
        fromUser: this.manager.chatd.userId,
        fromClient: this.shard.clientId,
        av: this.localAv(),
        callid: this.id,
        call: this
    }, true);
};

Call.prototype.msgSession = function(packet) {
    // SESSION callid.8 sid.8 anonId.8 encHashKey.32 actualCallId.8 flags.1
    var self = this;
    var callid = packet.data.substr(0, 8);
    if (callid !== self.id) {
        this.logger.log("Ignoring SESSION for another callid");
        return;
    }

    var peerId = packet.fromUser + packet.fromClient;
    var haveSentSession = self._sentSessions[peerId];
    if (haveSentSession) {
        // We are joining each other simultaneously,
        // we have already sent RTCMD.SESSION to that client
        var ourId = self.manager.chatd.userId + packet.shard.clientId;
        assert(peerId !== ourId);
        if (ourId > peerId) {
            self.logger.warn("Detected simultaneous join with " + base64urlencode(packet.fromUser) +
             " - received RTCMD.SESSION after having already sent one. " +
             "Our peerId is greater, ignoring received SESSION");
            return;
        } else {
            self.logger.warn("Detected simultaneous join with " + base64urlencode(packet.fromUser) +
             " - received RTCMD.SESSION after having already sent one. " +
             "Our peerId is smaller, processing received SESSION");
        }
    }

    if (self.state === CallState.kJoining) {
        self._setCallInProgress();
    } else if (self.state !== CallState.kCallInProgress) {
        this.logger.warn("Ignoring unexpected SESSION while in call state "+constStateToText(CallState, self.state));
        return;
    }

    self._addNewSession(packet)
    .then(function(sess) {
        assert(sess.isJoiner); // the joiner sends the SDP offer
        sess._processInputQueue();
        if (sess.state === SessState.kWaitSdpAnswer) {
            return sess.sendOffer();
        }
    });
};

Call.prototype._notifyNewSession = function(sess) {
    try {
        sess.handler = this.handler.onNewSession(sess);
    } catch (e) {
        sess.handler = null;
        throw e;
    }
    if (!this._callStartSignalled) {
        this._callStartSignalled = true;
        if (!this.recovery) {
            this._fire('onCallStarting');
        }
    }
};

Call.prototype._monitorCallSetupTimeout = function() {
    var self = this;
    self._setupTimer = setTimeout(function() {
        if (self.state === CallState.kCallInProgress && !self.hasConnectedSession) {
            self.hangup(Term.kErrCallSetupTimeout);
        }
    }, RtcModule.kCallSetupTimeout);
};

Call.prototype.msgJoin = function(packet) {
    // JOIN: callid.8 anonId.8 flags.1
    var self = this;
    if (self.state === CallState.kRingIn && packet.fromUser === self.manager.chatd.userId) {
        self.logger.log("Incoming call answered on another device, destroying");
        self._destroy(Term.kAnsElsewhere, false);
    } else if (self.state === CallState.kJoining || self.state === CallState.kCallInProgress ||
        self.state === CallState.kReqSent) {
        packet.callid = packet.data.substr(0, 8);
        assert(packet.callid);
        // If the last peer that dropped out of the call reconnects, clear the timer that would hold our call open
        // in case everyone leaves
        if (self._lastErrPeerOffline && (self._lastErrPeerOffline.peerId === packet.fromUser + packet.fromClient)) {
            delete self._lastErrPeerOffline;
        }
        for (var sid in self.sessions) {
            var s = self.sessions[sid];
            if (s.peer === packet.fromUser && s.peerClient === packet.fromClient) {
                // we have a session to that peer
                if (s.state >= SessState.kTerminating) {
                    // but session is terminating, force its removal and handle the join
<<<<<<< HEAD
                    s._terminateAndDestroyNow();
=======
                    s._destroy(s._terminateReason);
>>>>>>> f9daab61
                    assert(!self.sessions[sid]);
                } else {
                    self.logger.warn("Ignoring JOIN from", base64urlencode(packet.fromUser),
                        "(0x" + Chatd.dumpToHex(packet.fromClient, 0, 4, true) +
                        ") to whom we already have a session");
                    return;
                }
            }
        }
        if (self.state === CallState.kReqSent) {
            self._setCallInProgress();
            if (!self.isGroup) {
                if (!self._bcastCallData(CallDataType.kNotRinging)) {
                    return;
                }
            }
        } else if (self.state === CallState.kJoining && self.recovery) {
            // Call recovery - peers send joins to each other
            self._setCallInProgress();
        }

        var newSid = self.manager.crypto.random(8);
        var peerId = packet.fromUser + packet.fromClient;
        delete self._sentSessions[peerId];
        var ownHashKey = self.manager.crypto.random(32);

        self.manager.crypto.loadCryptoForPeer(packet.fromUser)
        .then(function() {
            // SESSION callid.8 sid.8 anonId.8 encHashKey.32 actualCallId.8 flags.1
            // flags contains a flag whether we support stream renegotiation
            self.manager.cmdEndpoint(RTCMD.SESSION, packet,
                packet.callid +
                newSid +
                self.manager.ownAnonId +
                self.manager.crypto.encryptNonceTo(packet.fromUser, ownHashKey) +
                self.id +
                String.fromCharCode(RtcModule.kEnableStreamReneg ? Caps.kSupportsStreamReneg : 0)
            );
            var supportsReneg = ((packet.data.charCodeAt(16) & Caps.kSupportsStreamReneg) !== 0);
            self._sentSessions[peerId] = { sid: newSid, ownHashKey: ownHashKey, peerSupportsReneg: supportsReneg };
        });
    } else {
        self.logger.log("Ignoring JOIN while in state", constStateToText(CallState, self.state));
        return;
    }
};

Call.prototype._setCallInProgress = function() {
    this._setState(CallState.kCallInProgress);
    this._monitorCallSetupTimeout();
};

Call.prototype._gracefullyTerminateAllSessions = function(code) {
    var self = this;
    if (Object.keys(self.sessions).length === 0) {
        return Promise.resolve();
    }
    var promises = [];
    for (var sid in self.sessions) {
        var sess = self.sessions[sid];
        promises.push(sess.terminateAndDestroy(code));
    }
    return Promise.all(promises)
    .catch(function() {
        assert(false); // terminateAndDestroy() should never fail
    });
};

Call.prototype._waitAllSessionsTerminated = function(code) {
    var self = this;
    var sessions = self.sessions;
    var promises = [];
    // if the peer initiated the call termination, we must wait for
    // all sessions to go away and remove the call
    for (var sid in sessions) {
        promises.push(sessions[sid]._terminatePromise);
    }
    var pms = createPromiseWithResolveMethods();
    Promise.all(promises)
    .then(function() {
        pms.resolve();
    });
    setTimeout(function() {
        if (pms.done) {
            return;
        }
        self.logger.warn("Timed out waiting for all sessions to terminate, force closing them");
        for (var sid in sessions) {
            sessions[sid]._destroy(code);
        }
        pms.resolve();
    }, 1400);
    return pms;
};

Call.prototype._destroy = function(code, weTerminate, msg) {
    assert(!isNaN(code));
    var self = this;

    var reasonNoPeer = code & ~Term.kPeer;
    if (reasonNoPeer === Term.kAnswerTimeout && self._hadNotSupportedAnswer) {
        reasonNoPeer = Term.kErrNotSupported;
        code = reasonNoPeer | Term.kPeer;
    }

    if (self.state === CallState.kDestroyed) {
        return Promise.resolve(null);
    } else if (self.state === CallState.kTerminating) {
        assert(self._destroyPromise);
        return self._destroyPromise;
    }
    if (msg) {
        self.logger.log("Destroying call due to: ", msg);
    }
    self.predestroyState = self.state;
    self._setState(CallState.kTerminating);
    delete self.chat.tsCallStart;
    self._clearCallOutTimer();

    var pmsGracefulTerm;
    if (weTerminate) {
        // if we initiate the call termination, we must initiate the
        // session termination handshake
        pmsGracefulTerm = self._gracefullyTerminateAllSessions(code);
    } else {
        pmsGracefulTerm = self._waitAllSessionsTerminated(code);
    }

    var destroyCall = function(willRecover) {
        if (self.state >= CallState.kDestroyed) {
            return;
        }
        if (code !== Term.kAppTerminating && code !== Term.kErrNetSignalling) {
            assert(self.hasNoSessions());
        }
        var logMsg =  "Terminating call in state " + constStateToText(CallState, self.predestroyState) +
            " with reason " + constStateToText(Term, reasonNoPeer);
        if (code !== reasonNoPeer) {
            logMsg += " by peer";
        }
        self.logger.log(logMsg);

        if (self.gLocalStream) {
            RTC.stopMediaStream(self.gLocalStream);
            delete self.gLocalStream;
            delete self.localMediaPromise;
        }
        if (self._audioMutedChecker) {
            self._audioMutedChecker.stop();
            self._audioMutedChecker.destroy();
            delete self._audioMutedChecker;
        }

        // reasonNoPeer can be kBusy even in a group call if we are the callee, and another client of ours
        // is already in a call. In that case, our other client will broadcast a decline with kBusy,
        // and we will see it and abort the incoming call request

        if (reasonNoPeer === Term.kAnsElsewhere || reasonNoPeer === Term.kErrAlready
         || reasonNoPeer === Term.kAnswerTimeout) {
            self.logger.log("Not sending CALLDATA because destroy reason is", constStateToText(Term, reasonNoPeer));
        } else if (self.predestroyState === CallState.kRingIn) {
            self.logger.log("Not sending CALLDATA because we were passively ringing");
        } else if (self.predestroyState === CallState.kCallingOut) {
            self.logger.log("Not sending CALLDATA because we haven't yet sent the call request");
        } else {
            self._bcastCallData(CallDataType.kTerminated, self.termCodeToHistCallEndedCode(code));
        }
        self._stopIncallPingTimer();
        if (self._peerCallRecoveryWaitTimer) {
            clearTimeout(self._peerCallRecoveryWaitTimer);
            // Just in case, keep state consistent if someone acceeses us after being destroyed
            delete self._peerCallRecoveryWaitTimer;
        }
        self._setState(CallState.kDestroyed);
        self._fire('onDestroy', reasonNoPeer, (code & Term.kPeer) !== 0, msg, willRecover);
        self.manager._removeCall(self);
    };
    if (code === Term.kAppTerminating) {
        self.logger.warn("Destroying call immediately due to kAppTerminating");
        destroyCall();
        self._destroyPromise = Promise.resolve();
    } else if (code === Term.kErrNetSignalling && ((self.predestroyState === CallState.kCallInProgress)
            || (self.predestroyState === CallState.kJoining))) {
        self.logger.warn("Destroying call immediately due to kErrNetSignalling and setting up a recovery attempt");
        // must ._setupCallRecovery() before destroyCall() because it gets the localAv() from the existing call
        self.manager._setupCallRecovery(self);
        destroyCall(true);
        self._destroyPromise = Promise.resolve();
    } else { // normal destroy, first wait for all sessions to terminate
        self._destroyPromise = pmsGracefulTerm.then(function() {
            destroyCall();
        });
    }
    return self._destroyPromise;
};

RtcModule.prototype._setupCallRecovery = function(call) {
    var self = this;
    var chatid = call.chatid;
    var existing = self.callRecoveries[chatid];
    if (existing) {
        if (existing.callid === call.id) {
            return;
        }
        self.logger.warn("setupCallRecovery: Call recovery for another call in this chatroom " +
            base64urlencode(chatid) + "already scheduled, canceling it first");
        self.abortCallRecovery(chatid);
    }
    assert(!self.callRecoveries[chatid]);
    self.callRecoveries[chatid] = new CallRecovery(call);
    call.gLocalStream = null;
};

function CallRecovery(call) {
    var self = this;
    self.chatid = call.chatid;
    self.callid = call.id;
    self.localStream = call.gLocalStream;
    self.av = call.localAv();
    self.callHandler = call.handler;
    var manager = self.manager = call.manager;
    self.timeoutTimer = setTimeout(function() {
        delete self.timeoutTimer;
        var recovery = manager.callRecoveries[self.chatid];
        if (recovery) {
            if (recovery !== self) {
                return;
            }
            // we are in the .callRecoveries map
            self.abort();
        } else {
            // no entry in callRecoveries, but the call being recovered may be stuck - in that case, abort the call
            var call = manager.calls[self.chatid];
            if (call && call.id === self.callid && call.state !== CallState.kCallInProgress) {
                // call is being recovered, but not yet established - we have to terminate it
                self.logger.log("Call recovery timed out while recovery call is being set up - destroying call");
                call._destroy(Term.kErrCallRecoveryFailed, true);
            }
            assert(!self.localStream); // we are not in callRecoveries, localStream must be either moved to a call or closed
        }
    }, RtcModule.kCallRecoveryTimeout);
}

CallRecovery.prototype.abort = function(reason) {
    var self = this;
    if (self.timeoutTimer) {
        clearTimeout(self.timeoutTimer);
    }
    if (self.localStream) {
        RTC.stopMediaStream(self.localStream);
        delete self.localStream;
    }
    self.callHandler.onDestroy((reason == null) ? Term.kErrNetSignalling : reason);
    delete self.manager.callRecoveries[self.chatid];
};

RtcModule.prototype.abortCallRecovery = function(chatid, reason) {
    assert(chatid);
    var recovery = this.callRecoveries[chatid];
    if (!recovery) {
        return;
    }
    recovery.abort(reason);
};

RtcModule.prototype.abortAllCallRecoveries = function(reason) {
    for (var chatid in this.callRecoveries) {
        var recovery = this.callRecoveries[chatid];
        recovery.abort(reason);
    }
    this.callRecoveries = {};
};

Call.prototype.cmdBroadcast = function(type, payload) {
    var self = this;
    if (!self.shard.rtcmd(self.chatid, null, null, type, payload)) {
        setTimeout(function() { self._destroy(Term.kErrNetSignalling, false); }, 0);
        return false;
    }
    return true;
};

Call.prototype._broadcastCallReq = function() {
    var self = this;
    if (self.state >= CallState.kTerminating) {
        self.logger.warn("_broadcastCallReq: Call terminating/destroyed");
        return false;
    }
    assert(!self._obtainingLocalStream);
    var localAv = self.localAv();
    assert(localAv != null);
    assert(self.isCallerOrJoiner);
    self.isRingingOut = true;
    if (!self._bcastCallData(CallDataType.kRinging)) {
        return false;
    }
    self._setState(CallState.kReqSent);
    // self.state is not enough - we continue ringing even
    // after peers pick up in group calls
    self._startIncallPingTimer();
    assert(!self._callOutTimer);

    self._callOutTimer = setTimeout(function() {
        self.isRingingOut = false;
        if (self.state === CallState.kReqSent) { // nobody answered, abort call request
            self.logger.log("Answer timeout, cancelling call request");
            self.hangup(Term.kAnswerTimeout); // TODO: differentiate whether peer has sent us RINGING or not
        } else {
            // In group calls we don't stop ringing even when call is answered, but stop it
            // after some time (we use the same kAnswerTimeout duration in order to share the timer)
            if (self.isGroup && self.state === CallState.kCallInProgress) {
                if (self._lastSentCalldataType === CallDataType.kRinging) {
                    // For more explicitness and backward compat,
                    // don't just clear the Ringing flag, but update the type to kNotRinging
                    self._bcastCallData(CallDataType.kNotRinging);
                } else {
                    // we don't want to overwrite the last sent CALLDATA, just clear the Ringing flag
                    self._bcastCallData(null);
                }
            }
            return;
        }
    }, RtcModule.kCallAnswerTimeout);
    self._fire("onCallRequestSent", { av: localAv});
    return true;
};

Call.prototype._startIncallPingTimer = function() {
    var self = this;
    var func = function() {
        if (!self.shard.cmd(Chatd.Opcode.INCALL, self.chatid + '\0\0\0\0\0\0\0\0\0\0\0\0')) {
            self._destroy(Term.kErrNetSignalling, true);
        }
    };
    self._inCallPingTimer = setInterval(func, RtcModule.kIncallPingInterval);
    func();
};

Call.prototype._stopIncallPingTimer = function(dontSendEndcall) {
    var self = this;
    if (!self._inCallPingTimer) {
        return;
    }
    clearInterval(self._inCallPingTimer);
    delete self._inCallPingTimer;
    if (!dontSendEndcall) {
        self.shard.cmd(Chatd.Opcode.ENDCALL, self.chatid + '\0\0\0\0\0\0\0\0\0\0\0\0');
    }
};

Call.prototype.hasNoSessions = function() {
    return (Object.keys(this.sessions).length === 0);
};

Call.prototype.hasNoSessionsOrPendingRetries = function() {
    return ((Object.keys(this.sessions).length === 0)
         && (Object.keys(this.sessRetries).length === 0));
};

Call.prototype._destroyIfNoSessionsOrRetries = function(reason) {
    // We may be called as a result of receiving a SESS_TERMINATE or ENDCALL for a peer that we don't
    // currently have a session to, but may have a scheduled session retry.
    // So, _removeRetry() calls us
    var self = this;
    if (!self.hasNoSessionsOrPendingRetries()) {
        return;
    }
    // We don't have any sessions or retries
    if (self._lastErrPeerOffline && (self.state === CallState.kCallInProgress)) {
        var recoveryDeadline = self._lastErrPeerOffline.ts + RtcModule.kCallRecoveryTimeout;
        var timeRemaining = recoveryDeadline - Date.now();
        if (timeRemaining > 0) {
            // Keep the call open for some time to give the last offline peer a chance to rejoin us
            assert(!self._peerCallRecoveryWaitTimer);
            self.logger.warn("A peer has recently left the call due to connection loss. Will keep the call open for " +
                Math.round(timeRemaining / 100) / 10 + " seconds, for peer to recover");
            self._peerCallRecoveryWaitTimer = setTimeout(function() {
                if (self.state >= CallState.kTerminating) {
                    return;
                }
                delete self._peerCallRecoveryWaitTimer;
                if (self.hasNoSessionsOrPendingRetries()) {
                    self._destroy(Term.kErrCallRecoveryFailed, false);
                }
            }, timeRemaining);
            return;
        } else {
            delete self._lastErrPeerOffline; // timer has expired, we can delete it
        }
    }
    self.logger.log("Everybody left, terminating call");
    self._destroy(reason, false, "Everybody left");
};

Call.prototype._removeSession = function(sess, reason, msg) {
    var self = this;
    var delSid = sess.sid;
    var peerId = sess.peer + sess.peerClient;
    var isTerminating = self.state >= CallState.kTerminating;
    var willRetry = isTermRetriable(reason) && (!isTerminating);
    sess._fire("onDestroy", reason & ~Term.kPeer,
        !!(reason & Term.kPeer), msg, willRetry); // jscs:ignore disallowImplicitTypeConversion

    delete self.sessions[delSid];
    var reasonNoPeer = reason & ~Term.kPeer;
    if (reasonNoPeer === Term.kErrIceFail || reasonNoPeer === Term.kErrIceTimeout) {
        if (self.iceFails[peerId] == null) {
            self.iceFails[peerId] = 1;
        } else {
            self.iceFails[peerId]++;
        }
    }
    // If we want to terminate the call (no matter if initiated by us or peer), we first
    // set the call's state to kTerminating. If that is not set, then it's only the session
    // that terminates for a reason that is not fatal to the call,
    // and can try re-establishing the session
    if (isTerminating) {
        return;
    }
    self._deleteRetry(peerId);
    if (!willRetry) { // we or peer hung up
        self._destroyIfNoSessionsOrRetries(reason);
        return;
    }
// Retry session
    var reconnCnt;
    var tsLastMedia = sess._tsLastMedia;
    if (sess._reconnInfo) {
        reconnCnt = sess._reconnInfo.reconnCnt + 1;
        // Only if we did not have any media, get tsLastMedia from the previous session
        if (!tsLastMedia && !sess._tsIceConn) {
            tsLastMedia = sess._reconnInfo.tsLastMedia;
        }
    }
    else {
        reconnCnt = 1; // needed for stats, during the next session it will be 1 already
    }
    var sessRetries = self.sessRetries;
    sessRetries[peerId] = {
        start: Date.now(),
        oldSid: delSid,
        reconnCnt: reconnCnt,
        tsLastMedia: tsLastMedia,
        termReason: reasonNoPeer
    };
    self.logger.warn("Scheduling session reconnect for session " + base64urlencode(sess.sid) +
        ((reason & Term.kPeer)
            ? ", peer terminated with "
            : ", we terminated with ")
        + constStateToText(Term, reasonNoPeer));

    // The original joiner re-joins, the peer does nothing, just keeps the call
    // ongoing and accepts the JOIN
    if (sess.isJoiner) {
        self.logger.log("Session to", base64urlencode(sess.peer), "failed, re-establishing it...");
        setTimeout(function() { //execute it async, to avoid re-entrancy
            if (self.state != CallState.kCallInProgress) {
                return;
            }
            for (var sid in self.sessions) {
                var s = self.sessions[sid];
                if (s.peer === sess.peer && s.peerClient === sess.peerClient) {
                    self.logger.warn("Session retry: About to retry, but there is already a session to that peer,",
                        "something is not right");
                    return;
                }
            }
            self.rejoinPeer(sess.peer, sess.peerClient);
        }, RtcModule.kSessRetryDelay);
    } else {
        // Else wait for peer to re-join...
        self.logger.log("Session to ", base64urlencode(sess.peer), "failed, expecting peer to re-establish it...");
    }
    // set a timeout for the session recovery
    setTimeout(function() {
        var retry = sessRetries[peerId];
        if (!retry || retry.oldSid !== delSid) { // retry canceled or we have a new one
            return;
        }
        delete sessRetries[peerId];
        if (self.state >= CallState.kTerminating) { // call already terminating
            return;
        }
        if (self.hasNoSessionsOrPendingRetries()) {
            self.logger.warn("Timed out waiting for session reconnect, terminating/leaving call");
            // kErrSessSetupTimeout is about existing session not reaching kSessInProgress
            self.hangup(Term.kErrSessRetryTimeout);
        }
    }, RtcModule.kSessSetupTimeout);
};

function fireEvent(handler, logger, evNameAndArgs) {
    var evName = evNameAndArgs[0];
    var args = [].slice.call(evNameAndArgs, 1);
    var func = handler[evName];
    if (logger.isEnabled()) {
        var msg = "fire " + evName;
        if (evName === "onDestroy") {
            msg += " (" + constStateToText(Term, args[0]) + ')';
        }
        if (!func) {
            msg += " ...unhandled ";
        }
        msg += eventArgsToString(args);
        logger.log(msg);
    }
    if (!func) {
        return undefined;
    }
    try {
        return func.apply(handler, args);
    } catch (e) {
        logger.error("Event handler '" + evName + "' threw exception:\n" + e, "\n", e.stack);
    }
    return undefined;
}

Call.prototype._fire = function(evName) {
    return fireEvent(this.handler, this.logger, arguments);
};

Call.prototype._startOrJoin = function(av) {
    var self = this;
    assert(self.state < CallState.kCallInProgress);
    if (self.isJoiner) {
        var senders = self.manager.getAudioVideoSenderCount(self.chatid);
        if ((av & Av.Video) && (senders.video >= RtcModule.kMaxCallVideoSenders)) {
            self.logger.warn("Can't join with camera - maximum number of video senders already reached");
            av &= ~Av.Video;
        }
        if ((av & Av.Audio) && (senders.audio >= RtcModule.kMaxCallAudioSenders)) {
            self.logger.warn("Can't join with mic - maximum number of audio senders already reached");
            av &= ~Av.Audio;
        }
    }
    var pms;
    if (self.recovery) {
        self._startOrJoinAv = self.localAv();
        pms = Promise.resolve(self.gLocalStream);
    } else {
        // we need _startOrJoinAv immediately after creating an outgoing call, so we can't set it
        // after obtaining the local stream (which is an async operation)
        self._startOrJoinAv = av;
        pms = self._initialGetLocalStream(av)
        .then(function() {
            self._updateOwnPeerAvState();
        });
    }
    return pms
    .catch(function(err) {
        self.logger.warn("Couldn't get local stream, continuing as receive-only");
    })
    .then(function() {
        if (self.isJoiner) {
            if (!self._join()) {
                return Promise.reject();
            }
        } else {
            if (!self._broadcastCallReq()) {
                return Promise.reject();
            }
        }
    });
};

Call.prototype._join = function() {
    var self = this;
    self._sentSessions = {};
    assert(!self._obtainingLocalStream);
    // JOIN:
    // chatid.8 userid.8 clientid.4 dataLen.2 type.1 callid.8 anonId.8 flags.1
    // flags is sentAv + whether we support stream renegotiation
    var data = self.id + self.manager.ownAnonId + (String.fromCharCode(self.localAv() |
        (RtcModule.kEnableStreamReneg ? Caps.kSupportsStreamReneg : 0)));
    self._setState(CallState.kJoining);
    if (!self.cmdBroadcast(RTCMD.JOIN, data)) {
        return false;
    }
    if (self.recovery) {
        self._bcastCallData(CallDataType.kSession);
    }
    self._startIncallPingTimer();
    // we have session setup timeout timer, but in case we don't even reach a session creation,
    // we need another timer as well
    setTimeout(function() {
        if (self.state <= CallState.kJoining) {
            self._destroy(Term.kErrSessSetupTimeout, true);
        }
    }, RtcModule.kSessSetupTimeout);
    return true;
};

Call.prototype.rejoinPeer = function(userid, clientid) {
    var self = this;
    assert(self.state === CallState.kCallInProgress);
    delete self._sentSessions[userid + clientid];
    // JOIN:
    // chatid.8 userid.8 clientid.4 dataLen.2 type.1 callid.8 anonId.8 flags.1
    // if userid is not specified, join all clients in the chat, otherwise
    // join a specific user (used when a session gets broken)
    var data = self.id + self.manager.ownAnonId + String.fromCharCode(self.localAv() | Caps.kSupportsStreamReneg);
    if (!self.shard.rtcmd(self.chatid, userid, clientid, RTCMD.JOIN, data)) {
        setTimeout(function() {
            self._destroy(Term.kErrNetSignalling, true);
        }, 0);
        return false;
    }
    return true;
};

Call.prototype.answer = function(av) {
    var self = this;
    assert(self.isJoiner);
    if (self.state !== CallState.kRingIn) {
        self.logger.warn("answer: Not in kRingIn state, (but in " + constStateToText(CallState, self.state) +
            "), nothing to answer");
        return false;
    }
    var calls = self.manager.calls;
    if (Object.keys(calls).length <= 1) {
        return self._startOrJoin(av);
    }
    // There is another ongoing call, terminate it first
    var promises = [];
    for (var k in calls) {
        var call = calls[k];
        if (call !== self) {
            promises.push(call.hangup());
        }
    }
    // At any point in time there should be only one call that is active,
    // i.e. not in kTerminating state and not unanswered with ._replacedCall property.
    // Since we are deleting the ._replacedCall property, we must first make any other call
    // as "inactive" immediately, by calling hangup() on all of the. This immediately
    // sets them to the kTerminating state.
    // If the call was incoming while there was another call, and the user chose to hangup the
    // other and pick up this one. This is the only place we need to delete ._replacedCall,
    // because this is the only codepath that can make an existing Call go to established state.
    // All other paths create fresh new Call objects
    delete self._replacedCall;

    self.logger.log("answer: Waiting for other call(s) to terminate first...");
    return Promise.all(promises)
    .then(function() {
        // The async resolution of native promises guarantees that any messages resulted
        // from the hangup() operation will be processed before this .then() handler is invoked
        if (promises.length) {
            self.logger.log("answer: Other call(s) terminated, answering");
        }
        if (self.manager.getActiveCall() !== self) {
            self.logger.warn("Another call was established while hanging up existing calls in order " +
                "to answer a specific one");
            self.hangup(Term.kBusy);
            return;
        }
        return self._startOrJoin(av);
    });
};

Call.prototype.hangup = function(reason) {
    var reasonNoPeer;
    if (reason != null) {
        reasonNoPeer = reason & ~Term.kPeer;
    }

    switch (this.state) {
    case CallState.kReqSent:
        if (reasonNoPeer == null) {
            reason = Term.kUserHangup;
        }
        // TODO: Assess the need to bcast CALL_REQ_CANCEL
        this.cmdBroadcast(RTCMD.CALL_REQ_CANCEL, this.id + String.fromCharCode(reason));
        return this._destroy(reason, false);
    case CallState.kRingIn:
        return this._reject();
    case CallState.kJoining:
    case CallState.kCallInProgress:
        if (reason == null) { // covers both 'undefined' and 'null'
            reason = Term.kUserHangup;
        } else {
            assert(reason === Term.kUserHangup || reason === Term.kAppTerminating ||
                RtcModule.termCodeIsError(reason));
        }
        break;
    case CallState.kTerminating:
    case CallState.kDestroyed:
        this.logger.log("hangup: Call already terminating/terminated");
        return Promise.resolve();
    default:
        this.logger.warn("Don't know what term code to send in state", constStateToText(CallState, this.state),
            "provided code is", constStateToText(Term, reason), "but defaulting to kUserHangup");
        reason = Term.kUserHangup;
        break;
    }
    return this._destroy(reason, true);
};

Call.prototype._reject = function(reason) {
    if (reason == null) {
        reason = Term.kCallRejected;
    }
    this.manager._rejectedCallIds[this.id] = true;
    var cinfo = this._callerInfo;
    assert(cinfo);
    assert(this.hasNoSessionsOrPendingRetries());
    this.cmdBroadcast(RTCMD.CALL_REQ_DECLINE, cinfo.callid + String.fromCharCode(reason));
    return this._destroy(reason, false);
};

Call.prototype._onClientLeftCall = function(userid, clientid) {
    var self = this;
    if (userid === self.manager.chatd.userId && clientid === self.shard.clientId) {
        // We received an ENDCALL
        if (self.recovery && self.state === CallState.kJoining) {
            // We may receive a parasitic ENDCALL after we reconnect to chatd, which is about the previous connection
            self.logger.warn("Ignoring ENDCALL received for a reconnect call while in kJoining state");
        } else {
            self._destroy(Term.kErrNetSignalling, false, "ENDCALL received for ourselves");
        }
    }
    else if (this.state === CallState.kRingIn) {
        if (userid === this._callerInfo.fromUser && clientid === this._callerInfo.fromClient) {
            // Caller went offline
            this._destroy(Term.kCallerGone, false);
        }
    }
    else {
        // destroy all sessions and retries to that peer
        // jshint -W083
        var peerId = userid + clientid;
        var sessions = this.sessions;
        var didSetLastErrPeerOffline;
        for (var sid in sessions) {
            var sess = sessions[sid];
            if (sess.peer === userid && sess.peerClient === clientid) {
                if (sess.state === SessState.kTerminating) {
                    // The termination reason is not kErrPeerOffline, so don't consider the session
                    // for call recovery
                    // Destroy and remove it immediately, as the peer may immediately reconnect
                    // and send a JOIN. If the lingering terminating session is present, that JOIN
                    // will be ignored. Also remove potential retry for that session,
                    // as the peer eventually went offline, which is not a retriable condition
                    sess._destroy(sess._terminateReason);
                    self._deleteRetry(peerId);
                    return;
                } else {
                    assert(sess.state !== SessState.kTerminated);
                    // peer abruptly went offline
                    didSetLastErrPeerOffline = true;
                    self._lastErrPeerOffline = { peerId: peerId, ts: Date.now() };
                    sess._destroy(Term.kErrPeerOffline); // will keep the call open even if this is the last session
                }
                break;
            }
        }
        // jshint +W083
        // If there is a pending retry for that peer, replace it with call recovery
        // The retry will not wait for the peer to come back online, and is likely to fail
        // before that
        if (self.sessRetries[peerId]) {
            self.logger.log("We have a session retry scheduled for the peer that went offline");
            if (!didSetLastErrPeerOffline) {
                self.logger.log("Replacing retry with call recovery descriptor");
                self._lastErrPeerOffline = { peerId: peerId, ts: Date.now() };
            }
            self._deleteRetry(peerId, Term.kErrPeerOffline);
        }
    }
};

Call.prototype._deleteRetry = function(peerId, termCode) {
    // If termCode is specified, then the caller wants us to destroy
    // the call if there are no sessions and other retries pending
    // If it is not specified, caller either knows for sure there are other sessions/retries, or
    // is the code that destroys the call
    var sessRetries = this.sessRetries;
    var retry = sessRetries[peerId];
    if (!retry) {
        return;
    }
    delete sessRetries[peerId];
    // if termCode is undefined/null, then we are just asked to remove the retry, not
    // deal with call destruction
    if ((termCode != null) && this._destroyIfNoSessionsOrRetries(termCode)) {
        return; // call destroyed
    }
    if (retry.termReason === Term.kStreamChange) {
        this._checkLocalMuteCompleted();
    }
};

Call.prototype._checkLocalMuteCompleted = function() {
    var self = this;
    // We are called when a session renegotiation completes, but it may be the peer that does
    // the muting
    if (!self._localMuteCompletePromise) {
        return;
    }
    var sessRetries = self.sessRetries;
    var kStreamChange = Term.kStreamChange; // avoid lookup in loop
    // first, check for fallback 'renegotiations'
    for (var id in sessRetries) {
        var reason = sessRetries[id].termReason;
        if (reason === Term.kStreamChange || reason === Term.kErrStreamReneg || reason === Term.kStreamRenegTimeout) {
            return;
        }
    }
    // then, check for real renegotiations
    var sessions = self.sessions;
    for (var sid in sessions) {
        if (sessions[sid]._streamRenegTimer) {
            return;
        }
    }
    // No sessions or pending retries with stream change in progress
    // we are called only when a session has completed a stream change, so if there
    // are no others, notify the app, so it can re-enable the mute buttons
    self._notifyLocalMuteComplete();
};

Call.prototype._notifyLocalMuteInProgress = function() {
    var self = this;
    assert(!self._localMuteCompletePromise);
    self._localMuteCompletePromise = createPromiseWithResolveMethods();
    self._fire("onLocalMuteInProgress");
};

Call.prototype._notifyLocalMuteComplete = function(err) {
    var self = this;
    assert(self._localMuteCompletePromise);
    var pms = self._localMuteCompletePromise;
    delete self._localMuteCompletePromise;
    self._fire('onLocalMuteComplete');
    if (err) {
        pms.reject(err);
    } else {
        pms.resolve();
    }
};

Call.prototype._removeRetry = function(reason, userid, clientid) {
    var self = this;
    var endpointId = userid + clientid;
    if (!self.sessRetries[endpointId]) {
        return false;
    }
    delete self.sessRetries[endpointId];
    self._destroyIfNoSessionsOrRetries(reason);
    return true;
};

Call.prototype._notifySessionConnected = function(sess) {
    /*
    var url = this.manager.statsUrl;
    if (url) {
        url += '/newsess?cid='+base64urlencode(this.id)+'&sid='+base64urlencode(sess.sid);
        jQuery.ajax(url);
    }
    */
    var self = this;
    if (this._peerCallRecoveryWaitTimer) {
        clearTimeout(this._peerCallRecoveryWaitTimer);
        delete this._peerCallRecoveryWaitTimer;
    }

    self._deleteRetry(sess.peer + sess.peerClient);
    self._checkLocalMuteCompleted();
    // handle first connected session
    if (self.hasConnectedSession) {
        return;
    }
    self.hasConnectedSession = true;
    // In group calls, we want to keep ringing for some time, so we send a special
    // version of kSession that doesn't suppress ringing.
    self._bcastCallData(CallDataType.kSession);

    var chat = self.chat;
    if (chat.tsCallStart == null) {
        chat.tsCallStart = Date.now();
    }

    if (!this.recovery) {
        this._fire('onCallStarted', chat.tsCallStart);
        if (!self.isGroup && Av.fromStream(sess.remoteStream) === 0 && self.localAv() === 0) {
            self._fire('onNoMediaOnBothEnds');
        }
    }

    if (self._renegotiateAfterInitialConnect) {
        assert(self.streamRenegTimer);
        delete self._renegotiateAfterInitialConnect;
        self.sendOffer();
    }
    self._checkStartMicMonitor();
};

Call.prototype.enableAudio = function(enable) {
    // Tolerates both localStream === null and localStream not having an audio track
    var self = this;
    if (self.state >= CallState.kTerminating) {
        self.logger.warn("enableAudio: Call is terminating");
        return;
    }
    if (self._localMuteCompletePromise) {
        self.logger.warn("enableAudio: Local mute/unmute already in progress");
        return;
    }
    var oldAv = self.localAv();
    var hadAudio = !!(oldAv & Av.Audio);
    if (hadAudio === enable) {
        self.logger.log("enableAudio: Nothing to change");
        return;
    }
    var senders = self.manager.getAudioVideoSenderCount(self.chatid);
    assert(senders);
    if (enable && (senders.audio >= RtcModule.kMaxCallAudioSenders)) {
        this.logger.warn("Can't enable audio sending, too many audio senders in call");
        return;
    }
    self._notifyLocalMuteInProgress();
    var success = Av.enableAudio(self.gLocalStream, enable);
    self._notifyLocalMuteComplete();
    if (!success) {
        self.logger.warn("Failed to enable audio: there is no local stream or no audio tracks in it");
        self._fire('onLocalMediaFail', Av.Audio);
        return;
    }
    self._bcastLocalAvChange();
    var amChecker = self._audioMutedChecker;
    if (amChecker) {
        if (!enable) {
            amChecker.stop();
        } else if (!self.manager.audioInputDetected) {
            amChecker.start(self.gLocalStream);
        }
    }
};

Call.prototype._canEnableDisableVideo = function(enable) {
    var self = this;
    if (self.state !== CallState.kCallInProgress) {
        return "Call that is not in state kInProgress (but in " + constStateToText(CallState, self.state) + ")";
    }
    if (self._localMuteCompletePromise) {
        return "A mute/unmute operation is already in progress";
    }
    var oldAv = self.localAv();
    if ((!!(oldAv & Av.Video)) === enable) { // jshint -W018
        return "Nothing to change";
    }
    return null;
};

Call.prototype._enableVideo = function(screen) {
    var self = this;
    var err = self._canEnableDisableVideo(true);
    if (err) {
        self.logger.warn(err);
        return Promise.reject(err);
    }
    var senderCounts = self.manager.getAudioVideoSenderCount(self.chatid);
    assert(senderCounts);
    if (senderCounts.video >= RtcModule.kMaxCallVideoSenders) {
        var msg = "Can't enable video sending, too many video senders in call";
        self.logger.warn(msg);
        return Promise.reject(msg);
    }

    self._isCapturingScreen = screen;
    self._notifyLocalMuteInProgress();
    var sessions = self.sessions;
    var pms = self._getLocalVideo(screen);
    pms.catch(function(err) {
        // can't enable camera/screen capture
        self._isCapturingScreen = false;
        self.logger.warn("Error getting local video: " + err);
        self._notifyLocalMuteComplete(err);
    });

    pms.then(function() {
        if (self.state >= CallState.kTerminating) {
            return;
        }
        var videoTrack = self.gLocalStream.getVideoTracks()[0];
        assert(videoTrack);
        if (screen) {
            var manager = self.manager;
            videoTrack.onended = function() {
                var call = manager.calls[self.chatid];
                if (call) {
                    if (call.id === self.id) {
                        call._onScreenCaptureEndedByFloatButton();
                    } else {
                        manager.logger.warn("Screen sharing track stop event: " +
                            "There is a new call in the chatroom, but the old screen stream is still active");
                    }
                } else {
                    // Support stopping screen sharing during call recovery
                    var recovery = manager.callRecoveries[chatid];
                    if (recovery) {
                        var stream = recovery.localStream;
                        assert(stream);
                        stream.removeTrack(stream.getVideoTracks()[0]);
                        recovery.av &= ~(Av.Video | Av.Screen);
                    }
                }
            };
        }
        if (Object.keys(sessions).length === 0) {
            self._checkLocalMuteCompleted();
        } else {
            for (var sid in sessions) {
                var sess = sessions[sid];
                if (RTC.peerConnCanReplaceVideoTrack(sess.rtcConn)) {
                    // we can just replace the track at the sender
                    sess._setStreamRenegTimeout();
                    RTC.peerConnReplaceVideoTrack(sess.rtcConn, videoTrack, self.gLocalStream)
                    .then((function() {
                        this._notifyRenegotiationComplete();
                    }).bind(sess));
                } else { // no videoSender or we don't have replaceTrack support
                    if (RTC.supportsUnifiedPlan && sess.peerSupportsReneg) {
                        RTC.peerConnAddVideoTrack(sess.rtcConn, videoTrack, self.gLocalStream);
                    } else {
                        sess.terminateAndDestroy(Term.kStreamChange);
                    }
                }
            }
        }
        self._bcastLocalAvChange();
    })
    .catch(function() {
        // silence logging an unhandled promise reject in the console,
        // since the error is passed to the pms.then() branch as well
    });
    return self._localMuteCompletePromise;
};

Call.prototype.disableVideo = function() {
    var self = this;
    var err = self._canEnableDisableVideo(false);
    if (err) {
        self.logger.warn(err);
        return Promise.reject(err);
    }
    delete self._isCapturingScreen;
    self._notifyLocalMuteInProgress();
    RTC.streamStopAndRemoveVideoTracks(self.gLocalStream);
    var sessions = self.sessions;
    if (Object.keys(sessions).length === 0) {
        self._checkLocalMuteCompleted();
    } else {
        if (RTC.supportsReplaceTrack) {
            for (var sid in sessions) {
                var sess = sessions[sid];
                var pc = sess.rtcConn;
                assert(pc);
                var pms = RTC.peerConnRemoveVideoTrack(pc);
                // pms is null if there was no video track
                assert(pms, "Disable video: Session peerconnection's sender doesn't have a video track, " +
                    "but gLocalStream has one");
                sess._setStreamRenegTimeout();
                pms.then(function() {
                    this._notifyRenegotiationComplete();
                }.bind(sess));
                pms.catch(function(err) { // replaceTrack(null) is not supported
                    self.logger.warn("peerConnRemoveVideoTrack() returned failed promise: " + err +
                        " falling back to session reconnect");
                    this.terminateAndDestroy(Term.kStreamChange);
                }.bind(sess));
            }
        } else {
            for (var sid in sessions) {
                sessions[sid].terminateAndDestroy(Term.kStreamChange);
            }
        }
    }
    self._bcastLocalAvChange();
    return self._localMuteCompletePromise;
};

Call.prototype.enableScreenCapture = function() {
    var self = this;
    if (!RTC.supportsScreenCapture) {
        return Promise.reject("Screen capture is not supported by this browser");
    }
    if (self._isCapturingScreen) {
        return Promise.reject("Screen capture already enabled");
    }
    var pms = (self.localAv() & Av.Video) ? self.disableVideo() : Promise.resolve();
    return pms
    .then(function() {
        return self._enableVideo(true);
    });
};

Call.prototype.enableCamera = function() {
    var self = this;
    var localAv = self.localAv();
    var pms;
    if (localAv & Av.Video) {
        if ((localAv & Av.Screen) === 0) {
            return Promise.reject("Camera already enabled");
        } else {
            pms = self.disableVideo();
        }
    } else {
        pms = Promise.resolve();
    }
    return pms
    .then(function() {
        return self._enableVideo(false);
    });
};

Call.prototype._onScreenCaptureEndedByFloatButton = function() {
    var self = this;
    if (!self._isCapturingScreen) {
        self.logger.warn("Received stop button click from screen capture, but we are not capturing screen, ignoring");
        return;
    }
    delete self._isCapturingScreen;
    self.logger.log("Screen capture ended by floating button, muting video");
    self.disableVideo().catch(function(err) {});
};

Call.prototype.isScreenCaptureEnabled = function() {
    return this._isCapturingScreen;
};

Call.prototype._bcastLocalAvChange = function() {
    this._bcastCallData(null); // this also calls _updateOwnPeerAvState();
    // For compatibility with older native clients that support only 1on1 calls, send RTMSG_MUTE as well
    if (!this.isGroup) {
        var av = this.localAv();
        var sessions = this.sessions;
        for (var sid in sessions) {
            sessions[sid]._sendAv(av);
        }
    }
};

Call.prototype._configFromRecovery = function(recovery) {
    this.recovery = recovery;
    this._isCapturingScreen = !!(recovery.av & Av.Screen);
    this.gLocalStream = recovery.localStream;
    delete recovery.localStream;
    delete this.manager.callRecoveries[this.chatid];
    this._fire('onCallRecovered', this, this.chat.tsCallStart);
};

Call.prototype.localAv = function() {
    var av = Av.fromStream(this.gLocalStream);
    if ((av & Av.Video) && this._isCapturingScreen) {
        av |= Av.Screen;
    }
    return av;
};

/** Protocol flow:
    C(aller): broadcast CALLDATA payloadLen.2 callid.8 type.1 avflags.1
       => state: CallState.kReqSent
    A(nswerer): send CALL_RINGING
       => state: CallState.kRingIn
    C: may send CALL_REQ_CANCEL callid.8 reason.1 if caller aborts the call request.
       The reason is normally Term.kUserHangup or Term.kAnswerTimeout
    A: may broadcast CALL_REQ_DECLINE callid.8 reason.1 if answerer rejects the call, or if
       the user is currently in another call: if that call is in the same chatroom, then the reason
       is kErrAlready, otherwise - kBusy.
       In group calls, CALL_REQ_DECLINE is ignored by the caller, as a group call request can't be rejected by
       a single user. In 1on1 rooms, the caller should abort the call by broadcasting CALL_REQ_CANCEL,
       with the reason from the received CALL_REQ_DECLINE, and the kPeer bit set. All other clients should stop
       ringing when they receive the CALL_REQ_CANCEL.
    == (from here on we can join an already ongoing group call) ==
    A: broadcast RTCMD.JOIN callid.8 anonId.8 flags.1
        => state: CallState.kJoining
        => isJoiner = true
        Other clients of user A will receive the answering client's JOIN (if call
        was answered), or CALL_REQ_DECLINE (in case the call was rejected), and will know that the call has
        been handled by another client of that user. They will then dismiss the "incoming call"
        dialog and stop ringing.

        In 1on1 calls, when the call initiator receives the first JOIN, it broadcasts a CALLDATA packet
        with type kNotRinging, signifying that the call was answered, so the other clients can stop ringing.

        Note: In case of joining an ongoing call, the callid is generated locally
          and does not match the callid if the ongoing call, as the protocol
          has no way of conveying the callid of the ongoing call. The responders
          to the JOIN will use the callid of the JOIN, and not the original callid.
          The callid is just used to match command/responses in the call setup handshake.
          Once that handshake is complete, only session ids are used for the actual 1on1 sessions.

    C: Creates a new session with random sid, and state SessState.kWaitSdpOffer
        => send SESSION callid.8 sid.8 anonId.8 encHashKey.32 actualCallId.8 flags.1
        => call state: CallState.kCallInProgress (in case of group calls call state may already be kCallInProgress)

    A: send SDP_OFFER sid.8 anonId.8 encHashKey.32 fprHash.32 av.1 sdpLen.2 sdpOffer.sdpLen
        => call state: CallState.kInProress
        => sess state: SessState.kWaitSdpAnswer
    C: send SDP_ANSWER sid.8 fprHash.32 av.1 sdpLen.2 sdpAnswer.sdpLen
        => state: SessState.kWaitMedia
    A and C: exchange ICE_CANDIDATE sid.8 mLineIdx.1 midLen.1 mid.midLen candLen.2 cand.candLen

    Once the webrtc session is connected (ICE connection state changes to 'connected'),
    and this is the first connected session for that client, then the call is locally considered
    as started, and the GUI transitions to the in-call state.

    A or C: may send MUTE sid.8 avState.1 (if user mutes/unmutes audio/video) together with
        CALLDATA of type kMute.

        Webrtc does not have an in-band notification of stream muting
        (needed to update the GUI), so we do it out-of-band.
        The client that sends the MUTE also sends a CALLDATA packet with type kMute and
        its new audio and video send state, in order to notify clients that are not in
        the call, so they can count the available audio/video slots within a group call.
        At a later stage, we may want to stop sending the RTCMD.MUTE command at all and only
        use the CALLDATA (which ws introduced at a later stage).
    A or C: send SESS_TERMINATE sid.8 reason.1
        => state: SessState.kTerminating
    C or A: send SESS_TERMINATE_ACK sid.8
        => state: Sess.kDestroyed
    A or C: close webrtc connection upont receipt of terminate ack,
        or after a timeout of 1-2 seconds. The terminate ack mechanism prevents
        the peer from thinking that the webrtc connection was closed
        due to error
        => state: Sess.kDestroyed
@note avflags of caller are duplicated in CALLDATA and RTCMD.SDP_OFFER
The first is purely informative, to make the callee aware what type of
call the caller is requesting - audio or video.

== INCALL, ENDCALL protocol ==
Each client that is involved in a call, periodically sends an INCALL ping packet to the server.
The server keeps track of all actively pinging clients, and dumps a list of them to clients that log
into that chatroom, and sends deltas in realtime when new clients join or leave. When a client leaves a call,
it sends an ENDCALL. If it times out to send an INCALL ping, the server behaves as if that client sent
an ENDCALL (i.e. considers that client went out of the call). This mechanism allows to keep track of
whether there is an ongoing call in a chatroom and who is participating in it at any moment.
This is how clients know whether they can join an ongoing group call.

== CALLDATA protocol ==
- Overview -
CALLDATA is a special packet that can contain arbitrary data, is sent by clients, and is stored on the server
per-client. The server stores only the last such packet received from each client. When a client
sends such a packet, the server also broadcasts it to all other clients in that chatroom. Upon JOIN
to a chatroom, the server dumps the CALLDATA blobs stored for all clients (i.e. the last ones they sent).
After that, any new CALLDATA a client sends is broadcast to everyone in the room.

- Call request -
The CALLDATA mechanism was initially introduced to allow for call requests to be received
via mobile PUSH. When the call request is broadcast, a mobile client is likely to not be running.
It would be started by the OS upon receipt by the PUSH event, but it would miss the realtime
call request message. Therefore, the call request needed to be persisted on the server.
This is done in the form of binary BLOBs stored on the server for each connected client in a chatroom.
A client sends such a blob via a CALLDATA command. The server stores that BLOB,
replacing any other previously stored (if any) for that client. Also, the server broadcasts
the received CALLDATA command to all clients in the chatroom. When a new client JOINs that chatroom,
the server dumps all CALLDATA BLOBs stored for all clients connected to the chatroom
(even before any history fetch is done).
This would allow for the call initiator to persist a CALLDATA BLOB on the server, that signifies
a call request (having a type kRinging). When the call is answered, the caller is responsible
for overwriting the kRinging CALLDATA with one that signals the call has been answered -
a type kNotRinging CALLDATA. When the call is destroyed at the client side, it sends a CALLDATA packet
of type kTerminated (0x02), and also an ENDCALL. A client sending an ENDCALL (or timing out the INCALL ping)
results in its CALLDATA not being sent by the server to clients that log into that chatroom.

- Call established -
In order for the server to know when (and if) the call actually started successfully, clients post a
CALLDATA of type kSession (0x03) as soon as their first webrtc media connection is successfully
established. There is one exception to this - in a group call should continue ringing for a fixed
period of time, even after people answer it. In order to achieve that, the call initiator should not
overwrite their kRinging CALLDATA, which would happen if they send kSession when first webrtc connection
is established. Still, the other peer in that webrtc connection would sent kSession and chatd
will be notified.

- Call end -
Later, the CALLDATA mechanism was extended to facilitate posting management messages (to chat history)
about call events - particularly about the start and end of a call. The posting of these call management
messages is done by the server. For call-ended messages, it needs to figure out the reason for the call termination,
in order to display "Call was not answered", "Call ended normally", "Call failed", "Call request was canceled", etc.
To do that, clients send CALLDATA of type kTerminated (0x03) to the server when they destroy the call locally,
with a reason code. When a client just sends an ENDCALL or times out the INCALL ping (e.g. because of disconnect),
the server assumes it left the call due to an error. When all clients have left the call,
the server combines the reasons they reported and posts a call-ended management message in the history.

- Example CALLDATA flow -

 = An answered group call
    C: (initiates a group call):
            sends kRinging CALLDATA
    CHATD: assumes there is a new call, starts the call duration timer
    A1: (picks up the call):
            doesn't send any CALLDATA immediately.
    A2: (picks up the call):
            doesn't send any CALLDATA immediately.
    A1: (first webrtc p2p connection established):
            sends kSession CALLDATA. Chatd detects call start, resets
            the duration timer and posts a call-started management message in history.
    C: (first webrtc p2p connection established):
            sends kSessionKeepRinging - a normal kSession would stop the ringing
                to other clients
    A2: (first webrtc p2p connection established):
            sends kSession CALLDATA
    C: (fixed time after it initiated the call):
            sends kNotRinging CALLDATA. Clients that haven't picked up stop ringing.
    A2: (leaves the call):
            sends kTerminated CALLDATA with reason ENDED
            sends ENDCALL
    A1: (went offline due to network issues):
            INCALL ping times out. Server assumes it sent ENDCALL and
            CALLDATA of type kTerminate with reason FAILED
    C: (leaves the call as it is the only client left in the call):
            sends kTerminated CALLDATA with reason ENDED
            sends ENDCALL
    CHATD: posts a call-ended management message with reason ENDED
            and duration from the moment since it received the first kSession or kSessionKeepRinging

  = An unanswered group call
    C: (initiates a group call):
        sends kRinging CALLDATA
    CHATD: assumes there is a new call, starts the call duration timer
    (15 seconds pass)
    A1: (user rejects the ringing call, client stops ringing locally):
        sends kTerminated CALLDATA with reason REJECTED
        sends ENDCALL
    (25 seconds pass, other clients keep ringing)
    C: (aborts the unanswered call):
        sends kTerminated CALLDATA with reason NO_ANSWER
        sends CALLDATA
    CHATD: posts a call-ended management message with reason NO_ANSWER and
        duration since the kRinging CALLDATA (40 seconds)

    = An established 1on1 call
    C: (initiate call):
        sends kRinging CALLDATA
    CHATD: assumes there is a new call, starts the call duration timer
    A: (answers the call):
        does not send any CALLDATA
    A: (first webrtc media channel established):
        sends kSession CALLDATA
    A: (first webrtc media channel established):
        sends kSession CALLDATA
    C: (hangs up the call):
        sends kTerminated CALLDATA with reason ENDED
        sends ENDCALL
    A: (hangs up the call because the peer hung up):
        sends kTerminated CALLDATA with reason ENDED
        sends ENDCALL
    CHATD: posts a call-ended management message with reason ENDED and duration
        since the first received kSession CALLDATA

  = A rejected 1on1 call
    C: (initiates the call):
        sends kRinging CALLDATA
    A: (rejects the call):
        sends kTerminated CALLDATA with reason REJECTED
        sends ENDCALL
    (immediately after that)
    C: (aborts the call)
        sends kTerminated CALLDATA
        sends ENDCALL
    CHATD: posts a call-ended management message with reason REJECTED and duration
    since the kRinging CALLDATA

- Audio/video slots -
In group calls, the number of audio and video senders and receivers has to be kept track of,
in order to not overload client with too many streams. This means that a client may be disallowed
to join a call with camera enabled, with microphone enabled, or even disallow join at all, even without
sending any media. This is because of the mesh configuration of group calls - the bandwidth and processing
requirement grows exponentially with the number of stream senders, but also linearly with the number of passive
receivers (a stream sender is also a receiver). Therefore, all CALLDATA packets that a client sends include
its current audio/video send state. This allows even clients that are not in the call to keep track of how many
people are sending and receiving audio/video, and disallow the user to enable camera/mic or even join the call.
There is a dedicated CALLDATA type kMute that clients send for the specific purpose of updating the a/v send state.
It is send when the client mutes/unmutes camera or mic. Currently this CALLDATA is sent together with the RTCMD.MUTE
message, but in the future we may want to only rely on the CALLDATA packet.
*/
function Session(call, packet, sessParams) {
    // Packet can be RTCMD.SESSION or RTCMD.SDP_OFFER
    var self = this;
    self.call = call;
    var data = packet.data;
    self.chatd = call.manager.chatd;
    self.peer = packet.fromUser;
    self.peerClient = packet.fromClient;
    self.crypto = call.manager.crypto;
    self._networkQuality = -1;
    self._mediaHiccups = 0;
    self._mediaHiccupMaxDur = 0;
    self._terminatePromise = createPromiseWithResolveMethods();
    self.inputQueue = []; // packets are queued here until asyncInit() (i.e. crypto) is ready
    if (packet.type === RTCMD.SDP_OFFER) { // peer's offer
        assert(sessParams);
        // SDP_OFFER sid.8 anonId.8 encHashKey.32 fprHash.32 av.1 sdpLen.2 sdpOffer.sdpLen
        self.isJoiner = false;
        self.sid = data.substr(0, 8);
        self.state = SessState.kWaitLocalSdpAnswer;
        self.peerAnonId = data.substr(8, 8);
        self.peerSupportsReneg = sessParams.peerSupportsReneg;
        var ohk = sessParams.ownHashKey;
        assert(ohk && ohk.length === 32);
        self.ownHashKey = ohk;
        // The peer is likely to send ICE candidates immediately after the offer,
        // but we can't process them until setRemoteDescription is ready, so
        // we have to store them in a queue
        self.peerHash = data.substr(48, 32);
        self._encryptedPeerHashKey = data.substr(16, 32);
        self.peerAv = data.charCodeAt(80);
        var sdpLen = Chatd.unpack16le(data.substr(81, 2));
        assert(data.length >= 83 + sdpLen);
        self.peerSdpOffer = data.substr(83, sdpLen);
    } else if (packet.type === RTCMD.SESSION) {
        assert(!sessParams);
        // SESSION callid.8 sid.8 anonId.8 encHashKey.32
        self.isJoiner = true;
        self.sid = data.substr(8, 8);
        self.state = SessState.kWaitSdpAnswer;
        assert(data.length >= 56);
        self.ownHashKey = self.crypto.random(32);
        self.peerAnonId = data.substr(16, 8);
        self._encryptedPeerHashKey = data.substr(24, 32);
        self.peerSupportsReneg = ((packet.data.charCodeAt(64) & Caps.kSupportsStreamReneg) !== 0);
    } else {
        assert(false, "Attempted to create a Session object with packet of type",
            constStateToText(RTCMD, packet.type));
    }
    self.logger = MegaLogger.getLogger("sess[" + base64urlencode(self.sid) + "]",
        call.manager._loggerOpts, call.logger);
    self.setupTimer = setTimeout(function() {
        if (self.state >= SessState.kSessInProgress) {
            return;
        }
        var term;
        if (self.state === SessState.kConnecting) {
            assert(self.rtcConn);
            assert(self._tsSdpHandshakeCompleted);
            var iceState = self.rtcConn.iceConnectionState;
            // if ICE server does not respond, only one side may be stuck to 'checking',
            // the other one may be at 'new'.
            var iceTime = Date.now() - self._tsSdpHandshakeCompleted;
            if (iceTime > RtcModule.kIceTimeout) {
                term = Term.kErrIceTimeout;
                self.logger.warn("ICE connect timed out - " + iceTime / 1000 +
                    "seconds elapsed. Terminating session with kErrIceTimeout");
            }
        }
        if (!term) {
            term = Term.kErrSessSetupTimeout;
        }
        self.terminateAndDestroy(term);
    }, RtcModule.kSessSetupTimeout);
}

Session.prototype._processInputQueue = function() {
    var queue = this.inputQueue;
    if (!queue) {
        return;
    }
    // Keep input queue, so that if somehow we get passed a new packet while processing the queue,
    // it gets enqueued and processed in order
    if (queue.length > 0) {
        this.logger.warn("Packets were queued while crypto was being initialized, processing them...");
        do {
            this.processMsg(queue.shift());
        } while (queue.length > 0);
        this.logger.warn("Done processing queued packets");
    }
    delete this.inputQueue;
};

Session.prototype._asyncInit = function() {
    var self = this;
    assert(self._encryptedPeerHashKey);
    return self.crypto.loadCryptoForPeer(self.peer)
    .catch(function(err) {
        if (self.state < SessState.kTerminating) {
            self._terminateAndDestroy(Term.kErrCrypto);
        }
        return Promise.reject(err);
    })
    .then(function() {
        if (self.state >= SessState.kTerminating) {
            return Promise.reject(null);
        }
        self.peerHashKey = self.crypto.decryptNonceFrom(self.peer, self._encryptedPeerHashKey);
        self._createRtcConn();
        return self;
    });
};

Session.prototype._setState = function(newState) {
    var oldState = this.state;

    if (oldState === newState) {
        return false;
    }

    assertStateChange(
        oldState,
        newState,
        SessStateAllowedStateTransitions,
        SessState
    );

    this.state = newState;

    if (d) { /* performance, save some loops/closures creation CPU/memory */
        this.logger.log(
            "State changed: ",
            constStateToText(SessState, oldState),
            ' -> ',
            constStateToText(SessState, newState)
        );
    }
    this._fire("onStateChange", this.state);
};

Session.prototype.processSdpOfferSendAnswer = function() {
    // offer must be in self.peerSdpOffer
    // sdp hash must be in self.peerHash
    var self = this;
    if (!self.verifySdpFingerprints(self.peerSdpOffer)) {
        self.logger.warn("Fingerprint verification error, immediately terminating session");
        self.terminateAndDestroy(Term.kErrFprVerifFailed, "Fingerprint verification failed, possible forge attempt");
        return Promise.reject("Fingerprint verification failed");
    }
    var sdp = new RTCSessionDescription({type: 'offer', sdp: self.peerSdpOffer});
    self._mungeSdp(sdp);
    return self.rtcConn.setRemoteDescription(sdp)
    .then(function() {
        return self._sendSdpAnswer();
    });
};

Session.prototype._sendSdpAnswer = function() {
    var self = this;
    if (self.state > SessState.kSessInProgress) {
        return Promise.reject("Session killed");
    }

    return self.rtcConn.createAnswer(self.pcConstraints())
    .then(function(sdp) {
        if (self.state > SessState.kSessInProgress) {
            return Promise.reject("Session killed");
        }
        self.ownSdpAnswer = sdp.sdp;
        return self.rtcConn.setLocalDescription(sdp);
    })
    .catch(function(err) {
        // self.cmd() doesn't throw, so we are here because of other error
        var msg;
        if (err.stack) {
            err = err.stack;
        }
        msg = "Error creating SDP answer: " + err;
        self.terminateAndDestroy(self._streamRenegTimer ? Term.kErrStreamReneg : Term.kErrSdp, msg);
        return Promise.reject(err);
    })
    .then(function() {
        var opcode;
        if (self.state < SessState.kSessInProgress) { // initial
            self._tsSdpHandshakeCompleted = Date.now();
            self._setState(SessState.kConnecting);
            opcode = RTCMD.SDP_ANSWER;
        } else if (self.state === SessState.kSessInProgress) {
            opcode = RTCMD.SDP_ANSWER_RENEGOTIATE;
        } else {
            self.logger.log("_sendSdpAnswer: aborting, session in state " + constStateToText(SessState, self.state));
            return;
        }
        // SDP_ANSWER sid.8 fprHash.32 av.1 sdpLen.2 sdpAnswer.sdpLen
        self.ownFprHash = self.crypto.mac(self.ownSdpAnswer, self.peerHashKey);
        var success = self.cmd(
            opcode,
            self.ownFprHash +
            String.fromCharCode(self.call.localAv()) +
            Chatd.pack16le(self.ownSdpAnswer.length) +
            self.ownSdpAnswer
        );
        if (success) {
            self.logger.log("Successfully generated and sent SDP answer");
        }
    })
};

Session.prototype.pcConstraints = function() {
    return this.call.manager.pcConstraints;
};

Session.prototype.getPeerNetworkQuality = function() {
    return this._networkQuality;
};

Session.prototype._updatePeerNetworkQuality = function(q) {
    if (q === this._networkQuality) {
        return;
    }
    this._networkQuality = q;
    this._fire('onPeerNetworkQualityChange', q);
    this.call.manager._notifySessionNetQualityChange(q);
};

Session.prototype.handleMsg = function(packet) {
    if (this.inputQueue) {
        this.inputQueue.push(packet);
        this.logger.log("Session not ready, queueing RTCMD.%s packet", constStateToText(RTCMD, packet.type));
     }
     else {
        this.processMsg(packet);
     }
};

Session.prototype.processMsg = function(packet) {
    this.logger.log("Processing RTCMD." + constStateToText(RTCMD, packet.type));
    switch (packet.type) {
        case RTCMD.SDP_ANSWER:
            this.msgSdpAnswer(packet);
            return;
        case RTCMD.SDP_OFFER_RENEGOTIATE:
            this.msgSdpOfferRenegotiate(packet);
            return;
        case RTCMD.SDP_ANSWER_RENEGOTIATE:
            this.msgSdpAnswerRenegotiate(packet);
            return;
        case RTCMD.ICE_CANDIDATE:
            this.msgIceCandidate(packet);
            return;
        case RTCMD.END_ICE_CANDIDATES:
            this.msgEndIceCandidates(packet);
            return;
        case RTCMD.SESS_TERMINATE:
            this.msgSessTerminate(packet);
            return;
        case RTCMD.SESS_TERMINATE_ACK:
            this.msgSessTerminateAck(packet);
            return;
        case RTCMD.MUTE:
            this.msgMute(packet);
            return;
        default:
            this.logger.warn("Don't know how to handle", constStateToText(RTCMD, packet.type));
            return;
    }
};

Session.prototype._createRtcConn = function() {
    var self = this;
    var iceServers;
    var iceFails = self.call.iceFails[self.peer + self.peerClient];
    if (iceFails) {
        iceServers = RTC.fixupIceServers(self.call.manager.allIceServers);
        this.logger.error("Using ALL ICE servers, because ICE to this peer has failed " + iceFails + " times");
    } else {
        iceServers = self.call.manager.iceServers;
        this.logger.log("Using ICE servers:", JSON.stringify(iceServers[0].urls));
    }
    var pcOptions = { iceServers: iceServers, sdpSemantics: 'unified-plan' };
    if (RtcModule.cfg.forceRelay) {
        pcOptions.iceTransportPolicy = 'relay';
    }
    var conn = self.rtcConn = new RTCPeerConnection(pcOptions);
    var stream = self.call.gLocalStream;
    if (stream) {
        RTC.peerConnAddTracksFromStream(conn, stream);
    }
    conn.onicecandidate = function(event) {
        if (self._streamRenegTimer) {
            return; // ignore ICE candidated during stream renegotiation, they should not be needed
        }
        // mLineIdx.1 midLen.1 mid.midLen candLen.2 cand.candLen
        var cand = event.candidate;
        var candString;
        if (!cand || (candString = cand.candidate).length === 0) {
            // Edge needs a null candidate to signal end of received candidates, but current clients
            // don't tolerate ICE_CANDATE packets without payload, so we introduce a new packet type
            // that will be simply ignored by older clients
            self.cmd(RTCMD.END_ICE_CANDIDATES);
            return;
        }
        if (RtcModule.cfg.forceRelay) {
        // "manual" match, in theory should not be needed, as we specify iceTransportPolicy=relay
        // but just in case iceTransportPolicy is not recognized
            var m = candString.match(/typ\s([^\s]+)/);
            if (m && (m.length > 1)) {
                var ctype = m[1];
                if (ctype !== 'relay') {
                    self.logger.warn("forceRelay: Not sending a '" + ctype + "' ICE candidate because it is not a relay");
                    return;
                }
            }
        }
        var idx = cand.sdpMLineIndex;
        var mid = cand.sdpMid;
        var data = String.fromCharCode(idx);
        if (mid) {
            data += String.fromCharCode(mid.length);
            data += mid;
        } else {
            data += '\0';
        }
        data += Chatd.pack16le(candString.length);
        data += candString;
        self.cmd(RTCMD.ICE_CANDIDATE, data);
    };
    conn.onaddstream = function(event) {
        self.logger.log("onaddstream");
        if (self.remoteStream) {
            self._fire("onRemoteStreamRemoved");
        }
        var stream = self.remoteStream = event.stream;
        self._fire("onRemoteStreamAdded", stream);
        if (stream.getAudioTracks().length) {
            // Audio level notifications for all peers seems to require too much CPU
            // self.audioLevelMonitor = new AudioLevelMonitor(stream, self.handler);
        }
        if (self.state > SessState.kSessInProgress) {
            return;
        }

        // FIXME: We never had audio work from the GUI player if video is disabled,
        // and the audio was coming from this 'internal' player. We need to fix that ASAP
        if (self.mediaWaitPlayer) {
            self.mediaWaitPlayer.pause();
        }
        var player = self.mediaWaitPlayer = document.createElement('audio');
        RTC.attachMediaStream(player, self.remoteStream);
    };
    conn.onremovestream = function(event) {
        if (self.audioLevelMonitor) {
            self.audioLevelMonitor.disconnect();
        }
        self._fire("onRemoteStreamRemoved");
        self.remoteStream = null;
    };
    conn.onnegotiationneeded = function(event) {
        if (self.state !== SessState.kSessInProgress) {
            if (self.state < SessState.kSessInProgress) {
                // If we are still in the initial SDP handshake, we don't want to interfere with it,
                // but renegotiate only after it completes, when the ICE state goes to 'connected'
                self._renegotiateAfterInitialConnect = true;
            }
            return;
        }

        // This callback is sometimes fired multiple times in a row. We should act only at the first call
        if (self._onNegotiationNeededCalled) {
            self.logger.warn("Ignoring multiple calls of onNegotiationNeeded (seems to be a Chrome bug)");
            return;
        }
        self._onNegotiationNeededCalled = true;
        assert(self._streamRenegTimer == null);
        self._setStreamRenegTimeout();
        self.logger.log("onNegotiationNeeded while in progress, sending sdp offer");
        self.sendOffer();
    };
    conn.ontrack = function(event) {
        self.logger.debug("ontrack:", streamInfo(event.streams[0]));
    };

    conn.onsignalingstatechange = function(event) {
        var state = conn.signalingState;
        self.logger.log('Signaling state change to', state);
    };
    conn.oniceconnectionstatechange = function (event) {
        var state = conn.iceConnectionState;
        self.logger.log('ICE connstate changed to', state);
        if (self.state >= SessState.kTerminating) { // use double equals because state might be
            return;                                 // some internal enum that converts to string?
        }
        if (self._streamRenegTimer && self.state === SessState.kSessInProgress) {
            return;
        }
        if (state === 'disconnected') {
            // Firefox appears to continue showing / sending video even after 'disconnected',
            // may switch back to 'connected', but that may take longer that our timer, so we ignore this event
            // The side effect is that we don't have a safety timer to prevent a stuck 'disconnected' state,
            // but it appears to reliably fire a 'failed' event if it can't recover. After 'failed', the video
            // finally stops
            if (RtcModule.cfg.tearSessOnMediaDisconn) {
                self.terminateAndDestroy(Term.kErrIceDisconn);
                return;
            }
            if (!RTC.isFirefox) {
                self._handleMediaConnDisconnected();
            }
        }
        else if (state === 'failed') {
            self._handleMediaConnFailed();
        }
        else if (state === 'connected') {
            if (self.state === SessState.kSessInProgress) {
                if (RTC.isFirefox) {
                    assert(!self._tsLastMedia);
                }
                else {
                    self._handleMediaConnRecovered();
                }
                return;
            }
            assert(self.state !== SessState.kSessInProgress);
            self._setState(SessState.kSessInProgress);
            self._tsIceConn = Date.now();
            // We may have had a previous connect-disconnect cycle, clear the end of the previous
            delete self._tsLastMedia;
            self._fire("onConnect");
            if (RTC.Stats) {
                self._lostAudioPktAvg = 0;
                self.statRecorder = new RTC.Stats.Recorder(conn, 5, self);
            }
            self.call._notifySessionConnected(self);
            // DEBUG: Enable this to simulate session ICE disconnect
            /*
            if (self.isJoiner)
            {
                setTimeout(() => {
                    if (self.state < SessState.kTerminating) {
                        self.terminateAndDestroy(Term.kErrIceFail);
                    }
                }, 4000);
            }
            */
        }
    };
    conn.onconnectionstatechange = function(event) {
        self.logger.log("Connstate changed to", conn.connectionState);
        if (conn.connectionState === "failed") {
            self._handleMediaConnFailed();
        }
    };
    // RTC.Stats will be set to 'false' if stats are not available for this browser
    if ((typeof RTC.Stats === 'undefined') && (typeof statsGlobalInit === 'function')) {
        statsGlobalInit(conn);
    }
};

Session.prototype._handleMediaConnDisconnected = function() {
    var self = this;
    self._clearMediaRecoveryTimer();
    self._tsLastMedia = Date.now(); // needed for stats about media stall time
    self._mediaRecoveryTimer = setTimeout(function() {
        if (self.state < SessState.kTerminating && self.rtcConn.iceConnectionState !== 'connected') {
            self.logger.warn("Timed out waiting for media connection to recover, terminating session");
            self.terminateAndDestroy(Term.kErrIceDisconn);
        }
    }, RtcModule.kMediaConnRecoveryTimeout);
};

Session.prototype._handleMediaConnRecovered = function() {
    var self = this;
    self._clearMediaRecoveryTimer();
    if (self._tsLastMedia) {
        self._mediaHiccups++;
        var hiccupDur = Date.now() - self._tsLastMedia;
        delete self._tsLastMedia;
        if (hiccupDur > self._mediaHiccupMaxDur) {
            self._mediaHiccupMaxDur = hiccupDur;
        }
        self.logger.log("Incoming media stalled for " + hiccupDur + " ms");
    }
    self.logger.log("Media stream successfully recovered by webRTC");
};

Session.prototype._handleMediaConnFailed = function() {
    var self = this;
    if (RTC.isFirefox) {
        self._tsLastMedia = Date.now();
    }
    self.terminateAndDestroy(self.state === SessState.kSessInProgress
        ? Term.kErrIceDisconn // We can have 'failed' when webRTC gives up trying to recoved after 'disconnected'
        : Term.kErrIceFail // or when initial ICE discovery fails
    );
};

Session.prototype._clearMediaRecoveryTimer = function() {
    var self = this;
    if (!self._mediaRecoveryTimer) {
        return;
    }
    clearTimeout(self._mediaRecoveryTimer);
    delete self._mediaRecoveryTimer;
};

Session.prototype._setStreamRenegTimeout = function() {
    var self = this;
    assert(!self._streamRenegTimer);
    self._streamRenegTimer = setTimeout(function() {
        if (!self._streamRenegTimer || self.state >= SessState.kTerminating) {
            return;
        }
        self.terminateAndDestroy(Term.kErrStreamRenegTimeout);
    }, RtcModule.kStreamRenegTimeout);
};

Session.prototype._notifyRenegotiationComplete = function() {
    var self = this;
    assert(self._streamRenegTimer);
    clearInterval(self._streamRenegTimer);
    delete self._streamRenegTimer;
    delete self._onNegotiationNeededCalled;
    self.call._checkLocalMuteCompleted();
};

// stats interface
Session.prototype.onStatCommonInfo = function(info) {
};

Session.prototype.onStatSample = function(sample, added) {
    // pollStats() calls us, and does it only if the session has a statRecorder
    // Note that the call is asynchronous, so the statRecorder may be gone meanwhile
    if (!this.statRecorder) {
        return -1;
    }
    if (RtcModule.cfg.showStats) {
        this._sendTextStats(sample);
    }
    var ret = this.calcNetworkQuality(sample);
    if (Date.now() - this.statRecorder.getStartTime() >= 6000) {
        this._updatePeerNetworkQuality(ret);
    }
    return ret;
};

function relayType(rly) {
    if (rly == null) {
        return "?";
    }
    else if (rly) {
        return "relay";
    }
    return "direct";
}

Session.prototype._sendTextStats = function(sample) {
    var basic = this.statRecorder.basicStats;
    var a = sample.a;
    var v = sample.v;
    var str = "conn: " + relayType(basic.rly) + "-" + relayType(basic.rrly) +
        ", quality: " + this.getPeerNetworkQuality();
    var sub = "\nrtt: " + ((a.rtt != null) ? (a.rtt + " ms") : "?");
    var as = a.s;
    var ar = a.r;
    if (ar.kbps) {
        if (ar.jtr) {
            sub += ", jtr: " + ar.jtr + " ms";
        }
        sub += "\nrx: " + ar.kbps + " kbps";
        if (ar.pl) {
            sub += ", " + ar.pl + " pkt lost";
        }
        if (ar.nacktx) {
            sub += "nacktx: " + ar.nacktx;
        }
    }
    if (as.kbps) {
        sub += "\ntx: " + as.kbps + " kbps";
    }
    if (sub.length) {
        str += "\n  -- audio --" + sub;
    }

    var vr = v.r;
    var vs = v.s;
    sub = '';
    if (v.rtt != null) {
        sub += "\nrtt: " + v.rtt +  "ms";
    }
    if (vr.kbps) {
        sub += "\nrx: ";
        if (vr.width) {
            sub += vr.width + "x" + vr.height + ", ";
        }
        sub += vr.fps + "fps, " + vr.kbps + "kbps";
        if (vr.pl) {
            sub += ", " + vr.pl + " pkt lost";
        }
    }
    if (vs.kbps) {
        sub += "\ntx: ";
        if (vs.width) {
            sub += vs.width + "x" + vs.height + ", ";
        }
        sub += vs.fps + "fps, " + vs.kbps + "kbps";
    }
    if (sub.length) {
        str += "\n\n  -- video --" + sub;
    }
    // bypass ._fire because it will log the stats string
    this.handler.onStats(str);
};

Session.prototype._sendAv = function(av) {
    this.cmd(RTCMD.MUTE, String.fromCharCode(av));
};

Session.prototype.sendOffer = function() {
    var self = this;
    assert(self.peerHashKey);
    assert(self.peerAnonId);
    var isInitial = self.state < SessState.kSessInProgress;
    return self.rtcConn.createOffer(self.pcConstraints())
    .then(function(sdp) {
    /*  if (self.state !== SessState.kWaitSdpAnswer) {
            return;
        }
    */
        self.ownSdpOffer = sdp.sdp;
        return self.rtcConn.setLocalDescription(sdp);
    })
    .then(function() {
        // SDP_OFFER sid.8 anonId.8 encHashKey.32 fprHash.32 av.1 sdpLen.2 sdpOffer.sdpLen
        self.cmd(isInitial ? RTCMD.SDP_OFFER : RTCMD.SDP_OFFER_RENEGOTIATE,
            self.call.manager.ownAnonId +
            (isInitial
                ? self.crypto.encryptNonceTo(self.peer, self.ownHashKey)
                : '\0\0\0\0\0\0\0\0\0\0\0\0\0\0\0\0\0\0\0\0\0\0\0\0\0\0\0\0\0\0\0\0') +
            self.crypto.mac(self.ownSdpOffer, self.peerHashKey) +
            String.fromCharCode(self.call.localAv()) +
            Chatd.pack16le(self.ownSdpOffer.length) +
            self.ownSdpOffer
        );
    })
    .catch(function(err) {
        if (err.stack) {
            err = err.stack;
        }
        self.terminateAndDestroy(self._streamRenegTimer ? Term.kErrStreamReneg : Term.kErrSdp,
            "Error creating SDP offer: " + err);
        self.logger.error("Error creating SDP offer. Failed SDP offer: ", self.ownSdpOffer);
    });
};

Call.prototype.msgSdpOffer = function(packet) {
    // SDP_OFFER sid.8 anonId.8 encHashKey.32 fprHash.32 av.1 sdpLen.2 sdpOffer.sdpLen
    var self = this;
    var sess;
    if (self.state !== CallState.kJoining && self.state !== CallState.kCallInProgress) {
        self.logger.warn("Ingoring unexpected SDP offer while in state", constStateToText(CallState, self.state));
        return;
    }
    var peerId = packet.fromUser + packet.fromClient;
    var sentParams = self._sentSessions[peerId];
    if (!sentParams) {
        self.logger.error("Received SDP_OFFER without having previously sent SESSION, ignoring");
        return;
    }
    var sid = packet.data.substr(0, 8);
    if (sid !== sentParams.sid) {
        self.logger.error("Received SDP_OFFER with sid different than the one we have last",
            "sent in a SESSION packet to this client in this call. Ignoring packet");
        return;
    }

    // create session to this peer
    self._addNewSession(packet, sentParams)
    .then(function(sess) {
        assert(sess.sid === sentParams.sid);
        sess.processSdpOfferSendAnswer();
        sess._processInputQueue();
    });
};

Session.prototype.msgSdpOfferRenegotiate = function(packet) {
    var self = this;
    if (self.state !== SessState.kSessInProgress) {
        self.logger.warn("Ignoring SDP_OFFER_RENEGOTIATE received for a session not in kSessInProgress state");
        return;
    }

    var data = packet.data;
    var sdpLen = Chatd.unpack16le(data.substr(81, 2));
    assert(data.length >= 83 + sdpLen);
    self.peerSdpOffer = data.substr(83, sdpLen);
    self.peerHash = data.substr(48, 32);
    self._setStreamRenegTimeout();
    self.processSdpOfferSendAnswer()
    .then(function() {
        self._notifyRenegotiationComplete();
    });
};

Call.prototype._addNewSession = function(packet, params) {
<<<<<<< HEAD
    var self = this;
    var sess = new Session(self, packet, params);
    self.sessions[sess.sid] = sess;
    self._notifyNewSession(sess);
    return sess._asyncInit();
=======
    var sess = new Session(this, packet, params);
    var retry = this.sessRetries[sess.peer + sess.peerClient];
    if (retry) {
        sess._reconnInfo = retry;
    }
    this.sessions[sess.sid] = sess;
    this._notifyNewSession(sess);
    return sess;
>>>>>>> f9daab61
};

Session.prototype.msgSdpAnswer = function(packet) {
    var self = this;
    if (self.state !== SessState.kWaitSdpAnswer) {
        self.logger.warn("Ignoring unexpected SDP_ANSWER while in state", constStateToText(SessState, self.state));
        return;
    }
    // We don't set to kConnecting state in the setRemoteDescription's success handler,
    // because on some browsers (i.e. Vivaldi) the ICE connection state callback may
    // get called with 'connected' state before this success handler gets called, resulting
    // in an invalid state transition from kWaitSdpAnswer to kSessInProgress (skipping kConnecting)
    self._setState(SessState.kConnecting);
    self._setRemoteAnswerSdp(packet)
    .then(function() {
        self._tsSdpHandshakeCompleted = Date.now();
    });
};

Session.prototype._setRemoteAnswerSdp = function(packet) {
    // SDP_ANSWER, SDP_ANSWER_RENEGOTIATE sid.8 fprHash.32 av.1 sdpLen.2 sdpAnswer.sdpLen
    // TODO: Maybe wrap in a try/catch block or a Promise constructor, in order to return a failed promise
    // in case of exception
    var self = this;
    var data = packet.data;
    this.peerAv = data.substr(40, 1).charCodeAt(0);
    var sdpLen = Chatd.unpack16le(data.substr(41, 2));
    assert(data.length >= sdpLen + 43);
    self.peerSdpAnswer = data.substr(43, sdpLen);
    self.peerHash = data.substr(8, 32);
    if (!self.verifySdpFingerprints(self.peerSdpAnswer)) {
        self.terminateAndDestroy(Term.kErrFprVerifFailed, "Fingerprint verification failed, possible forgery");
        return Promise.reject();
    }

    var sdp = new RTCSessionDescription({type: 'answer', sdp: self.peerSdpAnswer});
    self._mungeSdp(sdp);
    return self.rtcConn.setRemoteDescription(sdp)
    .catch(function(err) {
        var msg = "Error setting SDP answer: " + err;
        self.terminateAndDestroy(self._streamRenegTimer ? Term.kErrStreamReneg : Term.kErrSdp, msg);
        return Promise.reject(err);
    });
};

Session.prototype.msgSdpAnswerRenegotiate = function(packet) {
    var self = this;
    if (!self._streamRenegTimer) {
        self.logger.warn("Ingoring SDP_ANSWER_RENEGOTIATE - not in renegotiation state");
        return;
    }
    if (self.state !== SessState.kSessInProgress) {
        self.logger.warn("Ignoring unexpected SDP_ANSWER_RENEGOTIATE while in state",
            constStateToText(SessState, self.state));
        return;
    }
    self._setRemoteAnswerSdp(packet)
    .then(function() {
        self._notifyRenegotiationComplete();
    });
};

Session.prototype.cmd = function(op, data) {
    var self = this;
    var payload = self.sid;
    if (data) {
        payload += data;
    }
    if (!self.call.shard.rtcmd(self.call.chatid, self.peer, self.peerClient, op, payload)) {
        if (self.state < SessState.kTerminating) {
            self.call._destroy(Term.kErrNetSignalling, false);
        }
        return false;
    }
    return true;
};

Session.prototype.terminateAndDestroy = function(code, msg) {
    var self = this;
    if (self.state >= SessState.kTerminating) {
        return self._terminatePromise;
    }
    self._terminateReason = code;
    self._setState(SessState.kTerminating);
    self._clearMediaRecoveryTimer();
    // Send SESS_TERMINATE synchronously (in case of tab close, the event loop will exit,
    // so no chance of doing it async), but destroy async so that we have dont have the
    // sessions object of a call altered if destroyed from a loop

    // destroy() sets state to kDestroyed
    if (!self.cmd(RTCMD.SESS_TERMINATE, String.fromCharCode(code))) {
        self._destroy(code, msg);
    } else {
        var ackFunc = function(packet) {
            if (self.state !== SessState.kTerminating) {
                return;
            }
            if (packet.type === RTCMD.SESS_TERMINATE) {
                // It's not actually an ack, but peer terminated at the same time
                var peerReason = packet.data.charCodeAt(8);
                if (!isTermError(peerReason) && isTermError(code)) {
                    // We saw error, but peer terminates on purpose.
                    // This happens for example when the tab is being closed - first the webrtc
                    // stream gets disconnected and we see kErrIceDisconnect, and immediately
                    // after that we receive SESS_TERMINATE with kAppTerminating, serving as
                    // an ACK to our own SESS_TERMINATE. In such a case, we use the peer's reason,
                    // to prevent our client retrying the session
                    code = peerReason | Term.kPeer;
                    msg = null;
                }
            }
            self._destroy(code, msg);
        };
        self._terminateAckCallback = ackFunc;
        setTimeout(function() {
            if (self.state === SessState.kTerminating) {
                self._destroy(code, msg);
            }
        }, RtcModule.kSessTermAckTimeout);
    }
    return self._terminatePromise;
};

Session.prototype.msgSessTerminateAck = function(packet) {
    if (this.state !== SessState.kTerminating) {
        this.logger.warn("Ignoring unexpected TERMINATE_ACK");
        return;
    }
    assert(this._terminateAckCallback);
    var cb = this._terminateAckCallback;
    delete this._terminateAckCallback;
    cb(packet);
};

Session.prototype.msgSessTerminate = function(packet) {
    // sid.8 termcode.1
    // Destroys the session immediately. This guarantees that the session will
    // not exist after receiving SESS_TERMINATE. This is important when
    // a session gets retried - we must guarantee that the old session does not exist
    // when the retry JOIN is received.
    var self = this;
    var reason = packet.data.charCodeAt(8);
    if (self.state === SessState.kDestroyed) {
        self.logger.warn("Ignoring SESS_TERMINATE for a dead session");
        return;
    }
    assert(packet.data.length >= 1);
    self.cmd(RTCMD.SESS_TERMINATE_ACK);
    if (self.state === SessState.kDestroyed) {
        this.logger.warn("msgSessTerminate executed for a session that is in kDestroyed state -",
            "it should have been removed from the sessions map of the call");
        return;
    }
    if (reason === Term.kErrIceDisconn && this._tsIceConn) {
        this._tsLastMedia = Date.now();
    }
    if (self.state === SessState.kTerminating && this._terminateAckCallback) {
        // handle terminate as if it were an ack - in both cases the peer is terminating
        self.msgSessTerminateAck(packet); // the ack handler should destroy it
    }
    if (self.state === SessState.kDestroyed) {
        return;
    }
    self._destroy(reason | Term.kPeer);
};

/** Terminates a session without the signalling terminate handshake.
  * This should normally not be called directly, but via terminateAndDestroy(),
  * unless there is a network error
  */
Session.prototype._destroy = function(code, msg) {
    assert(code != null);
    if (this.state >= SessState.kDestroyed) {
        this.logger.error("Session.destroy(): Already destroyed");
        return;
    }
    if (this.state < SessState.kTerminating) {
        this._setState(SessState.kTerminating);
    }
    if (msg) {
        this.logger.log("Destroying session due to:", msg);
    }
    this._clearMediaRecoveryTimer();
    this.submitStats(code, msg);

    if (this.rtcConn) {
        if (this.rtcConn.signallingState !== 'closed') {
            this.rtcConn.close();
        }
        this.rtcConn = null;
    }
    this._setState(SessState.kDestroyed);
    this._fire("onRemoteStreamRemoved");
    this.call._removeSession(this, code);
    this._terminatePromise.resolve(code);
};

Session.prototype._terminateAndDestroyNow = function() {
    assert(this.state === SessState.kTerminating);
    this._destroy(this._terminateReason);
};

Session.prototype.submitStats = function(termCode, errInfo) {
    var stats;
    if (this.statRecorder) {
        stats = this.statRecorder.getStats(base64urlencode(this.call.id), base64urlencode(this.sid));
        stats.grp = this.call.isGroup ? 1 : 0;
        delete this.statRecorder;
    } else { //no stats, but will still provide callId and duration
        stats = {
            cid: base64urlencode(this.call.id),
            sid: base64urlencode(this.sid),
            grp: this.call.isGroup ? 1 : 0,
            bws: RTC.getBrowserId()
        };

        if (this._tsIceConn) {
            stats.ts = Math.round(this._tsIceConn/1000);
            stats.dur = Math.ceil((Date.now()-this._tsIceConn)/1000);
        } else {
            stats.ts = Date.now();
            stats.dur = 0;
        }
    }
    if (this.isJoiner) { // isJoiner means answerer
        stats.isJoiner = 1;
        stats.caid = base64urlencode(this.peerAnonId);
        stats.aaid = base64urlencode(this.call.manager.ownAnonId);
    } else {
        stats.isJoiner = 0;
        stats.caid = base64urlencode(this.call.manager.ownAnonId);
        stats.aaid = base64urlencode(this.peerAnonId);
    }

    if (termCode & Term.kPeer) {
        stats.termRsn = 'peer-'+constStateToText(Term, termCode & ~Term.kPeer);
    } else {
        stats.termRsn = constStateToText(Term, termCode);
    }
    if (errInfo) {
        stats.errInfo = errInfo;
    }
    if (this._mediaHiccups) {
        stats.hicc = {
            cnt: this._mediaHiccups,
            maxDur: this._mediaHiccupMaxDur
        };
    }
    var rcInfo = this._reconnInfo;
    if (rcInfo) {
        var reconn = stats.reconn = {
            cnt: rcInfo.reconnCnt,
            prevSid: base64urlencode(rcInfo.oldSid)
        };
        if (rcInfo.tsLastMedia && this._tsIceConn) {
            reconn.tStall = this._tsIceConn - rcInfo.tsLastMedia;
        }
    }
    var url = this.call.manager.statsUrl;
    if (url) {
        M.xhr(url + "/stats", JSON.stringify(stats));
    }
};

// we actually verify the whole SDP, not just the fingerprints
Session.prototype.verifySdpFingerprints = function(sdp) {
    var hash = this.crypto.mac(sdp, this.ownHashKey);
    var len = hash.length;
    var peerHash = this.peerHash;
    var match = true;
    // constant time compare
    for (var i = 0; i < len; i++) {
        match &= hash[i] === peerHash[i];
    }
    return match;
};

Session.prototype.msgIceCandidate = function(packet) {
    // sid.8 mLineIdx.1 midLen.1 mid.midLen candLen.2 cand.candLen
    var self = this;
    if (RTC.isEdge && (self.rtcConn.iceConnectionState === "completed")) {
        self.logger.warn("Edge: Ignoring received ICE candidate - we are already in 'completed' ICE conn state");
        return;
    }
    var data = packet.data;
    var mLineIdx = data.charCodeAt(8);
    var midLen = data.charCodeAt(9);
    if (midLen > data.length - 11) {
        throw new Error("Invalid ice candidate packet: midLen spans beyond data length");
    }
    var mid = midLen ? data.substr(10, midLen) : undefined;
    var candLen = Chatd.unpack16le(data.substr(10 + midLen, 2));
    assert(data.length >= 12 + midLen + candLen);
    var cand = new RTCIceCandidate({
            sdpMLineIndex: mLineIdx,
            sdpMid: mid,
            candidate: data.substr(midLen + 12, candLen)
    });
    if (!self.rtcConn) { // crypto is not ready yet
        if (!self.peerCandidates) {
            self._queuedPeerCandidates = [cand];
        }
        else {
            self._queuedPeerCandidates.push(cand);
        }
        return;
    }
    self.rtcConn.addIceCandidate(cand)
    .catch(function(err) {
        self.logger.error("addIceCandidate() failed: " + (err.stack || err.message || err) +
            "\ncand = " + cand);
        self.terminateAndDestroy(Term.kErrProtocol, err);
    });
};

Session.prototype.msgEndIceCandidates = function(packet) {
    var self = this;
    if (RTC.isEdge && (self.rtcConn.iceConnectionState === "completed")) {
        self.logger.warn("Edge: Ignoring received END_ICE_CANDIDATES marker - " +
            "we are already in 'completed' ICE conn state");
        return;
    }
    self.rtcConn.addIceCandidate(null)
    .catch(function(err) {
        self.logger.error("addIceCandidate(null) failed: " + err.stack || err.message || err);
        self.terminateAndDestroy(Term.kErrProtocol, err);
    });
};

Session.prototype.msgMute = function(packet) {
    // Only for compatibility with older clients
    // New clients don't use RTCMD_MUTE but update their flags via CALLDATA
    this._onRemoteMuteUnmute(packet.data.charCodeAt(8));
};

Session.prototype._onRemoteMuteUnmute = function(av) {
    if (av === this.peerAv) {
        // For compatibility, we send both RTMSG_MUTE and CALLDATA with updated av flags.
        // This results in two mute events, so we have to ignore the second one
        return;
    }
    this.peerAv = av;
    this._fire('onRemoteMute', av);
    var alm = this.audioLevelMonitor;
    if (alm) {
        if ((av & Av.Audio) === 0) {
            alm.disconnect();
        } else if (!alm.isConnected()) {
            alm.connect();
        }
    }
};

Session.prototype._fire = function(evName) {
    return fireEvent(this.handler, this.logger, arguments);
};

Session.prototype._mungeSdp = function(sdp) {
    try {
        var maxbr = this.call.isGroup ? RtcModule.cfg.maxGroupBr : RtcModule.cfg.maxBr;
        if (maxbr) {
            maxbr = parseInt(maxbr);
            assert(!isNaN(maxbr));
            this.logger.warn("mungeSdp: Limiting peer's send video send bitrate to", maxbr, "kbps");
            RTC.sdpSetVideoBw(sdp, maxbr);
        }
    } catch(e) {
        this.logger.error("mungeSdp: Exception:", e.stack);
        throw e;
    }
}

Session.prototype.calcNetworkQuality = function(sample) {
    // console.warn(sample);
    try {
        if (RTC.isChrome) {
            return this.calcNetworkQualityChrome(sample);
        } else if (RTC.isFirefox) {
            return this.calcNetworkQualityFirefox(sample);
        } else {
            return 2;
        }
    } catch (e) {
        this.logger.error("Exception in calcNetworkQuality, returning 2. Exception message:", e);
        return 2;
    }
};

Session.prototype.calcNetworkQualityChrome = function(sample) {
    var apl = sample.d_apl;
    var aplAvg;
    if (apl > this._lostAudioPktAvg) {
        aplAvg = this._lostAudioPktAvg = apl;
    } else {
        aplAvg = this._lostAudioPktAvg = (this._lostAudioPktAvg * 4 + apl) / 5;
    }
    if (aplAvg > 2) {
        // We have lost audio packets since the last sample, that's the worst network quality
        this.logger.log(apl, "audio packets lost, returning link quality 0");
        return 0;
    }
    if ((sample.f & Av.Video) && sample.v && sample.v.s) {
        // We send video, this is the next most reliable way to estimate our link quality
        var result;
        var vs = sample.v.s;
        var bwav = vs.bwav;
        var width = vs.width;
        if (bwav != null && width != null) {
            if (width >= 480) {
                if (bwav < 30) {
                    this.logger.log("Width >= 480, but bwav < 30, returning link quality 0");
                    return 0;
                } else if (bwav < 64) {
                    return 1;
                } else if (bwav < 160) {
                    return 2;
                } else if (bwav < 300) {
                    return 3;
                } else if (bwav < 400) {
                    return 4;
                } else {
                    return 5;
                }
            }
        }

        var fps = vs.fps;
        if (fps != null && fps < 15) {
            if (fps < 3) {
                this.logger.log("send video fps(" + fps + ") < 3, returning link quality 0");
                result = 0;
            } else if (fps < 5) {
                result = 1;
            } else if (fps < 10) {
                result = 2;
            } else {
                result = 3;
            }
        }
        if (vs.lbw && result > 2) {
            this.logger.log("Video send resolution capped by bandwidth, returning 2");
            result = 2;
        }
        if (result != null) {
            return result;
        }
    }
    var rtt = sample.a ? sample.a.rtt : sample.v.rtt;
    if (rtt != null) {
        if (rtt < 150) {
            return 5;
        } else if (rtt < 200) {
            return 4;
        } else if (rtt < 300) {
            return 3;
        } else if (rtt < 500) {
            return 2;
        } else if (rtt < 1000) {
            return 1;
        } else {
            this.logger.log("rtt >= 1000ms, returning link quality 0");
            return 0;
        }
    }
    this.logger.log("Don't have any key stat param to estimate network quality from, returning 2");
    return 2;
};

Session.prototype.calcNetworkQualityFirefox = function(sample) {
    //  console.warn(sample);
    if (sample.d_apl) {
        // We have lost audio packets since the last sample, that's the worst network quality
        this.logger.log("Audio packets lost, returning 0 link quality");
        return 0;
    }
    var a = sample.a;
    if (a) {
        var rtt = a.rtt;
        if (rtt) {
            // console.log("artt =", rtt);
            if (rtt < 150) {
                return 5;
            } else if (rtt < 200) {
                return 4;
            } else if (rtt < 300) {
                return 3;
            } else if (rtt < 500) {
                return 2;
            } else if (rtt < 1000) {
                return 1;
            } else {
                return 0;
            }
        }
        var jtr = a.r.jtr;
        if (jtr) {
            // console.log("ajtr =", jtr);
            if (jtr >= 100) {
                return 1;
            } else if (jtr > 80) {
                return 2;
            } else if (jtr > 50) {
                return 3;
            } else if (jtr > 20) {
                return 4;
            } else {
                return 5;
            }
        }
    }
    if (sample.v) {
        var fps;
        var vr = sample.v.r;
        if (vr) {
            fps = vr.fps;
        } else {
            var vs = sample.v.s;
            if (vs) {
                fps = vs.fps;
            }
        }
        if (fps) {
            if (fps < 3) {
                return 0;
            } else if (fps < 5) {
                return 1;
            } else if (fps < 10) {
                return 2;
            } else if (fps < 15) {
                return 3;
            } else if (fps < 20) {
                return 4;
            } else {
                return 5;
            }
        }
    }
    return 2;
};

// jshint -W003
// Only if the Video flag is set, the Screen flag may be also set to denote that the video is
// a screen capture stream
var Av = { Audio: 1, Video: 2, Screen: 8, Mask: 11 };
Av.fromStream = function(stream) {
    if (!stream) {
        return 0;
    }
    var av = 0;
    var at = stream.getAudioTracks();
    for (var i = 0; i < at.length; i++) {
        if (at[i].enabled) {
            av |= Av.Audio;
            break;
        }
    }
    var vt = stream.getVideoTracks();
    for (var i = 0; i < vt.length; i++) {
        if (vt[i].enabled) {
            av |= Av.Video;
            break;
        }
    }
    return av;
};

Av.streamHasVideo = function(stream) {
    var vt = stream.getVideoTracks();
    var len = vt.length;
    if (!len) {
        return false;
    }
    for (var i = 0; i < len; i++) {
        if (!vt[i].enabled) {
            assert(false, "Av.streamHasVideo: Stream has a video track, but it is disabled");
        }
    }
};

Av.fromMediaOptions = function(opts) {
    var result = opts.audio ? Av.Audio : 0;
    if (opts.video) {
        result |= Av.Video;
        if (opts.screen) {
            result |= Av.Screen;
        }
    }
    return result;
};

Av.toMediaOptions = function(av) {
    return {
        audio: !!(av & Av.Audio), // jscs:ignore disallowImplicitTypeConversion
        video: !!(av & Av.Video), // jscs:ignore disallowImplicitTypeConversion
        screen: !!(av & Av.Screen) // jscs:ignore disallowImplicitTypeConversion
    };
};

Av.enableTracks = function(tracks, enable) {
    if (!tracks || tracks.length === 0) {
        return false;
    }
    var len = tracks.length;
    for (var i = 0; i < len; i++) {
        tracks[i].enabled = enable;
    }
    return true;
};

Av.enableAudio = function(stream, enable) {
    var ret = stream ? Av.enableTracks(stream.getAudioTracks(), enable) : false;
    if (ret) {
        return true;
    }
    return enable ? false : true; // disable on null stream is considered successful
};

Av.applyToStream = function(stream, av) {
    if (!stream) {
        return;
    }
    var result = 0;
    var at = stream.getAudioTracks();
    var i;
    for (i = 0; i < at.length; i++) {
        if (av & Av.Audio) {
            at[i].enabled = true;
            result |= Av.Audio;
        } else {
            at[i].enabled = false;
        }
    }
    var vt = stream.getVideoTracks();
    for (i = 0; i < vt.length; i++) {
        if (av & Av.Video) {
            vt[i].enabled = true;
            result |= Av.Video;
        } else {
            vt[i].enabled = false;
        }
    }
    return result;
};

Av.toString = function(av) {
    var vidPart = null;
    if (av & Av.Video) {
        if (av & Av.Screen) {
            vidPart = 'v(screen)';
        } else {
            vidPart = 'v';
        }
        return (av & Av.Audio) ? ('a+' + vidPart) : vidPart;
    } else {
        // no video
        return (av & Av.Audio) ? 'a' : '-';
    }
};

var RTCMD = Object.freeze({
//  CALL_REQUEST: 0, // initiate new call, receivers start ringing
    CALL_RINGING: 1, // notifies caller that there is a receiver and it is ringing
    CALL_REQ_DECLINE: 2, // decline incoming call request, with specified Term code
    // (can be only kBusy and kCallRejected)
    CALL_REQ_CANCEL: 3,  // caller cancels the call requests, specifies the request id
    CALL_TERMINATE: 4, // not used anymore, but need the opcode to explicitly ignore it!
    //  Hangup existing call, cancel call request. Works on an existing call
    JOIN: 5, // join an existing/just initiated call. There is no call yet, so the command identifies a call request
    SESSION: 6, // join was accepter and the receiver created a session to joiner
    SDP_OFFER: 7, // joiner sends an SDP offer
    SDP_ANSWER: 8, // joinee answers with SDP answer
    ICE_CANDIDATE: 9, // both parties exchange ICE candidates
    SESS_TERMINATE: 10, // initiate termination of a session
    SESS_TERMINATE_ACK: 11, // acknowledge the receipt of SESS_TERMINATE, so the sender can safely stop the stream and
                            // it will not be detected as an error by the receiver
    MUTE: 12, // Notify peer that we muted/unmuted
    SDP_OFFER_RENEGOTIATE: 13, // SDP offer, generated after changing the local stream. Used to renegotiate the stream
    SDP_ANSWER_RENEGOTIATE: 14, // SDP answer, resulting from SDP_OFFER_RENEGOTIATE
    END_ICE_CANDIDATES: 15 // Marks the end of the sequence of sent ICE_CANDIDATE-s. Required for Edge support
});

var Term = Object.freeze({
    kUserHangup: 0,         // < Normal user hangup
//  kCallReqCancel: 1,      // < deprecated, now we have CALL_REQ_CANCEL specially for call requests
    kCallRejected: 2,       // < Outgoing call has been rejected by the peer OR incoming call has been rejected by
                            // <another client of our user
    kAnsElsewhere: 3,       // < Call was answered on another device of ours
    kAnswerTimeout: 5,      // < Call was not answered in a timely manner
    kRingOutTimeout: 6,     // < We have sent a call request but no RINGING received within this timeout - no other
                            // < users are online
    kAppTerminating: 7,     // < The application is terminating
    kCallerGone: 8,         // < The call initiator of an incoming call went offline
    kBusy: 9,               // < Peer is in another call
    kStreamChange: 10,      // < Session was force closed by a client because it wants to change the media stream.
                            // < This is a fallback if one of the peers doesn't support Unified Plan
                            // < stream renegotiation
    kCancelOutAnswerIn: 11, // < Simultaneous call resolution: the outgoing 1on1 call was destroyed because we
                            // < received an incoming call request from the same peer
    kNormalHangupLast: 20,  // < Last enum specifying a normal call termination
    kErrorFirst: 21,        // < First enum specifying call termination due to error
    kErrApiTimeout: 22,     // < Mega API timed out on some request (usually for RSA keys)
    kErrFprVerifFailed: 23, // < Peer DTLS-SRTP fingerprint verification failed, posible MiTM attack
    kErrProtoTimeout: 24,   // < Protocol timeout - one if the peers did not send something that was expected,
                            // < in a timely manner
    kErrProtocol: 25,       // < General protocol error
    kErrInternal: 26,       // < Internal error in the client
    kErrLocalMedia: 27,     // < Error getting media from mic/camera
    kErrNoMedia: 28,        // < There is no media to be exchanged - both sides don't have audio/video to send
    kErrNetSignalling: 29,  // < chatd shard was disconnected
    kErrIceDisconn: 30,     // < ice-disconnect condition on webrtc connection
    kErrIceFail: 31,        // < ice-fail condition on webrtc connection
    kErrSdp: 32,            // < error generating or setting SDP description
    kErrPeerOffline: 33,    // < we received a notification that that peer went offline
    kErrSessSetupTimeout: 34, // < timed out waiting for session
    kErrSessRetryTimeout: 35, // < timed out waiting for peer to retry a failed session
    kErrAlready: 36,          // < There is already a call in this chatroom
    kErrNotSupported: 37,   // < Clients that don't support calls send CALL_REQ_CANCEL with this code
    kErrCallSetupTimeout: 38, // < Timed out waiting for a connected session after the call was answered/joined
    kErrKickedFromChat: 39, // Call terminated because we were removed from the group chat
    kErrIceTimeout: 40,     // < Sesion setup timed out, because ICE stuck at the 'checking' stage
    kErrStreamReneg: 41,    // < SDP error during stream renegotiation
    kErrStreamRenegTimeout: 42, // < Timed out waiting for completion of offer-answer exchange
                                // < during stream renegotiation
    kErrCallRecoveryFailed: 43, // < Timed out waiting for call to recover after own or peers' network drop
    kErrCrypto: 44,         // < An error was returned from the crypto subsystem used for MiTM attack protection
                            // < Typically this means that the Cu25519 pubkey of the peer wasn't found
    kErrorLast: 44,         // < Last enum indicating call termination due to error
    kLast: 43,              // < Last call terminate enum value
    kPeer: 128              // < If this flag is set, the condition specified by the code happened at the peer,
                            // < not at our side
});

function isTermError(code) {
    code &= 0x7f;
    return ((code >= Term.kErrorFirst) && (code <= Term.kErrorLast));
}

function isTermRetriable(code) {
    code &= ~Term.kPeer;
    return (isTermError(code) &&
        (code !== Term.kErrPeerOffline) && (code !== Term.kCallerGone))
        || (code === Term.kStreamChange);
}

var CallRole = Object.freeze({
    kCaller: 0,
    kAnswerer: 1,
    kJoiner: 3
});

var CallState = Object.freeze({
    kCallingOut: 0, // < Call object was initialised
    kReqSent: 3, // < Call request sent
    kRingIn: 4, // < Call request received, ringing
    kJoining: 5, // < Joining a call
    kCallInProgress: 6,
    kTerminating: 7, // < Call is waiting for sessions to terminate
    kDestroyed: 8 // < Call object is not valid anymore
});

var CallStateAllowedStateTransitions = {};
CallStateAllowedStateTransitions[CallState.kCallingOut] = [
    CallState.kReqSent,
    CallState.kTerminating
];
CallStateAllowedStateTransitions[CallState.kReqSent] = [
    CallState.kCallInProgress,
    CallState.kTerminating
];

CallStateAllowedStateTransitions[CallState.kRingIn] = [
    CallState.kJoining,
    CallState.kTerminating
];

CallStateAllowedStateTransitions[CallState.kJoining] = [
    CallState.kCallInProgress,
    CallState.kTerminating
];

CallStateAllowedStateTransitions[CallState.kCallInProgress] = [
    CallState.kTerminating
];

CallStateAllowedStateTransitions[CallState.kTerminating] = [
    CallState.kDestroyed
];

CallStateAllowedStateTransitions[CallState.kDestroyed] = [];

var SessState = Object.freeze({
    kWaitSdpOffer: 1, // < Session just created, waiting for SDP offer from initiator
    kWaitSdpAnswer: 2, // < SDP offer has been sent by initiator, waniting for SDP answer
    kWaitLocalSdpAnswer: 3, // < Remote SDP offer has been set, and we are generating SDP answer
    kConnecting: 4, // < The SDP handshake has completed at this endpoint, and media connection is to be established
    kSessInProgress: 5, // < Media connection established
    kTerminating: 6, // < Session is in terminate handshake
    kDestroyed: 7 // < Session object is not valid anymore
});


var SessStateAllowedStateTransitions = {};
SessStateAllowedStateTransitions[SessState.kWaitSdpOffer] = [
    SessState.kWaitLocalSdpAnswer,
    SessState.kTerminating
];
SessStateAllowedStateTransitions[SessState.kWaitLocalSdpAnswer] = [
    SessState.kConnecting,
    SessState.kTerminating
];
SessStateAllowedStateTransitions[SessState.kWaitSdpAnswer] = [
    SessState.kConnecting,
    SessState.kTerminating
];
SessStateAllowedStateTransitions[SessState.kConnecting] = [
    SessState.kSessInProgress,
    SessState.kTerminating
];
SessStateAllowedStateTransitions[SessState.kSessInProgress] = [
    SessState.kTerminating
];
SessStateAllowedStateTransitions[SessState.kTerminating] = [
    SessState.kDestroyed
];
SessStateAllowedStateTransitions[SessState.kDestroyed] = [];

var UICallTerm = Object.freeze({
    'INITIALISED': 0,
    'WAITING_RESPONSE_OUTGOING': 10,
    'WAITING_RESPONSE_INCOMING': 20,
    'STARTING': 25,
    'STARTED': 30,
    'ENDED': 40,
    'HANDLED_ELSEWHERE': 45,
    'REJECTED': 50,
    'ABORTED': 55,
    'FAILED': 60,
    'MISSED': 70,
    'TIMEOUT': 80
});
RtcModule.UICallTerm = UICallTerm;
RtcModule.termCodeIsError = function(termCode) {
    return (termCode >= Term.kErrorFirst) && (termCode <= Term.kErrorLast);
};

// Not all timeouts are errors, i.e. kAnswerTimeout
RtcModule.termCodeIsTimeout = function(termCode, name) {
    if (!name) {
        name = constStateToText(Term, termCode);
    }
    return name.match(/k[^\s]+Timeout/i) != null; // covers both null and undefined
};

Call.prototype.termCodeToUIState = function(terminationCode) {
    var self = this;
    var isIncoming = (self._callerInfo != null);
    switch (terminationCode) {
        case Term.kUserHangup:
            switch (self.predestroyState) {
                case CallState.kRingIn:
                    return UICallTerm.MISSED;
                case CallState.kReqSent:
                    return UICallTerm.ABORTED;
                case CallState.kCallInProgress:
                    // We go into kCallInProgress as soon as we receive the fist JOIN,
                    // and GUI - when the first session gets connected. So, we may be in
                    // kCallInProgress and GUI still in WAITING_RESPONSE_OUTGOING
                    // Determine whether GUI is already in in-progress state
                    if (self._callStartSignalled) {
                        return UICallTerm.ENDED;
                    } else {
                        // GUI still considers the call in the setup phase
                        return (self.role === CallRole.kCaller)
                            ? UICallTerm.ABORTED
                            : UICallTerm.ENDED;
                    }
                default:
                    return UICallTerm.FAILED;
            }
            break; // just in case
        case Term.kCallRejected:
            return UICallTerm.REJECTED;
        case Term.kAnsElsewhere:
            return UICallTerm.HANDLED_ELSEWHERE;
        case Term.kRingOutTimeout:
            return UICallTerm.TIMEOUT;
        case Term.kAnswerTimeout:
            return isIncoming
                ? UICallTerm.MISSED
                : UICallTerm.TIMEOUT;
        case Term.kBusy:
            return UICallTerm.REJECTED;
        case Term.kErrAlready:
            return UICallTerm.FAILED;
        case Term.kCancelOutAnswerIn:
            return UICallTerm.ABORTED;
        case Term.kErrNotSupported:
            return UICallTerm.FAILED;
        case Term.kAppTerminating:
            return (self.predestroyState === CallState.kCallInProgress)
                ? UICallTerm.ENDED
                : UICallTerm.FAILED;
        default:
            var name = constStateToText(Term, terminationCode);
            if (RtcModule.termCodeIsError(terminationCode)) {
                return UICallTerm.FAILED;
            } else if (RtcModule.termCodeIsTimeout(terminationCode, name)) {
                return UICallTerm.TIMEOUT;
            } else {
                self.logger.warn("termCodeToUIState: Don't know how to translate term code " +
                    name + ", returning FAIL");
                return UICallTerm.FAILED;
            }
    }
};

// Used by chatd for logging
RtcModule.rtcmdToString = function(cmd, tx, chatdOpcode) {
    // (opcode.1 chatid.8 userid.8 clientid.4 len.2) (type.1 data.(len-1))
    if (cmd.length < 23) {
        assert(false, "rtcmdToString: Command buffer length (" +
            cmd.length + ") is less than 23 bytes. Data:\n" + Chatd.dumpToHex(cmd));
    }
    var opCode = cmd.charCodeAt(23);
    var result = "RTCMD_" + constStateToText(RTCMD, opCode) + '(';
    switch (chatdOpcode) {
        case Chatd.Opcode.RTMSG_BROADCAST: result += 'bcast)'; break;
        case Chatd.Opcode.RTMSG_ENDPOINT: result += 'endpt)'; break;
        case Chatd.Opcode.RTMSG_USER: result += 'user)'; break;
        default: assert(false, 'Unexpected chatd opcode ' + chatdOpcode);
    }

    result += ' chatid: ' + base64urlencode(cmd.substr(1, 8));
    result += (tx ? ', to: ' : ', from: ') + base64urlencode(cmd.substr(9, 8));
    result += ', clientid: ' + Chatd.clientIdToString(cmd, 17);

    function termName(code) {
        var kPeer = Term.kPeer;
        var name = constStateToText(Term, code & ~kPeer);
        if (code & kPeer) {
            name += "|kPeer";
        }
        return name;
    }
    function getSid() {
        return ', sid: ' + base64urlencode(cmd.substr(24, 8));
    }
    var dataLen = cmd.length - 24;
    if (dataLen > 0) {
        switch (opCode) {
            case RTCMD.SESS_TERMINATE:
                result += getSid() + ', reason: ' + termName(cmd.charCodeAt(32));
                break;
                // fallthrough to add session id
            case RTCMD.SESS_TERMINATE_ACK:
                result += getSid();
                break;
            case RTCMD.CALL_REQ_DECLINE:
                result += ', reason: ' + termName(cmd.charCodeAt(32));
                break;
            case RTCMD.CALL_REQ_CANCEL:
                result += ', reason: ' + termName(cmd.charCodeAt(32));
                break;
            case RTCMD.ICE_CANDIDATE:
                // sid.8 mLineIdx.1 midLen.1 mid.midLen candLen.2 cand.candLen
                result += getSid();
                if (cmd.length === 32) {
                    result += "\n(null candidate)";
                } else {
                    var midLen = cmd.charCodeAt(33);
                    var candLen = Chatd.unpack16le(cmd.substr(33 + midLen, 2));
                    result += ', mid: ' + cmd.substr(34, midLen) +
                        '\n' + cmd.substr(35 + midLen, candLen);
                }
                break;
            case RTCMD.SDP_OFFER:
            case RTCMD.SDP_OFFER_RENEGOTIATE:
                result += getSid() + ', av: ' + Av.toString(cmd.charCodeAt(104));
                break;
            case RTCMD.SDP_ANSWER:
            case RTCMD.SDP_ANSWER_RENEGOTIATE:
                result += getSid() + ', av: ' + Av.toString(cmd.charCodeAt(64));
                break;
            default:
                result += '\ndata(' + (Chatd.unpack16le(cmd.substr(21, 2)) - 1) + '): ';
                if (dataLen > 64) {
                    result += Chatd.dumpToHex(cmd, 24, 64) + '...';
                } else {
                    result += Chatd.dumpToHex(cmd, 24);
                }
        }
    }
    return [result, 24 + dataLen];
};

/*
CallManager.CALL_END_REMOTE_REASON = {
    "CALL_ENDED": 0x01,
    "REJECTED": 0x02,
    "NO_ANSWER": 0x03,
    "FAILED": 0x04,
    "CANCELED": 0x05
};
 */
Call.prototype.termCodeToHistCallEndedCode = function(terminationCode) {
    var self = this;
    var isIncoming = self.isJoiner;
    var isPeer = (terminationCode & Term.kPeer) !== 0;
    terminationCode = terminationCode & ~Term.kPeer;
    switch (terminationCode) {
        case Term.kUserHangup:
            switch (self.predestroyState) {
                case CallState.kReqSent:
                    return CallManager.CALL_END_REMOTE_REASON.CANCELED;
                case CallState.kRingIn:
                    return (isPeer)
                    ? CallManager.CALL_END_REMOTE_REASON.CANCELED // if peer hung up, it's canceled
                    : CallManager.CALL_END_REMOTE_REASON.REJECTED; // if we hung up, it's rejected
                case CallState.kCallInProgress:
                    return CallManager.CALL_END_REMOTE_REASON.CALL_ENDED;
                default:
                    return CallManager.CALL_END_REMOTE_REASON.FAILED;
            }
            break; // just in case
        case Term.kCallRejected:
            return CallManager.CALL_END_REMOTE_REASON.REJECTED;
        case Term.kAnsElsewhere:
            assert(false, "Can't generate a history call ended message for local kAnsElsewhere code");
            return 0;
        case Term.kRingOutTimeout:
        case Term.kAnswerTimeout:
            return CallManager.CALL_END_REMOTE_REASON.NO_ANSWER;
        case Term.kBusy:
            return CallManager.CALL_END_REMOTE_REASON.REJECTED;
        case Term.kErrAlready:
            return CallManager.CALL_END_REMOTE_REASON.FAILED;
        case Term.kCancelOutAnswerIn:
        return CallManager.CALL_END_REMOTE_REASON.CANCELED;
        case Term.kErrNotSupported:
            return CallManager.CALL_END_REMOTE_REASON.FAILED;
        case Term.kAppTerminating:
            return (self.predestroyState === CallState.kCallInProgress)
                ? CallManager.CALL_END_REMOTE_REASON.CALL_ENDED
                : CallManager.CALL_END_REMOTE_REASON.FAILED;
        default:
            var name = constStateToText(Term, terminationCode);
            if (RtcModule.termCodeIsError(terminationCode)) {
                return CallManager.CALL_END_REMOTE_REASON.FAILED;
            } else if (RtcModule.termCodeIsTimeout(terminationCode, name)) {
                return (self.predestroyState < CallState.kCallInProgress)
                    ? CallManager.CALL_END_REMOTE_REASON.NO_ANSWER
                    : CallManager.CALL_END_REMOTE_REASON.FAILED;
            } else {
                self.logger.warn("termCodeToHistCallEndedCode: Don't know how to translate term code " +
                    name + ", returning FAILED");
                return CallManager.CALL_END_REMOTE_REASON.FAILED;
            }
    }
};

function AudioLevelMonitor(stream, handler, changeThreshold) {
    var self = this;
    self._lastLevel = 0.0;
    if (!handler) {
        handler = { onAudioLevelChange: function(level) {  console.log("audio level change:", level);  } };
    }
    self.handler = handler;
    self._changeThreshold = changeThreshold ? (changeThreshold / 100) : 0.002;
    var ctx = self.audioCtx = new AudioContext();
    if (!ctx) {
        throw new Error("Can't create audio context, maybe maximum number of instances was reached");
    }
    self.source = ctx.createMediaStreamSource(stream);
    var scriptNode = self.scriptNode = ctx.createScriptProcessor(8192, 1, 1);
    scriptNode.onaudioprocess = function(event) {
        if (!self._connected) {
            return;
        }
        var inData = event.inputBuffer.getChannelData(0);
        var max = Math.abs(inData[0]);
        // Samples are in float format. Process each second sample to save some cpu cycles
        for (var sn = 2; sn < inData.length; sn += 2) {
            var sample = Math.abs(inData[sn]);
            if (sample > max) {
                max = sample;
            }
        }
        var lastLevel = self._lastLevel;
        // console.warn('max=', max);
        if (Math.abs(max - lastLevel) >= self._changeThreshold ||
           (max <= 0.0001 && lastLevel >= 0.0005)) { // return to zero
            self._lastLevel = max;
            handler.onAudioLevelChange(max);
        }
    };
    self.connect();
}

AudioLevelMonitor.prototype.connect = function() {
    var self = this;
    if (self._connected) {
        return;
    }
    self.source.connect(self.scriptNode);
    if (!RTC.isFirefox) {
        self.scriptNode.connect(self.audioCtx.destination);
    }
    self._connected = true;
};

AudioLevelMonitor.prototype.disconnect = function() {
    var self = this;
    if (!self._connected) {
        return;
    }
    self.source.disconnect(self.scriptNode);
    if (!RTC.isFirefox) {
        self.scriptNode.disconnect(self.audioCtx.destination);
    }
    delete self._connected;
    if (self._lastLevel >= 0.005) {
        self._lastLevel = 0.0;
        self.handler.onAudioLevelChange(0.0);
    }
};

AudioLevelMonitor.prototype.isConnected = function() {
    return this._connected != null;
};

AudioLevelMonitor.prototype.setChangeThreshold = function(val) {
    this._changeThreshold = val / 100;
};

AudioLevelMonitor.prototype.lastLevel = function() {
    return Math.round(this._lastLevel * 100);
};

AudioLevelMonitor.prototype.destroy = function() {
    if (this.audioCtx) {
        this.audioCtx.close();
        delete this.audioCtx;
    }
};

function AudioMutedChecker(handler, timeout) {
    this._timeout = timeout;
    this._handler = handler;
}

AudioMutedChecker.prototype.start = function(stream) {
    var self = this;
    if (!(Av.fromStream(stream) & Av.Audio)) {
        return false;
    }
    if (self._handler.audioInputDetected) {
        return false;
    }
    if (self._levelMonitor) {
        self._levelMonitor.disconnect();
        delete self._levelMonitor;
    }
    self._stream = stream;
    try {
        self._levelMonitor = new AudioLevelMonitor(stream, self, 1); // also connects it to the stream
    } catch(e) {
        console.warn("Error creating audio level monitor:", e);
        return false;
    }
    self.arm();
    return true;
};

AudioMutedChecker.prototype.stop = function() {
    var self = this;
    if (self._timer) {
        clearTimeout(self._timer);
        delete self._timer;
    }
    if (this._levelMonitor) {
        this._levelMonitor.disconnect();
        delete this._levelMonitor;
    }
    delete this._stream;
};

AudioMutedChecker.prototype.destroy = function() {
    if (this._levelMonitor) {
        this._levelMonitor.destroy();
    }
};

AudioMutedChecker.prototype.onAudioLevelChange = function(level) {
    var self = this;
    if (level <= 0.0001) {
        // if we disconnect, there will be an artificial change to 0
        return;
    }
    self._handler.audioInputDetected = true;
    self.stop();
    console.log("Mic input detected");
};

AudioMutedChecker.prototype.detected = function() {
    return this._handler.audioInputDetected;
};

AudioMutedChecker.prototype.arm = function() {
    var self = this;
    if (self._timer || self._handler.audioInputDetected) {
        return;
    }
    self._timer = setTimeout(function() {
        if (self._handler.audioInputDetected) {
            return;
        }
        console.warn("No mic input detected");
        self._handler.onNoInputAudioDetected();
    }, self._timeout);
};

AudioMutedChecker.prototype.isConnected = function() {
    return this._levelMonitor.isConnected();
};

RtcModule.callDataToString = function(cmd, tx) {
    // (opcode.1 chatid.8 userid.8 clientid.4 len.2) (payload.len)
    var result = ' chatid: ' + base64urlencode(cmd.substr(1, 8));
    if (!tx) {
        result += ' from: ' + base64urlencode(cmd.substr(9, 8)) +
        '(clientId: 0x' + Chatd.dumpToHex(cmd, 17, 4, true) + ')';
    }
    var len = Chatd.unpack16le(cmd.substr(21, 2));
    if (len < 1) {
        return [result, 23];
    }
    if (len < 10) {
        result += ' data:\n' + Chatd.dumpToHex(cmd, 23);
        return [result, 23 + len];
    }

    result += ' callid: ' + base64urlencode(cmd.substr(23, 8));
    var type = cmd.charCodeAt(31);
    result += ' type: ' + constStateToText(CallDataType, type);
    var flags = cmd.charCodeAt(32);
    result += ' flags: ' + flags;
    if (flags & CallDataFlag.kRinging) {
        result = '(ringing) ' + result;
    }
    result += ' av: ' + Av.toString(flags & Av.Mask);
    if (type === CallDataType.kTerminated) {
        assert(len >= 11);
        result += ' reason: ' + constStateToText(CallManager.CALL_END_REMOTE_REASON, cmd.charCodeAt(33));
    }
    return [result, 23 + len];
};
function eventArgsToString(args) {
    var len = args.length;
    var result = '[';
    for (var i = 0; i < len; i++) {
        var arg = args[i];
        var type = typeof arg;
        if (arg && type === 'object') { // arg could be object and null
            var ctor = arg.constructor;
            if (ctor) {
                var name = ctor.name;
                if (name) {
                    result += name + ',';
                    continue;
                }
            }
            result += 'Object,';
        } else if (type === 'string') {
            // Try to convert it to base64 if it's a binary string
            var slen = arg.length;
            if (slen <= 8) {
                for (var j = 0; j < slen; j++) {
                    var code = arg.charCodeAt(j);
                    if (code < 32 || code > 127) { // assume binary string
                        if (slen === 4) {
                            result += Chatd.clientIdToString(arg) + '(hex),';
                        } else {
                            result += base64urlencode(arg) + '(b64),';
                        }
                        break;
                    }
                }
                if (j < slen) {
                    continue;
                }
            }
            result += arg + ',';
        }
         else {
            result += JSON.stringify(arg) + ',';
        }
    }
    if (len > 0) {
        result = result.slice(0, -1);
    }
    return result + ']';
}

function trackInfo(track) {
    assert(track);
    return track.kind + ": " + ((track.muted ? "muted" : "NOT muted") + "; " +
        (track.enabled ? "enabled" : "disabled"));
}

function streamInfo(stream) {
    if (!stream) {
        return "(null stream)"
    }
    var str = "stream id: " + stream.id;
    var tracks = stream.getTracks();
    var len = tracks.length;
    for (var i = 0; i < len; i++) {
        str += "\n\t" + trackInfo(tracks[i]);
    }
    return str;
}
function createPromiseWithResolveMethods() {
    var cbResolve;
    var cbReject;
    var pms = new Promise(function(resolve, reject) {
        cbResolve = resolve;
        cbReject = reject;
    });
    pms.resolve = function(val) {
        if (pms.done) {
            return;
        }
        pms.done = true;
        cbResolve(val);
    };
    pms.reject = function(err) {
        if (pms.done) {
            return;
        }
        pms.done = true;
        cbReject(err);
    };
    return pms;
}

RtcModule.streamInfo = streamInfo;
scope.RtcModule = RtcModule;
scope.Call = Call;
scope.Session = Session;
scope.Av = Av;
scope.Term = Term;
scope.RTCMD = RTCMD;
scope.SessState = SessState;
scope.CallState = CallState;
scope.CallDataType = CallDataType;
}(window));<|MERGE_RESOLUTION|>--- conflicted
+++ resolved
@@ -1477,11 +1477,7 @@
                 // we have a session to that peer
                 if (s.state >= SessState.kTerminating) {
                     // but session is terminating, force its removal and handle the join
-<<<<<<< HEAD
-                    s._terminateAndDestroyNow();
-=======
                     s._destroy(s._terminateReason);
->>>>>>> f9daab61
                     assert(!self.sessions[sid]);
                 } else {
                     self.logger.warn("Ignoring JOIN from", base64urlencode(packet.fromUser),
@@ -3562,13 +3558,6 @@
 };
 
 Call.prototype._addNewSession = function(packet, params) {
-<<<<<<< HEAD
-    var self = this;
-    var sess = new Session(self, packet, params);
-    self.sessions[sess.sid] = sess;
-    self._notifyNewSession(sess);
-    return sess._asyncInit();
-=======
     var sess = new Session(this, packet, params);
     var retry = this.sessRetries[sess.peer + sess.peerClient];
     if (retry) {
@@ -3576,8 +3565,7 @@
     }
     this.sessions[sess.sid] = sess;
     this._notifyNewSession(sess);
-    return sess;
->>>>>>> f9daab61
+    return sess._asyncInit();
 };
 
 Session.prototype.msgSdpAnswer = function(packet) {
