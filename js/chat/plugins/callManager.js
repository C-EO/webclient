/**
 * CallSession Manager
 *
 * @param chatRoom
 * @param sid
 * @constructor
 */
var CallSession = function(chatRoom, sid) {
    CallManager.assert(chatRoom, 'missing chatRoom for CallSession');
    CallManager.assert(sid, 'missing sid for CallSession');

    this.sid = sid;
    this.room = chatRoom;
    this.logger = MegaLogger.getLogger("callSession[" + sid + "]", {}, chatRoom.logger);
    this.state = CallSession.STATE.INITIALISED;

    this.localPlayer = null;
    this.remotePlayer = null;

    this.answer = null;
    this.cancel = null;

    this.callStats = [];
    this.liveCallStats = {};

    if (this.room.callSession) {
        if (this.room.callSession.isStarting() === true) {
            this.logger.debug("Room have a starting session, will terminate and replace with the the newly created session.");
            this.room.callSession.endCall();
        } else if (this.room.callSession.isNotStarted() === true) {
            this.logger.debug("Room have a not started session, will terminate and replace with the the newly created session.");
            this.room.callSession.endCall();
        } else if (this.room.callSession.isStarted() === true) {
            this.logger.debug("Room have a started session, will terminate and replace with the the newly created session.");
            this.room.callSession.endCall();
        } else if (this.room.callSession.isTerminated() === false) {
            this.logger.error("Room already have an attached started/in progress/waiting session.");
            return;
        }
    }
    this.room.callSession = this;
};

makeObservable(CallSession);


CallSession.STATE = {
    'INITIALISED': 0,
    'WAITING_RESPONSE_OUTGOING': 10,
    'WAITING_RESPONSE_INCOMING': 20,
    'STARTING': 25,
    'STARTED': 30,
    'ENDED': 40,
    'HANDLED_ELSEWHERE': 45,
    'REJECTED': 50,
    'FAILED': 60,
    'MISSED': 70,
    'TIMEOUT': 80
};

// ES5's ugly syntax...in the future we can use ES6 to properly format this code
CallSession.ALLOWED_STATE_TRANSITIONS = {};

CallSession.ALLOWED_STATE_TRANSITIONS[CallSession.STATE.INITIALISED] =  // ->
    [
        CallSession.STATE.WAITING_RESPONSE_INCOMING,
        CallSession.STATE.WAITING_RESPONSE_OUTGOING
    ];

CallSession.ALLOWED_STATE_TRANSITIONS[CallSession.STATE.WAITING_RESPONSE_OUTGOING] =  // ->
        [
            CallSession.STATE.STARTING,
            CallSession.STATE.REJECTED,
            CallSession.STATE.FAILED,
            CallSession.STATE.TIMEOUT
        ];

CallSession.ALLOWED_STATE_TRANSITIONS[CallSession.STATE.WAITING_RESPONSE_INCOMING] = // ->
        [
            CallSession.STATE.STARTING,
            CallSession.STATE.FAILED,
            CallSession.STATE.MISSED,
            CallSession.STATE.HANDLED_ELSEWHERE,
            CallSession.STATE.REJECTED
        ];

CallSession.ALLOWED_STATE_TRANSITIONS[CallSession.STATE.STARTING] = // ->
        [
            CallSession.STATE.STARTED,
            CallSession.STATE.FAILED,
            CallSession.STATE.REJECTED
        ];

CallSession.ALLOWED_STATE_TRANSITIONS[CallSession.STATE.STARTED] = // ->
        [
            CallSession.STATE.FAILED,
            CallSession.STATE.ENDED
        ];


CallSession.prototype.isActive = function() {
    return (
        this.state === CallSession.STATE.STARTED ||
        this.state === CallSession.STATE.STARTING
    );
};

/**
 * UI -> event mapping stuff
 */

CallSession.prototype.onLocalStreamReceived = function(e, eventData) {
    var self = this;
    //$('.my-av-screen video', self.room.$header).remove();
    //$('.localVideoWrapper', self.room.$header).append(eventData.player);
    self.localPlayer = eventData.player;
    self.localPlayer.play();
};

CallSession.prototype.onRemoteStreamReceived = function(e, eventData) {
    var self = this;

    if (!$.isArray(eventData.player)) {
        self.remotePlayer = eventData.player;
    } else if (eventData.player) {
        self.remotePlayer = eventData.player[0];
    }

    self._renderInCallUI();
};

CallSession.prototype.onLocalStreamRemoved = function(e, eventData) {
    var self = this;
    self.localPlayer.pause();
    $(self.localPlayer).remove();
};

CallSession.prototype.onRemoteStreamRemoved = function(e, eventData) {
    var self = this;

    if (self.remotePlayer && self.remotePlayer.length > 0) {
        self.remotePlayer[0].pause();
    }
    else if (self.remotePlayer && self.remotePlayer.pause) {
        self.remotePlayer.pause();
    }
    $(self.remotePlayer).remove();
};

CallSession._extractMediaOptionsFromEventData = function(eventData) {
    var opts = eventData.peerMedia;
    if (!opts) {
        opts = eventData.callOptions;
    }
    return opts;
};

CallSession.prototype.onWaitingResponseOutgoing = function(e, eventData) {
    var self = this;
    var callOptions = CallSession._extractMediaOptionsFromEventData(eventData);

    if (eventData) {
        if (eventData.cancel) {
            self.cancel = eventData.cancel;
        }

        self.getCallManager().outgoingRequestJingleSessions[self.sid] =  {
            cancel: eventData.cancel,
            sid: eventData.sid,
            sentMediaTypes: function() {
                return {
                    'audio': callOptions.audio,
                    'video': callOptions.video
                };
            },
            receivedMediaTypes: function() {
                return {
                    'audio': callOptions.audio,
                    'video': callOptions.video
                };
            }
        };
    }
};

CallSession.prototype.onWaitingResponseIncoming = function(e, eventData) {
    var self = this;

    var callOptions = CallSession._extractMediaOptionsFromEventData(eventData);

    // since the session is not YET created in jingle, i will need to find a way to fake it
    self.answer = eventData.answer;
    self.reqStillValid = eventData.reqStillValid;

    if (!self.room.megaChat.rtc.getSessionBySid(eventData.sid)) {
        // create a fake/dummy session
        var sess = {
            peerJid: function() { return eventData.peer; },
            sentMediaTypes: function() {
                return {
                    'audio': callOptions.audio,
                    'video': callOptions.video
                };
            },
            receivedMediaTypes: function() {
                return {
                    'audio': callOptions.audio,
                    'video': callOptions.video
                };
            }
        };
        self.getCallManager().incomingRequestJingleSessions[eventData.sid] = sess;
    }

    // capture the initial requested media options
    var mediaOptions = self.getRemoteMediaOptions();

    var doAnswer = function() {
        self.room.activateWindow();
        self.room.show();
        self.getCallManager().incomingCallDialog.hide();

        // close any started/starting sessions
        self.getCallManager().forEachCallSession(function(callSession) {
            if (callSession.isStarted() || callSession.isStarting()) {
                callSession.endCall();
            }
        });

        eventData.answer(true, {
            mediaOptions: mediaOptions
        });


        self.room.megaChat.trigger('onCallAnswered', [self, eventData]);
        self.getCallManager().trigger('CallAnswered', [self, eventData]);
    };

    var doCancel = function() {
        self.getCallManager().incomingCallDialog.hide();

        if (!eventData.info) {
            eventData.info = {};
        }
        eventData.info.reason = 'busy';

        eventData.answer(false, eventData.info.reason);

        self.room.trigger('onCallDeclined', eventData);

        self.setState(CallSession.STATE.REJECTED);
        self.getCallManager().trigger('CallRejected', [self, eventData.info.reason]);
    };

    var participants = self.room.getParticipantsExceptMe();

    var dialogMessage = new ChatDialogMessage({
        messageId: 'incoming-call-' + self.sid,
        type: 'incoming-call',
        authorContact: self.room.megaChat.getContactFromJid(self.getPeer()),
        delay: unixtime(),
        persist: false,
        buttons: {
            'answer': {
                'type': 'primary',
                'text': l[7205],
                'callback': doAnswer
            },
            'reject': {
                'type': 'secondary',
                'text': l[1686],
                'callback': doCancel
            }
        }
    });

    if (self.room.type === "private") {

        CallManager.assert(participants[0], "No participants found.");


        var contact = self.room.megaChat.getContactFromJid(participants[0]);

        if (!contact) {
            self.logger.error("Contact not found: ", participants[0]);
        } else {

            var avatar = useravatar.imgUrl(contact.u);

            // callOptions, can be == {} in the cases then the user does not have/have not provided access
            // to the cam & mic
            var showVideoButton = true;

            if (self.getRemoteMediaOptions().video === false && self.getRemoteMediaOptions().audio === true) {
                showVideoButton = false;
            }

            self.room.megaChat.trigger('onIncomingCall', [
                self.room,
                self.room.megaChat.getContactNameFromJid(participants[0]),
                avatar,
                showVideoButton,
                eventData.sid,
                self,
                dialogMessage
            ]);



            self.getCallManager().incomingCallDialog.show(
                self.room.megaChat.getContactNameFromJid(participants[0]),
                avatar,
                eventData.sid,
                showVideoButton,
                function() {
                    mediaOptions.audio = true;
                    mediaOptions.video = false;

                    doAnswer();
                },
                function() {
                    mediaOptions.audio = true;
                    mediaOptions.video = true;

                    doAnswer();
                },
                function() {
                    doCancel();
                }
            );
        }

    } else {
        // TODO: Groups, TBD
        throw new Error("Not implemented");
    }

    self.room.appendMessage(
        dialogMessage
    );
};

CallSession.prototype._removeTempMessages = function() {
    var self = this;

    var toBeRemovedTypes = [
        'call-initialising',
        'call-starting',
        'incoming-call',
        'outgoing-call',
    ];

    self.room.removeMessageBy(function(v) {
        if (toBeRemovedTypes.indexOf(v.type) >= 0 && v.messageId === v.type+"-"+self.sid) {
            return true;
        }
    });

    self.room.removeMessageByType("call-initialising-" + self.sid);
    self.room.removeMessageByType("incoming-call-" + self.sid);
    self.room.removeMessageByType("outgoing-call-" + self.sid);
    self.room.removeMessageByType("call-starting-" + self.sid);
};
CallSession.prototype.onCallStarting = function(e) {
    var self = this;

    self._removeTempMessages();

    self.room.appendMessage(
        new ChatDialogMessage({
            messageId: 'call-starting-' + self.sid,
            type: 'call-starting',
            authorContact: self.room.megaChat.getContactFromJid(self.getPeer()),
            delay: unixtime(),
            persist: false
        })
    );

};

CallSession.prototype.onCallAnswered = function(e) {
    var self = this;

    self._removeTempMessages();

    self.room.appendMessage(
        new ChatDialogMessage({
            messageId: 'call-initialising-' + self.sid,
            type: 'call-initialising',
            authorContact: self.room.megaChat.getContactFromJid(self.getPeer()),
            delay: unixtime(),
            persist: false
        })
    );

};

CallSession.prototype._renderInCallUI = function() {
    var self = this;

    self.room.megaChat._currentCallCounter = 0;
    if (self.room.megaChat._currentCallTimer) {
        clearInterval(self.room.megaChat._currentCallTimer);
    }
    self.room.megaChat._currentCallTimer = setInterval(function() {
        $('.nw-conversations-item.current-calling .chat-time-txt').text(
            secondsToTime(self.room.megaChat._currentCallCounter)
        );

        self.room.megaChat._currentCallCounter++;
    }, 1000);

    self.renderCallStartedState();
};

CallSession.prototype.onCallStarted = function(e, eventData) {
    var self = this;

    self.liveCallStats = {};

    eventData.stats = {
        scanPeriod: 1, maxSamplePeriod: 5,
        onSample: function(stats, type) {
            if (type === 1) {
                self.liveCallStats.stats = stats;
            } else if (type === 0) {
                self.liveCallStats.commonStats = stats;
            }
        }
    };

    if (
        self.room.callSession &&
        self.room.callSession !== self &&
        (
            self.room.callSession.isStarted() || self.room.callSession.isStarting()
        )
    ) {
        self.room.callSession.endCall('busy');
    }

    if (!self.room.callSession || self.room.callSession !== self) {
        delete self.room.callSession;
        self.room.callSession = self;
    }


    self._renderInCallUI();

    self.room.megaChat.dumpCallStats = self.room.dumpCallStats = function() {
        var s = self.callStats.stats ? RTC.Stats.statItemToString(self.callStats.stats) : "";
        s += self.callStats.commonStats ? RTC.Stats.statItemToString(self.callStats.commonStats) : "";
        s = s.replace(/\n/g, '\n');

        console.debug(
            "Debug Call Stats: \n" + s
        );


        return {
            'str': s,
            'stats': self.callStats.stats,
            'commonStats': self.callStats.commonStats
        };
    };


    self.room.appendMessage(
        new ChatDialogMessage({
            messageId: 'call-started-' + self.sid,
            type: 'call-started',
            authorContact: self.room.megaChat.getContactFromJid(self.getPeer()),
            delay: unixtime(),
            persist: false
        })
    );

    self.renderCallStartedState();
};

CallSession.prototype.onCallEnded = function(e, reason) {
    var self = this;


    if (self.room.megaChat._currentCallCounter) {
        self.room.appendMessage(
            new ChatDialogMessage({
                messageId: 'call-ended-' + self.sid,
                type: 'call-ended',
                authorContact: self.room.megaChat.getContactFromJid(self.getPeer()),
                delay: unixtime(),
                cssClasses: ['fm-chat-call-reason-' + reason],
                currentCallCounter: self.room.megaChat._currentCallCounter
            })
        );
    }
    self.room.trigger('CallTerminated', [e, self.room]);
    self.getCallManager().trigger('CallTerminated', [self, e]);
};

CallSession.prototype.onCallRejected = function(e, reason) {
    var self = this;

    var peer = self.room.getParticipantsExceptMe()[0];

    if (reason === "caller") {
        self.room.appendMessage(
            new ChatDialogMessage({
                messageId: 'call-ended-' + self.sid,
                type: 'call-canceled',
                authorContact: self.room.megaChat.getContactFromJid(self.getPeer()),
                delay: unixtime(),
            })
        );
    } else {
        self.room.appendMessage(
            new ChatDialogMessage({
                messageId: 'call-rejected-' + self.sid,
                type: 'call-rejected',
                authorContact: self.room.megaChat.getContactFromJid(self.getPeer()),
                delay: unixtime()
            })
        );
    }

    self.getCallManager().trigger('CallTerminated', [self, e]);
};
CallSession.prototype.onCallHandledElsewhere = function(e) {
    var self = this;

    var peer = self.room.getParticipantsExceptMe()[0];

    self.room.appendMessage(
        new ChatDialogMessage({
            messageId: 'call-handled-elsewhere-' + self.sid,
            type: 'call-handled-elsewhere',
            authorContact: self.room.megaChat.getContactFromJid(peer),
            delay: unixtime(),
            persist: false
        })
    );

    self.getCallManager().trigger('CallTerminated', [self, e]);
};

CallSession.prototype.onCallFailed = function(e, reason, txt) {
    var self = this;

    var peer = self.room.getParticipantsExceptMe()[0];

    self.room.appendMessage(
        new ChatDialogMessage({
            messageId: 'call-failed-' + self.sid,
            type: 'call-failed',
            authorContact: self.room.megaChat.getContactFromJid(peer),
            delay: unixtime(),
            persist: false
        })
    );

    self.getCallManager().trigger('CallTerminated', [self, e]);
};

CallSession.prototype.onCallMissed = function(e) {
    var self = this;

    var peer = self.room.getParticipantsExceptMe()[0];

    self.room.appendMessage(
        new ChatDialogMessage({
            messageId: 'call-missed-' + self.sid,
            type: 'call-missed',
            authorContact: self.room.megaChat.getContactFromJid(peer),
            delay: unixtime()
        })
    );

    self.getCallManager().trigger('CallTerminated', [self, e]);
};
CallSession.prototype.onCallTimeout = function(e) {
    var self = this;

    var peer = self.room.getParticipantsExceptMe()[0];

    self.room.appendMessage(
        new ChatDialogMessage({
            messageId: 'call-timeout-' + self.sid,
            type: 'call-timeout',
            authorContact: self.room.megaChat.getContactFromJid(peer),
            delay: unixtime()
        })
    );


    self.getCallManager().trigger('CallTerminated', [self, e]);
};

/**
 * Called when the call was missed, failed, rejected or simply ended
 */
CallSession.prototype.onCallTerminated = function(e) {
    var self = this;

    if (self.getCallManager().incomingCallDialog.sid === self.sid) {
        self.getCallManager().incomingCallDialog.hide();

        self._removeTempMessages();
    }

    if (self.room.callSession === self) {
        delete self.room.callSession;
    }
    self.renderCallEndedState();
};

/**
 * onStateChanged handler, for now will only notify the room that there was a change in
 * the underlying data (e.g. state)
 *
 * @param e
 * @param session
 * @param oldState
 * @param newState
 */
CallSession.prototype.onStateChanged = function(e, session, oldState, newState) {
    this.room.trackDataChange();
};

/**
 * End/cancel/reject a call.
 *
 * @param [reason] {String}
 * @returns {*}
 */
CallSession.prototype.endCall = function(reason) {
    var self = this;

    if (
        self.isStarting() ||
        self.state === CallSession.STATE.WAITING_RESPONSE_OUTGOING ||
        self.state === CallSession.STATE.WAITING_RESPONSE_INCOMING
    ) {
        if (self.answer && self.reqStillValid && self.reqStillValid()) {
            if (reason === 'failed') {
                self.setState(CallSession.STATE.FAILED);
                self.getCallManager().trigger('CallFailed', [self, reason]);
                return self.answer(false, {reason: reason});
            } else {
                self.setState(CallSession.STATE.MISSED);
                self.getCallManager().trigger('CallMissed', [self, reason]);
                return self.answer(false, {reason: reason});
            }
        } else if (self.cancel) {
            self.setState(CallSession.STATE.REJECTED);
            self.getCallManager().trigger('CallRejected', [self, reason]);
            return self.cancel();
        } else {
            // no need to trigger event, the RTC module will trigger it, when receiving the session ended stanzas
            return self.room.megaChat.rtc.hangup(self.sid, reason);
        }
    } else if (self.isStarted()) {
        // no need to trigger event, the RTC module will trigger it, when receiving the session ended stanzas
        return self.room.megaChat.rtc.hangup(self.sid, reason);
    } else {
        return false;
    }
};

CallSession.prototype.onRemoteAudioMuted = function(e) {
    var self = this;
    self.room.trackDataChange();
};
CallSession.prototype.onRemoteAudioUnmuted = function(e) {
    var self = this;
    self.room.trackDataChange();
};
CallSession.prototype.onRemoteVideoMuted = function(e) {
    var self = this;
    self.room.trackDataChange();
};
CallSession.prototype.onRemoteVideoUnmuted = function(e) {
    var self = this;
    self.room.trackDataChange();
};

CallSession.prototype.onLocalAudioMuted = function(e) {
    var self = this;
    self.room.trackDataChange();
};
CallSession.prototype.onLocalAudioUnmuted = function(e) {
    var self = this;
    self.room.trackDataChange();
};
CallSession.prototype.onLocalVideoMuted = function(e) {
    var self = this;
    self.room.trackDataChange();
};
CallSession.prototype.onLocalVideoUnmuted = function(e) {
    var self = this;
    self.room.trackDataChange();
};


CallSession.prototype.muteAudio = function(/*?*/) {
    var self = this;

    self.room.megaChat.karere.connection.rtc.muteUnmute(true, {audio:true});

    self.getCallManager().trigger('LocalAudioMuted', [self]);
};
CallSession.prototype.unmuteAudio = function(/*?*/) {
    var self = this;

    self.room.megaChat.karere.connection.rtc.muteUnmute(false, {audio:true});

    self.getCallManager().trigger('LocalAudioUnmuted', [self]);
};
CallSession.prototype.muteVideo = function(/*?*/) {
    var self = this;

    self.room.megaChat.karere.connection.rtc.muteUnmute(true, {video:true});

    self.getCallManager().trigger('LocalVideoMuted', [self]);
};
CallSession.prototype.unmuteVideo = function(/*?*/) {
    var self = this;

    self.room.megaChat.karere.connection.rtc.muteUnmute(false, {video:true});

    self.getCallManager().trigger('LocalVideoUnmuted', [self]);
};

CallSession.prototype.setState = function(newState) {
    var oldState = this.state;

    if (oldState === newState) {
        return false;
    }

    assertStateChange(
        oldState,
        newState,
        CallSession.ALLOWED_STATE_TRANSITIONS,
        CallSession.STATE
    );

    this.state = newState;

    if (d) { /* performance, save some loops/closures creation CPU/memory */
        this.logger.debug(
            "State changed: ",
            constStateToText(CallSession.STATE, oldState),
            ' -> ',
            constStateToText(CallSession.STATE, newState)
        );
    }

    this.getCallManager().trigger('StateChanged', [this, this, oldState, newState]);
};


CallSession.prototype.isTerminated = function() {
    return (
            this.state === CallSession.STATE.ENDED ||
            this.state === CallSession.STATE.HANDLED_ELSEWHERE ||
            this.state === CallSession.STATE.REJECTED ||
            this.state === CallSession.STATE.FAILED ||
            this.state === CallSession.STATE.MISSED ||
            this.state === CallSession.STATE.TIMEOUT
    );
};


CallSession.prototype.isStarting = function() {
    return (
            this.state === CallSession.STATE.STARTING
    );
};
CallSession.prototype.isStarted = function() {
    return (
            this.state === CallSession.STATE.STARTED
    );
};

CallSession.prototype.isNotStarted = function() {
    return (
        this.state !== CallSession.STATE.STARTED &&
        (
            this.state === CallSession.STATE.INITIALISED ||
            this.state === CallSession.STATE.WAITING_RESPONSE_INCOMING ||
            this.state === CallSession.STATE.WAITING_RESPONSE_OUTGOING
        )
    );
};

CallSession.prototype.getCallManager = function() {
    var self = this;
    return self.room.megaChat.plugins.callManager;
};

CallSession.prototype.getJingleSession = function() {
    var self = this;

    var session = self.room.megaChat.rtc.getSessionBySid(self.sid);
    if (!session) {
        session = self.getCallManager().incomingRequestJingleSessions[self.sid];

        if (!session) {
            session = self.getCallManager().callEndedJingleSessions[self.sid];

            if (!session) {
                session = self.getCallManager().outgoingRequestJingleSessions[self.sid];

                if (!session) {
                    if (d) {
                        debugger;
                    }
                }
            }
        }
    }
    CallManager.assert(session, 'jingle session not found.');

    return session;
};

CallSession.prototype.getPeer = function() {
    var jingleSession = this.getJingleSession();
    if (jingleSession && jingleSession.peerJid) {
        return jingleSession.peerJid();
    } else if (
        this.state === CallSession.STATE.WAITING_RESPONSE_OUTGOING ||
        this.state === CallSession.STATE.REJECTED
    ) {
        // jingleSession.peerJid === undefined
        if (this.room) {
            return this.room.getParticipantsExceptMe()[0];
        } else {
            CallManager.assert(false, "Failed to get peerJid [1]");
        }
    } else {
        CallManager.assert(false, "Failed to get peerJid [2]");
    }
};

CallSession.prototype.getMediaOptions = function() {
    return this.getJingleSession().sentMediaTypes();
};

CallSession.prototype.getRemoteMediaOptions = function() {
    return this.getJingleSession().receivedMediaTypes();
};


CallSession.prototype.renderCallStartedState = function() {
    var self = this;

    self.room.megaChat.activeCallSession = self;


    //self.room.trackDataChange();

    self._removeTempMessages();
};

CallSession.prototype.renderCallEndedState = function() {
    var self = this;

    $('.drag-handle', self.room.$header).hide();

    self.room.$header.css('height', '');

    self.getCallManager().incomingCallDialog.hide();


    self.room.getNavElement().show();

    if (self.room.megaChat._currentCallTimer) {
        clearInterval(self.room.megaChat._currentCallTimer);
    }

<<<<<<< HEAD
    self._removeTempMessages();
    //self.room.trackDataChange();
=======




    self.room.getInlineDialogInstance("call-starting").remove();
    self.room.getInlineDialogInstance("incoming-call").remove();
    self.room.getInlineDialogInstance("outgoing-call").remove();

    $('.video-full-container').addClass("hidden");

    $('.others-av-screen', self.room.$header).attr('data-jid', ''); // cleanup

    $(document).fullScreen(false);

    self.localPlayer = self.room._othersAvElement = null;

    self.room.refreshScrollUI();

    self.room.refreshUI();

    $(window).trigger('resize');
};

CallSession.prototype.renderAudioVideoScreens = function() {
    var self = this;

    // mine
    var mineMediaOpts = self.getMediaOptions();

    $('.my-av-screen', self.room.$header).removeClass("hidden");

    if (mineMediaOpts) {
        self.renderSingleAudioVideoScreen(
            $('.my-av-screen', self.room.$header),
            mineMediaOpts,
            'current-user-audio-container',
            'current-user-video-container'

        );
    } else {
        self.room.logger.error("no media opts");
    }

    // others
    $('.others-av-screen', self.room.$header).removeClass("hidden");

    $('.others-av-screen', self.room.$header).each(function() {
        var otherUserJid = $(this).attr('data-jid');

        if (!otherUserJid) {
            // continue;
            return;
        }
        var otherUserMediaOpts = self.getRemoteMediaOptions();

        if (!otherUserMediaOpts) {
            otherUserMediaOpts = {
                video: false,
                audio: false
            };
        }

        self.renderSingleAudioVideoScreen(
            $(this),
            otherUserMediaOpts,
            'audio-call-container',
            'video-call-container'
        );
    });

};

CallSession.prototype.renderSingleAudioVideoScreen = function($screenElement, mediaOpts, audioCssClass, videoCssClass) {
    var self = this;

    CallManager.assert($screenElement, 'media options missing');
    CallManager.assert(mediaOpts, 'media options missing');

    if (!mediaOpts.video) {
        $screenElement
            .addClass(audioCssClass)
            .removeClass(videoCssClass);

        $('.my-avatar[src], .other-avatar[src]', $screenElement).show();
        $('.video-only', $screenElement).hide();
        $('video', $screenElement).hide();

        if (videoCssClass === 'current-user-video-container') {
            if ($('.my-avatar', $screenElement).attr('src') !== '') {
                $('.my-avatar', $screenElement).show();
                $('.my-avatar-text', $screenElement).hide();
            } else {
                $('.my-avatar', $screenElement).hide();
                $('.my-avatar-text', $screenElement).show();
            }
        } else {
            if ($('.other-avatar', $screenElement).attr('src') !== '') {
                $('.other-avatar', $screenElement).show();
                $('.other-avatar-text', $screenElement).hide();
            } else {
                $('.other-avatar', $screenElement).hide();
                $('.other-avatar-text', $screenElement).show();
            }
        }

        if ($('.video-full-container').is(":visible")) {
            if (videoCssClass === 'current-user-video-container') {
                // my video screen
                $('.video-full-canvas-block.current-user').addClass("video-off");
            } else {
                $('.video-full-canvas-block.other-user').addClass("video-off");
            }
        }
    } else {
        $screenElement
            .removeClass(audioCssClass)
            .addClass(videoCssClass);

        $('.my-avatar, .my-avatar-text, .other-avatar, .other-avatar-text', $screenElement).hide();
        $('.video-only', $screenElement).show();
        $('video', $screenElement).show();

        if ($('.video-full-container').is(":visible")) {
            if (videoCssClass === 'current-user-video-container') {
                // my video screen
                $('.video-full-canvas-block.current-user video').css('display', '');
                $('.video-full-canvas-block.current-user').removeClass("video-off");
            } else {
                $('.video-full-canvas-block.other-user video').css('display', '');
                $('.video-full-canvas-block.other-user').removeClass("video-off");
            }
        }
    }
>>>>>>> af4f1b83
};

CallSession.prototype.destroy = function() {
    // TODO: self destruct + remove self from the CallManager's registers onCallTerminated with some timeout.
};

/**
 * Manages RTC <-> MegChat logic and mapping to UI
 *
 * @param megaChat
 * @returns {CallManager}
 * @constructor
 */
var CallManager = function(megaChat) {
    var self = this;
    self.logger = MegaLogger.getLogger("callManager", {}, megaChat.logger);

    self.megaChat = megaChat;

    self.incomingCallDialog = new mega.ui.chat.IncomingCallDialog();

    self.callSessions = {};

    self.incomingRequestJingleSessions = {};
    self.outgoingRequestJingleSessions = {};
    self.callEndedJingleSessions = {};

    megaChat.unbind("onInit.callManager");
    megaChat.bind("onInit.callManager", function(e) {
        try {
            megaChat.rtc = megaChat.karere.connection.rtc = new RtcSession(megaChat.karere.connection, megaChat.options.rtcSession);
            self._attachToChat(megaChat);
        }
        catch (e) {
            // no RTC support.
            if (e instanceof RtcSession.NotSupportedError) {
                self.logger.warn("This browser does not support webRTC");
            } else {
                self.logger.error("Error initializing webRTC support:", e);
            }
        }
    });

    return self;
};

makeObservable(CallManager);

CallManager.prototype._rtcEventProxyToRoom = function(e, eventData) {
    var self = this;
    var megaChat = self.megaChat;

    self.logger.debug("RTC: ", e, eventData);

    var peer = eventData.peer;

    if (peer) {
        var fromBareJid = Karere.getNormalizedBareJid(peer);
        if (fromBareJid === megaChat.karere.getBareJid()) {
            megaChat.logger.warn("Ignoring my own incoming request.");

            return;
        }
        var chatJids = [fromBareJid];
        chatJids.push(megaChat.karere.getBareJid());

        var resp = megaChat.openChat(chatJids, "private", undefined, undefined, undefined, false);

        resp[2].done(function(roomJid, room) {
            room.trigger(e, eventData);
        });
    } else {
        var room = megaChat.getCurrentRoom();

        self.logger.warn("Routing RTC event to current room: ", room, e, eventData);

        // local-stream-obtained = most likely this is the currently active window/room
        if (room) {
            room.trigger(e, eventData);
        }
    }


    // TODO: Multi group calls?
};

/**
 * Entry point, for attaching the chat store to a specific `Chat` instance
 *
 * @param megaChat
 */
CallManager.prototype._attachToChat = function(megaChat) {
    var self = this;

    megaChat.rtc.statsUrl = "https://stats.karere.mega.nz/stats";



    var selfBoundRtcEventProxyToRoom = self._rtcEventProxyToRoom.bind(self);
    $(megaChat.rtc).on('call-incoming-request.callManager', selfBoundRtcEventProxyToRoom);
    $(megaChat.rtc).on('call-answered.callManager', selfBoundRtcEventProxyToRoom);
    $(megaChat.rtc).on('call-declined.callManager', selfBoundRtcEventProxyToRoom);
    $(megaChat.rtc).on('call-answer-timeout.callManager', selfBoundRtcEventProxyToRoom);
    $(megaChat.rtc).on('call-canceled.callManager', selfBoundRtcEventProxyToRoom);
    $(megaChat.rtc).on('call-canceled-caller.callManager', selfBoundRtcEventProxyToRoom);
    $(megaChat.rtc).on('media-recv.callManager', selfBoundRtcEventProxyToRoom);
    $(megaChat.rtc).on('local-stream-connect.callManager', selfBoundRtcEventProxyToRoom);
    $(megaChat.rtc).on('remote-player-remove.callManager', selfBoundRtcEventProxyToRoom);
    $(megaChat.rtc).on('local-player-remove.callManager', selfBoundRtcEventProxyToRoom);
    $(megaChat.rtc).on('local-media-fail.callManager', selfBoundRtcEventProxyToRoom);
    $(megaChat.rtc).on('call-init.callManager', selfBoundRtcEventProxyToRoom);
    $(megaChat.rtc).on('call-ended.callManager', selfBoundRtcEventProxyToRoom);
    $(megaChat.rtc).on('muted.callManager', selfBoundRtcEventProxyToRoom);
    $(megaChat.rtc).on('unmuted.callManager', selfBoundRtcEventProxyToRoom);

    megaChat.unbind("onRoomDestroy.callManager");
    megaChat.bind("onRoomDestroy.callManager", function(e, chatRoom) {
        CallManager.assert(chatRoom.type, 'missing room type');

        self._detachFromChatRoom(megaChat, chatRoom);
    });

    megaChat.unbind("onRoomCreated.chatStore");
    megaChat.bind("onRoomCreated.chatStore", function(e, chatRoom) {
        CallManager.assert(chatRoom.type, 'missing room type');

        self._attachToChatRoom(megaChat, chatRoom);
    });
};


/**
 * Suggested by Alex, a simple regexp to detect and find ALL 'reason's for a call failed reasons.
 **/
CallManager._isAFailedReason = function(reason) {
    if(!reason || !reason.match) {
        return false;
    }
    return reason.match(/.*(ice-disconnect|fail|error|security|timeout).*/) ? 1 : 0;
}

/**
 * This method will map RtcSession Events to Call Manager events and CallSession callbacks.
 * This method should NOT contain any UI logic.
 * The UI Logic will be embedded into the CallSession's callbacks.
 * Any external logic should be hooked up using events, so that the code is organised into diff. files for different
 * logic and still be self-contained and with no hard coded (or minimum) relations between modules/components.
 *
 * @param megaChat
 * @param chatRoom
 * @private
 */
CallManager.prototype._attachToChatRoom = function(megaChat, chatRoom) {
    var self = this;

    /**
     * call-incoming-request:
     * map session
     * if there is already opened session - reject
     * if not, show incoming call dialog
     * log msg
     * on answer - set state
     */

    chatRoom.rebind('media-recv.callManager', function(e, eventData) {
        var session = self.getOrCreateSessionFromEventData(e.type, eventData, chatRoom);

        self.trigger('RemoteStreamReceived', [session, eventData]);
    });

    chatRoom.rebind('local-stream-connect.callManager', function(e, eventData) {
        var session = self.getOrCreateSessionFromEventData(e.type, eventData, chatRoom);
        self.trigger('LocalStreamReceived', [session, eventData]);
    });
    chatRoom.rebind('local-player-remove.callManager', function(e, eventData) {
        var session = self.getOrCreateSessionFromEventData(e.type, eventData, chatRoom);
        self.trigger('LocalStreamRemoved', [session, eventData]);
    });
    chatRoom.rebind('remote-player-remove.callManager', function(e, eventData) {
        var session = self.getOrCreateSessionFromEventData(e.type, eventData, chatRoom);
        self.trigger('RemoteStreamRemoved', [session, eventData]);
    });

    chatRoom.rebind('call-init.callManager call-answered.callManager', function(e, eventData) {
        var session = self.getOrCreateSessionFromEventData(e.type, eventData, chatRoom);
        session.setState(CallSession.STATE.STARTING);
        self.trigger('CallStarting', [session]);

        session.setState(CallSession.STATE.STARTED);
        self.trigger('CallStarted', [session, eventData]);
    });


    chatRoom.rebind('call-incoming-request.callManager', function(e, eventData) {
        var session = self.getOrCreateSessionFromEventData(e.type, eventData, chatRoom);
        session.setState(CallSession.STATE.WAITING_RESPONSE_INCOMING);
        self.trigger('WaitingResponseIncoming', [session, eventData]);
    });

    // local user will receive this event in case of timeout
    chatRoom.rebind('call-answer-timeout.callManager', function(e, eventData) {
        var session = self.getOrCreateSessionFromEventData(e.type, eventData, chatRoom);
        session.setState(CallSession.STATE.TIMEOUT);

        self.callEndedJingleSessions[session.sid] = session.getJingleSession();

        if (self.incomingRequestJingleSessions[session.sid]) {
            delete self.incomingRequestJingleSessions[session.sid];
        } if (self.outgoingRequestJingleSessions[session.sid]) {
            delete self.outgoingRequestJingleSessions[session.sid];
        }

        self.trigger('CallTimeout', [session, eventData]);
    });


    // remote user will receive this event in case of timeout
    chatRoom.rebind('call-canceled.callManager', function(e, eventData) {
        var session = self.getOrCreateSessionFromEventData(e.type, eventData, chatRoom);
        self.callEndedJingleSessions[session.sid] = session.getJingleSession();

        delete self.incomingRequestJingleSessions[session.sid];

        var reason = eventData.reason;
        if (reason === 'call-unanswered' || reason === 'peer-call-unanswered') {
            session.setState(CallSession.STATE.MISSED);
            self.trigger('CallMissed', [session, eventData]);
        } else if (reason === 'handled-elsewhere') {
            session.setState(CallSession.STATE.HANDLED_ELSEWHERE);
            self.trigger('CallHandledElsewhere', [session, eventData]);
        } else if (reason === 'peer-user') {
            session.setState(CallSession.STATE.MISSED);
            self.trigger('CallMissed', [session, eventData]);
        } else if (reason === 'user') {
            //do nothing, we canceled it so we have that handled already, this is just a feedback event
        } else if (reason.match(/.*(error|timeout).*/)) {
            session.setState(CallSession.STATE.FAILED);
            self.trigger('CallFailed', [session, reason, eventData.text])
        } else {
            CallManager.assert(false, 'unknown call-canceled:eventData.reason found:', reason);
        }
    });

    chatRoom.rebind('call-ended.callManager call-declined.callManager', function (e, eventData) {
        var session = self.getOrCreateSessionFromEventData(e.type, eventData, chatRoom);

        if (self.outgoingRequestJingleSessions[session.sid] || self.incomingRequestJingleSessions[session.sid]) {
            self.callEndedJingleSessions[session.sid] = session.getJingleSession(session.sid);
            self.callEndedJingleSessions[session.sid].peerJid = function() {
                return eventData.peer;
            };

            delete self.outgoingRequestJingleSessions[session.sid];
            delete self.incomingRequestJingleSessions[session.sid];
        }

        if (eventData.stats) {
            session.callStats.push(
                eventData.stats
            );
        }

        var reason = eventData.reason ?
            eventData.reason : (
            eventData.info && eventData.info.reason ?
                eventData.info.reason : undefined
        );

        if (
            (
                session.isStarted() ||
                session.isNotStarted()
            ) &&
            (
                reason === 'peer-hangup' ||
                reason === 'hangup' ||
                reason === 'caller' ||
                reason === 'disconnected'
            )
        ) {
            if (session.state === CallSession.STATE.STARTED) {
                session.setState(CallSession.STATE.ENDED);
                self.trigger('CallEnded', [session, reason]);
            }
            else {
                session.setState(CallSession.STATE.REJECTED);
                self.trigger('CallRejected', [session, reason]);
            }
        }
        else if (reason === 'busy' || reason === 'hangup' || reason === 'peer-hangup') {
            session.setState(CallSession.STATE.REJECTED);
            self.trigger('CallRejected', [session, reason]);
        }
        else if (reason === 'security') {
            session.setState(CallSession.STATE.FAILED);
            self.trigger('CallFailed', [session, reason, eventData.text]);
        }
        else if (reason === 'failed') {
            session.setState(CallSession.STATE.FAILED);
            self.trigger('CallFailed', [session, reason, eventData.text]);
        }
        else if (reason === 'initiate-timeout') { // "timed out, while waiting for the caller to join the call"
            session.setState(CallSession.STATE.FAILED);
            self.trigger('CallFailed', [session, reason, eventData.text]);
        }
        else if (
                CallManager._isAFailedReason(reason) ||
                reason.indexOf('error') > -1
            ) {
                session.setState(CallSession.STATE.FAILED);
                self.trigger('CallFailed', [session, reason, eventData.text]);
        }
        else {
            session.logger.error(
                'Unknown call ended reason: ',
                reason,
                'in session with current state: ',
                constStateToText(
                    CallSession.STATE, session.state
                )
            );
        }
    });

    chatRoom.rebind('muted.callManager', function(e, eventData) {
        var session = self.getOrCreateSessionFromEventData(e.type, eventData, chatRoom);
        if (eventData.info.video) {
            self.trigger('RemoteVideoMuted', [session]);
        } else if (eventData.info.audio) {
            self.trigger('RemoteAudioMuted', [session]);
        } else {
            session.logger.error('Unknown muted state: ', eventData.info);
        }
    });

    chatRoom.rebind('unmuted.callManager', function(e, eventData) {
        var session = self.getOrCreateSessionFromEventData(e.type, eventData, chatRoom);
        if (eventData.info.video) {
            self.trigger('RemoteVideoUnmuted', [session]);
        } else if (eventData.info.audio) {
            self.trigger('RemoteAudioUnmuted', [session]);
        } else {
            session.logger.error('Unknown unmuted state: ', eventData.info);
        }
    });

    chatRoom.rebind('local-media-fail.callManager', function(e, eventData) {
        var session = self.getOrCreateSessionFromEventData(e.type, eventData, chatRoom);

        if (eventData.continue) {
            eventData.wait = true;
            eventData.continue(true);
        }

        if (!eventData.continue && chatRoom.callSession) {
            session.endCall('failed');
        }


        chatRoom.appendMessage(
            new ChatDialogMessage({
                messageId: 'call-failed-media-' + session.sid,
                type: 'call-failed-media',
                authorContact: chatRoom.megaChat.getContactFromJid(session.getPeer()),
                delay: unixtime(),
                persist: false
            })
        );

    });

};

CallManager.prototype._detachFromChatRoom = function(megaChat, chatRoom) {
    var self = this;

    // reverse any persistent operation done from self._attachFormChatRoom
    chatRoom.unbind('media-recv.callManager');
    chatRoom.unbind('call-init.callManager call-answered.callManager');
    chatRoom.unbind('call-incoming-request.callManager');
    chatRoom.unbind('call-answer-timeout.callManager');
    chatRoom.unbind('call-canceled.callManager');
    chatRoom.unbind('call-ended.callManager');
    chatRoom.unbind('muted.callManager');
    chatRoom.unbind('unmuted.callManager');
};


CallManager.prototype.getOrCreateSessionFromEventData = function(eventName, eventData, chatRoom) {
    var self = this;
    var sid;
    var callSession;

    if (eventData.sid) { //no jingle session yet
        sid = eventData.sid;
    } else if (eventData.sess) { //there is a jingle session created for this sid
        sid = eventData.sess.sid();
    } else {
        // handle the eventData{player: .., id: ...} use case for local-stream-* and remove stream etc
        if (chatRoom.callSession) {
            sid = chatRoom.callSession.sid;
        }
    }

    // the only allowed case, when the sid can not be found and the code should continue its execution is when the
    // local-stream-connect || local-player-remove is triggered, in that case, the active session is the one for the
    // currently active/visible room
    // ---
    // this is a local-stream-connect OR
    // local-player-remove
    if (eventData.player && $(eventData.player).is(".localViewport") === true) {
        if (!chatRoom.callSession) {
            return;
        }

        if (eventName === "local-stream-connect") {
            CallManager.assert(
                chatRoom.callSession.isNotStarted() ||
                chatRoom.callSession.isTerminated() ||
                chatRoom.callSession.isStarting(),
                'expected that when the local-stream-connect is triggered, the currently stored session in the room ' +
                'would be in starting state'
            );
        }

        sid = chatRoom.callSession.sid;
        callSession = chatRoom.callSession;
    }
    if (!sid) { debugger; }

    CallManager.assert(sid, 'No sid found in event', eventName, 'event data:', eventData);

    if (!callSession) {
        if (self.callSessions[sid] !== undefined) { // session found
            callSession = self.callSessions[sid];
        } else {
            callSession = self.callSessions[sid] = new CallSession(chatRoom, sid);
            var peer = eventData.peer;

            if (!chatRoom) {
                if (peer) {
                    var fromBareJid = Karere.getNormalizedBareJid(peer);
                    if (fromBareJid == megaChat.karere.getBareJid()) {
                        return;
                    }
                    var chatJids = [fromBareJid];
                    chatJids.push(megaChat.karere.getBareJid());

                    var resp = megaChat.openChat(chatJids, "private", undefined, undefined, undefined, false);

                    chatRoom = resp[1];
                }
            }

            CallManager.assert(chatRoom, 'chatRoom not found for session with evData: ', eventData);
        }
    }

    if (eventData.player) {
        if ($(eventData.player).is(".localViewport")) {
            callSession.localPlayer = eventData.player;
        } else {
            callSession.remotePlayer = eventData.player;
        }
    }
    return self.callSessions[sid];
};

CallManager.prototype.startCall = function(chatRoom, mediaOptions) {
    var self = this;

    if (chatRoom.callSession && !chatRoom.callSession.isTerminated()) {
        chatRoom.callSession.endCall('hangup');
    }

    var session;
    var $masterPromise = new MegaPromise();

    chatRoom.megaChat.closeChatPopups();

    var participants = chatRoom.getParticipantsExceptMe();
    CallManager.assert(participants.length > 0, "No participants.");

    if (!chatRoom.megaChat.rtc) {
        msgDialog('warninga', 'Error', l[7211]);
        return;
    }
    if (chatRoom._conv_ended === true) {
        chatRoom._restartConversation();
    }

    if (chatRoom.callSession && (chatRoom.callSession.isStarted() || chatRoom.callSession.isStarting())) {
        chatRoom.callSession.endCall();
    }

    var $promise = chatRoom._retrieveTurnServerFromLoadBalancer();

    $promise.always(function() {
        var req = chatRoom.megaChat.rtc.startMediaCall(participants[0], mediaOptions);
        session = self.callSessions[req.sid] = new CallSession(chatRoom, req.sid);


        $('.btn-chat-cancel-active-call', chatRoom.$header).bind('click.megaChat', function() {
            if (chatRoom.callSession) {
                if (chatRoom.callSession.isStarted() || chatRoom.callSession.isStarting()) {
                    chatRoom.callSession.endCall();
                }
            }
        });


        chatRoom._resetCallStateInCall();

        session.setState(CallSession.STATE.WAITING_RESPONSE_OUTGOING);

        chatRoom.trigger('onOutgoingCall', [req, mediaOptions, session]);

        chatRoom.appendMessage(
            new ChatDialogMessage({
                messageId: 'outgoing-call-' + session.sid,
                type: 'outgoing-call',
                authorContact: chatRoom.megaChat.getContactFromJid(participants[0]),
                delay: unixtime(),
                persist: false,
                buttons: {
                    'reject': {
                        'type': 'secondary',
                        'text': l[1686],
                        'callback': function () {
                            if (session) {
                                session.endCall('caller');
                            }
                        }
                    }
                }
            })
        );


        self.trigger('WaitingResponseOutgoing', [session, req]);
        $masterPromise.resolve(session);

    });

    return $masterPromise;
};

(function() { // used to make the _origTrigger a private var.
    var _origTrigger = CallManager.prototype.trigger;
    CallManager.prototype.trigger = function(evtName, args) {
        var self = this;
        var session = args;
        if ($.isArray(session)) { // jquery allows .trigger to be called in 2 different ways...
            session = session[0];
        }

        if (!session) {
            return;
        }

        CallManager.assert(
            session instanceof CallSession,
            'CallManager tried to relay event to a non-session argument:', typeof(session)
        );

        if (typeof(session["on" + evtName]) !== 'undefined') { // proxy events to sessions
            var eventObject = new jQuery.Event(evtName);
            var proxyArgs = args.slice(1);
            proxyArgs = [eventObject, proxyArgs];

            session.trigger.apply(session, proxyArgs); // pass the arguments, except the session and eventName

            self.logger.debug("Will trigger event: ", "on" + evtName/*, proxyArgs*/);

            // event handlers can stop the event propagation CallSession -> CallManager
            if (eventObject.isPropagationStopped()) {
                return self; // replicate jQuery's call chains
            }
        } else {
            self.logger.error("Event not found on session obj: ", "on" + evtName);
        }
        _origTrigger.apply(self, arguments);
    };
})();


/**
 * Helpers
 */
CallManager.prototype.forEachCallSession = function(cb) {
    var self = this;
    return Object.keys(self.callSessions).forEach(function(sid) {
        return cb(self.callSessions[sid], sid);
    });
};

CallManager.assert = function(cond) {
    if (cond) {
        return;
    }
    var msg = '';
    var last = arguments.length - 1;
    for (var i = 1; i <= last; i++) {
        msg += arguments[i];
        if (i < last) {
            msg += ' ';
        }
    }
    var stack = (new Error()).stack;

    //log error to call stat server
    megaChat.rtc.logMsg('e', "CallManager assertion failed: "+msg+"\nStack:\n"+stack);

    assert(false, msg);
}<|MERGE_RESOLUTION|>--- conflicted
+++ resolved
@@ -879,144 +879,8 @@
         clearInterval(self.room.megaChat._currentCallTimer);
     }
 
-<<<<<<< HEAD
     self._removeTempMessages();
     //self.room.trackDataChange();
-=======
-
-
-
-
-    self.room.getInlineDialogInstance("call-starting").remove();
-    self.room.getInlineDialogInstance("incoming-call").remove();
-    self.room.getInlineDialogInstance("outgoing-call").remove();
-
-    $('.video-full-container').addClass("hidden");
-
-    $('.others-av-screen', self.room.$header).attr('data-jid', ''); // cleanup
-
-    $(document).fullScreen(false);
-
-    self.localPlayer = self.room._othersAvElement = null;
-
-    self.room.refreshScrollUI();
-
-    self.room.refreshUI();
-
-    $(window).trigger('resize');
-};
-
-CallSession.prototype.renderAudioVideoScreens = function() {
-    var self = this;
-
-    // mine
-    var mineMediaOpts = self.getMediaOptions();
-
-    $('.my-av-screen', self.room.$header).removeClass("hidden");
-
-    if (mineMediaOpts) {
-        self.renderSingleAudioVideoScreen(
-            $('.my-av-screen', self.room.$header),
-            mineMediaOpts,
-            'current-user-audio-container',
-            'current-user-video-container'
-
-        );
-    } else {
-        self.room.logger.error("no media opts");
-    }
-
-    // others
-    $('.others-av-screen', self.room.$header).removeClass("hidden");
-
-    $('.others-av-screen', self.room.$header).each(function() {
-        var otherUserJid = $(this).attr('data-jid');
-
-        if (!otherUserJid) {
-            // continue;
-            return;
-        }
-        var otherUserMediaOpts = self.getRemoteMediaOptions();
-
-        if (!otherUserMediaOpts) {
-            otherUserMediaOpts = {
-                video: false,
-                audio: false
-            };
-        }
-
-        self.renderSingleAudioVideoScreen(
-            $(this),
-            otherUserMediaOpts,
-            'audio-call-container',
-            'video-call-container'
-        );
-    });
-
-};
-
-CallSession.prototype.renderSingleAudioVideoScreen = function($screenElement, mediaOpts, audioCssClass, videoCssClass) {
-    var self = this;
-
-    CallManager.assert($screenElement, 'media options missing');
-    CallManager.assert(mediaOpts, 'media options missing');
-
-    if (!mediaOpts.video) {
-        $screenElement
-            .addClass(audioCssClass)
-            .removeClass(videoCssClass);
-
-        $('.my-avatar[src], .other-avatar[src]', $screenElement).show();
-        $('.video-only', $screenElement).hide();
-        $('video', $screenElement).hide();
-
-        if (videoCssClass === 'current-user-video-container') {
-            if ($('.my-avatar', $screenElement).attr('src') !== '') {
-                $('.my-avatar', $screenElement).show();
-                $('.my-avatar-text', $screenElement).hide();
-            } else {
-                $('.my-avatar', $screenElement).hide();
-                $('.my-avatar-text', $screenElement).show();
-            }
-        } else {
-            if ($('.other-avatar', $screenElement).attr('src') !== '') {
-                $('.other-avatar', $screenElement).show();
-                $('.other-avatar-text', $screenElement).hide();
-            } else {
-                $('.other-avatar', $screenElement).hide();
-                $('.other-avatar-text', $screenElement).show();
-            }
-        }
-
-        if ($('.video-full-container').is(":visible")) {
-            if (videoCssClass === 'current-user-video-container') {
-                // my video screen
-                $('.video-full-canvas-block.current-user').addClass("video-off");
-            } else {
-                $('.video-full-canvas-block.other-user').addClass("video-off");
-            }
-        }
-    } else {
-        $screenElement
-            .removeClass(audioCssClass)
-            .addClass(videoCssClass);
-
-        $('.my-avatar, .my-avatar-text, .other-avatar, .other-avatar-text', $screenElement).hide();
-        $('.video-only', $screenElement).show();
-        $('video', $screenElement).show();
-
-        if ($('.video-full-container').is(":visible")) {
-            if (videoCssClass === 'current-user-video-container') {
-                // my video screen
-                $('.video-full-canvas-block.current-user video').css('display', '');
-                $('.video-full-canvas-block.current-user').removeClass("video-off");
-            } else {
-                $('.video-full-canvas-block.other-user video').css('display', '');
-                $('.video-full-canvas-block.other-user').removeClass("video-off");
-            }
-        }
-    }
->>>>>>> af4f1b83
 };
 
 CallSession.prototype.destroy = function() {
