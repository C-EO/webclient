/**
 * CallSession Manager
 *
 * @param chatRoom
 * @param sid
 * @constructor
 */
var CallSession = function(chatRoom, sid) {
    assert(chatRoom, 'missing chatRoom for CallSession');
    assert(sid, 'missing sid for CallSession');

    this.sid = sid;
    this.room = chatRoom;
    this.logger = MegaLogger.getLogger("callSession[" + sid + "]", {}, chatRoom.logger);
    this.state = CallSession.STATE.INITIALISED;

    this.localPlayer = null;
    this.remotePlayer = null;

    this.answer = null;
    this.cancel = null;

    this.callStats = [];
    this.liveCallStats = {};

    if (this.room.callSession) {
        if (this.room.callSession.isStarting() === true) {
            this.logger.debug("Room have a starting session, will terminate and replace with the the newly created session.");
            this.room.callSession.endCall();
        } else if (this.room.callSession.isNotStarted() === true) {
            this.logger.debug("Room have a not started session, will terminate and replace with the the newly created session.");
            this.room.callSession.endCall();
        } else if (this.room.callSession.isStarted() === true) {
            this.logger.debug("Room have a started session, will terminate and replace with the the newly created session.");
            this.room.callSession.endCall();
        } else if (this.room.callSession.isTerminated() === false) {
            this.logger.error("Room already have an attached started/in progress/waiting session.");
            return;
        }
    }
    this.room.callSession = this;
};

makeObservable(CallSession);


CallSession.STATE = {
    'INITIALISED': 0,
    'WAITING_RESPONSE_OUTGOING': 10,
    'WAITING_RESPONSE_INCOMING': 20,
    'STARTING': 25,
    'STARTED': 30,
    'ENDED': 40,
    'HANDLED_ELSEWHERE': 45,
    'REJECTED': 50,
    'FAILED': 60,
    'MISSED': 70,
    'TIMEOUT': 80
};

// ES5's ugly syntax...in the future we can use ES6 to properly format this code
CallSession.ALLOWED_STATE_TRANSITIONS = {};

CallSession.ALLOWED_STATE_TRANSITIONS[CallSession.STATE.INITIALISED] =  // ->
    [
        CallSession.STATE.WAITING_RESPONSE_INCOMING,
        CallSession.STATE.WAITING_RESPONSE_OUTGOING
    ];

CallSession.ALLOWED_STATE_TRANSITIONS[CallSession.STATE.WAITING_RESPONSE_OUTGOING] =  // ->
        [
            CallSession.STATE.STARTING,
            CallSession.STATE.REJECTED,
            CallSession.STATE.FAILED,
            CallSession.STATE.TIMEOUT
        ];

CallSession.ALLOWED_STATE_TRANSITIONS[CallSession.STATE.WAITING_RESPONSE_INCOMING] = // ->
        [
            CallSession.STATE.STARTING,
            CallSession.STATE.FAILED,
            CallSession.STATE.MISSED,
            CallSession.STATE.HANDLED_ELSEWHERE,
            CallSession.STATE.REJECTED
        ];

CallSession.ALLOWED_STATE_TRANSITIONS[CallSession.STATE.STARTING] = // ->
        [
            CallSession.STATE.STARTED,
            CallSession.STATE.FAILED
        ];

CallSession.ALLOWED_STATE_TRANSITIONS[CallSession.STATE.STARTED] = // ->
        [
            CallSession.STATE.FAILED,
            CallSession.STATE.ENDED
        ];


/**
 * UI -> event mapping stuff
 */

CallSession.prototype.onLocalStreamReceived = function(e, eventData) {
    var self = this;
    $('.my-av-screen video', self.room.$header).remove();
    $('.localVideoWrapper', self.room.$header).append(eventData.player);
    self.localPlayer = eventData.player;
    self.localPlayer.play();
};

CallSession.prototype.onRemoteStreamReceived = function(e, eventData) {
    var self = this;

    if (!$.isArray(eventData.player)) {
        self.remotePlayer = eventData.player;
    } else {
        self.remotePlayer = eventData.player[0];
    }
};

CallSession.prototype.onLocalStreamRemoved = function(e, eventData) {
    var self = this;
    self.localPlayer.pause();
    $(self.localPlayer).remove();
};

CallSession.prototype.onRemoteStreamRemoved = function(e, eventData) {
    var self = this;

    if (self.remotePlayer && self.remotePlayer.length > 0) {
        self.remotePlayer[0].pause();
    } else {
        self.remotePlayer.pause();
    }
    $(self.remotelayer).remove();
};

CallSession._extractMediaOptionsFromEventData = function(eventData) {
    var opts = eventData.peerMedia;
    if (!opts) {
        opts = eventData.callOptions;
    }
    return opts;
};

CallSession.prototype.onWaitingResponseOutgoing = function(e, eventData) {
    var self = this;
    var callOptions = CallSession._extractMediaOptionsFromEventData(eventData);

    if (eventData) {
        if (eventData.cancel) {
            self.cancel = eventData.cancel;
        }

        self.getCallManager().outgoingRequestJingleSessions[self.sid] =  {
            cancel: eventData.cancel,
            sid: eventData.sid,
            sentMediaTypes: function() {
                return {
                    'audio': callOptions.audio,
                    'video': callOptions.video
                };
            },
            receivedMediaTypes: function() {
                return {
                    'audio': callOptions.audio,
                    'video': callOptions.video
                };
            }
        };
    }
};

CallSession.prototype.onWaitingResponseIncoming = function(e, eventData) {
    var self = this;

    var callOptions = CallSession._extractMediaOptionsFromEventData(eventData);

    $('.btn-chat-call', self.room.$header).addClass("disabled");

    // since the session is not YET created in jingle, i will need to find a way to fake it
    self.answer = eventData.answer;
    self.reqStillValid = eventData.reqStillValid;

    if (!self.room.megaChat.rtc.getSessionBySid(eventData.sid)) {
        // create a fake/dummy session
        var sess = {
            peerJid: function() { return eventData.peer; },
            sentMediaTypes: function() {
                return {
                    'audio': callOptions.audio,
                    'video': callOptions.video
                };
            },
            receivedMediaTypes: function() {
                return {
                    'audio': callOptions.audio,
                    'video': callOptions.video
                };
            }
        };
        self.getCallManager().incomingRequestJingleSessions[eventData.sid] = sess;
    }

    // capture the initial requested media options
    var mediaOptions = self.getRemoteMediaOptions();

    var doAnswer = function() {
        self.room.activateWindow();
        self.room.show();
        self.getCallManager().incomingCallDialog.hide();

        // close any started/starting sessions
        self.getCallManager().forEachCallSession(function(callSession) {
            if (callSession.isStarted() || callSession.isStarting()) {
                callSession.endCall();
            }
        });

        eventData.answer(true, {
            mediaOptions: mediaOptions
        });


        self.room.megaChat.trigger('onCallAnswered', [self, eventData]);
        self.getCallManager().trigger('CallAnswered', [self, eventData]);
    };

    var doCancel = function() {
        self.getCallManager().incomingCallDialog.hide();

        if (!eventData.info) {
            eventData.info = {};
        }
        eventData.info.reason = 'busy';

        eventData.answer(false, eventData.info.reason);

        self.room.trigger('onCallDeclined', eventData);

        self.setState(CallSession.STATE.REJECTED);
        self.getCallManager().trigger('CallRejected', [self, eventData.info.reason]);
    };

    var participants = self.room.getParticipantsExceptMe();

    if (self.room.type === "private") {

        assert(participants[0], "No participants found.");


        var contact = self.room.megaChat.getContactFromJid(participants[0]);

        if (!contact) {
            self.logger.error("Contact not found: ", participants[0]);
        } else {

<<<<<<< HEAD
            var avatar = useravatar.imgUrl(contact.u);
=======
            var avatar = null;
            if (avatars[contact.u]) {
                avatar = avatars[contact.u].url;
            }
>>>>>>> d9dff5ac

            self.room.megaChat.trigger('onIncomingCall', [
                self.room,
                self.room.megaChat.getContactNameFromJid(participants[0]),
                avatar,
                self.getRemoteMediaOptions().video ? true : false,
                eventData.sid,
                self
            ]);

            // callOptions, can be == {} in the cases then the user does not have/have not provided access
            // to the cam & mic
            var showVideoButton = self.getRemoteMediaOptions().video ? true : false;

            self.getCallManager().incomingCallDialog.show(
                self.room.megaChat.getContactNameFromJid(participants[0]),
                avatar,
                eventData.sid,
                showVideoButton,
                function() {
                    mediaOptions.audio = true;
                    mediaOptions.video = false;

                    doAnswer();
                },
                function() {
                    mediaOptions.audio = true;
                    mediaOptions.true = false;

                    doAnswer();
                },
                function() {
                    doCancel();
                }
            );
        }

    } else {
        // TODO: Groups, TBD
        throw new Error("Not implemented");
    }



    var $answer = $('.btn-chat-answer-incoming-call', self.room.$header);
    $answer.unbind('click.megaChat');
    $answer.bind('click.megaChat', doAnswer);
    $answer.show();

    var $cancel = $('.btn-chat-reject-incoming-call', self.room.$header);
    $cancel.unbind('click.megaChat');
    $cancel.bind('click.megaChat', doCancel);
    $cancel.show();

    self.room.appendDomMessage(
        self.room.generateInlineDialog(
            "incoming-call",
            participants[0],
            "incoming-call",
            "Incoming call from " + self.room.megaChat.getContactNameFromJid(self.getPeer()),
            [],
            {
                'answer': {
                    'type': 'primary',
                    'text': "Answer",
                    'callback': doAnswer
                },
                'reject': {
                    'type': 'secondary',
                    'text': l[1686],
                    'callback': doCancel
                }
            }
        )
    );
};

CallSession.prototype.onCallStarting = function(e) {
    var self = this;

    self.room.getInlineDialogInstance("incoming-call").remove();
    self.room.getInlineDialogInstance("outgoing-call").remove();
    self.room.getInlineDialogInstance("call-starting").remove();

    // cleanup old video elements.
    $('.my-av-screen video, video.rmtViewport', self.room.$header);

    var msg = "Call with [X] is now starting...".replace(
        '[X]',
        self.room.megaChat.getContactNameFromJid(
            self.getPeer()
        )
    );

    self.room.appendDomMessage(
        self.room.generateInlineDialog(
            "call-starting-" + self.sid,
            self.getPeer(),
            "call-starting",
            msg,
            ['fm-chat-call-starting']
        )
    );

};

CallSession.prototype.onCallAnswered = function(e) {
    var self = this;

    self.room.getInlineDialogInstance("incoming-call").remove();
    self.room.getInlineDialogInstance("outgoing-call").remove();
    self.room.getInlineDialogInstance("call-starting").remove();


    var msg = "Call with [X] is now initialising...".replace(
        '[X]',
        self.room.megaChat.getContactNameFromJid(
            self.getPeer()
        )
    );

    self.room.appendDomMessage(
        self.room.generateInlineDialog(
            "call-initialising-" + self.sid,
            self.getPeer(),
            "call-starting",
            msg,
            ['fm-chat-call-starting']
        )
    );

    $('.btn-chat-call', self.room.$header).addClass('disabled');

};

CallSession.prototype.onCallStarted = function(e, eventData) {
    var self = this;

    self.liveCallStats = {};

    eventData.stats = {
        scanPeriod: 1, maxSamplePeriod: 5,
        onSample: function(stats, type) {
            if (type === 1) {
                self.liveCallStats.stats = stats;
            } else if (type === 0) {
                self.liveCallStats.commonStats = stats;
            }
        }
    };

    if (
        self.room.callSession &&
        self.room.callSession !== self &&
        (
            self.room.callSession.isStarted() || self.room.callSession.isStarting()
        )
    ) {
        self.room.callSession.endCall('busy');
    }

    if (!self.room.callSession || self.room.callSession !== self) {
        delete self.room.callSession;
        self.room.callSession = self;
    }


    if (self.remotePlayer.length && self.remotePlayer.length === 1) {
        // api incompatibility ?
        self.room._othersAvElement = self.remotePlayer[0];
    } else {
        self.room._othersAvElement = self.remotePlayer;
    }

    self.room.megaChat.dumpCallStats = self.room.dumpCallStats = function() {
        var s = self.callStats.stats ? RTC.Stats.statItemToString(self.callStats.stats) : "";
        s += self.callStats.commonStats ? RTC.Stats.statItemToString(self.callStats.commonStats) : "";
        s = s.replace(/\n/g, '<br/>\n');

        var $inlineDialog = self.room.generateInlineDialog(
            "alert-info",
            self.room.megaChat.karere.getJid(),
            "debug",
            "Debug Call Stats...",
            [],
            {},
            !self.room.isActive()
        );
        $('.chat-message-txt', $inlineDialog).html(
            "Debug Call Stats: <br/>" + s
        );

        self.room.appendDomMessage(
            $inlineDialog
        );

        return {
            'str': s,
            'stats': self.callStats.stats,
            'commonStats': self.callStats.commonStats
        };
    };


    $('.others-av-screen video', self.room.$header).remove();

    if (!$('.video-full-container').is(":visible")) {
        $('.others-av-screen', self.room.$header).append(self.remotePlayer);
    } else {
        $('.video-full-container .other-user .front').append(self.remotePlayer);
    }
    $('.others-av-screen', self.room.$header).attr('data-jid', self.getPeer());

    if (self.getMediaOptions().video === false) {
        $('.others-av-screen .video-only', self.room.$header).hide();
    } else {
        $('.others-av-screen .video-only', self.room.$header).show();
    }


    $('.btn-chat-call', self.room.$header).addClass('disabled');


    $('.nw-conversations-item.current-calling').rebind('click.megaChat', function() {
        self.room.activateWindow();
    });

    var otherUsersJid = self.room.getParticipantsExceptMe()[0];

    var contactName = self.room.megaChat.getContactNameFromJid(
        otherUsersJid
    );
    if (contactName) {
        $('.nw-conversations-item.current-calling .nw-conversations-name').text(
            contactName
        );
    }

    self.room.megaChat._currentCallCounter = 0;
    if (self.room.megaChat._currentCallTimer) {
        clearInterval(self.room.megaChat._currentCallTimer);
    }
    self.room.megaChat._currentCallTimer = setInterval(function() {
        $('.nw-conversations-item.current-calling .chat-time-txt').text(
            secondsToTime(self.room.megaChat._currentCallCounter)
        );

        self.room.megaChat._currentCallCounter++;
    }, 1000);


    // Substitute email into language string
    var callWithString = l[5888].replace('[X]', self.room.megaChat.getContactNameFromJid(self.getPeer()));

    self.room.appendDomMessage(
        self.room.generateInlineDialog(
            "started-call-" + unixtime(),
            self.getPeer(),
            "call-started",
            callWithString,
            []
        )
    );

    self.renderCallStartedState();
};

CallSession.prototype.onCallEnded = function(e, reason) {
    var self = this;


    if (self.room.megaChat._currentCallCounter) {
        var msg = l[5889].replace('[X]', self.room.megaChat.getContactNameFromJid(self.getPeer()));
        msg += " Call duration: [X].".replace("[X]", secToDuration(self.room.megaChat._currentCallCounter));

        self.room.appendDomMessage(
            self.room.generateInlineDialog(
                "ended-call-" + unixtime(),
                self.getPeer(),
                "call-ended",
                msg,
                ['fm-chat-call-reason-' + reason]
            )
        );

    }
    self.room.trigger('CallTerminated', [e, self.room]);
    self.getCallManager().trigger('CallTerminated', [self, e]);
};

CallSession.prototype.onCallRejected = function(e) {
    var self = this;

    var peer = self.room.getParticipantsExceptMe()[0];

    // Show "Call with [X] was rejected."
    // ^^ should this should be changed to "canceled", not "rejected"?
    var msg = l[5892].replace('[X]', self.room.megaChat.getContactNameFromJid(peer));

    self.room.appendDomMessage(
        self.room.generateInlineDialog(
            "rejected-call-" + unixtime(),
            peer,
            "rejected-call",
            msg,
            []
        )
    );

    self.getCallManager().trigger('CallTerminated', [self, e]);
};
CallSession.prototype.onCallHandledElsewhere = function(e) {
    var self = this;

    var peer = self.room.getParticipantsExceptMe()[0];

    self.room.appendDomMessage(
        self.room.generateInlineDialog(
            "canceled-call-" + unixtime(),
            peer,
            "call-from-different-device",
            l[5895].replace(
                '[X]',
                // Call with [X] was handled on some other device.
                self.room.megaChat.getContactNameFromJid(peer)
            ),
            []
        )
    );

    self.getCallManager().trigger('CallTerminated', [self, e]);
};

CallSession.prototype.onCallFailed = function(e, reason, txt) {
    var self = this;

    var peer = self.room.getParticipantsExceptMe()[0];

    // Substitute email into language string
    var msg = "Call with [X] failed.".replace('[X]', self.room.megaChat.getContactNameFromJid(peer));
    if (self.room.megaChat._currentCallCounter) {
        msg += " Call duration: [X].".replace("[X]", secToDuration(self.room.megaChat._currentCallCounter));
    }

    self.room.appendDomMessage(
        self.room.generateInlineDialog(
            "error-" + unixtime(),
            peer,
            "rejected-call",
            msg + " " + (txt ? txt : ""),
            []
        )
    );

    self.getCallManager().trigger('CallTerminated', [self, e]);
};

CallSession.prototype.onCallMissed = function(e) {
    var self = this;

    var peer = self.room.getParticipantsExceptMe()[0];

    var translationMissing = "You have one missed call from [X].";
    var msg = translationMissing.replace('[X]', self.room.megaChat.getContactNameFromJid(peer));

    self.room.appendDomMessage(
        self.room.generateInlineDialog(
            "error-" + unixtime(),
            peer,
            "call-missed",
            msg,
            []
        )
    );

    self.getCallManager().trigger('CallTerminated', [self, e]);
};
CallSession.prototype.onCallTimeout = function(e) {
    var self = this;

    var peer = self.room.getParticipantsExceptMe()[0];

    // Substitute email into language string
    var callWithString = l[5890].replace(
        '[X]',
        self.room.megaChat.getContactNameFromJid(
                peer
        )
    );

    self.room.appendDomMessage(
        self.room.generateInlineDialog(
            "rejected-call-" + unixtime(),
            peer,
            "call-timeout",
            callWithString,
            []
        )
    );


    self.getCallManager().trigger('CallTerminated', [self, e]);
};

/**
 * Called when the call was missed, failed, rejected or simply ended
 */
CallSession.prototype.onCallTerminated = function(e) {
    var self = this;

    if (self.getCallManager().incomingCallDialog.sid === self.sid) {
        self.getCallManager().incomingCallDialog.hide();
        self.room.getInlineDialogInstance("incoming-call").remove();
        self.room.getInlineDialogInstance("call-starting").remove();
    }

    if (self.room.callSession === self) {
        delete self.room.callSession;
    }
    self.renderCallEndedState();
};

CallSession.prototype.onStateChanged = function(e, session, oldState, newState) {};

CallSession.prototype.endCall = function(reason) {
    var self = this;

    if (
        self.isStarting() ||
        self.state === CallSession.STATE.WAITING_RESPONSE_OUTGOING ||
        self.state === CallSession.STATE.WAITING_RESPONSE_INCOMING
    ) {
        if (self.answer && self.reqStillValid && self.reqStillValid()) {
            if (reason === 'failed') {
                self.setState(CallSession.STATE.FAILED);
                self.getCallManager().trigger('CallFailed', [self]);
                return self.answer(false, {reason: reason});
            } else {
                self.setState(CallSession.STATE.MISSED);
                self.getCallManager().trigger('CallMissed', [self]);
                return self.answer(false, {reason: reason});
            }
        } else if (self.cancel) {
            self.setState(CallSession.STATE.REJECTED);
            self.getCallManager().trigger('CallRejected', [self]);
            return self.cancel();
        } else {
            // no need to trigger event, the RTC module will trigger it, when receiving the session ended stanzas
            return self.room.megaChat.rtc.hangup(self.sid, reason);
        }
    } else if (self.isStarted()) {
        // no need to trigger event, the RTC module will trigger it, when receiving the session ended stanzas
        return self.room.megaChat.rtc.hangup(self.sid, reason);
    } else {
        return false;
    }
};

CallSession.prototype.onRemoteAudioMuted = function(e) {
    var self = this;
    self.renderAudioVideoScreens();
};
CallSession.prototype.onRemoteAudioUnmuted = function(e) {
    var self = this;
    self.renderAudioVideoScreens();
};
CallSession.prototype.onRemoteVideoMuted = function(e) {
    var self = this;
    self.renderAudioVideoScreens();
};
CallSession.prototype.onRemoteVideoUnmuted = function(e) {
    var self = this;
    self.renderAudioVideoScreens();
};

CallSession.prototype.onLocalAudioMuted = function(e) {
    var self = this;
    self.renderAudioVideoScreens();
};
CallSession.prototype.onLocalAudioUnmuted = function(e) {
    var self = this;
    self.renderAudioVideoScreens();
};
CallSession.prototype.onLocalVideoMuted = function(e) {
    var self = this;
    self.renderAudioVideoScreens();
};
CallSession.prototype.onLocalVideoUnmuted = function(e) {
    var self = this;
    self.renderAudioVideoScreens();
};


CallSession.prototype.muteAudio = function(/*?*/) {
    var self = this;

    self.room.megaChat.karere.connection.rtc.muteUnmute(true, {audio:true});

    self.getCallManager().trigger('LocalAudioMuted', [self]);
};
CallSession.prototype.unmuteAudio = function(/*?*/) {
    var self = this;

    self.room.megaChat.karere.connection.rtc.muteUnmute(false, {audio:true});

    self.getCallManager().trigger('LocalAudioUnmuted', [self]);
};
CallSession.prototype.muteVideo = function(/*?*/) {
    var self = this;

    self.room.megaChat.karere.connection.rtc.muteUnmute(true, {video:true});

    self.getCallManager().trigger('LocalVideoMuted', [self]);
};
CallSession.prototype.unmuteVideo = function(/*?*/) {
    var self = this;

    self.room.megaChat.karere.connection.rtc.muteUnmute(false, {video:true});

    self.getCallManager().trigger('LocalVideoUnmuted', [self]);
};

CallSession.prototype.setState = function(newState) {
    var oldState = this.state;

    if (oldState === newState) {
        return false;
    }

    assertStateChange(
        oldState,
        newState,
        CallSession.ALLOWED_STATE_TRANSITIONS,
        CallSession.STATE
    );

    this.state = newState;

    if (d) { /* performance, save some loops/closures creation CPU/memory */
        this.logger.debug(
            "State changed: ",
            constStateToText(CallSession.STATE, oldState),
            ' -> ',
            constStateToText(CallSession.STATE, newState)
        );
    }

    this.getCallManager().trigger('StateChanged', [this, this, oldState, newState]);
};


CallSession.prototype.isTerminated = function() {
    return (
            this.state === CallSession.STATE.ENDED ||
            this.state === CallSession.STATE.HANDLED_ELSEWHERE ||
            this.state === CallSession.STATE.REJECTED ||
            this.state === CallSession.STATE.FAILED ||
            this.state === CallSession.STATE.MISSED ||
            this.state === CallSession.STATE.TIMEOUT
    );
};


CallSession.prototype.isStarting = function() {
    return (
            this.state === CallSession.STATE.STARTING
    );
};
CallSession.prototype.isStarted = function() {
    return (
            this.state === CallSession.STATE.STARTED
    );
};

CallSession.prototype.isNotStarted = function() {
    return (
        this.state !== CallSession.STATE.STARTED &&
        (
            this.state === CallSession.STATE.INITIALISED ||
            this.state === CallSession.STATE.WAITING_RESPONSE_INCOMING ||
            this.state === CallSession.STATE.WAITING_RESPONSE_OUTGOING
        )
    );
};

CallSession.prototype.getCallManager = function() {
    var self = this;
    return self.room.megaChat.plugins.callManager;
};

CallSession.prototype.getJingleSession = function() {
    var self = this;

    var session = self.room.megaChat.rtc.getSessionBySid(self.sid);
    if (!session) {
        session = self.getCallManager().incomingRequestJingleSessions[self.sid];

        if (!session) {
            session = self.getCallManager().callEndedJingleSessions[self.sid];

            if (!session) {
                session = self.getCallManager().outgoingRequestJingleSessions[self.sid];

                if (!session) {
                    if (d) {
                        debugger;
                    }
                }
            }
        }
    }
    assert(session, 'jingle session not found.');

    return session;
};

CallSession.prototype.getPeer = function() {
    return this.getJingleSession().peerJid();
};
CallSession.prototype.getMediaOptions = function() {
    return this.getJingleSession().sentMediaTypes();
};

CallSession.prototype.getRemoteMediaOptions = function() {
    return this.getJingleSession().receivedMediaTypes();
};


CallSession.prototype.renderCallStartedState = function() {
    var self = this;

    if (!self.getMediaOptions().audio) {
        $('.audio-icon', self.room.$header).addClass("active");
    } else {
        $('.audio-icon', self.room.$header).removeClass("active");
    }

    if (!self.getMediaOptions().video) {
        $('.video-icon', self.room.$header).addClass("active");
    } else {
        $('.video-icon', self.room.$header).removeClass("active");
    }

    $('.btn-chat-call', self.room.$header).addClass('hidden');
    $('.fm-end-call', self.room.$header).removeClass('hidden');

    $('.drag-handle', self.room.$header).show();
    self.room.$header.parent().addClass("video-call"); // adds video-call or audio-call class name

    // hide all elements
    $([
        '.chat-header-indicator.muted-audio',
        '.chat-header-indicator.muted-video',
        '.others-av-screen',
        '.my-av-screen'
    ].join(","), self.room.$header.parent()).addClass("hidden");

    // configure elements - avatars
<<<<<<< HEAD
    var myAvatar = $(useravatar.contact(u_handle, 'nw-contact-avatar'));
    $('.my-avatar-text', self.room.$header)
        .empty()
        .append(myAvatar);
    $('.my-avatar', self.room.$header).hide();
=======
    var myAvatar = avatars[u_handle];
    if (myAvatar) {
        $('.my-avatar', self.room.$header).attr('src', myAvatar.url);
        $('.my-avatar', self.room.$header).show();
        $('.my-avatar-text', self.room.$header).hide();
    } else {
        $('.my-avatar', self.room.$header).hide();
        var $txtAvatar = $('<div class="nw-contact-avatar"/>')
            .append(
            generateAvatarElement(u_handle)
        )
            .addClass(u_handle)
            .addClass(
            "color" + generateAvatarMeta(u_handle).color
        );
>>>>>>> d9dff5ac

    var otherUserContact = self.room.megaChat.getContactFromJid(self.room.getParticipantsExceptMe()[0]);
<<<<<<< HEAD
    var otherAvatar = $(useravatar.contact(otherUserContact, 'nw-contact-avatar', 'div'));
    otherAvatar.html("<span>"+ otherAvatar.html() + "</span>");
    otherAvatar.find('img').addClass('nw-contact-avatar');
    $('.other-avatar-text', self.room.$header)
        .empty()
        .append(otherAvatar)
        .show();
    $('.other-avatar', self.room.$header).hide();
=======
    if (otherUserContact.u && avatars[otherUserContact.u]) {
        $('.other-avatar', self.room.$header).attr('src', avatars[otherUserContact.u].url);
        $('.other-avatar', self.room.$header).show();
        $('.other-avatar-text', self.room.$header).hide();
    } else {
        $('.other-avatar', self.room.$header).hide();

        var $txtAvatar2 = $('<div class="nw-contact-avatar"/>')
            .append(
            generateAvatarElement(otherUserContact.u)
        )
            .addClass(otherUserContact.u)
            .addClass(
            "color" + generateAvatarMeta(otherUserContact.u).color
        );

        $('.other-avatar-text', self.room.$header)
            .empty()
            .append(
            $txtAvatar2
        )
            .show();
    }

>>>>>>> d9dff5ac

    // new fullscreen logic
    var $expandButtons = $('.video-call-button.size-icon');
    var $fullscreenContainer = $('.video-full-container');
    $expandButtons.unbind('click.megaChat');
    $expandButtons.bind('click.megaChat', function() {
        if ($(this).attr('class').indexOf('active') === -1) {
            $expandButtons.addClass('active');
            $('.video-call-button.size-icon', $fullscreenContainer).addClass('active');

            // move the <video/> elements
            if (self.localPlayer) {
                $('.video-full-canvas-block.current-user .front', $fullscreenContainer).append(self.localPlayer);
                self.localPlayer.play();
            }
            if (self.room._othersAvElement) {
                $('.video-full-canvas-block.other-user .front', $fullscreenContainer).append(self.room._othersAvElement);
                self.room._othersAvElement.play();
            }

            // handle the hidden state of video tags in cases where the video was muted.
            $fullscreenContainer.removeClass("hidden");
            if (!$(self.localPlayer).is(":visible")) {
                $('.video-full-canvas-block.current-user').addClass('video-off');
            } else {
                $('.video-full-canvas-block.current-user video').css('display', '');
                $('.video-full-canvas-block.current-user').removeClass('video-off');
            }

            if (!$(self.room._othersAvElement).is(":visible")) {
                $('.video-full-canvas-block.other-user').addClass('video-off');
            } else {
                $('.video-full-canvas-block.other-user video').css('display', '');
                $('.video-full-canvas-block.other-user').removeClass('video-off');
            }

            $('.video-full-container .video-call-button.video-icon')[self.getMediaOptions().video ? "removeClass" : "addClass"]("active");
            $('.video-full-container .video-call-button.audio-icon')[self.getMediaOptions().audio ? "removeClass" : "addClass"]("active");

            $(document).fullScreen(true);
            $(window).trigger('resize');
        }
        else {
            $expandButtons.removeClass('active');
            $('.video-call-button.size-icon', $fullscreenContainer).removeClass('active');
            // move back the <video/> elements
            if (self.localPlayer) {
                $(self.localPlayer).css('height', '');
                $('.localVideoWrapper', self.room.$header).empty();
                $('.localVideoWrapper', self.room.$header).append(self.localPlayer);
                self.localPlayer.play();
            }
            if (self.room._othersAvElement) {
                $(self.room._othersAvElement).css({
                    'height': '',
                    'margin-top': '',
                    'margin-left': ''
                });

                $('.others-av-screen', self.room.$header).append(self.room._othersAvElement);
                self.room._othersAvElement.play();
            }


            $('.video-call-button.video-icon', self.room.$header)[self.getMediaOptions().video ? "removeClass" : "addClass"]("active");
            $('.video-call-button.audio-icon', self.room.$header)[self.getMediaOptions().audio ? "removeClass" : "addClass"]("active");
            self.renderAudioVideoScreens();
            $fullscreenContainer.addClass("hidden");

            $(document).fullScreen(false);
            $(window).trigger('resize');

            // object-fit hack
            $('.others-av-screen.video-call-container video').css('height', 'auto');
            setTimeout(function() { // TODO: remove this after the demo and find a proper solution.
                $('.others-av-screen.video-call-container video').css('height', '');
            }, 800);
        }
    });

    // collapse on ESC pressed (exited fullscreen)
    $(document)
        .unbind("fullscreenchange.megaChat")
        .bind("fullscreenchange.megaChat", function() {
            if (!$(document).fullScreen() && $fullscreenContainer.is(":visible")) {
                $('.video-full-container .video-call-button.size-icon.active').trigger('click');
            }
        });

    $('.video-call-button.hang-up-icon, .fm-end-call', $fullscreenContainer)
        .unbind('click.megaChat')
        .bind('click.megaChat', function() {
            $fullscreenContainer.addClass("hidden");
            self.endCall('hangup');
        });

    $('.small-video-reziser')
        .unbind('click')
        .bind('click', function() {
            if ($(this).attr('class').indexOf('active') == -1) {
                $(this).parent().addClass('minimized');
                $(this).parent().animate({
                    'min-height': '24px',
                    width: 24,
                    height: 24
                }, 200, function() {
                    $('.small-video-reziser').addClass('active');
                });
            } else {
                var w = 245;
                if ($(this).parent().attr('class').indexOf('current-user-audio-container') >= 1) {
                    w = 184;
                }
                $(this).parent().removeClass('minimized');
                $(this).parent().animate({
                    width: w,
                    height:184
                }, 200, function() {
                    $('.small-video-reziser').removeClass('active');
                    $(this).parent().css('min-height', '184px');
                });
            }
        });

    $('.video-call-button.audio-icon', $fullscreenContainer)
        .unbind('click.megaChat')
        .bind('click.megaChat', function() {
            if (self.getMediaOptions().audio === false) { // un mute
                self.getMediaOptions().audio = true;
                self.room.megaChat.karere.connection.rtc.muteUnmute(false, {audio:true});
                $(this).removeClass("active");
            } else { // mute
                self.getMediaOptions().audio = false;
                self.room.megaChat.karere.connection.rtc.muteUnmute(true, {audio:true});
                $(this).addClass("active");
            }
        })
        [self.getMediaOptions().audio ? "removeClass" : "addClass"]("active");


    $('.video-call-button.video-icon', $fullscreenContainer)
        .unbind('click.megaChat')
        .bind('click.megaChat', function() {
            if (self.getMediaOptions().video === false) { // un mute
                self.getMediaOptions().video = true;
                self.room.megaChat.karere.connection.rtc.muteUnmute(false, {video:true});
                $(this).removeClass("active");
                $('.video-full-canvas-block.current-user').removeClass('video-off');
                $('.video-full-canvas-block.current-user video').css('display', '');
            } else { // mute
                self.getMediaOptions().video = false;
                self.room.megaChat.karere.connection.rtc.muteUnmute(true, {video:true});
                $(this).addClass("active");
                $('.video-full-canvas-block.current-user').addClass('video-off');
            }
        })
        [self.getMediaOptions().video ? "removeClass" : "addClass"]("active");



    self.room.megaChat.activeCallRoom = self;
    $('.nw-conversations-header.call-started, .nw-conversations-item.current-calling').removeClass('hidden');
    $('.nw-conversations-item.current-calling').addClass('selected');

    self.room.getNavElement().hide();

    $('.nw-conversations-item.current-calling').attr('data-jid', self.room.roomJid);

    $('.nw-conversations-item.current-calling .chat-cancel-icon').unbind('click.megaChat');
    $('.nw-conversations-item.current-calling .chat-cancel-icon').bind('click.megaChat', function() {
        self.endCall('hangup');
    });

    // .chat-header-indicator.muted-video and .muted-audio should be synced when the .mute event is called

    var $cancel = $('.hang-up-icon, .fm-end-call', self.room.$header);
    $cancel.unbind('click.megaChat');
    $cancel.bind('click.megaChat', function() {
        self.endCall('hangup');
    });


    $cancel.show();

    self.room.megaChat.renderContactTree();

    self.renderAudioVideoScreens();

    self.room.getInlineDialogInstance("call-starting").remove();
    self.room.getInlineDialogInstance("incoming-call").remove();
    self.room.getInlineDialogInstance("outgoing-call").remove();

    self.room.refreshScrollUI();

    self.room.refreshUI(true);

    self.room.resized();
};

CallSession.prototype.renderCallEndedState = function() {
    var self = this;

    $('.drag-handle', self.room.$header).hide();

    self.room.$header.css('height', '');

    self.getCallManager().incomingCallDialog.hide();


    $('.chat-header-indicator.muted-video', self.room.$header).addClass("hidden");
    $('.chat-header-indicator.muted-audio', self.room.$header).addClass("hidden");

    $('.btn-chat-call', self.room.$header).removeClass('hidden');
    $('.btn-chat-call', self.room.$header).removeClass('disabled');
    $('.fm-end-call', self.room.$header).addClass('hidden');


    self.room.$header.parent()
        .removeClass("video-call")
        .removeClass("audio-call");


    $('.nw-conversations-header.call-started, .nw-conversations-item.current-calling')
        .addClass('hidden')
        .removeClass('selected');

    self.room.getNavElement().show();

    if (self.room.megaChat._currentCallTimer) {
        clearInterval(self.room.megaChat._currentCallTimer);
    }





    self.room.getInlineDialogInstance("call-starting").remove();
    self.room.getInlineDialogInstance("incoming-call").remove();
    self.room.getInlineDialogInstance("outgoing-call").remove();

    $('.video-full-container').addClass("hidden");

    $('.others-av-screen', self.room.$header).attr('data-jid', ''); // cleanup

    $(document).fullScreen(false);

    self.localPlayer = self.room._othersAvElement = null;

    self.room.refreshScrollUI();

    self.room.refreshUI();

    $(window).trigger('resize');
};

CallSession.prototype.renderAudioVideoScreens = function() {
    var self = this;

    // mine
    var mineMediaOpts = self.getMediaOptions();

    $('.my-av-screen', self.room.$header).removeClass("hidden");

    if (mineMediaOpts) {
        self.renderSingleAudioVideoScreen(
            $('.my-av-screen', self.room.$header),
            mineMediaOpts,
            'current-user-audio-container',
            'current-user-video-container'

        );
    } else {
        self.room.logger.error("no media opts");
    }

    // others
    $('.others-av-screen', self.room.$header).removeClass("hidden");

    $('.others-av-screen', self.room.$header).each(function() {
        var otherUserJid = $(this).attr('data-jid');

        if (!otherUserJid) {
            // continue;
            return;
        }
        var otherUserMediaOpts = self.getRemoteMediaOptions();

        if (!otherUserMediaOpts) {
            otherUserMediaOpts = {
                video: false,
                audio: false
            };
        }

        self.renderSingleAudioVideoScreen(
            $(this),
            otherUserMediaOpts,
            'audio-call-container',
            'video-call-container'
        );
    });

};

CallSession.prototype.renderSingleAudioVideoScreen = function($screenElement, mediaOpts, audioCssClass, videoCssClass) {
    var self = this;

    assert($screenElement, 'media options missing');
    assert(mediaOpts, 'media options missing');

    if (!mediaOpts.video) {
        $screenElement
            .addClass(audioCssClass)
            .removeClass(videoCssClass);

        $('.my-avatar[src], .other-avatar[src]', $screenElement).show();
        $('.video-only', $screenElement).hide();
        $('video', $screenElement).hide();

        if (videoCssClass === 'current-user-video-container') {
            if ($('.my-avatar', $screenElement).attr('src') !== '') {
                $('.my-avatar', $screenElement).show();
                $('.my-avatar-text', $screenElement).hide();
            } else {
                $('.my-avatar', $screenElement).hide();
                $('.my-avatar-text', $screenElement).show();
            }
        } else {
            if ($('.other-avatar', $screenElement).attr('src') !== '') {
                $('.other-avatar', $screenElement).show();
                $('.other-avatar-text', $screenElement).hide();
            } else {
                $('.other-avatar', $screenElement).hide();
                $('.other-avatar-text', $screenElement).show();
            }
        }

        if ($('.video-full-container').is(":visible")) {
            if (videoCssClass === 'current-user-video-container') {
                // my video screen
                $('.video-full-canvas-block.current-user').addClass("video-off");
            } else {
                $('.video-full-canvas-block.other-user').addClass("video-off");
            }
        }
    } else {
        $screenElement
            .removeClass(audioCssClass)
            .addClass(videoCssClass);

        $('.my-avatar, .my-avatar-text, .other-avatar, .other-avatar-text', $screenElement).hide();
        $('.video-only', $screenElement).show();
        $('video', $screenElement).show();

        if ($('.video-full-container').is(":visible")) {
            if (videoCssClass === 'current-user-video-container') {
                // my video screen
                $('.video-full-canvas-block.current-user video').css('display', '');
                $('.video-full-canvas-block.current-user').removeClass("video-off");
            } else {
                $('.video-full-canvas-block.other-user video').css('display', '');
                $('.video-full-canvas-block.other-user').removeClass("video-off");
            }
        }
    }
};

CallSession.prototype.destroy = function() {
    // TODO: self destruct + remove self from the CallManager's registers onCallTerminated with some timeout.
};

/**
 * Manages RTC <-> MegChat logic and mapping to UI
 *
 * @param megaChat
 * @returns {CallManager}
 * @constructor
 */
var CallManager = function(megaChat) {
    var self = this;
    self.logger = MegaLogger.getLogger("callManager", {}, megaChat.logger);

    self.megaChat = megaChat;

    self.incomingCallDialog = new mega.ui.chat.IncomingCallDialog();

    self.callSessions = {};

    self.incomingRequestJingleSessions = {};
    self.outgoingRequestJingleSessions = {};
    self.callEndedJingleSessions = {};

    megaChat.unbind("onInit.callManager");
    megaChat.bind("onInit.callManager", function(e) {
        try {
            megaChat.rtc = megaChat.karere.connection.rtc = new RtcSession(megaChat.karere.connection, megaChat.options.rtcSession);
            
            self._attachToChat(megaChat);

        }
        catch (e) {
            // no RTC support.
            self.logger.error("No rtc support: ", e);
        }
    });

    return self;
};

makeObservable(CallManager);

CallManager.prototype._rtcEventProxyToRoom = function(e, eventData) {
    var self = this;
    var megaChat = self.megaChat;

    self.logger.debug("RTC: ", e, eventData);

    var peer = eventData.peer;

    if (peer) {
        var fromBareJid = Karere.getNormalizedBareJid(peer);
        if (fromBareJid === megaChat.karere.getBareJid()) {
            megaChat.logger.warn("Ignoring my own incoming request.");

            return;
        }
        var chatJids = [fromBareJid];
        chatJids.push(megaChat.karere.getBareJid());

        var resp = megaChat.openChat(chatJids, "private");

        resp[2].done(function(roomJid, room) {
            room.trigger(e, eventData);
        });
    } else {
        var room = megaChat.getCurrentRoom();

        self.logger.warn("Routing RTC event to current room: ", room, e, eventData);

        // local-stream-obtained = most likely this is the currently active window/room
        if (room) {
            room.trigger(e, eventData);
        }
    }


    // TODO: Multi group calls?
};

/**
 * Entry point, for attaching the chat store to a specific `Chat` instance
 *
 * @param megaChat
 */
CallManager.prototype._attachToChat = function(megaChat) {
    var self = this;

    megaChat.rtc.statsUrl = "https://stats.karere.mega.nz/stats";



    var selfBoundRtcEventProxyToRoom = self._rtcEventProxyToRoom.bind(self);
    $(megaChat.rtc).on('call-incoming-request.callManager', selfBoundRtcEventProxyToRoom);
    $(megaChat.rtc).on('call-answered.callManager', selfBoundRtcEventProxyToRoom);
    $(megaChat.rtc).on('call-declined.callManager', selfBoundRtcEventProxyToRoom);
    $(megaChat.rtc).on('call-answer-timeout.callManager', selfBoundRtcEventProxyToRoom);
    $(megaChat.rtc).on('call-canceled.callManager', selfBoundRtcEventProxyToRoom);
    $(megaChat.rtc).on('call-canceled-caller.callManager', selfBoundRtcEventProxyToRoom);
    $(megaChat.rtc).on('media-recv.callManager', selfBoundRtcEventProxyToRoom);
    $(megaChat.rtc).on('local-stream-connect.callManager', selfBoundRtcEventProxyToRoom);
    $(megaChat.rtc).on('remote-player-remove.callManager', selfBoundRtcEventProxyToRoom);
    $(megaChat.rtc).on('local-player-remove.callManager', selfBoundRtcEventProxyToRoom);
    $(megaChat.rtc).on('local-media-fail.callManager', selfBoundRtcEventProxyToRoom);
    $(megaChat.rtc).on('call-init.callManager', selfBoundRtcEventProxyToRoom);
    $(megaChat.rtc).on('call-ended.callManager', selfBoundRtcEventProxyToRoom);
    $(megaChat.rtc).on('muted.callManager', selfBoundRtcEventProxyToRoom);
    $(megaChat.rtc).on('unmuted.callManager', selfBoundRtcEventProxyToRoom);

    megaChat.unbind("onRoomDestroy.callManager");
    megaChat.bind("onRoomDestroy.callManager", function(e, chatRoom) {
        assert(chatRoom.type, 'missing room type');

        self._detachFromChatRoom(megaChat, chatRoom);
    });
    
    megaChat.unbind("onRoomCreated.chatStore");
    megaChat.bind("onRoomCreated.chatStore", function(e, chatRoom) {
        assert(chatRoom.type, 'missing room type');

        self._attachToChatRoom(megaChat, chatRoom);
    });
};


/**
 * This method will map RtcSession Events to Call Manager events and CallSession callbacks.
 * This method should NOT contain any UI logic.
 * The UI Logic will be embedded into the CallSession's callbacks.
 * Any external logic should be hooked up using events, so that the code is organised into diff. files for different
 * logic and still be self-contained and with no hard coded (or minimum) relations between modules/components.
 *
 * @param megaChat
 * @param chatRoom
 * @private
 */
CallManager.prototype._attachToChatRoom = function(megaChat, chatRoom) {
    var self = this;

    /**
     * call-incoming-request:
     * map session
     * if there is already opened session - reject
     * if not, show incoming call dialog
     * log msg
     * on answer - set state
     */

    chatRoom.rebind('media-recv.callManager', function(e, eventData) {
        var session = self.getOrCreateSessionFromEventData(e.type, eventData, chatRoom);
        session.setState(CallSession.STATE.STARTED);
        self.trigger('RemoteStreamReceived', [session, eventData]);
        self.trigger('CallStarted', [session, eventData]);
    });

    chatRoom.rebind('local-stream-connect.callManager', function(e, eventData) {
        var session = self.getOrCreateSessionFromEventData(e.type, eventData, chatRoom);
        self.trigger('LocalStreamReceived', [session, eventData]);
    });
    chatRoom.rebind('local-player-remove.callManager', function(e, eventData) {
        var session = self.getOrCreateSessionFromEventData(e.type, eventData, chatRoom);
        self.trigger('LocalStreamRemoved', [session, eventData]);
    });
    chatRoom.rebind('remote-player-remove.callManager', function(e, eventData) {
        var session = self.getOrCreateSessionFromEventData(e.type, eventData, chatRoom);
        self.trigger('RemoteStreamRemoved', [session, eventData]);
    });

    chatRoom.rebind('call-init.callManager call-answered.callManager', function(e, eventData) {
        var session = self.getOrCreateSessionFromEventData(e.type, eventData, chatRoom);
        session.setState(CallSession.STATE.STARTING);
        self.trigger('CallStarting', [session]);
    });


    chatRoom.rebind('call-incoming-request.callManager', function(e, eventData) {
        var session = self.getOrCreateSessionFromEventData(e.type, eventData, chatRoom);
        session.setState(CallSession.STATE.WAITING_RESPONSE_INCOMING);
        self.trigger('WaitingResponseIncoming', [session, eventData]);
    });

    // local user will receive this event in case of timeout
    chatRoom.rebind('call-answer-timeout.callManager', function(e, eventData) {
        var session = self.getOrCreateSessionFromEventData(e.type, eventData, chatRoom);
        session.setState(CallSession.STATE.TIMEOUT);

        self.callEndedJingleSessions[session.sid] = session.getJingleSession();

        if (self.incomingRequestJingleSessions[session.sid]) {
            delete self.incomingRequestJingleSessions[session.sid];
        } if (self.outgoingRequestJingleSessions[session.sid]) {
            delete self.outgoingRequestJingleSessions[session.sid];
        }

        self.trigger('CallTimeout', [session, eventData]);
    });


    // remote user will receive this event in case of timeout
    chatRoom.rebind('call-canceled.callManager', function(e, eventData) {
        var session = self.getOrCreateSessionFromEventData(e.type, eventData, chatRoom);
        self.callEndedJingleSessions[session.sid] = session.getJingleSession();

        delete self.incomingRequestJingleSessions[session.sid];

        // wtf?
        var reason = eventData.reason ?
                            eventData.reason : (
                                                    eventData.info && eventData.info.reason ?
                                                                eventData.info.reason : undefined
                                                );

        if (reason === 'answer-timeout') {
            session.setState(CallSession.STATE.MISSED);
            self.trigger('CallMissed', [session, eventData]);
        } else if (reason === 'handled-elsewhere') {
            session.setState(CallSession.STATE.HANDLED_ELSEWHERE);
            self.trigger('CallHandledElsewhere', [session, eventData]);
        } else if (reason === 'caller') {
            session.setState(CallSession.STATE.MISSED);
            self.trigger('CallMissed', [session, eventData]);
        } else {
            assert(false, 'unknown call-canceled:eventData.info.reason found: ', reason);
        }
    });

    chatRoom.rebind('call-ended.callManager call-declined.callManager', function (e, eventData) {
        var session = self.getOrCreateSessionFromEventData(e.type, eventData, chatRoom);

        if (self.outgoingRequestJingleSessions[session.sid] || self.incomingRequestJingleSessions[session.sid]) {
            self.callEndedJingleSessions[session.sid] = session.getJingleSession(session.sid);
            self.callEndedJingleSessions[session.sid].peerJid = function() {
                return eventData.peer;
            };

            delete self.outgoingRequestJingleSessions[session.sid];
            delete self.incomingRequestJingleSessions[session.sid];
        }

        if (eventData.stats) {
            session.callStats.push(
                eventData.stats
            );
        }

        var reason = eventData.reason ? eventData.reason : (eventData.info && eventData.info.reason ? eventData.info.reason : undefined);var reason = eventData.reason ?
            eventData.reason : (
            eventData.info && eventData.info.reason ?
                eventData.info.reason : undefined
        );

        if (
            (
                session.isStarted() ||
                session.isNotStarted()
            ) &&
            (
                reason === 'peer-hangup' ||
                reason === 'hangup' ||
                reason === 'caller' ||
                reason === 'disconnected'
            )
        ) {
            if (session.state === CallSession.STATE.STARTED) {
                session.setState(CallSession.STATE.ENDED);
                self.trigger('CallEnded', [session, reason]);
            } else {
                session.setState(CallSession.STATE.REJECTED);
                self.trigger('CallRejected', [session, reason]);
            }
        } else if (reason === 'busy') {
            session.setState(CallSession.STATE.REJECTED);
            self.trigger('CallRejected', [session, reason]);
        } else if (reason === 'peer-disconnected' || reason === 'ice-disconnect') {
            session.setState(CallSession.STATE.FAILED);
            self.trigger('CallFailed', [session, reason, eventData.text]);
        } else if (reason === 'security') {
            session.setState(CallSession.STATE.FAILED);
            self.trigger('CallFailed', [session, reason, eventData.text]);
        } else if (reason === 'failed') {
            session.setState(CallSession.STATE.FAILED);
            self.trigger('CallFailed', [session, reason, eventData.text]);
        } else if (reason === 'initiate-timeout') { // "timed out, while waiting for the caller to join the call"
            session.setState(CallSession.STATE.FAILED);
            self.trigger('CallFailed', [session, reason, eventData.text]);
        } else {
            session.logger.error(
                'Unknown call ended reason: ',
                reason,
                'in session with current state: ',
                constStateToText(
                    CallSession.STATE, session.state
                )
            );
        }
    });

    chatRoom.rebind('muted.callManager', function(e, eventData) {
        var session = self.getOrCreateSessionFromEventData(e.type, eventData, chatRoom);
        if (eventData.info.video) {
            self.trigger('RemoteVideoMuted', [session]);
        } else if (eventData.info.audio) {
            self.trigger('RemoteAudioMuted', [session]);
        } else {
            session.logger.error('Unknown muted state: ', eventData.info);
        }
    });

    chatRoom.rebind('unmuted.callManager', function(e, eventData) {
        var session = self.getOrCreateSessionFromEventData(e.type, eventData, chatRoom);
        if (eventData.info.video) {
            self.trigger('RemoteVideoUnmuted', [session]);
        } else if (eventData.info.audio) {
            self.trigger('RemoteAudioUnmuted', [session]);
        } else {
            session.logger.error('Unknown unmuted state: ', eventData.info);
        }
    });

    chatRoom.rebind('local-media-fail.callManager', function(e, eventData) {
        var session = self.getOrCreateSessionFromEventData(e.type, eventData, chatRoom);

        if (eventData.continue) {
            eventData.wait = true;
            eventData.continue(true);
        }

        var msg = "Could not start call.";

        if (eventData.error === "PermissionDeniedError" || eventData === "PermissionDeniedError") {
            msg = "You may have forbidden camera access for that site previously " +
            "- in this case any subsequent camera requests fail silently. You can " +
            "check the camera icon next to the address bar, or in the site" +
            " permissions settings.";

            session.endCall('failed');
        } else if (eventData.error === "DevicesNotFoundError") {
            msg = "You may have forbidden camera access for that site previously - " +
            "in this case any subsequent camera requests fail silently. You can check" +
            " the camera icon next to the address bar, or in the site permissions " +
            "settings.";

            session.endCall('failed');
        }

        if (!eventData.continue && chatRoom.callSession) {
            session.endCall('failed');
        }



        chatRoom.appendDomMessage(
            chatRoom.generateInlineDialog(
                "canceled-call-" + unixtime(),
                session.getPeer(),
                "call-canceled",
                msg,
                []
            )
        );

    });

};

CallManager.prototype._detachFromChatRoom = function(megaChat, chatRoom) {
    var self = this;

    // reverse any persistent operation done from self._attachFormChatRoom
    chatRoom.unbind('media-recv.callManager');
    chatRoom.unbind('call-init.callManager call-answered.callManager');
    chatRoom.unbind('call-incoming-request.callManager');
    chatRoom.unbind('call-answer-timeout.callManager');
    chatRoom.unbind('call-canceled.callManager');
    chatRoom.unbind('call-ended.callManager');
    chatRoom.unbind('muted.callManager');
    chatRoom.unbind('unmuted.callManager');

    // TODO: Hangup?
};


CallManager.prototype.getOrCreateSessionFromEventData = function(eventName, eventData, chatRoom) {
    var self = this;
    var sid;
    var callSession;

    if (eventData.sid) {
        sid = eventData.sid;
    } else if (eventData.sess && eventData.sess._sess && eventData.sess._sess.sid) {
        sid = eventData.sess._sess.sid;
    } else if (eventData.info && eventData.info.sid) {
        sid = eventData.info.sid;
    } else {
        // handle the eventData{player: .., id: ...} use case for local-stream-* and remove stream etc
        if (chatRoom.callSession) {
            sid = chatRoom.callSession.sid;
        }
    }

    // the only allowed case, when the sid can not be found and the code should continue its execution is when the
    // local-stream-connect || local-player-remove is triggered, in that case, the active session is the one for the
    // currently active/visible
    // room
    // ---
    // this is a local-stream-connect OR
    // local-player-remove
    if (eventData.player && $(eventData.player).is(".localViewport") === true) {
        if (!chatRoom.callSession) {
            return;
        }

        if (eventName === "local-stream-connect") {
            assert(
                chatRoom.callSession.isNotStarted() ||
                chatRoom.callSession.isTerminated() ||
                chatRoom.callSession.isStarting(),
                'expected that when the local-stream-connect is triggered, the currently stored session in the room ' +
                'would be in starting state'
            );
        }

        sid = chatRoom.callSession.sid;
        callSession = chatRoom.callSession;
    }
    if (!sid) { debugger; }

    assert(sid, 'no sid found in: ', eventData);


    if (!callSession) {
        if (self.callSessions[sid] !== undefined) { // session found
            callSession = self.callSessions[sid];
        } else {
            callSession = self.callSessions[sid] = new CallSession(chatRoom, sid);

            var peer = eventData.peer;

            if (!chatRoom) {
                if (peer) {
                    var fromBareJid = Karere.getNormalizedBareJid(peer);
                    if (fromBareJid == megaChat.karere.getBareJid()) {
                        return;
                    }
                    var chatJids = [fromBareJid];
                    chatJids.push(megaChat.karere.getBareJid());

                    var resp = megaChat.openChat(chatJids, "private");

                    chatRoom = resp[1];
                }
            }

            assert(chatRoom, 'chatRoom not found for session with evData: ', eventData);
        }
    }

    if (eventData.player) {
        if ($(eventData.player).is(".localViewport")) {
            callSession.localPlayer = eventData.player;
        } else {
            callSession.remotePlayer = eventData.player;
        }
    }
    return self.callSessions[sid];
};

CallManager.prototype.startCall = function(chatRoom, mediaOptions) {
    var self = this;

    if (chatRoom.callSession && !chatRoom.callSession.isTerminated()) {
        chatRoom.callSession.endCall('hangup');
    }

    var session;
    var $masterPromise = new MegaPromise();

    chatRoom.megaChat.closeChatPopups();

    var participants = chatRoom.getParticipantsExceptMe();
    assert(participants.length > 0, "No participants.");

    if (!chatRoom.megaChat.rtc) {
        msgDialog('warninga', 'Error', 'Your browser does not have the required audio/video capabilities for making calls.');
        return;
    }
    if (chatRoom._conv_ended === true) {
        chatRoom._restartConversation();
    }

    if (chatRoom.callSession && (chatRoom.callSession.isStarted() || chatRoom.callSession.isStarting())) {
        chatRoom.callSession.endCall();
    }

    var $promise = chatRoom._retrieveTurnServerFromLoadBalancer();

    $promise.always(function() {
        var req = chatRoom.megaChat.rtc.startMediaCall(participants[0], mediaOptions);
        session = self.callSessions[req.sid] = new CallSession(chatRoom, req.sid);

        session.setState(CallSession.STATE.WAITING_RESPONSE_OUTGOING);

        chatRoom.trigger('onOutgoingCall', [req, mediaOptions, session]);


        self.trigger('WaitingResponseOutgoing', [session, req]);
        $masterPromise.resolve(session);

    });



    $('.btn-chat-cancel-active-call', chatRoom.$header).bind('click.megaChat', function() {
        if (chatRoom.callSession) {
            if (chatRoom.callSession.isStarted() || chatRoom.callSession.isStarting()) {
                chatRoom.callSession.endCall();
            }
        }
    });


    chatRoom._resetCallStateInCall();

    // Substitute email into language string
    var callingString = l[5891].replace('[X]', chatRoom.megaChat.getContactNameFromJid(participants[0]));

    chatRoom.appendDomMessage(
        chatRoom.generateInlineDialog(
            "outgoing-call",
            participants[0],
            "outgoing-call",
            callingString,
            [], {
                'reject': {
                    'type': 'secondary',
                    'text': l[1686],
                    'callback': function() {
                        if (session) { session.endCall(); }
                    }
                }
            }
        )
    );

    return $masterPromise;
};

(function() { // used to make the _origTrigger a private var.
    var _origTrigger = CallManager.prototype.trigger;
    CallManager.prototype.trigger = function(evtName, args) {
        var self = this;
        var session = args;
        if ($.isArray(session)) { // jquery allows .trigger to be called in 2 different ways...
            session = session[0];
        }

        if (!session) {
            return;
        }

        assert(
            session instanceof CallSession,
            'CallManager tried to relay event to a non-session argument: ' + typeof(session)
        );

        if (typeof(session["on" + evtName]) !== 'undefined') { // proxy events to sessions
            var eventObject = new jQuery.Event(evtName);
            var proxyArgs = args.slice(1);
            proxyArgs = [eventObject, proxyArgs];

            session.trigger.apply(session, proxyArgs); // pass the arguments, except the session and eventName

            self.logger.debug("Will trigger event: ", "on" + evtName/*, proxyArgs*/);

            // event handlers can stop the event propagation CallSession -> CallManager
            if (eventObject.isPropagationStopped()) {
                return self; // replicate jQuery's call chains
            }
        } else {
            self.logger.error("Event not found on session obj: ", "on" + evtName);
        }
        _origTrigger.apply(self, arguments);
    };
})();


/**
 * Helpers
 */
CallManager.prototype.forEachCallSession = function(cb) {
    var self = this;
    return Object.keys(self.callSessions).forEach(function(sid) {
        return cb(self.callSessions[sid], sid);
    });
};<|MERGE_RESOLUTION|>--- conflicted
+++ resolved
@@ -256,14 +256,7 @@
             self.logger.error("Contact not found: ", participants[0]);
         } else {
 
-<<<<<<< HEAD
             var avatar = useravatar.imgUrl(contact.u);
-=======
-            var avatar = null;
-            if (avatars[contact.u]) {
-                avatar = avatars[contact.u].url;
-            }
->>>>>>> d9dff5ac
 
             self.room.megaChat.trigger('onIncomingCall', [
                 self.room,
@@ -922,32 +915,13 @@
     ].join(","), self.room.$header.parent()).addClass("hidden");
 
     // configure elements - avatars
-<<<<<<< HEAD
     var myAvatar = $(useravatar.contact(u_handle, 'nw-contact-avatar'));
     $('.my-avatar-text', self.room.$header)
         .empty()
         .append(myAvatar);
     $('.my-avatar', self.room.$header).hide();
-=======
-    var myAvatar = avatars[u_handle];
-    if (myAvatar) {
-        $('.my-avatar', self.room.$header).attr('src', myAvatar.url);
-        $('.my-avatar', self.room.$header).show();
-        $('.my-avatar-text', self.room.$header).hide();
-    } else {
-        $('.my-avatar', self.room.$header).hide();
-        var $txtAvatar = $('<div class="nw-contact-avatar"/>')
-            .append(
-            generateAvatarElement(u_handle)
-        )
-            .addClass(u_handle)
-            .addClass(
-            "color" + generateAvatarMeta(u_handle).color
-        );
->>>>>>> d9dff5ac
 
     var otherUserContact = self.room.megaChat.getContactFromJid(self.room.getParticipantsExceptMe()[0]);
-<<<<<<< HEAD
     var otherAvatar = $(useravatar.contact(otherUserContact, 'nw-contact-avatar', 'div'));
     otherAvatar.html("<span>"+ otherAvatar.html() + "</span>");
     otherAvatar.find('img').addClass('nw-contact-avatar');
@@ -956,32 +930,6 @@
         .append(otherAvatar)
         .show();
     $('.other-avatar', self.room.$header).hide();
-=======
-    if (otherUserContact.u && avatars[otherUserContact.u]) {
-        $('.other-avatar', self.room.$header).attr('src', avatars[otherUserContact.u].url);
-        $('.other-avatar', self.room.$header).show();
-        $('.other-avatar-text', self.room.$header).hide();
-    } else {
-        $('.other-avatar', self.room.$header).hide();
-
-        var $txtAvatar2 = $('<div class="nw-contact-avatar"/>')
-            .append(
-            generateAvatarElement(otherUserContact.u)
-        )
-            .addClass(otherUserContact.u)
-            .addClass(
-            "color" + generateAvatarMeta(otherUserContact.u).color
-        );
-
-        $('.other-avatar-text', self.room.$header)
-            .empty()
-            .append(
-            $txtAvatar2
-        )
-            .show();
-    }
-
->>>>>>> d9dff5ac
 
     // new fullscreen logic
     var $expandButtons = $('.video-call-button.size-icon');
