/**
 * Integrates chatd.js into chat.js as a standalone plugin
 *
 *
 * @param megaChat
 * @returns {ChatdIntegration}
 * @constructor
 */
var ChatdIntegration = function(megaChat) {
    var self = this;

    var loggerIsEnabled = localStorage['chatdIntegrationLogger'] === '1';
    self.logger = MegaLogger.getLogger(
        "chatdInt",
        {
            onCritical: function(msg) {
                if (msg.indexOf("order tampering") > -1) {
                    api_req({
                        a: 'log',
                        e: 99616,
                        m: 'order tampering'
                    }, {});
                }
            },
            minLogLevel: function() {
                return loggerIsEnabled ? MegaLogger.LEVELS.DEBUG : MegaLogger.LEVELS.ERROR;
            }
        },
        megaChat.logger
    );

    self.megaChat = megaChat;
    self.chatd = new Chatd(u_handle);
    self.waitingChatIdPromises = {};
    self.chatIdToRoomJid = {};
    self._cachedHandlers = {};
    self._loadingCount = 0;

    // chat events
    megaChat.rebind("onInit.chatdInt", function(e) {
        megaChat.rebind("onRoomCreated.chatdInt", function(e, chatRoom) {
            assert(chatRoom.type, 'missing room type');
            self._attachToChatRoom(chatRoom);
        });
        if (ChatdIntegration.mcfHasFinishedPromise.state() === 'pending') {
            if (fminitialized === true) {
                // old db, which means that the 'mcf' is empty and the 'f' was not called.
                // do a separate mcf call!
                self.retrieveChatsFromApi();
            }
            else {
                mBroadcaster.once('fm:initialized', function() {
                    if (ChatdIntegration.mcfHasFinishedPromise.state() === 'pending') {
                        self.retrieveChatsFromApi();
                    }
                });
            }
        }
        else {
            ChatdIntegration.mcfHasFinishedPromise.done(function () {
<<<<<<< HEAD
                Object.keys(ChatdIntegration._queuedChats).forEach(function (id) {
                    self.openChatFromApi(ChatdIntegration._queuedChats[id], true);
                });
                ChatdIntegration._queuedChats = {};
=======
                var allPromises = [];
                Object.keys(ChatdIntegration._queuedChats).forEach(function (id) {
                    allPromises.push(
                        self.openChatFromApi(ChatdIntegration._queuedChats[id], true)
                    );
                });
                ChatdIntegration._queuedChats = {};
                ChatdIntegration.allChatsHadLoaded.linkDoneAndFailTo(MegaPromise.allDone(allPromises));
>>>>>>> 5d588496
            });
        }
    });

    megaChat.rebind("onDestroy.chatdInt", function(e) {
        self.chatd.destroyed = true;
    });
    
    $(window).rebind('onChatdChatUpdatedActionPacket.chatdInt', function(e, actionPacket) {
        self.openChatFromApi(actionPacket, false);
    });

<<<<<<< HEAD

    self.chatd.rebind('onClose.chatdInt', function(e, eventData) {
        var shard = eventData.shard;

=======

    self.chatd.rebind('onClose.chatdInt', function(e, eventData) {
        var shard = eventData.shard;

>>>>>>> 5d588496
        shard.getRelatedChatIds().forEach(function(chatId) {
            var chatRoomJid = self.chatIdToRoomJid[chatId];
            if (chatRoomJid) {
                var chatRoom = self.megaChat.chats[chatRoomJid];
                if (chatRoom) {
                    if (chatRoom.state !== ChatRoom.STATE.LEFT) {
                        chatRoom.setState(ChatRoom.STATE.JOINING, true);
                    }
                }
            }
        });
    });

    megaChat.rebind('onNewGroupChatRequest.chatdInt', function(e, contactHashes) {
        var users = [];
        contactHashes.forEach(function(k) {
            users.push({
                'u': k,
                'p': 2
            });
        });

        asyncApiReq({
            'a': 'mcc',
            'g': 1,
            'u': users,
            'v': Chatd.VERSION
        })
            .done(function(r) {
                // no need to do anything, the triggered action packet would trigger the code for joining the room.
            })
            .fail(function() {
                self.logger.error("Failed to retrieve chatd ID from API, while trying to create a new room");
            });
    });
    return self;
};

<<<<<<< HEAD
ChatdIntegration.mcfHasFinishedPromise = new MegaPromise();
ChatdIntegration.deviceId = null;
=======
/**
 * Resolved/rejected when the 'mcf' response is received (either from indexedDB or api),
 * Note: When this is resolved, chats are not yet accessible via megaChat.chats yet!
 *
 * @type {MegaPromise}
 */
ChatdIntegration.mcfHasFinishedPromise = new MegaPromise();

/**
 * Resolved/rejected when all chats are added to megaChat.chats, mcurls are received, etc. E.g. they are ready for
 * renderering.
 *
 * @type {MegaPromise}
 */
ChatdIntegration.allChatsHadLoaded = new MegaPromise();
>>>>>>> 5d588496
ChatdIntegration._queuedChats = {};

ChatdIntegration.prototype.retrieveChatsFromApi = function() {
    var self = this;
    self._loadingCount++;
    asyncApiReq({a: "mcf", d: 1, v: Chatd.VERSION})
        .done(function(r) {
            self.logger.debug("MCF returned: ", r);
<<<<<<< HEAD
            
=======

            var allPromises = [];
>>>>>>> 5d588496
            // reopen chats from the MCF response.
            if (r.c) {
                r.c.forEach(function (actionPacket) {
                    if (actionPacket.active === 0) {
                        // skip non active chats for now...
                        return;
                    }
<<<<<<< HEAD
                    self.openChatFromApi(actionPacket, true);
=======
                    allPromises.push(
                        self.openChatFromApi(actionPacket, true)
                    );
>>>>>>> 5d588496
                    if (typeof mSDB === 'object' && !pfkey) {
                        var roomInfo = {
                            'id': actionPacket.id,
                            'cs': actionPacket.cs,
                            'g': actionPacket.g,
                            'u': clone(actionPacket.u),
                            'ct': actionPacket.ct ? actionPacket.ct : null
                        };
                        mSDB.add('mcf', roomInfo);
                    }
                });
<<<<<<< HEAD
                ChatdIntegration.deviceId = r.d;

                ChatdIntegration.mcfHasFinishedPromise.resolve();
            }
            else {
                ChatdIntegration.mcfHasFinishedPromise.reject(r);
            }
        })
        .fail(function(r) {
=======

                ChatdIntegration.mcfHasFinishedPromise.resolve();
                ChatdIntegration.allChatsHadLoaded.linkDoneAndFailTo(MegaPromise.allDone(allPromises));
            }
            else {
                ChatdIntegration.mcfHasFinishedPromise.reject(r);
                ChatdIntegration.allChatsHadLoaded.reject();
            }
        })
        .fail(function(r) {
            ChatdIntegration.allChatsHadLoaded.reject();

>>>>>>> 5d588496
            if (r === EEXPIRED) {
                self.requiresUpdate();
            }
        })
        .always(function() {
            self._loadingCount--;
            if (self._loadingCount === 0) {
                $(self).trigger('onMcfLoadingDone');
            }
        });
};

ChatdIntegration.prototype.requiresUpdate = function() {
    var self = this;

    if (window.location.toString().indexOf("/chat")) {
        $('.nw-fm-left-icon.cloud-drive').triggerHandler('click');
    }

    megaChat.destroy();
    megaChatIsDisabled = true;
    $('.nw-fm-left-icon.conversations').hide();

    // because msgDialog would be closed on location.hash change... we need to do this a bit later....
    Soon(function() {

        if (localStorage.chatUpdateIgnored === String(Chatd.VERSION)) {
            return;
        }
        if (!is_extension) {
            msgDialog('confirmation', l[1900], l[8840], '', function (e) {
                if (e) {
                    window.location.reload();
                }
                else {
                    localStorage.chatUpdateIgnored = Chatd.VERSION;
                }
            });
        }
        else {
            msgDialog(
                'warningb',
                l[1900],
                l[8841]
            );
            localStorage.chatUpdateIgnored = Chatd.VERSION;
        }
    });
};
ChatdIntegration.prototype._getChatRoomFromEventData = function(eventData) {
    var self = this;
    var chatRoomJid = self.chatIdToRoomJid[eventData.chatId];
    assert(chatRoomJid, 'chat room not found for chat id: ' + eventData.chatId);
    return self.megaChat.chats[chatRoomJid];
};

ChatdIntegration.prototype._getKarereObjFromChatdObj = function(chatdEventObj) {
    var self = this;
    var chatRoom = self._getChatRoomFromEventData(chatdEventObj);

    var msgContents;

    msgContents = chatdEventObj.message;

    var messageObject;
    if (!chatdEventObj.userId || chatdEventObj.userId === u_handle) {
        var state = KarereEventObjects.OutgoingMessage.STATE.SENT;

        /**
         * toJid, fromJid, type, messageId, contents, meta, delay, state, roomJid, seen
         *
         * @type {KarereEventObjects.OutgoingMessage}
         */
        messageObject = new KarereEventObjects.OutgoingMessage(
            /* toJid,  */ chatRoom.roomJid,
            /* fromJid,  */ self.megaChat.getJidFromNodeId(chatdEventObj.userId),
            /* type,  */ "groupchat",
            /* messageId,  */ chatdEventObj.messageId,
            /* contents, */ msgContents,
            /* meta,  */ {},
            /* delay,  */ chatdEventObj.ts,
            /* state,  */ state,
            /* roomJid, */ chatRoom.roomJid,
            /* seen */ chatdEventObj.seen
        );
    }
    else {
        /**
         * toJid, fromJid, type, rawType, messageId, rawMessage, roomJid, meta, contents, elements, delay, seen
         * @type {KarereEventObjects.IncomingMessage}
         */
        messageObject = new KarereEventObjects.IncomingMessage(
            /* toJid,  */ chatRoom.roomJid,
            /* fromJid,  */ self.megaChat.getJidFromNodeId(chatdEventObj.userId),
            /* type,  */ "groupchat",
            /* rawType, */ "groupchat",
            /* messageId,  */ chatdEventObj.messageId,
            /* rawMessage, */ undefined,
            /* roomJid, */ chatRoom.roomJid,
            /* meta,  */ {},
            /* contents, */ msgContents,
            /* elements, */ undefined,
            /* delay,  */ chatdEventObj.ts,
            /* seen */ chatdEventObj.seen
        );
    }
    return messageObject;
};

ChatdIntegration.prototype.waitForProtocolHandler = function (chatRoom, cb) {
    if (chatRoom.protocolHandler) {
        cb();
    }
    else {
        if (chatRoom.strongvelopeSetupPromises) {
            chatRoom.strongvelopeSetupPromises.done(function() {
                cb();
            });
        }
        else {
            createTimeoutPromise(function() {
                return chatRoom.protocolHandler ? true : false;
            }, 300, 5000).done(function() {
                cb();
            }).fail(function() {
                // debugger;
            });
        }
    }
};

ChatdIntegration.prototype.openChatFromApi = function(actionPacket, isMcf) {
    var self = this;

<<<<<<< HEAD
    if (isMcf === false && ChatdIntegration.mcfHasFinishedPromise.state() === 'pending') {
        // 'mcf'/'f' is still loading..ANY incoming action packets, should be rejected (and never happen...)
        return;
=======
    var masterPromise = new MegaPromise();
    if (isMcf === false && ChatdIntegration.mcfHasFinishedPromise.state() === 'pending') {
        // 'mcf'/'f' is still loading..ANY incoming action packets, should be rejected (and never happen...)
        return masterPromise.reject();
>>>>>>> 5d588496
    }
    self._loadingCount++;

    var roomInfo = {
        'id': actionPacket.id,
        'cs': actionPacket.cs,
        'g': actionPacket.g,
        'u': clone(actionPacket.u),
        'ct': actionPacket.ct ? actionPacket.ct : null
    };

    if (isMcf === false) {
        if (typeof mSDB === 'object') {
            mSDB.add('mcf', roomInfo);
        }
    }
    loadingDialog.hide();

    if (actionPacket.active === 0) {
        // skip non active chats for now...
<<<<<<< HEAD
        return false;
=======
        return MegaPromise.reject();
>>>>>>> 5d588496
    }
    var chatParticipants = actionPacket.u;
    if (!chatParticipants) {
        // its ok, no participants mean inactive chat, that we woudl skip...for now...
<<<<<<< HEAD
        return false;
=======
        return masterPromise.reject();
>>>>>>> 5d588496
    }
    var chatJids = [];
    Object.keys(chatParticipants).forEach(function(k) {
        var v = chatParticipants[k];
        chatJids.push(
            megaChat.getJidFromNodeId(v.u)
        );
    });

    var roomJid;
    if (actionPacket.g !== 1) {
        roomJid = self.megaChat.generatePrivateRoomName(chatJids);
    }
    else {
        roomJid = self.megaChat.generateGroupRoomName(actionPacket.id);
    }
    roomJid += "@conference." + megaChat.options.xmppDomain;


    var chatRoom = self.megaChat.chats[roomJid];
    var wasActive = chatRoom ? chatRoom.isCurrentlyActive : false;

    var finishProcess = function() {
        self._loadingCount--;

        // if the found chatRoom is in LEAVING mode...then try to reinitialise it!

        if (chatRoom && chatRoom.stateIsLeftOrLeaving() && actionPacket.ou !== u_handle) {
            self._cachedHandlers[roomJid] = chatRoom.protocolHandler;
            chatRoom.destroy(undefined, true);
            chatRoom = false;
            
            if (actionPacket.url) {
                Soon(finishProcess);
            }
            else {
                // retrieve mcurl!

                asyncApiReq({
                    a: 'mcurl',
                    id: actionPacket.id,
                    v: Chatd.VERSION
                })
                    .done(function(mcurl) {
                        actionPacket.url = mcurl;
                        finishProcess();
                    })
                    .fail(function(r) {
                        if (r === EEXPIRED) {
                            self.requiresUpdate();
                        }
                    });
            }
            return;
        }

        // try to find the chat room again, it may had been opened while waiting for the mcurl api call...
        chatRoom = self.megaChat.chats[roomJid];
        if (!chatRoom) {
            // don't try to open a chat, if its not yet opened and the actionPacket consist of me leaving...
            if (actionPacket.n) {
                var foundMeLeaving = actionPacket.n.some(function(userPrivChangeEntry) {
                    if (userPrivChangeEntry.p === -1 && userPrivChangeEntry.u === u_handle) {
<<<<<<< HEAD
                        return true;
=======
                        return masterPromise.reject();
>>>>>>> 5d588496
                    }
                });

                if (foundMeLeaving) {
                    if (typeof mSDB === 'object') {
                        mSDB.del('mcf', actionPacket.id);
                    }
<<<<<<< HEAD
                    return;
                }
            }

            var r = self.megaChat.openChat(
                chatJids,
                actionPacket.g === 1 ? "group" : "private",
                actionPacket.id,
                actionPacket.cs,
                actionPacket.url,
                false
            );
            chatRoom = r[1];
            if (actionPacket.ct) {
                chatRoom.ct = actionPacket.ct;
            }
            self.decryptTopic(chatRoom);
            // handler of the same room was cached before, then restore the keys.
            if (self._cachedHandlers[roomJid]) {
                chatRoom.protocolHandler.participantKeys = self._cachedHandlers[roomJid].participantKeys;
            }
            if (!isMcf && actionPacket.ou === u_handle && !actionPacket.n) {
                if (chatRoom.lastActivity === 0) {
                    chatRoom.lastActivity = unixtime();
                }
                window.location = chatRoom.getRoomUrl();
            }

=======
                    return masterPromise.reject();
                }
            }

            var r = self.megaChat.openChat(
                chatJids,
                actionPacket.g === 1 ? "group" : "private",
                actionPacket.id,
                actionPacket.cs,
                actionPacket.url,
                false
            );
            chatRoom = r[1];
            if (actionPacket.ct) {
                chatRoom.ct = actionPacket.ct;
            }
            self.decryptTopic(chatRoom);
            // handler of the same room was cached before, then restore the keys.
            if (self._cachedHandlers[roomJid]) {
                chatRoom.protocolHandler.participantKeys = self._cachedHandlers[roomJid].participantKeys;
            }
            if (!isMcf && actionPacket.ou === u_handle && !actionPacket.n) {
                if (chatRoom.lastActivity === 0) {
                    chatRoom.lastActivity = unixtime();
                }
                window.location = chatRoom.getRoomUrl();
            }

>>>>>>> 5d588496
            if (wasActive) {
                window.location = chatRoom.getRoomUrl();
            }
        }
        else {
            chatRoom.ct = actionPacket.ct;
            self.decryptTopic(chatRoom);

            if (!chatRoom.chatId) {
                chatRoom.chatId = actionPacket.id;
                chatRoom.chatShard = actionPacket.cs;
                chatRoom.chatdUrl = actionPacket.url;
            }
            else {
                // this is a member update!
                if (actionPacket.n) {
                    var included = [];
                    var excluded = [];
                    actionPacket.n.forEach(function(v) {
                        if (v.p === -1) {
                            excluded.push(v.u);
                            delete chatRoom.members[v.u];
                            if (v.u === u_handle) {
                                chatRoom.leave(false);
                                // i had left, also do a chatd.leave!
                                self.chatd.leave(
                                    base64urldecode(actionPacket.id)
                                );

                                if (isMcf === false) {
                                    if (typeof mSDB === 'object') {
                                        mSDB.del('mcf', roomInfo.id);
                                    }
                                }
                            }
                        }
                        else {
                            included.push(v.u);
                            chatRoom.members[v.u] = v.p;
                            if (v.u === u_handle && v.p !== 0) {
                                chatRoom.privateReadOnlyChat = false;
                            }
                        }
                    });

                    if (included.length > 0 || excluded.length > 0) {
                        if (included.length > 0) {
                            ChatdIntegration._ensureKeysAreLoaded([], included);
                            ChatdIntegration._ensureNamesAreLoaded(included);
                        }

                        chatRoom.trackDataChange();
                    }
                }
            }
        }
        return masterPromise.resolve();
    };

    if (!actionPacket.url && (!chatRoom || !chatRoom.chatdUrl)) {
        asyncApiReq({
            a: 'mcurl',
            id: actionPacket.id,
            v: Chatd.VERSION
        })
        .done(function(mcurl) {
                actionPacket.url = mcurl;
                finishProcess();
        })
        .fail(function(r) {
            if (r === EEXPIRED) {
                self.requiresUpdate();
            }
        });
    }
    else {
        finishProcess();
    }
    return masterPromise;

};


ChatdIntegration._waitUntilChatIdIsAvailable = function(fn) {
    return function() {
        var self = this;
        var chatRoom = arguments[0];
        var masterPromise = new MegaPromise();
        var args = arguments;

        ChatdIntegration.mcfHasFinishedPromise.done(function() {
            self._retrieveChatdIdIfRequired(chatRoom)
                .done(function() {
                    if (chatRoom.chatId) {
                        masterPromise.linkDoneAndFailToResult(fn, self, args);
                    }
                    else {
                        createTimeoutPromise(
                            function() {
                                return !!chatRoom.chatId
                            },
                            100,
                            30000 /* API can be down... */
                        )
                            .done(function() {
                                masterPromise.linkDoneAndFailToResult(fn, self, args);
                            })
                            .fail(function() {
                                self.logger.error("Failed to retrieve chatId for chatRoom: ", chatRoom.roomJid);
                                masterPromise.reject(arguments);
                            });
                    }
                })
                .fail(function() {
                    self.logger.error("[2] Failed to retrieve chatId for chatRoom: ", chatRoom.roomJid);
                    masterPromise.reject(arguments);
                });
        })
        .fail(function() {
                self.logger.error("mcf failed");
                masterPromise.reject(arguments);
            });

        return masterPromise;
    };
};

ChatdIntegration.prototype._retrieveChatdIdIfRequired = function(chatRoom) {
    var self = this;
    var masterPromise = new MegaPromise();

    ChatdIntegration.mcfHasFinishedPromise.done(function() {
        if (!chatRoom.chatId) {
            // already sent an API request?
            if (
                self.waitingChatIdPromises[chatRoom.roomJid] &&
                self.waitingChatIdPromises[chatRoom.roomJid].state() === 'pending'
            ) {
                masterPromise.linkDoneAndFailTo(
                    self.waitingChatIdPromises[chatRoom.roomJid]
                );
                return masterPromise;
            }

            var userHashes = [];
            chatRoom.getParticipantsExceptMe().forEach(function(v) {
                var contact = self.megaChat.getContactFromJid(v);

                if (!contact) {
                    return;
                }

                userHashes.push(
                    {
                        'u': contact.u,
                        'p': 2
                    }
                );
            });

            // because, why not ?
            userHashes.sort(function(a,b) {
                if (a.u < b.u) {
                    return -1;
                }
                else if (a.u > b.u) {
                    return 1;
                }
                else {
                    return 0;
                }
            });

            // unknown user.
            if (userHashes.length === 0) {
                return;
            }
            self.waitingChatIdPromises[chatRoom.roomJid] = asyncApiReq({
                'a': 'mcc',
                'g': chatRoom.type === "group" ? 1 : 0,
                'u': userHashes,
                'v': Chatd.VERSION
            })
                .always(function() {
                    delete self.waitingChatIdPromises[chatRoom.roomJid];
                })
                .done(function(r) {
                    chatRoom.chatdUrl = r.url;
                    chatRoom.chatId = r.id;
                    chatRoom.chatShard = r.cs;

                    self.join(chatRoom);
                })
                .fail(function() {
                    self.logger.error("Failed to retrieve chatd ID from API for room: ", chatRoom.roomJid);
                });

            return masterPromise.linkDoneAndFailTo(
                self.waitingChatIdPromises[chatRoom.roomJid]
            );
        }
        else {
            masterPromise.resolve();
            return masterPromise;
        }
    });
    return masterPromise;
};

ChatdIntegration._waitForShardToBeAvailable = function(fn) {
    return function() {
        var self = this;
        var chatRoom = arguments[0];
        var masterPromise = new MegaPromise();
        var args = arguments;

        var chatIdDecoded = base64urldecode(chatRoom.chatId);
        if (!self.chatd.chatIdShard[chatIdDecoded]) {
            createTimeoutPromise(function() {
                return !!self.chatd.chatIdShard[chatIdDecoded]
            }, 100, 10000)
                .done(function() {
                    masterPromise.linkDoneAndFailToResult(fn, self, args);
                })
                .fail(function() {
                    masterPromise.reject(arguments)
                });
        }
        else {
            masterPromise.linkDoneAndFailToResult(fn, self, args);
        }
        return masterPromise;
    };
};

ChatdIntegration._ensureKeysAreDecrypted = function(keys, handler) {
    var pms = new MegaPromise();
    ChatdIntegration._ensureKeysAreLoaded(keys).done(
        function() {
            if (handler.seedKeys(keys)) {
                pms.resolve();
            }
            else {
                pms.reject();
            }
        }
    );
    return pms;
};

ChatdIntegration._ensureKeysAreLoaded = function(messages, users) {
    var promises = [];

    if (Array.isArray(messages)) {
        messages.forEach(function (msgObject) {
            if (msgObject.userId === strongvelope.COMMANDER) {
                return;
            }

            if (!pubCu25519[msgObject.userId]) {
                promises.push(
                    crypt.getPubCu25519(msgObject.userId)
                );
            }

            if (!pubEd25519[msgObject.userId]) {
                promises.push(
                    crypt.getPubEd25519(msgObject.userId)
                );
            }

            if (!u_pubkeys[msgObject.userId]) {
                promises.push(
                    crypt.getPubRSA(msgObject.userId)
                );
            }
        });
    }
    if (Array.isArray(users)) {
        users.forEach(function (userId) {
            if (userId === strongvelope.COMMANDER) {
                return;
            }

            if (!pubCu25519[userId]) {
                promises.push(
                    crypt.getPubCu25519(userId)
                );
            }

            if (!pubEd25519[userId]) {
                promises.push(
                    crypt.getPubEd25519(userId)
                );
            }

            if (!u_pubkeys[userId]) {
                promises.push(
                    crypt.getPubRSA(userId)
                );
            }
        });
    }
    return MegaPromise.allDone(promises);
};


ChatdIntegration._ensureNamesAreLoaded = function(users) {
    if (Array.isArray(users)) {
        users.forEach(function (userId) {
            if (userId === strongvelope.COMMANDER) {
                return;
            }

            if (!M.u[userId]) {
                M.u.set(
                    userId,
                    new MegaDataObject(MEGA_USER_STRUCT, true, {
                        'h': userId,
                        'u': userId,
                        'm': '',
                        'c': 0
                    })
                );
                M.syncUsersFullname(userId);
            }
            else {
                M.syncUsersFullname(userId);
            }
        });
    }
};


ChatdIntegration.prototype._parseMessage = function(chatRoom, message) {
    var textContents = message.getContents ? message.getContents() : message.textContents;

    if (textContents.substr && textContents.substr(0, 1) === Message.MANAGEMENT_MESSAGE_TYPES.MANAGEMENT) {
        if (textContents.substr(1, 1) === Message.MANAGEMENT_MESSAGE_TYPES.ATTACHMENT) {
            try {
                var attachmentMeta = JSON.parse(textContents.substr(2));
            } catch(e) {
                // debugger;
                return null;
            }


            attachmentMeta.forEach(function(v) {
                var attachmentMetaInfo;
                // cache ALL current attachments, so that we can revoke them later on in an ordered way.
                if (message.messageId) {
                    if (!chatRoom.attachments.exists(v.h)) {
                        chatRoom.attachments.set(v.h, new MegaDataMap(chatRoom.attachments));
                    }

                    if (!chatRoom.attachments[v.h].exists(message.messageId)) {
                        chatRoom.attachments[v.h].set(
                            message.messageId,
                            attachmentMetaInfo = new MegaDataObject({
                                messageId: message.messageId,
                                revoked: false
                            })
                        );
                        attachmentMetaInfo._parent = chatRoom.attachments;
                    }
                    else {
                        attachmentMetaInfo = chatRoom.attachments[v.h][message.messageId];
                    }
                }

                // generate preview/icon
                var icon = fileIcon(v);

                if (!attachmentMetaInfo.revoked && !message.revoked) {
                    if (v.fa && (icon === "graphic" || icon === "image")) {
                        var imagesListKey = message.messageId + "_" + v.h;
                        if (!chatRoom.images.exists(imagesListKey)) {
                            v.k = imagesListKey;
                            v.delay = message.delay;
                            chatRoom.images.push(v);
                        }
                    }
                }
            });
        }
        else if (textContents.substr &&
            textContents.substr(1, 1) === Message.MANAGEMENT_MESSAGE_TYPES.REVOKE_ATTACHMENT) {
            var foundRevokedNode = null;

            var revokedNode = textContents.substr(2, textContents.length);

            if (chatRoom.attachments.exists(revokedNode)) {
                chatRoom.attachments[revokedNode].forEach(function(obj) {
                    var messageId = obj.messageId;
                    var attachedMsg = chatRoom.messagesBuff.messages[messageId];

                    var allAttachmentsRevoked = false;
                    if (!attachedMsg) {
                        return;
                    }

                    if (attachedMsg.orderValue < message.orderValue) {
                        try {
                            var attc = attachedMsg.textContents;
                            var attachments = JSON.parse(attc.substr(2, attc.length));
                            var revokedInSameMessage = 0;
                            attachments.forEach(function(node) {
                                if (node.h === revokedNode) {
                                    foundRevokedNode = node;
                                }
                                if (
                                    chatRoom.attachments[node.h] &&
                                    chatRoom.attachments[node.h][messageId] &&
                                    (
                                        chatRoom.attachments[node.h][messageId].revoked === true ||
                                        node.h === revokedNode
                                    )
                                ) {
                                    revokedInSameMessage++;
                                }
                            });
                            if (revokedInSameMessage === attachments.length) {
                                allAttachmentsRevoked = true;
                            }
                        } catch(e) {
                        }

                        obj.revoked = true;
                        // mark the whole message as revoked if all attachments in it are marked as revoked.
                        if (allAttachmentsRevoked) {
                            attachedMsg.revoked = true;
                        }
                        else {
                            // force re-render
                            attachedMsg.trackDataChange();
                        }

                        if (!attachedMsg.seen) {
                            attachedMsg.seen = true;
                            if (chatRoom.messagesBuff._unreadCountCache > 0) {
                                chatRoom.messagesBuff._unreadCountCache--;
                                chatRoom.messagesBuff.trackDataChange();
                                chatRoom.megaChat.updateSectionUnreadCount();
                            }
                        }
                    }
                });
            }

            // don't show anything if this is a 'revoke' message
            return null;
        }
        else {
            return null;
        }
    }
};

ChatdIntegration.prototype._attachToChatRoom = function(chatRoom) {
    var self = this;

    var chatRoomId = chatRoom.roomJid.split("@")[0];

    self.chatd.rebind('onRoomConnected.chatdInt' + chatRoomId, function(e, eventData) {
        var foundChatRoom = self._getChatRoomFromEventData(eventData);

        if (!foundChatRoom) {
            self.logger.warn("Room not found for: ", e, eventData);
            return;
        }

        if (foundChatRoom.roomJid === chatRoom.roomJid) {
            if (chatRoom.state === ChatRoom.STATE.JOINING) {
                chatRoom.setState(
                    ChatRoom.STATE.READY
                );
            }
        }
    });

    self.chatd.rebind('onRoomDisconnected.chatdInt' + chatRoomId, function(e, eventData) {
        var foundChatRoom = self._getChatRoomFromEventData(eventData);

        if (!foundChatRoom) {
            self.logger.warn("Room not found for: ", e, eventData);
            return;
        }

        if (foundChatRoom.roomJid === chatRoom.roomJid) {
            delete chatRoom.chatId;
            delete chatRoom.chatShard;
            delete chatRoom.chatdUrl;
            
            if (chatRoom.state === ChatRoom.STATE.READY || chatRoom.state === ChatRoom.STATE.JOINED) {
                chatRoom.setState(
                    ChatRoom.STATE.JOINING,
                    true
                );
            }
        }
    });
    // chatd events
    self.chatd.rebind('onMembersUpdated.chatdInt' + chatRoomId, function(e, eventData) {
        var foundChatRoom = self._getChatRoomFromEventData(eventData);

        if (!foundChatRoom) {
            self.logger.warn("Room not found for: ", e, eventData);
            return;
        }

        if (foundChatRoom.roomJid === chatRoom.roomJid) {

            if (chatRoom.membersLoaded === false) {
                if (eventData.priv < 255) {
                    function addParticipant() {
                        // add group participant in strongvelope
                        chatRoom.protocolHandler.addParticipant(eventData.userId);
                        // also add to our list
                        chatRoom.members[eventData.userId] = eventData.priv;
                    }
                    self.waitForProtocolHandler(chatRoom, addParticipant);
                }

                if (eventData.userId === u_handle) {
                    chatRoom.membersLoaded = true;
                }
            }
            else if (eventData.priv === 255) {
                function deleteParticipant() {
                    // remove group participant in strongvelope
                    chatRoom.protocolHandler.removeParticipant(eventData.userId);
                    // also remove from our list
                    delete chatRoom.members[eventData.userId];
                }
                self.waitForProtocolHandler(chatRoom, deleteParticipant);
            }
        }
    });
    
    if (!chatRoom.messagesBuff) {
        chatRoom.pubCu25519KeyIsMissing = false;

        var waitingForPromises = [];

        // retrieve all other user's Cu25519 keys IF needed
        chatRoom.getParticipants().forEach(function(jid) {
            var contactHash = chatRoom.megaChat.getContactHashFromJid(jid);
            if (contactHash && !pubCu25519[contactHash]) {
                var keyRetrievalPromise = crypt.getPubCu25519(contactHash);
                keyRetrievalPromise.fail(function(r) {
                    self.logger.warn("Failed to retrieve pubCu25519 key for: ", contactHash);
                });

                waitingForPromises.push(
                    keyRetrievalPromise
                );
            }
            if (contactHash && !u_pubkeys[contactHash]) {
                var keyRetrievalPromise = crypt.getPubRSA(contactHash);
                keyRetrievalPromise.fail(function(r) {
                    self.logger.warn("Failed to retrieve pubRSA key for: ", contactHash);
                });

                waitingForPromises.push(
                    keyRetrievalPromise
                );
            }
        });

        if (authring.hadInitialised() === false) {
            waitingForPromises.push(
                authring.initAuthenticationSystem()
                    .fail(function() {
                        self.logger.error("Failed to initialise authring.");
                    })
            );
        }

        chatRoom.notDecryptedBuffer = {};

        chatRoom.messagesBuff = new MessagesBuff(chatRoom, self);
        $(chatRoom.messagesBuff).rebind('onHistoryFinished.chatd', function() {
            chatRoom.messagesBuff.messages.forEach(function(v, k) {

                if (v.userId && !v.requiresManualRetry) {
                    var msg = v.getContents ? v.getContents() : v.message;

                    chatRoom.notDecryptedBuffer[k] = {
                        'message': msg,
                        'userId': v.userId,
                        'keyid': v.keyid,
                        'ts': v.delay,
                        'k': k
                    };
                }
            });

            var hist = [];
            var invitors = [];
            Object.keys(chatRoom.notDecryptedBuffer).forEach(function(k) {
                var v = chatRoom.notDecryptedBuffer[k];

                if (v) {
                    hist.push(v);
                }
                if (v.userId === strongvelope.COMMANDER) {
                    var parsedMessage = strongvelope._parseMessageContent(v.message);
                    if (parsedMessage) {
                        invitors.push(parsedMessage.invitor);
                    }
                }
            });

            if (hist.length > 0) {
                var decryptMessages = function() {
                    try {
                        // .seed result is not used in here, since it returns false, even when some messages can be
                        // decrypted which in the current case (of tons of cached non encrypted txt msgs in chatd) is
                        // bad
                        chatRoom.protocolHandler.seed(hist);
                        var decryptedMsgs = chatRoom.protocolHandler.batchDecrypt(hist, true);
                        for (var i = decryptedMsgs.length-1; i >= 0; i--) {
                            var v = decryptedMsgs[i];
                            var messageId = hist[i]['k'];
                            if (v) {

                                if (v.type === strongvelope.MESSAGE_TYPES.GROUP_FOLLOWUP) {
                                    if (typeof(v.payload) === 'undefined' || v.payload === null) {
                                        v.payload = "";
                                    }
                                    chatRoom.messagesBuff.messages[messageId].textContents = v.payload;
                                    if (v.identity && v.references) {
                                        var mb = chatRoom.messagesBuff;
                                        mb.messages[messageId].references = v.references;
                                        mb.messages[messageId].msgIdentity = v.identity;
                                        mb.messageOrders[v.identity] = mb.messages[messageId].orderValue;
                                        if (mb.verifyMessageOrder(v.identity, v.references) === false) {
                                            // potential message order tampering detected.
                                            self.logger.critical("message order tampering detected: ", messageId);
                                        }
                                    }
                                }
                                else if (v.type === strongvelope.MESSAGE_TYPES.ALTER_PARTICIPANTS) {
                                    if (chatRoom.messagesBuff.messages[messageId]) {
                                        chatRoom.messagesBuff.messages[messageId].meta = {
                                            userId: v.sender,
                                            included: v.includeParticipants,
                                            excluded: v.excludeParticipants
                                        };
                                        chatRoom.messagesBuff.messages[messageId].dialogType = "alterParticipants";
                                    }
                                }
                                else if (v.type === strongvelope.MESSAGE_TYPES.TRUNCATE) {
                                    chatRoom.messagesBuff.messages[messageId].dialogType = 'truncated';
                                    chatRoom.messagesBuff.messages[messageId].userId = v.sender;
                                }
                                else if (v.type === strongvelope.MESSAGE_TYPES.PRIVILEGE_CHANGE) {
                                    chatRoom.messagesBuff.messages[messageId].meta = {
                                        userId: v.sender,
                                        privilege: v.privilege.charCodeAt(0),
                                        targetUserId: v.recipients
                                    };
                                    chatRoom.messagesBuff.messages[messageId].dialogType = "privilegeChange";
                                }
                                else if (v.type === strongvelope.MESSAGE_TYPES.TOPIC_CHANGE){
                                    chatRoom.messagesBuff.messages[messageId].meta = {
                                        userId: v.sender,
                                        topic: v.payload
                                    };
                                    chatRoom.messagesBuff.messages[messageId].dialogType = "topicChange";
                                }
                                else if (v.type === strongvelope.MESSAGE_TYPES.GROUP_KEYED) {
                                    // this is a system message
                                    chatRoom.messagesBuff.messages[messageId].protocol = true;
                                }
                                else {
                                    self.logger.error("Could not decrypt: ", v);
                                }
                                self._parseMessage(chatRoom, chatRoom.messagesBuff.messages[messageId]);
                                delete chatRoom.notDecryptedBuffer[messageId];
                            }
                            else {
                                delete chatRoom.notDecryptedBuffer[messageId];
                            }
                        };
                    } catch (e) {
                        self.logger.error("Failed to decrypt stuff via strongvelope, uncaught exception: ", e);
                    }
                };


                if (!chatRoom.protocolHandler) {
                    if (chatRoom.strongvelopeSetupPromises) {
                        chatRoom.strongvelopeSetupPromises.done(function() {
                            ChatdIntegration._ensureKeysAreLoaded(hist, invitors)
                                .always(decryptMessages);
                        });
                    }
                }
                else {
                    ChatdIntegration._ensureKeysAreLoaded(hist, invitors)
                        .always(decryptMessages);
                }

            }
        });

        $(chatRoom).rebind('onLeaveChatRequested.chatdInt', function(e) {
            asyncApiReq({
                "a":"mcr", // request identifier
                "id": chatRoom.chatId, // chat id
                "v": Chatd.VERSION
            });
        });
        $(chatRoom).rebind('onAddUserRequest.chatdInt', function(e, contactHashes) {
            contactHashes.forEach(function(h) {
                if (chatRoom.topic) {
                    var participants = chatRoom.protocolHandler.getTrackedParticipants();
                    participants.add(h);

                    var promises = [];
                    promises.push(
                        ChatdIntegration._ensureKeysAreLoaded(undefined, participants)
                    );
                    var _runInvitedWithTopic = function() {
                        var topic = chatRoom.protocolHandler.embeddedEncryptTo(chatRoom.topic,
                                                                               strongvelope.MESSAGE_TYPES.TOPIC_CHANGE,
                                                                               participants);
                        if (topic) {
                            asyncApiReq({
                                "a":"mci",
                                "id":chatRoom.chatId,
                                "u": h,
                                "p": 2,
                                "ct":base64urlencode(topic),
                                "v": Chatd.VERSION
                            });
                        }
                    };
                    MegaPromise.allDone(promises).done(
                        function () {
                            _runInvitedWithTopic();
                        }
                    );
                }
                else {
                    asyncApiReq({
                        "a":"mci",
                        "id": chatRoom.chatId,
                        "u": h,
                        "p": 2,
                        "v": Chatd.VERSION
                    });
                }
            });
        });

        $(chatRoom).rebind('onRemoveUserRequest.chatdInt', function(e, contactHash) {
            asyncApiReq({
                "a":"mcr",
                "id": chatRoom.chatId,
                "u": contactHash,
                "v": Chatd.VERSION
            });
        });
        $(chatRoom).rebind('alterUserPrivilege.chatdInt', function(e, contactHash, newPriv) {
            asyncApiReq({
                "a":"mcup",
                "id": chatRoom.chatId,
                "u": contactHash,
                "p": newPriv,
                "v": Chatd.VERSION
            });
        });

        $(chatRoom).rebind('onTopicChange.chatdInt', function(e, contactHash, topic) {
            asyncApiReq({
                "a":"mcst",
                "id":chatRoom.chatId,
                "ct":btoa(topic),
                "v": Chatd.VERSION
            });
        });

        $(chatRoom.messagesBuff).rebind('onNewMessageReceived.chatdStrongvelope', function(e, msgObject) {
            if (msgObject.message && msgObject.message.length && msgObject.message.length > 0) {
                var _runDecryption = function() {
                    try {

                        var decrypted = chatRoom.protocolHandler.decryptFrom(
                            msgObject.message,
                            msgObject.userId,
                            msgObject.keyid,
                            false
                        );
                        if (decrypted) {
                            if (decrypted.type === strongvelope.MESSAGE_TYPES.GROUP_FOLLOWUP) {
                                if (typeof(decrypted.payload) === 'undefined' || decrypted.payload === null) {
                                    decrypted.payload = "";
                                }
                                chatRoom.messagesBuff.messages[msgObject.messageId].textContents = decrypted.payload;
                                if (decrypted.identity && decrypted.references) {
                                    var mb = chatRoom.messagesBuff;
                                    mb.messages[msgObject.messageId].references = decrypted.references;
                                    mb.messages[msgObject.messageId].msgIdentity = decrypted.identity;
                                    mb.messageOrders[decrypted.identity] = msgObject.orderValue;
                                    if (mb.verifyMessageOrder(decrypted.identity, decrypted.references) === false) {
                                        // potential message order tampering detected.
                                        var l = self.logger;
                                        l.critical("message order tampering detected: ", msgObject.messageId);
                                    }
                                }
                            } else if (decrypted.type === strongvelope.MESSAGE_TYPES.ALTER_PARTICIPANTS) {
                                chatRoom.messagesBuff.messages[msgObject.messageId].meta = {
                                    userId: decrypted.sender,
                                    included: decrypted.includeParticipants,
                                    excluded: decrypted.excludeParticipants
                                };
                                chatRoom.messagesBuff.messages[msgObject.messageId].dialogType = "alterParticipants";
                            } else if (decrypted.type === strongvelope.MESSAGE_TYPES.TRUNCATE) {
                                var msg = chatRoom.messagesBuff.messages[msgObject.messageId];
                                msg.dialogType = 'truncated';
                                msg.userId = decrypted.sender;
                            }
                            else if (decrypted.type === strongvelope.MESSAGE_TYPES.PRIVILEGE_CHANGE) {
                                var msg = chatRoom.messagesBuff.messages[msgObject.messageId];
                                msg.meta = {
                                    userId: decrypted.sender,
                                    privilege: decrypted.privilege.charCodeAt(0),
                                    targetUserId: decrypted.recipients
                                };
                                msg.dialogType = "privilegeChange";

                            }
                            else if (decrypted.type === strongvelope.MESSAGE_TYPES.TOPIC_CHANGE){
                                chatRoom.messagesBuff.messages[msgObject.messageId].meta = {
                                    userId: decrypted.sender,
                                    topic: decrypted.payload
                                };
                                chatRoom.messagesBuff.messages[msgObject.messageId].dialogType = "topicChange";
                            }
                            else if (decrypted.type === strongvelope.MESSAGE_TYPES.GROUP_KEYED){
                                chatRoom.messagesBuff.messages[msgObject.messageId].protocol = true;
                            }
                            self._parseMessage(chatRoom, chatRoom.messagesBuff.messages[msgObject.messageId]);
                        } else {
                            self.logger.error('Unknown message type!');
                        }
                    } catch(e) {
                        self.logger.error("Failed to decrypt stuff via strongvelope, uncaught exception: ", e);
                    }
                };

                var promises = [];
                promises.push(
                    ChatdIntegration._ensureKeysAreLoaded([msgObject])
                );
                var pendingkeys = [];
                var msgkeycacheid = msgObject.userId  + "-" + msgObject.keyid;
                if (chatRoom.notDecryptedKeys && chatRoom.notDecryptedKeys[msgkeycacheid]) {
                    pendingkeys.push(chatRoom.notDecryptedKeys[msgkeycacheid]);
                }
                MegaPromise.allDone(promises).done(
                    function() {
                        if (pendingkeys.length > 0) {
                            ChatdIntegration._ensureKeysAreDecrypted(pendingkeys, chatRoom.protocolHandler).done(
                                function () {
                                    _runDecryption();
                                }
                            );
                        }
                        else {
                            _runDecryption();
                        }
                });
            }
        });

        waitingForPromises.push(
            self._retrieveChatdIdIfRequired(chatRoom)
        );


        chatRoom.strongvelopeSetupPromises = MegaPromise.allDone(
            waitingForPromises
        )
            .done(function () {
                // after all dependencies (data) is initialised, lets init the protocol handler
                assert(u_handle, 'u_handle is not loaded, null or undefined!');
                assert(u_privCu25519, 'u_privCu25519 is not loaded, null or undefined!');
                assert(u_privEd25519, 'u_privEd25519 is not loaded, null or undefined!');
                assert(u_pubEd25519, 'u_pubEd25519 is not loaded, null or undefined!');
                assert(ChatdIntegration.deviceId !== null, 'deviceId not loaded.');

                chatRoom.protocolHandler = new strongvelope.ProtocolHandler(
                    u_handle,
                    u_privCu25519,
                    u_privEd25519,
                    u_pubEd25519
                );

                chatRoom.protocolHandler.chatRoom = chatRoom;
                self.decryptTopic(chatRoom);
                self.join(chatRoom);
            })
            .fail(function() {
                self.logger.error(
                    "Failed to pre-load keys before initialising strongvelope. " +
                    "Can't initialise strongvelope for this chat: ",
                    chatRoom.roomJid,
                    waitingForPromises
                );
            });
    }



};

ChatdIntegration.prototype.decryptTopic = function(chatRoom) {
    var self = this;
    if (chatRoom && chatRoom.ct && chatRoom.protocolHandler) {
        var parsedMessage = strongvelope._parseMessageContent(base64urldecode(chatRoom.ct));

        var promises = [];
        promises.push(
            ChatdIntegration._ensureKeysAreLoaded(undefined, [parsedMessage.invitor])
        );
        var _runTopicDecryption = function() {
            try {
                var decryptedCT = chatRoom.protocolHandler.decryptFrom(base64urldecode(chatRoom.ct));
                if (decryptedCT) {
                    chatRoom.topic = decryptedCT.payload;
                }
            } catch (e) {
                self.logger.error("Could not decrypt topic: ", e);
            }
        };
        MegaPromise.allDone(promises).done(
            function () {
                _runTopicDecryption();
            }
        );
    }
};

/** chatd related commands **/

ChatdIntegration.prototype.join = function(chatRoom) {
    var self = this;

    assert(
        chatRoom.chatId && chatRoom.chatShard !== undefined && chatRoom.chatdUrl,
        'missing chatId, chatShard or chadUrl in megaRoom. halting chatd join and code execution.'
    );

    self.chatIdToRoomJid[chatRoom.chatId] = chatRoom.roomJid;
    
    self.chatd.join(
        base64urldecode(chatRoom.chatId),
        chatRoom.chatShard,
        chatRoom.chatdUrl
            .replace("ws:", "wss:")
            .replace("https:", "wss:")
            .replace("31.216.147.155", "chattest.userstorage.mega.co.nz")
    );

};

ChatdIntegration.prototype.retrieveHistory = function(chatRoom, numOfMessages) {
    var self = this;
    self.chatd.hist(base64urldecode(chatRoom.chatId), numOfMessages);
};

ChatdIntegration.prototype.markMessageAsSeen = function(chatRoom, msgid) {
    var self = this;
    self.chatd.cmd(Chatd.Opcode.SEEN, base64urldecode(chatRoom.chatId), base64urldecode(msgid));
};

ChatdIntegration.prototype.markMessageAsReceived = function(chatRoom, msgid) {
    var self = this;
    if (!chatRoom.stateIsLeftOrLeaving()) {
        self.chatd.cmd(Chatd.Opcode.RECEIVED, base64urldecode(chatRoom.chatId), base64urldecode(msgid));
    }
};

ChatdIntegration.prototype.setRetention = function(chatRoom, time) {
    var self = this;
    self.chatd.cmd(Chatd.Opcode.RETENTION, base64urldecode(chatRoom.chatId), Chatd.Const.UNDEFINED + pack32le(time));
};

ChatdIntegration.prototype.sendNewKey = function(chatRoom, keyxid, keyBlob) {
    var self = this;
    var keylen = keyBlob.length;
    var keybody = self.chatd.pack32le(keyxid) + self.chatd.pack32le(keylen) + keyBlob;
    self.chatd.cmd(Chatd.Opcode.NEWKEY, base64urldecode(chatRoom.chatId), keybody);
};

ChatdIntegration.prototype.sendMessage = function(chatRoom, messageObject) {
    // allocate transactionid for the new message (it must be shown with status "delivering" in the UI;
    // edits and cancellations at that stage must be applied to the locally queued version that gets
    // resent until confirmation and then to the confirmed msgid)
    var self = this;

    var messageContents = messageObject.getContents() ? messageObject.getContents() : "";
    var tmpPromise = new MegaPromise();

    var promises = [];
    var participants = chatRoom.getParticipantsExceptMe();
    if (participants.length === 0 && chatRoom.type === "private") {
        return;
    }
    else {
        participants.forEach(function(v, k) {
            participants[k] = megaChat.getNodeIdFromJid(v);
        });
    }

    promises.push(
        ChatdIntegration._ensureKeysAreLoaded(undefined, participants)
    );

    var refs = self.chatd.msgreferencelist(base64urldecode(chatRoom.chatId));
    var refids = [];
    for (var i = 0; i < refs.length; i++) {
        var foundMessage = chatRoom.messagesBuff.getByInternalId(refs[i]);
        if (foundMessage) {
            if (foundMessage.msgIdentity) {
                refids.push(foundMessage.msgIdentity);
            }
        } else if (chatRoom.messagesBuff.messages[refs[i]]) {
            if (chatRoom.messagesBuff.messages[refs[i]].msgIdentity) {
                refids.push(chatRoom.messagesBuff.messages[refs[i]].msgIdentity);
            }
        }
    }

    var _runEncryption = function() {

        try {
            var result = chatRoom.protocolHandler.encryptTo(messageContents, refids);
            if (result !== false) {
                var keyid = chatRoom.protocolHandler.getKeyId();

                messageObject.encryptedMessageContents = [result, keyid];
                messageObject.msgIdentity = result[result.length - 1].identity;
                messageObject.references = refids;

                tmpPromise.resolve(
                    self.chatd.submit(base64urldecode(chatRoom.chatId), result, keyid)
                );
            }
            else {
                tmpPromise.reject();
            }
        } catch(e) {
            self.logger.error("Failed to encrypt stuff via strongvelope, because of uncaught exception: ", e);
        }
    };

    MegaPromise.allDone(promises).always(function() {
        _runEncryption();
    });

    return tmpPromise;
};

ChatdIntegration.prototype.updateMessage = function(chatRoom, msgnum, newMessage) {
    // a msgupd is only possible up to 1hour after the indicated (client-supplied) UTC timestamp.
    var cipher;

<<<<<<< HEAD
    var self = this;
    var rawChatId = base64urldecode(chatRoom.chatId);

    var chatMessages = self.chatd.chatIdMessages[rawChatId];
    if (!chatMessages) {
        return;
    }

    var msg = chatMessages.buf[msgnum];
    var foundMsg;
    if (!msg) {
        msg = chatMessages.sendingbuf[msgnum & 0xffffffff];
        if (!msg) {
            console.error("Update message failed, msgNum  was not found in either .buf or .sendingbuf", msgnum);
            return false;
        }
        else {
            foundMsg = chatRoom.messagesBuff.getByInternalId(msgnum);
            msgnum = msgnum & 0xffffffff;
        }
    }
    else {
        var msgId = base64urlencode(msg[Chatd.MsgField.MSGID]);
        foundMsg =  chatRoom.messagesBuff.messages[msgId];
    }
    var keyId = msg[Chatd.MsgField.KEYID];

    if (!foundMsg) {
        console.error("Update message failed, because message  was not found", msgnum);
        return false;
    }
    cipher = chatRoom.protocolHandler.encryptWithKeyId(newMessage, keyId, foundMsg.references, foundMsg.msgIdentity);

    return self.chatd.modify(rawChatId, msgnum, cipher);
};

ChatdIntegration.prototype.deleteMessage = function(chatRoom, msgnum) {
    // a msgupd is only possible up to 1hour after the indicated (client-supplied) UTC timestamp.
    var self = this;

    return self.updateMessage(chatRoom, msgnum, "");
};


/**
 * Discard a message from the sending queue
 *
 * @param chatRoom
 * @param msgId
 */
ChatdIntegration.prototype.discardMessage = function(chatRoom, msgId) {
    var self = this;
    var rawChatId = base64urldecode(chatRoom.chatId);
=======
    var self = this;
    var rawChatId = base64urldecode(chatRoom.chatId);

    var chatMessages = self.chatd.chatIdMessages[rawChatId];
    if (!chatMessages) {
        return;
    }

    var msg = chatMessages.buf[msgnum];
    var foundMsg;
    if (!msg) {
        msg = chatMessages.sendingbuf[msgnum & 0xffffffff];
        if (!msg) {
            console.error("Update message failed, msgNum  was not found in either .buf or .sendingbuf", msgnum);
            return false;
        }
        else {
            foundMsg = chatRoom.messagesBuff.getByInternalId(msgnum);
            msgnum = msgnum & 0xffffffff;
        }
    }
    else {
        var msgId = base64urlencode(msg[Chatd.MsgField.MSGID]);
        foundMsg =  chatRoom.messagesBuff.messages[msgId];
    }
    var keyId = msg[Chatd.MsgField.KEYID];

    if (!foundMsg) {
        console.error("Update message failed, because message  was not found", msgnum);
        return false;
    }
    cipher = chatRoom.protocolHandler.encryptWithKeyId(newMessage, keyId, foundMsg.references, foundMsg.msgIdentity);

    return self.chatd.modify(rawChatId, msgnum, cipher);
};

ChatdIntegration.prototype.deleteMessage = function(chatRoom, msgnum) {
    // a msgupd is only possible up to 1hour after the indicated (client-supplied) UTC timestamp.
    var self = this;

    return self.updateMessage(chatRoom, msgnum, "");
};


/**
 * Discard a message from the sending queue
 *
 * @param chatRoom
 * @param msgId
 */
ChatdIntegration.prototype.discardMessage = function(chatRoom, msgId) {
    var self = this;
    var rawChatId = base64urldecode(chatRoom.chatId);
>>>>>>> 5d588496
    var chatMessages = self.chatd.chatIdMessages[rawChatId];
    if (!chatMessages) {
        return;
    }

    msgId = base64urldecode(msgId);

    if (msgId.length === 0) {
        // debugger;
    }
    return self.chatd.discard(msgId, rawChatId);
};


ChatdIntegration.prototype.isLoading = function() {
    return this._loadingCount > 0;
};

// decorate ALL functions which require shard to be available before executing
[
    'retrieveHistory',
    'markMessageAsSeen',
    'markMessageAsReceived',
    'setRetention',
    'sendMessage',
    'updateMessage'
].forEach(function(fnName) {
        ChatdIntegration.prototype[fnName] = ChatdIntegration._waitForShardToBeAvailable(
            ChatdIntegration.prototype[fnName]
        );
    });


// decorate ALL functions which require a valid chat ID
[
    'join',
    'retrieveHistory',
    'markMessageAsSeen',
    'markMessageAsReceived',
    'setRetention',
    'sendMessage',
    'updateMessage'
].forEach(function(fnName) {
        ChatdIntegration.prototype[fnName] = ChatdIntegration._waitUntilChatIdIsAvailable(
            ChatdIntegration.prototype[fnName]
        );
    });

makeObservable(ChatdIntegration);<|MERGE_RESOLUTION|>--- conflicted
+++ resolved
@@ -58,12 +58,6 @@
         }
         else {
             ChatdIntegration.mcfHasFinishedPromise.done(function () {
-<<<<<<< HEAD
-                Object.keys(ChatdIntegration._queuedChats).forEach(function (id) {
-                    self.openChatFromApi(ChatdIntegration._queuedChats[id], true);
-                });
-                ChatdIntegration._queuedChats = {};
-=======
                 var allPromises = [];
                 Object.keys(ChatdIntegration._queuedChats).forEach(function (id) {
                     allPromises.push(
@@ -72,7 +66,6 @@
                 });
                 ChatdIntegration._queuedChats = {};
                 ChatdIntegration.allChatsHadLoaded.linkDoneAndFailTo(MegaPromise.allDone(allPromises));
->>>>>>> 5d588496
             });
         }
     });
@@ -85,17 +78,10 @@
         self.openChatFromApi(actionPacket, false);
     });
 
-<<<<<<< HEAD
 
     self.chatd.rebind('onClose.chatdInt', function(e, eventData) {
         var shard = eventData.shard;
 
-=======
-
-    self.chatd.rebind('onClose.chatdInt', function(e, eventData) {
-        var shard = eventData.shard;
-
->>>>>>> 5d588496
         shard.getRelatedChatIds().forEach(function(chatId) {
             var chatRoomJid = self.chatIdToRoomJid[chatId];
             if (chatRoomJid) {
@@ -134,10 +120,6 @@
     return self;
 };
 
-<<<<<<< HEAD
-ChatdIntegration.mcfHasFinishedPromise = new MegaPromise();
-ChatdIntegration.deviceId = null;
-=======
 /**
  * Resolved/rejected when the 'mcf' response is received (either from indexedDB or api),
  * Note: When this is resolved, chats are not yet accessible via megaChat.chats yet!
@@ -153,7 +135,6 @@
  * @type {MegaPromise}
  */
 ChatdIntegration.allChatsHadLoaded = new MegaPromise();
->>>>>>> 5d588496
 ChatdIntegration._queuedChats = {};
 
 ChatdIntegration.prototype.retrieveChatsFromApi = function() {
@@ -162,12 +143,8 @@
     asyncApiReq({a: "mcf", d: 1, v: Chatd.VERSION})
         .done(function(r) {
             self.logger.debug("MCF returned: ", r);
-<<<<<<< HEAD
-            
-=======
 
             var allPromises = [];
->>>>>>> 5d588496
             // reopen chats from the MCF response.
             if (r.c) {
                 r.c.forEach(function (actionPacket) {
@@ -175,13 +152,9 @@
                         // skip non active chats for now...
                         return;
                     }
-<<<<<<< HEAD
-                    self.openChatFromApi(actionPacket, true);
-=======
                     allPromises.push(
                         self.openChatFromApi(actionPacket, true)
                     );
->>>>>>> 5d588496
                     if (typeof mSDB === 'object' && !pfkey) {
                         var roomInfo = {
                             'id': actionPacket.id,
@@ -193,17 +166,6 @@
                         mSDB.add('mcf', roomInfo);
                     }
                 });
-<<<<<<< HEAD
-                ChatdIntegration.deviceId = r.d;
-
-                ChatdIntegration.mcfHasFinishedPromise.resolve();
-            }
-            else {
-                ChatdIntegration.mcfHasFinishedPromise.reject(r);
-            }
-        })
-        .fail(function(r) {
-=======
 
                 ChatdIntegration.mcfHasFinishedPromise.resolve();
                 ChatdIntegration.allChatsHadLoaded.linkDoneAndFailTo(MegaPromise.allDone(allPromises));
@@ -216,7 +178,6 @@
         .fail(function(r) {
             ChatdIntegration.allChatsHadLoaded.reject();
 
->>>>>>> 5d588496
             if (r === EEXPIRED) {
                 self.requiresUpdate();
             }
@@ -351,16 +312,10 @@
 ChatdIntegration.prototype.openChatFromApi = function(actionPacket, isMcf) {
     var self = this;
 
-<<<<<<< HEAD
-    if (isMcf === false && ChatdIntegration.mcfHasFinishedPromise.state() === 'pending') {
-        // 'mcf'/'f' is still loading..ANY incoming action packets, should be rejected (and never happen...)
-        return;
-=======
     var masterPromise = new MegaPromise();
     if (isMcf === false && ChatdIntegration.mcfHasFinishedPromise.state() === 'pending') {
         // 'mcf'/'f' is still loading..ANY incoming action packets, should be rejected (and never happen...)
         return masterPromise.reject();
->>>>>>> 5d588496
     }
     self._loadingCount++;
 
@@ -381,20 +336,12 @@
 
     if (actionPacket.active === 0) {
         // skip non active chats for now...
-<<<<<<< HEAD
-        return false;
-=======
         return MegaPromise.reject();
->>>>>>> 5d588496
     }
     var chatParticipants = actionPacket.u;
     if (!chatParticipants) {
         // its ok, no participants mean inactive chat, that we woudl skip...for now...
-<<<<<<< HEAD
-        return false;
-=======
         return masterPromise.reject();
->>>>>>> 5d588496
     }
     var chatJids = [];
     Object.keys(chatParticipants).forEach(function(k) {
@@ -458,11 +405,7 @@
             if (actionPacket.n) {
                 var foundMeLeaving = actionPacket.n.some(function(userPrivChangeEntry) {
                     if (userPrivChangeEntry.p === -1 && userPrivChangeEntry.u === u_handle) {
-<<<<<<< HEAD
-                        return true;
-=======
                         return masterPromise.reject();
->>>>>>> 5d588496
                     }
                 });
 
@@ -470,8 +413,7 @@
                     if (typeof mSDB === 'object') {
                         mSDB.del('mcf', actionPacket.id);
                     }
-<<<<<<< HEAD
-                    return;
+                    return masterPromise.reject();
                 }
             }
 
@@ -499,36 +441,6 @@
                 window.location = chatRoom.getRoomUrl();
             }
 
-=======
-                    return masterPromise.reject();
-                }
-            }
-
-            var r = self.megaChat.openChat(
-                chatJids,
-                actionPacket.g === 1 ? "group" : "private",
-                actionPacket.id,
-                actionPacket.cs,
-                actionPacket.url,
-                false
-            );
-            chatRoom = r[1];
-            if (actionPacket.ct) {
-                chatRoom.ct = actionPacket.ct;
-            }
-            self.decryptTopic(chatRoom);
-            // handler of the same room was cached before, then restore the keys.
-            if (self._cachedHandlers[roomJid]) {
-                chatRoom.protocolHandler.participantKeys = self._cachedHandlers[roomJid].participantKeys;
-            }
-            if (!isMcf && actionPacket.ou === u_handle && !actionPacket.n) {
-                if (chatRoom.lastActivity === 0) {
-                    chatRoom.lastActivity = unixtime();
-                }
-                window.location = chatRoom.getRoomUrl();
-            }
-
->>>>>>> 5d588496
             if (wasActive) {
                 window.location = chatRoom.getRoomUrl();
             }
@@ -1421,7 +1333,6 @@
                 assert(u_privCu25519, 'u_privCu25519 is not loaded, null or undefined!');
                 assert(u_privEd25519, 'u_privEd25519 is not loaded, null or undefined!');
                 assert(u_pubEd25519, 'u_pubEd25519 is not loaded, null or undefined!');
-                assert(ChatdIntegration.deviceId !== null, 'deviceId not loaded.');
 
                 chatRoom.protocolHandler = new strongvelope.ProtocolHandler(
                     u_handle,
@@ -1600,7 +1511,6 @@
     // a msgupd is only possible up to 1hour after the indicated (client-supplied) UTC timestamp.
     var cipher;
 
-<<<<<<< HEAD
     var self = this;
     var rawChatId = base64urldecode(chatRoom.chatId);
 
@@ -1654,61 +1564,6 @@
 ChatdIntegration.prototype.discardMessage = function(chatRoom, msgId) {
     var self = this;
     var rawChatId = base64urldecode(chatRoom.chatId);
-=======
-    var self = this;
-    var rawChatId = base64urldecode(chatRoom.chatId);
-
-    var chatMessages = self.chatd.chatIdMessages[rawChatId];
-    if (!chatMessages) {
-        return;
-    }
-
-    var msg = chatMessages.buf[msgnum];
-    var foundMsg;
-    if (!msg) {
-        msg = chatMessages.sendingbuf[msgnum & 0xffffffff];
-        if (!msg) {
-            console.error("Update message failed, msgNum  was not found in either .buf or .sendingbuf", msgnum);
-            return false;
-        }
-        else {
-            foundMsg = chatRoom.messagesBuff.getByInternalId(msgnum);
-            msgnum = msgnum & 0xffffffff;
-        }
-    }
-    else {
-        var msgId = base64urlencode(msg[Chatd.MsgField.MSGID]);
-        foundMsg =  chatRoom.messagesBuff.messages[msgId];
-    }
-    var keyId = msg[Chatd.MsgField.KEYID];
-
-    if (!foundMsg) {
-        console.error("Update message failed, because message  was not found", msgnum);
-        return false;
-    }
-    cipher = chatRoom.protocolHandler.encryptWithKeyId(newMessage, keyId, foundMsg.references, foundMsg.msgIdentity);
-
-    return self.chatd.modify(rawChatId, msgnum, cipher);
-};
-
-ChatdIntegration.prototype.deleteMessage = function(chatRoom, msgnum) {
-    // a msgupd is only possible up to 1hour after the indicated (client-supplied) UTC timestamp.
-    var self = this;
-
-    return self.updateMessage(chatRoom, msgnum, "");
-};
-
-
-/**
- * Discard a message from the sending queue
- *
- * @param chatRoom
- * @param msgId
- */
-ChatdIntegration.prototype.discardMessage = function(chatRoom, msgId) {
-    var self = this;
-    var rawChatId = base64urldecode(chatRoom.chatId);
->>>>>>> 5d588496
     var chatMessages = self.chatd.chatIdMessages[rawChatId];
     if (!chatMessages) {
         return;
