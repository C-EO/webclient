(function(scope) {
"use strict";

/**
 * Integrates chatd.js into chat.js as a standalone plugin
 *
 *
 * @param megaChat
 * @returns {ChatdIntegration}
 * @constructor
 */
var ChatdIntegration = function(megaChat) {
    var self = this;

    var loggerIsEnabled = localStorage['chatdIntegrationLogger'] === '1';
    self.logger = MegaLogger.getLogger(
        "chatdInt",
        {
            onCritical: function(msg) {
                if (msg.indexOf("order tampering") > -1) {
                    api_req({
                        a: 'log',
                        e: 99616,
                        m: 'order tampering'
                    }, {});
                }
            },
            minLogLevel: function() {
                return loggerIsEnabled ? MegaLogger.LEVELS.DEBUG : MegaLogger.LEVELS.ERROR;
            }
        },
        megaChat.logger
    );

    self.megaChat = megaChat;
    self.chatd = new Chatd(u_handle);
    self.waitingChatIdPromises = {};
    self.chatIdToRoomJid = {};
    self._cachedHandlers = {};
    self._loadingCount = 0;

    // chat events
    megaChat.rebind("onInit.chatdInt", function(e) {
        megaChat.rebind("onRoomCreated.chatdInt", function(e, chatRoom) {
            assert(chatRoom.type, 'missing room type');
            self._attachToChatRoom(chatRoom);
        });

        if (ChatdIntegration.mcfHasFinishedPromise.state() === 'pending') {
            if (fminitialized === true) {
                // old db, which means that the 'mcf' is empty and the 'f' was not called.
                // do a separate mcf call!
                self.retrieveChatsFromApi();
            }
            else {
                mBroadcaster.once('fm:initialized', function() {
                    if (ChatdIntegration.mcfHasFinishedPromise.state() === 'pending') {
                        self.retrieveChatsFromApi();
                    }
                });
            }
        }
        else {
            ChatdIntegration.mcfHasFinishedPromise.done(function () {
                var allPromises = [];
                Object.keys(ChatdIntegration._queuedChats).forEach(function (id) {
                    allPromises.push(
                        self.openChatFromApi(ChatdIntegration._queuedChats[id], true)
                    );
                });
                ChatdIntegration._queuedChats = {};
                ChatdIntegration.allChatsHadLoaded.linkDoneAndFailTo(MegaPromise.allDone(allPromises));
            });
        }
    });

    megaChat.rebind("onDestroy.chatdInt", function(e) {
        self.chatd.destroyed = true;
    });

    $(window).rebind('onChatdChatUpdatedActionPacket.chatdInt', function(e, actionPacket) {
        self.openChatFromApi(actionPacket, false);
    });


    self.chatd.rebind('onClose.chatdInt', function(e, eventData) {
        var shard = eventData.shard;

        shard.getRelatedChatIds().forEach(function(chatId) {
            var chatRoomJid = self.chatIdToRoomJid[chatId];
            if (chatRoomJid) {
                var chatRoom = self.megaChat.chats[chatRoomJid];
                if (chatRoom) {
                    if (chatRoom.state !== ChatRoom.STATE.LEFT) {
                        chatRoom.setState(ChatRoom.STATE.JOINING, true);
                    }
                }
            }
        });
    });

    megaChat.rebind('onNewGroupChatRequest.chatdInt', function(e, contactHashes) {
        var users = [];
        contactHashes.forEach(function(k) {
            users.push({
                'u': k,
                'p': 2
            });
        });

        asyncApiReq({
            'a': 'mcc',
            'g': 1,
            'u': users,
            'v': Chatd.VERSION
        })
            .done(function(r) {
                // no need to do anything, the triggered action packet would trigger the code for joining the room.
            })
            .fail(function() {
                self.logger.error(
                    "Failed to retrieve chatd ID from API, while trying to create a new room, args:",
                    arguments
                );
            });
    });
    return self;
};

/**
 * Resolved/rejected when the 'mcf' response is received (either from indexedDB or api),
 * Note: When this is resolved, chats are not yet accessible via megaChat.chats yet!
 *
 * @type {MegaPromise}
 */
ChatdIntegration.mcfHasFinishedPromise = new MegaPromise();


/**
 * Resolved/rejected when all chats are added to megaChat.chats, mcurls are received, etc. E.g. they are ready for
 * renderering.
 *
 * @type {MegaPromise}
 */
ChatdIntegration.allChatsHadLoaded = new MegaPromise();
ChatdIntegration._queuedChats = {};

ChatdIntegration.prototype.retrieveChatsFromApi = function() {
    var self = this;
    self._loadingCount++;
    asyncApiReq({a: "mcf", d: 1, v: Chatd.VERSION})
        .done(function(r) {
            self.logger.debug("MCF returned: ", r);

            var allPromises = [];
            // reopen chats from the MCF response.
            if (r.c) {
                r.c.forEach(function (actionPacket) {
                    if (actionPacket.active === 0) {
                        // skip non active chats for now...
                        return;
                    }
                    allPromises.push(
                        self.openChatFromApi(actionPacket, true)
                    );
                });

                ChatdIntegration.mcfHasFinishedPromise.resolve();
                ChatdIntegration.allChatsHadLoaded.linkDoneAndFailTo(MegaPromise.allDone(allPromises));
            }
            else {
                ChatdIntegration.mcfHasFinishedPromise.reject(r);
                ChatdIntegration.allChatsHadLoaded.reject();
            }
        })
        .fail(function(r) {
            ChatdIntegration.allChatsHadLoaded.reject();

            if (r === EEXPIRED) {
                self.requiresUpdate();
            }
        })
        .always(function() {
            self._loadingCount--;
            if (self._loadingCount === 0) {
                $(self).trigger('onMcfLoadingDone');
            }
        });
};

ChatdIntegration.prototype.requiresUpdate = function() {
    var self = this;

    if (window.location.toString().indexOf("/chat")) {
        $('.nw-fm-left-icon.cloud-drive').triggerHandler('click');
    }

    megaChat.destroy();
    megaChatIsDisabled = true;
    $('.nw-fm-left-icon.conversations').hide();

    // because msgDialog would be closed on location.hash change... we need to do this a bit later....
    Soon(function() {

        if (localStorage.chatUpdateIgnored === String(Chatd.VERSION)) {
            return;
        }
        if (!is_extension) {
            msgDialog('confirmation', l[1900], l[8840], '', function (e) {
                if (e) {
                    window.location.reload();
                }
                else {
                    localStorage.chatUpdateIgnored = Chatd.VERSION;
                }
            });
        }
        else {
            msgDialog(
                'warningb',
                l[1900],
                l[8841]
            );
            localStorage.chatUpdateIgnored = Chatd.VERSION;
        }
    });
};
ChatdIntegration.prototype._getChatRoomFromEventData = function(eventData) {
    var self = this;
    var chatRoomJid = self.chatIdToRoomJid[eventData.chatId];
    assert(chatRoomJid, 'chat room not found for chat id: ' + eventData.chatId);
    return self.megaChat.chats[chatRoomJid];
};

ChatdIntegration.prototype._getKarereObjFromChatdObj = function(chatdEventObj) {
    var self = this;
    var chatRoom = self._getChatRoomFromEventData(chatdEventObj);

    var msgContents;

    msgContents = chatdEventObj.message;

    var state;

    if (!chatdEventObj.userId || chatdEventObj.userId === u_handle) {
        state = Message.STATE.SENT;
    }
    else if (chatdEventObj.seen) {
        state = Message.STATE.SEEN;
    }

    return new Message(
        chatRoom,
        chatRoom.messagesBuff,
        {

            'userId': chatdEventObj.userId,
            'messageId': chatdEventObj.messageId,
            'message': false,
            'textContents': msgContents,
            'delay': chatdEventObj.ts,
            'state': state,
            'updated': false,
            'deleted': false,
            'revoked': false
        }
    );
};

ChatdIntegration._waitForProtocolHandler = function (chatRoom, cb) {
    if (chatRoom.protocolHandler) {
        cb();
    }
    else {
        if (chatRoom.strongvelopeSetupPromises) {
            chatRoom.strongvelopeSetupPromises.done(function() {
                cb();
            });
        }
        else {
            createTimeoutPromise(function() {
                return chatRoom.protocolHandler ? true : false;
            }, 300, 5000).done(function() {
                cb();
            }).fail(function() {
                // debugger;
            });
        }
    }
};

ChatdIntegration.prototype.openChatFromApi = function(actionPacket, isMcf) {
    var self = this;

    var masterPromise = new MegaPromise();
    if (isMcf === false && ChatdIntegration.mcfHasFinishedPromise.state() === 'pending') {
        // 'mcf'/'f' is still loading..ANY incoming action packets, should be rejected (and never happen...)
        return masterPromise.reject();
    }
    self._loadingCount++;

    var roomInfo = {
        'id': actionPacket.id,
        'cs': actionPacket.cs,
        'g': actionPacket.g,
        'u': clone(actionPacket.u),
        'ct': actionPacket.ct ? actionPacket.ct : null
    };

    loadingDialog.hide();

    if (actionPacket.active === 0) {
        // skip non active chats for now...
        return MegaPromise.reject();
    }
    var chatParticipants = actionPacket.u;
    if (!chatParticipants) {
        // its ok, no participants mean inactive chat, that we woudl skip...for now...
        return masterPromise.reject();
    }
    var userHandles = [];
    Object.keys(chatParticipants).forEach(function(k) {
        var v = chatParticipants[k];
        if (v.u) {
            userHandles.push(v.u);
        }
    });

    var roomId = actionPacket.id;

    var chatRoom = self.megaChat.chats[roomId];
    var wasActive = chatRoom ? chatRoom.isCurrentlyActive : false;

    var finishProcess = function() {
        self._loadingCount--;

        // if the found chatRoom is in LEAVING mode...then try to reinitialise it!

        if (chatRoom && chatRoom.stateIsLeftOrLeaving() && actionPacket.ou !== u_handle) {
            self._cachedHandlers[roomId] = chatRoom.protocolHandler;
            chatRoom.destroy(undefined, true);
            chatRoom = false;

            if (actionPacket.url) {
                Soon(finishProcess);
            }
            else {
                // retrieve mcurl!

                asyncApiReq({
                    a: 'mcurl',
                    id: actionPacket.id,
                    v: Chatd.VERSION
                })
                    .done(function(mcurl) {
                        actionPacket.url = mcurl;
                        finishProcess();
                    })
                    .fail(function(r) {
                        if (r === EEXPIRED) {
                            self.requiresUpdate();
                        }
                    });
            }
            return;
        }

        // try to find the chat room again, it may had been opened while waiting for the mcurl api call...
        chatRoom = self.megaChat.chats[roomId];
        if (!chatRoom) {
            // don't try to open a chat, if its not yet opened and the actionPacket consist of me leaving...
            if (actionPacket.n) {
                var foundMeLeaving = actionPacket.n.some(function(userPrivChangeEntry) {
                    if (userPrivChangeEntry.p === -1 && userPrivChangeEntry.u === u_handle) {
                        return masterPromise.reject();
                    }
                });

                if (foundMeLeaving) {
                    return masterPromise.reject();
                }
            }

            var r = self.megaChat.openChat(
                userHandles,
                actionPacket.g === 1 ? "group" : "private",
                actionPacket.id,
                actionPacket.cs,
                actionPacket.url,
                false
            );
            chatRoom = r[1];
            if (!chatRoom) {
                return masterPromise.reject();
            }
            if (actionPacket.ct) {
                chatRoom.ct = actionPacket.ct;
            }
            self.decryptTopic(chatRoom);
            // handler of the same room was cached before, then restore the keys.
            if (self._cachedHandlers[roomId]) {
                chatRoom.protocolHandler.participantKeys = self._cachedHandlers[roomId].participantKeys;
            }
            if (!isMcf && actionPacket.ou === u_handle && !actionPacket.n) {
                if (chatRoom.lastActivity === 0) {
                    chatRoom.lastActivity = unixtime();
                }
                loadSubPage(chatRoom.getRoomUrl());
            }
            if (!chatRoom.lastActivity && actionPacket.ts) {
                chatRoom.lastActivity = actionPacket.ts;
            }

            if (wasActive) {
                loadSubPage(chatRoom.getRoomUrl());
            }
        }
        else {
            chatRoom.ct = actionPacket.ct;
            self.decryptTopic(chatRoom);

            if (!chatRoom.chatId) {
                chatRoom.chatId = actionPacket.id;
                chatRoom.chatIdBin = base64urldecode(actionPacket.id);
                chatRoom.chatShard = actionPacket.cs;
                chatRoom.chatdUrl = actionPacket.url;
            }
            else {
                // this is a member update!
                if (actionPacket.n) {
                    var included = [];
                    var excluded = [];
                    actionPacket.n.forEach(function(v) {
                        if (v.p === -1) {
                            excluded.push(v.u);
                            delete chatRoom.members[v.u];
                            if (v.u === u_handle) {
                                if (typeof(chatRoom.megaChat.plugins.presencedIntegration) !== 'undefined') {
                                    Object.keys(chatRoom.members).forEach(function(user_handle) {
                                        // not a real contact?
                                        if (M.u[user_handle].c === 0) {
                                            chatRoom.megaChat.plugins.presencedIntegration.eventuallyRemovePeer(
                                                user_handle,
                                                chatRoom
                                            );
                                        }
                                    });
                                }
                                chatRoom.leave(false);

                                if (actionPacket.ou === u_handle) {
                                    chatRoom.destroy();
                                }

                                // i had left, also do a chatd.leave!
                                self.chatd.leave(
                                    base64urldecode(actionPacket.id)
                                );
                            }
                            else {
                                // someone else left the room
                                if (
                                    M.u[v.u].c === 0 &&
                                    typeof(chatRoom.megaChat.plugins.presencedIntegration) !== 'undefined'
                                ) {
                                    chatRoom.megaChat.plugins.presencedIntegration.eventuallyRemovePeer(
                                        v.u,
                                        chatRoom
                                    );
                                }
                            }
                        }
                        else {
                            included.push(v.u);
                            chatRoom.members[v.u] = v.p;
                            if (v.u === u_handle && v.p !== 0) {
                                chatRoom.privateReadOnlyChat = false;
                            }
                            if (
                                M.u[v.u] &&
                                M.u[v.u].c === 0 &&
                                typeof(chatRoom.megaChat.plugins.presencedIntegration) !== 'undefined'
                            ) {
                                chatRoom.megaChat.plugins.presencedIntegration.eventuallyAddPeer(
                                    v.u
                                );
                            }
                        }
                    });

                    if (included.length > 0 || excluded.length > 0) {
                        if (included.length > 0) {
                            ChatdIntegration._ensureKeysAreLoaded([], included);
                            ChatdIntegration._ensureNamesAreLoaded(included);
                            included.forEach(function(handle) {
                                if (M.u[handle] && M.u[handle].c === 0) {
                                    megaChat.processNewUser(handle);
                                }
                            });
                        }

                        chatRoom.trackDataChange();
                    }
                }
            }
        }
        return masterPromise.resolve();
    };

    if (!actionPacket.url && (!chatRoom || !chatRoom.chatdUrl)) {
        asyncApiReq({
            a: 'mcurl',
            id: actionPacket.id,
            v: Chatd.VERSION
        })
        .done(function(mcurl) {
                actionPacket.url = mcurl;
                finishProcess();
        })
        .fail(function(r) {
            if (r === EEXPIRED) {
                self.requiresUpdate();
            }
        });
    }
    else {
        finishProcess();
    }
    return masterPromise;

};


ChatdIntegration._waitUntilChatIdIsAvailable = function(fn) {
    return function() {
        var self = this;
        var chatRoom = arguments[0];
        var masterPromise = new MegaPromise();
        var args = arguments;

        ChatdIntegration.mcfHasFinishedPromise.done(function() {
            self._retrieveChatdIdIfRequired(chatRoom)
                .done(function() {
                    if (chatRoom.chatId) {
                        masterPromise.linkDoneAndFailToResult(fn, self, args);
                    }
                    else {
                        createTimeoutPromise(
                            function() {
                                return !!chatRoom.chatId
                            },
                            100,
                            30000 /* API can be down... */
                        )
                            .done(function() {
                                masterPromise.linkDoneAndFailToResult(fn, self, args);
                            })
                            .fail(function() {
                                self.logger.error("Failed to retrieve chatId for chatRoom: ", chatRoom.roomId);
                                masterPromise.reject(arguments);
                            });
                    }
                })
                .fail(function() {
                    self.logger.error("[2] Failed to retrieve chatId for chatRoom: ", chatRoom.roomId);
                    masterPromise.reject(arguments);
                });
        })
        .fail(function() {
                self.logger.error("mcf failed");
                masterPromise.reject(arguments);
            });

        return masterPromise;
    };
};

ChatdIntegration.prototype._retrieveChatdIdIfRequired = function(chatRoom) {
    var self = this;
    var masterPromise = new MegaPromise();

    ChatdIntegration.mcfHasFinishedPromise.done(function() {
        if (!chatRoom.chatId) {
            // already sent an API request?
            if (
                self.waitingChatIdPromises[chatRoom.roomId] &&
                self.waitingChatIdPromises[chatRoom.roomId].state() === 'pending'
            ) {
                masterPromise.linkDoneAndFailTo(
                    self.waitingChatIdPromises[chatRoom.roomId]
                );
                return masterPromise;
            }

            var userHashes = [];
            chatRoom.getParticipantsExceptMe().forEach(function(userHandle) {
                var contact = M.u[userHandle];

                if (!contact) {
                    return;
                }

                userHashes.push(
                    {
                        'u': contact.u,
                        'p': 2
                    }
                );
            });

            // because, why not ?
            userHashes.sort(function(a,b) {
                if (a.u < b.u) {
                    return -1;
                }
                else if (a.u > b.u) {
                    return 1;
                }
                else {
                    return 0;
                }
            });

            // unknown user.
            if (userHashes.length === 0) {
                return;
            }
            self.waitingChatIdPromises[chatRoom.roomId] = asyncApiReq({
                'a': 'mcc',
                'g': chatRoom.type === "group" ? 1 : 0,
                'u': userHashes,
                'v': Chatd.VERSION
            })
                .always(function() {
                    delete self.waitingChatIdPromises[chatRoom.roomId];
                })
                .done(function(r) {
                    chatRoom.chatdUrl = r.url;
                    chatRoom.chatId = r.id;
                    chatRoom.chatIdBin = base64urldecode(r.id);
                    chatRoom.chatShard = r.cs;

                    self.join(chatRoom);
                })
                .fail(function() {
                    self.logger.error("Failed to retrieve chatd ID from API for room: ", chatRoom.roomId);
                });

            return masterPromise.linkDoneAndFailTo(
                self.waitingChatIdPromises[chatRoom.roomId]
            );
        }
        else {
            masterPromise.resolve();
            return masterPromise;
        }
    });
    return masterPromise;
};

ChatdIntegration._waitForShardToBeAvailable = function(fn) {
    return function() {
        var self = this;
        var chatRoom = arguments[0];
        var masterPromise = new MegaPromise();
        var args = arguments;

        var chatIdDecoded = base64urldecode(chatRoom.chatId);
        if (!self.chatd.chatIdShard[chatIdDecoded]) {
            createTimeoutPromise(function() {
                return !!self.chatd.chatIdShard[chatIdDecoded]
            }, 100, 10000)
                .done(function() {
                    masterPromise.linkDoneAndFailToResult(fn, self, args);
                })
                .fail(function() {
                    masterPromise.reject(arguments)
                });
        }
        else {
            masterPromise.linkDoneAndFailToResult(fn, self, args);
        }
        return masterPromise;
    };
};

ChatdIntegration._ensureKeysAreDecrypted = function(keys, handler) {
    var pms = new MegaPromise();
    ChatdIntegration._ensureKeysAreLoaded(keys).done(
        function() {
            if (handler.seedKeys(keys)) {
                pms.resolve();
            }
            else {
                pms.reject();
            }
        }
    );
    return pms;
};

ChatdIntegration._ensureKeysAreLoaded = function(messages, users) {
    var promises = [];

    if (Array.isArray(messages)) {
        messages.forEach(function (msgObject) {
            if (typeof(msgObject.userId) === "undefined" || msgObject.userId === null) {
                return;
            }

            if (msgObject.userId === strongvelope.COMMANDER) {
                return;
            }

            if (!pubCu25519[msgObject.userId]) {
                promises.push(
                    crypt.getPubCu25519(msgObject.userId)
                );
            }

            if (!pubEd25519[msgObject.userId]) {
                promises.push(
                    crypt.getPubEd25519(msgObject.userId)
                );
            }

            if (!u_pubkeys[msgObject.userId]) {
                promises.push(
                    crypt.getPubRSA(msgObject.userId)
                );
            }
        });
    }
    if (Array.isArray(users)) {
        users.forEach(function (userId) {
            if (typeof(userId) === "undefined" || userId === null) {
                return;
            }

            if (userId === strongvelope.COMMANDER) {
                return;
            }

            if (!pubCu25519[userId]) {
                promises.push(
                    crypt.getPubCu25519(userId)
                );
            }

            if (!pubEd25519[userId]) {
                promises.push(
                    crypt.getPubEd25519(userId)
                );
            }

            if (!u_pubkeys[userId]) {
                promises.push(
                    crypt.getPubRSA(userId)
                );
            }
        });
    }
    return MegaPromise.allDone(promises);
};


ChatdIntegration._ensureNamesAreLoaded = function(users) {
    if (Array.isArray(users)) {
        users.forEach(function (userId) {
            if (userId === strongvelope.COMMANDER) {
                return;
            }

            if (!M.u[userId]) {
                M.u.set(
                    userId,
                    new MegaDataObject(MEGA_USER_STRUCT, true, {
                        'h': userId,
                        'u': userId,
                        'm': '',
                        'c': 0
                    })
                );
                M.syncUsersFullname(userId);
            }
            else {
                M.syncUsersFullname(userId);
            }
        });
    }
};


ChatdIntegration.prototype._parseMessage = function(chatRoom, message) {
    var textContents = message.textContents ? message.textContents : message.message;

    if (textContents.substr && textContents.substr(0, 1) === Message.MANAGEMENT_MESSAGE_TYPES.MANAGEMENT) {
        if (textContents.substr(1, 1) === Message.MANAGEMENT_MESSAGE_TYPES.ATTACHMENT) {
            try {
                var attachmentMeta = JSON.parse(textContents.substr(2));
            } catch(e) {
                // debugger;
                return null;
            }


            attachmentMeta.forEach(function(v) {
                var attachmentMetaInfo;
                // cache ALL current attachments, so that we can revoke them later on in an ordered way.
                if (message.messageId) {
                    if (!chatRoom.attachments.exists(v.h)) {
                        chatRoom.attachments.set(v.h, new MegaDataMap(chatRoom.attachments));
                    }

                    if (!chatRoom.attachments[v.h].exists(message.messageId)) {
                        chatRoom.attachments[v.h].set(
                            message.messageId,
                            attachmentMetaInfo = new MegaDataObject({
                                messageId: message.messageId,
                                revoked: false
                            })
                        );
                        attachmentMetaInfo._parent = chatRoom.attachments;
                    }
                    else {
                        attachmentMetaInfo = chatRoom.attachments[v.h][message.messageId];
                    }
                }

                // generate preview/icon
                var icon = fileIcon(v);

                if (!attachmentMetaInfo.revoked && !message.revoked) {
                    if (v.fa && (icon === "graphic" || icon === "image")) {
                        var imagesListKey = message.messageId + "_" + v.h;
                        if (!chatRoom.images.exists(imagesListKey)) {
                            v.id = imagesListKey;
                            v.delay = message.delay;
                            chatRoom.images.push(v);
                        }
                    }
                }
            });
        }
        else if (textContents.substr &&
            textContents.substr(1, 1) === Message.MANAGEMENT_MESSAGE_TYPES.REVOKE_ATTACHMENT) {
            var foundRevokedNode = null;

            var revokedNode = textContents.substr(2, textContents.length);

            if (chatRoom.attachments.exists(revokedNode)) {
                chatRoom.attachments[revokedNode].forEach(function(obj) {
                    var messageId = obj.messageId;
                    var attachedMsg = chatRoom.messagesBuff.messages[messageId];

                    var allAttachmentsRevoked = false;
                    if (!attachedMsg) {
                        return;
                    }

                    if (attachedMsg.orderValue < message.orderValue) {
                        try {
                            var attc = attachedMsg.textContents;
                            var attachments = JSON.parse(attc.substr(2, attc.length));
                            var revokedInSameMessage = 0;
                            attachments.forEach(function(node) {
                                if (node.h === revokedNode) {
                                    foundRevokedNode = node;
                                }
                                if (
                                    chatRoom.attachments[node.h] &&
                                    chatRoom.attachments[node.h][messageId] &&
                                    (
                                        chatRoom.attachments[node.h][messageId].revoked === true ||
                                        node.h === revokedNode
                                    )
                                ) {
                                    revokedInSameMessage++;
                                }
                            });
                            if (revokedInSameMessage === attachments.length) {
                                allAttachmentsRevoked = true;
                            }
                        } catch(e) {
                        }

                        obj.revoked = true;
                        // mark the whole message as revoked if all attachments in it are marked as revoked.
                        if (allAttachmentsRevoked) {
                            attachedMsg.revoked = true;
                        }
                        else {
                            // force re-render
                            attachedMsg.trackDataChange();
                        }

                        if (!attachedMsg.seen) {
                            attachedMsg.seen = true;
                            if (chatRoom.messagesBuff._unreadCountCache > 0) {
                                chatRoom.messagesBuff._unreadCountCache--;
                                chatRoom.messagesBuff.trackDataChange();
                                chatRoom.megaChat.updateSectionUnreadCount();
                            }
                        }
                    }
                });
            }

            // don't show anything if this is a 'revoke' message
            return null;
        }
        else {
            return null;
        }
    }
};

ChatdIntegration.prototype._attachToChatRoom = function(chatRoom) {
    var self = this;

    var chatRoomId = chatRoom.roomId.split("@")[0];

    chatRoom.rebind('typing.chatdInt', function() {
        self.broadcast(chatRoom, String.fromCharCode(1));
    });

    self.chatd.rebind('onBroadcast.chatdInt' + chatRoomId, function(e, eventData) {
        var foundChatRoom = self._getChatRoomFromEventData(eventData);

        if (!foundChatRoom) {
            self.logger.warn("Room not found for: ", e, eventData);
            return;
        }

        if (foundChatRoom.roomId === chatRoom.roomId) {
            foundChatRoom.trigger('onParticipantTyping', [eventData.userId, eventData.bCastCode]);
        }
    });

    self.chatd.rebind('onRoomConnected.chatdInt' + chatRoomId, function(e, eventData) {
        var foundChatRoom = self._getChatRoomFromEventData(eventData);

        if (!foundChatRoom) {
            self.logger.warn("Room not found for: ", e, eventData);
            return;
        }

        if (foundChatRoom.roomId === chatRoom.roomId) {
            if (chatRoom.state === ChatRoom.STATE.JOINING) {
                chatRoom.setState(
                    ChatRoom.STATE.READY
                );
            }
        }
    });

    self.chatd.rebind('onRoomDisconnected.chatdInt' + chatRoomId, function(e, eventData) {
        var foundChatRoom = self._getChatRoomFromEventData(eventData);

        if (!foundChatRoom) {
            self.logger.warn("Room not found for: ", e, eventData);
            return;
        }

<<<<<<< HEAD
        if (foundChatRoom.roomJid === chatRoom.roomJid) {
            delete chatRoom.chatId;
            delete chatRoom.chatShard;
            delete chatRoom.chatdUrl;
=======
        if (foundChatRoom.roomId === chatRoom.roomId) {
            chatRoom.chatId = null;
            chatRoom.chatShard = null;
            chatRoom.chatdUrl = null;
>>>>>>> e3b3274a

            if (chatRoom.state === ChatRoom.STATE.READY || chatRoom.state === ChatRoom.STATE.JOINED) {
                chatRoom.setState(
                    ChatRoom.STATE.JOINING,
                    true
                );
            }
        }
    });
    // chatd events
    self.chatd.rebind('onMembersUpdated.chatdInt' + chatRoomId, function(e, eventData) {
        var foundChatRoom = self._getChatRoomFromEventData(eventData);

        if (!foundChatRoom) {
            self.logger.warn("Room not found for: ", e, eventData);
            return;
        }

        if (foundChatRoom.roomId === chatRoom.roomId) {

            if (chatRoom.membersLoaded === false) {
                if (eventData.priv < 255) {
                    var addParticipant = function addParticipant() {
                        // add group participant in strongvelope
                        chatRoom.protocolHandler.addParticipant(eventData.userId);
                        // also add to our list
                        chatRoom.members[eventData.userId] = eventData.priv;

                        if (
                            M.u[eventData.userId] &&
                            M.u[eventData.userId].c === 0 &&
                            typeof(chatRoom.megaChat.plugins.presencedIntegration) !== 'undefined'
                        ) {
                            chatRoom.megaChat.plugins.presencedIntegration.eventuallyAddPeer(
                                eventData.userId
                            );
                        }
                        $(chatRoom).trigger('onMembersUpdated');
                    }
                    ChatdIntegration._waitForProtocolHandler(chatRoom, addParticipant);
                }

                if (eventData.userId === u_handle) {
                    chatRoom.membersLoaded = true;
                }
            }
            else if (eventData.priv === 255) {
                var deleteParticipant = function deleteParticipant() {
                    // remove group participant in strongvelope
                    chatRoom.protocolHandler.removeParticipant(eventData.userId);
                    // also remove from our list
                    delete chatRoom.members[eventData.userId];

                    if (
                        M.u[eventData.userId].c === 0 &&
                        typeof(chatRoom.megaChat.plugins.presencedIntegration) !== 'undefined'
                    ) {
                        chatRoom.megaChat.plugins.presencedIntegration.eventuallyRemovePeer(
                            eventData.userId,
                            chatRoom
                        );
                    }

                    $(chatRoom).trigger('onMembersUpdated');
                }
                ChatdIntegration._waitForProtocolHandler(chatRoom, deleteParticipant);
            }
        }
    });

    if (!chatRoom.messagesBuff) {
        chatRoom.pubCu25519KeyIsMissing = false;

        var waitingForPromises = [];

        // retrieve all other user's Cu25519 keys IF needed
        chatRoom.getParticipants().forEach(function(userHandle) {
            var contactHash = userHandle;
            if (contactHash && !pubCu25519[contactHash]) {
                var keyRetrievalPromise = crypt.getPubCu25519(contactHash);
                keyRetrievalPromise.fail(function(r) {
                    self.logger.warn("Failed to retrieve pubCu25519 key for: ", contactHash);
                });

                waitingForPromises.push(
                    keyRetrievalPromise
                );
            }
            if (contactHash && !u_pubkeys[contactHash]) {
                var keyRetrievalPromise = crypt.getPubRSA(contactHash);
                keyRetrievalPromise.fail(function(r) {
                    self.logger.warn("Failed to retrieve pubRSA key for: ", contactHash);
                });

                waitingForPromises.push(
                    keyRetrievalPromise
                );
            }
        });

        if (authring.hadInitialised() === false) {
            waitingForPromises.push(
                authring.initAuthenticationSystem()
                    .fail(function() {
                        self.logger.error("Failed to initialise authring.");
                    })
            );
        }

        chatRoom.notDecryptedBuffer = {};

        chatRoom.messagesBuff = new MessagesBuff(chatRoom, self);
        $(chatRoom.messagesBuff).rebind('onHistoryFinished.chatd', function() {
            chatRoom.messagesBuff.messages.forEach(function(v, k) {
<<<<<<< HEAD
                if (v.userId && !v.requiresManualRetry && !v.decrypted) {
                    var msg = v.getContents ? v.getContents() : v.message;

                    chatRoom.notDecryptedBuffer[k] = {
                        'message': msg,
                        'userId': v.userId,
                        'keyid': v.keyid,
                        'ts': v.delay,
                        'k': k
                    };
=======

                if (v.userId && !v.requiresManualRetry) {
                    if (!v.textContents && v.message && !v.deleted) {
                        var msg = v.message;

                        chatRoom.notDecryptedBuffer[k] = {
                            'message': msg,
                            'userId': v.userId,
                            'keyid': v.keyid,
                            'ts': v.delay,
                            'k': k
                        };
                    }
>>>>>>> e3b3274a
                }
            });

            var hist = [];
            var invitors = [];
            Object.keys(chatRoom.notDecryptedBuffer).forEach(function(k) {
                var v = chatRoom.notDecryptedBuffer[k];

                if (v) {
                    hist.push(v);
                }
                if (v.userId === strongvelope.COMMANDER) {
                    var parsedMessage = strongvelope._parseMessageContent(v.message);
                    if (parsedMessage) {
                        invitors.push(parsedMessage.invitor);
                    }
                }
            });

            if (hist.length > 0) {
                var decryptMessages = function() {

                    try {
                        // .seed result is not used in here, since it returns false, even when some messages can be
                        // decrypted which in the current case (of tons of cached non encrypted txt msgs in chatd) is
                        // bad
                        chatRoom.protocolHandler.seed(hist);
                        var decryptedMsgs = chatRoom.protocolHandler.batchDecrypt(hist, true);
                        for (var i = decryptedMsgs.length-1; i >= 0; i--) {
                            var v = decryptedMsgs[i];
                            var messageId = hist[i]['k'];
                            if (v) {

                                if (v.type === strongvelope.MESSAGE_TYPES.GROUP_FOLLOWUP) {
                                    if (typeof(v.payload) === 'undefined' || v.payload === null) {
                                        v.payload = "";
                                    }
                                    chatRoom.messagesBuff.messages[messageId].textContents = v.payload;
                                    if (v.identity && v.references) {
                                        var mb = chatRoom.messagesBuff;
                                        mb.messages[messageId].references = v.references;
                                        mb.messages[messageId].msgIdentity = v.identity;
                                        mb.messageOrders[v.identity] = mb.messages[messageId].orderValue;
                                        if (mb.verifyMessageOrder(v.identity, v.references) === false) {
                                            // potential message order tampering detected.
                                            self.logger.critical("message order tampering detected: ", messageId);
                                        }
                                    }
                                }
                                else if (v.type === strongvelope.MESSAGE_TYPES.ALTER_PARTICIPANTS) {
                                    if (chatRoom.messagesBuff.messages[messageId]) {
                                        chatRoom.messagesBuff.messages[messageId].meta = {
                                            userId: v.sender,
                                            included: v.includeParticipants,
                                            excluded: v.excludeParticipants
                                        };
                                        ChatdIntegration._ensureNamesAreLoaded(v.excludeParticipants);
                                        ChatdIntegration._ensureNamesAreLoaded(v.includeParticipants);
                                        chatRoom.messagesBuff.messages[messageId].dialogType = "alterParticipants";
                                    }
                                }
                                else if (v.type === strongvelope.MESSAGE_TYPES.TRUNCATE) {
                                    chatRoom.messagesBuff.messages[messageId].dialogType = 'truncated';
                                    chatRoom.messagesBuff.messages[messageId].userId = v.sender;
                                }
                                else if (v.type === strongvelope.MESSAGE_TYPES.PRIVILEGE_CHANGE) {
                                    chatRoom.messagesBuff.messages[messageId].meta = {
                                        userId: v.sender,
                                        privilege: v.privilege.charCodeAt(0),
                                        targetUserId: v.recipients
                                    };
                                    chatRoom.messagesBuff.messages[messageId].dialogType = "privilegeChange";
                                }
                                else if (v.type === strongvelope.MESSAGE_TYPES.TOPIC_CHANGE){
                                    chatRoom.messagesBuff.messages[messageId].meta = {
                                        userId: v.sender,
                                        topic: v.payload
                                    };
                                    chatRoom.messagesBuff.messages[messageId].dialogType = "topicChange";
                                }
                                else if (v.type === strongvelope.MESSAGE_TYPES.GROUP_KEYED) {
                                    // this is a system message
                                    chatRoom.messagesBuff.messages[messageId].protocol = true;
                                }
                                else {
                                    self.logger.error("Could not decrypt: ", v);
                                }
                                self._parseMessage(chatRoom, chatRoom.messagesBuff.messages[messageId]);
                                delete chatRoom.notDecryptedBuffer[messageId];
                                chatRoom.messagesBuff.messages[messageId].decrypted = true;
                            }
                            else {
                                delete chatRoom.notDecryptedBuffer[messageId];
                            }
                        };
                    } catch (e) {
                        self.logger.error("Failed to decrypt stuff via strongvelope, uncaught exception: ", e);
                    }
                    chatRoom.trigger('onHistoryDecrypted');
                };


                if (!chatRoom.protocolHandler) {
                    if (chatRoom.strongvelopeSetupPromises) {
                        chatRoom.strongvelopeSetupPromises.done(function() {
                            ChatdIntegration._ensureKeysAreLoaded(hist, invitors)
                                .always(decryptMessages);
                        });
                    }
                }
                else {
                    ChatdIntegration._ensureKeysAreLoaded(hist, invitors)
                        .always(decryptMessages);
                }

            }
        });

        $(chatRoom).rebind('onLeaveChatRequested.chatdInt', function(e) {
            asyncApiReq({
                "a":"mcr", // request identifier
                "id": chatRoom.chatId, // chat id
                "v": Chatd.VERSION
            });
        });
        $(chatRoom).rebind('onAddUserRequest.chatdInt', function(e, contactHashes) {
            contactHashes.forEach(function(h) {
                if (chatRoom.topic) {
                    var participants = chatRoom.protocolHandler.getTrackedParticipants();
                    participants.add(h);

                    var promises = [];
                    promises.push(
                        ChatdIntegration._ensureKeysAreLoaded(undefined, participants)
                    );
                    var _runInvitedWithTopic = function() {
                        var topic = chatRoom.protocolHandler.embeddedEncryptTo(chatRoom.topic,
                                                                               strongvelope.MESSAGE_TYPES.TOPIC_CHANGE,
                                                                               participants);
                        if (topic) {
                            asyncApiReq({
                                "a":"mci",
                                "id":chatRoom.chatId,
                                "u": h,
                                "p": 2,
                                "ct":base64urlencode(topic),
                                "v": Chatd.VERSION
                            });
                        }
                    };
                    MegaPromise.allDone(promises).done(
                        function () {
                            _runInvitedWithTopic();
                        }
                    );
                }
                else {
                    asyncApiReq({
                        "a":"mci",
                        "id": chatRoom.chatId,
                        "u": h,
                        "p": 2,
                        "v": Chatd.VERSION
                    });
                }
            });
        });

        $(chatRoom).rebind('onRemoveUserRequest.chatdInt', function(e, contactHash) {
            asyncApiReq({
                "a":"mcr",
                "id": chatRoom.chatId,
                "u": contactHash,
                "v": Chatd.VERSION
            });
        });
        $(chatRoom).rebind('alterUserPrivilege.chatdInt', function(e, contactHash, newPriv) {
            asyncApiReq({
                "a":"mcup",
                "id": chatRoom.chatId,
                "u": contactHash,
                "p": newPriv,
                "v": Chatd.VERSION
            });
        });

        $(chatRoom).rebind('onTopicChange.chatdInt', function(e, contactHash, topic) {
            asyncApiReq({
                "a":"mcst",
                "id":chatRoom.chatId,
                "ct":btoa(topic),
                "v": Chatd.VERSION
            });
        });

        $(chatRoom.messagesBuff).rebind('onNewMessageReceived.chatdStrongvelope', function(e, msgObject) {
            if (msgObject.message && msgObject.message.length && msgObject.message.length > 0) {
                var _runDecryption = function() {
                    try {

                        var decrypted = chatRoom.protocolHandler.decryptFrom(
                            msgObject.message,
                            msgObject.userId,
                            msgObject.keyid,
                            false
                        );
                        if (decrypted) {
                            if (decrypted.type === strongvelope.MESSAGE_TYPES.GROUP_FOLLOWUP) {
                                if (typeof(decrypted.payload) === 'undefined' || decrypted.payload === null) {
                                    decrypted.payload = "";
                                }
                                chatRoom.messagesBuff.messages[msgObject.messageId].textContents = decrypted.payload;
                                if (decrypted.identity && decrypted.references) {
                                    var mb = chatRoom.messagesBuff;
                                    mb.messages[msgObject.messageId].references = decrypted.references;
                                    mb.messages[msgObject.messageId].msgIdentity = decrypted.identity;
                                    mb.messageOrders[decrypted.identity] = msgObject.orderValue;
                                    if (mb.verifyMessageOrder(decrypted.identity, decrypted.references) === false) {
                                        // potential message order tampering detected.
                                        var l = self.logger;
                                        l.critical("message order tampering detected: ", msgObject.messageId);
                                    }
                                }
                            } else if (decrypted.type === strongvelope.MESSAGE_TYPES.ALTER_PARTICIPANTS) {
                                chatRoom.messagesBuff.messages[msgObject.messageId].meta = {
                                    userId: decrypted.sender,
                                    included: decrypted.includeParticipants,
                                    excluded: decrypted.excludeParticipants
                                };
                                chatRoom.messagesBuff.messages[msgObject.messageId].dialogType = "alterParticipants";
                            } else if (decrypted.type === strongvelope.MESSAGE_TYPES.TRUNCATE) {
                                var msg = chatRoom.messagesBuff.messages[msgObject.messageId];
                                msg.dialogType = 'truncated';
                                msg.userId = decrypted.sender;
                            }
                            else if (decrypted.type === strongvelope.MESSAGE_TYPES.PRIVILEGE_CHANGE) {
                                var msg = chatRoom.messagesBuff.messages[msgObject.messageId];
                                msg.meta = {
                                    userId: decrypted.sender,
                                    privilege: decrypted.privilege.charCodeAt(0),
                                    targetUserId: decrypted.recipients
                                };
                                msg.dialogType = "privilegeChange";

                            }
                            else if (decrypted.type === strongvelope.MESSAGE_TYPES.TOPIC_CHANGE){
                                chatRoom.messagesBuff.messages[msgObject.messageId].meta = {
                                    userId: decrypted.sender,
                                    topic: decrypted.payload
                                };
                                chatRoom.messagesBuff.messages[msgObject.messageId].dialogType = "topicChange";
                            }
                            else if (decrypted.type === strongvelope.MESSAGE_TYPES.GROUP_KEYED){
                                chatRoom.messagesBuff.messages[msgObject.messageId].protocol = true;
                            }
                            self._parseMessage(chatRoom, chatRoom.messagesBuff.messages[msgObject.messageId]);
                            chatRoom.messagesBuff.messages[msgObject.messageId].decrypted = true;
                        } else {
                            self.logger.error('Unknown message type!');
                        }
                    } catch(e) {
                        self.logger.error("Failed to decrypt stuff via strongvelope, uncaught exception: ", e);
                    }
                };

                var promises = [];
                promises.push(
                    ChatdIntegration._ensureKeysAreLoaded([msgObject])
                );
                var pendingkeys = [];
                var msgkeycacheid = msgObject.userId  + "-" + msgObject.keyid;
                if (chatRoom.notDecryptedKeys && chatRoom.notDecryptedKeys[msgkeycacheid]) {
                    pendingkeys.push(chatRoom.notDecryptedKeys[msgkeycacheid]);
                }
                MegaPromise.allDone(promises).done(
                    function() {
                        if (pendingkeys.length > 0) {
                            ChatdIntegration._ensureKeysAreDecrypted(pendingkeys, chatRoom.protocolHandler).done(
                                function () {
                                    _runDecryption();
                                }
                            );
                        }
                        else {
                            _runDecryption();
                        }
                });
            }
        });

        waitingForPromises.push(
            self._retrieveChatdIdIfRequired(chatRoom)
        );


        chatRoom.strongvelopeSetupPromises = MegaPromise.allDone(
            waitingForPromises
        )
            .done(function () {
                // after all dependencies (data) is initialised, lets init the protocol handler
                assert(u_handle, 'u_handle is not loaded, null or undefined!');
                assert(u_privCu25519, 'u_privCu25519 is not loaded, null or undefined!');
                assert(u_privEd25519, 'u_privEd25519 is not loaded, null or undefined!');
                assert(u_pubEd25519, 'u_pubEd25519 is not loaded, null or undefined!');

                chatRoom.protocolHandler = new strongvelope.ProtocolHandler(
                    u_handle,
                    u_privCu25519,
                    u_privEd25519,
                    u_pubEd25519
                );

                chatRoom.protocolHandler.chatRoom = chatRoom;
                self.decryptTopic(chatRoom);
                self.join(chatRoom);
            })
            .fail(function() {
                self.logger.error(
                    "Failed to pre-load keys before initialising strongvelope. " +
                    "Can't initialise strongvelope for this chat: ",
                    chatRoom.roomId,
                    waitingForPromises
                );
            });
    }



};

ChatdIntegration.prototype.decryptTopic = function(chatRoom) {
    var self = this;
    if (chatRoom && chatRoom.ct && chatRoom.protocolHandler) {
        var parsedMessage = strongvelope._parseMessageContent(base64urldecode(chatRoom.ct));
        if (parsedMessage) {
            var promises = [];
            promises.push(
                ChatdIntegration._ensureKeysAreLoaded(undefined, [parsedMessage.invitor])
            );
            var _runTopicDecryption = function() {
                try {
                    var decryptedCT = chatRoom.protocolHandler.decryptFrom(base64urldecode(chatRoom.ct));
                    if (decryptedCT) {
                        chatRoom.topic = decryptedCT.payload;
                    }
                } catch (e) {
                    self.logger.error("Could not decrypt topic: ", e);
                }
            };
            MegaPromise.allDone(promises).done(
                function () {
                    _runTopicDecryption();
                }
            );
        }
    }
};

/** chatd related commands **/

ChatdIntegration.prototype.join = function(chatRoom) {
    var self = this;

    assert(
        chatRoom.chatId && chatRoom.chatShard !== undefined && chatRoom.chatdUrl,
        'missing chatId, chatShard or chadUrl in megaRoom. halting chatd join and code execution.'
    );

<<<<<<< HEAD
    self.chatIdToRoomJid[chatRoom.chatId] = chatRoom.roomJid;
=======
    self.chatIdToRoomJid[chatRoom.chatId] = chatRoom.roomId;
>>>>>>> e3b3274a

    self.chatd.join(
        base64urldecode(chatRoom.chatId),
        chatRoom.chatShard,
        chatRoom.chatdUrl
            .replace("ws:", "wss:")
            .replace("https:", "wss:")
            .replace("31.216.147.155", "chattest.userstorage.mega.co.nz")
    );

};

ChatdIntegration.prototype.retrieveHistory = function(chatRoom, numOfMessages) {
    var self = this;
    self.chatd.hist(base64urldecode(chatRoom.chatId), numOfMessages);
};

ChatdIntegration.prototype.markMessageAsSeen = function(chatRoom, msgid) {
    var self = this;
    self.chatd.cmd(Chatd.Opcode.SEEN, base64urldecode(chatRoom.chatId), base64urldecode(msgid));
};

ChatdIntegration.prototype.markMessageAsReceived = function(chatRoom, msgid) {
    var self = this;
    if (!chatRoom.stateIsLeftOrLeaving()) {
        self.chatd.cmd(Chatd.Opcode.RECEIVED, base64urldecode(chatRoom.chatId), base64urldecode(msgid));
    }
};

ChatdIntegration.prototype.setRetention = function(chatRoom, time) {
    var self = this;
    self.chatd.cmd(
        Chatd.Opcode.RETENTION,
        base64urldecode(chatRoom.chatId),
        Chatd.Const.UNDEFINED + Chatd.pack32le(time)
    );
};

ChatdIntegration.prototype.sendNewKey = function(chatRoom, keyxid, keyBlob) {
    var self = this;
    var keylen = keyBlob.length;
    var keybody = Chatd.pack32le(keyxid) + Chatd.pack32le(keylen) + keyBlob;
    self.chatd.cmd(Chatd.Opcode.NEWKEY, base64urldecode(chatRoom.chatId), keybody);
};

ChatdIntegration.prototype.sendMessage = function(chatRoom, messageObject) {
    // allocate transactionid for the new message (it must be shown with status "delivering" in the UI;
    // edits and cancellations at that stage must be applied to the locally queued version that gets
    // resent until confirmation and then to the confirmed msgid)
    var self = this;

    var messageContents = messageObject.message ? messageObject.message : "";
    var tmpPromise = new MegaPromise();

    var promises = [];
    var participants = chatRoom.getParticipantsExceptMe();
    if (participants.length === 0 && chatRoom.type === "private") {
        return;
    }
    else {
        participants.forEach(function(v, k) {
            participants[k] = v;
        });
    }

    promises.push(
        ChatdIntegration._ensureKeysAreLoaded(undefined, participants)
    );

    var refs = self.chatd.msgreferencelist(base64urldecode(chatRoom.chatId));
    var refids = [];
    for (var i = 0; i < refs.length; i++) {
        var foundMessage = chatRoom.messagesBuff.getByInternalId(refs[i]);
        if (foundMessage) {
            if (foundMessage.msgIdentity) {
                refids.push(foundMessage.msgIdentity);
            }
        } else if (chatRoom.messagesBuff.messages[refs[i]]) {
            if (chatRoom.messagesBuff.messages[refs[i]].msgIdentity) {
                refids.push(chatRoom.messagesBuff.messages[refs[i]].msgIdentity);
            }
        }
    }

    var _runEncryption = function() {

        try {
            var result = chatRoom.protocolHandler.encryptTo(messageContents, refids);
            if (result !== false) {
                var keyid = chatRoom.protocolHandler.getKeyId();

                messageObject.encryptedMessageContents = [result, keyid];
                messageObject.msgIdentity = result[result.length - 1].identity;
                messageObject.references = refids;

                tmpPromise.resolve(
                    self.chatd.submit(base64urldecode(chatRoom.chatId), result, keyid)
                );
            }
            else {
                tmpPromise.reject();
            }
        } catch(e) {
            self.logger.error("Failed to encrypt stuff via strongvelope, because of uncaught exception: ", e);
        }
    };

    MegaPromise.allDone(promises).always(function() {
        _runEncryption();
    });

    return tmpPromise;
};

ChatdIntegration.prototype.updateMessage = function(chatRoom, msgnum, newMessage) {
    // a msgupd is only possible up to 1hour after the indicated (client-supplied) UTC timestamp.
    var cipher;

    var self = this;
    var rawChatId = base64urldecode(chatRoom.chatId);

    var chatMessages = self.chatd.chatIdMessages[rawChatId];
    if (!chatMessages) {
        return;
    }

    var msg = chatMessages.buf[msgnum];
    var foundMsg;
    if (!msg) {
        msg = chatMessages.sendingbuf[msgnum & 0xffffffff];
        if (!msg) {
            console.error("Update message failed, msgNum  was not found in either .buf or .sendingbuf", msgnum);
            return false;
        }
        else {
            foundMsg = chatRoom.messagesBuff.getByInternalId(msgnum);
            msgnum = msgnum & 0xffffffff;
        }
    }
    else {
        var msgId = base64urlencode(msg[Chatd.MsgField.MSGID]);
        foundMsg =  chatRoom.messagesBuff.messages[msgId];
    }
    var keyId = msg[Chatd.MsgField.KEYID];

    if (!foundMsg) {
        console.error("Update message failed, because message  was not found", msgnum);
        return false;
    }
    cipher = chatRoom.protocolHandler.encryptWithKeyId(newMessage, keyId, foundMsg.references, foundMsg.msgIdentity);

    return self.chatd.modify(rawChatId, msgnum, cipher);
};

ChatdIntegration.prototype.deleteMessage = function(chatRoom, msgnum) {
    // a msgupd is only possible up to 1hour after the indicated (client-supplied) UTC timestamp.
    var self = this;

    return self.updateMessage(chatRoom, msgnum, "");
};


/**
 * Discard a message from the sending queue
 *
 * @param chatRoom
 * @param msgId
 */
ChatdIntegration.prototype.discardMessage = function(chatRoom, msgId) {
    var self = this;
    var rawChatId = base64urldecode(chatRoom.chatId);
    var chatMessages = self.chatd.chatIdMessages[rawChatId];
    if (!chatMessages) {
        return;
    }

    msgId = base64urldecode(msgId);

    if (msgId.length === 0) {
        // debugger;
    }
    return self.chatd.discard(msgId, rawChatId);
};



ChatdIntegration.prototype.broadcast = function(chatRoom, broadCastCode) {
    var self = this;
    var rawChatId = base64urldecode(chatRoom.chatId);
    var chatMessages = self.chatd.chatIdMessages[rawChatId];
    return self.chatd.broadcast(rawChatId, broadCastCode);
};


ChatdIntegration.prototype.isLoading = function() {
    return this._loadingCount > 0;
};

// decorate ALL functions which require shard to be available before executing
[
    'retrieveHistory',
    'markMessageAsSeen',
    'markMessageAsReceived',
    'setRetention',
    'sendMessage',
    'updateMessage'
].forEach(function(fnName) {
        ChatdIntegration.prototype[fnName] = ChatdIntegration._waitForShardToBeAvailable(
            ChatdIntegration.prototype[fnName]
        );
    });


// decorate ALL functions which require a valid chat ID
[
    'join',
    'retrieveHistory',
    'markMessageAsSeen',
    'markMessageAsReceived',
    'setRetention',
    'sendMessage',
    'updateMessage'
].forEach(function(fnName) {
        ChatdIntegration.prototype[fnName] = ChatdIntegration._waitUntilChatIdIsAvailable(
            ChatdIntegration.prototype[fnName]
        );
    });

makeObservable(ChatdIntegration);

scope.ChatdIntegration = ChatdIntegration;
})(window);<|MERGE_RESOLUTION|>--- conflicted
+++ resolved
@@ -962,17 +962,10 @@
             return;
         }
 
-<<<<<<< HEAD
-        if (foundChatRoom.roomJid === chatRoom.roomJid) {
-            delete chatRoom.chatId;
-            delete chatRoom.chatShard;
-            delete chatRoom.chatdUrl;
-=======
         if (foundChatRoom.roomId === chatRoom.roomId) {
             chatRoom.chatId = null;
             chatRoom.chatShard = null;
             chatRoom.chatdUrl = null;
->>>>>>> e3b3274a
 
             if (chatRoom.state === ChatRoom.STATE.READY || chatRoom.state === ChatRoom.STATE.JOINED) {
                 chatRoom.setState(
@@ -1087,20 +1080,8 @@
         chatRoom.messagesBuff = new MessagesBuff(chatRoom, self);
         $(chatRoom.messagesBuff).rebind('onHistoryFinished.chatd', function() {
             chatRoom.messagesBuff.messages.forEach(function(v, k) {
-<<<<<<< HEAD
+
                 if (v.userId && !v.requiresManualRetry && !v.decrypted) {
-                    var msg = v.getContents ? v.getContents() : v.message;
-
-                    chatRoom.notDecryptedBuffer[k] = {
-                        'message': msg,
-                        'userId': v.userId,
-                        'keyid': v.keyid,
-                        'ts': v.delay,
-                        'k': k
-                    };
-=======
-
-                if (v.userId && !v.requiresManualRetry) {
                     if (!v.textContents && v.message && !v.deleted) {
                         var msg = v.message;
 
@@ -1112,7 +1093,6 @@
                             'k': k
                         };
                     }
->>>>>>> e3b3274a
                 }
             });
 
@@ -1481,11 +1461,7 @@
         'missing chatId, chatShard or chadUrl in megaRoom. halting chatd join and code execution.'
     );
 
-<<<<<<< HEAD
-    self.chatIdToRoomJid[chatRoom.chatId] = chatRoom.roomJid;
-=======
     self.chatIdToRoomJid[chatRoom.chatId] = chatRoom.roomId;
->>>>>>> e3b3274a
 
     self.chatd.join(
         base64urldecode(chatRoom.chatId),
