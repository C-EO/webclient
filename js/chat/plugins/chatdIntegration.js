/**
 * Integrates chatd.js into chat.js as a standalone plugin
 *
 *
 * @param megaChat
 * @returns {ChatdIntegration}
 * @constructor
 */
var ChatdIntegration = function(megaChat) {
    //return false;
    var self = this;
    self.logger = MegaLogger.getLogger("chatdInt", {}, megaChat.logger);

    self.megaChat = megaChat;
    self.chatd = new Chatd(u_handle);
    self.waitingChatIdPromises = {};
    self.chatIdToRoomJid = {};
    self.mcfHasFinishedPromise = new MegaPromise();

    megaChat.rebind("onInit.chatdInt", function(e) {
        megaChat.rebind("onRoomCreated.chatdInt", function(e, chatRoom) {
            assert(chatRoom.type, 'missing room type');
            self._attachToChatRoom(chatRoom);
        });
        megaChat.rebind("onRoomDestroy.chatdInt", function(e, chatRoom) {
            assert(chatRoom.type, 'missing room type');

            //self._detachFromChatRoom(chatRoom);
        });

        asyncApiReq({a: "mcf"})
            .done(function(r) {
                // reopen chats from the MCF response.
                if (r.c) {
                    r.c.forEach(function (actionPacket) {
                        self.openChatFromApi(actionPacket);
                    });

                    self.mcfHasFinishedPromise.resolve();
                }
                else {
                    self.mcfHasFinishedPromise.reject(r);
                }
            })
    });

    megaChat.rebind("onDestroy.chatdInt", function(e) {
        self.chatd.destroyed = true;
    });

    $(window).rebind('onChatUpdatedActionPacket.chatdInt', function(e, actionPacket) {
        self.openChatFromApi(actionPacket);
    });

    return self;
};

ChatdIntegration.prototype._getChatRoomFromEventData = function(eventData) {
    var self = this;
    var chatRoomJid = self.chatIdToRoomJid[eventData.chatId];
    assert(chatRoomJid, 'chat room not found for chat id: ' + eventData.chatId);
    return self.megaChat.chats[chatRoomJid];
};

ChatdIntegration.prototype._getKarereObjFromChatdObj = function(chatdEventObj) {
    var self = this;
    var chatRoom = self._getChatRoomFromEventData(chatdEventObj);

    var msgContents;

    msgContents = chatdEventObj.message;

    var messageObject;
    if (!chatdEventObj.userId || chatdEventObj.userId === u_handle) {
        var state = KarereEventObjects.OutgoingMessage.STATE.SENT;

        /**
         * toJid, fromJid, type, messageId, contents, meta, delay, state, roomJid, seen
         *
         * @type {KarereEventObjects.OutgoingMessage}
         */
        messageObject = new KarereEventObjects.OutgoingMessage(
            /* toJid,  */ chatRoom.roomJid,
            /* fromJid,  */ self.megaChat.getJidFromNodeId(chatdEventObj.userId),
            /* type,  */ "groupchat",
            /* messageId,  */ chatdEventObj.messageId,
            /* contents, */ msgContents,
            /* meta,  */ {},
            /* delay,  */ chatdEventObj.ts,
            /* state,  */ state,
            /* roomJid, */ chatRoom.roomJid,
            /* seen */ chatdEventObj.seen
        );
    }
    else {
        /**
         * toJid, fromJid, type, rawType, messageId, rawMessage, roomJid, meta, contents, elements, delay, seen
         * @type {KarereEventObjects.IncomingMessage}
         */
        messageObject = new KarereEventObjects.IncomingMessage(
            /* toJid,  */ chatRoom.roomJid,
            /* fromJid,  */ self.megaChat.getJidFromNodeId(chatdEventObj.userId),
            /* type,  */ "groupchat",
            /* rawType, */ "groupchat",
            /* messageId,  */ chatdEventObj.messageId,
            /* rawMessage, */ undefined,
            /* roomJid, */ chatRoom.roomJid,
            /* meta,  */ {},
            /* contents, */ msgContents,
            /* elements, */ undefined,
            /* delay,  */ chatdEventObj.ts,
            /* seen */ chatdEventObj.seen
        );
    }
    return messageObject;
};

ChatdIntegration.prototype.openChatFromApi = function(actionPacket) {
    var self = this;

    if (actionPacket.g === 1) {
        return;
    }

    var chatParticipants = actionPacket.u;
    if (!chatParticipants) {
        self.logger.error("actionPacket returned no chat participants: ", chatParticipants, ", removing chat.");
        //TODO: remove/destroy chat?
    }
    var chatJids = [];
    Object.keys(chatParticipants).forEach(function(k) {
        var v = chatParticipants[k];
        chatJids.push(
            megaChat.getJidFromNodeId(v.u)
        );
    });
    if (chatJids.length < 2) {
        self.logger.warn("Will ignore chatd room: ", actionPacket.id, "since it only have 1 user (me).");
        return;
    }

    var roomJid;
    if (actionPacket.g !== 1) {
        roomJid = self.megaChat.generatePrivateRoomName(chatJids);
    }
    else {
        roomJid = self.megaChat.generateGroupRoomName(chatJids);
    }
    roomJid += "@conference." + megaChat.options.xmppDomain;

    var chatRoom = self.megaChat.chats[roomJid];
    var finishProcess = function() {

        if (!chatRoom) {
            self.megaChat.openChat(
                chatJids,
                actionPacket.g === 1 ? "group" : "private",
                actionPacket.id,
                actionPacket.cs,
                actionPacket.url,
                false
            );

        }
        else {
            if (!chatRoom.chatId) {
                chatRoom.chatId = actionPacket.id;
                chatRoom.chatShard = actionPacket.cs;
                chatRoom.chatdUrl = actionPacket.url;
            }
        }
    };

    if (!actionPacket.url && (!chatRoom || !chatRoom.chatdUrl)) {
        asyncApiReq({
            a: 'mcurl',
            id: actionPacket.id
        })
        .done(function(mcurl) {
                actionPacket.url = mcurl;
                finishProcess();
            });
    }
    else {
        finishProcess();
    }

};


ChatdIntegration._waitUntilChatIdIsAvailable = function(fn) {
    return function() {
        var self = this;
        var chatRoom = arguments[0];
        var masterPromise = new MegaPromise();
        var args = arguments;

        self.mcfHasFinishedPromise.done(function() {
            self._retrieveChatdIdIfRequired(chatRoom)
                .done(function() {
                    if (chatRoom.chatId) {
                        masterPromise.linkDoneAndFailToResult(fn, self, args);
                    }
                    else {
                        createTimeoutPromise(
                            function() {
                                return !!chatRoom.chatId
                            },
                            100,
                            30000 /* API can be down... */
                        )
                            .done(function() {
                                masterPromise.linkDoneAndFailToResult(fn, self, args);
                            })
                            .fail(function() {
                                self.logger.error("Failed to retrieve chatId for chatRoom: ", chatRoom.roomJid);
                                masterPromise.reject(arguments);
                            });
                    }
                })
                .fail(function() {
                    self.logger.error("[2] Failed to retrieve chatId for chatRoom: ", chatRoom.roomJid);
                    masterPromise.reject(arguments);
                });
        })
        .fail(function() {
                self.logger.error("mcf failed");
                masterPromise.reject(arguments);
            });

        return masterPromise;
    };
};

ChatdIntegration.prototype._retrieveChatdIdIfRequired = function(chatRoom) {
    var self = this;
    var masterPromise = new MegaPromise();

    self.mcfHasFinishedPromise.done(function() {
        if (!chatRoom.chatId) {
            // already sent an API request?
            if (
                self.waitingChatIdPromises[chatRoom.roomJid] &&
                self.waitingChatIdPromises[chatRoom.roomJid].state() === 'pending'
            ) {
                masterPromise.linkDoneAndFailTo(
                    self.waitingChatIdPromises[chatRoom.roomJid]
                );
                return masterPromise;
            }

            var userHashes = [];
            chatRoom.getParticipantsExceptMe().forEach(function(v) {
                var contact = self.megaChat.getContactFromJid(v);

                if (!contact) {
                    return;
                }

                userHashes.push(
                    {
                        'u': contact.u,
                        'p': 1
                    }
                );
            });

            // because, why not ?
            userHashes.sort(function(a,b) {
                if (a.u < b.u) {
                    return -1;
                }
                else if (a.u > b.u) {
                    return 1;
                }
                else {
                    return 0;
                }
            });

            // unknown user.
            if (userHashes.length === 0) {
                return;
            }
            self.waitingChatIdPromises[chatRoom.roomJid] = asyncApiReq({
                'a': 'mcc',
                'g': chatRoom.type === "group" ? 1 : 0,
                'u': userHashes
            })
                .always(function() {
                    delete self.waitingChatIdPromises[chatRoom.roomJid];
                })
                .done(function(r) {
                    chatRoom.chatdUrl = r.url;
                    chatRoom.chatId = r.id;
                    chatRoom.chatShard = r.cs;

                    self.join(chatRoom);
                })
                .fail(function() {
                    self.logger.error("Failed to retrieve chatd ID from API for room: ", chatRoom.roomJid);
                });

            return masterPromise.linkDoneAndFailTo(
                self.waitingChatIdPromises[chatRoom.roomJid]
            );
        }
        else {
            masterPromise.resolve();
            return masterPromise;
        }
    });
    return masterPromise;
};

ChatdIntegration._waitForShardToBeAvailable = function(fn) {
    return function() {
        var self = this;
        var chatRoom = arguments[0];
        var masterPromise = new MegaPromise();
        var args = arguments;

        var chatIdDecoded = base64urldecode(chatRoom.chatId);
<<<<<<< HEAD
        if (!self.chatd.chatidshard[chatIdDecoded] || !self.chatd.chatidshard[chatIdDecoded].isOnline()) {
            createTimeoutPromise(function() {
                return !!self.chatd.chatidshard[chatIdDecoded] && self.chatd.chatidshard[chatIdDecoded]
=======
        if (!self.chatd.chatIdShard[chatIdDecoded]) {
            createTimeoutPromise(function() {
                return !!self.chatd.chatIdShard[chatIdDecoded]
>>>>>>> c04b1dd3
            }, 100, 10000)
                .done(function() {
                    masterPromise.linkDoneAndFailToResult(fn, self, args);
                })
                .fail(function() {
                    masterPromise.reject(arguments)
                });
        }
        else {
            masterPromise.linkDoneAndFailToResult(fn, self, args);
        }
        return masterPromise;
    };
};

ChatdIntegration.prototype._attachToChatRoom = function(chatRoom) {
    var self = this;

    if (!chatRoom.messagesBuff) {
        chatRoom.pubCu25519KeyIsMissing = false;

        var waitingForPromises = [];

        // retrieve all other user's Cu25519 keys IF needed
        chatRoom.getParticipants().forEach(function(jid) {
            var contact = chatRoom.megaChat.getContactFromJid(jid);
            if (contact && contact.u && !pubCu25519[contact.u]) {
                var keyRetrievalPromise = crypt.getPubCu25519(contact.u);
                keyRetrievalPromise.fail(function(r) {
                    self.logger.warn("Failed to retrieve pubCu25519 key for: ", contact.u);
                });

                waitingForPromises.push(
                    keyRetrievalPromise
                );
            }
            if (contact && contact.u && !u_pubkeys[contact.u]) {
                var keyRetrievalPromise = crypt.getPubRSA(contact.u);
                keyRetrievalPromise.fail(function(r) {
                    self.logger.warn("Failed to retrieve pubRSA key for: ", contact.u);
                });

                waitingForPromises.push(
                    keyRetrievalPromise
                );
            }
        });

        if (authring.hadInitialised() === false) {
            waitingForPromises.push(
                authring.initAuthenticationSystem()
                    .fail(function() {
                        self.logger.error("Failed to initialise authring.");
                    })
            );
        }

        chatRoom.notDecryptedBuffer = {};

        chatRoom.messagesBuff = new MessagesBuff(chatRoom, self);
        $(chatRoom.messagesBuff).rebind('onHistoryFinished.chatd', function() {
            chatRoom.messagesBuff.messages.forEach(function(v, k) {
                if (v.userId) {
                    var msg = v.getContents ? v.getContents() : v.message;
                    //if (msg && msg.length && msg.length > 0) {
                    //    msg = base64urldecode(msg);
                    //}

                    chatRoom.notDecryptedBuffer[k] = {
                        'message': msg,
                        'userId': v.userId,
                        'ts': v.delay,
                        'k': k
                    };
                }
            });

            var hist = [];
            Object.keys(chatRoom.notDecryptedBuffer).forEach(function(k) {
                var v = chatRoom.notDecryptedBuffer[k];

                if (v) {
                    hist.push(v);
                }
            });

            if (hist.length > 0) {
                var decryptMessages = function() {
                    try {
                        // .seed result is not used in here, since it returns false, even when some messages can be decrypted
                        // which in the current case (of tons of cached non encrypted txt msgs in chatd) is bad
                        var seedResult = chatRoom.protocolHandler.seed(hist);
                        //console.error(chatRoom.roomJid, seedResult);


                        var decryptedMsgs = chatRoom.protocolHandler.batchDecrypt(hist, true);
                        decryptedMsgs.forEach(function (v, k) {
                            if (typeof v === undefined) {
                                return; // skip already decrypted messages
                            }

                            if (v && v.payload) {
                                chatRoom.messagesBuff.messages[hist[k]['k']].textContents = v.payload;
                                delete chatRoom.notDecryptedBuffer[k];
                            }
                            else if (v && v.type === 0) {
                                // this is a system message
                                chatRoom.messagesBuff.messages[hist[k]['k']].protocol = true;
                            }
                            else if (v && !v.payload) {
                                self.logger.error("Could not decrypt: ", v)
                            }
                        });
                    } catch (e) {
                        self.logger.error("Failed to decrypt stuff via strongvelope, because of uncaught exception: ", e);
                    }

                    if (seedResult === false && chatRoom.messagesBuff.haveMoreHistory() === true) {
                        chatRoom.messagesBuff.retrieveChatHistory();
                    }
                };

                if (!chatRoom.protocolHandler) {
                    if (chatRoom.strongvelopeSetupPromises) {
                        chatRoom.strongvelopeSetupPromises.done(function() {
                            decryptMessages();
                        })
                    }
                    else {
                        debugger;
                    }
                }
                else {
                    decryptMessages();
                }

            }
        });

        $(chatRoom.messagesBuff).rebind('onNewMessageReceived.chatdStrongvelope', function(e, msgObject) {
            if (msgObject.message && msgObject.message.length && msgObject.message.length > 0) {
                var _runDecryption = function() {
                    try {
                        var decrypted = chatRoom.protocolHandler.decryptFrom(
                            msgObject.message,
                            msgObject.userId,
                            false
                        );

                        if (decrypted && decrypted.toSend) {
                            self.chatd.submit(base64urldecode(chatRoom.chatId), decrypted.toSend);
                        }
                        if (decrypted && decrypted.payload) {
                            chatRoom.messagesBuff.messages[msgObject.messageId].textContents = decrypted.payload;
                        } else if (decrypted && !decrypted.payload && decrypted.type === 0) {
                            chatRoom.messagesBuff.messages[msgObject.messageId].protocol = true;
                        }
                    } catch(e) {
                        self.logger.error("Failed to decrypt stuff via strongvelope, because of uncaught exception: ", e);
                    }
                };

                var promises = [];
                if (!pubCu25519[msgObject.userId]) {
                    promises.push(
                        crypt.getPubCu25519(msgObject.userId)
                    );
                } if (!u_pubkeys[msgObject.userId]) {
                    promises.push(
                        crypt.getPubRSA(msgObject.userId)
                    );
                }

                MegaPromise.allDone(promises).always(function() {
                    _runDecryption();
                });
            }
        });

        waitingForPromises.push(
            self._retrieveChatdIdIfRequired(chatRoom)
        );


        chatRoom.strongvelopeSetupPromises = MegaPromise.allDone(
            waitingForPromises
        )
            .done(function () {
                // after all dependencies (data) is initialised, lets init the protocol handler
                assert(u_handle, 'u_handle is not loaded, null or undefined!');
                assert(u_privCu25519, 'u_privCu25519 is not loaded, null or undefined!');
                assert(u_privEd25519, 'u_privEd25519 is not loaded, null or undefined!');
                assert(u_pubEd25519, 'u_pubEd25519 is not loaded, null or undefined!');

                chatRoom.protocolHandler = new strongvelope.ProtocolHandler(
                    u_handle,
                    u_privCu25519,
                    u_privEd25519,
                    u_pubEd25519
                );

                self.join(chatRoom);
            })
            .fail(function() {
                self.logger.error(
                    "Failed to pre-load keys before initialising strongvelope. " +
                    "Can't initialise strongvelope for this chat: ",
                    chatRoom.roomJid,
                    waitingForPromises
                );
            });
    }



};

/** chatd related commands **/

ChatdIntegration.prototype.join = function(chatRoom) {
    var self = this;

    assert(
        chatRoom.chatId && chatRoom.chatShard !== undefined && chatRoom.chatdUrl,
        'missing chatId, chatShard or chadUrl in megaRoom. halting chatd join and code execution.'
    );

    self.chatd.join(
        base64urldecode(chatRoom.chatId),
        chatRoom.chatShard,
        chatRoom.chatdUrl
            .replace("ws:", "wss:")
            .replace("31.216.147.155", "chattest.userstorage.mega.co.nz")
    );
    self.chatIdToRoomJid[chatRoom.chatId] = chatRoom.roomJid;
};

ChatdIntegration.prototype.retrieveHistory = function(chatRoom, numOfMessages) {
    var self = this;
    self.chatd.hist(base64urldecode(chatRoom.chatId), numOfMessages);
};

ChatdIntegration.prototype.markMessageAsSeen = function(chatRoom, msgid) {
    var self = this;
    self.chatd.cmd(Chatd.Opcode.SEEN, base64urldecode(chatRoom.chatId), base64urldecode(msgid));
};

ChatdIntegration.prototype.markMessageAsReceived = function(chatRoom, msgid) {
    var self = this;
    self.chatd.cmd(Chatd.Opcode.RECEIVED, base64urldecode(chatRoom.chatId), base64urldecode(msgid));
};

ChatdIntegration.prototype.setRetention = function(chatRoom, time) {
    var self = this;
    self.chatd.cmd(Chatd.Opcode.RETENTION, base64urldecode(chatRoom.chatId), Chatd.Const.UNDEFINED + pack32le(time));
};


ChatdIntegration.prototype.sendMessage = function(chatRoom, message) {
    // allocate transactionid for the new message (it must be shown with status "delivering" in the UI;
    // edits and cancellations at that stage must be applied to the locally queued version that gets
    // resent until confirmation and then to the confirmed msgid)
    var self = this;

    var destinationUser = chatRoom.megaChat.getContactFromJid(chatRoom.getParticipantsExceptMe()[0]);
    assert(destinationUser, 'user/contact not found!');

    var promises = [];
    if (!pubCu25519[destinationUser.u]) {
        promises.push(
            crypt.getPubCu25519(destinationUser.u)
        );
    }
    if (!u_pubkeys[destinationUser.u]) {
        promises.push(
            crypt.getPubRSA(destinationUser.u)
        );
    }

    var tmpPromise = new MegaPromise();

    var _runEncryption = function() {
        // is this a new (empty) chat?
        if (
            chatRoom.protocolHandler.previousKeyId === null &&
            chatRoom.protocolHandler.keyId === null
        ) {
            // new session, gen key!
            chatRoom.protocolHandler.updateSenderKey();
        }

        try {
            var result = chatRoom.protocolHandler.encryptTo(message, destinationUser.u);
            tmpPromise.resolve(
                self.chatd.submit(base64urldecode(chatRoom.chatId), result)
            );
        } catch(e) {
            self.logger.error("Failed to encrypt stuff via strongvelope, because of uncaught exception: ", e);
        }
    };

    MegaPromise.allDone(promises).always(function() {
        _runEncryption();
    });

    return tmpPromise;
};

ChatdIntegration.prototype.updateMessage = function(chatRoom, num, newMessage) {
    // a msgupd is only possible up to ten minutes after the indicated (client-supplied) UTC timestamp.
    var self = this;
    self.chatd.modify(base64urldecode(chatRoom.chatId), num, newMessage);
};

// decorate ALL functions which require shard to be available before executing
[
    'retrieveHistory',
    'markMessageAsSeen',
    'markMessageAsReceived',
    'setRetention',
    'sendMessage',
    'updateMessage'
].forEach(function(fnName) {
        ChatdIntegration.prototype[fnName] = ChatdIntegration._waitForShardToBeAvailable(
            ChatdIntegration.prototype[fnName]
        );
    });


// decorate ALL functions which require a valid chat ID
[
    'join',
    'retrieveHistory',
    'markMessageAsSeen',
    'markMessageAsReceived',
    'setRetention',
    'sendMessage',
    'updateMessage'
].forEach(function(fnName) {
        ChatdIntegration.prototype[fnName] = ChatdIntegration._waitUntilChatIdIsAvailable(
            ChatdIntegration.prototype[fnName]
        );
    });

makeObservable(ChatdIntegration);<|MERGE_RESOLUTION|>--- conflicted
+++ resolved
@@ -118,10 +118,6 @@
 ChatdIntegration.prototype.openChatFromApi = function(actionPacket) {
     var self = this;
 
-    if (actionPacket.g === 1) {
-        return;
-    }
-
     var chatParticipants = actionPacket.u;
     if (!chatParticipants) {
         self.logger.error("actionPacket returned no chat participants: ", chatParticipants, ", removing chat.");
@@ -321,15 +317,9 @@
         var args = arguments;
 
         var chatIdDecoded = base64urldecode(chatRoom.chatId);
-<<<<<<< HEAD
-        if (!self.chatd.chatidshard[chatIdDecoded] || !self.chatd.chatidshard[chatIdDecoded].isOnline()) {
-            createTimeoutPromise(function() {
-                return !!self.chatd.chatidshard[chatIdDecoded] && self.chatd.chatidshard[chatIdDecoded]
-=======
         if (!self.chatd.chatIdShard[chatIdDecoded]) {
             createTimeoutPromise(function() {
                 return !!self.chatd.chatIdShard[chatIdDecoded]
->>>>>>> c04b1dd3
             }, 100, 10000)
                 .done(function() {
                     masterPromise.linkDoneAndFailToResult(fn, self, args);
