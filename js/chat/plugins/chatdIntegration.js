--- conflicted
+++ resolved
@@ -51,33 +51,13 @@
             //self._detachFromChatRoom(chatRoom);
         });
 
-<<<<<<< HEAD
-        asyncApiReq({a: "mcf", d: 1})
-            .done(function(r) {
-                // reopen chats from the MCF response.
-                self.logger.debug("MCF returned: ", r);
-
-                if (r.c) {
-                    r.c.forEach(function (actionPacket) {
-                        self.openChatFromApi(actionPacket, true);
-                    });
-                    self.deviceId = r.d;
-
-                    self.mcfHasFinishedPromise.resolve();
-                }
-                else {
-                    self.mcfHasFinishedPromise.reject(r);
-                }
-            })
-=======
         self.retrieveChatsFromApi();
->>>>>>> dd321f9d
     });
 
     megaChat.rebind("onDestroy.chatdInt", function(e) {
         self.chatd.destroyed = true;
     });
-
+    
     $(window).rebind('onChatdChatUpdatedActionPacket.chatdInt', function(e, actionPacket) {
         self.openChatFromApi(actionPacket, false);
     });
@@ -103,10 +83,12 @@
     var self = this;
     asyncApiReq({a: "mcf", d: 1, v: Chatd.VERSION})
         .done(function(r) {
+            self.logger.debug("MCF returned: ", r);
+            
             // reopen chats from the MCF response.
             if (r.c) {
                 r.c.forEach(function (actionPacket) {
-                    self.openChatFromApi(actionPacket);
+                    self.openChatFromApi(actionPacket, true);
                 });
                 self.deviceId = r.d;
 
@@ -160,7 +142,6 @@
         }
     });
 };
-
 ChatdIntegration.prototype._getChatRoomFromEventData = function(eventData) {
     var self = this;
     var chatRoomJid = self.chatIdToRoomJid[eventData.chatId];
@@ -448,13 +429,9 @@
             }
             self.waitingChatIdPromises[chatRoom.roomJid] = asyncApiReq({
                 'a': 'mcc',
-<<<<<<< HEAD
                 'g': chatRoom.type === "group" ? 1 : 0,
-                'u': userHashes
-=======
                 'u': userHashes,
                 'v': Chatd.VERSION
->>>>>>> dd321f9d
             })
                 .always(function() {
                     delete self.waitingChatIdPromises[chatRoom.roomJid];
@@ -664,7 +641,6 @@
 ChatdIntegration.prototype._attachToChatRoom = function(chatRoom) {
     var self = this;
 
-<<<<<<< HEAD
     var chatRoomId = chatRoom.roomJid.split("@")[0];
 
     self.chatd.rebind('onRoomConnected.chatdInt' + chatRoomId, function(e, eventData) {
@@ -685,9 +661,6 @@
     });
 
     self.chatd.rebind('onRoomDisconnected.chatdInt' + chatRoomId, function(e, eventData) {
-=======
-    self.chatd.rebind('onRoomDisconnected.chatdInt' + chatRoom.roomJid.split("@")[0], function(e, eventData) {
->>>>>>> dd321f9d
         var foundChatRoom = self._getChatRoomFromEventData(eventData);
 
         if (!foundChatRoom) {
@@ -696,7 +669,10 @@
         }
 
         if (foundChatRoom.roomJid === chatRoom.roomJid) {
-<<<<<<< HEAD
+            delete chatRoom.chatId;
+            delete chatRoom.chatShard;
+            delete chatRoom.chatdUrl;
+            
             if(chatRoom.state === ChatRoom.STATE.READY || chatRoom.state === ChatRoom.STATE.JOINED) {
                 chatRoom.setState(
                     ChatRoom.STATE.JOINING,
@@ -705,7 +681,7 @@
             }
         }
     });
-            // chatd events
+    // chatd events
     self.chatd.rebind('onMembersUpdated.chatdInt' + chatRoomId, function(e, eventData) {
         var foundChatRoom = self._getChatRoomFromEventData(eventData);
 
@@ -741,14 +717,9 @@
                 }
                 self.waitForProtocolHandler(chatRoom, deleteParticipant);
             }
-=======
-            delete chatRoom.chatId;
-            delete chatRoom.chatShard;
-            delete chatRoom.chatdUrl;
->>>>>>> dd321f9d
         }
     });
-
+    
     if (!chatRoom.messagesBuff) {
         chatRoom.pubCu25519KeyIsMissing = false;
 
