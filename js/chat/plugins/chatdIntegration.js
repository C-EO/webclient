/**
 * Integrates chatd.js into chat.js as a standalone plugin
 *
 *
 * @param megaChat
 * @returns {ChatdIntegration}
 * @constructor
 */
var ChatdIntegration = function(megaChat) {
    //return false;
    var self = this;
    self.logger = MegaLogger.getLogger("chatdInt", {}, megaChat.logger);

    self.megaChat = megaChat;
    self.chatd = new Chatd(u_handle);
    self.waitingChatIdPromises = {};
    self.chatIdToRoomJid = {};
    self.mcfHasFinishedPromise = new MegaPromise();
    self.deviceId = null;
<<<<<<< HEAD
=======
    self._processedMessages = {};
>>>>>>> 5c87cc19

    megaChat.rebind("onInit.chatdInt", function(e) {
        megaChat.rebind("onRoomCreated.chatdInt", function(e, chatRoom) {
            assert(chatRoom.type, 'missing room type');
            self._attachToChatRoom(chatRoom);
        });
        megaChat.rebind("onRoomDestroy.chatdInt", function(e, chatRoom) {
            assert(chatRoom.type, 'missing room type');

            //self._detachFromChatRoom(chatRoom);
        });

        asyncApiReq({a: "mcf", d: 1})
            .done(function(r) {
                // reopen chats from the MCF response.
                if (r.c) {
                    r.c.forEach(function (actionPacket) {
                        self.openChatFromApi(actionPacket);
                    });
                    self.deviceId = r.d;

                    self.mcfHasFinishedPromise.resolve();
                }
                else {
                    self.mcfHasFinishedPromise.reject(r);
                }
            })
    });

    megaChat.rebind("onDestroy.chatdInt", function(e) {
        self.chatd.destroyed = true;
    });

    $(window).rebind('onChatCreatedActionPacket.chatdInt', function(e, actionPacket) {
        self.openChatFromApi(actionPacket);
    });

    return self;
};

ChatdIntegration.prototype._getChatRoomFromEventData = function(eventData) {
    var self = this;
    var chatRoomJid = self.chatIdToRoomJid[eventData.chatId];
    assert(chatRoomJid, 'chat room not found for chat id: ' + eventData.chatId);
    return self.megaChat.chats[chatRoomJid];
};

ChatdIntegration.prototype._getKarereObjFromChatdObj = function(chatdEventObj) {
    var self = this;
    var chatRoom = self._getChatRoomFromEventData(chatdEventObj);

    var msgContents;

    msgContents = chatdEventObj.message;

    var messageObject;
    if (!chatdEventObj.userId || chatdEventObj.userId === u_handle) {
        var state = KarereEventObjects.OutgoingMessage.STATE.SENT;

        /**
         * toJid, fromJid, type, messageId, contents, meta, delay, state, roomJid, seen
         *
         * @type {KarereEventObjects.OutgoingMessage}
         */
        messageObject = new KarereEventObjects.OutgoingMessage(
            /* toJid,  */ chatRoom.roomJid,
            /* fromJid,  */ self.megaChat.getJidFromNodeId(chatdEventObj.userId),
            /* type,  */ "groupchat",
            /* messageId,  */ chatdEventObj.messageId,
            /* contents, */ msgContents,
            /* meta,  */ {},
            /* delay,  */ chatdEventObj.ts,
            /* state,  */ state,
            /* roomJid, */ chatRoom.roomJid,
            /* seen */ chatdEventObj.seen
        );
    }
    else {
        /**
         * toJid, fromJid, type, rawType, messageId, rawMessage, roomJid, meta, contents, elements, delay, seen
         * @type {KarereEventObjects.IncomingMessage}
         */
        messageObject = new KarereEventObjects.IncomingMessage(
            /* toJid,  */ chatRoom.roomJid,
            /* fromJid,  */ self.megaChat.getJidFromNodeId(chatdEventObj.userId),
            /* type,  */ "groupchat",
            /* rawType, */ "groupchat",
            /* messageId,  */ chatdEventObj.messageId,
            /* rawMessage, */ undefined,
            /* roomJid, */ chatRoom.roomJid,
            /* meta,  */ {},
            /* contents, */ msgContents,
            /* elements, */ undefined,
            /* delay,  */ chatdEventObj.ts,
            /* seen */ chatdEventObj.seen
        );
    }
    return messageObject;
};

ChatdIntegration.prototype.openChatFromApi = function(actionPacket) {
    var self = this;

    var chatParticipants = actionPacket.u;
    if (!chatParticipants) {
        self.logger.error("actionPacket returned no chat participants: ", chatParticipants);
    }
    var chatJids = [];
    Object.keys(chatParticipants).forEach(function(k) {
        var v = chatParticipants[k];
        chatJids.push(
            megaChat.getJidFromNodeId(v.u)
        );
    });
    if (chatJids.length < 2) {
        self.logger.warn("Will ignore chatd room: ", actionPacket.id, "since it only have 1 user (me).");
        return;
    }

    var roomJid = self.megaChat.generatePrivateRoomName(chatJids) + "@conference." + megaChat.options.xmppDomain;

    var chatRoom = self.megaChat.chats[roomJid];
    var finishProcess = function() {
        if (!chatRoom) {
            self.megaChat.openChat(chatJids, "private", actionPacket.id, actionPacket.cs, actionPacket.url, false);

        }
        else {
            if (!chatRoom.chatId) {
                chatRoom.chatId = actionPacket.id;
                chatRoom.chatShard = actionPacket.cs;
                chatRoom.chatdUrl = actionPacket.url;
            }
        }
    };

    if (!actionPacket.url) {
        asyncApiReq({
            a: 'mcurl',
            id: actionPacket.id
        })
        .done(function(mcurl) {
                actionPacket.url = mcurl;
                finishProcess();
            });
    }
    else {
        finishProcess();
    }

};


ChatdIntegration._waitUntilChatIdIsAvailable = function(fn) {
    return function() {
        var self = this;
        var chatRoom = arguments[0];
        var masterPromise = new MegaPromise();
        var args = arguments;

        self.mcfHasFinishedPromise.done(function() {
            self._retrieveChatdIdIfRequired(chatRoom)
                .done(function() {
                    if (chatRoom.chatId) {
                        masterPromise.linkDoneAndFailToResult(fn, self, args);
                    }
                    else {
                        createTimeoutPromise(
                            function() {
                                return !!chatRoom.chatId
                            },
                            100,
                            30000 /* API can be down... */
                        )
                            .done(function() {
                                masterPromise.linkDoneAndFailToResult(fn, self, args);
                            })
                            .fail(function() {
                                self.logger.error("Failed to retrieve chatId for chatRoom: ", chatRoom.roomJid);
                                masterPromise.reject(arguments);
                            });
                    }
                })
                .fail(function() {
                    self.logger.error("[2] Failed to retrieve chatId for chatRoom: ", chatRoom.roomJid);
                    masterPromise.reject(arguments);
                });
        })
        .fail(function() {
                self.logger.error("mcf failed");
                masterPromise.reject(arguments);
            });

        return masterPromise;
    };
};

ChatdIntegration.prototype._retrieveChatdIdIfRequired = function(chatRoom) {
    var self = this;
    var masterPromise = new MegaPromise();

    self.mcfHasFinishedPromise.done(function() {
        if (!chatRoom.chatId) {
            // already sent an API request?
            if (
                self.waitingChatIdPromises[chatRoom.roomJid] &&
                self.waitingChatIdPromises[chatRoom.roomJid].state() === 'pending'
            ) {
                masterPromise.linkDoneAndFailTo(
                    self.waitingChatIdPromises[chatRoom.roomJid]
                );
                return masterPromise;
            }

            var userHashes = [];
            chatRoom.getParticipantsExceptMe().forEach(function(v) {
                var contact = self.megaChat.getContactFromJid(v);

                if (!contact) {
                    return;
                }

                userHashes.push(
                    {
                        'u': contact.u,
                        'p': 1
                    }
                );
            });

            // because, why not ?
            userHashes.sort(function(a,b) {
                if (a.u < b.u) {
                    return -1;
                }
                else if (a.u > b.u) {
                    return 1;
                }
                else {
                    return 0;
                }
            });

            // unknown user.
            if (userHashes.length === 0) {
                return;
            }
            self.waitingChatIdPromises[chatRoom.roomJid] = asyncApiReq({
                'a': 'mcc',
                'u': userHashes
            })
                .always(function() {
                    delete self.waitingChatIdPromises[chatRoom.roomJid];
                })
                .done(function(r) {
                    chatRoom.chatdUrl = r.url;
                    chatRoom.chatId = r.id;
                    chatRoom.chatShard = r.cs;

                    self.join(chatRoom);
                })
                .fail(function() {
                    self.logger.error("Failed to retrieve chatd ID from API for room: ", chatRoom.roomJid);
                });

            return masterPromise.linkDoneAndFailTo(
                self.waitingChatIdPromises[chatRoom.roomJid]
            );
        }
        else {
            masterPromise.resolve();
            return masterPromise;
        }
    });
    return masterPromise;
};

ChatdIntegration._waitForShardToBeAvailable = function(fn) {
    return function() {
        var self = this;
        var chatRoom = arguments[0];
        var masterPromise = new MegaPromise();
        var args = arguments;

        var chatIdDecoded = base64urldecode(chatRoom.chatId);
        if (!self.chatd.chatIdShard[chatIdDecoded]) {
            createTimeoutPromise(function() {
                return !!self.chatd.chatIdShard[chatIdDecoded]
            }, 100, 10000)
                .done(function() {
                    masterPromise.linkDoneAndFailToResult(fn, self, args);
                })
                .fail(function() {
                    masterPromise.reject(arguments)
                });
        }
        else {
            masterPromise.linkDoneAndFailToResult(fn, self, args);
        }
        return masterPromise;
    };
};


ChatdIntegration.prototype._parseMessage = function(chatRoom, message) {
    var textContents = message.getContents ? message.getContents() : message.textContents;

    if (textContents.substr && textContents.substr(0, 1) === Message.MANAGEMENT_MESSAGE_TYPES.MANAGEMENT) {
        if (textContents.substr(1, 1) === Message.MANAGEMENT_MESSAGE_TYPES.ATTACHMENT) {
            try {
                var attachmentMeta = JSON.parse(textContents.substr(2));
            } catch(e) {
                debugger;
                return null;
            }


            attachmentMeta.forEach(function(v) {
                var attachmentMetaInfo;
                // cache ALL current attachments, so that we can revoke them later on in an ordered way.
                if (message.messageId) {
                    if (!chatRoom.attachments.exists(v.h)) {
                        chatRoom.attachments.set(v.h, new MegaDataMap(chatRoom.attachments));
                    }

                    if (!chatRoom.attachments[v.h].exists(message.messageId)) {
                        chatRoom.attachments[v.h].set(
                            message.messageId,
                            attachmentMetaInfo = new MegaDataObject({
                                messageId: message.messageId,
                                revoked: false
                            })
                        );
                        attachmentMetaInfo._parent = chatRoom.attachments;
                    }
                    else {
                        attachmentMetaInfo = chatRoom.attachments[v.h][message.messageId];
                    }
                }

                // generate preview/icon
                var icon = fileIcon(v);

                if (!attachmentMetaInfo.revoked && !message.revoked) {
                    if (v.fa && (icon === "graphic" || icon === "image")) {
                        var imagesListKey = message.messageId + "_" + v.h;
                        if (!chatRoom.images.exists(imagesListKey)) {
                            v.k = imagesListKey;
                            v.delay = message.delay;
                            chatRoom.images.push(v);
                        }
                    }
                }
            });
        }
    }
};

ChatdIntegration.prototype._attachToChatRoom = function(chatRoom) {
    var self = this;

    if (!chatRoom.messagesBuff) {
        chatRoom.pubCu25519KeyIsMissing = false;

        var waitingForPromises = [];

        // retrieve all other user's Cu25519 keys IF needed
        chatRoom.getParticipants().forEach(function(jid) {
            var contact = chatRoom.megaChat.getContactFromJid(jid);
            if (contact && contact.u && !pubCu25519[contact.u]) {
                var keyRetrievalPromise = crypt.getPubCu25519(contact.u);
                keyRetrievalPromise.fail(function(r) {
                    self.logger.warn("Failed to retrieve pubCu25519 key for: ", contact.u);
                });

                waitingForPromises.push(
                    keyRetrievalPromise
                );
            }
            if (contact && contact.u && !u_pubkeys[contact.u]) {
                var keyRetrievalPromise = crypt.getPubRSA(contact.u);
                keyRetrievalPromise.fail(function(r) {
                    self.logger.warn("Failed to retrieve pubRSA key for: ", contact.u);
                });

                waitingForPromises.push(
                    keyRetrievalPromise
                );
            }
        });

        if (authring.hadInitialised() === false) {
            waitingForPromises.push(
                authring.initAuthenticationSystem()
                    .fail(function() {
                        self.logger.error("Failed to initialise authring.");
                    })
            );
        }

        chatRoom.notDecryptedBuffer = {};

        chatRoom.messagesBuff = new MessagesBuff(chatRoom, self);
        $(chatRoom.messagesBuff).rebind('onHistoryFinished.chatd', function() {
            chatRoom.messagesBuff.messages.forEach(function(v, k) {
                var cacheKey = chatRoom.chatId + " _" + v.messageId;
                if (v.messageId && self._processedMessages[cacheKey]) {
                    return;
                }

                if (v.userId) {
                    var msg = v.getContents ? v.getContents() : v.message;

                    chatRoom.notDecryptedBuffer[k] = {
                        'message': msg,
                        'userId': v.userId,
                        'ts': v.delay,
                        'k': k
                    };
                }
            });

            var hist = [];
            Object.keys(chatRoom.notDecryptedBuffer).forEach(function(k) {
                var v = chatRoom.notDecryptedBuffer[k];

                if (v) {
                    hist.push(v);
                }
            });

            if (hist.length > 0) {
                var decryptMessages = function() {
                    try {
                        // .seed result is not used in here, since it returns false, even when some messages can be decrypted
                        // which in the current case (of tons of cached non encrypted txt msgs in chatd) is bad
                        var seedResult = chatRoom.protocolHandler.seed(hist);
                        //console.error(chatRoom.roomJid, seedResult);

                        var decryptedMsgs = chatRoom.protocolHandler.batchDecrypt(hist, true);
                        decryptedMsgs.forEach(function (v, k) {
                            if (typeof v === 'undefined') {
                                return; // skip already decrypted messages
                            }

<<<<<<< HEAD

                            if (v && typeof(v.payload) !== 'undefined' && v.payload !== null) {
                                chatRoom.messagesBuff.messages[hist[k]['k']].textContents = v.payload;
                                delete chatRoom.notDecryptedBuffer[hist[k]['k']];
                            }
                            else if (v && v.type === 0) {
                                // this is a system message
                                chatRoom.messagesBuff.messages[hist[k]['k']].protocol = true;
                                delete chatRoom.notDecryptedBuffer[hist[k]['k']];
=======
                            var messageId = hist[k]['k'];
                            var cacheKey = chatRoom.chatId + " _" + messageId;
                            if (messageId) {
                                self._processedMessages[cacheKey] = true;
                            }

                            if (v && typeof(v.payload) !== 'undefined' && v.payload !== null) {
                                chatRoom.messagesBuff.messages[messageId].textContents = v.payload;
                                delete chatRoom.notDecryptedBuffer[messageId];
                            }
                            else if (v && v.type === 0) {
                                // this is a system message
                                chatRoom.messagesBuff.messages[messageId].protocol = true;
                                delete chatRoom.notDecryptedBuffer[messageId];
>>>>>>> 5c87cc19
                            }
                            else if (v && !v.payload) {
                                self.logger.error("Could not decrypt: ", v)
                            }
                            self._parseMessage(chatRoom, chatRoom.messagesBuff.messages[messageId]);
                        });
                    } catch (e) {
                        self.logger.error("Failed to decrypt stuff via strongvelope, because of uncaught exception: ", e);
                    }
                };

                if (!chatRoom.protocolHandler) {
                    if (chatRoom.strongvelopeSetupPromises) {
                        chatRoom.strongvelopeSetupPromises.done(function() {
                            decryptMessages();
                        })
                    }
                }
                else {
                    decryptMessages();
                }

            }
        });

        $(chatRoom.messagesBuff).rebind('onNewMessageReceived.chatdStrongvelope', function(e, msgObject) {
            if (msgObject.message && msgObject.message.length && msgObject.message.length > 0) {
                var _runDecryption = function() {
                    try {
                        var decrypted = chatRoom.protocolHandler.decryptFrom(
                            msgObject.message,
                            msgObject.userId,
                            false
                        );

                        if (decrypted && decrypted.toSend) {
                            self.chatd.submit(base64urldecode(chatRoom.chatId), decrypted.toSend);
                        }

                        if (decrypted && typeof(decrypted.payload) !== 'undefined' && decrypted.payload !== null) {
                            chatRoom.messagesBuff.messages[msgObject.messageId].textContents = decrypted.payload;
                        } else if (
                            decrypted &&
                            (typeof(decrypted.payload) === 'undefined' || decrypted.payload === null) &&
                            decrypted.type === 0
                        ) {
                            chatRoom.messagesBuff.messages[msgObject.messageId].protocol = true;
                        }
                        self._parseMessage(chatRoom, chatRoom.messagesBuff.messages[msgObject.messageId]);
                    } catch(e) {
                        self.logger.error("Failed to decrypt stuff via strongvelope, because of uncaught exception: ", e);
                    }
                };

                var promises = [];
                if (!pubCu25519[msgObject.userId]) {
                    promises.push(
                        crypt.getPubCu25519(msgObject.userId)
                    );
                } if (!u_pubkeys[msgObject.userId]) {
                    promises.push(
                        crypt.getPubRSA(msgObject.userId)
                    );
                }

                MegaPromise.allDone(promises).always(function() {
                    _runDecryption();
                });
            }
        });

        waitingForPromises.push(
            self._retrieveChatdIdIfRequired(chatRoom)
        );


        chatRoom.strongvelopeSetupPromises = MegaPromise.allDone(
            waitingForPromises
        )
            .done(function () {
                // after all dependencies (data) is initialised, lets init the protocol handler
                assert(u_handle, 'u_handle is not loaded, null or undefined!');
                assert(u_privCu25519, 'u_privCu25519 is not loaded, null or undefined!');
                assert(u_privEd25519, 'u_privEd25519 is not loaded, null or undefined!');
                assert(u_pubEd25519, 'u_pubEd25519 is not loaded, null or undefined!');
                assert(self.deviceId !== null, 'deviceId not loaded.');

                chatRoom.protocolHandler = new strongvelope.ProtocolHandler(
                    u_handle,
                    u_privCu25519,
                    u_privEd25519,
                    u_pubEd25519,
                    a32_to_str([self.deviceId])
                );

                self.join(chatRoom);
            })
            .fail(function() {
                self.logger.error(
                    "Failed to pre-load keys before initialising strongvelope. " +
                    "Can't initialise strongvelope for this chat: ",
                    chatRoom.roomJid,
                    waitingForPromises
                );
            });
    }



};

/** chatd related commands **/

ChatdIntegration.prototype.join = function(chatRoom) {
    var self = this;

    assert(
        chatRoom.chatId && chatRoom.chatShard !== undefined && chatRoom.chatdUrl,
        'missing chatId, chatShard or chadUrl in megaRoom. halting chatd join and code execution.'
    );

    self.chatd.join(
        base64urldecode(chatRoom.chatId),
        chatRoom.chatShard,
        chatRoom.chatdUrl
            .replace("ws:", "wss:")
            .replace("31.216.147.155", "chattest.userstorage.mega.co.nz")
    );

    self.chatIdToRoomJid[chatRoom.chatId] = chatRoom.roomJid;
};

ChatdIntegration.prototype.retrieveHistory = function(chatRoom, numOfMessages) {
    var self = this;
    self.chatd.hist(base64urldecode(chatRoom.chatId), numOfMessages);
};

ChatdIntegration.prototype.markMessageAsSeen = function(chatRoom, msgid) {
    var self = this;
    self.chatd.cmd(Chatd.Opcode.SEEN, base64urldecode(chatRoom.chatId), base64urldecode(msgid));
};

ChatdIntegration.prototype.markMessageAsReceived = function(chatRoom, msgid) {
    var self = this;
    self.chatd.cmd(Chatd.Opcode.RECEIVED, base64urldecode(chatRoom.chatId), base64urldecode(msgid));
};

ChatdIntegration.prototype.setRetention = function(chatRoom, time) {
    var self = this;
    self.chatd.cmd(Chatd.Opcode.RETENTION, base64urldecode(chatRoom.chatId), Chatd.Const.UNDEFINED + pack32le(time));
};


ChatdIntegration.prototype.sendMessage = function(chatRoom, message) {
    // allocate transactionid for the new message (it must be shown with status "delivering" in the UI;
    // edits and cancellations at that stage must be applied to the locally queued version that gets
    // resent until confirmation and then to the confirmed msgid)
    var self = this;

    var destinationUser = chatRoom.megaChat.getContactFromJid(chatRoom.getParticipantsExceptMe()[0]);
    assert(destinationUser, 'user/contact not found!');

    var promises = [];
    if (!pubCu25519[destinationUser.u]) {
        promises.push(
            crypt.getPubCu25519(destinationUser.u)
        );
    }
    if (!u_pubkeys[destinationUser.u]) {
        promises.push(
            crypt.getPubRSA(destinationUser.u)
        );
    }

    var tmpPromise = new MegaPromise();

    var _runEncryption = function() {
        // is this a new (empty) chat?
        if (
            chatRoom.protocolHandler.previousKeyId === null &&
            chatRoom.protocolHandler.keyId === null
        ) {
            // new session, gen key!
            chatRoom.protocolHandler.updateSenderKey();
        }

        try {
            var result = chatRoom.protocolHandler.encryptTo(message, destinationUser.u);
            
            tmpPromise.resolve(
                self.chatd.submit(base64urldecode(chatRoom.chatId), result)
            );
        } catch(e) {
            self.logger.error("Failed to encrypt stuff via strongvelope, because of uncaught exception: ", e);
        }
    };

    MegaPromise.allDone(promises).always(function() {
        _runEncryption();
    });

    return tmpPromise;
};

ChatdIntegration.prototype.updateMessage = function(chatRoom, num, newMessage) {
    // a msgupd is only possible up to ten minutes after the indicated (client-supplied) UTC timestamp.
    var self = this;
    self.chatd.modify(base64urldecode(chatRoom.chatId), num, newMessage);
};

// decorate ALL functions which require shard to be available before executing
[
    'retrieveHistory',
    'markMessageAsSeen',
    'markMessageAsReceived',
    'setRetention',
    'sendMessage',
    'updateMessage'
].forEach(function(fnName) {
        ChatdIntegration.prototype[fnName] = ChatdIntegration._waitForShardToBeAvailable(
            ChatdIntegration.prototype[fnName]
        );
    });


// decorate ALL functions which require a valid chat ID
[
    'join',
    'retrieveHistory',
    'markMessageAsSeen',
    'markMessageAsReceived',
    'setRetention',
    'sendMessage',
    'updateMessage'
].forEach(function(fnName) {
        ChatdIntegration.prototype[fnName] = ChatdIntegration._waitUntilChatIdIsAvailable(
            ChatdIntegration.prototype[fnName]
        );
    });

makeObservable(ChatdIntegration);<|MERGE_RESOLUTION|>--- conflicted
+++ resolved
@@ -17,10 +17,7 @@
     self.chatIdToRoomJid = {};
     self.mcfHasFinishedPromise = new MegaPromise();
     self.deviceId = null;
-<<<<<<< HEAD
-=======
     self._processedMessages = {};
->>>>>>> 5c87cc19
 
     megaChat.rebind("onInit.chatdInt", function(e) {
         megaChat.rebind("onRoomCreated.chatdInt", function(e, chatRoom) {
@@ -466,17 +463,6 @@
                                 return; // skip already decrypted messages
                             }
 
-<<<<<<< HEAD
-
-                            if (v && typeof(v.payload) !== 'undefined' && v.payload !== null) {
-                                chatRoom.messagesBuff.messages[hist[k]['k']].textContents = v.payload;
-                                delete chatRoom.notDecryptedBuffer[hist[k]['k']];
-                            }
-                            else if (v && v.type === 0) {
-                                // this is a system message
-                                chatRoom.messagesBuff.messages[hist[k]['k']].protocol = true;
-                                delete chatRoom.notDecryptedBuffer[hist[k]['k']];
-=======
                             var messageId = hist[k]['k'];
                             var cacheKey = chatRoom.chatId + " _" + messageId;
                             if (messageId) {
@@ -491,7 +477,6 @@
                                 // this is a system message
                                 chatRoom.messagesBuff.messages[messageId].protocol = true;
                                 delete chatRoom.notDecryptedBuffer[messageId];
->>>>>>> 5c87cc19
                             }
                             else if (v && !v.payload) {
                                 self.logger.error("Could not decrypt: ", v)
