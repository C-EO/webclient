/**
 * Simple class which will show +/- type of rating after a call had finished and will integrate that with the 
 * "Feedback" dialog
 *
 * @param megaChat
 * @param options {Object}
 * @returns {CallFeedback}
 * @constructor
 */
var CallFeedback = function(megaChat, options) {
    var self = this;

    options = options || {};

    options.parentLogger = megaChat.logger;

    megaChat.unbind("onInit.CallFeedback");
    megaChat.bind("onInit.CallFeedback", function(e) {
        self.attachToChat(megaChat)
    });

    return this;
};

/**
 * Entry point, for attaching to a specific `Chat` instance
 *
 * @param megaChat {Chat}
 */
CallFeedback.prototype.attachToChat = function(megaChat) {
    var self = this;

    megaChat
        .unbind('onRoomCreated.CallFeedback')
        .bind('onRoomCreated.CallFeedback', function(e, megaRoom) {
            megaRoom
                .unbind('call-ended.CallFeedback')
                .bind('call-ended.CallFeedback', function(e, eventData) {
<<<<<<< HEAD
                    var msgId = 'call-feedback' + unixtime();
                    megaRoom.appendMessage(
                        new ChatDialogMessage({
                            messageId: msgId,
                            type: 'call-feedback',
                            authorContact: megaChat.getContactFromJid(eventData.peer),
                            timestamp: unixtime(),
                            buttons: {
                                'sendFeedback': {
                                    'type': 'primary',
                                    'text': __("Send Feedback"),
                                    'callback': function() {
                                        var feedbackDialog = mega.ui.FeedbackDialog.singleton($(this));
                                        feedbackDialog._type = "call-ended";
                                        feedbackDialog.bind('onHide.callEnded', function() {
=======
                    var from = megaChat.getContactNameFromJid(eventData.peer);
                    var $dialog = megaRoom.generateInlineDialog(
                        "call-feedback",
                        "",
                        "call-feedback",
                        "To help us improve our service, it would be great if you want to rate how was your call with " + from + "? ",
                        [],
                        {
                            'sendFeedback': {
                                'type': 'primary',
                                'text': "Send Feedback",
                                'callback': function() {
                                    var feedbackDialog = mega.ui.FeedbackDialog.singleton(
                                        $(this),
                                        undefined,
                                        "call-ended"
                                    );

                                    feedbackDialog.bind('onHide.callEnded', function() {
>>>>>>> 03b535bc

                                            megaRoom.removeMessageById(msgId);
                                            megaRoom.trigger('resize');

                                            feedbackDialog.unbind('onHide.callEnded');
                                        });
                                    }
                                },
                                'noThanks': {
                                    'type': 'secondary',
                                    'text': __("No thanks"),
                                    'callback': function() {
                                        megaRoom.removeMessageById(msgId);
                                        megaRoom.trigger('resize');
                                    }
                                }
                            }
                        })
                    );
                });
        });
};<|MERGE_RESOLUTION|>--- conflicted
+++ resolved
@@ -36,7 +36,6 @@
             megaRoom
                 .unbind('call-ended.CallFeedback')
                 .bind('call-ended.CallFeedback', function(e, eventData) {
-<<<<<<< HEAD
                     var msgId = 'call-feedback' + unixtime();
                     megaRoom.appendMessage(
                         new ChatDialogMessage({
@@ -49,30 +48,13 @@
                                     'type': 'primary',
                                     'text': __("Send Feedback"),
                                     'callback': function() {
-                                        var feedbackDialog = mega.ui.FeedbackDialog.singleton($(this));
+                                        var feedbackDialog = mega.ui.FeedbackDialog.singleton(
+                                            $(this),
+                                            undefined,
+                                            "call-ended"
+                                        );
                                         feedbackDialog._type = "call-ended";
                                         feedbackDialog.bind('onHide.callEnded', function() {
-=======
-                    var from = megaChat.getContactNameFromJid(eventData.peer);
-                    var $dialog = megaRoom.generateInlineDialog(
-                        "call-feedback",
-                        "",
-                        "call-feedback",
-                        "To help us improve our service, it would be great if you want to rate how was your call with " + from + "? ",
-                        [],
-                        {
-                            'sendFeedback': {
-                                'type': 'primary',
-                                'text': "Send Feedback",
-                                'callback': function() {
-                                    var feedbackDialog = mega.ui.FeedbackDialog.singleton(
-                                        $(this),
-                                        undefined,
-                                        "call-ended"
-                                    );
-
-                                    feedbackDialog.bind('onHide.callEnded', function() {
->>>>>>> 03b535bc
 
                                             megaRoom.removeMessageById(msgId);
                                             megaRoom.trigger('resize');
