/** Usage:
 * var handler = {
 *     onResult: function(room, result) {
 *     ....
 *     // return 'true' from onResult() if you want to stop searching further in this room
 *     },
 *     onComplete: function() {
 *     ....
 *     }
 * };
 * var search = new ChatSearch(megaChat, null, "day", handler);
 * search.resume();
 *
 * Format of result:
 * {
 *      // Denotes where the match was found - chat title, member name or message
 *      type: SearchResultType,
 *      // The complete text of the chat title/member name/message
 *      text: string,
 *      // The actual matches, look below for detailed explanation
 *      matches: [
 *
 *          {idx: number, str: string},
 *          {idx: number, str: string},
 *          ....
 *      ],
 *      // Depends on the result type:
 *      //  For a member name - user handle of that member
 *      //  For message - the Message object
 *      //  For chat title, this member is not set
 *      data: any
 * }
 *
 * A single message/title, etc may match the search expression multiple times,
 * and in different ways (if regular expression is used). Each match is described
 * by the matching string and the position at which it occurs. THis is suatable for
 * displaying the whole/relevant message/title text in the GUI,
 * with the matching parts highlighted.
 */


var CS_HISTDECRYPTED_EVENTNAME = "onHistoryDecrypted.search";

var SearchState = Object.freeze({
    kNew: 0,
    kPaused: 1,
    kInProgress: 2,
    kDestroying: 3,
    kComplete: 4
});

var SearchResultType = Object.freeze({
    kMessage: 1,
    kChatTopic: 2,
    kMember: 3
});


function RoomSearch(parentSearch, room) {
    "use strict";
    var self = this;
    self.parentSearch = parentSearch;
    self.room = room;
    self.logger = MegaLogger.getLogger(
        "ChatSearch[" + room.chatId + "]",
        parentSearch.logger._myOpts,
        parentSearch.logger
    );
    room.attachSearch();
    self._setState(SearchState.kNew);
    self.room.rebind(CS_HISTDECRYPTED_EVENTNAME, function() {
        setTimeout(function() {
            self.onHistoryFetched();
        }, 0);
    });
}

RoomSearch.prototype._matchMembers = function(members) {
    'use strict';
    var self = this;

    for (var userid in members) {
        if (userid === u_handle) {
            continue;
        }
        if (!M.u[userid]) {
            self.logger.error("Unknown user handle", userid);
            continue;
        }
        self.parentSearch._match(
            M.getNameByHandle(userid),
            SearchResultType.kMember,
            self.room.type === "private" ? userid : self.room.chatId,
            self
        );
    }
};

RoomSearch.prototype.resume = function() {
    "use strict";
    var self = this;
    if (self.state >= SearchState.kInProgress) {
        return;
    }

    var room = self.room;
    if (self.state === SearchState.kNew) {
        // match chat topic
        if (room.topic) {
            self.parentSearch._match(room.topic, SearchResultType.kChatTopic, undefined, self);
        }
        // match room member names
        var members = room.members;
        if (members) {
            self._matchMembers(members);
        }

        // match messages that are already loaded
        if (self.parentSearch.searchMessages) {
            var messages = room.messagesBuff.messages;
            self._lastMsgCount = messages.length;
            self.logger.debug("Initial message count:", self._lastMsgCount);
            for (var i = messages.length - 1; i >= 0; i--) {
                var msg = messages.getItem(i);
                if (msg && msg.textContents && msg.textContents.length > 0) {
                    self.parentSearch._match(
                        msg.textContents,
                        SearchResultType.kMessage,
                        msg,
                        self,
                        messages.length - i
                    );
                }
            }
        }

<<<<<<< HEAD
        if (room.messagesBuff.haveMoreHistory()) {
            self._setState(SearchState.kInProgress); // in case it was paused or new
            self.fetchMoreHistory(); // will set state to kInProgress and attach handler if needed
        }
        else {
            self._setComplete();
        }
=======
    if (room.messagesBuff.haveMoreHistory() && self.parentSearch.searchMessages) {
        self._setState(SearchState.kInProgress); // in case it was paused or new
        self.fetchMoreHistory(); // will set state to kInProgress and attach handler if needed
    }
    else {
        self._setComplete();
>>>>>>> 3172feda
    }
};

RoomSearch.prototype.fetchMoreHistory = function() {
    "use strict";
    var self = this;
    assert(self.state === SearchState.kInProgress);
    self._isFetchingHistory = true;
    // console.warn(self.room.chatId +": Requesting more history");
    setTimeout(function() {
        self.room.messagesBuff.retrieveChatHistory(64);
    }, 128 /* give some CPU time for the main UI thread to do "real-time"-like updates */);
};

RoomSearch.prototype.onHistoryFetched = function() {
    "use strict";
    var self = this;
    if (self.state === SearchState.kComplete) {
        return;
    }
    var msgBuf = self.room.messagesBuff;
    var messages = msgBuf.messages;
    var newCount = messages.length;
    var haveMoreHistory = msgBuf.haveMoreHistory();

    var numFetched = newCount - self._lastMsgCount;
    if (numFetched > 0 && self.state !== SearchState.kDestroying) {
        self.logger.debug("onHistoryFetched: Fetched", numFetched, "messages");
        self._lastMsgCount = newCount;
        for (var i = 0; i < numFetched; i++) {
            var msg = messages.getItem(i);
            if (msg.textContents) {
                self.parentSearch._match(
                    msg.textContents,
                    SearchResultType.kMessage,
                    msg,
                    self,
                    newCount - i
                );
            }
        }
        if (haveMoreHistory && self.state === SearchState.kInProgress) {
            self.fetchMoreHistory();
        }
    }
    else {
        // we may receive a dummy event, then numFetched will be 0
        self.logger.debug("onHistoryFetched: No new messages fetched");
    }
    if (self.state === SearchState.kDestroying || !haveMoreHistory && self.state !== SearchState.kPaused) {
        self._setComplete();
    }
};

RoomSearch.prototype._destroy = function() {
    "use strict";
    this._setState(this.state === SearchState.kComplete ? this.state : SearchState.kDestroying);
    this.room.detachSearch();
    this.room.unbind(CS_HISTDECRYPTED_EVENTNAME);
};

RoomSearch.prototype.pause = function() {
    "use strict";
    if (this.state === SearchState.kInProgress) {
        this._setState(SearchState.kPaused);
    }
};

RoomSearch.prototype._setState = function(newState) {
    "use strict";
    // console.error(
    //     this.room.chatId,
    //     this.parentSearch.searchRegExps,
    //     "setState",
    //     constStateToText(SearchState, this.state), constStateToText(SearchState, newState)
    // );

    // todo: validate state transitions
    this.state = newState;
};

RoomSearch.prototype._setComplete = function() {
    "use strict";
    if (this.state === SearchState.kComplete) {
        return;
    }
    delete this._isFetchingHistory;
    this._setState(SearchState.kComplete);
    this.room.unbind(CS_HISTDECRYPTED_EVENTNAME);
    this.logger.log("Fetch and search complete", "(total", this.room.messagesBuff.messages.length, "messages)");
    this.room.detachSearch();
    this.parentSearch.onRoomSearchComplete(this);
};

/**
 * Creates a text chat search object. Call .resume() on it to start the search
 * @param {Chat} megaChat The global MegaChat object
 * @param {String} chatId The id of the chat where to perform the search. If it's null, then the search
 * is performed on all chats
 * @param {String} searchExpr a string to be searched for
 * @param {Object} handler The user handler that received the search results and the search completion event.
 * @param {Boolean} searchMessages Flag indicating whether to search additionally for messages
 *  The handler needs to contain two methods:
 *      `onResult(room, result)`
 *          Receives results in realtime, as soon as they are found.
 *          `room` is the ChatRoom object of the chatroom where the result was found.
 *          `result` is an object containing the result. The format of this object is described separately.
 *          Normally this method is not expected to return a value, but if you want to stop searching
 *          further in this chatroom, return `true`. In that case, the search in this room will be
 *          marked as completed.
 *      `onComplete()`
 *          Notifies that the search has completed in all specified chatrooms.
 * If `null` is specified for the `handler` parameter, a builtin debug handler is used, which logs
 * the results and the `onComplete()` event to the console.
 *
 * @returns {ChatSearch} ChatSearch instance
 */
function ChatSearch(megaChat, chatId, searchExpr, handler, searchMessages) {
    "use strict";
    var self = this;
    self.megaChat = megaChat;
    self.allChats = megaChat.chats;
    self.searchMessages = searchMessages;

    // normalize
    searchExpr = ChatSearch._normalize_str(searchExpr);

    self.originalSearchString = searchExpr;
    self.searchRegExps = [];

    var searchWords = searchExpr.split(" ");
    for (var i = 0; i < searchWords.length; i++) {
        var word = searchWords[i];
        if (word !== '') {
            // prepend ^ if the searchExpr is <= 2 chars length and only one word
            self.searchRegExps.push(
                new RegExp((searchWords.length === 1 && searchExpr.length <= 2 ? "^" : "") + RegExpEscape(word), 'gi')
            );
        }
    }

    self.setupLogger();
    var searches = self.roomSearches = [];
    if (handler) {
        self.handler = handler;
    }
    else { // default, dummy handler
        self.handler = {
            onResult: function(room, result) {
                var data = result.data;
                if (data && typeof data === 'object') { // may not be JSON-friendly
                    var ctor = data.constructor;
                    if (ctor && ctor.name) {
                        result.data = "<" + ctor.name + " object>";
                    }
                    else {
                        result.data = "<object with unknown type>";
                    }
                }
                var msg = "onResult(" + room.chatId +
                    ", {type: " + constStateToText(SearchResultType, result.type) +
                    ", text: \"" + result.text + "\", matches: " + JSON.stringify(result.matches);
                if (result.data) {
                    msg += ", data: " + result.data;
                }
                msg += "})";
                console.warn(msg);
            },
            onComplete: function() {
                console.warn("Chat search complete!");
            }
        };
    }
    if (chatId) { // search a specific chatroom
        for (var roomId in megaChat.chats) {
            var room = megaChat.chats[roomId];
            if (megaChat.chats.hasOwnProperty(roomId) && room.chatId === chatId) {
                searches.push(new RoomSearch(self, room));
            }
        }

        if (searches.length < 1) {
            throw new Error("Could not find a room for chatid " + chatId);
        }
    }
    else { // search all chatrooms
        for (var roomId2 in self.allChats) {
            if (self.allChats.hasOwnProperty(roomId2)) {
                var room2 = self.allChats[roomId2];
                searches.push(new RoomSearch(self, room2));
            }
        }
    }
}

/**
 * Alias for String.prototype.normalize + replace
 *
 * @param s
 * @returns {*}
 * @private
 */
ChatSearch._normalize_str = function(s) {
    "use strict";
    if (s && s.normalize) {
        return s.normalize("NFD").replace(/[\u0300-\u036f]/g, "");
    }
    else {
        return s;
    }
};

/**
 * Invoke chat search.
 * @param {String} [searchExpr] a string to be searched for
 *  If this parameter is a string, a RegExpr object is created with it, with the 'i' and 'g' flags.
 *  In this case, any regex special characters in the string will be treated as such. If they are
 *  to be treated literally, they should be escaped, as in an actual regular expression.
 * @param {Function} [onResult] Callback to invoke per each result found.
 * @returns {Promise}
 */
ChatSearch.doSearch = promisify(function(resolve, reject, s, onResult, searchMessages) {
    "use strict";

    if (ChatSearch.doSearch.cs) {
        if (d) {
            console.info('Aborting running chat-search instance...', ChatSearch.doSearch.cs);
        }
        ChatSearch.doSearch.cs.destroy(SearchState.kDestroying);
    }

    var results = {
        CONTACTS_AND_CHATS: new MegaDataSortedMap("resultId", function(a, b) {
            var aChat = a && a.room;
            var bChat = b && b.room;
            var aLastActivity = aChat && aChat.lastActivity || 0;
            var bLastActivity = bChat && bChat.lastActivity || 0;
            return aLastActivity > bLastActivity ? -1 : (aLastActivity < bLastActivity ? 1 : 0);
        }),
        MESSAGES: new MegaDataSortedMap("resultId", function(a, b) {
            return a.data.delay < b.data.delay ? 1 : (a.data.delay > b.data.delay ? -1 : 0);
        })
    };

    ChatSearch.doSearch.currentResults = results;

    var resultId = 0;

    var contactHandleCache = {};
    var stime = unixtime();
    var handler = {
        'onResult': tryCatch(function(room, resultMeta) {
            resultMeta.room = room;
            resultMeta.chatId = room.chatId;
            resultMeta.data = resultMeta.data || room.chatId;
            resultMeta.resultId = resultId++;

            if (resultMeta.type === SearchResultType.kMessage) {
                results.MESSAGES.push(resultMeta);
            }
            else {
                if (!contactHandleCache[resultMeta.data]) {
                    results.CONTACTS_AND_CHATS.push(resultMeta);
                    contactHandleCache[resultMeta.data] = true;
                }
            }

            // console.error(room, resultMeta);
            if (typeof onResult === 'function') {
                onResult(room.chatId, resultMeta, results);
            }
        }),
        'onComplete': function(reason) {
            delete ChatSearch.doSearch.cs;
            contactHandleCache = undefined;

            if (reason === SearchState.kDestroying) {
                reject(SearchState.kDestroying);
            }
            else {
                resolve(results);
            }
            eventlog(99734, JSON.stringify([1, s.length, reason | 0, resultId, unixtime() - stime]));
        },
        'onDestroy': function(ex) {
            delete ChatSearch.doSearch.cs;
            reject(ex);
        }
    };


    ChatSearch.doSearch.cs = new ChatSearch(megaChat, false, s, handler, searchMessages);
    // console.error('search > doSearch() -> cs:', ChatSearch.doSearch.cs);

    results.dump = function() {
        for (var r in results) {
            if (results.hasOwnProperty(r)) {
                console.error(r.data && r.data.messageId ? r.data.messageId : null, r.chatId, r.type, r);
            }
        }
    };

    eventlog(99733, JSON.stringify([1, s.length]));
    ChatSearch.doSearch.cs.resume();
});

ChatSearch.prototype.setupLogger = function() {
    "use strict";

    var self = this;
    var opts = {
        minLogLevel: function() {
            return MegaLogger.LEVELS.DEBUG;
        },
        transport: function(level, args) {
            var fn;
            var levels = MegaLogger.LEVELS;
            switch (level) {
                case levels.ERROR:
                case levels.CRITICAL:
                    fn = "error";
                    break;
                case levels.DEBUG:
                    fn = "debug";
                    break;
                case levels.LOG:
                    fn = "log";
                    break;
                case levels.INFO:
                    fn = "info";
                    break;
                case levels.WARN:
                    fn = "warn";
                    break;
                default:
                    fn = "log";
                    break;
            }
            console[fn].apply(console, args);
        }
    };
    self.logger = new MegaLogger('ChatSearch', opts);
    self.logger._myOpts = opts;
};

/**
 * Resumes current searches
 *
 * @returns {undefined}
 */
ChatSearch.prototype.resume = function() {
    "use strict";

    // match contacts
    if (this._matchedContacts !== true) {
        for (var userid in M.u) {
            if (!M.u.hasOwnProperty(userid) || userid === u_handle || M.u[userid].c !== 1) {
                continue;
            }
            this._match(M.getNameByHandle(userid), SearchResultType.kMember, userid, {'chatId': userid});

            if (this.originalSearchString.length > 2 && M.u[userid].m) {
                this._match(M.u[userid].m, SearchResultType.kMember, userid, {'chatId': userid});
            }
        }
        this._matchedContacts = true;
    }
    var len = this.roomSearches.length;
    for (var i = 0; i < len; i++) {
        this.roomSearches[i].resume();
    }
    if (len === 0) {
        // no room searches, mark as completed.
        this.handler.onComplete();
    }
};
/**
 * Temporarily stops history fetching for chatrooms. Fetches that are currently in progress
 * will not be aborted, and their results (if any) will still be passed on onResult(), so the
 * user should be prepared to receive them. To completely abort the search, call ChatSearch.destroy()
 * instead. It guarantees that no callback will be called afterwards.
 *
 * @returns {undefined}
 */
ChatSearch.prototype.pause = function() {
    "use strict";

    var len = this.roomSearches.length;
    for (var i = 0; i < len; i++) {
        this.roomSearches[i].pause();
    }
};

/**
 * Called when room search completes
 *
 * @returns {undefined}
 */
ChatSearch.prototype.onRoomSearchComplete = function() {
    "use strict";

    var searches = this.roomSearches;
    var len = searches.length;
    for (var i = 0; i < len; i++) {
        if (searches[i].state < SearchState.kComplete) {
            // console.error(searches[i].state);
            return;
        }
    }
    // console.error('onComplete');
    this.handler.onComplete();
};


/**
 * Debug only.
 *
 * @returns {undefined}
 */
ChatSearch.prototype.dumpRoomSearchesStates = function() {
    "use strict";

    for (var rs in this.roomSearches) {
        if (this.roomSearches.hasOwnProperty(rs)) {
            rs = this.roomSearches[rs];
            console.error(constStateToText(SearchState, rs.state), rs);
        }
    }
};

/**
 * Do string matching
 *
 * @internal
 * @param str {String}
 * @param type {SearchResultType}
 * @param data {Object}
 * @param roomSearch {RoomSearch|String}
 * @param [index] {Number}
 */
ChatSearch.prototype._match = function(str, type, data, roomSearch, index) {
    "use strict";
    var matches = [];
    str = ChatSearch._normalize_str(str);
    var words = this.searchRegExps;
    for (var i = 0; i < words.length; i++) {
        var rx = words[i];
        rx.lastIndex = 0;
        var m = rx.exec(str);
        if (!m) {
            return;
        }
        do {
            matches.push({idx: m.index, str: m[0]});
        } while ((m = rx.exec(str)));
    }
    var result = {type: type, text: str, matches: matches, index: index};
    if (data) {
        result.data = data;
    }

    var stop = this.handler.onResult(roomSearch && roomSearch.room ? roomSearch.room : roomSearch, result);
    if (roomSearch && roomSearch._setComplete && stop) {
        roomSearch._setComplete();
    }
};
/**
 * Completely aborts the search. No callbacks will be called after call to this method.
 *
 * @returns {undefined}
 */
ChatSearch.prototype.destroy = function(reason) {
    "use strict";

    var searches = this.roomSearches;
    var len = searches.length;
    for (var i = 0; i < len; i++) {
        searches[i]._destroy();
    }

    if (ChatSearch._instance === this) {
        delete ChatSearch._instance;
    }

    if (this.handler.onComplete) {
        this.handler.onComplete(reason);
    }
};<|MERGE_RESOLUTION|>--- conflicted
+++ resolved
@@ -133,23 +133,14 @@
                 }
             }
         }
-
-<<<<<<< HEAD
-        if (room.messagesBuff.haveMoreHistory()) {
-            self._setState(SearchState.kInProgress); // in case it was paused or new
-            self.fetchMoreHistory(); // will set state to kInProgress and attach handler if needed
-        }
-        else {
-            self._setComplete();
-        }
-=======
+    }
+
     if (room.messagesBuff.haveMoreHistory() && self.parentSearch.searchMessages) {
         self._setState(SearchState.kInProgress); // in case it was paused or new
         self.fetchMoreHistory(); // will set state to kInProgress and attach handler if needed
     }
     else {
         self._setComplete();
->>>>>>> 3172feda
     }
 };
 
