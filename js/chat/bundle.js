--- conflicted
+++ resolved
@@ -5775,7 +5775,7 @@
 	                                }
 	                            }
 	                        },
-	                        l['7039']
+	                        l[7039]
 	                    )
 	                )
 	            )
@@ -6617,25 +6617,9 @@
 	                    { className: "dialog-empty-pad" },
 	                    React.makeElement("div", { className: "dialog-empty-icon" }),
 	                    React.makeElement(
-<<<<<<< HEAD
-	                        Forms.Checkbox,
-	                        {
-	                            name: "delete-confirm",
-	                            id: "delete-confirm",
-	                            onLabelClick: function onLabelClick(e, state) {
-	                                if (state === true) {
-	                                    mega.config.set('confirmModal_' + self.props.name, true);
-	                                } else {
-	                                    mega.config.set('confirmModal_' + self.props.name, false);
-	                                }
-	                            }
-	                        },
-	                        l[7039]
-=======
 	                        "div",
 	                        { className: "dialog-empty-header" },
 	                        __(l[5533])
->>>>>>> 2c5fc8ae
 	                    )
 	                )
 	            );
