--- conflicted
+++ resolved
@@ -6160,7 +6160,7 @@
 	        return React.makeElement(
 	            ModalDialog,
 	            {
-	                title: l[8628],
+	                title: __(l[8628]),
 	                className: classes,
 	                selected: self.state.selected,
 	                onClose: function onClose() {
@@ -8290,12 +8290,7 @@
 	        'travel': l[8021],
 	        'symbols': l[17736],
 	        'food': l[8018],
-<<<<<<< HEAD
-	        'flags': l[17703],
-	        'frequently_used': l[17737]
-=======
 	        'flags': l[17703]
->>>>>>> 19602b32
 	    },
 	    getDefaultProps: function getDefaultProps() {
 	        return {
@@ -8507,8 +8502,6 @@
 	        if (emojis.length > 0) {
 	            var totalHeight = self.heightDefs.categoryTitleHeight + Math.ceil(totalEmojis / self.heightDefs.numberOfEmojisPerRow) * self.heightDefs.emojiRowHeight;
 
-	            var categoryLabel = self.categoryLabels[categoryName] ? self.categoryLabels[categoryName] : categoryName;
-
 	            return self._cachedNodes[categoryId] = [totalHeight, React.makeElement(
 	                "div",
 	                {
@@ -8523,7 +8516,7 @@
 	                React.makeElement(
 	                    "div",
 	                    { className: "emoji-type-txt" },
-	                    categoryLabel
+	                    self.categoryLabels[categoryName] ? self.categoryLabels[categoryName] : categoryName
 	                ),
 	                React.makeElement("div", { className: "clear" }),
 	                emojis,
@@ -8672,7 +8665,7 @@
 	                    { className: "search-block emoji" },
 	                    React.makeElement("i", { className: "small-icon search-icon" }),
 	                    React.makeElement("input", { type: "search",
-	                        placeholder: l[102],
+	                        placeholder: __(l[102]),
 	                        ref: "emojiSearchField",
 	                        onChange: this.onSearchChange,
 	                        value: this.state.searchValue })
