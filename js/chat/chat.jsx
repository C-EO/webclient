var React = require("react");
var ReactDOM = require("react-dom");
var ConversationsUI = require("./ui/conversations.jsx");
var ChatRoom = require('./chatRoom.jsx');


var chatui;
var webSocketsSupport = typeof(WebSocket) !== 'undefined';

(function() {
    chatui = function(id) {
        var roomOrUserHash = id.replace("chat/", "");

        var roomType = false;

        if (roomOrUserHash.substr(0, 2) === "g/") {
            roomType = "group";
            roomOrUserHash = roomOrUserHash.substr(2, roomOrUserHash.length);
            if (!megaChat.chats[roomOrUserHash + "@conference." + megaChat.options.xmppDomain]) {
                // chat not found
                setTimeout(function () {
                    window.location = '#fm/chat';
                    M.openFolder('chat');
                }, 100);
                return;
            }
        }
        else {
            if (!M.u[roomOrUserHash]) {
                setTimeout(function () {
                    window.location = '#fm/chat';
                    M.openFolder('chat');
                }, 100);
                return;
            }
            else {
                roomType = "private";
            }
        }
        // XX: code maintanance: move this code to MegaChat.constructor() and .show(jid)
        hideEmptyGrids();

        $('.fm-files-view-icon').addClass('hidden');
        $('.fm-blocks-view').addClass('hidden');
        $('.files-grid-view').addClass('hidden');
        $('.fm-right-account-block').addClass('hidden');
        $('.contacts-details-block').addClass('hidden');

        $('.shared-grid-view,.shared-blocks-view').addClass('hidden');


        $('.fm-right-files-block[data-reactid]').removeClass('hidden');
        $('.fm-right-files-block:not([data-reactid])').addClass('hidden');

        megaChat.refreshConversations();


        if (localStorage.megaChatPresence !== "unavailable") {
            if (megaChat.karere.getConnectionState() != Karere.CONNECTION_STATE.CONNECTED) {
                megaChat.connect();
            }
        }

        if (roomType === "private") {
            var chatJids = id.split("chat/").pop();
            if (chatJids) {
                chatJids = chatJids.split(",");
            }
            else {
                chatJids = [];
            }

            $.each(chatJids, function (k, v) {
                chatJids[k] = megaChat.getJidFromNodeId(v);
            });

            var $promise;

            chatJids.push(megaChat.karere.getBareJid());
            var resp = megaChat.openChat(chatJids, chatJids.length === 2 ? "private" : "group", 
                undefined, undefined, undefined, true);

            if (resp instanceof MegaPromise) {
                if (resp.state() === 'rejected') {
                    console.warn("openChat failed. Maybe tried to start a private chat with a non contact?");
                    return;
                }
            }
            else {
                $promise = resp[2];
<<<<<<< HEAD
                resp[1].show();
=======
                if (resp[1]) {
                    resp[1].show();
                }
>>>>>>> 5d588496
            }
        }
        else if(roomType === "group") {
            megaChat.chats[roomOrUserHash + "@conference." + megaChat.options.xmppDomain].show();
        }
        else {
            console.error("Unknown room type.");
            return;
        }




        // since .fm-chat-block is out of the scope of the CovnersationsApp, this should be done manually :(
        $('.fm-chat-block').removeClass('hidden');

    };
})();


/**
 * Used to differentiate MegaChat instances running in the same env (tab/window)
 *
 * @type {number}
 */
var megaChatInstanceId = 0;

/**
 * MegaChat - UI component that links XMPP/Strophejs (via Karere) w/ the Mega's UI
 *
 * @returns {Chat}
 * @constructor
 */
var Chat = function() {
    var self = this;


    this.is_initialized = false;
    this.logger = MegaLogger.getLogger("chat");

    this.chats = new MegaDataMap();
    this.currentlyOpenedChat = null;
    this.lastOpenedChat = null;
    this._myPresence = localStorage.megaChatPresence;

    var xmppDomain = "karere.mega.nz";
    if (localStorage.megaChatUseSandbox) {
        xmppDomain = "developers.mega.co.nz";
    }

    this.options = {
        'delaySendMessageIfRoomNotAvailableTimeout': 3000,
        'xmppDomain': xmppDomain,
        'loadbalancerService': 'gelb.karere.mega.nz',
        'fallbackXmppServers': [
             "https://xmpp270n001.karere.mega.nz/ws",
             "https://xmpp270n002.karere.mega.nz/ws"
        ],
        'rtcSession': {
            'crypto': {
                encryptMessageForJid: function (msg, bareJid) {
                    var contact = megaChat.getContactFromJid(bareJid);
                    if (!u_pubkeys[contact.h]) {
                        throw new Error("pubkey not loaded: " + contact);
                    }
                    return base64urlencode(crypto_rsaencrypt(msg, u_pubkeys[contact.h]));
                },
                decryptMessage: function (msg) {
                    var decryptedVal = crypto_rsadecrypt(base64urldecode(msg), u_privk);
                    if (decryptedVal && decryptedVal.length > 0) {
                        return decryptedVal.substring(0, 43);
                    }
                    else {
                        return decryptedVal; // some null/falsy value
                    }

                },
                preloadCryptoKeyForJid: function (sendMsgFunc, bareJid) {
                    crypt.getPubRSA(megaChat.getContactFromJid(bareJid).h, sendMsgFunc);
                },
                generateMac: function (msg, key) {
                    var rawkey = key;
                    try {
                        rawkey = base64urldecode(key);
                    } catch (e) {
                    }
                    // use the SDK's base64 alphabet, it is also safer for using in URLs
                    return base64urlencode(asmCrypto.bytes_to_string(
                        asmCrypto.HMAC_SHA256.bytes(msg, rawkey)));
                },
                generateMacKey: function() {
                    var array = new Uint8Array(32);
                    var result = '';
                    window.crypto.getRandomValues(array);
                    for (var i=0; i<32; i++)
                        result+=String.fromCharCode(array[i]);
                    return base64urlencode(result);
                },

                scrambleJid: function(bareJid) {
                    var H = asmCrypto.SHA256.base64;
                    return H(bareJid + H(u_privk + "webrtc stats collection")).substr(0, 16);
                }
            },
            iceServers:[
                // {url: 'stun:stun.l.google.com:19302'},
                {
                    url: 'turn:trn270n001.karere.mega.nz:3478?transport=udp',   // Luxembourg
                    username: "inoo20jdnH",
                    credential: '02nNKDBkkS'
                },
                {
                    url: 'turn:trn270n002.karere.mega.nz:3478?transport=udp',   // Luxembourg
                    username: "inoo20jdnH",
                    credential: '02nNKDBkkS'
                },
                {
                    url: 'turn:trn302n001.karere.mega.nz:3478?transport=udp',   // Montreal, Canada
                    username: "inoo20jdnH",
                    credential: '02nNKDBkkS'
                },
                {
                    url: 'turn:trn302n002.karere.mega.nz:3478?transport=udp',   // Montreal, Canada
                    username: "inoo20jdnH",
                    credential: '02nNKDBkkS'
                },
                {
                    url: 'turn:trn530n002.karere.mega.nz:3478?transport=udp',   // NZ
                    username: "inoo20jdnH",
                    credential: '02nNKDBkkS'
                },
                {
                    url: 'turn:trn530n003.karere.mega.nz:3478?transport=udp',   // NZ
                    username: "inoo20jdnH",
                    credential: '02nNKDBkkS'
                }
            ]
        },
        filePickerOptions: {
        },
        /**
         * Really simple plugin architecture
         */
        'plugins': {
            'chatdIntegration': ChatdIntegration,
            'callManager': CallManager,
            'urlFilter': UrlFilter,
            'emoticonShortcutsFilter': EmoticonShortcutsFilter,
            'emoticonsFilter': EmoticonsFilter,
            'callFeedback': CallFeedback,
            'karerePing': KarerePing,
            'persistedTypeArea': PersistedTypeArea
        },
        'chatNotificationOptions': {
            'textMessages': {
                'incoming-chat-message': {
                    'title': "Incoming chat message",
                    'icon': function(notificationObj, params) {
                        return notificationObj.options.icon;
                    },
                    'body': function(notificationObj, params) {
                        return "You have new incoming chat message from: " + params.from;
                    }
                },
                'incoming-attachment': {
                    'title': "Incoming attachment",
                    'icon': function(notificationObj, params) {
                        return notificationObj.options.icon;
                    },
                    'body': function(notificationObj, params) {
                        return params.from + " shared " + (params.attachmentsCount > 1 ? params.attachmentsCount +" files" : "a file");
                    }
                },
                'incoming-voice-video-call': {
                    'title': "Incoming call",
                    'icon': function(notificationObj, params) {
                        return notificationObj.options.icon;
                    },
                    'body': function(notificationObj, params) {
                        return l[5893].replace('[X]', params.from); // You have an incoming call from [X].
                    }
                },
                'call-terminated': {
                    'title': "Call terminated",
                    'icon': function(notificationObj, params) {
                        return notificationObj.options.icon;
                    },
                    'body': function(notificationObj, params) {
                        return l[5889].replace('[X]', params.from); // Call with [X] ended.
                    }
                }
            },
            'sounds': [
                'alert_info_message',
                'error_message',
                'incoming_chat_message',
                'incoming_contact_request',
                'incoming_file_transfer',
                'incoming_voice_video_call',
                'hang_out',
            ]
        },
        'chatStoreOptions': {
            'autoPurgeMaxMessagesPerRoom': 1024
        }
    };

    this.instanceId = megaChatInstanceId++;

    this.plugins = {};

    if (!window.megaChatIsDisabled) {
        try {
            // This might throw in browsers which doesn't support Strophe/WebRTC
            this.karere = new Karere({
                'clientName': 'mc',
                'xmppServiceUrl': function() { return self.getXmppServiceUrl(); }
            });
        }
        catch (e) {
            console.error(e);
            window.megaChatIsDisabled = true;
        }
    }

    self.filePicker = null; // initialized on a later stage when the DOM is fully available.

    return this;
};

makeObservable(Chat);

/**
 * Initialize the MegaChat (also will connect to the XMPP)
 */
Chat.prototype.init = function() {
    var self = this;

    // really simple plugin architecture that will initialize all plugins into self.options.plugins[name] = instance
    self.plugins = {};


    self.plugins['chatNotifications'] = new ChatNotifications(self, self.options.chatNotificationOptions);

    self.plugins['chatNotifications'].notifications.rebind('onAfterNotificationCreated.megaChat', function() {
        self.updateSectionUnreadCount();
    });

    $.each(self.options.plugins, function(k, v) {
        self.plugins[k] = new v(self);
    });


    // Karere Events
    this.karere.bind("onPresence", function(e, eventObject) {
        if (eventObject.error) {
            return;
        }

        var bareJid = eventObject.getFromJid().split("/")[0];

        // should we trigger refreshUI ?
        if (eventObject.isMyOwn(self.karere) === false) {
            self.chats.forEach(function(room, roomJid) {

                if (room.participantExistsInRoom(bareJid)) {
                    // if this user is part of the currently visible room, then refresh the UI
                    if (self.getCurrentRoomJid() === room.roomJid) {
                        // room.refreshUI();
                    }
                }
            });
        }


        // update M.u
        var contact = self.getContactFromJid(eventObject.getFromJid());
        if (contact) {
            if (!contact.presenceMtime || parseFloat(contact.presenceMtime) < eventObject.getDelay()) {
                contact.presence = megaChat.karere.getPresence(megaChat.getJidFromNodeId(contact.u));
                contact.presenceMtime = eventObject.getDelay();
            }
        }

        if (eventObject.getShow() !== "unavailable") {
            if (eventObject.isMyOwn(self.karere) === false) {
                // Sync presence across devices (will check the delayed val!)
                if (bareJid === self.karere.getBareJid()) {
                    if (eventObject.getDelay() && eventObject.getDelay() >= parseFloat(localStorage.megaChatPresenceMtime) && self._myPresence != eventObject.getShow()) {
                        self._myPresence = eventObject.getShow();
                        localStorage.megaChatPresence = eventObject.getShow();
                        localStorage.megaChatPresenceMtime = eventObject.getDelay();

                        self.karere.setPresence(
                            eventObject.getShow(),
                            undefined,
                            eventObject.getDelay()
                        );
                    }
                }

            }
        }

        self.renderMyStatus();
    });

    // Disco capabilities updated
    this.karere.bind("onDiscoCapabilities", function(e, eventObject) {
        var $treeElement = $('.nw-conversations-item[data-jid="' + eventObject.getFromUserBareJid() + '"]');

        $.each(eventObject.getCapabilities(), function(capability, capable) {
            if (capable) {
                $treeElement.addClass('chat-capability-' + capability);
            }
            else {
                $treeElement.removeClass('chat-capability-' + capability);
            }
        });

        var roomJid = $treeElement.attr('data-room-jid');

        var room = self.chats[roomJid + "@conference." + megaChat.options.xmppDomain];
        if (room) { // refresh UI if new capabilities were received.
            // room.refreshUI();
        }

    });

    var updateMyConnectionStatus = function() {
        self.renderMyStatus();
    };


    /**
     * Go throught all megaChat.chats[] and run .startChat so that the user will resume any started conversations,
     * in case of his connection was interuptted
     */
    var recoverChats = function() {
        self.chats.forEach(function(v, k) {
            if (v.state == ChatRoom.STATE.INITIALIZED) {
                v.recover();
            }
        });
    };

    this.karere.bind("onConnected", function() {

        if (localStorage.megaChatPresence) {
            self.karere.setPresence(localStorage.megaChatPresence, undefined, localStorage.megaChatPresenceMtime);
        }
        else {
            self.karere.setPresence();
        }

        updateMyConnectionStatus();

        recoverChats();
    });
    this.karere.bind("onConnecting", updateMyConnectionStatus);
    this.karere.bind("onConnfail", updateMyConnectionStatus);
    this.karere.bind("onAuthfail", updateMyConnectionStatus);
    this.karere.bind("onDisconnecting", updateMyConnectionStatus);
    this.karere.bind("onDisconnected", function() {
        if (!u_handle) {
            return;
        }

        updateMyConnectionStatus();

        self.chats.forEach(function(v, k) {
            if (v.state !== ChatRoom.STATE.LEFT) {
                v.setState(ChatRoom.STATE.INITIALIZED, true);
            }
        })
    });

    this.karere.bind("onUsersJoined", function(e, eventData) {
        return self._onUsersUpdate("joined", e, eventData);
    });

    this.karere.bind("onUsersLeft", function(e, eventData) {
        return self._onUsersUpdate("left", e, eventData);
    });



    this.karere.bind("onChatMessage", function() {
        self._onChatMessage.apply(self, arguments);
    });
    

    // UI events
    $(document.body).undelegate('.top-user-status-item', 'mousedown.megachat');

    $(document.body).delegate('.top-user-status-item', 'mousedown.megachat', function() {
        var presence = $(this).data("presence");
        self._myPresence = presence;

        localStorage.megaChatPresence = presence;
        localStorage.megaChatPresenceMtime = unixtime();

        $('.top-user-status-popup').removeClass("active");

        if (self.karere.getConnectionState() != Karere.CONNECTION_STATE.CONNECTED && presence != Karere.PRESENCE.OFFLINE) {
            self.karere._myPresence = presence;
            self.connect().done(function() {
                self.karere.setPresence(presence, undefined, localStorage.megaChatPresenceMtime);
                
                Object.keys(self.plugins.chatdIntegration.chatd.shards).forEach(function(k) {
                    var shard = self.plugins.chatdIntegration.chatd.shards[k];
                    shard.reconnect();
                });
            });
            return true;
        }
        else {
            if (presence === Karere.PRESENCE.OFFLINE) {
                self.karere.setPresence(presence, undefined, localStorage.megaChatPresenceMtime);
                self.karere.connectionRetryManager.resetConnectionRetries();
                self.karere.disconnect();
                Object.keys(self.plugins.chatdIntegration.chatd.shards).forEach(function(k) {
                    var shard = self.plugins.chatdIntegration.chatd.shards[k];
                    shard.disconnect();
                });
            }
            else {
                self.karere.connectionRetryManager.resetConnectionRetries();
                self.karere.setPresence(presence, undefined, localStorage.megaChatPresenceMtime);
            }
        }
    });

    $(window).unbind('hashchange.megaChat' + this.instanceId);
    var lastOpenedRoom = null;
    $(window).bind('hashchange.megaChat' + this.instanceId, function() {
        var room = self.getCurrentRoom();

        if (room && !room.isCurrentlyActive && room.roomJid != lastOpenedRoom) { // opened window, different then one from the chat ones
            room.hide();
            self.currentlyOpenedChat = null;
        }
        if (lastOpenedRoom && (!room || room.roomJid != lastOpenedRoom)) { // have opened a chat window before, but now
            // navigated away from it
            if (self.chats[lastOpenedRoom]) {
                self.chats[lastOpenedRoom].hide();
            }
        }
        if (lastOpenedRoom && $('.fm-chat-block').is(".hidden")) { // have opened a chat window before, but now
            // navigated away from it
            if (self.chats[lastOpenedRoom]) {
                self.chats[lastOpenedRoom].hide();
                lastOpenedRoom = null;
            }
        }

        if (room) {
            lastOpenedRoom = room.roomJid;
        }
        else {
            lastOpenedRoom = null;
        }
        $('.fm-create-chat-button').hide();
    });

    self.$container = $('.fm-chat-block');


    var appContainer = document.querySelector('.section.conversations');

    var initAppUI = function() {
        if (d) {
            console.time('chatReactUiInit');
        }

        self.$conversationsApp = <ConversationsUI.ConversationsApp megaChat={self} contacts={M.u} />;

        self.$conversationsAppInstance = ReactDOM.render(
            self.$conversationsApp,
            document.querySelector('.section.conversations')
        );


        if (d) {
            console.timeEnd('chatReactUiInit');
        }
    };


    if (self.is_initialized) {
        self.destroy()
            .always(function() {
                self.init();
            });

        return;
    }
    else {
        if (!appContainer) {
            $(window).rebind('hashchange.delayedChatUiInit', function() {
                if (typeof($.leftPaneResizable) === 'undefined' || !fminitialized) {
                    // delay the chat init a bit more! specially for the case of a user getting from #pro -> #fm, which
                    // for some unknown reason, stopped working and delayed the init of $.leftPaneResizable
                    return;
                }
                appContainer = document.querySelector('.section.conversations');
                if (appContainer) {
                    initAppUI();
                    $(window).unbind('hashchange.delayedChatUiInit');
                }
            });
        }
        else {
            initAppUI();
        }
    }
    self.is_initialized = true;

    $('.activity-status-block, .activity-status').show();

    if (!localStorage.megaChatPresence || localStorage.megaChatPresence != "unavailable") {
        self.connect()
            .always(function() {
                self.renderMyStatus();
            });
    }
    else {
        self.renderMyStatus();
    }



    if (self.karere.getConnectionState() === Karere.CONNECTION_STATE.DISCONNECTED || self.karere.getConnectionState() === Karere.CONNECTION_STATE.AUTHFAIL) {
        self.karere.authSetup(
            self.getJidFromNodeId(u_handle),
            self.getMyXMPPPassword()
        );
    }

    // contacts tab update

    self.on('onRoomCreated', function(e, room) {
        if (room.type === "private") {
            var jid = room.getParticipantsExceptMe()[0];

            if (!jid) {
                return;
            }
            var c = self.getContactFromJid(jid);

            if (!c) { return; }

            $('#contact_' + c.u + ' .start-chat-button')
                .addClass("active");
        }

        room.bind("onChatShown", function() {
            $('.conversations-main-listing').addClass("hidden");
        });
    });
    self.on('onRoomDestroy', function(e, room) {
        if (room.type === "private") {
            var jid = room.getParticipantsExceptMe()[0];
            var c = self.getContactFromJid(jid);

            if (!c) { return; }

            $('#contact_' + c.u + ' .start-chat-button')
                .removeClass("active");
        }
        if (room.callSession) {
            room.callSession.endCall();
        }
    });
    
    self.karere.rebind("onPresence.maintainUI", function(e, presenceEventData) {
        var contact = self.getContactFromJid(presenceEventData.getFromJid());
        M.onlineStatusEvent(contact, presenceEventData.getShow());
    });



    $(document).rebind('megaulcomplete.megaChat', function(e, ul_target, uploads) {
        if (ul_target.indexOf("chat/") > -1) {
            var chatRoom = megaChat.getRoomFromUrlHash(ul_target);

            if (!chatRoom) {
                return;
            }

            chatRoom.attachNodes(uploads);
        }
    });

    $(document.body).delegate('.tooltip-trigger', 'mouseover.notsentindicator', function() {
        var $this = $(this),
            $notification = $('.tooltip.' + $(this).attr('data-tooltip')),
            iconTopPos,
            iconLeftPos,
            notificatonWidth,
            notificatonHeight;


        $notification.removeClass('hidden');
        iconTopPos = $this.offset().top,
            iconLeftPos = $this.offset().left,
            notificatonWidth = $notification.outerWidth()/2 - 10,
            notificatonHeight = $notification.outerHeight() + 10;
        $notification.offset({ top: iconTopPos - notificatonHeight, left: iconLeftPos - notificatonWidth});
    });

    $(document.body).delegate('.tooltip-trigger', 'mouseout.notsentindicator click.notsentindicator', function() {
        // hide all tooltips
        var $notification = $('.tooltip');
        $notification.addClass('hidden').removeAttr('style');
    });

    self.trigger("onInit");
};

Chat.prototype.getRoomFromUrlHash = function(urlHash) {
    if (urlHash.indexOf("#") === 0) {
        urlHash = urlHash.subtr(1, urlHash.length);
    }
    if (urlHash.indexOf("chat/g/") > -1) {
        var foundRoom = null;
        urlHash = urlHash.replace("chat/g/", "");
        megaChat.chats.forEach(function(room) {
            if (!foundRoom && room.roomJid.split("@")[0] === urlHash) {
                foundRoom = room;
            }
        });
        return foundRoom;
    }
    else {
        var contactHash = urlHash.replace("chat/", "");
        if (!contactHash) {
            return;
        }

        var chatRoom = this.getPrivateRoom(contactHash);
        return chatRoom;
    }
};

/**
 * Connect to the XMPP
 *
 * @returns {Deferred}
 */
Chat.prototype.connect = function() {
    var self = this;

    // connection flow already started/in progress?
    if (self.karere.getConnectionState() === Karere.CONNECTION_STATE.CONNECTING && (self.karere._$connectingPromise && self.karere._$connectingPromise.state() === 'pending')) {
        return self.karere._$connectingPromise.always(function() {
            self.renderMyStatus();
        });
    }

    self.karere.connectionRetryManager.resetConnectionRetries();

    return self.karere.connect(
                self.getJidFromNodeId(u_handle),
                self.getMyXMPPPassword()
            )
            .always(function() {
                self.renderMyStatus();
            });
};


/**
 * Incoming chat message handler
 *
 * @param e
 * @param eventObject {KarereEventObjects.IncomingMessage|KarereEventObjects.OutgoingMessage}
 * @private
 */
Chat.prototype._onChatMessage = function(e, eventObject) {
    var self = this;

    if (e.isPropagationStopped()) {
        return;
    }

    // ignore empty messages (except attachments)
    if (eventObject.isEmptyMessage() && !eventObject.getMeta().attachments) {
        return;
    }
    else {
        self.logger.debug("MegaChat is now processing incoming message: ", eventObject);
    }
    // detect outgoing VS incoming messages here + sync their state

    var room = self.chats[eventObject.getRoomJid()];
    if (room) {
        room.appendMessage(eventObject);
    }
    else {
        self.logger.error("Room not found: ", eventObject.getRoomJid());
    }
};

Chat.prototype.updateSectionUnreadCount = function() {
    var self = this;

    // update the "global" conversation tab unread counter
    var unreadCount = 0;


    self.chats.forEach(function(megaRoom, k) {
        var c = parseInt(megaRoom.messagesBuff.getUnreadCount(), 10);
        unreadCount += c;
    });

    // try NOT to touch the DOM if not needed...
    if (self._lastUnreadCount != unreadCount) {
        if (unreadCount > 0) {
            $('.new-messages-indicator')
                .text(
                unreadCount > 9 ? "9+" : unreadCount
            )
                .removeClass('hidden');
        }
        else {
            $('.new-messages-indicator')
                .addClass('hidden');
        }
        self._lastUnreadCount = unreadCount;
    }
};
/**
 * Incoming Users Update handler
 *
 * @param type
 * @param e
 * @param eventData
 * @private
 */
Chat.prototype._onUsersUpdate = function(type, e, eventObject) {
    var self = this;
    var updatedJids = Object.keys(eventObject.getCurrentUsers());

    var diffUsers = Object.keys(eventObject[type === "joined" ? "getNewUsers" : "getLeftUsers"]());

    if (type === "joined") {
        $.each(diffUsers, function(k, v) {
            updatedJids.push(v);
        })
    }
    else {
        $.each(diffUsers, function(k, v) {
            var idx = $.inArray(v, updatedJids);
            delete updatedJids[idx];
        });
    }


    // i had joined OR left
    var room;
    if ($.inArray(self.karere.getJid(), diffUsers) !== -1) {
        if (type != "joined") { // i'd left
            // i'd left, remove the room and the UI stuff
            if (self.chats[eventObject.getRoomJid()]) {
                self.chats[eventObject.getRoomJid()].setState(ChatRoom.STATE.LEFT);
            }
        }
        else {
            // i'd joined
            room = self.chats[eventObject.getRoomJid()];
            if (room) {
                room.setState(ChatRoom.STATE.READY);
            }
        }
    }
    else { //some one else had joined/left the room
        if (type !== "joined") { // they left the room
            room = self.chats[eventObject.getRoomJid()];

        }
        else {
            // they had joined
            room = self.chats[eventObject.getRoomJid()];
        }
        room = self.chats[eventObject.getRoomJid()];

        if (!room) {
            return;
        }

        assert(anyOf(updatedJids, "null") === false, "updatedJids should not contain \"null\".");

        room.syncUsers(clone(updatedJids));
    }
};


/**
 * Destroy this MegaChat instance (leave all rooms then disconnect)
 *
 * @returns {*}
 */
Chat.prototype.destroy = function(isLogout) {
    var self = this;

    if (self.is_initialized === false) {
        return;
    }
    
    self.karere.destroying = true;
    self.trigger('onDestroy', [isLogout]);

    // unmount the UI elements, to reduce any unneeded.
    if (
        self.$conversationsAppInstance &&
        ReactDOM.findDOMNode(self.$conversationsAppInstance) &&
        ReactDOM.findDOMNode(self.$conversationsAppInstance).parentNode
    ) {
        ReactDOM.unmountComponentAtNode(ReactDOM.findDOMNode(self.$conversationsAppInstance).parentNode);
    }



    self.chats.forEach( function(room, roomJid) {
        if (!isLogout) {
            room.destroy();
        }
        self.chats.remove(roomJid);
    });


    self.karere.connectionRetryManager.resetConnectionRetries();


    self.karere.connectionRetryManager.options.functions.forceDisconnect();

    if (
        self.plugins.chatdIntegration &&
        self.plugins.chatdIntegration.chatd &&
        self.plugins.chatdIntegration.chatd.shards
    ) {
        var shards = self.plugins.chatdIntegration.chatd.shards;
        Object.keys(shards).forEach(function(k) {
            shards[k].connectionRetryManager.options.functions.forceDisconnect();
        });
    }

    self.is_initialized = false;

    return MegaPromise.resolve();
};

/**
 * Get ALL contacts from the Mega Contacts list
 *
 * @returns {Array}
 */
Chat.prototype.getContacts = function() {
    var results = [];
    M.u.forEach( function(k, v) {
        if (v.c == 1 || v.c == 2) {
            results.push(v);
        }
    });
    return results;
};

/**
 * Get Contact object from the Mega's Contacts that corresponds to the given jid
 *
 * @param jid {String} full or bare jid...does not mather
 * @returns {Object|null}
 */
Chat.prototype.getContactFromJid = function(jid) {
    var self = this;

    assert(jid, "Missing jid");

    if (jid === self.karere.getBareJid()) {
        return M.u[u_handle];
    }

    jid = Karere.getNormalizedBareJid(jid); // always convert to bare jid
    var h = megaJidToUserId(jid);

    var contact = null;
    contact = M.u[h];

    if (!contact) {
        // this can happen if:
        // user A added user B
        // user B's contacts list is still not updated
        // user B receives a XMPP presence info that user A is online and tries to render a DOM element which requires
        // the user's name..so this method gets called.
        if (window.d) {
            // debugger;
        }
    }
    return contact;
};

/**
 * Get Contact's hash from jid
 *
 * @param jid {String} full OR bare jid
 * @returns {*}
 */
Chat.prototype.getContactHashFromJid = function(jid) {
    var self = this;

    assert(jid, "Missing jid");

    if (jid === self.karere.getBareJid()) {
        return u_handle;
    }

    jid = Karere.getNormalizedBareJid(jid); // always convert to bare jid
    var h = megaJidToUserId(jid);

    return typeof h !== 'string' || base64urldecode(h).length !== 8 ? false : h;
};

/**
 * Get formatted contact name from Jid
 *
 * @param jid {String} full/bare jid, does not matter
 * @returns {String|undefined}
 * @throws {AssertionError}
 */
Chat.prototype.getContactNameFromJid = function(jid) {
    var self = this;
    var contact = self.getContactFromJid(jid);

    /* XXX: THIS WONT work in group chats, where all users are not contacts w/ each other, so we will show the jid@ part */

    var name = jid.split("@")[0];


    if (contact) {
        name = M.getNameByHandle(contact.u);
    }

    if (!name) {
        name = false;
    }

    return name;
};


/**
 * Helper to convert XMPP presence from string (e.g. 'chat'), to a CSS class (e.g. will return 'online')
 *
 * @param presence {String}
 * @returns {String}
 */
Chat.prototype.xmppPresenceToCssClass = function(presence) {
    if (presence === Karere.PRESENCE.ONLINE || presence === Karere.PRESENCE.AVAILABLE || presence === true) {
        return 'online';
    }
    else if (presence === Karere.PRESENCE.AWAY || presence === "xa") {
        return 'away';
    }
    else if (presence === Karere.PRESENCE.BUSY) {
        return 'busy';
    }
    else if (!presence || presence === Karere.PRESENCE.OFFLINE) {
        return 'offline';
    }
    else {
        return 'black';
    }
};

/**
 * Helper to convert XMPP presence from string (e.g. 'chat'), to a translated text
 *
 * @param presence {String}
 * @returns {String}
 */
Chat.prototype.xmppPresenceToText = function(presence) {
    if (presence == Karere.PRESENCE.ONLINE || presence == Karere.PRESENCE.AVAILABLE || presence === true) {
        return l[5923];
    }
    else if (presence == Karere.PRESENCE.AWAY || presence == "xa") {
        return l[5924];
    }
    else if (presence == Karere.PRESENCE.BUSY) {
        return l[5925];
    }
    else if (!presence || presence == Karere.PRESENCE.OFFLINE) {
        return l[5926];
    }
    else {
        return __('Unknown');
    }
};

/**
 * Used to re-render my own presence/status
 */
Chat.prototype.renderMyStatus = function() {
    var self = this;
    if (!self.is_initialized) {
        return;
    }

    // reset
    var $status = $('.activity-status-block .activity-status');

    $('.top-user-status-popup .top-user-status-item').removeClass("active");


    $status
        .removeClass('online')
        .removeClass('away')
        .removeClass('busy')
        .removeClass('offline')
        .removeClass('black');



    var presence = self.karere.getConnectionState() === Karere.CONNECTION_STATE.CONNECTED ?
                self.karere.getPresence(self.karere.getJid()) :
                localStorage.megaChatPresence;

    var cssClass = self.xmppPresenceToCssClass(
        presence
    );


    if (!presence && self.karere.getConnectionState() === Karere.CONNECTION_STATE.CONNECTED) {
        if (!localStorage.megaChatPresence) {
            presence = localStorage.megaChatPresence = "chat"; // default
        }
        else { // cached
            presence = localStorage.megaChatPresence;
        }

    }
    else if (self.karere.getConnectionState() === Karere.CONNECTION_STATE.DISCONNECTED || self.karere.getConnectionState() === Karere.CONNECTION_STATE.AUTHFAIL || self.karere.getConnectionState() === Karere.CONNECTION_STATE.DISCONNECTING) {
        cssClass = "offline";
    }



    if (cssClass === 'online') {
        $('.top-user-status-popup .top-user-status-item[data-presence="chat"]').addClass("active");
    }
    else if (cssClass === 'away') {
        $('.top-user-status-popup .top-user-status-item[data-presence="away"]').addClass("active");
    }
    else if (cssClass === 'busy') {
        $('.top-user-status-popup .top-user-status-item[data-presence="dnd"]').addClass("active");
    }
    else if (cssClass === 'offline') {
        $('.top-user-status-popup .top-user-status-item[data-presence="unavailable"]').addClass("active");
    }
    else {
        $('.top-user-status-popup .top-user-status-item[data-presence="unavailable"]').addClass("active");
    }

    $status.addClass(
        cssClass
    );

    if (self.karere.getConnectionState() === Karere.CONNECTION_STATE.CONNECTING) {
        $status.parent()
            .addClass("connecting");
    }
    else {
        $status.parent()
            .removeClass("connecting");
    }

};


/**
 * Reorders the contact tree by last activity (THIS is going to just move DOM nodes, it will NOT recreate them from
 * scratch, the main goal is to be fast and clever.)
 */
Chat.prototype.reorderContactTree = function() {
    var self = this;

    var folders = M.getContacts({
        'h': 'contacts'
    });

    folders = M.sortContacts(folders);
    
    var $container = $('#treesub_contacts');

    var $prevNode = null;
    $.each(folders, function(k, v) {
        var $currentNode = $('#treeli_' + v.u);

        if (!$prevNode) {
            var $first = $('li:first:not(#treeli_' + v.u + ')', $container);
            if ($first.length > 0) {
                $currentNode.insertBefore($first);
            }
            else {
                $container.append($currentNode);
            }
        }
        else {
            $currentNode.insertAfter($prevNode);
        }


        $prevNode = $currentNode;
    });
};


/**
 * This function is an abstract placeholder that should return JID from a nodeID (e.g. Mega User IDs)
 *
 * @param nodeId {String}
 * @returns {string}
 */
Chat.prototype.getJidFromNodeId = function(nodeId) {
    assert(nodeId, "Missing nodeId for getJidFromNodeId");

    return megaUserIdEncodeForXmpp(nodeId) + "@" + this.options.xmppDomain;
};

/**
 * Jid -> Mega User ID (NodeID)
 *
 * @param nodeId {String}
 * @returns {string}
 */
Chat.prototype.getNodeIdFromJid = function(jid) {
    assert(jid, "Missing jid for getNodeIdFromJid");

    return megaJidToUserId(jid);
};

/**
 * Placeholder function that should return my password for authenticating w/ the XMPP server
 *
 * @returns {String}
 */
Chat.prototype.getMyXMPPPassword = function() {
    return u_sid ? u_sid.substr(0, 16) : false;
};


/**
 * Open (and show) a new chat
 *
 * @param jids {Array} list of bare jids
 * @param type {String} "private" or "group"
 * @returns [roomJid {string}, room {MegaChatRoom}, {Deferred}]
 */
Chat.prototype.openChat = function(jids, type, chatId, chatShard, chatdUrl, setAsActive) {
    var self = this;
    type = type || "private";

    var $promise = new MegaPromise();

    if (type === "private") {
        // validate that ALL jids are contacts
        var allValid = true;
        jids.forEach(function(jid) {
            var contact = self.getContactFromJid(jid);
            if (!contact || (contact.c !== 1 && contact.c !== 2 && contact.c !== 0)) {
                allValid = false;
                $promise.reject();
                return false;
            }
        });
        if (allValid === false) {
            $promise.reject();
            return $promise;
        }
        var $element = $('.nw-conversations-item[data-jid="' + jids[0] + '"]');
        var roomJid = $element.attr('data-room-jid') + "@" + self.karere.options.mucDomain;
        if (self.chats[roomJid]) {
//            self.chats[roomJid].show();
            $promise.resolve(roomJid, self.chats[roomJid]);
            return [roomJid, self.chats[roomJid], $promise];
        }
        else {
            // open new chat
        }
    }


    var roomJid;
    if (type === "private") {
        roomJid = self.generatePrivateRoomName(jids);
    }
    else {
        assert(chatId, 'Tried to create a group chat, without passing the chatId.');

        roomJid = self.generateGroupRoomName(chatId);

        jids.forEach(function(jid) {
            var contactHash = megaChat.getContactHashFromJid(jid);

            assert(contactHash, 'Invalid hash for user (extracted from inc. message)');

            if (!M.u[contactHash]) {
                M.u.set(
                    contactHash,
                    new MegaDataObject(MEGA_USER_STRUCT, true, {
                        'h': contactHash,
                        'u': contactHash,
                        'm': '',
                        'c': 0
                    })
                );
                M.syncUsersFullname(contactHash);
            }
        });
<<<<<<< HEAD
=======
    }

    if (!chatId && setAsActive === true) {
        // manual/UI trigger, before the mcf/all chats are already loaded? postpone, since that chat may already
        // exists, so an 'mcc' API call may not be required
        if (
            ChatdIntegration.allChatsHadLoaded.state() === 'pending' ||
            ChatdIntegration.mcfHasFinishedPromise.state() === 'pending'
        ) {
            MegaPromise.allDone([
                ChatdIntegration.allChatsHadLoaded,
                ChatdIntegration.mcfHasFinishedPromise,
            ])
                .always(function() {
                    var res = self.openChat(jids, type, chatId, chatShard, chatdUrl, setAsActive);
                    $promise.linkDoneAndFailTo(
                        res[2]
                    );
                });

            return [roomJid, undefined, $promise];
        }
>>>>>>> 5d588496
    }

    var roomFullJid = roomJid + "@" + self.karere.options.mucDomain;
    if (self.chats[roomFullJid]) {
        var room = self.chats[roomFullJid];
        if (setAsActive) {
            room.show();
        }
        $promise.resolve(roomFullJid, room);
        return [roomFullJid, room, $promise];
    }
    if (setAsActive && self.currentlyOpenedChat && self.currentlyOpenedChat != roomJid) {
        self.hideChat(self.currentlyOpenedChat);
        self.currentlyOpenedChat = null;
    }


    var room = new ChatRoom(
        self,
        roomJid + "@" + self.karere.options.mucDomain,
        type,
        jids,
        unixtime(),
        undefined,
        chatId,
        chatShard,
        chatdUrl
    );

    self.chats.set(
        room.roomJid,
        room
    );

    if (setAsActive && !self.currentlyOpenedChat) {
        room.show();
    }


    var tmpJid = room.roomJid;

//    $promise.done(function(roomJid, room) {
//        assert(roomJid, "missing room jid");

        if (self.currentlyOpenedChat === tmpJid) {
            self.currentlyOpenedChat = room.roomJid;
            if (room) {
                room.show();
            }
        }
        else {
            if (room) {
                //room.refreshUI();
            }
        }
//    });



    if (self.karere.getConnectionState() != Karere.CONNECTION_STATE.CONNECTED) {
        $promise.reject(roomJid, room);
        return [roomJid, room, $promise];
    }

    var jidsWithoutMyself = room.getParticipantsExceptMe(jids);

    room.setState(ChatRoom.STATE.JOINING);

    var $startChatPromise = self.karere.startChat([], type, roomJid, (type === "private" ? false : undefined));

    $startChatPromise
        .done(function(roomJid) {
            $promise.resolve(roomJid, self.chats[roomJid]);
        })
        .fail(function() {
            $promise.reject.apply($promise, arguments);

            if (self.chats[$startChatPromise.roomJid]) {
                self.chats[$startChatPromise.roomJid].destroy(false);
            }
        });


    return [roomJid, room, $promise];
};


/**
 * Utility func to hide all visible chats
 */
Chat.prototype.hideAllChats = function() {
    var self = this;
    self.chats.forEach((chatRoom, k) => {
        if (chatRoom.isCurrentlyActive) {
            chatRoom.hide();
        }
    });
};
/**
 * Used to generate unique room JID for private (1on1) chats.
 *
 * @param jids {Array} of BARE jids
 * @returns {string}
 */
Chat.prototype.generatePrivateRoomName = function(jids) {
    var self = this;
    var newJids = clone(jids);
    newJids.sort();
    var roomName = "prv";
    $.each(newJids, function(k, jid) {
        roomName = roomName + jid.split("@")[0];
    });

    roomName = base32.encode(asmCrypto.SHA256.bytes(roomName).subarray(0, 16));
    return roomName;
};

/**
 * Used to generate unique room JID for group chats.
 *
 * @param chatId {String} of BARE jids
 * @returns {string}
 */
Chat.prototype.generateGroupRoomName = function(chatId) {
    var self = this;
    return base32.encode(base64urldecode(chatId));
};

/**
 * Returns the currently opened room/chat
 *
 * @returns {null|undefined|Object}
 */
Chat.prototype.getCurrentRoom = function() {
    return this.chats[this.currentlyOpenedChat];
};

/**
 * Returns the currently opened room/chat JID
 *
 * @returns {null|String}
 */
Chat.prototype.getCurrentRoomJid = function() {
    return this.currentlyOpenedChat;
};


/**
 * Hide a room/chat's UI components.
 *
 * @param roomJid
 */
Chat.prototype.hideChat = function(roomJid) {
    var self = this;

    var room = self.chats[roomJid];
    if (room) {
        room.hide();
    }
    else {
        self.logger.warn("Room not found: ", roomJid);
    }
};


/**
 * Send message to a specific room
 *
 * @param roomJid
 * @param val
 */
Chat.prototype.sendMessage = function(roomJid, val) {
    var self = this;

    // queue if room is not ready.
    if (!self.chats[roomJid]) {
        self.logger.warn("Queueing message for room: ", roomJid, val);

        createTimeoutPromise(function() {
            return !!self.chats[roomJid]
        }, 100, self.options.delaySendMessageIfRoomNotAvailableTimeout)
            .done(function() {
                self.chats[roomJid].sendMessage(val);
            });
    }
    else {
        self.chats[roomJid].sendMessage(val);
    }
};



/**
 * Generates a room JID for a private chat with `jid`
 * @param jid {string} this should be a bare jid (however, it will get normalized in case you pass a full jid)
 * @returns {*|jQuery}
 */
Chat.prototype.getPrivateRoomJidFor = function(jid) {
    jid = Karere.getNormalizedBareJid(jid);
    var roomJid = $('.nw-conversations-item[data-jid="' + jid + '"]').attr("data-room-jid");

    assert(roomJid, "Missing private room jid for user jid: " + jid);
    return roomJid;
};



/**
 * Called when a new user is added into MEGA
 *
 * @param u {Object} object containing user information (u.u is required)
 */
Chat.prototype.processNewUser = function(u) {
    var self = this;

    self.logger.debug("added: ", u);


    this.karere.subscribe(megaChat.getJidFromNodeId(u), self.getMyXMPPPassword());

    if (M.u[u] && !M.u[u].presence) {
        M.u[u].presence = this.karere.getPresence(megaChat.getJidFromNodeId(u));
    }

    self.renderMyStatus();
};

/**
 * Called when a new contact is removed into MEGA
 *
 * @param u {Object} object containing user information (u.u is required)
 */
Chat.prototype.processRemovedUser = function(u) {
    var self = this;

    self.logger.debug("removed: ", u);

    this.karere.unsubscribe(megaChat.getJidFromNodeId(u), self.getMyXMPPPassword());

    self.renderMyStatus();
};


/**
 * Refresh the currently active conversation list in the UI
 */
Chat.prototype.refreshConversations = function() {
    var self = this;


    //$('.fm-tree-panel > .jspContainer > .jspPane > .nw-tree-panel-header').hide();
    //$('.fm-tree-panel > .nw-tree-panel-header').hide();


    if (!self.$container && !megaChatIsReady && u_type == 0) {
        $('.fm-chat-block').hide();
        return false;
    }
    // move to the proper place if loaded before the FM
    if (self.$container.parent('.section.conversations .fm-right-files-block').size() == 0) {
        $('.section.conversations .fm-right-files-block').append(self.$container);
    }
};

Chat.prototype.closeChatPopups = function() {
    var activePopup = $('.chat-popup.active');
    var activeButton = $('.chat-button.active');
    activeButton.removeClass('active');
    activePopup.removeClass('active');

    if (activePopup.attr('class')) {
        activeButton.removeClass('active');
        activePopup.removeClass('active');
        if (activePopup.attr('class').indexOf('fm-add-contact-popup') === -1 && activePopup.attr('class').indexOf('fm-start-call-popup') === -1) activePopup.css('left', '-' + 10000 + 'px');
        else activePopup.css('right', '-' + 10000 + 'px');
    }
};


/**
 * Debug helper
 */

Chat.prototype.getChatNum = function(idx) {
    return this.chats[this.chats.keys()[idx]];
};

/**
 * Called when the BOSH service url is requested for Karere to connect. Should return a full URL to the actual
 * BOSH service that should be used for connecting the current user.
 */
Chat.prototype.getXmppServiceUrl = function() {
    var self = this;

    if (localStorage.megaChatUseSandbox) {
        return "https://karere-005.developers.mega.co.nz/bosh";
    }
    else if (localStorage.customXmppServiceUrl) {
        return localStorage.customXmppServiceUrl;
    }
    else {
        var $promise = new MegaPromise();

        $.get("https://" + self.options.loadbalancerService + "/?service=xmpp")
            .done(function(r) {
                if (r.xmpp && r.xmpp.length > 0) {
                    var randomHost = array_random(r.xmpp);
                    if (webSocketsSupport) {
                        $promise.resolve("wss://" + randomHost.host + "/ws");
                    }
                    else {
                        $promise.resolve("https://" + randomHost.host + "/bosh");
                    }
                }
                else if (!r.xmpp || r.xmpp.length === 0) {
                    self.logger.error("GeLB returned no results. Halting.");
                    $promise.reject();
                }
                else {
                    var server = array_random(self.options.fallbackXmppServers);
                    self.logger.error("Got empty list from the load balancing service for xmpp, will fallback to: " + server + ".");
                    if (webSocketsSupport) {
                        server = server.replace("https:", "wss:").replace("/bosh", "/ws");
                    }
                    $promise.resolve(server);
                }
            })
            .fail(function() {
                var server = array_random(self.options.fallbackXmppServers);
                self.logger.error("Could not connect to load balancing service for xmpp, will fallback to: " + server + ".");

                if (webSocketsSupport) {
                    server = server.replace("https:", "wss:").replace("/bosh", "/ws");
                }
                $promise.resolve(server);
            });

        return $promise;
    }
};


/**
 * Called when Conversations tab is opened
 *
 * @returns boolean true if room was automatically shown and false if the listing page is shown
 */
Chat.prototype.renderListing = function() {
    var self = this;


    self.hideAllChats();

    hideEmptyGrids();

    //$('.fm-tree-panel > .jspContainer > .jspPane > .nw-tree-panel-header').hide();
    //$('.fm-tree-panel > .nw-tree-panel-header').hide();

    $('.files-grid-view').addClass('hidden');
    $('.fm-blocks-view').addClass('hidden');
    $('.contacts-grid-view').addClass('hidden');
    $('.fm-chat-block').addClass('hidden');
    $('.fm-contacts-blocks-view').addClass('hidden');

    $('.fm-right-files-block').removeClass('hidden');
    $('.nw-conversations-item').removeClass('selected');


    sectionUIopen('conversations');


    if (Object.keys(self.chats).length === 0) {
        $('.fm-empty-conversations').removeClass('hidden');
    }
    else {
        $('.fm-empty-conversations').addClass('hidden');

        if (self.lastOpenedChat && self.chats[self.lastOpenedChat] && self.chats[self.lastOpenedChat]._leaving !== true) {
            // have last opened chat, which is active
            self.chats[self.lastOpenedChat].setActive();
            self.chats[self.lastOpenedChat].show();
            return self.chats[self.lastOpenedChat];
        }
        else {
            // show first chat from the conv. list

            var sortedConversations = obj_values(self.chats.toJS());

            sortedConversations.sort(mega.utils.sortObjFn("lastActivity", -1));

            if (sortedConversations.length > 0) {
                var room = sortedConversations[0];
                room.setActive();
                room.show();
                return room;
            }
            else {
                $('.fm-empty-conversations').removeClass('hidden');
            }
        }
    }
};

/**
 * Tries to find if there is a opened (private) chat room with user `h`
 *
 * @param h {string} hash of the user
 * @returns {false|ChatRoom}
 */
Chat.prototype.getPrivateRoom = function(h) {
    var self = this;

    var jid = self.getJidFromNodeId(h);

    var found = false;
    self.chats.forEach(function(v, k) {
        if (v.type === "private" && v.getParticipantsExceptMe()[0] == jid) {
            found = v;
            return false; // break;
        }
    });

    return found;
};


Chat.prototype.createAndShowPrivateRoomFor = function(h) {
    chatui(h);
    return this.getPrivateRoom(h);
};

Chat.prototype.createAndShowGroupRoomFor = function(contactHashes) {
    this.trigger(
        'onNewGroupChatRequest',
        [
            contactHashes
        ]
    );
};

/**
 * Debug/dev/testing function
 *
 * @private
 */
Chat.prototype._destroyAllChatsFromChatd = function() {
    var self = this;

    asyncApiReq({'a': 'mcf', 'v': Chatd.VERSION}).done(function(r) {
        r.c.forEach(function(chatRoomMeta) {
            if (chatRoomMeta.g === 1) {
                console.error("Destroying: ", chatRoomMeta.id, chatRoomMeta.g, chatRoomMeta.u);
                chatRoomMeta.u.forEach(function (u) {
                    if (u.u !== u_handle) {
                        api_req({
                            a: 'mcr',
                            id: chatRoomMeta.id,
                            u: u.u,
                            v: Chatd.VERSION
                        });
                    }
                });
                api_req({
                    a: 'mcr',
                    id: chatRoomMeta.id,
                    u: u_handle,
                    v: Chatd.VERSION
                });
            }
        })
    });
};


window.Chat = Chat;
window.chatui = chatui;

module.exports = {
    Chat,
    chatui
};<|MERGE_RESOLUTION|>--- conflicted
+++ resolved
@@ -88,13 +88,9 @@
             }
             else {
                 $promise = resp[2];
-<<<<<<< HEAD
-                resp[1].show();
-=======
                 if (resp[1]) {
                     resp[1].show();
                 }
->>>>>>> 5d588496
             }
         }
         else if(roomType === "group") {
@@ -1314,8 +1310,6 @@
                 M.syncUsersFullname(contactHash);
             }
         });
-<<<<<<< HEAD
-=======
     }
 
     if (!chatId && setAsActive === true) {
@@ -1338,7 +1332,6 @@
 
             return [roomJid, undefined, $promise];
         }
->>>>>>> 5d588496
     }
 
     var roomFullJid = roomJid + "@" + self.karere.options.mucDomain;
