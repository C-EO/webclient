--- conflicted
+++ resolved
@@ -1027,11 +1027,7 @@
 
 
     if (contact) {
-<<<<<<< HEAD
-        name = mega.utils.fullUsername(contact.u);
-=======
         name = M.getNameByHandle(contact.u);
->>>>>>> bd5cf3de
     }
 
     assert(name, "Name not found for jid: " + jid);
