var React = require("react");
var ReactDOM = require("react-dom");
var ConversationsUI = require("./ui/conversations.jsx");
var ChatRoom = require('./chatRoom.jsx');

var EMOJI_DATASET_VERSION = 1;

var chatui;
var webSocketsSupport = typeof(WebSocket) !== 'undefined';

(function() {
    chatui = function(id) {
        var roomOrUserHash = id.replace("chat/", "");

        var roomType = false;

        if (roomOrUserHash.substr(0, 2) === "g/") {
            roomType = "group";
            roomOrUserHash = roomOrUserHash.substr(2, roomOrUserHash.length);
            if (!megaChat.chats[roomOrUserHash + "@conference." + megaChat.options.xmppDomain]) {
                // chat not found
                setTimeout(function () {
                    loadSubPage('fm/chat');
                    M.openFolder('chat');
                }, 100);
                return;
            }
        }
        else {
            if (!M.u[roomOrUserHash]) {
                setTimeout(function () {
                    loadSubPage('fm/chat');
                    M.openFolder('chat');
                }, 100);
                return;
            }
            else {
                roomType = "private";
            }
        }
        // XX: code maintanance: move this code to MegaChat.constructor() and .show(jid)
        hideEmptyGrids();

        $('.fm-files-view-icon').addClass('hidden');
        $('.fm-blocks-view').addClass('hidden');
        $('.files-grid-view').addClass('hidden');
        $('.fm-right-account-block').addClass('hidden');
        $('.contacts-details-block').addClass('hidden');

        $('.shared-grid-view,.shared-blocks-view').addClass('hidden');


        $('.fm-right-files-block[data-reactid]').removeClass('hidden');
        $('.fm-right-files-block:not([data-reactid])').addClass('hidden');

        megaChat.refreshConversations();



        if (megaChat.karere.getConnectionState() != Karere.CONNECTION_STATE.CONNECTED) {
            megaChat.connect();
        }

        if (roomType === "private") {
            var chatJids = id.split("chat/").pop();
            if (chatJids) {
                chatJids = chatJids.split(",");
            }
            else {
                chatJids = [];
            }

            $.each(chatJids, function (k, v) {
                chatJids[k] = megaChat.getJidFromNodeId(v);
            });

            var $promise;

            chatJids.push(megaChat.karere.getBareJid());
            var resp = megaChat.openChat(chatJids, chatJids.length === 2 ? "private" : "group", 
                undefined, undefined, undefined, true);

            if (resp instanceof MegaPromise) {
                if (resp.state() === 'rejected') {
                    console.warn("openChat failed. Maybe tried to start a private chat with a non contact?");
                    return;
                }
            }
            else {
                $promise = resp[2];
                if (resp[1]) {
                    resp[1].show();
                }
            }
        }
        else if(roomType === "group") {
            megaChat.chats[roomOrUserHash + "@conference." + megaChat.options.xmppDomain].show();
        }
        else {
            console.error("Unknown room type.");
            return;
        }




        // since .fm-chat-block is out of the scope of the CovnersationsApp, this should be done manually :(
        $('.fm-chat-block').removeClass('hidden');

    };
})();


/**
 * Used to differentiate MegaChat instances running in the same env (tab/window)
 *
 * @type {number}
 */
var megaChatInstanceId = 0;

/**
 * MegaChat - UI component that links XMPP/Strophejs (via Karere) w/ the Mega's UI
 *
 * @returns {Chat}
 * @constructor
 */
var Chat = function() {
    var self = this;


    this.is_initialized = false;
    this.logger = MegaLogger.getLogger("chat");

    this.chats = new MegaDataMap();
    this.currentlyOpenedChat = null;
    this.lastOpenedChat = null;
    this._myPresence = localStorage.megaChatPresence;

    var xmppDomain = "karere.mega.nz";
    if (localStorage.megaChatUseSandbox) {
        xmppDomain = "developers.mega.co.nz";
    }

    this.options = {
        'delaySendMessageIfRoomNotAvailableTimeout': 3000,
        'xmppDomain': xmppDomain,
        'loadbalancerService': 'gelb.karere.mega.nz',
        'fallbackXmppServers': [
             "https://xmpp.karere.mega.nz/ws",
        ],
        'rtcSession': {
            'crypto': {
                encryptMessageForJid: function (msg, bareJid) {
                    var contact = megaChat.getContactFromJid(bareJid);
                    if (!u_pubkeys[contact.h]) {
                        throw new Error("pubkey not loaded: " + contact);
                    }
                    return base64urlencode(crypto_rsaencrypt(msg, u_pubkeys[contact.h]));
                },
                decryptMessage: function (msg) {
                    var decryptedVal = crypto_rsadecrypt(base64urldecode(msg), u_privk);
                    if (decryptedVal && decryptedVal.length > 0) {
                        return decryptedVal.substring(0, 43);
                    }
                    else {
                        return decryptedVal; // some null/falsy value
                    }

                },
                preloadCryptoKeyForJid: function (sendMsgFunc, bareJid) {
                    crypt.getPubRSA(megaChat.getContactFromJid(bareJid).h, sendMsgFunc);
                },
                generateMac: function (msg, key) {
                    var rawkey = key;
                    try {
                        rawkey = base64urldecode(key);
                    } catch (e) {
                    }
                    // use the SDK's base64 alphabet, it is also safer for using in URLs
                    return base64urlencode(asmCrypto.bytes_to_string(
                        asmCrypto.HMAC_SHA256.bytes(msg, rawkey)));
                },
                generateMacKey: function() {
                    var array = new Uint8Array(32);
                    var result = '';
                    window.crypto.getRandomValues(array);
                    for (var i=0; i<32; i++)
                        result+=String.fromCharCode(array[i]);
                    return base64urlencode(result);
                },

                scrambleJid: function(bareJid) {
                    var H = asmCrypto.SHA256.base64;
                    return H(bareJid + H(u_privk + "webrtc stats collection")).substr(0, 16);
                }
            },
            iceServers:[
                // {urls: ['stun:stun.l.google.com:19302']},
                {
                    urls: ['turn:trn.karere.mega.nz:3478?transport=udp'],   // Luxembourg
                    username: "inoo20jdnH",
                    credential: '02nNKDBkkS'
                }
            ]
        },
        filePickerOptions: {
        },
        /**
         * Really simple plugin architecture
         */
        'plugins': {
            'chatdIntegration': ChatdIntegration,
            'callManager': CallManager,
            'urlFilter': UrlFilter,
            'emoticonShortcutsFilter': EmoticonShortcutsFilter,
            'emoticonsFilter': EmoticonsFilter,
            'callFeedback': CallFeedback,
            'karerePing': KarerePing,
<<<<<<< HEAD
            'persistedTypeArea': PersistedTypeArea
=======
            "presencedIntegration": PresencedIntegration,
            // 'persistedTypeArea': PersistedTypeArea
>>>>>>> 88e43f81
        },
        'chatNotificationOptions': {
            'textMessages': {
                'incoming-chat-message': {
                    'title': "Incoming chat message",
                    'icon': function(notificationObj, params) {
                        return notificationObj.options.icon;
                    },
                    'body': function(notificationObj, params) {
                        return "You have new incoming chat message from: " + params.from;
                    }
                },
                'incoming-attachment': {
                    'title': "Incoming attachment",
                    'icon': function(notificationObj, params) {
                        return notificationObj.options.icon;
                    },
                    'body': function(notificationObj, params) {
                        return params.from + " shared " + (params.attachmentsCount > 1 ? params.attachmentsCount +" files" : "a file");
                    }
                },
                'incoming-voice-video-call': {
                    'title': "Incoming call",
                    'icon': function(notificationObj, params) {
                        return notificationObj.options.icon;
                    },
                    'body': function(notificationObj, params) {
                        return l[5893].replace('[X]', params.from); // You have an incoming call from [X].
                    }
                },
                'call-terminated': {
                    'title': "Call terminated",
                    'icon': function(notificationObj, params) {
                        return notificationObj.options.icon;
                    },
                    'body': function(notificationObj, params) {
                        return l[5889].replace('[X]', params.from); // Call with [X] ended.
                    }
                }
            },
            'sounds': [
                'alert_info_message',
                'error_message',
                'incoming_chat_message',
                'incoming_contact_request',
                'incoming_file_transfer',
                'incoming_voice_video_call',
                'hang_out',
            ]
        },
        'chatStoreOptions': {
            'autoPurgeMaxMessagesPerRoom': 1024
        }
    };

    this.instanceId = megaChatInstanceId++;

    this.plugins = {};

    if (!window.megaChatIsDisabled) {
        try {
            // This might throw in browsers which doesn't support Strophe/WebRTC
            this.karere = new Karere({
                'clientName': 'mc',
                'xmppServiceUrl': function() { return self.getXmppServiceUrl(); }
            });
        }
        catch (e) {
            console.error(e);
            window.megaChatIsDisabled = true;
        }
    }

    self.filePicker = null; // initialized on a later stage when the DOM is fully available.

    return this;
};

makeObservable(Chat);

/**
 * Initialize the MegaChat (also will connect to the XMPP)
 */
Chat.prototype.init = function() {
    var self = this;

    // really simple plugin architecture that will initialize all plugins into self.options.plugins[name] = instance
    self.plugins = {};


    self.plugins['chatNotifications'] = new ChatNotifications(self, self.options.chatNotificationOptions);

    self.plugins['chatNotifications'].notifications.rebind('onAfterNotificationCreated.megaChat', function() {
        self.updateSectionUnreadCount();
    });

    $.each(self.options.plugins, function(k, v) {
        self.plugins[k] = new v(self);
    });


    // Karere Events
    this.karere.bind("onPresence", function(e, eventObject) {
        if (eventObject.error) {
            return;
        }

        var bareJid = eventObject.getFromJid().split("/")[0];

        // should we trigger refreshUI ?
        if (eventObject.isMyOwn(self.karere) === false) {
            self.chats.forEach(function(room, roomJid) {

                if (room.participantExistsInRoom(bareJid)) {
                    // if this user is part of the currently visible room, then refresh the UI
                    if (self.getCurrentRoomJid() === room.roomJid) {
                        // room.refreshUI();
                    }
                }
            });
        }


        // update M.u
        var contact = self.getContactFromJid(eventObject.getFromJid());

        if (!contact) {
            return;
        }

        if (contact) {
            var presencedPresence = contact.u !== u_handle ?
                self.plugins.presencedIntegration.getPresence(contact.u) :
                self.plugins.presencedIntegration.getMyPresence();

            if (typeof presencedPresence === 'undefined') {
                if (!contact.presenceMtime || parseFloat(contact.presenceMtime) < eventObject.getDelay()) {
                    contact.presence = megaChat.karere.getPresence(megaChat.getJidFromNodeId(contact.u));
                    contact.presenceMtime = eventObject.getDelay();
                }
            }
        }

        if (eventObject.getShow() !== "unavailable") {
            if (eventObject.isMyOwn(self.karere) === false) {
                // Sync presence across devices (will check the delayed val!)
                if (bareJid === self.karere.getBareJid()) {
                    if (eventObject.getDelay() && eventObject.getDelay() >= parseFloat(localStorage.megaChatPresenceMtime) && self._myPresence != eventObject.getShow()) {
                        self.karere.setPresence(
                            eventObject.getShow(),
                            undefined,
                            eventObject.getDelay()
                        );
                    }
                }

            }
        }

        self.renderMyStatus();
    });

    var updateMyConnectionStatus = function() {
        self.renderMyStatus();
    };


    /**
     * Go throught all megaChat.chats[] and run .startChat so that the user will resume any started conversations,
     * in case of his connection was interuptted
     */
    var recoverChats = function() {
        self.chats.forEach(function(v, k) {
            if (v.state == ChatRoom.STATE.INITIALIZED) {
                v.recover();
            }
        });
    };

    this.karere.bind("onConnected", function() {
        if (self.plugins.presencedIntegration) {
            var presence = self.plugins.presencedIntegration.getPresence(u_handle);
            if (presence === UserPresence.PRESENCE.ONLINE) {
                self.karere.setPresence(Karere.PRESENCE.ONLINE, undefined, localStorage.megaChatPresenceMtime);
            }
            else if (presence === UserPresence.PRESENCE.AWAY) {
                self.karere.setPresence(Karere.PRESENCE.AWAY, undefined, localStorage.megaChatPresenceMtime);
            }
            else if (presence === UserPresence.PRESENCE.DND) {
                self.karere.setPresence(Karere.PRESENCE.BUSY, undefined, localStorage.megaChatPresenceMtime);
            }
        }
        else {
            self.karere.setPresence();
        }

        updateMyConnectionStatus();

        recoverChats();
    });
    this.karere.bind("onConnecting", updateMyConnectionStatus);
    this.karere.bind("onConnfail", updateMyConnectionStatus);
    this.karere.bind("onAuthfail", updateMyConnectionStatus);
    this.karere.bind("onDisconnecting", updateMyConnectionStatus);
    this.karere.bind("onDisconnected", function() {
        if (!u_handle) {
            return;
        }

        updateMyConnectionStatus();

        self.chats.forEach(function(v, k) {
            if (v.state !== ChatRoom.STATE.LEFT) {
                v.setState(ChatRoom.STATE.INITIALIZED, true);
            }
        })
    });

    this.karere.bind("onUsersJoined", function(e, eventData) {
        return self._onUsersUpdate("joined", e, eventData);
    });

    this.karere.bind("onUsersLeft", function(e, eventData) {
        return self._onUsersUpdate("left", e, eventData);
    });



    this.karere.bind("onChatMessage", function() {
        self._onChatMessage.apply(self, arguments);
    });
    

    // UI events
    $(document.body).undelegate('.top-user-status-popup .tick-item', 'mousedown.megachat');

    $(document.body).delegate('.top-user-status-popup .tick-item', 'mousedown.megachat', function(e) {
        var presence = $(this).data("presence");
        self._myPresence = presence;

        $('.top-user-status-popup').removeClass("active");

        $('.top-user-status-popup').addClass("hidden");

        // karere...
        if (self.karere.getConnectionState() != Karere.CONNECTION_STATE.CONNECTED && presence != Karere.PRESENCE.OFFLINE) {
            self.karere._myPresence = presence;
            self.connect().done(function() {
                self.karere.setPresence(presence, undefined, localStorage.megaChatPresenceMtime);

                Object.keys(self.plugins.chatdIntegration.chatd.shards).forEach(function(k) {
                    var shard = self.plugins.chatdIntegration.chatd.shards[k];
                    shard.reconnect();
                });
            });
        }
        else {
            self.karere.connectionRetryManager.resetConnectionRetries();
            self.karere.setPresence(presence, undefined, localStorage.megaChatPresenceMtime);
        }

        // presenced integration
        var targetPresence = PresencedIntegration.cssClassToPresence(presence);

        self.plugins.presencedIntegration.setPresence(targetPresence);


        // connection management - chatd shards, presenced
        if (presence !== Karere.PRESENCE.OFFLINE) {
            // going from OFFLINE -> online/away/busy, e.g. requires a connection

            Object.keys(self.plugins.chatdIntegration.chatd.shards).forEach(function(k) {
                var v = self.plugins.chatdIntegration.chatd.shards[k];
                v.connectionRetryManager.requiresConnection();
            });
        }
    });

    if (this._pageChangeListener) {
        mBroadcaster.removeListener(this._pageChangeListener)
    }
    var lastOpenedRoom = null;
    this._pageChangeListener = mBroadcaster.addListener('pagechange', function() {
        var room = self.getCurrentRoom();

        if (room && !room.isCurrentlyActive && room.roomJid != lastOpenedRoom) { // opened window, different then one from the chat ones
            room.hide();
            self.currentlyOpenedChat = null;
        }
        if (lastOpenedRoom && (!room || room.roomJid != lastOpenedRoom)) { // have opened a chat window before, but now
            // navigated away from it
            if (self.chats[lastOpenedRoom]) {
                self.chats[lastOpenedRoom].hide();
            }
        }
        if (lastOpenedRoom && $('.fm-chat-block').is(".hidden")) { // have opened a chat window before, but now
            // navigated away from it
            if (self.chats[lastOpenedRoom]) {
                self.chats[lastOpenedRoom].hide();
                lastOpenedRoom = null;
            }
        }

        if (room) {
            lastOpenedRoom = room.roomJid;
        }
        else {
            lastOpenedRoom = null;
        }
        $('.fm-create-chat-button').hide();
    });

    self.$container = $('.fm-chat-block');


    var appContainer = document.querySelector('.section.conversations');

    var initAppUI = function() {
        if (d) {
            console.time('chatReactUiInit');
        }

        self.$conversationsApp = <ConversationsUI.ConversationsApp megaChat={self} contacts={M.u} />;

        self.$conversationsAppInstance = ReactDOM.render(
            self.$conversationsApp,
            document.querySelector('.section.conversations')
        );


        if (d) {
            console.timeEnd('chatReactUiInit');
        }
    };


    if (self.is_initialized) {
        self.destroy()
            .always(function() {
                self.init();
            });

        return;
    }
    else {
        if (!appContainer) {
            if (self._appInitPageChangeListener) {
                mBroadcaster.removeListener(self._appInitPageChangeListener);
            }
            self._appInitPageChangeListener = mBroadcaster.addListener('pagechange', function() {
                if (typeof($.leftPaneResizable) === 'undefined' || !fminitialized) {
                    // delay the chat init a bit more! specially for the case of a user getting from /pro -> /fm, which
                    // for some unknown reason, stopped working and delayed the init of $.leftPaneResizable
                    return;
                }
                appContainer = document.querySelector('.section.conversations');
                if (appContainer) {
                    initAppUI();
                    if (self._appInitPageChangeListener) {
                        mBroadcaster.removeListener(self._appInitPageChangeListener);
                    }
                }
            });
        }
        else {
            initAppUI();
        }
    }
    self.is_initialized = true;

    $('.activity-status-block, .activity-status').show();


    self.connect()
        .always(function() {
            self.renderMyStatus();
        });


    if (self.karere.getConnectionState() === Karere.CONNECTION_STATE.DISCONNECTED || self.karere.getConnectionState() === Karere.CONNECTION_STATE.AUTHFAIL) {
        self.karere.authSetup(
            self.getJidFromNodeId(u_handle),
            self.getMyXMPPPassword()
        );
    }

    // contacts tab update

    self.on('onRoomCreated', function(e, room) {
        if (room.type === "private") {
            var jid = room.getParticipantsExceptMe()[0];

            if (!jid) {
                return;
            }
            var c = self.getContactFromJid(jid);

            if (!c) { return; }

            $('#contact_' + c.u + ' .start-chat-button')
                .addClass("active");
        }

        room.bind("onChatShown", function() {
            $('.conversations-main-listing').addClass("hidden");
        });

        self.updateDashboard();
    });
    self.on('onRoomDestroy', function(e, room) {
        if (room.type === "private") {
            var jid = room.getParticipantsExceptMe()[0];
            var c = self.getContactFromJid(jid);

            if (!c) { return; }

            $('#contact_' + c.u + ' .start-chat-button')
                .removeClass("active");
        }
        if (room.callSession) {
            room.callSession.endCall();
        }
    });


    $(document).rebind('megaulcomplete.megaChat', function(e, ul_target, uploads) {
        if (ul_target.indexOf("chat/") > -1) {
            var chatRoom = megaChat.getRoomFromUrlHash(ul_target);

            if (!chatRoom) {
                return;
            }

            chatRoom.attachNodes(uploads);
        }
    });

    $(document.body).delegate('.tooltip-trigger', 'mouseover.notsentindicator', function() {
        var $this = $(this),
            $notification = $('.tooltip.' + $(this).attr('data-tooltip')),
            iconTopPos,
            iconLeftPos,
            notificatonWidth,
            notificatonHeight;


        $notification.removeClass('hidden');
        iconTopPos = $this.offset().top,
            iconLeftPos = $this.offset().left,
            notificatonWidth = $notification.outerWidth()/2 - 10,
            notificatonHeight = $notification.outerHeight() + 10;
        $notification.offset({ top: iconTopPos - notificatonHeight, left: iconLeftPos - notificatonWidth});
    });

    $(document.body).delegate('.tooltip-trigger', 'mouseout.notsentindicator click.notsentindicator', function() {
        // hide all tooltips
        var $notification = $('.tooltip');
        $notification.addClass('hidden').removeAttr('style');
    });

    self.trigger("onInit");
};

Chat.prototype.getRoomFromUrlHash = function(urlHash) {
    if (urlHash.indexOf("#") === 0) {
        urlHash = urlHash.subtr(1, urlHash.length);
    }
    if (urlHash.indexOf("chat/g/") > -1) {
        var foundRoom = null;
        urlHash = urlHash.replace("chat/g/", "");
        megaChat.chats.forEach(function(room) {
            if (!foundRoom && room.roomJid.split("@")[0] === urlHash) {
                foundRoom = room;
            }
        });
        return foundRoom;
    }
    else {
        var contactHash = urlHash.replace("chat/", "");
        if (!contactHash) {
            return;
        }

        var chatRoom = this.getPrivateRoom(contactHash);
        return chatRoom;
    }
};

/**
 * Connect to the XMPP
 *
 * @returns {Deferred}
 */
Chat.prototype.connect = function() {
    var self = this;

    // connection flow already started/in progress?
    if (self.karere.getConnectionState() === Karere.CONNECTION_STATE.CONNECTING && (self.karere._$connectingPromise && self.karere._$connectingPromise.state() === 'pending')) {
        return self.karere._$connectingPromise.always(function() {
            self.renderMyStatus();
        });
    }

    self.karere.connectionRetryManager.resetConnectionRetries();

    return self.karere.connect(
                self.getJidFromNodeId(u_handle),
                self.getMyXMPPPassword()
            )
            .always(function() {
                self.renderMyStatus();
            });
};


/**
 * Incoming chat message handler
 *
 * @param e
 * @param eventObject {KarereEventObjects.IncomingMessage|KarereEventObjects.OutgoingMessage}
 * @private
 */
Chat.prototype._onChatMessage = function(e, eventObject) {
    var self = this;

    if (e.isPropagationStopped()) {
        return;
    }

    // ignore empty messages (except attachments)
    if (eventObject.isEmptyMessage() && !eventObject.getMeta().attachments) {
        return;
    }
    else {
        self.logger.debug("MegaChat is now processing incoming message: ", eventObject);
    }
    // detect outgoing VS incoming messages here + sync their state

    var room = self.chats[eventObject.getRoomJid()];
    if (room) {
        room.appendMessage(eventObject);
    }
    else {
        self.logger.error("Room not found: ", eventObject.getRoomJid());
    }
};

Chat.prototype.updateSectionUnreadCount = function() {
    var self = this;

    // update the "global" conversation tab unread counter
    var unreadCount = 0;


    self.chats.forEach(function(megaRoom, k) {
        var c = parseInt(megaRoom.messagesBuff.getUnreadCount(), 10);
        unreadCount += c;
    });

    // try NOT to touch the DOM if not needed...
    if (self._lastUnreadCount != unreadCount) {
        if (unreadCount > 0) {
            $('.new-messages-indicator')
                .text(
                unreadCount > 9 ? "9+" : unreadCount
            )
                .removeClass('hidden');
        }
        else {
            $('.new-messages-indicator')
                .addClass('hidden');
        }
        self._lastUnreadCount = unreadCount;

        self.updateDashboard();
    }
};
/**
 * Incoming Users Update handler
 *
 * @param type
 * @param e
 * @param eventData
 * @private
 */
Chat.prototype._onUsersUpdate = function(type, e, eventObject) {
    var self = this;
    var updatedJids = Object.keys(eventObject.getCurrentUsers());

    var diffUsers = Object.keys(eventObject[type === "joined" ? "getNewUsers" : "getLeftUsers"]());

    if (type === "joined") {
        $.each(diffUsers, function(k, v) {
            updatedJids.push(v);
        })
    }
    else {
        $.each(diffUsers, function(k, v) {
            var idx = $.inArray(v, updatedJids);
            delete updatedJids[idx];
        });
    }


    // i had joined OR left
    var room;
    if ($.inArray(self.karere.getJid(), diffUsers) !== -1) {
        if (type != "joined") { // i'd left
            // i'd left, remove the room and the UI stuff
            if (self.chats[eventObject.getRoomJid()]) {
                self.chats[eventObject.getRoomJid()].setState(ChatRoom.STATE.LEFT);
            }
        }
        else {
            // i'd joined
            room = self.chats[eventObject.getRoomJid()];
            if (room) {
                room.setState(ChatRoom.STATE.READY);
            }
        }
    }
    else { //some one else had joined/left the room
        if (type !== "joined") { // they left the room
            room = self.chats[eventObject.getRoomJid()];

        }
        else {
            // they had joined
            room = self.chats[eventObject.getRoomJid()];
        }
        room = self.chats[eventObject.getRoomJid()];

        if (!room) {
            return;
        }

        assert(anyOf(updatedJids, "null") === false, "updatedJids should not contain \"null\".");

        room.syncUsers(clone(updatedJids));
    }
};


/**
 * Destroy this MegaChat instance (leave all rooms then disconnect)
 *
 * @returns {*}
 */
Chat.prototype.destroy = function(isLogout) {
    var self = this;

    if (self.is_initialized === false) {
        return;
    }
    
    self.karere.destroying = true;
    self.trigger('onDestroy', [isLogout]);

    // unmount the UI elements, to reduce any unneeded.
    if (
        self.$conversationsAppInstance &&
        ReactDOM.findDOMNode(self.$conversationsAppInstance) &&
        ReactDOM.findDOMNode(self.$conversationsAppInstance).parentNode
    ) {
        ReactDOM.unmountComponentAtNode(ReactDOM.findDOMNode(self.$conversationsAppInstance).parentNode);
    }



    self.chats.forEach( function(room, roomJid) {
        if (!isLogout) {
            room.destroy();
        }
        self.chats.remove(roomJid);
    });


    self.karere.connectionRetryManager.resetConnectionRetries();


    self.karere.connectionRetryManager.options.functions.forceDisconnect();

    if (
        self.plugins.chatdIntegration &&
        self.plugins.chatdIntegration.chatd &&
        self.plugins.chatdIntegration.chatd.shards
    ) {
        var shards = self.plugins.chatdIntegration.chatd.shards;
        Object.keys(shards).forEach(function(k) {
            shards[k].connectionRetryManager.options.functions.forceDisconnect();
        });
    }

    self.is_initialized = false;

    return MegaPromise.resolve();
};

/**
 * Get ALL contacts from the Mega Contacts list
 *
 * @returns {Array}
 */
Chat.prototype.getContacts = function() {
    var results = [];
    M.u.forEach( function(k, v) {
        if (v.c == 1 || v.c == 2) {
            results.push(v);
        }
    });
    return results;
};

/**
 * Get Contact object from the Mega's Contacts that corresponds to the given jid
 *
 * @param jid {String} full or bare jid...does not mather
 * @returns {Object|null}
 */
Chat.prototype.getContactFromJid = function(jid) {
    var self = this;

    assert(jid, "Missing jid");

    if (jid === self.karere.getBareJid()) {
        return M.u[u_handle];
    }

    jid = Karere.getNormalizedBareJid(jid); // always convert to bare jid
    var h = megaJidToUserId(jid);

    var contact = null;
    contact = M.u[h];

    if (!contact) {
        // this can happen if:
        // user A added user B
        // user B's contacts list is still not updated
        // user B receives a XMPP presence info that user A is online and tries to render a DOM element which requires
        // the user's name..so this method gets called.
        if (window.d) {
            // debugger;
        }
    }
    return contact;
};

/**
 * Get Contact's hash from jid
 *
 * @param jid {String} full OR bare jid
 * @returns {*}
 */
Chat.prototype.getContactHashFromJid = function(jid) {
    var self = this;

    assert(jid, "Missing jid");

    if (jid === self.karere.getBareJid()) {
        return u_handle;
    }

    jid = Karere.getNormalizedBareJid(jid); // always convert to bare jid
    var h = megaJidToUserId(jid);

    return typeof h !== 'string' || base64urldecode(h).length !== 8 ? false : h;
};

/**
 * Get formatted contact name from Jid
 *
 * @param jid {String} full/bare jid, does not matter
 * @returns {String|undefined}
 * @throws {AssertionError}
 */
Chat.prototype.getContactNameFromJid = function(jid) {
    var self = this;
    var contact = self.getContactFromJid(jid);

    /* XXX: THIS WONT work in group chats, where all users are not contacts w/ each other, so we will show the jid@ part */

    var name = jid.split("@")[0];


    if (contact) {
        name = M.getNameByHandle(contact.u);
    }

    if (!name) {
        name = false;
    }

    return name;
};


/**
 * Helper to convert XMPP presence from string (e.g. 'chat'), to a CSS class (e.g. will return 'online')
 *
 * @param presence {String}
 * @returns {String}
 */
Chat.prototype.xmppPresenceToCssClass = function(presence) {
    if (presence === Karere.PRESENCE.ONLINE || presence === Karere.PRESENCE.AVAILABLE || presence === true) {
        return 'online';
    }
    else if (presence === Karere.PRESENCE.AWAY || presence === "xa") {
        return 'away';
    }
    else if (presence === Karere.PRESENCE.BUSY) {
        return 'busy';
    }
    else if (!presence || presence === Karere.PRESENCE.OFFLINE) {
        return 'offline';
    }
    else {
        return 'black';
    }
};

/**
 * Used to re-render my own presence/status
 */
Chat.prototype.renderMyStatus = function() {
    var self = this;
    if (!self.is_initialized) {
        return;
    }
    if (typeof(megaChat.userPresence) === 'undefined') {
        // still initialising...
        return;
    }

    // reset
    var $status = $('.activity-status-block .activity-status');

    $('.top-user-status-popup .tick-item').removeClass("active");


    $status
        .removeClass('online')
        .removeClass('away')
        .removeClass('busy')
        .removeClass('offline')
        .removeClass('black');



    var actualPresence = self.plugins.presencedIntegration.getMyPresenceSetting();

    var userPresenceConRetMan = megaChat.userPresence.connectionRetryManager;
    var presence = self.plugins.presencedIntegration.getMyPresence();

    var cssClass = PresencedIntegration.presenceToCssClass(
        presence
    );


    if (
        userPresenceConRetMan.getConnectionState() !== ConnectionRetryManager.CONNECTION_STATE.CONNECTED
    ) {
        cssClass = "offline";
    }


    // use the actual presence for ticking the dropdown's items, since the user can be auto away/reconnecting,
    // but his actual presence's settings to be set to online/away/busy/etc
    if (actualPresence === UserPresence.PRESENCE.ONLINE) {
        $('.top-user-status-popup .tick-item[data-presence="chat"]').addClass("active");
    }
    else if (actualPresence === UserPresence.PRESENCE.AWAY) {
        $('.top-user-status-popup .tick-item[data-presence="away"]').addClass("active");
    }
    else if (actualPresence === UserPresence.PRESENCE.DND) {
        $('.top-user-status-popup .tick-item[data-presence="dnd"]').addClass("active");
    }
    else if (actualPresence === UserPresence.PRESENCE.OFFLINE) {
        $('.top-user-status-popup .tick-item[data-presence="unavailable"]').addClass("active");
    }
    else {
        $('.top-user-status-popup .tick-item[data-presence="unavailable"]').addClass("active");
    }

    $status.addClass(
        cssClass
    );

    if (
        self.karere.getConnectionState() === Karere.CONNECTION_STATE.CONNECTING ||
        (
            userPresenceConRetMan.getConnectionState() === ConnectionRetryManager.CONNECTION_STATE.CONNECTING
        )
    ) {
        $status.parent()
            .addClass("fadeinout");
    }
    else {
        $status.parent()
            .removeClass("fadeinout");
    }

};


/**
 * Reorders the contact tree by last activity (THIS is going to just move DOM nodes, it will NOT recreate them from
 * scratch, the main goal is to be fast and clever.)
 */
Chat.prototype.reorderContactTree = function() {
    var self = this;

    var folders = M.getContacts({
        'h': 'contacts'
    });

    folders = M.sortContacts(folders);
    
    var $container = $('#treesub_contacts');

    var $prevNode = null;
    $.each(folders, function(k, v) {
        var $currentNode = $('#treeli_' + v.u);

        if (!$prevNode) {
            var $first = $('li:first:not(#treeli_' + v.u + ')', $container);
            if ($first.length > 0) {
                $currentNode.insertBefore($first);
            }
            else {
                $container.append($currentNode);
            }
        }
        else {
            $currentNode.insertAfter($prevNode);
        }


        $prevNode = $currentNode;
    });
};


/**
 * This function is an abstract placeholder that should return JID from a nodeID (e.g. Mega User IDs)
 *
 * @param nodeId {String}
 * @returns {string}
 */
Chat.prototype.getJidFromNodeId = function(nodeId) {
    assert(nodeId, "Missing nodeId for getJidFromNodeId");

    return megaUserIdEncodeForXmpp(nodeId) + "@" + this.options.xmppDomain;
};

/**
 * Jid -> Mega User ID (NodeID)
 *
 * @param nodeId {String}
 * @returns {string}
 */
Chat.prototype.getNodeIdFromJid = function(jid) {
    assert(jid, "Missing jid for getNodeIdFromJid");

    return megaJidToUserId(jid);
};

/**
 * Placeholder function that should return my password for authenticating w/ the XMPP server
 *
 * @returns {String}
 */
Chat.prototype.getMyXMPPPassword = function() {
    return u_sid ? u_sid.substr(0, 16) : false;
};


/**
 * Open (and show) a new chat
 *
 * @param jids {Array} list of bare jids
 * @param type {String} "private" or "group"
 * @returns [roomJid {string}, room {MegaChatRoom}, {Deferred}]
 */
Chat.prototype.openChat = function(jids, type, chatId, chatShard, chatdUrl, setAsActive) {
    var self = this;
    type = type || "private";

    var $promise = new MegaPromise();

    if (type === "private") {
        // validate that ALL jids are contacts
        var allValid = true;
        jids.forEach(function(jid) {
            var contact = self.getContactFromJid(jid);
            if (!contact || (contact.c !== 1 && contact.c !== 2 && contact.c !== 0)) {
                allValid = false;
                $promise.reject();
                return false;
            }
        });
        if (allValid === false) {
            $promise.reject();
            return $promise;
        }
        var $element = $('.nw-conversations-item[data-jid="' + jids[0] + '"]');
        var roomJid = $element.attr('data-room-jid') + "@" + self.karere.options.mucDomain;
        if (self.chats[roomJid]) {
//            self.chats[roomJid].show();
            $promise.resolve(roomJid, self.chats[roomJid]);
            return [roomJid, self.chats[roomJid], $promise];
        }
        else {
            // open new chat
        }
    }


    var roomJid;
    if (type === "private") {
        roomJid = self.generatePrivateRoomName(jids);
    }
    else {
        assert(chatId, 'Tried to create a group chat, without passing the chatId.');

        roomJid = self.generateGroupRoomName(chatId);

        jids.forEach(function(jid) {
            var contactHash = megaChat.getContactHashFromJid(jid);

            assert(contactHash, 'Invalid hash for user (extracted from inc. message)');

            if (!M.u[contactHash]) {
                M.u.set(
                    contactHash,
                    new MegaDataObject(MEGA_USER_STRUCT, true, {
                        'h': contactHash,
                        'u': contactHash,
                        'm': '',
                        'c': 0
                    })
                );
                M.syncUsersFullname(contactHash);
                self.processNewUser(contactHash);
            }
        });
    }

    if (!chatId && setAsActive === true) {
        // manual/UI trigger, before the mcf/all chats are already loaded? postpone, since that chat may already
        // exists, so an 'mcc' API call may not be required
        if (
            ChatdIntegration.allChatsHadLoaded.state() === 'pending' ||
            ChatdIntegration.mcfHasFinishedPromise.state() === 'pending'
        ) {
            MegaPromise.allDone([
                ChatdIntegration.allChatsHadLoaded,
                ChatdIntegration.mcfHasFinishedPromise,
            ])
                .always(function() {
                    var res = self.openChat(jids, type, chatId, chatShard, chatdUrl, setAsActive);
                    $promise.linkDoneAndFailTo(
                        res[2]
                    );
                });

            return [roomJid, undefined, $promise];
        }
    }

    var roomFullJid = roomJid + "@" + self.karere.options.mucDomain;
    if (self.chats[roomFullJid]) {
        var room = self.chats[roomFullJid];
        if (setAsActive) {
            room.show();
        }
        $promise.resolve(roomFullJid, room);
        return [roomFullJid, room, $promise];
    }
    if (setAsActive && self.currentlyOpenedChat && self.currentlyOpenedChat != roomJid) {
        self.hideChat(self.currentlyOpenedChat);
        self.currentlyOpenedChat = null;
    }


    var room = new ChatRoom(
        self,
        roomJid + "@" + self.karere.options.mucDomain,
        type,
        jids,
        unixtime(),
        undefined,
        chatId,
        chatShard,
        chatdUrl
    );

    self.chats.set(
        room.roomJid,
        room
    );

    if (setAsActive && !self.currentlyOpenedChat) {
        room.show();
    }


    var tmpJid = room.roomJid;

//    $promise.done(function(roomJid, room) {
//        assert(roomJid, "missing room jid");

        if (self.currentlyOpenedChat === tmpJid) {
            self.currentlyOpenedChat = room.roomJid;
            if (room) {
                room.show();
            }
        }
        else {
            if (room) {
                //room.refreshUI();
            }
        }
//    });



    if (self.karere.getConnectionState() != Karere.CONNECTION_STATE.CONNECTED) {
        $promise.reject(roomJid, room);
        return [roomJid, room, $promise];
    }

    var jidsWithoutMyself = room.getParticipantsExceptMe(jids);

    room.setState(ChatRoom.STATE.JOINING);

    var $startChatPromise = self.karere.startChat([], type, roomJid, (type === "private" ? false : undefined));

    $startChatPromise
        .done(function(roomJid) {
            $promise.resolve(roomJid, self.chats[roomJid]);
        })
        .fail(function() {
            $promise.reject.apply($promise, arguments);

            if (self.chats[$startChatPromise.roomJid]) {
                self.chats[$startChatPromise.roomJid].destroy(false);
            }
        });


    return [roomJid, room, $promise];
};


/**
 * Utility func to hide all visible chats
 */
Chat.prototype.hideAllChats = function() {
    var self = this;
    self.chats.forEach((chatRoom, k) => {
        if (chatRoom.isCurrentlyActive) {
            chatRoom.hide();
        }
    });
};
/**
 * Used to generate unique room JID for private (1on1) chats.
 *
 * @param jids {Array} of BARE jids
 * @returns {string}
 */
Chat.prototype.generatePrivateRoomName = function(jids) {
    var self = this;
    var newJids = clone(jids);
    newJids.sort();
    var roomName = "prv";
    $.each(newJids, function(k, jid) {
        roomName = roomName + jid.split("@")[0];
    });

    roomName = base32.encode(asmCrypto.SHA256.bytes(roomName).subarray(0, 16));
    return roomName;
};

/**
 * Used to generate unique room JID for group chats.
 *
 * @param chatId {String} of BARE jids
 * @returns {string}
 */
Chat.prototype.generateGroupRoomName = function(chatId) {
    var self = this;
    return base32.encode(base64urldecode(chatId));
};

/**
 * Returns the currently opened room/chat
 *
 * @returns {null|undefined|Object}
 */
Chat.prototype.getCurrentRoom = function() {
    return this.chats[this.currentlyOpenedChat];
};

/**
 * Returns the currently opened room/chat JID
 *
 * @returns {null|String}
 */
Chat.prototype.getCurrentRoomJid = function() {
    return this.currentlyOpenedChat;
};


/**
 * Hide a room/chat's UI components.
 *
 * @param roomJid
 */
Chat.prototype.hideChat = function(roomJid) {
    var self = this;

    var room = self.chats[roomJid];
    if (room) {
        room.hide();
    }
    else {
        self.logger.warn("Room not found: ", roomJid);
    }
};


/**
 * Send message to a specific room
 *
 * @param roomJid
 * @param val
 */
Chat.prototype.sendMessage = function(roomJid, val) {
    var self = this;

    // queue if room is not ready.
    if (!self.chats[roomJid]) {
        self.logger.warn("Queueing message for room: ", roomJid, val);

        createTimeoutPromise(function() {
            return !!self.chats[roomJid]
        }, 100, self.options.delaySendMessageIfRoomNotAvailableTimeout)
            .done(function() {
                self.chats[roomJid].sendMessage(val);
            });
    }
    else {
        self.chats[roomJid].sendMessage(val);
    }
};



/**
 * Generates a room JID for a private chat with `jid`
 * @param jid {string} this should be a bare jid (however, it will get normalized in case you pass a full jid)
 * @returns {*|jQuery}
 */
Chat.prototype.getPrivateRoomJidFor = function(jid) {
    jid = Karere.getNormalizedBareJid(jid);
    var roomJid = $('.nw-conversations-item[data-jid="' + jid + '"]').attr("data-room-jid");

    assert(roomJid, "Missing private room jid for user jid: " + jid);
    return roomJid;
};



/**
 * Called when a new user is added into MEGA
 *
 * @param u {Object} object containing user information (u.u is required)
 */
Chat.prototype.processNewUser = function(u) {
    var self = this;

    self.logger.debug("added: ", u);

    if (self.plugins.presencedIntegration) {
        self.plugins.presencedIntegration.addContact(u);
    }

    this.karere.subscribe(megaChat.getJidFromNodeId(u), self.getMyXMPPPassword());

    self.renderMyStatus();
};

/**
 * Called when a new contact is removed into MEGA
 *
 * @param u {Object} object containing user information (u.u is required)
 */
Chat.prototype.processRemovedUser = function(u) {
    var self = this;

    self.logger.debug("removed: ", u);

    if (self.plugins.presencedIntegration) {
        self.plugins.presencedIntegration.removeContact(u);
    }

    this.karere.unsubscribe(megaChat.getJidFromNodeId(u), self.getMyXMPPPassword());

    self.renderMyStatus();
};


/**
 * Refresh the currently active conversation list in the UI
 */
Chat.prototype.refreshConversations = function() {
    var self = this;


    //$('.fm-tree-panel > .jspContainer > .jspPane > .nw-tree-panel-header').hide();
    //$('.fm-tree-panel > .nw-tree-panel-header').hide();


    if (!self.$container && !megaChatIsReady && u_type == 0) {
        $('.fm-chat-block').hide();
        return false;
    }
    // move to the proper place if loaded before the FM
    if (self.$container.parent('.section.conversations .fm-right-files-block').size() == 0) {
        $('.section.conversations .fm-right-files-block').append(self.$container);
    }
};

Chat.prototype.closeChatPopups = function() {
    var activePopup = $('.chat-popup.active');
    var activeButton = $('.chat-button.active');
    activeButton.removeClass('active');
    activePopup.removeClass('active');

    if (activePopup.attr('class')) {
        activeButton.removeClass('active');
        activePopup.removeClass('active');
        if (activePopup.attr('class').indexOf('fm-add-contact-popup') === -1 && activePopup.attr('class').indexOf('fm-start-call-popup') === -1) activePopup.css('left', '-' + 10000 + 'px');
        else activePopup.css('right', '-' + 10000 + 'px');
    }
};


/**
 * Debug helper
 */

Chat.prototype.getChatNum = function(idx) {
    return this.chats[this.chats.keys()[idx]];
};

/**
 * Called when the BOSH service url is requested for Karere to connect. Should return a full URL to the actual
 * BOSH service that should be used for connecting the current user.
 */
Chat.prototype.getXmppServiceUrl = function(timeout) {
    var self = this;

    if (localStorage.megaChatUseSandbox) {
        return "https://karere-005.developers.mega.co.nz/bosh";
    }
    else if (localStorage.customXmppServiceUrl) {
        return localStorage.customXmppServiceUrl;
    }
    else {
        var $promise = new MegaPromise();

        $.ajax("https://" + self.options.loadbalancerService + "/?service=xmpp", {
            method: "GET",
            timeout: timeout ? timeout : 10000
            })
            .done(function(r) {
                if (r.xmpp && r.xmpp.length > 0) {
                    var randomHost = array_random(r.xmpp);
                    if (webSocketsSupport) {
                        $promise.resolve("wss://" + randomHost.host + "/ws");
                    }
                    else {
                        $promise.resolve("https://" + randomHost.host + "/bosh");
                    }
                }
                else if (!r.xmpp || r.xmpp.length === 0) {
                    self.logger.error("GeLB returned no results. Halting.");
                    $promise.reject();
                }
                else {
                    var server = array_random(self.options.fallbackXmppServers);
                    self.logger.error("Got empty list from the load balancing service for xmpp, will fallback to: " + server + ".");
                    if (webSocketsSupport) {
                        server = server.replace("https:", "wss:").replace("/bosh", "/ws");
                    }
                    $promise.resolve(server);
                }
            })
            .fail(function() {
                var server = array_random(self.options.fallbackXmppServers);
                self.logger.error("Could not connect to load balancing service for xmpp, will fallback to: " + server + ".");

                if (webSocketsSupport) {
                    server = server.replace("https:", "wss:").replace("/bosh", "/ws");
                }
                $promise.resolve(server);
            });

        return $promise;
    }
};


/**
 * Called when Conversations tab is opened
 *
 * @returns boolean true if room was automatically shown and false if the listing page is shown
 */
Chat.prototype.renderListing = function() {
    var self = this;


    self.hideAllChats();

    hideEmptyGrids();

    //$('.fm-tree-panel > .jspContainer > .jspPane > .nw-tree-panel-header').hide();
    //$('.fm-tree-panel > .nw-tree-panel-header').hide();

    $('.files-grid-view').addClass('hidden');
    $('.fm-blocks-view').addClass('hidden');
    $('.contacts-grid-view').addClass('hidden');
    $('.fm-chat-block').addClass('hidden');
    $('.fm-contacts-blocks-view').addClass('hidden');

    $('.fm-right-files-block').removeClass('hidden');
    $('.nw-conversations-item').removeClass('selected');


    sectionUIopen('conversations');


    if (Object.keys(self.chats).length === 0) {
        $('.fm-empty-conversations').removeClass('hidden');
    }
    else {
        $('.fm-empty-conversations').addClass('hidden');

        if (self.lastOpenedChat && self.chats[self.lastOpenedChat] && self.chats[self.lastOpenedChat]._leaving !== true) {
            // have last opened chat, which is active
            self.chats[self.lastOpenedChat].setActive();
            self.chats[self.lastOpenedChat].show();
            return self.chats[self.lastOpenedChat];
        }
        else {
            // show first chat from the conv. list

            var sortedConversations = obj_values(self.chats.toJS());

            sortedConversations.sort(mega.utils.sortObjFn("lastActivity", -1));

            if (sortedConversations.length > 0) {
                var room = sortedConversations[0];
                room.setActive();
                room.show();
                return room;
            }
            else {
                $('.fm-empty-conversations').removeClass('hidden');
            }
        }
    }
};

/**
 * Tries to find if there is a opened (private) chat room with user `h`
 *
 * @param h {string} hash of the user
 * @returns {false|ChatRoom}
 */
Chat.prototype.getPrivateRoom = function(h) {
    var self = this;

    var jid = self.getJidFromNodeId(h);

    var found = false;
    self.chats.forEach(function(v, k) {
        if (v.type === "private" && v.getParticipantsExceptMe()[0] == jid) {
            found = v;
            return false; // break;
        }
    });

    return found;
};


Chat.prototype.createAndShowPrivateRoomFor = function(h) {
    chatui(h);
    return this.getPrivateRoom(h);
};

Chat.prototype.createAndShowGroupRoomFor = function(contactHashes) {
    this.trigger(
        'onNewGroupChatRequest',
        [
            contactHashes
        ]
    );
};

/**
 * Debug/dev/testing function
 *
 * @private
 */
Chat.prototype._destroyAllChatsFromChatd = function() {
    var self = this;

    asyncApiReq({'a': 'mcf', 'v': Chatd.VERSION}).done(function(r) {
        r.c.forEach(function(chatRoomMeta) {
            if (chatRoomMeta.g === 1) {
                chatRoomMeta.u.forEach(function (u) {
                    if (u.u !== u_handle) {
                        api_req({
                            a: 'mcr',
                            id: chatRoomMeta.id,
                            u: u.u,
                            v: Chatd.VERSION
                        });
                    }
                });
                api_req({
                    a: 'mcr',
                    id: chatRoomMeta.id,
                    u: u_handle,
                    v: Chatd.VERSION
                });
            }
        })
    });
};

Chat.prototype.updateDashboard = function() {
    if (M.currentdirid === 'dashboard') {
        delay('dashboard:updchat', dashboardUI.updateChatWidget);
    }
};


/**
 * Warning: The data returned by this function is loaded directly and not hash-checked like in the secureboot.js. So
 * please use carefully and escape EVERYTHING that is loaded thru this.
 *
 * @param name
 * @returns {MegaPromise}
 */
Chat.prototype.getEmojiDataSet = function(name) {
    var self = this;
    assert(name === "categories" || name === "emojis", "Invalid emoji dataset name passed.");

    if (!self._emojiDataLoading) {
        self._emojiDataLoading = {};
    }
    if (!self._emojiData) {
        self._emojiData = {};
    }

    if (self._emojiData[name]) {
        return MegaPromise.resolve(
            self._emojiData[name]
        );
    }
    else if (self._emojiDataLoading[name]) {
        return self._emojiDataLoading[name];
    }
    else {
        self._emojiDataLoading[name] = MegaPromise.asMegaPromiseProxy(
            $.getJSON(staticpath + "js/chat/emojidata/" + name + ".json?v=" + EMOJI_DATASET_VERSION)
        );
        self._emojiDataLoading[name].done(function(data) {
            self._emojiData[name] = data;
            delete self._emojiDataLoading[name];
        }).fail(function() {
            delete self._emojiDataLoading[name];
        });

        return self._emojiDataLoading[name];
    }
};

window.Chat = Chat;
window.chatui = chatui;

module.exports = {
    Chat,
    chatui
};<|MERGE_RESOLUTION|>--- conflicted
+++ resolved
@@ -216,12 +216,8 @@
             'emoticonsFilter': EmoticonsFilter,
             'callFeedback': CallFeedback,
             'karerePing': KarerePing,
-<<<<<<< HEAD
+            'presencedIntegration': PresencedIntegration,
             'persistedTypeArea': PersistedTypeArea
-=======
-            "presencedIntegration": PresencedIntegration,
-            // 'persistedTypeArea': PersistedTypeArea
->>>>>>> 88e43f81
         },
         'chatNotificationOptions': {
             'textMessages': {
