--- conflicted
+++ resolved
@@ -505,24 +505,7 @@
     this.karere.bind("onChatMessage", function() {
         self._onChatMessage.apply(self, arguments);
     });
-<<<<<<< HEAD
     
-=======
-
-    this.karere.bind("onActionMessage", function(e, eventObject) {
-        if (eventObject.isMyOwn(self.karere) === true || e.isPropagationStopped() === true) {
-            return;
-        }
-
-        var room;
-        var meta = eventObject.getMeta();
-        var fromMyDevice = Karere.getNormalizedBareJid(eventObject.getFromJid()) === self.karere.getBareJid();
-
-
-        self.logger.warn("Not sure how to handle action message: ", eventObject.getAction(), eventObject, e);
-
-    });
->>>>>>> a4c689ea
 
     // UI events
     $(document.body).undelegate('.top-user-status-item', 'mousedown.megachat');
