var React = require("react");
var ReactDOM = require("react-dom");
var ConversationsUI = require("./ui/conversations.jsx");
var ChatRoom = require('./chatRoom.jsx');


var chatui;
var webSocketsSupport = typeof(WebSocket) !== 'undefined';

(function() {
    chatui = function(id) {
        var roomOrUserHash = id.replace("chat/", "");

        var roomType = false;

        if (roomOrUserHash.substr(0, 2) === "g/") {
            roomType = "group";
            roomOrUserHash = roomOrUserHash.substr(2, roomOrUserHash.length);
            if (!megaChat.chats[roomOrUserHash + "@conference." + megaChat.options.xmppDomain]) {
                // chat not found
                setTimeout(function () {
                    window.location = '#fm/chat';
                    M.openFolder('chat');
                }, 100);
                return;
            }
        }
        else {
            if (!M.u[roomOrUserHash]) {
                setTimeout(function () {
                    window.location = '#fm/chat';
                    M.openFolder('chat');
                }, 100);
                return;
            }
            else {
                roomType = "private";
            }
        }
        // XX: code maintanance: move this code to MegaChat.constructor() and .show(jid)
        hideEmptyGrids();

        $('.fm-files-view-icon').addClass('hidden');
        $('.fm-blocks-view').addClass('hidden');
        $('.files-grid-view').addClass('hidden');
        $('.fm-right-account-block').addClass('hidden');
        $('.contacts-details-block').addClass('hidden');

        $('.shared-grid-view,.shared-blocks-view').addClass('hidden');


        $('.fm-right-files-block[data-reactid]').removeClass('hidden');
        $('.fm-right-files-block:not([data-reactid])').addClass('hidden');

        megaChat.refreshConversations();


        if (localStorage.userPresenceIsOffline !== "unavailable") {
            if (megaChat.karere.getConnectionState() != Karere.CONNECTION_STATE.CONNECTED) {
                megaChat.connect();
            }
        }

        if (roomType === "private") {
            var chatJids = id.split("chat/").pop();
            if (chatJids) {
                chatJids = chatJids.split(",");
            }
            else {
                chatJids = [];
            }

            $.each(chatJids, function (k, v) {
                chatJids[k] = megaChat.getJidFromNodeId(v);
            });

            var $promise;

            chatJids.push(megaChat.karere.getBareJid());
            var resp = megaChat.openChat(chatJids, chatJids.length === 2 ? "private" : "group", 
                undefined, undefined, undefined, true);

            if (resp instanceof MegaPromise) {
                if (resp.state() === 'rejected') {
                    console.warn("openChat failed. Maybe tried to start a private chat with a non contact?");
                    return;
                }
            }
            else {
                $promise = resp[2];
                if (resp[1]) {
                    resp[1].show();
                }
            }
        }
        else if(roomType === "group") {
            megaChat.chats[roomOrUserHash + "@conference." + megaChat.options.xmppDomain].show();
        }
        else {
            console.error("Unknown room type.");
            return;
        }




        // since .fm-chat-block is out of the scope of the CovnersationsApp, this should be done manually :(
        $('.fm-chat-block').removeClass('hidden');

    };
})();


/**
 * Used to differentiate MegaChat instances running in the same env (tab/window)
 *
 * @type {number}
 */
var megaChatInstanceId = 0;

/**
 * MegaChat - UI component that links XMPP/Strophejs (via Karere) w/ the Mega's UI
 *
 * @returns {Chat}
 * @constructor
 */
var Chat = function() {
    var self = this;


    this.is_initialized = false;
    this.logger = MegaLogger.getLogger("chat");

    this.chats = new MegaDataMap();
    this.currentlyOpenedChat = null;
    this.lastOpenedChat = null;
    this._myPresence = localStorage.megaChatPresence;

    var xmppDomain = "karere.mega.nz";
    if (localStorage.megaChatUseSandbox) {
        xmppDomain = "developers.mega.co.nz";
    }

    this.options = {
        'delaySendMessageIfRoomNotAvailableTimeout': 3000,
        'xmppDomain': xmppDomain,
        'loadbalancerService': 'gelb.karere.mega.nz',
        'fallbackXmppServers': [
             "https://xmpp.karere.mega.nz/ws",
        ],
        'rtcSession': {
            'crypto': {
                encryptMessageForJid: function (msg, bareJid) {
                    var contact = megaChat.getContactFromJid(bareJid);
                    if (!u_pubkeys[contact.h]) {
                        throw new Error("pubkey not loaded: " + contact);
                    }
                    return base64urlencode(crypto_rsaencrypt(msg, u_pubkeys[contact.h]));
                },
                decryptMessage: function (msg) {
                    var decryptedVal = crypto_rsadecrypt(base64urldecode(msg), u_privk);
                    if (decryptedVal && decryptedVal.length > 0) {
                        return decryptedVal.substring(0, 43);
                    }
                    else {
                        return decryptedVal; // some null/falsy value
                    }

                },
                preloadCryptoKeyForJid: function (sendMsgFunc, bareJid) {
                    crypt.getPubRSA(megaChat.getContactFromJid(bareJid).h, sendMsgFunc);
                },
                generateMac: function (msg, key) {
                    var rawkey = key;
                    try {
                        rawkey = base64urldecode(key);
                    } catch (e) {
                    }
                    // use the SDK's base64 alphabet, it is also safer for using in URLs
                    return base64urlencode(asmCrypto.bytes_to_string(
                        asmCrypto.HMAC_SHA256.bytes(msg, rawkey)));
                },
                generateMacKey: function() {
                    var array = new Uint8Array(32);
                    var result = '';
                    window.crypto.getRandomValues(array);
                    for (var i=0; i<32; i++)
                        result+=String.fromCharCode(array[i]);
                    return base64urlencode(result);
                },

                scrambleJid: function(bareJid) {
                    var H = asmCrypto.SHA256.base64;
                    return H(bareJid + H(u_privk + "webrtc stats collection")).substr(0, 16);
                }
            },
            iceServers:[
                // {urls: ['stun:stun.l.google.com:19302']},
                {
                    urls: ['turn:trn.karere.mega.nz:3478?transport=udp'],   // Luxembourg
                    username: "inoo20jdnH",
                    credential: '02nNKDBkkS'
                }
            ]
        },
        filePickerOptions: {
        },
        /**
         * Really simple plugin architecture
         */
        'plugins': {
            'chatdIntegration': ChatdIntegration,
            'callManager': CallManager,
            'urlFilter': UrlFilter,
            'emoticonShortcutsFilter': EmoticonShortcutsFilter,
            'emoticonsFilter': EmoticonsFilter,
            'callFeedback': CallFeedback,
<<<<<<< HEAD
            'karerePing': KarerePing,
            'persistedTypeArea': PersistedTypeArea,
            "presencedIntegration": PresencedIntegration,
=======
            'karerePing': KarerePing
            // 'persistedTypeArea': PersistedTypeArea
>>>>>>> ee6f5cb8
        },
        'chatNotificationOptions': {
            'textMessages': {
                'incoming-chat-message': {
                    'title': "Incoming chat message",
                    'icon': function(notificationObj, params) {
                        return notificationObj.options.icon;
                    },
                    'body': function(notificationObj, params) {
                        return "You have new incoming chat message from: " + params.from;
                    }
                },
                'incoming-attachment': {
                    'title': "Incoming attachment",
                    'icon': function(notificationObj, params) {
                        return notificationObj.options.icon;
                    },
                    'body': function(notificationObj, params) {
                        return params.from + " shared " + (params.attachmentsCount > 1 ? params.attachmentsCount +" files" : "a file");
                    }
                },
                'incoming-voice-video-call': {
                    'title': "Incoming call",
                    'icon': function(notificationObj, params) {
                        return notificationObj.options.icon;
                    },
                    'body': function(notificationObj, params) {
                        return l[5893].replace('[X]', params.from); // You have an incoming call from [X].
                    }
                },
                'call-terminated': {
                    'title': "Call terminated",
                    'icon': function(notificationObj, params) {
                        return notificationObj.options.icon;
                    },
                    'body': function(notificationObj, params) {
                        return l[5889].replace('[X]', params.from); // Call with [X] ended.
                    }
                }
            },
            'sounds': [
                'alert_info_message',
                'error_message',
                'incoming_chat_message',
                'incoming_contact_request',
                'incoming_file_transfer',
                'incoming_voice_video_call',
                'hang_out',
            ]
        },
        'chatStoreOptions': {
            'autoPurgeMaxMessagesPerRoom': 1024
        }
    };

    this.instanceId = megaChatInstanceId++;

    this.plugins = {};

    if (!window.megaChatIsDisabled) {
        try {
            // This might throw in browsers which doesn't support Strophe/WebRTC
            this.karere = new Karere({
                'clientName': 'mc',
                'xmppServiceUrl': function() { return self.getXmppServiceUrl(); }
            });
        }
        catch (e) {
            console.error(e);
            window.megaChatIsDisabled = true;
        }
    }

    self.filePicker = null; // initialized on a later stage when the DOM is fully available.

    return this;
};

makeObservable(Chat);

/**
 * Initialize the MegaChat (also will connect to the XMPP)
 */
Chat.prototype.init = function() {
    var self = this;

    // really simple plugin architecture that will initialize all plugins into self.options.plugins[name] = instance
    self.plugins = {};


    self.plugins['chatNotifications'] = new ChatNotifications(self, self.options.chatNotificationOptions);

    self.plugins['chatNotifications'].notifications.rebind('onAfterNotificationCreated.megaChat', function() {
        self.updateSectionUnreadCount();
    });

    $.each(self.options.plugins, function(k, v) {
        self.plugins[k] = new v(self);
    });


    // Karere Events
    this.karere.bind("onPresence", function(e, eventObject) {
        if (eventObject.error) {
            return;
        }

        var bareJid = eventObject.getFromJid().split("/")[0];

        // should we trigger refreshUI ?
        if (eventObject.isMyOwn(self.karere) === false) {
            self.chats.forEach(function(room, roomJid) {

                if (room.participantExistsInRoom(bareJid)) {
                    // if this user is part of the currently visible room, then refresh the UI
                    if (self.getCurrentRoomJid() === room.roomJid) {
                        // room.refreshUI();
                    }
                }
            });
        }


        // update M.u
        var contact = self.getContactFromJid(eventObject.getFromJid());

        console.error(
            "karere.onPresence",
            contact.u,
            megaChat.karere.getPresence(megaChat.getJidFromNodeId(contact.u))
        );

        if (contact) {
            var presencedPresence = self.plugins.presencedIntegration.getPresence(contact.u);

            if (typeof presencedPresence === 'undefined') {
                if (!contact.presenceMtime || parseFloat(contact.presenceMtime) < eventObject.getDelay()) {
                    contact.presence = megaChat.karere.getPresence(megaChat.getJidFromNodeId(contact.u));
                    contact.presenceMtime = eventObject.getDelay();
                }
            }
        }

        if (eventObject.getShow() !== "unavailable") {
            if (eventObject.isMyOwn(self.karere) === false) {
                // Sync presence across devices (will check the delayed val!)
                if (bareJid === self.karere.getBareJid()) {
                    if (eventObject.getDelay() && eventObject.getDelay() >= parseFloat(localStorage.megaChatPresenceMtime) && self._myPresence != eventObject.getShow()) {
                        self._myPresence = eventObject.getShow();

                        self.karere.setPresence(
                            eventObject.getShow(),
                            undefined,
                            eventObject.getDelay()
                        );
                    }
                }

            }
        }

        self.renderMyStatus();
    });

    var updateMyConnectionStatus = function() {
        self.renderMyStatus();
    };


    /**
     * Go throught all megaChat.chats[] and run .startChat so that the user will resume any started conversations,
     * in case of his connection was interuptted
     */
    var recoverChats = function() {
        self.chats.forEach(function(v, k) {
            if (v.state == ChatRoom.STATE.INITIALIZED) {
                v.recover();
            }
        });
    };

    this.karere.bind("onConnected", function() {
        if (self.plugins.presencedIntegration) {
            var presence = self.plugins.presencedIntegration.getPresence(u_handle);
            if (presence === UserPresence.PRESENCE.ONLINE) {
                self.karere.setPresence(Karere.PRESENCE.ONLINE, undefined, localStorage.megaChatPresenceMtime);
            }
            else if (presence === UserPresence.PRESENCE.AWAY) {
                self.karere.setPresence(Karere.PRESENCE.AWAY, undefined, localStorage.megaChatPresenceMtime);
            }
            else if (presence === UserPresence.PRESENCE.DND) {
                self.karere.setPresence(Karere.PRESENCE.BUSY, undefined, localStorage.megaChatPresenceMtime);
            }
        }
        else {
            self.karere.setPresence();
        }

        updateMyConnectionStatus();

        recoverChats();
    });
    this.karere.bind("onConnecting", updateMyConnectionStatus);
    this.karere.bind("onConnfail", updateMyConnectionStatus);
    this.karere.bind("onAuthfail", updateMyConnectionStatus);
    this.karere.bind("onDisconnecting", updateMyConnectionStatus);
    this.karere.bind("onDisconnected", function() {
        if (!u_handle) {
            return;
        }

        updateMyConnectionStatus();

        self.chats.forEach(function(v, k) {
            if (v.state !== ChatRoom.STATE.LEFT) {
                v.setState(ChatRoom.STATE.INITIALIZED, true);
            }
        })
    });

    this.karere.bind("onUsersJoined", function(e, eventData) {
        return self._onUsersUpdate("joined", e, eventData);
    });

    this.karere.bind("onUsersLeft", function(e, eventData) {
        return self._onUsersUpdate("left", e, eventData);
    });



    this.karere.bind("onChatMessage", function() {
        self._onChatMessage.apply(self, arguments);
    });
    

    // UI events
    $(document.body).undelegate('.top-user-status-popup .tick-item', 'mousedown.megachat');

    $(document.body).delegate('.top-user-status-popup .tick-item', 'mousedown.megachat', function(e) {
        var presence = $(this).data("presence");
        self._myPresence = presence;

<<<<<<< HEAD
        $('.top-user-status-popup').removeClass("active");
=======
        localStorage.megaChatPresence = presence;
        localStorage.megaChatPresenceMtime = unixtime();

        $('.top-user-status-popup').addClass("hidden");
>>>>>>> ee6f5cb8

        // karere...
        if (self.karere.getConnectionState() != Karere.CONNECTION_STATE.CONNECTED && presence != Karere.PRESENCE.OFFLINE) {
            self.karere._myPresence = presence;
            self.connect().done(function() {
                self.karere.setPresence(presence, undefined, localStorage.megaChatPresenceMtime);
            });
        }
        else {
            if (presence === Karere.PRESENCE.OFFLINE) {
                self.karere.setPresence(presence, undefined, localStorage.megaChatPresenceMtime);
                self.karere.connectionRetryManager.resetConnectionRetries();
                self.karere.disconnect();
                localStorage.userPresenceIsOffline = 1;
            }
            else {
                self.karere.connectionRetryManager.resetConnectionRetries();
                self.karere.setPresence(presence, undefined, localStorage.megaChatPresenceMtime);
            }
        }

        // presenced integration
        var targetPresence = PresencedIntegration.cssClassToPresence(presence);
        if (targetPresence === UserPresence.PRESENCE.OFFLINE) {
            self.userPresence.override
            self.userPresence.disconnect(true);
        }
        else {
            self.plugins.presencedIntegration.setPresence(targetPresence);
        }


        // connection management - chatd shards, presenced
        if (presence !== Karere.PRESENCE.OFFLINE) {
            // going from OFFLINE -> online/away/busy, e.g. requires a connection

            Object.keys(self.plugins.chatdIntegration.chatd.shards).forEach(function(k) {
                var v = self.plugins.chatdIntegration.chatd.shards[k];
                v.connectionRetryManager.requiresConnection();
            });
        }
        if (presence === Karere.PRESENCE.OFFLINE) {
            Object.keys(self.plugins.chatdIntegration.chatd.shards).forEach(function(k) {
                var v = self.plugins.chatdIntegration.chatd.shards[k];
                v.connectionRetryManager.options.functions.forceDisconnect(v.connectionRetryManager);
            });
            var presenceConnMan = self.plugins.presencedIntegration.userPresence.connectionRetryManager;
            presenceConnMan.options.functions.forceDisconnect(presenceConnMan);
        }
    });

    $(window).unbind('hashchange.megaChat' + this.instanceId);
    var lastOpenedRoom = null;
    $(window).bind('hashchange.megaChat' + this.instanceId, function() {
        var room = self.getCurrentRoom();

        if (room && !room.isCurrentlyActive && room.roomJid != lastOpenedRoom) { // opened window, different then one from the chat ones
            room.hide();
            self.currentlyOpenedChat = null;
        }
        if (lastOpenedRoom && (!room || room.roomJid != lastOpenedRoom)) { // have opened a chat window before, but now
            // navigated away from it
            if (self.chats[lastOpenedRoom]) {
                self.chats[lastOpenedRoom].hide();
            }
        }
        if (lastOpenedRoom && $('.fm-chat-block').is(".hidden")) { // have opened a chat window before, but now
            // navigated away from it
            if (self.chats[lastOpenedRoom]) {
                self.chats[lastOpenedRoom].hide();
                lastOpenedRoom = null;
            }
        }

        if (room) {
            lastOpenedRoom = room.roomJid;
        }
        else {
            lastOpenedRoom = null;
        }
        $('.fm-create-chat-button').hide();
    });

    self.$container = $('.fm-chat-block');


    var appContainer = document.querySelector('.section.conversations');

    var initAppUI = function() {
        if (d) {
            console.time('chatReactUiInit');
        }

        self.$conversationsApp = <ConversationsUI.ConversationsApp megaChat={self} contacts={M.u} />;

        self.$conversationsAppInstance = ReactDOM.render(
            self.$conversationsApp,
            document.querySelector('.section.conversations')
        );


        if (d) {
            console.timeEnd('chatReactUiInit');
        }
    };


    if (self.is_initialized) {
        self.destroy()
            .always(function() {
                self.init();
            });

        return;
    }
    else {
        if (!appContainer) {
            $(window).rebind('hashchange.delayedChatUiInit', function() {
                if (typeof($.leftPaneResizable) === 'undefined' || !fminitialized) {
                    // delay the chat init a bit more! specially for the case of a user getting from #pro -> #fm, which
                    // for some unknown reason, stopped working and delayed the init of $.leftPaneResizable
                    return;
                }
                appContainer = document.querySelector('.section.conversations');
                if (appContainer) {
                    initAppUI();
                    $(window).unbind('hashchange.delayedChatUiInit');
                }
            });
        }
        else {
            initAppUI();
        }
    }
    self.is_initialized = true;

    $('.activity-status-block, .activity-status').show();

    if (!localStorage.userPresenceIsOffline) {
        self.connect()
            .always(function() {
                self.renderMyStatus();
            });
    }
    else {
        self.renderMyStatus();
    }



    if (self.karere.getConnectionState() === Karere.CONNECTION_STATE.DISCONNECTED || self.karere.getConnectionState() === Karere.CONNECTION_STATE.AUTHFAIL) {
        self.karere.authSetup(
            self.getJidFromNodeId(u_handle),
            self.getMyXMPPPassword()
        );
    }

    // contacts tab update

    self.on('onRoomCreated', function(e, room) {
        if (room.type === "private") {
            var jid = room.getParticipantsExceptMe()[0];

            if (!jid) {
                return;
            }
            var c = self.getContactFromJid(jid);

            if (!c) { return; }

            $('#contact_' + c.u + ' .start-chat-button')
                .addClass("active");
        }

        room.bind("onChatShown", function() {
            $('.conversations-main-listing').addClass("hidden");
        });

        self.updateDashboard();
    });
    self.on('onRoomDestroy', function(e, room) {
        if (room.type === "private") {
            var jid = room.getParticipantsExceptMe()[0];
            var c = self.getContactFromJid(jid);

            if (!c) { return; }

            $('#contact_' + c.u + ' .start-chat-button')
                .removeClass("active");
        }
        if (room.callSession) {
            room.callSession.endCall();
        }
    });


    $(document).rebind('megaulcomplete.megaChat', function(e, ul_target, uploads) {
        if (ul_target.indexOf("chat/") > -1) {
            var chatRoom = megaChat.getRoomFromUrlHash(ul_target);

            if (!chatRoom) {
                return;
            }

            chatRoom.attachNodes(uploads);
        }
    });

    $(document.body).delegate('.tooltip-trigger', 'mouseover.notsentindicator', function() {
        var $this = $(this),
            $notification = $('.tooltip.' + $(this).attr('data-tooltip')),
            iconTopPos,
            iconLeftPos,
            notificatonWidth,
            notificatonHeight;


        $notification.removeClass('hidden');
        iconTopPos = $this.offset().top,
            iconLeftPos = $this.offset().left,
            notificatonWidth = $notification.outerWidth()/2 - 10,
            notificatonHeight = $notification.outerHeight() + 10;
        $notification.offset({ top: iconTopPos - notificatonHeight, left: iconLeftPos - notificatonWidth});
    });

    $(document.body).delegate('.tooltip-trigger', 'mouseout.notsentindicator click.notsentindicator', function() {
        // hide all tooltips
        var $notification = $('.tooltip');
        $notification.addClass('hidden').removeAttr('style');
    });

    self.trigger("onInit");
};

Chat.prototype.getRoomFromUrlHash = function(urlHash) {
    if (urlHash.indexOf("#") === 0) {
        urlHash = urlHash.subtr(1, urlHash.length);
    }
    if (urlHash.indexOf("chat/g/") > -1) {
        var foundRoom = null;
        urlHash = urlHash.replace("chat/g/", "");
        megaChat.chats.forEach(function(room) {
            if (!foundRoom && room.roomJid.split("@")[0] === urlHash) {
                foundRoom = room;
            }
        });
        return foundRoom;
    }
    else {
        var contactHash = urlHash.replace("chat/", "");
        if (!contactHash) {
            return;
        }

        var chatRoom = this.getPrivateRoom(contactHash);
        return chatRoom;
    }
};

/**
 * Connect to the XMPP
 *
 * @returns {Deferred}
 */
Chat.prototype.connect = function() {
    var self = this;

    // connection flow already started/in progress?
    if (self.karere.getConnectionState() === Karere.CONNECTION_STATE.CONNECTING && (self.karere._$connectingPromise && self.karere._$connectingPromise.state() === 'pending')) {
        return self.karere._$connectingPromise.always(function() {
            self.renderMyStatus();
        });
    }

    self.karere.connectionRetryManager.resetConnectionRetries();

    return self.karere.connect(
                self.getJidFromNodeId(u_handle),
                self.getMyXMPPPassword()
            )
            .always(function() {
                self.renderMyStatus();
            });
};


/**
 * Incoming chat message handler
 *
 * @param e
 * @param eventObject {KarereEventObjects.IncomingMessage|KarereEventObjects.OutgoingMessage}
 * @private
 */
Chat.prototype._onChatMessage = function(e, eventObject) {
    var self = this;

    if (e.isPropagationStopped()) {
        return;
    }

    // ignore empty messages (except attachments)
    if (eventObject.isEmptyMessage() && !eventObject.getMeta().attachments) {
        return;
    }
    else {
        self.logger.debug("MegaChat is now processing incoming message: ", eventObject);
    }
    // detect outgoing VS incoming messages here + sync their state

    var room = self.chats[eventObject.getRoomJid()];
    if (room) {
        room.appendMessage(eventObject);
    }
    else {
        self.logger.error("Room not found: ", eventObject.getRoomJid());
    }
};

Chat.prototype.updateSectionUnreadCount = function() {
    var self = this;

    // update the "global" conversation tab unread counter
    var unreadCount = 0;


    self.chats.forEach(function(megaRoom, k) {
        var c = parseInt(megaRoom.messagesBuff.getUnreadCount(), 10);
        unreadCount += c;
    });

    // try NOT to touch the DOM if not needed...
    if (self._lastUnreadCount != unreadCount) {
        if (unreadCount > 0) {
            $('.new-messages-indicator')
                .text(
                unreadCount > 9 ? "9+" : unreadCount
            )
                .removeClass('hidden');
        }
        else {
            $('.new-messages-indicator')
                .addClass('hidden');
        }
        self._lastUnreadCount = unreadCount;

        self.updateDashboard();
    }
};
/**
 * Incoming Users Update handler
 *
 * @param type
 * @param e
 * @param eventData
 * @private
 */
Chat.prototype._onUsersUpdate = function(type, e, eventObject) {
    var self = this;
    var updatedJids = Object.keys(eventObject.getCurrentUsers());

    var diffUsers = Object.keys(eventObject[type === "joined" ? "getNewUsers" : "getLeftUsers"]());

    if (type === "joined") {
        $.each(diffUsers, function(k, v) {
            updatedJids.push(v);
        })
    }
    else {
        $.each(diffUsers, function(k, v) {
            var idx = $.inArray(v, updatedJids);
            delete updatedJids[idx];
        });
    }


    // i had joined OR left
    var room;
    if ($.inArray(self.karere.getJid(), diffUsers) !== -1) {
        if (type != "joined") { // i'd left
            // i'd left, remove the room and the UI stuff
            if (self.chats[eventObject.getRoomJid()]) {
                self.chats[eventObject.getRoomJid()].setState(ChatRoom.STATE.LEFT);
            }
        }
        else {
            // i'd joined
            room = self.chats[eventObject.getRoomJid()];
            if (room) {
                room.setState(ChatRoom.STATE.READY);
            }
        }
    }
    else { //some one else had joined/left the room
        if (type !== "joined") { // they left the room
            room = self.chats[eventObject.getRoomJid()];

        }
        else {
            // they had joined
            room = self.chats[eventObject.getRoomJid()];
        }
        room = self.chats[eventObject.getRoomJid()];

        if (!room) {
            return;
        }

        assert(anyOf(updatedJids, "null") === false, "updatedJids should not contain \"null\".");

        room.syncUsers(clone(updatedJids));
    }
};


/**
 * Destroy this MegaChat instance (leave all rooms then disconnect)
 *
 * @returns {*}
 */
Chat.prototype.destroy = function(isLogout) {
    var self = this;

    if (self.is_initialized === false) {
        return;
    }
    
    self.karere.destroying = true;
    self.trigger('onDestroy', [isLogout]);

    // unmount the UI elements, to reduce any unneeded.
    if (
        self.$conversationsAppInstance &&
        ReactDOM.findDOMNode(self.$conversationsAppInstance) &&
        ReactDOM.findDOMNode(self.$conversationsAppInstance).parentNode
    ) {
        ReactDOM.unmountComponentAtNode(ReactDOM.findDOMNode(self.$conversationsAppInstance).parentNode);
    }



    self.chats.forEach( function(room, roomJid) {
        if (!isLogout) {
            room.destroy();
        }
        self.chats.remove(roomJid);
    });


    self.karere.connectionRetryManager.resetConnectionRetries();


    self.karere.connectionRetryManager.options.functions.forceDisconnect();

    if (
        self.plugins.chatdIntegration &&
        self.plugins.chatdIntegration.chatd &&
        self.plugins.chatdIntegration.chatd.shards
    ) {
        var shards = self.plugins.chatdIntegration.chatd.shards;
        Object.keys(shards).forEach(function(k) {
            shards[k].connectionRetryManager.options.functions.forceDisconnect();
        });
    }

    self.is_initialized = false;

    return MegaPromise.resolve();
};

/**
 * Get ALL contacts from the Mega Contacts list
 *
 * @returns {Array}
 */
Chat.prototype.getContacts = function() {
    var results = [];
    M.u.forEach( function(k, v) {
        if (v.c == 1 || v.c == 2) {
            results.push(v);
        }
    });
    return results;
};

/**
 * Get Contact object from the Mega's Contacts that corresponds to the given jid
 *
 * @param jid {String} full or bare jid...does not mather
 * @returns {Object|null}
 */
Chat.prototype.getContactFromJid = function(jid) {
    var self = this;

    assert(jid, "Missing jid");

    if (jid === self.karere.getBareJid()) {
        return M.u[u_handle];
    }

    jid = Karere.getNormalizedBareJid(jid); // always convert to bare jid
    var h = megaJidToUserId(jid);

    var contact = null;
    contact = M.u[h];

    if (!contact) {
        // this can happen if:
        // user A added user B
        // user B's contacts list is still not updated
        // user B receives a XMPP presence info that user A is online and tries to render a DOM element which requires
        // the user's name..so this method gets called.
        if (window.d) {
            // debugger;
        }
    }
    return contact;
};

/**
 * Get Contact's hash from jid
 *
 * @param jid {String} full OR bare jid
 * @returns {*}
 */
Chat.prototype.getContactHashFromJid = function(jid) {
    var self = this;

    assert(jid, "Missing jid");

    if (jid === self.karere.getBareJid()) {
        return u_handle;
    }

    jid = Karere.getNormalizedBareJid(jid); // always convert to bare jid
    var h = megaJidToUserId(jid);

    return typeof h !== 'string' || base64urldecode(h).length !== 8 ? false : h;
};

/**
 * Get formatted contact name from Jid
 *
 * @param jid {String} full/bare jid, does not matter
 * @returns {String|undefined}
 * @throws {AssertionError}
 */
Chat.prototype.getContactNameFromJid = function(jid) {
    var self = this;
    var contact = self.getContactFromJid(jid);

    /* XXX: THIS WONT work in group chats, where all users are not contacts w/ each other, so we will show the jid@ part */

    var name = jid.split("@")[0];


    if (contact) {
        name = M.getNameByHandle(contact.u);
    }

    if (!name) {
        name = false;
    }

    return name;
};


/**
 * Helper to convert XMPP presence from string (e.g. 'chat'), to a CSS class (e.g. will return 'online')
 *
 * @param presence {String}
 * @returns {String}
 */
Chat.prototype.xmppPresenceToCssClass = function(presence) {
    if (presence === Karere.PRESENCE.ONLINE || presence === Karere.PRESENCE.AVAILABLE || presence === true) {
        return 'online';
    }
    else if (presence === Karere.PRESENCE.AWAY || presence === "xa") {
        return 'away';
    }
    else if (presence === Karere.PRESENCE.BUSY) {
        return 'busy';
    }
    else if (!presence || presence === Karere.PRESENCE.OFFLINE) {
        return 'offline';
    }
    else {
        return 'black';
    }
};

/**
 * Used to re-render my own presence/status
 */
Chat.prototype.renderMyStatus = function() {
    var self = this;
    if (!self.is_initialized) {
        return;
    }

    // reset
    var $status = $('.activity-status-block .activity-status');

    $('.top-user-status-popup .tick-item').removeClass("active");


    $status
        .removeClass('online')
        .removeClass('away')
        .removeClass('busy')
        .removeClass('offline')
        .removeClass('black');



    var presence = self.karere.getConnectionState() === Karere.CONNECTION_STATE.CONNECTED ?
                self.plugins.presencedIntegration.getPresence() :
                UserPresence.PRESENCE.ONLINE;

    var cssClass = PresencedIntegration.presenceToCssClass(
        presence
    );


    if (
        self.karere.getConnectionState() === Karere.CONNECTION_STATE.DISCONNECTED ||
        self.karere.getConnectionState() === Karere.CONNECTION_STATE.AUTHFAIL ||
        self.karere.getConnectionState() === Karere.CONNECTION_STATE.DISCONNECTING ||
        self.userPresence
            .connectionRetryManager
            .getConnectionState() === ConnectionRetryManager.CONNECTION_STATE.DISCONNECTED
    ) {
        cssClass = "offline";
    }



    if (cssClass === 'online') {
        $('.top-user-status-popup .tick-item[data-presence="chat"]').addClass("active");
    }
    else if (cssClass === 'away') {
        $('.top-user-status-popup .tick-item[data-presence="away"]').addClass("active");
    }
    else if (cssClass === 'busy') {
        $('.top-user-status-popup .tick-item[data-presence="dnd"]').addClass("active");
    }
    else if (cssClass === 'offline') {
        $('.top-user-status-popup .tick-item[data-presence="unavailable"]').addClass("active");
    }
    else {
        $('.top-user-status-popup .tick-item[data-presence="unavailable"]').addClass("active");
    }

    $status.addClass(
        cssClass
    );

    if (
        !localStorage.userPresenceIsOffline &&
        (
            self.karere.getConnectionState() === Karere.CONNECTION_STATE.CONNECTING ||
            (
                self.userPresence.connectionRetryManager
                    .getConnectionState() === ConnectionRetryManager.CONNECTION_STATE.CONNECTING
            )
        )
    ) {
        $status.parent()
            .addClass("fadeinout");
    }
    else {
        $status.parent()
            .removeClass("fadeinout");
    }

};


/**
 * Reorders the contact tree by last activity (THIS is going to just move DOM nodes, it will NOT recreate them from
 * scratch, the main goal is to be fast and clever.)
 */
Chat.prototype.reorderContactTree = function() {
    var self = this;

    var folders = M.getContacts({
        'h': 'contacts'
    });

    folders = M.sortContacts(folders);
    
    var $container = $('#treesub_contacts');

    var $prevNode = null;
    $.each(folders, function(k, v) {
        var $currentNode = $('#treeli_' + v.u);

        if (!$prevNode) {
            var $first = $('li:first:not(#treeli_' + v.u + ')', $container);
            if ($first.length > 0) {
                $currentNode.insertBefore($first);
            }
            else {
                $container.append($currentNode);
            }
        }
        else {
            $currentNode.insertAfter($prevNode);
        }


        $prevNode = $currentNode;
    });
};


/**
 * This function is an abstract placeholder that should return JID from a nodeID (e.g. Mega User IDs)
 *
 * @param nodeId {String}
 * @returns {string}
 */
Chat.prototype.getJidFromNodeId = function(nodeId) {
    assert(nodeId, "Missing nodeId for getJidFromNodeId");

    return megaUserIdEncodeForXmpp(nodeId) + "@" + this.options.xmppDomain;
};

/**
 * Jid -> Mega User ID (NodeID)
 *
 * @param nodeId {String}
 * @returns {string}
 */
Chat.prototype.getNodeIdFromJid = function(jid) {
    assert(jid, "Missing jid for getNodeIdFromJid");

    return megaJidToUserId(jid);
};

/**
 * Placeholder function that should return my password for authenticating w/ the XMPP server
 *
 * @returns {String}
 */
Chat.prototype.getMyXMPPPassword = function() {
    return u_sid ? u_sid.substr(0, 16) : false;
};


/**
 * Open (and show) a new chat
 *
 * @param jids {Array} list of bare jids
 * @param type {String} "private" or "group"
 * @returns [roomJid {string}, room {MegaChatRoom}, {Deferred}]
 */
Chat.prototype.openChat = function(jids, type, chatId, chatShard, chatdUrl, setAsActive) {
    var self = this;
    type = type || "private";

    var $promise = new MegaPromise();

    if (type === "private") {
        // validate that ALL jids are contacts
        var allValid = true;
        jids.forEach(function(jid) {
            var contact = self.getContactFromJid(jid);
            if (!contact || (contact.c !== 1 && contact.c !== 2 && contact.c !== 0)) {
                allValid = false;
                $promise.reject();
                return false;
            }
        });
        if (allValid === false) {
            $promise.reject();
            return $promise;
        }
        var $element = $('.nw-conversations-item[data-jid="' + jids[0] + '"]');
        var roomJid = $element.attr('data-room-jid') + "@" + self.karere.options.mucDomain;
        if (self.chats[roomJid]) {
//            self.chats[roomJid].show();
            $promise.resolve(roomJid, self.chats[roomJid]);
            return [roomJid, self.chats[roomJid], $promise];
        }
        else {
            // open new chat
        }
    }


    var roomJid;
    if (type === "private") {
        roomJid = self.generatePrivateRoomName(jids);
    }
    else {
        assert(chatId, 'Tried to create a group chat, without passing the chatId.');

        roomJid = self.generateGroupRoomName(chatId);

        jids.forEach(function(jid) {
            var contactHash = megaChat.getContactHashFromJid(jid);

            assert(contactHash, 'Invalid hash for user (extracted from inc. message)');

            if (!M.u[contactHash]) {
                M.u.set(
                    contactHash,
                    new MegaDataObject(MEGA_USER_STRUCT, true, {
                        'h': contactHash,
                        'u': contactHash,
                        'm': '',
                        'c': 0
                    })
                );
                M.syncUsersFullname(contactHash);
            }
        });
    }

    if (!chatId && setAsActive === true) {
        // manual/UI trigger, before the mcf/all chats are already loaded? postpone, since that chat may already
        // exists, so an 'mcc' API call may not be required
        if (
            ChatdIntegration.allChatsHadLoaded.state() === 'pending' ||
            ChatdIntegration.mcfHasFinishedPromise.state() === 'pending'
        ) {
            MegaPromise.allDone([
                ChatdIntegration.allChatsHadLoaded,
                ChatdIntegration.mcfHasFinishedPromise,
            ])
                .always(function() {
                    var res = self.openChat(jids, type, chatId, chatShard, chatdUrl, setAsActive);
                    $promise.linkDoneAndFailTo(
                        res[2]
                    );
                });

            return [roomJid, undefined, $promise];
        }
    }

    var roomFullJid = roomJid + "@" + self.karere.options.mucDomain;
    if (self.chats[roomFullJid]) {
        var room = self.chats[roomFullJid];
        if (setAsActive) {
            room.show();
        }
        $promise.resolve(roomFullJid, room);
        return [roomFullJid, room, $promise];
    }
    if (setAsActive && self.currentlyOpenedChat && self.currentlyOpenedChat != roomJid) {
        self.hideChat(self.currentlyOpenedChat);
        self.currentlyOpenedChat = null;
    }


    var room = new ChatRoom(
        self,
        roomJid + "@" + self.karere.options.mucDomain,
        type,
        jids,
        unixtime(),
        undefined,
        chatId,
        chatShard,
        chatdUrl
    );

    self.chats.set(
        room.roomJid,
        room
    );

    if (setAsActive && !self.currentlyOpenedChat) {
        room.show();
    }


    var tmpJid = room.roomJid;

//    $promise.done(function(roomJid, room) {
//        assert(roomJid, "missing room jid");

        if (self.currentlyOpenedChat === tmpJid) {
            self.currentlyOpenedChat = room.roomJid;
            if (room) {
                room.show();
            }
        }
        else {
            if (room) {
                //room.refreshUI();
            }
        }
//    });



    if (self.karere.getConnectionState() != Karere.CONNECTION_STATE.CONNECTED) {
        $promise.reject(roomJid, room);
        return [roomJid, room, $promise];
    }

    var jidsWithoutMyself = room.getParticipantsExceptMe(jids);

    room.setState(ChatRoom.STATE.JOINING);

    var $startChatPromise = self.karere.startChat([], type, roomJid, (type === "private" ? false : undefined));

    $startChatPromise
        .done(function(roomJid) {
            $promise.resolve(roomJid, self.chats[roomJid]);
        })
        .fail(function() {
            $promise.reject.apply($promise, arguments);

            if (self.chats[$startChatPromise.roomJid]) {
                self.chats[$startChatPromise.roomJid].destroy(false);
            }
        });


    return [roomJid, room, $promise];
};


/**
 * Utility func to hide all visible chats
 */
Chat.prototype.hideAllChats = function() {
    var self = this;
    self.chats.forEach((chatRoom, k) => {
        if (chatRoom.isCurrentlyActive) {
            chatRoom.hide();
        }
    });
};
/**
 * Used to generate unique room JID for private (1on1) chats.
 *
 * @param jids {Array} of BARE jids
 * @returns {string}
 */
Chat.prototype.generatePrivateRoomName = function(jids) {
    var self = this;
    var newJids = clone(jids);
    newJids.sort();
    var roomName = "prv";
    $.each(newJids, function(k, jid) {
        roomName = roomName + jid.split("@")[0];
    });

    roomName = base32.encode(asmCrypto.SHA256.bytes(roomName).subarray(0, 16));
    return roomName;
};

/**
 * Used to generate unique room JID for group chats.
 *
 * @param chatId {String} of BARE jids
 * @returns {string}
 */
Chat.prototype.generateGroupRoomName = function(chatId) {
    var self = this;
    return base32.encode(base64urldecode(chatId));
};

/**
 * Returns the currently opened room/chat
 *
 * @returns {null|undefined|Object}
 */
Chat.prototype.getCurrentRoom = function() {
    return this.chats[this.currentlyOpenedChat];
};

/**
 * Returns the currently opened room/chat JID
 *
 * @returns {null|String}
 */
Chat.prototype.getCurrentRoomJid = function() {
    return this.currentlyOpenedChat;
};


/**
 * Hide a room/chat's UI components.
 *
 * @param roomJid
 */
Chat.prototype.hideChat = function(roomJid) {
    var self = this;

    var room = self.chats[roomJid];
    if (room) {
        room.hide();
    }
    else {
        self.logger.warn("Room not found: ", roomJid);
    }
};


/**
 * Send message to a specific room
 *
 * @param roomJid
 * @param val
 */
Chat.prototype.sendMessage = function(roomJid, val) {
    var self = this;

    // queue if room is not ready.
    if (!self.chats[roomJid]) {
        self.logger.warn("Queueing message for room: ", roomJid, val);

        createTimeoutPromise(function() {
            return !!self.chats[roomJid]
        }, 100, self.options.delaySendMessageIfRoomNotAvailableTimeout)
            .done(function() {
                self.chats[roomJid].sendMessage(val);
            });
    }
    else {
        self.chats[roomJid].sendMessage(val);
    }
};



/**
 * Generates a room JID for a private chat with `jid`
 * @param jid {string} this should be a bare jid (however, it will get normalized in case you pass a full jid)
 * @returns {*|jQuery}
 */
Chat.prototype.getPrivateRoomJidFor = function(jid) {
    jid = Karere.getNormalizedBareJid(jid);
    var roomJid = $('.nw-conversations-item[data-jid="' + jid + '"]').attr("data-room-jid");

    assert(roomJid, "Missing private room jid for user jid: " + jid);
    return roomJid;
};



/**
 * Called when a new user is added into MEGA
 *
 * @param u {Object} object containing user information (u.u is required)
 */
Chat.prototype.processNewUser = function(u) {
    var self = this;

    self.logger.debug("added: ", u);

    if (self.plugins.presencedIntegration) {
        self.plugins.presencedIntegration.addContact(u);
    }

    this.karere.subscribe(megaChat.getJidFromNodeId(u), self.getMyXMPPPassword());

    self.renderMyStatus();
};

/**
 * Called when a new contact is removed into MEGA
 *
 * @param u {Object} object containing user information (u.u is required)
 */
Chat.prototype.processRemovedUser = function(u) {
    var self = this;

    self.logger.debug("removed: ", u);

    if (self.plugins.presencedIntegration) {
        self.plugins.presencedIntegration.removeContact(u);
    }

    this.karere.unsubscribe(megaChat.getJidFromNodeId(u), self.getMyXMPPPassword());

    self.renderMyStatus();
};


/**
 * Refresh the currently active conversation list in the UI
 */
Chat.prototype.refreshConversations = function() {
    var self = this;


    //$('.fm-tree-panel > .jspContainer > .jspPane > .nw-tree-panel-header').hide();
    //$('.fm-tree-panel > .nw-tree-panel-header').hide();


    if (!self.$container && !megaChatIsReady && u_type == 0) {
        $('.fm-chat-block').hide();
        return false;
    }
    // move to the proper place if loaded before the FM
    if (self.$container.parent('.section.conversations .fm-right-files-block').size() == 0) {
        $('.section.conversations .fm-right-files-block').append(self.$container);
    }
};

Chat.prototype.closeChatPopups = function() {
    var activePopup = $('.chat-popup.active');
    var activeButton = $('.chat-button.active');
    activeButton.removeClass('active');
    activePopup.removeClass('active');

    if (activePopup.attr('class')) {
        activeButton.removeClass('active');
        activePopup.removeClass('active');
        if (activePopup.attr('class').indexOf('fm-add-contact-popup') === -1 && activePopup.attr('class').indexOf('fm-start-call-popup') === -1) activePopup.css('left', '-' + 10000 + 'px');
        else activePopup.css('right', '-' + 10000 + 'px');
    }
};


/**
 * Debug helper
 */

Chat.prototype.getChatNum = function(idx) {
    return this.chats[this.chats.keys()[idx]];
};

/**
 * Called when the BOSH service url is requested for Karere to connect. Should return a full URL to the actual
 * BOSH service that should be used for connecting the current user.
 */
Chat.prototype.getXmppServiceUrl = function() {
    var self = this;

    if (localStorage.megaChatUseSandbox) {
        return "https://karere-005.developers.mega.co.nz/bosh";
    }
    else if (localStorage.customXmppServiceUrl) {
        return localStorage.customXmppServiceUrl;
    }
    else {
        var $promise = new MegaPromise();

        $.get("https://" + self.options.loadbalancerService + "/?service=xmpp")
            .done(function(r) {
                if (r.xmpp && r.xmpp.length > 0) {
                    var randomHost = array_random(r.xmpp);
                    if (webSocketsSupport) {
                        $promise.resolve("wss://" + randomHost.host + "/ws");
                    }
                    else {
                        $promise.resolve("https://" + randomHost.host + "/bosh");
                    }
                }
                else if (!r.xmpp || r.xmpp.length === 0) {
                    self.logger.error("GeLB returned no results. Halting.");
                    $promise.reject();
                }
                else {
                    var server = array_random(self.options.fallbackXmppServers);
                    self.logger.error("Got empty list from the load balancing service for xmpp, will fallback to: " + server + ".");
                    if (webSocketsSupport) {
                        server = server.replace("https:", "wss:").replace("/bosh", "/ws");
                    }
                    $promise.resolve(server);
                }
            })
            .fail(function() {
                var server = array_random(self.options.fallbackXmppServers);
                self.logger.error("Could not connect to load balancing service for xmpp, will fallback to: " + server + ".");

                if (webSocketsSupport) {
                    server = server.replace("https:", "wss:").replace("/bosh", "/ws");
                }
                $promise.resolve(server);
            });

        return $promise;
    }
};


/**
 * Called when Conversations tab is opened
 *
 * @returns boolean true if room was automatically shown and false if the listing page is shown
 */
Chat.prototype.renderListing = function() {
    var self = this;


    self.hideAllChats();

    hideEmptyGrids();

    //$('.fm-tree-panel > .jspContainer > .jspPane > .nw-tree-panel-header').hide();
    //$('.fm-tree-panel > .nw-tree-panel-header').hide();

    $('.files-grid-view').addClass('hidden');
    $('.fm-blocks-view').addClass('hidden');
    $('.contacts-grid-view').addClass('hidden');
    $('.fm-chat-block').addClass('hidden');
    $('.fm-contacts-blocks-view').addClass('hidden');

    $('.fm-right-files-block').removeClass('hidden');
    $('.nw-conversations-item').removeClass('selected');


    sectionUIopen('conversations');


    if (Object.keys(self.chats).length === 0) {
        $('.fm-empty-conversations').removeClass('hidden');
    }
    else {
        $('.fm-empty-conversations').addClass('hidden');

        if (self.lastOpenedChat && self.chats[self.lastOpenedChat] && self.chats[self.lastOpenedChat]._leaving !== true) {
            // have last opened chat, which is active
            self.chats[self.lastOpenedChat].setActive();
            self.chats[self.lastOpenedChat].show();
            return self.chats[self.lastOpenedChat];
        }
        else {
            // show first chat from the conv. list

            var sortedConversations = obj_values(self.chats.toJS());

            sortedConversations.sort(mega.utils.sortObjFn("lastActivity", -1));

            if (sortedConversations.length > 0) {
                var room = sortedConversations[0];
                room.setActive();
                room.show();
                return room;
            }
            else {
                $('.fm-empty-conversations').removeClass('hidden');
            }
        }
    }
};

/**
 * Tries to find if there is a opened (private) chat room with user `h`
 *
 * @param h {string} hash of the user
 * @returns {false|ChatRoom}
 */
Chat.prototype.getPrivateRoom = function(h) {
    var self = this;

    var jid = self.getJidFromNodeId(h);

    var found = false;
    self.chats.forEach(function(v, k) {
        if (v.type === "private" && v.getParticipantsExceptMe()[0] == jid) {
            found = v;
            return false; // break;
        }
    });

    return found;
};


Chat.prototype.createAndShowPrivateRoomFor = function(h) {
    chatui(h);
    return this.getPrivateRoom(h);
};

Chat.prototype.createAndShowGroupRoomFor = function(contactHashes) {
    this.trigger(
        'onNewGroupChatRequest',
        [
            contactHashes
        ]
    );
};

/**
 * Debug/dev/testing function
 *
 * @private
 */
Chat.prototype._destroyAllChatsFromChatd = function() {
    var self = this;

    asyncApiReq({'a': 'mcf', 'v': Chatd.VERSION}).done(function(r) {
        r.c.forEach(function(chatRoomMeta) {
            if (chatRoomMeta.g === 1) {
                chatRoomMeta.u.forEach(function (u) {
                    if (u.u !== u_handle) {
                        api_req({
                            a: 'mcr',
                            id: chatRoomMeta.id,
                            u: u.u,
                            v: Chatd.VERSION
                        });
                    }
                });
                api_req({
                    a: 'mcr',
                    id: chatRoomMeta.id,
                    u: u_handle,
                    v: Chatd.VERSION
                });
            }
        })
    });
};

Chat.prototype.updateDashboard = function() {
    if (M.currentdirid === 'dashboard') {
        delay('dashboard:updchat', dashboardUI.updateChatWidget);
    }
};

window.Chat = Chat;
window.chatui = chatui;

module.exports = {
    Chat,
    chatui
};<|MERGE_RESOLUTION|>--- conflicted
+++ resolved
@@ -215,14 +215,9 @@
             'emoticonShortcutsFilter': EmoticonShortcutsFilter,
             'emoticonsFilter': EmoticonsFilter,
             'callFeedback': CallFeedback,
-<<<<<<< HEAD
             'karerePing': KarerePing,
-            'persistedTypeArea': PersistedTypeArea,
             "presencedIntegration": PresencedIntegration,
-=======
-            'karerePing': KarerePing
             // 'persistedTypeArea': PersistedTypeArea
->>>>>>> ee6f5cb8
         },
         'chatNotificationOptions': {
             'textMessages': {
@@ -465,20 +460,21 @@
         var presence = $(this).data("presence");
         self._myPresence = presence;
 
-<<<<<<< HEAD
         $('.top-user-status-popup').removeClass("active");
-=======
-        localStorage.megaChatPresence = presence;
-        localStorage.megaChatPresenceMtime = unixtime();
 
         $('.top-user-status-popup').addClass("hidden");
->>>>>>> ee6f5cb8
 
         // karere...
         if (self.karere.getConnectionState() != Karere.CONNECTION_STATE.CONNECTED && presence != Karere.PRESENCE.OFFLINE) {
             self.karere._myPresence = presence;
             self.connect().done(function() {
                 self.karere.setPresence(presence, undefined, localStorage.megaChatPresenceMtime);
+
+                //TODO: is this needed?
+                Object.keys(self.plugins.chatdIntegration.chatd.shards).forEach(function(k) {
+                    var shard = self.plugins.chatdIntegration.chatd.shards[k];
+                    shard.reconnect();
+                });
             });
         }
         else {
@@ -497,7 +493,6 @@
         // presenced integration
         var targetPresence = PresencedIntegration.cssClassToPresence(presence);
         if (targetPresence === UserPresence.PRESENCE.OFFLINE) {
-            self.userPresence.override
             self.userPresence.disconnect(true);
         }
         else {
