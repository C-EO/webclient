var React = require("react");
var ReactDOM = require("react-dom");
var ConversationsUI = require("./ui/conversations.jsx");
var ChatRoom = require('./chatRoom.jsx');



var disableMpEnc = true;


var chatui;
var webSocketsSupport = typeof(WebSocket) !== 'undefined';

(function() {
    chatui = function(id) {
        var roomOrUserHash = id.replace("chat/", "");

        var roomType = false;

        if (roomOrUserHash.substr(0, 2) === "g/") {
            roomType = "group";
            roomOrUserHash = roomOrUserHash.substr(2, roomOrUserHash.length);
            if (!megaChat.chats[roomOrUserHash + "@conference." + megaChat.options.xmppDomain]) {
                // chat not found
                setTimeout(function () {
                    window.location = '#fm/chat';
                    M.openFolder('chat');
                }, 100);
                return;
            }
        }
        else {
            if (!M.u[roomOrUserHash]) {
                setTimeout(function () {
                    window.location = '#fm/chat';
                    M.openFolder('chat');
                }, 100);
                return;
            }
            else {
                roomType = "private";
            }
        }
        //XX: code maintanance: move this code to MegaChat.constructor() and .show(jid)
        hideEmptyGrids();

        $('.fm-files-view-icon').addClass('hidden');
        $('.fm-blocks-view').addClass('hidden');
        $('.files-grid-view').addClass('hidden');
        $('.fm-right-account-block').addClass('hidden');
        $('.contacts-details-block').addClass('hidden');

        $('.shared-grid-view,.shared-blocks-view').addClass('hidden');


        $('.fm-right-files-block[data-reactid]').removeClass('hidden');
        $('.fm-right-files-block:not([data-reactid])').addClass('hidden');

        megaChat.refreshConversations();


        if (localStorage.megaChatPresence !== "unavailable") {
            if (megaChat.karere.getConnectionState() != Karere.CONNECTION_STATE.CONNECTED) {
                megaChat.connect();
            }
        }

        if (roomType === "private") {
            var chatJids = id.split("chat/").pop();
            if (chatJids) {
                chatJids = chatJids.split(",");
            }
            else {
                chatJids = [];
            }

            $.each(chatJids, function (k, v) {
                chatJids[k] = megaChat.getJidFromNodeId(v);
            });

            var $promise;

            chatJids.push(megaChat.karere.getBareJid());
            var resp = megaChat.openChat(chatJids, chatJids.length === 2 ? "private" : "group", undefined, undefined, undefined, true);

            $promise = resp[2];

            resp[1].show();
        }
        else if(roomType === "group") {
            megaChat.chats[roomOrUserHash + "@conference." + megaChat.options.xmppDomain].show();
        }
        else {
            console.error("Unknown room type.");
            return;
        }




        // since .fm-chat-block is out of the scope of the CovnersationsApp, this should be done manually :(
        $('.fm-chat-block').removeClass('hidden');

    };
})();


/**
 * Used to differentiate MegaChat instances running in the same env (tab/window)
 *
 * @type {number}
 */
var megaChatInstanceId = 0;

/**
 * MegaChat - UI component that links XMPP/Strophejs (via Karere) w/ the Mega's UI
 *
 * @returns {Chat}
 * @constructor
 */
var Chat = function() {
    var self = this;


    this.is_initialized = false;
    this.logger = MegaLogger.getLogger("chat");

    this.chats = new MegaDataMap();
    this.currentlyOpenedChat = null;
    this.lastOpenedChat = null;
    this._myPresence = localStorage.megaChatPresence;

    var xmppDomain = "karere.mega.nz";
    if (localStorage.megaChatUseSandbox) {
        xmppDomain = "developers.mega.co.nz";
    }

    this.options = {
        'delaySendMessageIfRoomNotAvailableTimeout': 3000,
        'xmppDomain': xmppDomain,
        'loadbalancerService': 'gelb.karere.mega.nz',
        'fallbackXmppServers': [
             "https://xmpp270n001.karere.mega.nz/ws",
             "https://xmpp270n002.karere.mega.nz/ws"
        ],
        'rtcSession': {
            'crypto': {
                encryptMessageForJid: function (msg, bareJid) {
                    var contact = megaChat.getContactFromJid(bareJid);
                    if (!u_pubkeys[contact.h]) {
                        throw new Error("pubkey not loaded: " + contact);
                    }
                    return base64urlencode(crypto_rsaencrypt(msg, u_pubkeys[contact.h]));
                },
                decryptMessage: function (msg) {
                    var decryptedVal = crypto_rsadecrypt(base64urldecode(msg), u_privk);
                    if (decryptedVal && decryptedVal.length > 0) {
                        return decryptedVal.substring(0, 43);
                    }
                    else {
                        return decryptedVal; // some null/falsy value
                    }

                },
                preloadCryptoKeyForJid: function (sendMsgFunc, bareJid) {
                    crypt.getPubRSA(megaChat.getContactFromJid(bareJid).h, sendMsgFunc);
                },
                generateMac: function (msg, key) {
                    var rawkey = key;
                    try {
                        rawkey = base64urldecode(key);
                    } catch (e) {
                    }
                    //use the SDK's base64 alphabet, it is also safer for using in URLs
                    return base64urlencode(asmCrypto.bytes_to_string(
                        asmCrypto.HMAC_SHA256.bytes(msg, rawkey)));
                },
                generateMacKey: function() {
                    var array = new Uint8Array(32);
                    var result = '';
                    window.crypto.getRandomValues(array);
                    for (var i=0; i<32; i++)
                        result+=String.fromCharCode(array[i]);
                    return base64urlencode(result);
                },

                scrambleJid: function(bareJid) {
                    var H = asmCrypto.SHA256.base64;
                    return H(bareJid + H(u_privk + "webrtc stats collection")).substr(0, 16);
                }
            },
            iceServers:[
                // {url: 'stun:stun.l.google.com:19302'},
                {
                    url: 'turn:trn270n001.karere.mega.nz:3478?transport=udp',   // Luxembourg
                    username: "inoo20jdnH",
                    credential: '02nNKDBkkS'
                },
                {
                    url: 'turn:trn270n002.karere.mega.nz:3478?transport=udp',   // Luxembourg
                    username: "inoo20jdnH",
                    credential: '02nNKDBkkS'
                },
                {
                    url: 'turn:trn302n001.karere.mega.nz:3478?transport=udp',   // Montreal, Canada
                    username: "inoo20jdnH",
                    credential: '02nNKDBkkS'
                },
                {
                    url: 'turn:trn302n002.karere.mega.nz:3478?transport=udp',   // Montreal, Canada
                    username: "inoo20jdnH",
                    credential: '02nNKDBkkS'
                },
                {
                    url: 'turn:trn530n002.karere.mega.nz:3478?transport=udp',   // NZ
                    username: "inoo20jdnH",
                    credential: '02nNKDBkkS'
                },
                {
                    url: 'turn:trn530n003.karere.mega.nz:3478?transport=udp',   // NZ
                    username: "inoo20jdnH",
                    credential: '02nNKDBkkS'
                }
            ]
        },
        filePickerOptions: {
        },
        /**
         * Really simple plugin architecture
         */
        'plugins': {
            'chatdIntegration': ChatdIntegration,
            'callManager': CallManager,
            'urlFilter': UrlFilter,
            'emoticonsFilter': EmoticonsFilter,
            'callFeedback': CallFeedback,
            'karerePing': KarerePing
        },
        'chatNotificationOptions': {
            'textMessages': {
                'incoming-chat-message': {
                    'title': "Incoming chat message",
                    'icon': function(notificationObj, params) {
                        return notificationObj.options.icon;
                    },
                    'body': function(notificationObj, params) {
                        return "You have new incoming chat message from: " + params.from;
                    }
                },
                'incoming-attachment': {
                    'title': "Incoming attachment",
                    'icon': function(notificationObj, params) {
                        return notificationObj.options.icon;
                    },
                    'body': function(notificationObj, params) {
                        return params.from + " shared " + (params.attachmentsCount > 1 ? params.attachmentsCount +" files" : "a file");
                    }
                },
                'incoming-voice-video-call': {
                    'title': "Incoming call",
                    'icon': function(notificationObj, params) {
                        return notificationObj.options.icon;
                    },
                    'body': function(notificationObj, params) {
                        return l[5893].replace('[X]', params.from); // You have an incoming call from [X].
                    }
                },
                'call-terminated': {
                    'title': "Call terminated",
                    'icon': function(notificationObj, params) {
                        return notificationObj.options.icon;
                    },
                    'body': function(notificationObj, params) {
                        return l[5889].replace('[X]', params.from); // Call with [X] ended.
                    }
                }
            },
            'sounds': [
                'alert_info_message',
                'error_message',
                'incoming_chat_message',
                'incoming_contact_request',
                'incoming_file_transfer',
                'incoming_voice_video_call',
                'hang_out',
            ]
        },
        'chatStoreOptions': {
            'autoPurgeMaxMessagesPerRoom': 1024
        }
    };

    this.instanceId = megaChatInstanceId++;

    this.plugins = {};

    if (!window.megaChatIsDisabled) {
        try {
            // This might throw in browsers which doesn't support Strophe/WebRTC
            this.karere = new Karere({
                'clientName': 'mc',
                'xmppServiceUrl': function() { return self.getXmppServiceUrl(); }
            });
        }
        catch (e) {
            console.error(e);
            window.megaChatIsDisabled = true;
        }
    }

    self.filePicker = null; // initialized on a later stage when the DOM is fully available.

    return this;
};

makeObservable(Chat);



Chat.prototype.renderConversationsApp = function () {
    //this.$conversationsAppInstance.forceUpdate();
};

/**
 * Initialize the MegaChat (also will connect to the XMPP)
 */
Chat.prototype.init = function() {
    var self = this;

    // really simple plugin architecture that will initialize all plugins into self.options.plugins[name] = instance
    self.plugins = {};


    self.plugins['chatNotifications'] = new ChatNotifications(self, self.options.chatNotificationOptions);

    self.plugins['chatNotifications'].notifications.rebind('onAfterNotificationCreated.megaChat', function() {
        self.updateSectionUnreadCount();
    });

    $.each(self.options.plugins, function(k, v) {
        self.plugins[k] = new v(self);
    });


    // Karere Events
    this.karere.bind("onPresence", function(e, eventObject) {
        if (eventObject.error) {
            return;
        }

        var bareJid = eventObject.getFromJid().split("/")[0];

        // should we trigger refreshUI ?
        if (eventObject.isMyOwn(self.karere) === false) {
            self.chats.forEach(function(room, roomJid) {

                if (room.participantExistsInRoom(bareJid)) {
                    // if this user is part of the currently visible room, then refresh the UI
                    if (self.getCurrentRoomJid() === room.roomJid) {
                        //room.refreshUI();
                    }
                }
            });
        }


        // update M.u
        var contact = self.getContactFromJid(eventObject.getFromJid());
        if (contact) {
            if (!contact.presenceMtime || parseFloat(contact.presenceMtime) < eventObject.getDelay()) {
                contact.presence = megaChat.karere.getPresence(megaChat.getJidFromNodeId(contact.u));
                contact.presenceMtime = eventObject.getDelay();
            }
        }

        if (eventObject.getShow() !== "unavailable") {
            if (eventObject.isMyOwn(self.karere) === false) {
                // Sync presence across devices (will check the delayed val!)
                if (bareJid === self.karere.getBareJid()) {
                    if (eventObject.getDelay() && eventObject.getDelay() >= parseFloat(localStorage.megaChatPresenceMtime) && self._myPresence != eventObject.getShow()) {
                        self._myPresence = eventObject.getShow();
                        localStorage.megaChatPresence = eventObject.getShow();
                        localStorage.megaChatPresenceMtime = eventObject.getDelay();

                        self.karere.setPresence(
                            eventObject.getShow(),
                            undefined,
                            eventObject.getDelay()
                        );
                    }
                }

            }
        }

        self.renderMyStatus();
    });

    // Disco capabilities updated
    this.karere.bind("onDiscoCapabilities", function(e, eventObject) {
        var $treeElement = $('.nw-conversations-item[data-jid="' + eventObject.getFromUserBareJid() + '"]');

        $.each(eventObject.getCapabilities(), function(capability, capable) {
            if (capable) {
                $treeElement.addClass('chat-capability-' + capability);
            }
            else {
                $treeElement.removeClass('chat-capability-' + capability);
            }
        });

        var roomJid = $treeElement.attr('data-room-jid');

        var room = self.chats[roomJid + "@conference." + megaChat.options.xmppDomain];
        if (room) { // refresh UI if new capabilities were received.
            //room.refreshUI();
        }

    });

<<<<<<< HEAD
=======
    // Invite messages
    this.karere.bind("onInviteMessage", function(e, eventObject) {
        if (eventObject.isMyOwn(self.karere) === true) {
            e.stopPropagation();
            return false;
        }

        e.stopPropagation();

        return false; // stop propagation, we are manually handling the join on invite case
    });

>>>>>>> ec84e486
    var updateMyConnectionStatus = function() {
        self.renderMyStatus();
    };


    /**
     * Go throught all megaChat.chats[] and run .startChat so that the user will resume any started conversations,
     * in case of his connection was interuptted
     */
    var recoverChats = function() {
        self.chats.forEach(function(v, k) {
            if (v.state == ChatRoom.STATE.INITIALIZED) {
                v.recover();
            }
        });
    };

    this.karere.bind("onConnected", function() {

        if (localStorage.megaChatPresence) {
            self.karere.setPresence(localStorage.megaChatPresence, undefined, localStorage.megaChatPresenceMtime);
        }
        else {
            self.karere.setPresence();
        }

        updateMyConnectionStatus();

        recoverChats();
    });
    this.karere.bind("onConnecting", updateMyConnectionStatus);
    this.karere.bind("onConnfail", updateMyConnectionStatus);
    this.karere.bind("onAuthfail", updateMyConnectionStatus);
    this.karere.bind("onDisconnecting", updateMyConnectionStatus);
    this.karere.bind("onDisconnected", function() {
        if (!u_handle) {
            return;
        }

        updateMyConnectionStatus();

        self.chats.forEach(function(v, k) {
            v.setState(ChatRoom.STATE.INITIALIZED, true);
        })
    });

    this.karere.bind("onUsersJoined", function(e, eventData) {
        if (eventData.newUsers[self.karere.getJid()]) {
            // i'm the first of my devices to join the room..notify all my other devices please
            var iAmFirstToJoin = true;
            Object.keys(eventData.currentUsers).forEach(function(k) {
                if (k.indexOf(self.karere.getBareJid()) !== -1) {
                    iAmFirstToJoin = false;
                    return false;
                }
            });
            if (iAmFirstToJoin) {
                var room = self.chats[eventData.roomJid];

                if (room) {
                    self.sendBroadcastAction("conv-start", {roomJid: room.roomJid, type: room.type, participants: room.getParticipants()});
                }
            }
        }
        return self._onUsersUpdate("joined", e, eventData);
    });

    this.karere.bind("onUsersLeft", function(e, eventData) {
        return self._onUsersUpdate("left", e, eventData);
    });
    this.karere.bind("onUsersUpdatedDone", function(e, eventObject) {
        var room = self.chats[eventObject.getRoomJid()];
        if (room && (room.state == ChatRoom.STATE.JOINING)) {
            room.setState(
                ChatRoom.STATE.PLUGINS_PAUSED
            );
        }
    });


    this.karere.bind("onChatMessage", function() {
        self._onChatMessage.apply(self, arguments);
    });

    this.karere.bind("onActionMessage", function(e, eventObject) {
        if (eventObject.isMyOwn(self.karere) === true || e.isPropagationStopped() === true) {
            return;
        }

        var room;
        var meta = eventObject.getMeta();
        var fromMyDevice = Karere.getNormalizedBareJid(eventObject.getFromJid()) === self.karere.getBareJid();

        if (eventObject.getAction() === "sync") {
            room = self.chats[meta.roomJid];
            room.sendMessagesSyncResponse(eventObject);
        }
        else if (eventObject.getAction() === "syncResponse") {
            room = self.chats[meta.roomJid];
            room.handleSyncResponse(eventObject);
        }
        else if (eventObject.getAction() === "cancel-attachment" && fromMyDevice === true) {
            if (fromMyDevice === true) {
                room = self.chats[meta.roomJid];
                room.cancelAttachment(
                    meta.messageId,
                    meta.nodeId
                );
            }
        }
        else if (eventObject.getAction() === "conv-end") {
            if (fromMyDevice === true) {
                room = self.chats[meta.roomJid];
                if (room && room._leaving !== true) {
                    room.destroy(false);
                }
            }
            else {
                //TODO: if this is not a 'private' conversation, there should be no "Close chat" button
                //TODO: add conversation ended class to to the room container
                room = self.chats[meta.roomJid];
                if (room) {
                    room._conversationEnded(eventObject.getFromJid());
                }
            }
        }
        else if (eventObject.getAction() === "conv-start" && fromMyDevice === true) {
            if (fromMyDevice) {
                room = self.chats[meta.roomJid];
                if (!room) {
                    self.openChat(meta.participants, meta.type, undefined, undefined, undefined, false);
                }
            }
            else {
                room = self.chats[meta.roomJid];
                if (!room) {
                    [room.$messages].forEach(function(v, k) {
                        $(k).addClass("conv-start")
                            .removeClass("conv-end");
                    });

                }

            }
        }
        else {
            self.logger.error("Not sure how to handle action message: ", eventObject.getAction(), eventObject, e);
        }
    });

    // UI events
    $(document.body).undelegate('.top-user-status-item', 'mousedown.megachat');

    $(document.body).delegate('.top-user-status-item', 'mousedown.megachat', function() {
        var presence = $(this).data("presence");
        self._myPresence = presence;

        localStorage.megaChatPresence = presence;
        localStorage.megaChatPresenceMtime = unixtime();

        $('.top-user-status-popup').removeClass("active");

        if (self.karere.getConnectionState() != Karere.CONNECTION_STATE.CONNECTED && presence != Karere.PRESENCE.OFFLINE) {
            self.karere._myPresence = presence;
            self.connect().done(function() {
                self.karere.setPresence(presence, undefined, localStorage.megaChatPresenceMtime);
            });
            return true;
        }
        else {
            if (presence === Karere.PRESENCE.OFFLINE) {
                self.karere.setPresence(presence, undefined, localStorage.megaChatPresenceMtime);
                self.karere.connectionRetryManager.resetConnectionRetries();
                self.karere.disconnect();
            }
            else {
                self.karere.connectionRetryManager.resetConnectionRetries();
                self.karere.setPresence(presence, undefined, localStorage.megaChatPresenceMtime);
            }
        }
    });

    $(window).unbind('hashchange.megaChat');
    var lastOpenedRoom = null;
    $(window).bind('hashchange.megaChat' + this.instanceId, function() {
        var room = self.getCurrentRoom();

        if (room && !room.isCurrentlyActive && room.roomJid != lastOpenedRoom) { // opened window, different then one from the chat ones
            room.hide();
            self.currentlyOpenedChat = null;
        }
        if (lastOpenedRoom && (!room || room.roomJid != lastOpenedRoom)) { // have opened a chat window before, but now
            // navigated away from it
            if (self.chats[lastOpenedRoom]) {
                self.chats[lastOpenedRoom].hide();
            }
        }
        if (lastOpenedRoom && $('.fm-chat-block').is(".hidden")) { // have opened a chat window before, but now
            // navigated away from it
            if (self.chats[lastOpenedRoom]) {
                self.chats[lastOpenedRoom].hide();
                lastOpenedRoom = null;
            }
        }

        if (room) {
            lastOpenedRoom = room.roomJid;
        }
        else {
            lastOpenedRoom = null;
        }
        $('.fm-create-chat-button').hide();
    });

    self.$container = $('.fm-chat-block');


    var appContainer = document.querySelector('.section.conversations');

    var initAppUI = function() {
        if (d) {
            console.time('chatReactUiInit');
        }

        self.$conversationsApp = <ConversationsUI.ConversationsApp megaChat={self} contacts={M.u} />;

        self.$conversationsAppInstance = ReactDOM.render(
            self.$conversationsApp,
            document.querySelector('.section.conversations')
        );

        self.renderConversationsApp();
        if (d) {
            console.timeEnd('chatReactUiInit');
        }
    };

    if (!appContainer) {
       $(window).rebind('hashchange.delayedChatUiInit', function() {
           appContainer = document.querySelector('.section.conversations');
           if (appContainer) {
               initAppUI();
               $(window).unbind('hashchange.delayedChatUiInit');
           }
       });
    }
    else {
        initAppUI();
    }

    $(window)
        .unbind('hashchange.chat')
        .bind('hashchange.chat', function() {
            if (window.location.hash.indexOf("/chat") !== -1) {
                self.renderConversationsApp();
            }
        });

    if (self.is_initialized) {
        self.destroy()
            .always(function() {
                self.init();
            });

        return;
    }
    self.is_initialized = true;

    $('.activity-status-block, .activity-status').show();

    if (!localStorage.megaChatPresence || localStorage.megaChatPresence != "unavailable") {
        self.connect()
            .always(function() {
                self.renderMyStatus();
            });
    }
    else {
        self.renderMyStatus();
    }



    if (self.karere.getConnectionState() === Karere.CONNECTION_STATE.DISCONNECTED || self.karere.getConnectionState() === Karere.CONNECTION_STATE.AUTHFAIL) {
        self.karere.authSetup(
            self.getJidFromNodeId(u_handle),
            self.getMyXMPPPassword()
        );
    }

    // contacts tab update

    self.on('onRoomCreated', function(e, room) {
        if (room.type === "private") {
            var jid = room.getParticipantsExceptMe()[0];

            if (!jid) {
                return;
            }
            var c = self.getContactFromJid(jid);

            if (!c) { return; }

            $('#contact_' + c.u + ' .start-chat-button')
                .addClass("active");
        }

        room.bind("onChatShown", function() {
            $('.conversations-main-listing').addClass("hidden");
        });
    });
    self.on('onRoomDestroy', function(e, room) {
        if (room.type === "private") {
            var jid = room.getParticipantsExceptMe()[0];
            var c = self.getContactFromJid(jid);

            if (!c) { return; }

            $('#contact_' + c.u + ' .start-chat-button')
                .removeClass("active");
        }
        if (room.callSession) {
            room.callSession.endCall();
        }
    });
    
    self.karere.rebind("onPresence.maintainUI", function(e, presenceEventData) {
        var contact = self.getContactFromJid(presenceEventData.getFromJid());
        M.onlineStatusEvent(contact, presenceEventData.getShow());
    });



    $(document).rebind('megaulcomplete.megaChat', function(e, ul_target, uploads) {
        if (ul_target.indexOf("chat/") > -1) {
            var chatRoom = megaChat.getRoomFromUrlHash(ul_target);

            if (!chatRoom) {
                return;
            }

            chatRoom.attachNodes(uploads);
        }
    });

    self.trigger("onInit");
};

Chat.prototype.getRoomFromUrlHash = function(urlHash) {
    if (urlHash.indexOf("#") === 0) {
        urlHash = urlHash.subtr(1, urlHash.length);
    }
    var contactHash = urlHash.replace("chat/", "");
    if (!contactHash) {
        return;
    }

    var chatRoom = this.getPrivateRoom(contactHash);
    return chatRoom;
};

/**
 * Connect to the XMPP
 *
 * @returns {Deferred}
 */
Chat.prototype.connect = function() {
    var self = this;

    // connection flow already started/in progress?
    if (self.karere.getConnectionState() === Karere.CONNECTION_STATE.CONNECTING && (self.karere._$connectingPromise && self.karere._$connectingPromise.state() === 'pending')) {
        return self.karere._$connectingPromise.always(function() {
            self.renderMyStatus();
        });
    }

    self.karere.connectionRetryManager.resetConnectionRetries();

    return self.karere.connect(
                self.getJidFromNodeId(u_handle),
                self.getMyXMPPPassword()
            )
            .always(function() {
                self.renderMyStatus();
            });
};


/**
 * Incoming chat message handler
 *
 * @param e
 * @param eventObject {KarereEventObjects.IncomingMessage|KarereEventObjects.OutgoingMessage}
 * @private
 */
Chat.prototype._onChatMessage = function(e, eventObject) {
    var self = this;

    if (e.isPropagationStopped()) {
        return;
    }

    // ignore empty messages (except attachments)
    if (eventObject.isEmptyMessage() && !eventObject.getMeta().attachments) {
        self.logger.debug("Empty message, MegaChat will not process it: ", eventObject);

        return;
    }
    else {
        self.logger.debug("MegaChat is now processing incoming message: ", eventObject);
    }
    // detect outgoing VS incoming messages here + sync their state

    var room = self.chats[eventObject.getRoomJid()];
    if (room) {
        room.appendMessage(eventObject);
    }
    else {
        self.logger.error("Room not found: ", eventObject.getRoomJid());
    }
};

Chat.prototype.updateSectionUnreadCount = function() {
    var self = this;

    // update the "global" conversation tab unread counter
    var unreadCount = 0;


    self.chats.forEach(function(megaRoom, k) {
        var c = parseInt(megaRoom.messagesBuff.getUnreadCount(), 10);
        unreadCount += c;
    });

    // try NOT to touch the DOM if not needed...
    if (self._lastUnreadCount != unreadCount) {
        if (unreadCount > 0) {
            $('.new-messages-indicator')
                .text(
                unreadCount
            )
                .removeClass('hidden');
        }
        else {
            $('.new-messages-indicator')
                .addClass('hidden');
        }
        self._lastUnreadCount = unreadCount;
    }
};
/**
 * Incoming Users Update handler
 *
 * @param type
 * @param e
 * @param eventData
 * @private
 */
Chat.prototype._onUsersUpdate = function(type, e, eventObject) {
    var self = this;
    var updatedJids = Object.keys(eventObject.getCurrentUsers());

    var diffUsers = Object.keys(eventObject[type === "joined" ? "getNewUsers" : "getLeftUsers"]());

    if (type === "joined") {
        $.each(diffUsers, function(k, v) {
            updatedJids.push(v);
        })
    }
    else {
        $.each(diffUsers, function(k, v) {
            var idx = $.inArray(v, updatedJids);
            delete updatedJids[idx];
        });
    }


    // i had joined OR left
    var room;
    if ($.inArray(self.karere.getJid(), diffUsers) !== -1) {
        if (type != "joined") { // i'd left
            // i'd left, remove the room and the UI stuff
            if (self.chats[eventObject.getRoomJid()]) {
                self.chats[eventObject.getRoomJid()].destroy(true);
            }
        }
        else { // i'd joined
            room = self.chats[eventObject.getRoomJid()];
            if (room) {
                if (room._conv_ended === true || typeof room._conv_ended === 'undefined') {
                    room._conversationStarted(room.getParticipantsExceptMe()[0]);
                }
            }
        }
    }
    else { //some one else had joined/left the room
        if (type !== "joined") { // they left the room
            room = self.chats[eventObject.getRoomJid()];

        }
        else {
            // they had joined
            room = self.chats[eventObject.getRoomJid()];
        }
        room = self.chats[eventObject.getRoomJid()];

        if (!room) {
            return;
        }

        assert(anyOf(updatedJids, "null") === false, "updatedJids should not contain \"null\".");

        room.syncUsers(clone(updatedJids));
        //room.refreshUI();
    }
    //TODO: group chats?
};


/**
 * Destroy this MegaChat instance (leave all rooms then disconnect)
 *
 * @returns {*}
 */
Chat.prototype.destroy = function(isLogout) {
    var self = this;

    self.karere.destroying = true;
    self.trigger('onDestroy', [isLogout]);

    // unmount the UI elements, to reduce any unneeded.
    if (
        self.$conversationsAppInstance &&
        ReactDOM.findDOMNode(self.$conversationsAppInstance) &&
        ReactDOM.findDOMNode(self.$conversationsAppInstance).parentNode
    ) {
        ReactDOM.unmountComponentAtNode(ReactDOM.findDOMNode(self.$conversationsAppInstance).parentNode);
    }



    self.chats.forEach( function(room, roomJid) {
        if (!isLogout) {
            room.destroy();
        }
        self.chats.remove(roomJid);
    });


    self.karere.connectionRetryManager.resetConnectionRetries();


    self.karere.connectionRetryManager.options.functions.forceDisconnect();

    if (
        self.plugins.chatdIntegration &&
        self.plugins.chatdIntegration.chatd &&
        self.plugins.chatdIntegration.chatd.shards
    ) {
        var shards = self.plugins.chatdIntegration.chatd.shards;
        Object.keys(shards).forEach(function(k) {
            shards[k].connectionRetryManager.options.functions.forceDisconnect();
        });
    }

    self.is_initialized = false;

    return MegaPromise.resolve();
};

/**
 * Get ALL contacts from the Mega Contacts list
 *
 * @returns {Array}
 */
Chat.prototype.getContacts = function() {
    var results = [];
    M.u.forEach( function(k, v) {
        if (v.c == 1 || v.c == 2) {
            results.push(v);
        }
    });
    return results;
};

/**
 * Get Contact object from the Mega's Contacts that corresponds to the given jid
 *
 * @param jid {String} full or bare jid...does not mather
 * @returns {Object|null}
 */
Chat.prototype.getContactFromJid = function(jid) {
    var self = this;

    assert(jid, "Missing jid");

    if (jid === self.karere.getBareJid()) {
        return M.u[u_handle];
    }

    jid = Karere.getNormalizedBareJid(jid); // always convert to bare jid
    var h = megaJidToUserId(jid);

    var contact = null;
    contact = M.u[h];

    if (!contact) {
        // this can happen if:
        // user A added user B
        // user B's contacts list is still not updated
        // user B receives a XMPP presence info that user A is online and tries to render a DOM element which requires
        // the user's name..so this method gets called.
        if (window.d) {
            //debugger;
        }
    }
    return contact;
};

/**
 * Get Contact's hash from jid
 *
 * @param jid {String} full OR bare jid
 * @returns {*}
 */
Chat.prototype.getContactHashFromJid = function(jid) {
    var self = this;

    assert(jid, "Missing jid");

    if (jid === self.karere.getBareJid()) {
        return u_handle;
    }

    jid = Karere.getNormalizedBareJid(jid); // always convert to bare jid
    var h = megaJidToUserId(jid);

    return typeof h !== 'string' || base64urldecode(h).length !== 8 ? false : h;
};

/**
 * Get formatted contact name from Jid
 *
 * @param jid {String} full/bare jid, does not matter
 * @returns {String|undefined}
 * @throws {AssertionError}
 */
Chat.prototype.getContactNameFromJid = function(jid) {
    var self = this;
    var contact = self.getContactFromJid(jid);

    /* XXX: THIS WONT work in group chats, where all users are not contacts w/ each other, so we will show the jid@ part */

    var name = jid.split("@")[0];


    if (contact) {
        name = mega.utils.fullUsername(contact.u);
    }

    assert(name, "Name not found for jid: " + jid);

    return name;
};


/**
 * Helper to convert XMPP presence from string (e.g. 'chat'), to a CSS class (e.g. will return 'online')
 *
 * @param presence {String}
 * @returns {String}
 */
Chat.prototype.xmppPresenceToCssClass = function(presence) {
    if (presence === Karere.PRESENCE.ONLINE || presence === Karere.PRESENCE.AVAILABLE || presence === true) {
        return 'online';
    }
    else if (presence === Karere.PRESENCE.AWAY || presence === "xa") {
        return 'away';
    }
    else if (presence === Karere.PRESENCE.BUSY) {
        return 'busy';
    }
    else if (!presence || presence === Karere.PRESENCE.OFFLINE) {
        return 'offline';
    }
    else {
        return 'black';
    }
};

/**
 * Helper to convert XMPP presence from string (e.g. 'chat'), to a translated text
 *
 * @param presence {String}
 * @returns {String}
 */
Chat.prototype.xmppPresenceToText = function(presence) {
    if (presence == Karere.PRESENCE.ONLINE || presence == Karere.PRESENCE.AVAILABLE || presence === true) {
        return l[5923];
    }
    else if (presence == Karere.PRESENCE.AWAY || presence == "xa") {
        return l[5924];
    }
    else if (presence == Karere.PRESENCE.BUSY) {
        return l[5925];
    }
    else if (!presence || presence == Karere.PRESENCE.OFFLINE) {
        return l[5926];
    }
    else {
        return __('Unknown');
    }
};

/**
 * Used to re-render my own presence/status
 */
Chat.prototype.renderMyStatus = function() {
    var self = this;
    if (!self.is_initialized) {
        return;
    }

    // reset
    var $status = $('.activity-status-block .activity-status');

    $('.top-user-status-popup .top-user-status-item').removeClass("active");


    $status
        .removeClass('online')
        .removeClass('away')
        .removeClass('busy')
        .removeClass('offline')
        .removeClass('black');



    var presence = self.karere.getConnectionState() === Karere.CONNECTION_STATE.CONNECTED ?
                self.karere.getPresence(self.karere.getJid()) :
                localStorage.megaChatPresence;

    var cssClass = self.xmppPresenceToCssClass(
        presence
    );


    if (!presence && self.karere.getConnectionState() === Karere.CONNECTION_STATE.CONNECTED) {
        if (!localStorage.megaChatPresence) {
            presence = localStorage.megaChatPresence = "chat"; // default
        }
        else { // cached
            presence = localStorage.megaChatPresence;
        }

    }
    else if (self.karere.getConnectionState() === Karere.CONNECTION_STATE.DISCONNECTED || self.karere.getConnectionState() === Karere.CONNECTION_STATE.AUTHFAIL || self.karere.getConnectionState() === Karere.CONNECTION_STATE.DISCONNECTING) {
        cssClass = "offline";
    }



    if (cssClass === 'online') {
        $('.top-user-status-popup .top-user-status-item[data-presence="chat"]').addClass("active");
    }
    else if (cssClass === 'away') {
        $('.top-user-status-popup .top-user-status-item[data-presence="away"]').addClass("active");
    }
    else if (cssClass === 'busy') {
        $('.top-user-status-popup .top-user-status-item[data-presence="dnd"]').addClass("active");
    }
    else if (cssClass === 'offline') {
        $('.top-user-status-popup .top-user-status-item[data-presence="unavailable"]').addClass("active");
    }
    else {
        $('.top-user-status-popup .top-user-status-item[data-presence="unavailable"]').addClass("active");
    }

    $status.addClass(
        cssClass
    );

    if (self.karere.getConnectionState() === Karere.CONNECTION_STATE.CONNECTING) {
        $status.parent()
            .addClass("connecting");
    }
    else {
        $status.parent()
            .removeClass("connecting");
    }

};


/**
 * Reorders the contact tree by last activity (THIS is going to just move DOM nodes, it will NOT recreate them from
 * scratch, the main goal is to be fast and clever.)
 */
Chat.prototype.reorderContactTree = function() {
    var self = this;

    var folders = M.getContacts({
        'h': 'contacts'
    });

    folders = M.sortContacts(folders);

    //TODO: this should use the new HTML code, not #treesub_contacts
    var $container = $('#treesub_contacts');

    var $prevNode = null;
    $.each(folders, function(k, v) {
        var $currentNode = $('#treeli_' + v.u);

        if (!$prevNode) {
            var $first = $('li:first:not(#treeli_' + v.u + ')', $container);
            if ($first.length > 0) {
                $currentNode.insertBefore($first);
            }
            else {
                $container.append($currentNode);
            }
        }
        else {
            $currentNode.insertAfter($prevNode);
        }


        $prevNode = $currentNode;
    });
};


/**
 * This function is an abstract placeholder that should return JID from a nodeID (e.g. Mega User IDs)
 *
 * @param nodeId {String}
 * @returns {string}
 */
Chat.prototype.getJidFromNodeId = function(nodeId) {
    assert(nodeId, "Missing nodeId for getJidFromNodeId");

    return megaUserIdEncodeForXmpp(nodeId) + "@" + this.options.xmppDomain;
};

/**
 * Jid -> Mega User ID (NodeID)
 *
 * @param nodeId {String}
 * @returns {string}
 */
Chat.prototype.getNodeIdFromJid = function(jid) {
    assert(jid, "Missing jid for getNodeIdFromJid");

    return megaUserIdEncodeForXmpp(nodeId) + "@" + this.options.xmppDomain;
};

/**
 * Placeholder function that should return my password for authenticating w/ the XMPP server
 *
 * @returns {String}
 */
Chat.prototype.getMyXMPPPassword = function() {
    return u_sid ? u_sid.substr(0, 16) : false;
};


/**
 * Open (and show) a new chat
 *
 * @param jids {Array} list of bare jids
 * @param type {String} "private" or "group"
 * @returns [roomJid {string}, room {MegaChatRoom}, {Deferred}]
 */
Chat.prototype.openChat = function(jids, type, chatId, chatShard, chatdUrl, setAsActive) {
    var self = this;
    type = type || "private";

    var $promise = new MegaPromise();

    if (type === "private") {
        // validate that ALL jids are contacts
        var allValid = true;
        jids.forEach(function(jid) {
            var contact = self.getContactFromJid(jid);
            if (!contact || (contact.c !== 1 && contact.c !== 2)) {
                allValid = false;
                return false;
            }
        });
        if (allValid === false) {
            return MegaPromise.reject();
        }
        var $element = $('.nw-conversations-item[data-jid="' + jids[0] + '"]');
        var roomJid = $element.attr('data-room-jid') + "@" + self.karere.options.mucDomain;
        if (self.chats[roomJid]) {
//            self.chats[roomJid].show();
            $promise.resolve(roomJid, self.chats[roomJid]);
            return [roomJid, self.chats[roomJid], $promise];
        }
        else {
            // open new chat
        }
    }


    var roomJid;
    if (type === "private") {
        roomJid = self.generatePrivateRoomName(jids);
    }
    else {
        assert(chatId, 'Tried to create a group chat, without passing the chatId.');

        roomJid = self.generateGroupRoomName(chatId);

        jids.forEach(function(jid) {
            var contactHash = megaChat.getContactHashFromJid(jid);

            assert(contactHash, 'Invalid hash for user (extracted from inc. message)');

            if (!M.u[contactHash]) {
                M.u.set(
                    contactHash,
                    new MegaDataObject(MEGA_USER_STRUCT, true, {
                        'h': contactHash,
                        'u': contactHash,
                        'm': '',
                        'c': 0
                    })
                );
                M.syncUsersFullname(contactHash);
            }
        });
    }

    var roomFullJid = roomJid + "@" + self.karere.options.mucDomain;
    if (self.chats[roomFullJid]) {
        var room = self.chats[roomFullJid];
        if (setAsActive) {
            room.show();
        }
        return [roomFullJid, room, (new $.Deferred()).resolve(roomFullJid, room)];
    }
    if (setAsActive && self.currentlyOpenedChat && self.currentlyOpenedChat != roomJid) {
        self.hideChat(self.currentlyOpenedChat);
        self.currentlyOpenedChat = null;
    }


    var room = new ChatRoom(
        self,
        roomJid + "@" + self.karere.options.mucDomain,
        type,
        jids,
        unixtime(),
        undefined,
        chatId,
        chatShard,
        chatdUrl
    );

    self.chats.set(
        room.roomJid,
        room
    );

    if (setAsActive && !self.currentlyOpenedChat) {
        room.show();
    }


    var tmpJid = room.roomJid;

//    $promise.done(function(roomJid, room) {
//        assert(roomJid, "missing room jid");

        if (self.currentlyOpenedChat === tmpJid) {
            self.currentlyOpenedChat = room.roomJid;
            if (room) {
                room.show();
            }
        }
        else {
            if (room) {
                //room.refreshUI();
            }
        }
//    });



    if (self.karere.getConnectionState() != Karere.CONNECTION_STATE.CONNECTED) {
        return [roomJid, room, (new MegaPromise()).reject(roomJid, room)];
    }

    var jidsWithoutMyself = room.getParticipantsExceptMe(jids);

    room.setState(ChatRoom.STATE.JOINING);

    var $startChatPromise = self.karere.startChat([], type, roomJid, (type === "private" ? false : undefined));

    $startChatPromise
        .done(function(roomJid) {
            $promise.resolve(roomJid, self.chats[roomJid]);
        })
        .fail(function() {
            $promise.reject.apply($promise, arguments);

            if (self.chats[$startChatPromise.roomJid]) {
                self.chats[$startChatPromise.roomJid].destroy(false);
            }
        });


    return [roomJid, room, $promise];
};


/**
 * Utility func to hide all visible chats
 */
Chat.prototype.hideAllChats = function() {
    var self = this;
    self.chats.forEach((chatRoom, k) => {
        if (chatRoom.isCurrentlyActive) {
            chatRoom.hide();
        }
    });
};
/**
 * Used to generate unique room JID for private (1on1) chats.
 *
 * @param jids {Array} of BARE jids
 * @returns {string}
 */
Chat.prototype.generatePrivateRoomName = function(jids) {
    var self = this;
    var newJids = clone(jids);
    newJids.sort();
    var roomName = "prv";
    $.each(newJids, function(k, jid) {
        roomName = roomName + jid.split("@")[0];
    });

    roomName = base32.encode(asmCrypto.SHA256.bytes(roomName).subarray(0, 16));
    return roomName;
};

/**
 * Used to generate unique room JID for group chats.
 *
 * @param chatId {String} of BARE jids
 * @returns {string}
 */
Chat.prototype.generateGroupRoomName = function(chatId) {
    var self = this;
    return base32.encode(base64urldecode(chatId));
};

/**
 * Returns the currently opened room/chat
 *
 * @returns {null|undefined|Object}
 */
Chat.prototype.getCurrentRoom = function() {
    return this.chats[this.currentlyOpenedChat];
};

/**
 * Returns the currently opened room/chat JID
 *
 * @returns {null|String}
 */
Chat.prototype.getCurrentRoomJid = function() {
    return this.currentlyOpenedChat;
};


/**
 * Hide a room/chat's UI components.
 *
 * @param roomJid
 */
Chat.prototype.hideChat = function(roomJid) {
    var self = this;

    var room = self.chats[roomJid];
    if (room) {
        room.hide();
    }
    else {
        self.logger.warn("Room not found: ", roomJid);
    }
};


/**
 * Send message to a specific room
 *
 * @param roomJid
 * @param val
 */
Chat.prototype.sendMessage = function(roomJid, val) {
    var self = this;

    // queue if room is not ready.
    if (!self.chats[roomJid]) {
        self.logger.warn("Queueing message for room: ", roomJid, val);

        createTimeoutPromise(function() {
            return !!self.chats[roomJid]
        }, 100, self.options.delaySendMessageIfRoomNotAvailableTimeout)
            .done(function() {
                self.chats[roomJid].sendMessage(val);
            });
    }
    else {
        self.chats[roomJid].sendMessage(val);
    }
};



/**
 * Generates a room JID for a private chat with `jid`
 * @param jid {string} this should be a bare jid (however, it will get normalized in case you pass a full jid)
 * @returns {*|jQuery}
 */
Chat.prototype.getPrivateRoomJidFor = function(jid) {
    jid = Karere.getNormalizedBareJid(jid);
    var roomJid = $('.nw-conversations-item[data-jid="' + jid + '"]').attr("data-room-jid");

    assert(roomJid, "Missing private room jid for user jid: " + jid);
    return roomJid;
};



/**
 * Called when a new user is added into MEGA
 *
 * @param u {Object} object containing user information (u.u is required)
 */
Chat.prototype.processNewUser = function(u) {
    var self = this;

    self.logger.debug("added: ", u);


    this.karere.subscribe(megaChat.getJidFromNodeId(u), self.getMyXMPPPassword());

    self.renderMyStatus();
};

/**
 * Called when a new contact is removed into MEGA
 *
 * @param u {Object} object containing user information (u.u is required)
 */
Chat.prototype.processRemovedUser = function(u) {
    var self = this;

    self.logger.debug("removed: ", u);


    var room = self.getPrivateRoom(u);
    if (room) {
        room.destroy(true);
    }
    this.karere.unsubscribe(megaChat.getJidFromNodeId(u), self.getMyXMPPPassword());

    self.renderMyStatus();
};


/**
 * Refresh the currently active conversation list in the UI
 */
Chat.prototype.refreshConversations = function() {
    var self = this;


    //$('.fm-tree-panel > .jspContainer > .jspPane > .nw-tree-panel-header').hide();
    //$('.fm-tree-panel > .nw-tree-panel-header').hide();


    if (!self.$container && !megaChatIsReady && u_type == 0) {
        $('.fm-chat-block').hide();
        return false;
    }
    // move to the proper place if loaded before the FM
    if (self.$container.parent('.section.conversations .fm-right-files-block').size() == 0) {
        $('.section.conversations .fm-right-files-block').append(self.$container);
    }

    self.renderConversationsApp();
};

Chat.prototype.closeChatPopups = function() {
    var activePopup = $('.chat-popup.active');
    var activeButton = $('.chat-button.active');
    activeButton.removeClass('active');
    activePopup.removeClass('active');

    if (activePopup.attr('class')) {
        activeButton.removeClass('active');
        activePopup.removeClass('active');
        if (activePopup.attr('class').indexOf('fm-add-contact-popup') === -1 && activePopup.attr('class').indexOf('fm-start-call-popup') === -1) activePopup.css('left', '-' + 10000 + 'px');
        else activePopup.css('right', '-' + 10000 + 'px');
    }
};


/**
 * Debug helper
 */

Chat.prototype.getChatNum = function(idx) {
    return this.chats[this.chats.keys()[idx]];
};

/**
 * Called when the BOSH service url is requested for Karere to connect. Should return a full URL to the actual
 * BOSH service that should be used for connecting the current user.
 */
Chat.prototype.getXmppServiceUrl = function() {
    var self = this;

    if (localStorage.megaChatUseSandbox) {
        return "https://karere-005.developers.mega.co.nz/bosh";
    }
    else if (localStorage.customXmppServiceUrl) {
        return localStorage.customXmppServiceUrl;
    }
    else {
        var $promise = new MegaPromise();

        $.get("https://" + self.options.loadbalancerService + "/?service=xmpp")
            .done(function(r) {
                if (r.xmpp && r.xmpp.length > 0) {
                    var randomHost = array_random(r.xmpp);
                    if (webSocketsSupport) {
                        $promise.resolve("wss://" + randomHost.host + "/ws");
                    }
                    else {
                        $promise.resolve("https://" + randomHost.host + "/bosh");
                    }
                }
                else if (!r.xmpp || r.xmpp.length === 0) {
                    self.logger.error("GeLB returned no results. Halting.");
                    $promise.reject();
                }
                else {
                    var server = array_random(self.options.fallbackXmppServers);
                    self.logger.error("Got empty list from the load balancing service for xmpp, will fallback to: " + server + ".");
                    if (webSocketsSupport) {
                        server = server.replace("https:", "wss:").replace("/bosh", "/ws");
                    }
                    $promise.resolve(server);
                }
            })
            .fail(function() {
                var server = array_random(self.options.fallbackXmppServers);
                self.logger.error("Could not connect to load balancing service for xmpp, will fallback to: " + server + ".");

                if (webSocketsSupport) {
                    server = server.replace("https:", "wss:").replace("/bosh", "/ws");
                }
                $promise.resolve(server);
            });

        return $promise;
    }
};


/**
 * Called when Conversations tab is opened
 *
 * @returns boolean true if room was automatically shown and false if the listing page is shown
 */
Chat.prototype.renderListing = function() {
    var self = this;


    self.hideAllChats();

    hideEmptyGrids();

    //$('.fm-tree-panel > .jspContainer > .jspPane > .nw-tree-panel-header').hide();
    //$('.fm-tree-panel > .nw-tree-panel-header').hide();

    $('.files-grid-view').addClass('hidden');
    $('.fm-blocks-view').addClass('hidden');
    $('.contacts-grid-view').addClass('hidden');
    $('.fm-chat-block').addClass('hidden');
    $('.fm-contacts-blocks-view').addClass('hidden');

    $('.fm-right-files-block').removeClass('hidden');
    $('.nw-conversations-item').removeClass('selected');


    sectionUIopen('conversations');

    self.renderConversationsApp();


    if (Object.keys(self.chats).length === 0) {
        $('.fm-empty-conversations').removeClass('hidden');
    }
    else {
        $('.fm-empty-conversations').addClass('hidden');

        if (self.lastOpenedChat && self.chats[self.lastOpenedChat] && self.chats[self.lastOpenedChat]._leaving !== true) {
            // have last opened chat, which is active
            self.chats[self.lastOpenedChat].setActive();
            self.chats[self.lastOpenedChat].show();
            return self.chats[self.lastOpenedChat];
        }
        else {
            // show first chat from the conv. list

            var sortedConversations = obj_values(self.chats.toJS());

            sortedConversations.sort(mega.utils.sortObjFn("lastActivity", -1));

            if (sortedConversations.length > 1) {
                var room = sortedConversations[0];
                room.setActive();
                room.show();
                return room;
            }
            else {
                $('.fm-empty-conversations').removeClass('hidden');
            }
        }
    }
};

/**
 * Broadcast an action (to all of my devices) + optionally to a specific room.
 *
 * @param [toRoomJid] {String}
 * @param action {String}
 * @param [meta] {Object}
 */
Chat.prototype.sendBroadcastAction = function(toRoomJid, action, meta) {
    var self = this;


    if (arguments.length === 2) {
        meta = action;
        action = toRoomJid;
        toRoomJid = undefined;
    }

    var messageId = self.karere.generateMessageId(self.karere.getJid() + (toRoomJid ? toRoomJid : ""), JSON.stringify([action, meta]));

    self.karere.sendAction(self.karere.getBareJid(), action, meta, messageId);
    if (toRoomJid) {
        self.karere.sendAction(toRoomJid, action, meta, messageId);
    }
};

/**
 * Tries to find if there is a opened (private) chat room with user `h`
 *
 * @param h {string} hash of the user
 * @returns {false|ChatRoom}
 */
Chat.prototype.getPrivateRoom = function(h) {
    var self = this;

    var jid = self.getJidFromNodeId(h);

    var found = false;
    self.chats.forEach(function(v, k) {
        if (v.getParticipantsExceptMe()[0] == jid) {
            found = v;
            return false; // break;
        }
    });

    return found;
};


Chat.prototype.createAndShowPrivateRoomFor = function(h) {
    chatui(h);
    return this.getPrivateRoom(h);
};

/**
 * Debug/dev/testing function
 *
 * @private
 */
Chat.prototype._destroyAllChatsFromChatd = function() {
    var self = this;

    asyncApiReq({'a': 'mcf'}).done(function(r) {
        r.c.forEach(function(chatRoomMeta) {
            if (chatRoomMeta.g === 1) {
                console.error("Destroying: ", chatRoomMeta.id, chatRoomMeta.g, chatRoomMeta.u);
                chatRoomMeta.u.forEach(function (u) {
                    if (u.u !== u_handle) {
                        api_req({
                            a: 'mcr',
                            id: chatRoomMeta.id,
                            u: u.u
                        });
                    }
                });
                api_req({
                    a: 'mcr',
                    id: chatRoomMeta.id,
                    u: u_handle
                });
            }
        })
    });
};


window.Chat = Chat;
window.chatui = chatui;

module.exports = {
    Chat,
    chatui
};<|MERGE_RESOLUTION|>--- conflicted
+++ resolved
@@ -418,21 +418,6 @@
 
     });
 
-<<<<<<< HEAD
-=======
-    // Invite messages
-    this.karere.bind("onInviteMessage", function(e, eventObject) {
-        if (eventObject.isMyOwn(self.karere) === true) {
-            e.stopPropagation();
-            return false;
-        }
-
-        e.stopPropagation();
-
-        return false; // stop propagation, we are manually handling the join on invite case
-    });
-
->>>>>>> ec84e486
     var updateMyConnectionStatus = function() {
         self.renderMyStatus();
     };
