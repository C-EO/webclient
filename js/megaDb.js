--- conflicted
+++ resolved
@@ -30,13 +30,10 @@
     var dbName = 'mdb_' + name + '_' + suffix;
     var murSeed = options.murSeed || 0x4d444201;
 
-<<<<<<< HEAD
-=======
     if (options.persistant) {
         dbName += '!persist';
     }
 
->>>>>>> 410c10f9
     var murData =
         JSON.stringify(this.schema) +
         JSON.stringify(clone(this.options));
@@ -839,73 +836,6 @@
 
 
 /**
- * Get one object (by index) which pk equals to `val` from table `tableName`
- * If the row/object is not found, then the promise will be resolved with 1 argument, which will be empty array
- *
- * @param tableName {String}
- * @param val {Integer}
- * @returns {MegaPromise}
- */
-MegaDB.prototype.getByIndex = function(tableName, val) {
-    var self = this;
-
-    assert(this.server[tableName], 'table not found:' + tableName);
-
-    var tmpPromise = new MegaPromise(function(resolve, reject) {
-        attribCache.db.server[tableName].get(val)
-            .then(
-                function(result) {
-                    if ($.isArray(result) && result.length == 1) {
-                        resolve.apply(null, [result[0]]);
-                    }
-                    else if ($.isArray(result) && result.length > 1) {
-                        resolve.apply(null, [result]);
-                    }
-                    else if (arguments.length === 1 && typeof(arguments[0]) === 'undefined') {
-                        resolve.apply(null, arguments);
-                    }
-                    else {
-                        resolve.apply(null, arguments);
-                    }
-
-                    // resolve with 1 OR multiple arguments please
-                },
-                function() {
-                    reject.apply(null, arguments);
-                }
-            );
-    });
-
-    // forward the result fro tmpPromise/db.js -> onDbRead plugins
-    var masterPromise = new MegaPromise();
-    masterPromise.linkFailTo(tmpPromise);
-    tmpPromise.done(function(r) {
-        if (!r) {
-            masterPromise.resolve([]);
-            return;
-        }
-        var $event = new $.Event("onDbRead");
-        self.trigger($event, [tableName, r]);
-        if (!$event.isPropagationStopped()) {
-            masterPromise.resolve(r);
-        } else {
-            if ($event.data && $event.data.errors && $event.data.errors.length > 0) {
-                masterPromise.reject($event.data.errors);
-            }
-            return undefined;
-        }
-    });
-    return masterPromise;
-};
-MegaDB.prototype.getByIndex = _wrapFnWithBeforeAndAfterEvents(
-    MegaDB._delayFnCallUntilDbReady(
-        MegaDB.prototype.getByIndex
-    ),
-    'Get'
-);
-
-
-/**
  * Alias to create a new {MegaDB.QuerySet} instance for the target `tableName`
  *
  * @param tableName {String}
