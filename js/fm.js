--- conflicted
+++ resolved
@@ -11045,21 +11045,20 @@
             showAuthenticityCredentials(user);
         });
 
-<<<<<<< HEAD
+        $('.fm-share-folders').rebind('click', function() {
+            $('.copy-dialog').removeClass('hidden');
+
+            $.copyDialog = 'copy';
+            $.mcselected = undefined;
+
+            handleDialogContent('cloud-drive', 'ul', true, 'copy', l[1344]);
+            fm_showoverlay();
+        });
+
         // Remove contact button on contacts page
         $('.fm-remove-contact').rebind('click', function() {
             $.selected = [M.currentdirid];
             fmremove();
-=======
-        $('.fm-share-folders').rebind('click', function() {
-            $('.copy-dialog').removeClass('hidden');
-
-            $.copyDialog = 'copy';
-            $.mcselected = undefined;
-
-            handleDialogContent('cloud-drive', 'ul', true, 'copy', l[1344]);
-            fm_showoverlay();
->>>>>>> dab6227c
         });
 
         if (!megaChatIsDisabled) {
