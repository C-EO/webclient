--- conflicted
+++ resolved
@@ -698,7 +698,7 @@
         {
             // grid dropped:
             var c = $(e.target).attr('class');
-            if (c && c.indexOf('folder') > -1 || M.currentrootid === 'contacts')
+            if (c && c.indexOf('folder') > -1)
                 t = $(e.target).attr('id');
         }
 
@@ -999,13 +999,8 @@
     }
     M.avatars();
 
-<<<<<<< HEAD
-    if (typeof dl_import !== 'undefined' && dl_import) {
-        dl_fm_import();
-=======
     if ((typeof dl_import !== 'undefined') && dl_import) {
         importFile();
->>>>>>> e6d55207
     }
 
     $('.context-menu').rebind('contextmenu', function(e) {
@@ -1015,17 +1010,13 @@
 
     var fmTabState;
 
-<<<<<<< HEAD
+//    $('.nw-fm-left-icon').rebind('contextmenu', function(ev) {
+//        contextmenuUI(ev,1);
+//        return false;
+//    });
+
     $('.nw-fm-left-icon').rebind('click', function() {
-        
-=======
-    $('.nw-fm-left-icon').rebind('contextmenu', function(ev) {
-        contextmenuUI(ev,1);
-        return false;
-    });
-    $('.nw-fm-left-icon').rebind('click', function() {
-        treesearch = false;
->>>>>>> e6d55207
+//        treesearch = false;
         var clickedClass = $(this).attr('class');
         if (!clickedClass) {
             return;
@@ -5659,14 +5650,8 @@
         // detect and show right menu
         if (id && id.length === 11) {
             $(t).filter('.remove-item').show();// transfer panel
-<<<<<<< HEAD
-        }
-        else if (c && c.indexOf('cloud-drive-item') > -1) {
-            flt = '.properties-item';
-=======
-        } else if (c && c.indexOf('cloud-drive') > -1) {
+        } else if (c && c.indexOf('cloud-drive-item') > -1) {
             var flt = '.properties-item';
->>>>>>> e6d55207
             if (folderlink) {
                 flt += ',.import-item';
                 if (M.v.length) {
@@ -5675,18 +5660,14 @@
             }
             $.selected = [M.RootID];
             $(t).filter(flt).show();
-<<<<<<< HEAD
-        }
-        else if (c && c.indexOf('recycle-item') > -1) {
-=======
         } else if (c && $(e.currentTarget).hasClass('inbox')) {
             $.selected = [M.InboxID];
             $(t).filter('.properties-item').show();
         } else if (c && c.indexOf('rubbish-bin') > -1) {
             $.selected = [M.RubbishID];
             $(t).filter('.properties-item').show();
-        } else if (c && c.indexOf('recycle-item') > -1) {
->>>>>>> e6d55207
+        }
+        else if (c && c.indexOf('recycle-item') > -1) {
             $(t).filter('.clearbin-item').show();
         }
         else if (c && c.indexOf('contacts-item') > -1) {
