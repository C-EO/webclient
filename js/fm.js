function voucherCentering($button) {
    var $popupBlock = $('.fm-voucher-popup');
    var popupHeight = $popupBlock.outerHeight();

    $popupBlock.css({
        'top': $button.offset().top - popupHeight - 10,
        'right': $('body').outerWidth() -$button.outerWidth() - $button.offset().left
    });

    if ($button.offset().top + 10 > popupHeight) {
        $popupBlock.css('top', $button.offset().top - popupHeight - 10);
    }
    else {
        $popupBlock.css('top', $button.offset().top + $button.outerHeight() + 10);
    }
}

function deleteScrollPanel(from, data) {
    var jsp = $(from).data(data);
    if (jsp) {
        jsp.destroy();
    }
}

function initDashboardScroll(scroll)
{
    $('.fm-right-block.dashboard').jScrollPane({
        enableKeyboardNavigation: false, showArrows: true, arrowSize: 5, animateScroll: true
    });
    jScrollFade('.fm-right-block.dashboard');
    if (scroll) {
        var jsp = $('.fm-right-block.dashboard').data('jsp');
        if (jsp) {
            jsp.scrollToBottom();
        }
    }
}

function initAccountScroll(scroll)
{
    $('.account.tab-content:visible').jScrollPane({
        enableKeyboardNavigation: false, showArrows: true, arrowSize: 5, animateScroll: true
    });
    jScrollFade('.account.tab-content:visible');
    if (scroll) {
        var jsp = $('.account.tab-content:visible').data('jsp');
        if (jsp) {
            jsp.scrollToBottom();
        }
    }
}

function initGridScrolling()
{
    $('.grid-scrolling-table').jScrollPane({enableKeyboardNavigation: false, showArrows: true, arrowSize: 5});
    jScrollFade('.grid-scrolling-table');
}

function initSelectScrolling(scrollBlock)
{
    $(scrollBlock).jScrollPane({enableKeyboardNavigation: false, showArrows: true, arrowSize: 5});
    jScrollFade(scrollBlock);
}

function initFileblocksScrolling()
{
    $('.file-block-scrolling').jScrollPane({enableKeyboardNavigation: false, showArrows: true, arrowSize: 5});
    jScrollFade('.file-block-scrolling');
}

function initFileblocksScrolling2()
{
    $('.contact-details-view .file-block-scrolling').jScrollPane({enableKeyboardNavigation: false, showArrows: true, arrowSize: 5});
    jScrollFade('.contact-details-view .file-block-scrolling');
}

function initContactsGridScrolling() {
    var scroll = '.grid-scrolling-table.contacts';
    deleteScrollPanel(scroll, 'jsp');
    $(scroll).jScrollPane({enableKeyboardNavigation: false, showArrows: true, arrowSize: 5});
    jScrollFade(scroll);
}

/**
 * initTextareaScrolling
 *
 * @param {Object} $textarea. DOM textarea element.
 * @param {Number} textareaMaxHeight Textarea max height. Default is 100
 * @param {Boolean} resizeEvent If we need to bind window resize event
 */
function initTextareaScrolling($textarea, textareaMaxHeight, resizeEvent) {
    var textareaWrapperClass = $textarea.parent().attr('class'),
          $textareaClone,
          textareaLineHeight = parseInt($textarea.css('line-height'))
          textareaMaxHeight = textareaMaxHeight ? textareaMaxHeight: 100;

    // Textarea Clone block to define height of autoresizeable textarea
    if (!$textarea.next('div').length) {
        $('<div></div>').insertAfter($textarea);
    }
    $textareaClone = $textarea.next('div');

    function textareaScrolling(keyEvents) {
        var $textareaScrollBlock = $textarea.closest('.textarea-scroll'),
              $textareaCloneSpan,
              textareaContent = $textarea.val(),
              cursorPosition = $textarea.getCursorPosition(),
              jsp = $textareaScrollBlock.data('jsp'),
              viewLimitTop = 0,
              scrPos = 0,
              viewRatio = 0;

        // Set textarea height according to  textarea clone height
        textareaContent = '<span>'+textareaContent.substr(0, cursorPosition) +
                          '</span>' + textareaContent.substr(cursorPosition, textareaContent.length);

        // try NOT to update the DOM twice if nothing had changed (and this is NOT a resize event).
        if (keyEvents && $textareaClone.data('lastContent') === textareaContent) {
            return;
        }
        else {
            $textareaClone.data('lastContent', textareaContent);
            textareaContent = textareaContent.replace(/\n/g, '<br />');
            $textareaClone.safeHTML(textareaContent + '<br />');
        }

        var textareaCloneHeight = $textareaClone.height();
        $textarea.height(textareaCloneHeight);
        $textareaCloneSpan = $textareaClone.children('span');
        var textareaCloneSpanHeight = $textareaCloneSpan.height();
        scrPos = jsp ? $textareaScrollBlock.find('.jspPane').position().top : 0;
        viewRatio = Math.round(textareaCloneSpanHeight + scrPos);

        // Textarea wrapper scrolling init
        if (textareaCloneHeight > textareaMaxHeight) {
            $textareaScrollBlock.jScrollPane(
                {enableKeyboardNavigation: false, showArrows: true, arrowSize: 5, animateScroll: false});
            if (!jsp && keyEvents) {
                $textarea.focus();
            }
        }
        else if (jsp) {
            jsp.destroy();
            if (keyEvents) {
                $textarea.focus();
            }
        }

        // Scrolling according cursor position
        if (viewRatio > textareaLineHeight || viewRatio < viewLimitTop) {
            jsp = $textareaScrollBlock.data('jsp');
            if (textareaCloneSpanHeight > 0 && jsp) {
                jsp.scrollToY(textareaCloneSpanHeight - textareaLineHeight);
            }
            else if (jsp) {
                jsp.scrollToY(0);
            }
        }
        $textarea.trigger('autoresized');
    }

    // Init textarea scrolling
    textareaScrolling();

    // Reinit scrolling after keyup/keydown/paste events
    $textarea.off('keyup keydown paste');
    $textarea.on('keyup keydown paste', function() {
        textareaScrolling(1);
    });

    // Bind window resize if textarea is resizeable
    if (resizeEvent) {
        var eventName = textareaWrapperClass.replace(/[_\s]/g, '');
        $(window).bind('resize.' + eventName, function () {
            textareaScrolling();
        });
    }
}

/**
 * Sent Contact Requests
 *
 *
 */
function initOpcGridScrolling() {
    var scroll = '.grid-scrolling-table.opc';
    deleteScrollPanel(scroll, 'jsp');
    $(scroll).jScrollPane({enableKeyboardNavigation: false, showArrows: true, arrowSize: 5});
    jScrollFade(scroll);
}

/**
 * Received Contact Requests
 *
 *
 */
function initIpcGridScrolling() {
    var scroll = '.grid-scrolling-table.ipc';
    deleteScrollPanel(scroll, 'jsp');
    $(scroll).jScrollPane({enableKeyboardNavigation: false, showArrows: true, arrowSize: 5});
    jScrollFade(scroll);
}

function initContactsBlocksScrolling() {
    var scroll = '.contacts-blocks-scrolling';
    if ($('.contacts-blocks-scrolling:visible').length === 0) {
        return;
    }
    deleteScrollPanel(scroll, 'jsp');
    $(scroll).jScrollPane({enableKeyboardNavigation: false, showArrows: true, arrowSize: 5});
    jScrollFade(scroll);
}

function initShareBlocksScrolling() {
    var scroll = '.shared-blocks-scrolling';
    if ($('.shared-blocks-scrolling:visible').length === 0) {
        return;
    }
    deleteScrollPanel(scroll, 'jsp');
    $(scroll).jScrollPane({enableKeyboardNavigation: false, showArrows: true, arrowSize: 5});
    jScrollFade(scroll);
}

function initTransferScroll()
{
    $('.transfer-scrolling-table').jScrollPane({enableKeyboardNavigation: false, showArrows: true, arrowSize: 5, verticalDragMinHeight: 20});
    jScrollFade('.transfer-scrolling-table');
}

function initTreeScroll()
{
    if (d) console.time('treeScroll');
    /**
     if (localStorage.leftPaneWidth && $('.fm-left-panel').css('width').replace("px", "") != localStorage.leftPaneWidth)
     {
     $('.fm-left-panel').css({'width': localStorage.leftPaneWidth + "px"});
     }
     **/

    // .fm-tree-panel's with .manual-tree-panel-scroll-management would manage their jscroll pane by themself.
    $('.fm-tree-panel:not(.manual-tree-panel-scroll-management)').jScrollPane({enableKeyboardNavigation: false, showArrows: true, arrowSize: 5, animateScroll: true});
    // $('.fm-tree-panel').unbind('jsp-scroll-y.droppable');
    // $('.fm-tree-panel').bind('jsp-scroll-y.droppable',function(event, scrollPositionY, isAtTop, isAtBottom)
    // {
    // var t =Math.random();
    // $.scroller=t;
    // setTimeout(function()
    // {
    // if (t == $.scroller) treeDroppable();
    // },100);
    // });
    jScrollFade('.fm-tree-panel:not(.manual-tree-panel-scroll-management)');
    if (d) console.timeEnd('treeScroll');
}

var ddtreedisabled = {};
function treeDroppable()
{
    // if (d) console.time('treeDroppable');
    var tt = $('.fm-tree-panel .jspPane').position().top;
    var toptop = false;
    $('.fm-tree-panel .ui-droppable').each(function(i, e)
    {
        var id = $(e).attr('id');
        if (!id)
        {
            $(e).uniqueId();
            id = $(e).attr('id');
        }
        if (toptop || (tt + $(e).height() + $(e).position().top - 10 > 0))
        {
            toptop = 1;
            if (ddtreedisabled[id])
            {
                delete ddtreedisabled[id];
                $(e).droppable("enable");
            }
        }
        else
        {
            ddtreedisabled[id] = 1;
            $(e).droppable("disable");
        }
    });
    // if (d) console.timeEnd('treeDroppable');
}

function cacheselect()
{
    $.selected = [];
    $($.selectddUIgrid + ' ' + $.selectddUIitem).each(function(i, o) {
        if ($(o).hasClass('ui-selected')) {
            $.selected.push($(o).attr('id'));
        }
    });
}

function hideEmptyGrids() {
    $('.fm-empty-trashbin,.fm-empty-contacts,.fm-empty-search,.fm-empty-cloud,.fm-invalid-folder').addClass('hidden');
    $('.fm-empty-folder,.fm-empty-incoming,.fm-empty-folder-link').addClass('hidden');
    $('.fm-empty-pad.fm-empty-sharef').remove();
}

function reselect(n)
{
    $('.ui-selected').removeClass('ui-selected');
    if (typeof $.selected == 'undefined')
        $.selected = [];
    for (var i in $.selected)
    {
        $('#' + $.selected[i]).addClass('ui-selected');
        if (n)
        {
            $('#' + $.selected[i] + ' .grid-status-icon').addClass('new');
            $('#' + $.selected[i] + ' .file-status-icon').addClass('new');
        }
    }
    if (n)
    {
        if (M.viewmode)
        {
            var jsp = $('.file-block-scrolling').data('jsp');
            var el = $('a.ui-selected');
        }
        else
        {
            var jsp = $('.grid-scrolling-table').data('jsp');
            var el = $('tr.ui-selected');
        }
        if (el.length > 0)
            el = el[0];
        else
            el = false;
        if (el && jsp)
            jsp.scrollToElement(el);
    }
}

var treesearch = false;

function treeredraw()
{
    $('li.tree-item-on-search-hidden').removeClass('tree-item-on-search-hidden');

    if (M.currentrootid == M.RootID)
        M.buildtree(M.d[M.RootID]);
    if (M.currentrootid === M.InboxID)
        M.buildtree(M.d[M.InboxID]);
    else if (M.currentrootid == M.RubbishID)
        M.buildtree({h: M.RubbishID});
    else if (M.currentrootid == 'shares')
        M.buildtree({h: 'shares'});
    else if (M.currentrootid == 'contacts')
        M.contacts();
    else if (M.currentrootid == 'chat')
    {
        console.log('render the entire contact list filtered by search query into the conversations list');
    }
    treeUI();
}

function treePanelType() {
    return $.trim($('.nw-fm-left-icon.active').attr('class').replace(/(active|nw-fm-left-icon|ui-droppable)/g, ''));
}

function initUI() {
    if (d) {
        console.time('initUI');
    }
    $('.not-logged .fm-not-logged-button.create-account').rebind('click', function()
    {
        document.location.hash = 'register';
    });

    $('.fm-dialog-overlay').rebind('click.fm', function()
    {
        closeDialog();
        $.hideContextMenu();
    });
    if (folderlink)
    {
        $('.fm-main').addClass('active-folder-link');
        $('.activity-status-block').hide();
    }
    else
    {
        $('.fm-tree-header.cloud-drive-item').text(l[164]);
        $('.fm-tree-header').not('.cloud-drive-item').show();
        $('.fm-left-menu .folderlink').addClass('hidden');
        $('.fm-main').removeClass('active-folder-link');
    }

    var sortMenu = new mega.SortMenu();

    sortMenu.treeSearchUI();
    sortMenu.initializeTreePanelSorting();
    sortMenu.initializeDialogTreePanelSorting();

    $.doDD = function(e, ui, a, type)
    {

        function nRevert(r)
        {
            try {
                $(ui.draggable).draggable("option", "revert", false);
                if (r)
                    $(ui.draggable).remove();
            } catch (e) {
            }
        }
        var c = $(ui.draggable.context).attr('class');
        var t, ids, dd;


        if (c && c.indexOf('nw-fm-tree-item') > -1)
        {
            // tree dragged:
            var id = $(ui.draggable.context).attr('id');
            if (id.indexOf('treea_') > -1) {
                ids = [id.replace('treea_', '')];
            }
            else if (id.indexOf('contact_') > -1) {
                ids = [id.replace('contact_', '')];
            }
        }
        else
        {
            // grid dragged:
            if ($.selected && $.selected.length > 0)
                ids = $.selected;
        }

        // Workaround a problem where we get over[1] -> over[2] -> out[1]
        if (a === 'out' && $.currentOver !== $(e.target).attr('id'))
            a = 'noop';

        if (type == 1)
        {
            // tree dropped:
            var c = $(e.target).attr('class');
            if (c && c.indexOf('nw-fm-left-icon') > -1)
            {
                dd = 'nw-fm-left-icon';
                if (a == 'drop')
                {
                    if (c.indexOf('cloud') > -1) {
                        t = M.RootID;
                    }
                    else if (c.indexOf('rubbish-bin') > -1) {
                        t = M.RubbishID;
                    }
                    else if (c.indexOf('transfers') > -1) {
                        dd = 'download';
                    }
                }
            }
            else if (c && c.indexOf('nw-fm-tree-item') > -1 && !$(e.target).visible(!0))
                dd = 'download';
            else if (
                $(e.target).is('ul.conversations-pane > li') ||
                $(e.target).closest('ul.conversations-pane > li').size() > 0 ||
                $(e.target).is('.messages-block')
            ) {
                if (M.isFile(ids)) {
                    dd = 'chat-attach';
                }
                else {
                    dd = 'noop';
                }
            }
            else
            {
                var t = $(e.target).attr('id');
                if (t && t.indexOf('treea_') > -1)
                    t = t.replace('treea_', '');
                else if (t && t.indexOf('path_') > -1)
                    t = t.replace('path_', '');
                else if (t && t.indexOf('contact2_') > -1)
                    t = t.replace('contact2_', '');
                else if (t && t.indexOf('contact_') > -1)
                    t = t.replace('contact_', '');
                else if (M.currentdirid !== 'shares' || !M.d[t] || RootbyId(t) !== 'shares')
                    t = undefined;
            }
        }
        else
        {
            // grid dropped:
            var c = $(e.target).attr('class');
            if (c && c.indexOf('folder') > -1)
                t = $(e.target).attr('id');
        }

        if (ids && ids.length && t)
        {
            dd = ddtype(ids, t, e.altKey);
            if (dd === 'move' && e.altKey)
                dd = 'copy';
        }

        if (a !== 'noop')
        {
            if ($.liTimerK)
                clearTimeout($.liTimerK);
            $('body').removeClassWith('dndc-');
            $('.hide-settings-icon').removeClass('hide-settings-icon');
        }
        if (a == 'drop' || a == 'out' || a == 'noop')
        {
            $(e.target).removeClass('dragover');
            // if (a !== 'noop') $('.dragger-block').addClass('drag');
        }
        else if (a == 'over')
        {
            var id = $(e.target).attr('id');
            if (!id)
            {
                $(e.target).uniqueId();
                id = $(e.target).attr('id');
            }

            $.currentOver = id;
            setTimeout(function()
            {
                if ($.currentOver == id)
                {
                    var h;
                    if (id.indexOf('treea_') > -1)
                        h = id.replace('treea_', '');
                    else
                    {
                        var c = $(id).attr('class');
                        if (c && c.indexOf('cloud-drive-item') > -1)
                            h = M.RootID;
                        else if (c && c.indexOf('recycle-item') > -1)
                            h = M.RubbishID;
                        else if (c && c.indexOf('contacts-item') > -1)
                            h = 'contacts';
                    }
                    if (h)
                        treeUIexpand(h, 1);
                    else if ($(e.target).hasClass('nw-conversations-item'))
                        $(e.target).click();
                    else if ($(e.target).is('ul.conversations-pane > li')) {
                        $(e.target).click();
                    }
                }
            }, 890);

            if (dd == 'move')
                $.draggingClass = ('dndc-move');
            else if (dd == 'copy')
                $.draggingClass = ('dndc-copy');
            else if (dd == 'download')
                $.draggingClass = ('dndc-download');
            else if (dd === 'nw-fm-left-icon')
            {
                var c = '' + $(e.target).attr('class');

                if (~c.indexOf('rubbish-bin'))
                    $.draggingClass = ('dndc-to-rubbish');
                else if (~c.indexOf('shared-with-me'))
                    $.draggingClass = ('dndc-to-shared');
                else if (~c.indexOf('contacts'))
                    $.draggingClass = ('dndc-to-contacts');
                else if (~c.indexOf('conversations')) {
                    $.draggingClass = ('dndc-to-conversations');
                }
                else if (~c.indexOf('cloud-drive'))
                    $.draggingClass = ('dndc-to-conversations'); // TODO: cursor, please?
                else
                    c = null;

                if (c)
                {
                    if ($.liTooltipTimer)
                        clearTimeout($.liTooltipTimer);
                    $.liTimerK = setTimeout(function() {
                        $(e.target).click()
                    }, 920);
                }
            }
            else if (dd === 'chat-attach') {
                $.draggingClass = ('dndc-to-conversations');
            }
            // else $('.dragger-block').addClass('drag');
            else {
                $.draggingClass = ('dndc-warning');
            }

            $('body').addClass($.draggingClass);

            $(e.target).addClass('dragover');
            $($.selectddUIgrid + ' ' + $.selectddUIitem).removeClass('ui-selected');
            if ($(e.target).hasClass('folder'))
            {
                $(e.target).addClass('ui-selected').find('.file-settings-icon, .grid-url-arrow').addClass('hide-settings-icon');
            }
        }
        // if (d) console.log('!a:'+a, dd, $(e.target).attr('id'), (M.d[$(e.target).attr('id').split('_').pop()]||{}).name, $(e.target).attr('class'), $(ui.draggable.context).attr('class'));


        if ((a === 'drop') && dd) {
            if (dd === 'nw-fm-left-icon') {
                // do nothing
            }
            else if (
                $(e.target).hasClass('nw-conversations-item') ||
                dd === 'chat-attach'
            ) {
                nRevert();

                // drop over a chat window
                var currentRoom = megaChat.getCurrentRoom();
                assert(currentRoom, 'Current room missing - this drop action should be impossible.');
                currentRoom.attachNodes(ids);
            }
            else if (dd === 'move') {
                nRevert(t !== M.RubbishID);
                $.moveids = ids;
                $.movet = t;
                setTimeout(function() {
                    if ($.movet === M.RubbishID) {
                        $.selected = $.moveids;
                        fmremove();
                    }
                    else {
                        M.moveNodes($.moveids, $.movet);
                    }
                }, 50);
            }
            else if ((dd === 'copy') || (dd === 'copydel')) {
                nRevert();
                $.copyids = ids;
                $.copyt = t;
                setTimeout(function() {
                    M.copyNodes($.copyids, $.copyt, (dd === 'copydel'), new MegaPromise())
                        .done(function() {

                            // Update files count...
                            if (M.currentdirid === 'shares' && !M.viewmode) {
                                M.openFolder('shares', 1);
                            }
                        })
                        .fail(function(error) {
                            if (error === EOVERQUOTA) {
                                return msgDialog('warninga', l[135], l[8435]);
                            }
                            return msgDialog('warninga', l[135], l[47], api_strerror(error));
                        });
                }, 50);
            }
            else if (dd === 'download') {
                nRevert();
                var as_zip = e.altKey;
                M.addDownload(ids, as_zip);
            }
            $('.dragger-block').hide();
        }
    };
    InitFileDrag();
    createFolderUI();
    M.buildRootSubMenu();
    initContextUI();
    copyDialog();
    moveDialog();
    initShareDialog();
    transferPanelUI();
    UIkeyevents();
    addContactUI();
    Soon(topmenuUI);

    $('.fm-files-view-icon').rebind('click', function() {

        $.hideContextMenu();
        cacheselect();
        if ($(this).attr('class').indexOf('listing-view') > -1) {
            if (fmconfig.uiviewmode) {
                mega.config.set('viewmode', 0);
            }
            else {
                fmviewmode(M.currentdirid, 0);
            }
            M.openFolder(M.currentdirid, true);
        }
        else {
            if (fmconfig.uiviewmode) {
                mega.config.set('viewmode', 1);
            }
            else {
                fmviewmode(M.currentdirid, 1);
            }
            M.openFolder(M.currentdirid, true);
        }
        reselect();

        return false;
    });

    $.hideContextMenu = function(event) {

        var a, b, currentNodeClass;

        if (event && event.target) {
            currentNodeClass = $(event.target).attr('class');
            if (!currentNodeClass) {
                currentNodeClass = $(event.target).parent();
                if (currentNodeClass) {
                    currentNodeClass = $(currentNodeClass).attr('class');
                }
            }
            if (currentNodeClass && currentNodeClass.indexOf('dropdown') > -1
                && (currentNodeClass.indexOf('download-item') > -1
                || currentNodeClass.indexOf('move-item') > -1)
                && currentNodeClass.indexOf('active') > -1) {
                return false;
            }
        }

        $('.nw-sorting-menu').addClass('hidden');
        $('.fm-start-chat-dropdown').addClass('hidden').removeClass('active');
        $('.start-chat-button').removeClass('active');
        $('.nw-tree-panel-arrows').removeClass('active');
        $('.dropdown-item.dropdown').removeClass('active');
        $('.fm-tree-header').removeClass('dragover');
        $('.nw-fm-tree-item').removeClass('dragover');
        $('.nw-fm-tree-item.hovered').removeClass('hovered');

        // Set to default
        a = $('.dropdown.body.files-menu,.dropdown.body.download');
        a.addClass('hidden');
        b = a.find('.dropdown.body.submenu');
        b.attr('style', '');
        b.removeClass('active left-position overlap-right overlap-left mega-height');
        a.find('.disabled,.context-scrolling-block').removeClass('disabled context-scrolling-block');
        a.find('.dropdown-item.contains-submenu.opened').removeClass('opened');

        // Remove all sub-menues from context-menu move-item
        $('#csb_' + M.RootID).empty();
    };

    $('#fmholder').rebind('click.contextmenu', function(e) {
        $.hideContextMenu(e);
        if ($.hideTopMenu) {
            $.hideTopMenu(e);
        }
        var $target = $(e.target);
        var exclude = '.upgradelink, .campaign-logo, .resellerbuy, .linkified, a.red';

        if ($target.attr('data-reactid') || $target.is('.chatlink')) {
            // chat can handle its own links..no need to return false on every "click" and "element" :O
            return;
        }
        if ($target.attr('type') !== 'file'
                && !$target.is(exclude)
                && !$target.parent().is(exclude)) {
            return false;
        }
    });

    $('.fm-back-button').rebind('click', function(e) {

        if (!M.currentdirid) {
            return;
        }

        if (M.currentdirid == 'notifications'
            || M.currentdirid.substr(0, 7) == 'search/'
            || M.currentdirid.substr(0, 5) == 'chat/') {
            window.history.back();
        }
        else {
            var n = M.d[M.currentdirid];
            if ((n && n.p && M.d[n.p]) || (n && n.p === 'contacts')) {
                M.openFolder(n.p);
            }
        }
    });

    $('.fm-right-header.fm').removeClass('hidden');

    if (folderlink) {
        $('.fm-tree-header.cloud-drive-item span').text('');
    }
    else {
        folderlink = 0;
    }

    if ((typeof dl_import !== 'undefined') && dl_import) {
        importFile();
    }

    $('.dropdown.body').rebind('contextmenu.dropdown', function(e) {
        if (!localStorage.contextmenu)
            e.preventDefault();
    });

    $('.nw-fm-left-icon').rebind('contextmenu', function(ev) {
        contextMenuUI(ev,1);
        return false;
    });

    var fmTabState;
    $('.nw-fm-left-icon').rebind('click', function() {
        treesearch = false;
        var clickedClass = $(this).attr('class');
        if (!clickedClass) {
            return;
        }
        if (!fmTabState || fmTabState['cloud-drive'].root !== M.RootID) {
            fmTabState = {
                'cloud-drive':    { root: M.RootID,    prev: null },
                'folder-link':    { root: M.RootID,    prev: null },
                'shared-with-me': { root: 'shares',    prev: null },
                'conversations':  { root: 'chat',      prev: null },
                'contacts':       { root: 'contacts',  prev: null },
                'transfers':      { root: 'transfers', prev: null },
                'account':        { root: 'account',  prev: null },
                'dashboard':    { root: 'dashboard',  prev: null },
                'inbox':          { root: M.InboxID,   prev: null },
                'rubbish-bin':    { root: M.RubbishID, prev: null }
            };
        }

        var activeClass = (''+$('.nw-fm-left-icon.active:visible')
            .attr('class')).split(" ").filter(function(c) {
                return !!fmTabState[c];
            })[0];

        var activeTab = fmTabState[activeClass];
        if (activeTab) {
            if (activeTab.root === M.currentrootid) {
                activeTab.prev = M.currentdirid;
                M.lastActiveTab = activeClass;
            }
            else if (d) {
                console.warn('Root mismatch', M.currentrootid, M.currentdirid, activeTab);
            }
        }

        if ($(this).hasClass('account') || $(this).hasClass('dashboard')) {
            if (u_type === 0) {
                ephemeralDialog(l[7687]);
            }
            else if ($(this).hasClass('dashboard')) {
                document.location.hash = 'fm/dashboard';
            }
            else {
                document.location.hash = 'fm/account';
            }
            return false;
        }

        for (var tab in fmTabState) {
            if (~clickedClass.indexOf(tab)) {
                tab = fmTabState[tab];

                var targetFolder = null;

                // Clicked on the currently active tab, should open the root (e.g. go back)
                if (~clickedClass.indexOf(activeClass)) {
                    targetFolder = tab.root;
                }
                else if (tab.prev && M.d[tab.prev]) {
                    targetFolder = tab.prev;
                }
                else {
                    targetFolder = tab.root
                }

                M.openFolder(targetFolder, true);

                break;
            }
        }
    });

    if (dlMethod.warn && !localStorage.browserDialog && !$.browserDialog)
    {
        setTimeout(browserDialog, 2000);
    }

    // chat can handle the left-panel resizing on its own
    var lPane = $('.fm-left-panel').filter(":not(.chat-left-panel)");
    $.leftPaneResizable = new FMResizablePane(lPane, {
        'direction': 'e',
        'minWidth': 200,
        'maxWidth': 400,
        'persistanceKey': 'leftPaneWidth',
        'handle': '.left-pane-drag-handle'
    });

    if (fmconfig.leftPaneWidth) {
        lPane.width(Math.min(
            $.leftPaneResizable.options.maxWidth,
            Math.max($.leftPaneResizable.options.minWidth, fmconfig.leftPaneWidth)
            ));
    }

    $($.leftPaneResizable).on('resize', function() {
        var w = lPane.width()
        if (w >= $.leftPaneResizable.options.maxWidth) {
            $('.left-pane-drag-handle').css('cursor', 'w-resize')
        } else if (w <= $.leftPaneResizable.options.minWidth) {
            $('.left-pane-drag-handle').css('cursor', 'e-resize')
        } else {
            $('.left-pane-drag-handle').css('cursor', 'we-resize')
        }
        $(window).trigger('resize');
    });

    $(window).rebind('resize.fmrh hashchange.fmrh', fm_resize_handler);
    if (d) {
        console.timeEnd('initUI');
    }
}

function transferPanelContextMenu(target)
{
    var file;
    var tclear;

    $('.dropdown.body.files-menu .dropdown-item').hide();
    var menuitems = $('.dropdown.body.files-menu .dropdown-item');

    menuitems.filter('.transfer-pause,.transfer-play,.move-up,.move-down,.transfer-clear')
        .show();

    tclear = menuitems.filter('.transfer-clear').contents().last().get(0) || {};
    tclear.textContent = l[103];

    if (target === null && (target = $('.transfer-table tr.ui-selected')).length > 1) {
        var ids = target.attrs('id');
        var finished = 0;
        var paused = 0;
        var started = false;

        ids.forEach(function(id) {
            file = GlobalProgress[id];
            if (!file) {
                finished++;
            }
            else {
                if (file.paused) {
                    paused++;
                }
                if (file.started) {
                    started = true;
                }
            }
        });

        if (finished === ids.length) {
            menuitems.hide()
                .filter('.transfer-clear')
                .show();
            tclear.textContent = (l[7218] || 'Clear transfer');
        }
        else {
            if (started) {
                menuitems.filter('.move-up,.move-down').hide();
            }
            if (paused === ids.length) {
                menuitems.filter('.transfer-pause').hide();
            }

            var prev = target.first().prev();
            var next = target.last().next();

            if (prev.length === 0 || !prev.hasClass('transfer-queued')) {
                menuitems.filter('.move-up').hide();
            }
            if (next.length === 0) {
                menuitems.filter('.move-down').hide();
            }
        }
    }
    else if (!(file = GlobalProgress[$(target).attr('id')])) {
        /* no file, it is a finished operation */
        menuitems.hide()
            .filter('.transfer-clear')
            .show();
        tclear.textContent = (l[7218] || 'Clear transfer');
    }
    else {
        if (file.started) {
            menuitems.filter('.move-up,.move-down').hide();
        }
        if (file.paused) {
            menuitems.filter('.transfer-pause').hide();
        } else {
            menuitems.filter('.transfer-play').hide();
        }

        if (!target.prev().length || !target.prev().hasClass('transfer-queued')) {
            menuitems.filter('.move-up').hide();
        }
        if (target.next().length === 0) {
            menuitems.filter('.move-down').hide();
        }
    }

    // XXX: Hide context-menu's menu-up/down items for now to check if that's the
    // origin of some problems, users can still use the new d&d logic to move transfers
    menuitems.filter('.move-up,.move-down').hide();

    if (target.length === 1 && target.eq(0).attr('id').match(/^dl_/) && !!localStorage.d) {
        menuitems.filter('.network-diagnostic').show();
    }


    var parent = menuitems.parent();
    parent
        .children('hr').hide().end()
        .children('hr.pause').show().end();

    if (parent.height() < 56) {
        parent.find('hr.pause').hide();
    }
}

function openTransferpanel()
{
    $.tresizer();
    $('.nw-fm-left-icon.transfers').addClass('transfering');
    // Start the new transfer right away even if the queue is paused?
    // XXX: Remove fm_tfspause calls at M.addDownload/addUpload to enable this
    /*if (uldl_hold) {
        uldl_hold = false;
        dlQueue.resume();
        ulQueue.resume();
        $('.transfer-pause-icon').removeClass('active').find('span').text(l[6993]);
        $('.nw-fm-left-icon.transfers').removeClass('paused');
    }*/
    // $(window).trigger('resize'); // this will call initTreeScroll();

    if ($('table.transfer-table tr').length > 1) {
        $('.transfer-clear-all-icon').removeClass('hidden');
    }

    if (!$.mSortableT) {
        $.mSortableT = $('.transfer-table tbody');
        $.mSortableT.sortable({
            delay: 200,
            revert: 100,
            start: function(ev, ui) {
                $('body').addClass('dndc-sort');
            },
            helper: function(ev, tr) {
                if (!tr.hasClass('ui-selected')) {
                    tr.addClass('ui-selected');
                }
                this.order = fm_tfsorderupd();
                var $selected = tr.parent().children('.ui-selected').clone();
                tr.data('multidrag', $selected).siblings('.ui-selected').hide();
                var $helper = $('<tr/>');
                return $helper.append($selected);
            },
            stop: function(ev, ui) {
                var cancel = false;
                $('body').removeClass('dndc-sort');

                var $selected = ui.item.data('multidrag');
                ui.item.after($selected).remove();
                $('.transfer-table tr.ui-selected:not(:visible)').remove();
                $.transferHeader(); // rebind cloned trs

                // var $tr = $(ui.item[0]);
                // var id = String($tr.attr('id'));
                // var $next = $tr.next();

                /*if ($selected.hasClass('started')) {
                    cancel = true;
                }
                else {
                    var $prev = $tr.prev();
                    var pid = $prev.attr('id');
                    var nid = $next.attr('id');

                    cancel = ((id[0] === 'u' && nid && nid[0] !== 'u')
                            || (id[0] !== 'u' && pid && pid[0] === 'u'));
                }*/
                if (cancel) {
                    $.mSortableT.sortable('cancel');
                }
                else {
                    var order = fm_tfsorderupd();

                    if (JSON.stringify(order) !== JSON.stringify(this.order)) {
                        var mDL = {
                            pos: 0,
                            etmp: [],
                            oQueue: [],
                            pQueue: {},
                            mQueue: dlQueue,
                            m_queue: dl_queue,
                            prop: 'dl'
                        };
                        var mUL = {
                            pos: 0,
                            etmp: [],
                            oQueue: [],
                            pQueue: {},
                            mQueue: ulQueue,
                            m_queue: ul_queue,
                            prop: 'ul'
                        };
                        var id;
                        var dst;
                        var i = 0;
                        var len = Object.keys(order).length / 2;

                        [dl_queue, ul_queue].forEach(function(queue) {
                            var t_queue = queue.filter(isQueueActive);
                            if (t_queue.length !== queue.length) {
                                var m = t_queue.length;
                                var i = 0;
                                while (i < m) {
                                    (queue[i] = t_queue[i]).pos = i;
                                    ++i;
                                }
                                queue.length = i;
                                while (queue[i]) {
                                    delete queue[i++];
                                }
                            }
                        });

                        while (len > i) {
                            id = M.t[i++];

                            dst = (id[0] === 'u' ? mUL : mDL);
                            var mQ = dst.mQueue.slurp(id);
                            // for (var x in mQ) {
                                // if (mQ.hasOwnProperty(x)) {
                                    // var entry = mQ[x][0][dst.prop];
                                    // if (dst.etmp.indexOf(entry) === -1) {
                                        // (dst.m_queue[dst.pos] = entry).pos = dst.pos;
                                        // dst.etmp.push(entry);
                                        // dst.pos++;
                                    // }
                                // }
                            // }
                            dst.oQueue = dst.oQueue.concat(mQ);

                            if (dst.mQueue._qpaused.hasOwnProperty(id)) {
                                dst.pQueue[id] = dst.mQueue._qpaused[id];
                            }
                        }

                        dlQueue._queue = mDL.oQueue;
                        ulQueue._queue = mUL.oQueue;
                        dlQueue._qpaused = mDL.pQueue;
                        ulQueue._qpaused = mUL.pQueue;

                        // Check for transfers moved before any started one
                        var $prev = $('.transfer-table tr.transfer-started')
                            .first()
                            .prevAll()
                            .not('.transfer-paused');
                        // XXX: we rely on the speed field being non-numeric
                        if ($prev.length && !$prev.find('.speed').text().replace(/\D/g, '')) {
                            var ids = $('.transfer-table tr:not(.transfer-paused)').attrs('id');
                            ids.forEach(fm_tfspause);
                            if (dlQueue._queue.length || ulQueue._queue.length) {
                                dlmanager.logger.error('The move operation should have cleared the queues.');
                            }
                            ids.forEach(fm_tfsresume);
                            i = 0;
                            mDL.pQueue = {};
                            mUL.pQueue = {};
                            while (len > i) {
                                id = M.t[i++];
                                dst = (id[0] === 'u' ? mUL : mDL);
                                if (dst.mQueue._qpaused.hasOwnProperty(id)) {
                                    dst.pQueue[id] = dst.mQueue._qpaused[id];
                                }
                            }
                            dlQueue._qpaused = mDL.pQueue;
                            ulQueue._qpaused = mUL.pQueue;
                        }
                    }
                }

                $('.transfer-table tr.ui-selected').removeClass('ui-selected');
            }
        });
    }
}

function showTransferToast(t_type, t_length, isPaused) {
    if (!$('.fmholder').hasClass('transfer-panel-opened')) {
        var $toast,
            $second_toast,
            timer,
            nt_txt;

        if (t_type != 'u') {
            timer = dl_interval;
            $toast = $('.toast-notification.download');
            $second_toast = $('.toast-notification.upload');
            if (t_length > 1) {
                nt_txt = l[12481].replace('%1', t_length);
            } else {
                nt_txt = l[7222];
            }
        } else {
            timer = ul_interval;
            $toast = $('.toast-notification.upload');
            $second_toast = $('.toast-notification.download');
            if (t_length > 1) {
                nt_txt = l[12480].replace('%1', t_length);
            } else {
                nt_txt = l[7223];
            }
        }
        if (uldl_hold || isPaused) {
            nt_txt += '<b> (' + l[1651] + ') </b>';
        }

        $toast.find('.toast-col:first-child span').safeHTML(nt_txt);

        if ($second_toast.hasClass('visible')) {
            $second_toast.addClass('second');
        }

        clearTimeout(timer);
        $toast.removeClass('second hidden').addClass('visible');
        timer = setTimeout(function() {
            hideTransferToast($toast);
        }, 5000);

        $('.transfer .toast-button').rebind('click', function(e)
        {
            $('.toast-notification').removeClass('visible second');
            if (!$('.slideshow-dialog').hasClass('hidden')) {
                $('.slideshow-dialog').addClass('hidden');
                $('.slideshow-overlay').addClass('hidden');
            }
            // M.openFolder('transfers', true);
            $('.nw-fm-left-icon.transfers').click();
        });

        $('.toast-close-button', $toast).rebind('click', function()
        {
            $(this).closest('.toast-notification').removeClass('visible');
            $('.toast-notification').removeClass('second');
        });

        $toast.rebind('mouseover', function(e)
        {
            clearTimeout(timer);
        });
        $toast.rebind('mouseout', function(e)
        {
            timer = setTimeout(function() {
                hideTransferToast($toast);
            }, 5000);
        });
    }
}

function hideTransferToast ($toast) {
    $toast.removeClass('visible');
    $('.toast-notification').removeClass('second');
}

function removeUInode(h, parent) {

    var n = M.d[h],
        i = 0;

    // check subfolders
    if (n && n.t) {
        var cns = M.c[n.p];
        if (cns) {
            for (var cn in cns) {
                if (M.d[cn] && M.d[cn].t && cn !== h) {
                    i++;
                    break;
                }
            }
        }
    }

    var hasItems = !!M.v.length;
    switch (M.currentdirid) {
        case "shares":
            $('#treeli_' + h).remove();// remove folder and subfolders
            if (!hasItems) {
                $('.files-grid-view .grid-table-header tr').remove();
                $('.fm-empty-cloud').removeClass('hidden');
            }
            break;
        case "contacts":

            //Clear left panel:
            $('#contact_' + h).fadeOut('slow', function() {
                $(this).remove();
            });

            //Clear right panel:
            $('.grid-table.contacts tr#' + h + ', .contacts-blocks-scrolling a#' + h)
                .fadeOut('slow', function() {
                    $(this).remove();
                });

            // clear the contacts grid:
            $('.contacts-grid-view #' + h).remove();
            if (!hasItems) {
                $('.contacts-grid-view .contacts-grid-header tr').remove();
                $('.fm-empty-contacts .fm-empty-cloud-txt').text(l[784]);
                $('.fm-empty-contacts').removeClass('hidden');
            }
            break;
        case "chat":
            if (!hasItems) {
                $('.contacts-grid-view .contacts-grid-header tr').remove();
                $('.fm-empty-chat').removeClass('hidden');
            }
            break;
        case M.RubbishID:
            if (i == 0 && n) {
                $('#treea_' + n.p).removeClass('contains-folders expanded');
            }

            // Remove item
            $('#' + h).remove();

            // Remove folder and subfolders
            $('#treeli_' + h).remove();
            if (!hasItems) {
                $('.contacts-grid-view .contacts-grid-header tr').remove();
                $('.fm-empty-trashbin').removeClass('hidden');
            }
            break;
        case M.RootID:
            if (i == 0 && n) {
                $('#treea_' + n.p).removeClass('contains-folders expanded');
            }

            // Remove item
            $('#' + h).remove();

            // Remove folder and subfolders
            $('#treeli_' + h).remove();
            if (!hasItems) {
                $('.files-grid-view').addClass('hidden');
                $('.grid-table.fm tr').remove();
                $('.fm-empty-cloud').removeClass('hidden');
            }
            break;
        default:
            if (i == 0 && n) {
                $('#treea_' + n.p).removeClass('contains-folders expanded');
            }
            $('#' + h).remove();// remove item
            $('#treeli_' + h).remove();// remove folder and subfolders
            if (!hasItems) {
                if (sharedFolderUI()) {
                    M.emptySharefolderUI();
                }
                else {
                    $('.files-grid-view').addClass('hidden');
                    $('.fm-empty-folder').removeClass('hidden');
                }
                $('.grid-table.fm tr').remove();
            }
            break;
    }

    if (M.currentdirid === h || isCircular(h, M.currentdirid) === true) {
        parent = parent || Object(M.getNodeByHandle(h)).p || RootbyId(h);
        M.openFolder(parent);
    }
}

/**
 * addContactToFolderShare
 *
 * Add verified email addresses to folder shares.
 */
function addContactToFolderShare() {

    var targets = [],
        $shareDialog = $('.share-dialog'),
        $newContacts, permissionLevel, iconPermLvl, permissionClass, selectedNode;

    // Share button enabled
    if (($.dialog === 'share') && !$shareDialog.find('.dialog-share-button').is('.disabled')) {

        selectedNode = $.selected[0];
        $newContacts = $shareDialog.find('.token-input-list-mega .token-input-token-mega');

        loadingDialog.show();

        // Is there a new contacts planned for addition to share
        if ($newContacts.length) {

            // Determin current group permission level
            iconPermLvl = $shareDialog.find('.permissions-icon')[0];
            permissionClass = checkMultiInputPermission($(iconPermLvl));
            permissionLevel = sharedPermissionLevel(permissionClass[0]);

            // Add new planned contact to list
            $.each($newContacts, function(ind, val) {
                targets.push({ u: $(val).contents().eq(1).text(), r: permissionLevel });
            });
        }

        closeDialog();
        $('.export-links-warning').addClass('hidden');

        // Add new contacts to folder share
        if (targets.length > 0) {
            doShare(selectedNode, targets, true);
        }

        loadingDialog.hide();
    }
}

/**
 * addNewContact
 *
 * User adding new contact/s from add contact dialog.
 * @param {String} $addBtnClass, contact dialog add button class, i.e. .add-user-popup-button.
 */
function addNewContact($addButton) {

    var mailNum, msg, title, email, emailText, $mails;

    // Add button is enabled
    if (!$addButton.is('.disabled') && $addButton.is('.add')) {

        // Check user type
        if (u_type === 0) {
            ephemeralDialog(l[997]);
        }
        else {

            // Custom text message
            emailText = $('.add-user-textarea textarea').val();

            // List of email address planned for addition
            $mails = $('.token-input-list-mega .token-input-token-mega');

            mailNum = $mails.length;

            if (mailNum) {

                // Loop through new email list
                $mails.each(function(index, value) {

                    // Extract email addresses one by one
                    email = $(value).contents().eq(1).text();

                    // Make sure that API return positive value, otherwise we have API error
                    if (!M.inviteContact(M.u[u_handle].m, email, emailText)) {

                        // Singular or plural
                        if (index === mailNum - 1) {
                            if (mailNum === 1) {
                                title = l[150]; // Contact invited
                                msg = l[5898].replace('[X]', email); // The user [X] has been invited and will appear in your contact list once accepted."
                            }
                            else {
                                title = l[165] + ' ' + l[5859]; // Contacts Invited
                                msg = l[5899]; // The users have been invited and will appear in your contact list once accepted
                            }

                            closeDialog();
                            msgDialog('info', title, msg);
                            $('.token-input-token-mega').remove();
                        }
                    }
                });
            }
        }
    }

    // Cancel button clicked, close dialog
    else if ($addButton.is('.cancel')) {
        closeDialog();
    }
}

/**
 * sharedUInode
 *
 * Handle shared/export link icons in Cloud Drive
 * @param {String} nodeHandle, selected node id
 */
function sharedUInode(nodeHandle) {

    var oShares;
    var bExportLink = false;
    var bAvailShares = false;
    var UiExportLink = new mega.UI.Share.ExportLink();
    var share = new mega.Share();

    if (!fminitialized) {
        if (d) {
            UiExportLink.logger.warn('Skipping sharedUInode call...');
        }
        return;
    }
    if (d) {
        UiExportLink.logger.debug('Entering sharedUInode...');
    }

    // Is there a full share or pending share available
    if ((M.d[nodeHandle] && M.d[nodeHandle].shares) || M.ps[nodeHandle]) {

        // Contains full shares and/or export link
        oShares = M.d[nodeHandle] && M.d[nodeHandle].shares;

        // Do we have export link for selected node?
        if (oShares && oShares.EXP) {

            UiExportLink.addExportLinkIcon(nodeHandle);

            // Item is taken down, make sure that user is informed
            if (oShares.EXP.down === 1) {
                UiExportLink.addTakenDownIcon(nodeHandle);
            }

            bExportLink = true;
        }

        // Add share icon in left panel for selected node only if we have full or pending share
        // Don't show share icon when we have export link only
        if (share.isShareExist([nodeHandle], true, true, false)) {

            // Left panel
            $('#treea_' + nodeHandle + ' .nw-fm-tree-folder').addClass('shared-folder');

            bAvailShares = true;
        }
    }

    // t === 1, folder
    if (M.d[nodeHandle] && M.d[nodeHandle].t) {
        var icon = fileIcon(M.d[nodeHandle]);

        // Update right panel selected node with appropriate icon for list view
        $('.grid-table.fm #' + nodeHandle + ' .transfer-filtype-icon').addClass(icon);

        // Update right panel selected node with appropriate icon for block view
        $('#' + nodeHandle + '.file-block .block-view-file-type').addClass(icon);
    }

    // If no shares are available, remove share icon from left panel, right panel (list and block view)
    if (!bAvailShares) {
        $('#treea_' + nodeHandle + ' .nw-fm-tree-folder').removeClass('shared-folder'); // Left panel
        $('.grid-table.fm #' + nodeHandle + ' .transfer-filtype-icon').removeClass('folder-shared'); // Right panel list view
        $('#' + nodeHandle + '.file-block .block-view-file-type').removeClass('folder-shared'); // Right panel block view
    }

    // If no export link is available, remove export link from left and right panels (list and block view)
    if (!bExportLink) {
        UiExportLink.removeExportLinkIcon(nodeHandle);
    }
}

/**
 * getContactsEMails
 *
 * Loop through all available contacts, full and pending ones (outgoing and incomming)
 * and creates a list of contacts email addresses.
 * @returns {Array} contacts, array of contacts email.
 */
function getContactsEMails() {

    var contact,
        contacts = [];
    var contactName = '';

    // Loop through full contacts
    M.u.forEach(function(contact) {
        // Active contacts with email set
        if (contact.c === 1 && contact.m) {
            contacts.push({ id: contact.m, name: M.getNameByHandle(contact.u) });
        }
    });

    // Loop through outgoing pending contacts
    for (var k in M.opc) {
        if (M.opc.hasOwnProperty(k)) {
            contact = M.opc[k];
            contactName = M.getNameByHandle(M.opc[k].p);

            // Is contact deleted
            if (!contact.dts) {
                contacts.push({ id: contact.m, name: contactName });
            }
        }
    }

    // Loop through incomming pending contacts
    for (var m in M.ipc) {
        if (M.ipc.hasOwnProperty(m)) {
            contact = M.ipc[m];
            contactName = M.getNameByHandle(M.ipc[m].p);

            // Is there a email available
            if (contact.m) {
                contacts.push({ id: contact.m, name: contactName });
            }
        }
    }

    return contacts;
}

/**
 * initAddDialogInputPlugin
 */
function initAddDialogMultiInputPlugin() {

    // Plugin configuration
    var contacts = getContactsEMails();
    var $this  = $('.add-contact-multiple-input');
    var $scope = $this.parents('.add-user-popup');

    $this.tokenInput(contacts, {
        theme: 'mega',
        hintText: l[5908],
        //hintText: '',
        //placeholder: 'Type in an email or contact',
        searchingText: '',
        noResultsText: '',
        addAvatar: true,
        autocomplete: null,
        searchDropdown: true,
        emailCheck: true,
        preventDoublet: true,
        tokenValue: 'id',
        propertyToSearch: 'id',
        resultsLimit: 5,
        // Prevent showing of drop down list with contacts email addresses
        // Max allowed email address is 254 chars
        minChars: 255,
        accountHolder: (M.u[u_handle] || {}).m || '',
        scrollLocation: 'add',
        // Exclude from dropdownlist only emails/names which exists in multi-input (tokens)
        excludeCurrent: false,
        onEmailCheck: function() {
            errorMsg(l[7415]);
        },
        onDoublet: function(u) {
            errorMsg(l[7413]);
        },
        onHolder: function() {
            errorMsg(l[7414]);
        },
        onReady: function() {
            var $input = $this.parent().find('li input').eq(0);
            $input.rebind('keyup', function() {
                var value = $.trim($input.val());
                if ($scope.find('li.token-input-token-mega').length > 0 || checkMail(value) === false) {
                    $scope.find('.add-user-popup-button.add').removeClass('disabled');
                } else {
                    $scope.find('.add-user-popup-button.add').addClass('disabled');
                }
            });
        },
        onAdd: function() {

            var itemNum = $('.token-input-list-mega .token-input-token-mega').length,
                $addUserPopup = $('.add-user-popup');

            $('.add-user-popup-button.add').removeClass('disabled');

            // In case of 1 contact use singular
            if (itemNum === 1) {
                $addUserPopup.find('.nw-fm-dialog-title').text(l[101]); // Add Contact
            }
            else { // Use plural
                $addUserPopup.find('.nw-fm-dialog-title').text(l[5911]); // Add Contacts

                var $inputTokens = $addUserPopup.find('.share-added-contact.token-input-token-mega'),
                    $multiInput = $addUserPopup.find('.multiple-input'),
                    h1 = $inputTokens.outerHeight(true),// margin included
                    h2 = $multiInput.height();

                // show/hide scroll box
                if ((5 <= h2 / h1) && (h2 / h1 < 6)) {
                    $multiInput.jScrollPane({
                        enableKeyboardNavigation: false,
                        showArrows: true,
                        arrowSize: 8,
                        animateScroll: true
                    });
                    setTimeout(function() {
                        $addUserPopup.find('.token-input-input-token-mega input').focus();
                    }, 0);
                }
            }
        },
        onDelete: function() {

            var itemNum,
                $addUserPopup = $('.add-user-popup');

            setTimeout(function() {
                $addUserPopup.find('.token-input-input-token-mega input').blur();
            }, 0);

            // Get number of emails
            itemNum = $('.token-input-list-mega .token-input-token-mega').length;


            if (itemNum === 0) {
                $('.add-user-popup-button.add').addClass('disabled');
                $addUserPopup.find('.nw-fm-dialog-title').text(l[101]); // Add Contact

            }
            else if (itemNum === 1) {
                $('.add-user-popup-button.add').removeClass('disabled');
                $('.add-user-popup .nw-fm-dialog-title').text(l[101]); // Add Contact

            }
            else {
                $('.add-user-popup-button.add').removeClass('disabled');
                $('.add-user-popup .nw-fm-dialog-title').text(l[101]);

                var $inputTokens = $addUserPopup.find('.share-added-contact.token-input-token-mega'),
                    $multiInput = $addUserPopup.find('.multiple-input'),
                    $scrollBox = $('.multiple-input .jspPane')[0],
                    h1 = $inputTokens.outerHeight(true),// margin included
                    h2 = 0;

                // Calculate complete scroll box height
                if ($scrollBox) {
                    h2 = $scrollBox.scrollHeight;
                }
                else { // Just multi input height
                    h2 = $multiInput.height();
                }

                if (h2 / h1 < 6) {
                    clearScrollPanel('.add-user-popup');
                }
            }
        }
    });

    /**
     * errorMsg
     *
     * Show error popup next to multi input box in case that email is wrong.
     * @param {String} msg, error message.
     */
    function errorMsg(msg) {

        var $addUserPopup = $('.add-user-popup'),
            $warning = $addUserPopup.find('.multiple-input-warning span');

        $warning.text(msg);
        $addUserPopup.addClass('error');

        setTimeout(function() {
            $addUserPopup.removeClass('error');
        }, 3000);
    }
}

/**
 * addContactUI
 *
 * Handle add contact dialog UI
 */
function addContactUI() {

    // not for ephemeral
    if (!u_type) {
        return;
    }

    function iconSize(par) {

        // full size icon, popup at bottom of Add contact button
        if (par) {
            $('.add-user-size-icon')
                .removeClass('short-size')
                .addClass('full-size');
        }

        // short size icon, centered dialog
        else {
            $('.add-user-size-icon')
                .removeClass('full-size')
                .addClass('short-size');
        }
    };

    function focusOnInput() {
        var $tokenInput = $('#token-input-');

        $tokenInput
            .val('')
            .focus();
    }

    $('.add-user-notification textarea').rebind('focus.add-user-n', function() {
        var $this = $(this);
        $this.parent().addClass('active');
    });

    $('.add-user-notification textarea').rebind('blur.add-user-n', function() {
        $('.add-user-notification').removeClass('active');
    });

    if (!$('.add-contact-multiple-input').tokenInput("getSettings")) {
        initAddDialogMultiInputPlugin();
    }

    $('.fm-empty-contacts .fm-empty-button').rebind('mouseover', function() {
        $('.fm-empty-contacts').addClass('hovered');
    });

    $('.fm-empty-contacts .fm-empty-button').rebind('mouseout', function() {
        $('.fm-empty-contacts').removeClass('hovered');
    });

    $('.fm-empty-contacts .fm-empty-button').rebind('click', function(event) {

        $.hideContextMenu();
        $.dialog = 'add-contact-popup';
        $.sharedTokens = []; // Holds items currently visible in share folder contet (above input)

        // Just in case hide import links
        $('.add-user-popup .import-contacts-dialog').fadeOut(0);
        $('.import-contacts-link').removeClass('active');

        // Prepare multi-input and dialog
        $('.add-user-popup .multiple-input .token-input-token-mega').remove();
        $('.add-user-popup-button.add').addClass('disabled');
        $('.add-user-popup .nw-fm-dialog-title').text(l[71]);
        $('.fm-add-user').removeClass('active');

        iconSize(false);

        $('.add-user-popup')
            .addClass('dialog')
            .removeClass('hidden');

        fm_showoverlay();

        event.stopPropagation();

        // Focus the input after everything else is done or it won't work
        focusOnInput();
    });

    $('.fm-add-user').rebind('click', function() {

        var $this = $(this),
            $d = $('.add-user-popup');

        $.hideContextMenu();
        $.dialog = 'add-contact-popup';

        // Holds items currently visible in share folder content (above input)
        $.sharedTokens = [];

        // Hide
        if ($this.is('.active')) {
            $this.removeClass('active');
            $d.addClass('hidden');
        }

        // Show
        else {
            $('.add-user-popup .import-contacts-dialog').fadeOut(0);
            $('.import-contacts-link').removeClass('active');
            $this.addClass('active');
            $d.removeClass('hidden dialog');
            $('.add-user-popup .multiple-input .token-input-token-mega').remove();

            $('.add-user-popup-button.add').addClass('disabled');
            $('.add-user-popup .nw-fm-dialog-title').text(l[71]);

            topPopupAlign(this, '.add-user-popup');

            initTextareaScrolling($('.add-user-textarea textarea'), 39);
            focusOnInput();
        }

        iconSize(true);
        return false;
    });

    // List of elements related to pending contacts
    //
    // Received requests:
    // empty grid: fm-empty-contacts (have button on it, .empty-contact-requests-button with label 'View sent requests')
    // full grid: contact-requests-grid (have action buttons,
    //  'Accept': .contact-request-button.accept
    //  'Delete': .contact-request-button.delete
    //  'Ignore': .contact-request-button.ignore
    //
    // Sent requests:
    // empty grid: fm-empty-contacts (have button on it, .empty-sent-request-button with label 'View received requests')
    // full grid: sent-requests-grid (have action buttons,
    //  'ReInvite': .contact-request-button.reinvite
    //  'Cancel Reques': .contact-request-button.cancel
    //
    // Header buttons:
    // fm-contact-requests 'View sent requests'
    // fm-received-requests 'View received requests'

    // View received contact requests, M.ipc
    $('.fm-received-requests, .empty-sent-requests-button').rebind('click', function() {
        M.openFolder('ipc');
        $('.fm-contact-requests').removeClass('active');
        $(this).addClass('active');
    });

    // View sent contact requests, M.opc
    $('.fm-contact-requests, .empty-contact-requests-button').rebind('click', function() {
        M.openFolder('opc');
        $('.fm-received-requests').removeClass('active');
        $(this).addClass('active');
    });

    $('.add-user-size-icon').rebind('click', function() {

        var iPos = 0;

        $('.add-user-popup .import-contacts-dialog').fadeOut(0);
        $('.import-contacts-link').removeClass('active');

        if ($(this).is('.full-size')) {

            $('.add-user-popup').addClass('dialog');
            fm_showoverlay();
            iconSize(false);
            $('.fm-add-user').removeClass('active');
            focusOnInput();
        }

        // .short-size
        else {

            fm_hideoverlay();
            $('.add-user-popup').removeClass('dialog');
            iconSize(true);
            $('.fm-add-user').addClass('active');

            iPos = $(window).width() - $('.fm-add-user').offset().left - $('.add-user-popup').outerWidth() + 2;

            if (iPos > 8) {
                $('.add-user-popup').css('right', iPos + 'px');
            }
            else {
                $('.add-user-popup').css('right', 8 + 'px');
            }
            focusOnInput();
        }
    });

    $('.add-user-popup-button').rebind('click', function() {

        addNewContact($(this));
    });

    $('.add-user-popup .fm-dialog-close').rebind('click', function() {

        fm_hideoverlay();
        $('.add-user-popup').addClass('hidden');
        $('.fm-add-user').removeClass('active');
        clearScrollPanel('.add-user-popup');
    });

    $('.add-user-popup .import-contacts-service').rebind('click', function() {

        // NOT imported
        if (!$(this).is('.imported')) {
            var contacts = new mega.GContacts({'where': 'contacts'});

            // NOT failed
            if (!contacts.options.failed) {
                contacts.importGoogleContacts();
            } else {
                closeImportContactNotification('.add-user-popup');
            }
        }
        else {
            var n = $('.imported-contacts-notification');
            n.css('margin-left', '-' + n.outerWidth() / 2 + 'px');
            n.fadeIn(200);
            $('.share-dialog .import-contacts-dialog').fadeOut(200);
        }
    });

    $('.add-user-popup .import-contacts-link').rebind('click', function(e) {

        if (!$(this).is('.active')) {
            $('.add-user-popup .import-contacts-link').addClass('active');// Do not use this, because of doubled class
            $('.add-user-popup .import-contacts-dialog').fadeIn(200);

            $('.imported-notification-close').rebind('click', function()
            {
                $('.imported-contacts-notification').fadeOut(200);
            });
        }
        else {
            $('.add-user-popup .import-contacts-link').removeClass('active');
            $('.add-user-popup .import-contacts-dialog').fadeOut(200);
            $('.imported-contacts-notification').fadeOut(200);
        }

        e.stopPropagation();
        e.preventDefault();
    });

    $('.add-user-popup .import-contacts-info').rebind('mouseover.add-user-p', function() {
        $('.add-user-popup .import-contacts-info-txt').fadeIn(200);
    });

    $('.add-user-popup .import-contacts-info').rebind('mouseout.add-user-p', function() {
        $('.add-user-popup .import-contacts-info-txt').fadeOut(200);
    });
}

/**
 * Bind actions to Received Pending Conctact Request buttons
 *
 */
function initBindIPC() {

    DEBUG('initBindIPC()');

    $('.contact-requests-grid .contact-request-button').off('click');
    $('.contact-requests-grid .contact-request-button').on('click', function() {

        var $self = $(this),
            $reqRow = $self.closest('tr'),
            ipcId = $reqRow.attr('id').replace('ipc_', '');

        if ($self.is('.accept')) {
            if (M.acceptPendingContactRequest(ipcId) === 0) {
                $reqRow.remove();
            }
        }
        else if ($self.is('.delete')) {
            if (M.denyPendingContactRequest(ipcId) === 0) {
                $reqRow.remove();
            }
        }
        else if ($self.is('.ignore')) {
            if (M.ignorePendingContactRequest(ipcId) === 0) {
                $reqRow.remove();
            }
        }
    });
}

/**
 * Bind actions to Received pending contacts requests buttons
 *
 */
function initBindOPC() {

    DEBUG('initBindOPC()');

    $('.sent-requests-grid .contact-request-button').off('click');
    $('.sent-requests-grid .contact-request-button').on('click', function() {

        var $self = $(this),
            $reqRow = $self.closest('tr'),
            opcId = $reqRow.attr('id').replace('opc_', '');

        if ($self.is('.reinvite')) {
            M.reinvitePendingContactRequest(M.opc[opcId].m);
            $reqRow.children().children('.contact-request-button.reinvite').addClass('hidden');
        }
        else if ($self.is('.cancel')) {

            // If successfully deleted, grey column and hide buttons
            if (M.cancelPendingContactRequest(M.opc[opcId].m) === 0) {
                $(this).addClass('hidden');
                $reqRow.children().children('.contact-request-button.cancel').addClass('hidden');
                $reqRow.children().children('.contact-request-button.reinvite').addClass('hidden');
                $reqRow.addClass('deleted');
            }
        }
    });
}

function ephemeralDialog(msg) {

    msgDialog('confirmation', l[998], msg + ' ' + l[999], l[1000], function(e) {
        if (e) {
            document.location.hash = 'register';
        }
    });
}

/**
 * Removes the user from the share
 *
 * @param {String} shareId The share id
 * @param {Boolean} nfk
 */
function removeShare(shareId, nfk) {

    if (d) {
        console.log('removeShare', shareId);
    }

    if (!nfk) {
        api_updfkey(shareId);
    }

    M.delNode(shareId, true);   // must not update DB pre-API
    api_req({ a: 'd', n: shareId/*, i: requesti*/ });

    M.buildtree({h: 'shares'}, M.buildtree.FORCE_REBUILD);

    if ((M.currentdirid === shareId) || (isCircular(shareId, M.currentdirid) === true)) {
        M.openFolder(RootbyId(shareId));
    }

    delete u_sharekeys[shareId];
}

function fmremove() {
    var filecnt = 0,
        foldercnt = 0,
        contactcnt = 0,
        removesharecnt = 0;

    // Loop throught selected items
    for (var i in $.selected) {
        var n = M.d[$.selected[i]];

        // ToDo: Not clear what this represents
        if (n && n.p.length === 11) {
            removesharecnt++;
        }

        // ToDo: Replace counting contact id chars with something more reliable
        else if (String($.selected[i]).length === 11) {
            contactcnt++;
        }

        // Folder
        else if (n && n.t) {
            foldercnt++;
        }

        // File
        else {
            filecnt++;
        }
    }

    if (removesharecnt) {
        for (var i in $.selected) {
            removeShare($.selected[i]);
        }
        M.openFolder('shares', true);
    }

    // Remove contacts from list
    else if (contactcnt) {

        var c = $.selected.length;
        var replaceString = '';
        var contact = '';

        if (c > 1) {
            replaceString = c + ' ' + l[5569];
            contact = 'contacts';
        }
        else {
            replaceString = '<strong>' + htmlentities(M.d[$.selected[0]].name) + '</strong>';
            contact = 'contact';
        }

        msgDialog('delete-contact', l[1001], l[1002].replace('[X]', replaceString), l[7872].replace('[X]', contact),
        function(e) {
            if (e) {
                $.selected.forEach(function(selected) {

                    if (M.c[selected]) {
                        Object.keys(M.c[selected])
                            .forEach(function(sharenode) {
                                removeShare(sharenode, 1);
                            });
                    }

                    api_req({ a: 'ur2', u: $.selected[i], l: '0', i: requesti });
                    M.handleEmptyContactGrid();
                });
            }
        });
        if (c > 1) {
            $('#msgDialog').addClass('multiple');
            $('.fm-del-contacts-number').text($.selected.length);
            $('#msgDialog .fm-del-contact-avatar').attr('class', 'fm-del-contact-avatar');
            $('#msgDialog .fm-del-contact-avatar span').empty();
        }
        else {
            var user = M.u[$.selected[0]],
                avatar = useravatar.contact(user, 'avatar-remove-dialog');

            $('#msgDialog .fm-del-contact-avatar').html(avatar);
        }
    }

    // Remove selected nodes from rubbish bin
    else if (RootbyId($.selected[0]) === M.RubbishID) {

        var dlgMessage = '';
        var toastMessage = '';

        if ((filecnt === 1) && (!foldercnt)) {
            dlgMessage = l[13749];// 1 file
            toastMessage = l[13757];
        }
        else if ((filecnt > 1) && (!foldercnt)) {
            dlgMessage = l[13750].replace('%1', filecnt);
            toastMessage = l[13758].replace('%1', filecnt);
        }
        else if ((!filecnt) && (foldercnt === 1)) {
            dlgMessage = l[13751];// 1 folder
            toastMessage = l[13759];
        }
        else if ((!filecnt) && (foldercnt > 1)) {
            dlgMessage = l[13752].replace('%1', foldercnt);
            toastMessage = l[13760].replace('%1', foldercnt);
        }
        else if ((filecnt === 1) && (foldercnt === 1)) {
            dlgMessage = l[13753];// 1 file 1 folder
            toastMessage = l[13761];
        }
        else if ((filecnt === 1) && (foldercnt > 1)) {
            dlgMessage = l[13754].replace('%1', foldercnt);
            toastMessage = l[13762].replace('%1', foldercnt);
        }
        else if ((filecnt > 1) && (foldercnt === 1)) {
            dlgMessage = l[13755].replace('%1', filecnt);
            toastMessage = l[13763].replace('%1', filecnt);
        }
        else if ((filecnt > 1) && (foldercnt > 1)) {
            dlgMessage = l[13756].replace('%1', filecnt).replace('%2', foldercnt);
            toastMessage = l[13764].replace('%1', filecnt).replace('%2', foldercnt);
        }

        msgDialog('clear-bin', l[1003], dlgMessage, l[1007], function(e) {
            if (e) {
                var tmp = null;
                if (String(M.currentdirid).substr(0, 7) === 'search/') {
                    tmp = M.currentdirid;
                    M.currentdirid = M.getNodeByHandle($.selected[0]).p || M.RubbishID;
                }
                M.clearRubbish(1);

                if (tmp) {
                    M.currentdirid = tmp;
                }

                showToast('settings', toastMessage);
            }
        });

        // ToDo: is this necessary?
        // $('.fm-dialog-button.notification-button').each(function(i, e) {
        //     if ($(e).text() === l[1018]) {
        //         $(e).safeHTML('<span>@@</span>', l[83]);
        //     }
        // });
    }

    // Remove contacts
    else if (RootbyId($.selected[0]) === 'contacts') {
        if (localStorage.skipDelWarning) {
            M.copyNodes($.selected, M.RubbishID, 1);
        } else {
            msgDialog('confirmation', l[1003], l[1004].replace('[X]', fm_contains(filecnt, foldercnt)), false, function(e) {
                if (e) {
                    M.copyNodes($.selected, M.RubbishID, 1);
                }
            }, true);
        }
    }
    else {
        if (localStorage.skipDelWarning) {
            if (M.currentrootid === 'shares') {
                M.copyNodes($.selected, M.RubbishID, true);
            }
            else {
                M.moveNodes($.selected, M.RubbishID);
            }
        }
        else {
            // Contains complete directory structure of selected nodes, their ids
            var selected = [], dirTree = [];

            for (var i in $.selected) {
                selected.push($.selected[i]);
                var nodes = fm_getnodes($.selected[i], true);
                dirTree = dirTree.concat(nodes);
            }

            // Additional message in case that there's a shared node
            var share = new mega.Share({});
            var delShareInfo = share.isShareExist(dirTree, true, true, true) ? ' ' + l[1952] + ' ' + l[7410] : '';

            msgDialog('remove', l[1003], l[1004].replace('[X]', fm_contains(filecnt, foldercnt)) + delShareInfo, false, function(e) {
                if (e) {
                    if (M.currentrootid === 'shares') {
                        M.copyNodes($.selected, M.RubbishID, true);
                    }
                    else {
                        var delctx = { pending : 1, selected : selected };

                        // Remove all shares related to selected nodes
                        for (var i = dirTree.length; i--; ) {
                            var h = dirTree[i];

                            // remove established shares
                            for (var share in Object(M.d[dirTree[i]]).shares) {
                                delctx.pending++;
                                api_req({ a: 's2',
                                          n: h,
                                          s: [{ u: M.d[h].shares[share].u, r: ''}],
                                          ha: '',
                                          i: requesti
                                        }, {
                                          n: h,
                                          u: M.d[h].shares[share].u,
                                          delctx: delctx,
                                          callback: function(res, ctx) {
                                                if (typeof res == 'object') {
                                                    // FIXME: verify error codes in res.r
                                                    M.delNodeShare(ctx.n, ctx.u);
                                                    setLastInteractionWith(ctx.u, "0:" + unixtime());
                                                }
                                                else {
                                                    // FIXME: display error to user
                                                }

                                                if (!--ctx.delctx.pending) {
                                                    M.moveNodes(ctx.delctx.selected, M.RubbishID);
                                                }
                                            }
                                        });
                            }

                            // remove pending shares
                            for (var pendingUserId in M.ps[h]) {
                                var userEmailOrID = Object(M.opc[pendingUserId]).m || pendingUserId;
                                delctx.pending++;
                                api_req({
                                    a: 's2',
                                    n: h,
                                    s: [{u: userEmailOrID, r: ''}],
                                    ha: '',
                                    i: requesti
                                }, {
                                    n: h,
                                    u: pendingUserId,
                                    delctx: delctx,
                                    callback: function(res, ctx) {
                                        if (typeof res == 'object') {
                                            // FIXME: verify error codes in res.r
                                            M.deletePendingShare(ctx.n, ctx.u);
                                        }
                                        else {
                                            // FIXME: display error to user
                                        }

                                        if (!--ctx.delctx.pending) {
                                            M.moveNodes(ctx.delctx.selected, M.RubbishID);
                                        }
                                    }
                                });
                            }
                        }

                        if (!--delctx.pending) {
                            M.moveNodes(delctx.selected, M.RubbishID);
                        }
                    }
                }
            }, true);
        }
    }
}

function fmremdupes(test)
{
    var hs = {}, i, f = [], s = 0;
    var cRootID = M.currentrootid;
    loadingDialog.show();
    for (i in M.d)
    {
        var n = M.d[i];
        if (n && n.hash && n.h && RootbyId(n.h) === cRootID)
        {
            if (!hs[n.hash])
                hs[n.hash] = [];
            hs[n.hash].push(n.h);
        }
    }
    for (i in hs)
    {
        var h = hs[i];
        while (h.length > 1)
            f.push(h.pop());
    }
    for (i in f)
    {
        console.debug('Duplicate node: ' + f[i] + ' at ~/'
           + M.getPath(f[i]).reverse().map(function(n) {
                return M.d[n].name || ''
             }).filter(String).join("/"));
        s += M.d[f[i]].s | 0;
    }
    loadingDialog.hide();
    console.log('Found ' + f.length + ' duplicated files using a sum of ' + bytesToSize(s));
    if (!test && f.length)
    {
        $.selected = f;
        fmremove();
    }
    return f.length;
}

function initContextUI() {

    var c = '.dropdown.body.context .dropdown-item';

    $('.dropdown-section').off('mouseover', '.dropdown-item');
    $('.dropdown-section').on('mouseover', '.dropdown-item', function() {
        var $this = $(this),
            pos = $this.offset(),
            menuPos,
            currentId;

        // Hide opened submenus
        if (!$this.parent().parent().hasClass('submenu')) {
            $('.dropdown-item').removeClass('opened');
            $('.dropdown.body.submenu').removeClass('active');
        }
        else {
            $this.parent().find('.dropdown-item').removeClass('opened');
            $this.parent().find('.submenu').removeClass('active');
        }

        currentId = $this.attr('id');
        if (currentId) {
            M.buildSubMenu(currentId.replace('fi_', ''));
        }

        // Show necessary submenu
        if (!$this.hasClass('opened') && $this.hasClass('contains-submenu')) {
            menuPos = reCalcMenuPosition($this, pos.left, pos.top, 'submenu');

            $this.next('.submenu')
                .css({'top': menuPos.top})
                .addClass('active');

            $this.addClass('opened');
        }
    });

    var safeMoveNodes = function() {
        if (!$(this).is('.disabled')) {
            $.hideContextMenu();
            M.safeMoveNodes(String($(this).attr('id')).replace('fi_', ''));
        }
    };
    $(c + '.cloud-item').rebind('click', safeMoveNodes);

    $('.dropdown.body.files-menu').off('click', '.folder-item');
    $('.dropdown.body.files-menu').on('click', '.folder-item', safeMoveNodes);
    safeMoveNodes = undefined;

    $(c + '.download-item').rebind('click', function(event) {
        var c = $(event.target).attr('class');
        if (c && c.indexOf('contains-submenu') > -1)
            M.addDownload($.selected);
    });

    $(c + '.download-standart-item').rebind('click', function() {
        M.addDownload($.selected);
    });

    $(c + '.zipdownload-item').rebind('click', function() {
        M.addDownload($.selected, true);
    });

    $(c + '.getlink-item').rebind('click', function() {

        if (u_type === 0) {
            ephemeralDialog(l[1005]);
        }
        else {
            initCopyrightsDialog($.selected);
        }
    });

    $(c + '.removelink-item').rebind('click', function() {

        if (u_type === 0) {
            ephemeralDialog(l[1005]);
        }
        else {
            var exportLink = new mega.Share.ExportLink({ 'updateUI': true, 'nodesToProcess': $.selected });
            exportLink.removeExportLink();
        }
    });

    $(c + '.rename-item').rebind('click', function() {
        renameDialog();
    });

    $(c + '.sh4r1ng-item').rebind('click', function() {

        var $shareDialog = $('.share-dialog');

        if (u_type === 0) {
            ephemeralDialog(l[1006]);
        }
        else {
            // this is used like identifier when key with key code 27 is pressed
            $.dialog = 'share';
            $.hideContextMenu();

            // Show the share dialog
            $shareDialog.removeClass('hidden');

            // Hide the optional message by default.
            // This gets enabled if user want to share
            $shareDialog.find('.share-message').hide();

            fm_showoverlay();
            handleShareDialogContent();

        }
    });

    // Move Dialog
    $(c + '.advanced-item, ' + c + '.move-item').rebind('click', function() {

        $.moveDialog = 'move';// this is used like identifier when key with key code 27 is pressed
        $.mcselected = M.RootID;
        $('.move-dialog').removeClass('hidden');
        handleDialogContent('cloud-drive', 'ul', true, 'move', 'Move');
        disableCircularTargets('#mctreea_');
        fm_showoverlay();
    });

    $(c + '.copy-item').rebind('click', function() {

        $.copyDialog = 'copy';// this is used like identifier when key with key code 27 is pressed
        $.mcselected = M.RootID;
        $('.copy-dialog').removeClass('hidden');
        handleDialogContent('cloud-drive', 'ul', true, 'copy', $.mcImport ? l[236] : "Paste" /*l[63]*/);
        fm_showoverlay();
    });

    $(c + '.import-item').rebind('click', function() {
        ASSERT(folderlink, 'Import needs to be used in folder links.');

        fm_importflnodes($.selected);
    });

    $(c + '.newfolder-item').rebind('click', function() {
        createFolderDialog();
    });

    $(c + '.fileupload-item').rebind('click', function() {
        $('#fileselect3').click();
    });

    $(c + '.folderupload-item').rebind('click', function() {
        $('#fileselect4').click();
    });

    $(c + '.remove-item').rebind('click', function() {
        fmremove();
    });

    $(c + '.startchat-item').rebind('click', function() {
        var $this = $(this);
        var user_handle = $.selected;


        if (user_handle.length === 1) {
            if (!$this.is(".disabled") && user_handle) {
                window.location = "#fm/chat/" + user_handle;
            }
        }
        else {
            megaChat.createAndShowGroupRoomFor(user_handle);
        }
    });

    $(c + '.startaudio-item').rebind('click', function() {
        var $this = $(this);
        var user_handle = $.selected && $.selected[0];
        var room;

        if (!$this.is(".disabled") && user_handle) {
            window.location = "#fm/chat/" + user_handle;
            room = megaChat.createAndShowPrivateRoomFor(user_handle);
            if (room) {
                room.startAudioCall();
            }
        }
    });

    $(c + '.startvideo-item').rebind('click', function() {
        var $this = $(this);
        var user_handle = $.selected && $.selected[0];
        var room;

        if (!$this.is(".disabled") && user_handle) {
            window.location = "#fm/chat/" + user_handle;
            room = megaChat.createAndShowPrivateRoomFor(user_handle);
            if (room) {
                room.startVideoCall();
            }
        }
    });

    $(c + '.removeshare-item').rebind('click', function() {
        fmremove();
    });

    $(c + '.properties-item').rebind('click', function() {
        propertiesDialog();
    });

    $(c + '.findupes-item').rebind('click', mega.utils.findDupes);

    $(c + '.permissions-item').rebind('click', function() {
        if (d) {
            console.log('permissions');
        }
    });

    $(c + '.add-star-item').rebind('click', function() {
        var newFavState = Number(!M.isFavourite($.selected));

        M.favourite($.selected, newFavState);

        if (M.viewmode) {
            $('.file-block').removeClass('ui-selected');
        }
        else {
            $('.grid-table.fm tr').removeClass('ui-selected');
        }
    });

    $('.labels .dropdown-colour-item').click(function() {
        var labelId = parseInt(this.dataset.labelId);

        if (labelId && (RightsbyID($.selected[0]) > 1)) {
            M.colourLabeling($.selected, labelId);
        }
    });

    $(c + '.open-item').rebind('click', function() {
        M.openFolder($.selected[0]);
    });

    $(c + '.preview-item').rebind('click', function() {
        slideshow($.selected[0]);
    });

    $(c + '.clearbin-item').rebind('click', function() {
        doClearbin(true);
    });

    $(c + '.move-up').rebind('click', function() {
        $('.transfer-table tr.ui-selected')
            .attrs('id')
            .map(function(id) {
                fm_tfsmove(id, -1);
            });
        $('.transfer-table tr.ui-selected').removeClass('ui-selected');
        delay('fm_tfsupdate', fm_tfsupdate);
    });

    $(c + '.move-down').rebind('click', function() {
        $('.transfer-table tr.ui-selected')
            .attrs('id')
            .reverse()
            .map(function(id) {
                fm_tfsmove(id, 1);
            });
        $('.transfer-table tr.ui-selected').removeClass('ui-selected');
        delay('fm_tfsupdate', fm_tfsupdate);
    });

    $(c + '.transfer-play').rebind('click', function() {
        $('.transfer-table tr.ui-selected').attrs('id').map(fm_tfsresume);
        $('.transfer-table tr.ui-selected').removeClass('ui-selected');
        if (uldl_hold) {
            dlQueue.resume();
            ulQueue.resume();
            uldl_hold = false;
        }
    });

    $(c + '.transfer-pause').rebind('click', function() {
        $('.transfer-table tr.ui-selected').attrs('id').map(fm_tfspause);
        $('.transfer-table tr.ui-selected').removeClass('ui-selected');
    });

    $(c + '.network-diagnostic').rebind('click', function() {
        var $trs = $('.transfer-table tr.ui-selected');
        mega.utils.require('network_js')
            .then(function() {
                NetworkTesting.dialog($trs.attrs('id')[0].replace(/^dl_/, '#!'));
            });
    });

    $(c + '.canceltransfer-item,' + c + '.transfer-clear').rebind('click', function() {
        var $trs = $('.transfer-table tr.ui-selected');
        var toabort = $trs.attrs('id');
        $trs.remove();
        dlmanager.abort(toabort);
        ulmanager.abort(toabort);
        $.clearTransferPanel();
        fm_tfsupdate();

        Soon(function() {
            // XXX: better way to stretch the scrollbar?
            $(window).trigger('resize');
        });
        $('.transfer-table tr.ui-selected').removeClass('ui-selected');
    });

    $(document).trigger('onInitContextUI');
}

function createFolderUI() {

    $('.fm-new-folder').rebind('click', function(e) {

        var c = $('.fm-new-folder').attr('class'),
            c2 = $(e.target).attr('class'),
            c3 = $(e.target).parent().attr('class'),
            b1 = $('.fm-new-folder');

        $('.create-new-folder').removeClass('filled-input');
        var d1 = $('.create-new-folder');
        if ((!c2 || c2.indexOf('fm-new-folder') === -1) && (!c3 || c3.indexOf('fm-new-folder') === -1)) {
            return false;
        }
        if (c.indexOf('active') === -1) {
            b1.addClass('active');
            d1.removeClass('hidden');
            topPopupAlign(this, '.dropdown.create-new-folder');
            $('.create-new-folder input').focus();
        }
        else {
            b1.removeClass('active filled-input');
            d1.addClass('hidden');
            $('.fm-new-folder input').val(l[157]);
        }
        $.hideContextMenu();
    });

    $('.create-folder-button').rebind('click', function(e) {
        doCreateFolderUI(e);
        return false;
    });

    $('.create-folder-button-cancel').rebind('click', function() {
        $('.fm-new-folder').removeClass('active');
        $('.create-new-folder').addClass('hidden');
        $('.create-new-folder').removeClass('filled-input');
        $('.create-new-folder input').val(l[157]);
    });

    $('.create-folder-size-icon.full-size').rebind('click', function() {

        var v = $('.create-new-folder input').val();

        if (v !== l[157] && v !== '') {
            $('.create-folder-dialog input').val(v);
        }

        $('.create-new-folder input').focus();
        $('.create-new-folder').removeClass('filled-input');
        $('.create-new-folder').addClass('hidden');
        $('.fm-new-folder').removeClass('active');
        createFolderDialog(0);
        $('.create-new-folder input').val(l[157]);
    });

    $('.create-folder-size-icon.short-size').rebind('click', function() {

        var v = $('.create-folder-dialog input').val();

        if (v !== l[157] && v !== '') {
            $('.create-new-folder input').val(v);
            $('.create-new-folder').addClass('filled-input');
        }

        $('.fm-new-folder').addClass('active');
        $('.create-new-folder').removeClass('hidden');
        topPopupAlign('.link-button.fm-new-folder', '.add-user-popup');

        createFolderDialog(1);
        $('.create-folder-dialog input').val(l[157]);
        $('.create-new-folder input').focus();
    });

    $('.create-new-folder input').rebind('keyup.create-new-f', function(e) {
        $('.create-new-folder').addClass('filled-input');
        if ($(this).val() == '') {
            $('.create-new-folder').removeClass('filled-input');
        }
        if (e.which == 13) {
            doCreateFolderUI(e);
        }
    });

    $('.create-new-folder input').rebind('focus.create-new-f', function() {
        if ($(this).val() == l[157]) {
            $(this).val('');
        }
        $('.create-new-folder').addClass('focused');
    });

    $('.create-new-folder input').rebind('blur.create-new-f', function() {
        if ($('.create-new-folder input').val() == '') {
            $('.create-new-folder input').val(l[157]);
        }
        $('.create-new-folder').removeClass('focused');
    });
}

function doCreateFolderUI() {

    if ($('.create-new-folder input').val() === '') {
        $('.create-new-folder input').animate({backgroundColor: "#d22000"}, 150, function() {
            $('.create-new-folder input').animate({backgroundColor: "white"}, 350, function() {
                $('.create-new-folder input').focus();
            });
        });
    }
    else {
        createFolder(M.currentdirid, $('.create-new-folder input').val());
    }
}

/**
 * fmtopUI
 *
 *
 */
function fmtopUI() {
    $('.fm-clearbin-button,.fm-add-user,.fm-new-folder,.fm-file-upload,.fm-folder-upload').addClass('hidden');
    $('.fm-contact-requests,.fm-received-requests').removeClass('active');
    $('.fm-new-folder').removeClass('filled-input');

    if (M.currentrootid === M.RubbishID) {
        $('.fm-clearbin-button').removeClass('hidden');
        $('.fm-right-files-block').addClass('rubbish-bin');
    }
    else {
        $('.fm-right-files-block').removeClass('rubbish-bin');
        if (M.currentrootid === M.InboxID) {
            if (d) {
                console.log('Inbox');
            }
        }
        else if (M.currentdirid === 'contacts'
                || M.currentdirid === 'ipc'
                || M.currentdirid === 'opc'
                || (String(M.currentdirid).length === 11
                    && M.currentdirid.substr(0, 6) !== 'search')) {

            $('.fm-add-user').removeClass('hidden');


            // don't add .contacts-panel to ALL .fm-left-panel's
            $('.fm-left-panel:visible').addClass('contacts-panel');

            if (M.currentdirid === 'ipc') {
                $('.fm-received-requests').addClass('active');
                $('.fm-right-header').addClass('requests-panel');
            }
            else if (M.currentdirid === 'opc') {
                $('.fm-contact-requests').addClass('active');
                $('.fm-right-header').addClass('requests-panel');
            }
        }
        else if (String(M.currentdirid).length === 8
                && RightsbyID(M.currentdirid) > 0) {

            $('.fm-new-folder').removeClass('hidden');
            $('.fm-file-upload').removeClass('hidden');
            if ((is_chrome_firefox & 2) || 'webkitdirectory' in document.createElement('input')) {
                $('.fm-folder-upload').removeClass('hidden');
            }
            else if (ua.details.engine === 'Gecko') {
                $('.fm-folder-upload').removeClass('hidden');
                $('input[webkitdirectory], .fm-folder-upload input')
                    .rebind('click', function() {
                        firefoxDialog();
                        return false;
                    });
            }
            else {
                $('.fm-file-upload').addClass('last-button');
            }
        }

    }
    $('.fm-clearbin-button').rebind('click', function() {
        doClearbin(false);
    });

    // handle the Inbox section use cases
    if (M.hasInboxItems()) {
        $('.nw-fm-left-icon.inbox').removeClass('hidden');
    }
    else {
        $('.nw-fm-left-icon.inbox').addClass('hidden');

        if (M.InboxID && M.currentrootid === M.InboxID) {
            M.openFolder(M.RootID);
        }
    }

    // handle the RubbishBin icon changes
    var $icon = $('.nw-fm-left-icon.rubbish-bin');
    var rubNodes = Object.keys(M.c[M.RubbishID] || {});
    if (rubNodes.length) {
        $('.fm-tree-header.recycle-item').addClass('recycle-notification contains-subfolders');

        if (!$icon.hasClass('filled')) {
            $icon.addClass('filled');
        }
        else if (!$icon.hasClass('glow')) {
            $icon.addClass('glow');
        }
        else {
            $icon.removeClass('glow');
        }
    }
    else {
        $('.fm-tree-header.recycle-item')
            .removeClass('recycle-notification expanded contains-subfolders')
            .prev('.fm-connector-first').removeClass('active');

        $icon.removeClass('filled glow');
    }
}

function doClearbin(selected)
{
    msgDialog('clear-bin', l[14], l[15], l[1007], function(e)
    {
        if (e) {
            M.clearRubbish(selected);
        }
    });
}

function notificationsUI(close)
{
    if (close)
    {
        $('.fm-main.notifications').addClass('hidden');
        $('.fm-main.default').removeClass('hidden');
        return false;
    }
    $('.fm-main.notifications').removeClass('hidden');
    $('.notifications .nw-fm-left-icon').removeClass('active');
    $('.fm-main.default').addClass('hidden');
    $.tresizer();
}


function dashboardUI() {
    $('.fm-right-files-block, .section.conversations, .fm-right-account-block').addClass('hidden');
    $('.fm-right-block.dashboard').removeClass('hidden');

    // Hide backup widget is user already saved recovery key before
    if (localStorage.recoverykey) {
        $('.account.widget.recovery-key').addClass('hidden');
    }
    else {
         $('.account.widget.recovery-key').removeClass('hidden');
         // Button on dashboard to backup their master key
        $('.backup-master-key').rebind('click', function() {
            document.location.hash = 'backup';
        });
    }

    sectionUIopen('dashboard');

    // Show Membership plan
    $('.small-icon.membership').removeClass('pro1 pro2 pro3 pro4');
    if (u_attr.p) {
        // LITE/PRO account
        var planNum = u_attr.p;
        var planText = getProPlan(planNum);

        $('.account.membership-plan').text(planText);
        $('.small-icon.membership').addClass('pro' + planNum);
    }
    else {
        $('.account.membership-plan').text(l[435]);
    }

    // update avatar
    $('.fm-account-avatar').safeHTML(useravatar.contact(u_handle, '', 'div', true));
    $('.fm-avatar img').attr('src', useravatar.mine());


    // Show first name or last name
    if (u_attr.firstname) {
        $('.membership-big-txt.name').text(u_attr.firstname + ' ' + u_attr.lastname);
    }
    else {
        $('.membership-big-txt.name').text(u_attr.name);
    }

    // Show email address
    if (u_attr.email) {
        $('.membership-big-txt.email').text(u_attr.email);
    }
    else {
        $('.membership-big-txt.email').hide();
    }

    // Add-contact plus
    $('.dashboard .contacts-widget .add-contacts').rebind('click', function() {
        addContactUI();
        $('.fm-add-user').trigger('click');
        $('.add-user-size-icon').trigger('click');
        return false;
    });

    // Avatar dialog
    $('.fm-account-avatar').rebind('click', function(e) {
        avatarDialog();
    });

    // Data plus, upload file
    $('.data-float-bl .icon-button').rebind('click', function() {
        $('.fm-file-upload input').trigger('click');
        return false;
    });

    // Space-widget clickable sections
    $('.account.widget.storage .pr-item')
        .rebind('click', function() {
            var section = String($(this).attr('class')).replace(/account|pr-item|empty/g, '').trim();
            switch (section) {
                case 'cloud-drive':
                    section = M.RootID;
                    break;
                case 'rubbish-bin':
                    section = M.RubbishID;
                    break;
                case 'inbox':
                    section = M.InboxID;
                    break;
                case 'incoming-shares':
                    section = 'shares';
                    break;
                default:
                    section = null;
                    break;
            }

            if (section) {
                M.openFolder(section);
            }

            return false;
        });

    // Account data
    M.accountData(function(account) {

        var perc;
        var perc_c;
        var b_exceeded;
        var s_exceeded;

        // Show ballance
        $('.account.left-pane.balance-info').text(l[7108]);
        $('.account.left-pane.balance-txt').safeHTML('@@ &euro; ', account.balance[0][0]);

        $('.fm-account-blocks.storage, .fm-account-blocks.bandwidth').removeClass('exceeded going-out');

        // Achievements Widget
        if (account.maf) {
            $('.fm-right-block.dashboard').addClass('active-achievements');
            var $achWidget = $('.account.widget.achievements');
            var maf = M.maf;
            var $storage = $('.account.bonuses-size.storage', $achWidget);
            var $transfer = $('.account.bonuses-size.transfer', $achWidget);
            var storageCurrentValue = maf.storage.current + maf.storage.base;
            var transferCurrentValue = maf.transfer.current + maf.transfer.base;

            $storage.text(bytesToSize(storageCurrentValue, 0));
            $transfer.text(bytesToSize(transferCurrentValue, 0));
            if (maf.storage.current > 0) {
                $storage.removeClass('light-grey');
            }
            else {
                $storage.addClass('light-grey');
            }
            if (maf.transfer.current > 0) {
                $transfer.removeClass('light-grey');
            }
            else {
                $transfer.addClass('light-grey');
            }

            $('.progress-bar.storage', $achWidget)
                .css('width', Math.round(maf.storage.current * 100 / maf.storage.max) + '%');
            $('.progress-bar.transfers', $achWidget)
                .css('width', Math.round(maf.transfer.current * 100 / maf.transfer.max) + '%');

            $('.more-bonuses', $achWidget).rebind('click', function() {
                achievementsListDialog();
            });
        }
        else {
            $('.fm-right-block.dashboard').removeClass('active-achievements');
        }

        // Elements for free/pro accounts. Expites date / Registration date
        if (u_attr.p) {

            // Subscription
            if (account.stype == 'S') {

                // Get the date their subscription will renew
                var timestamp = account.srenew[0];

                // Display the date their subscription will renew
                if (timestamp > 0) {
                    $('.account.left-pane.plan-date-val').text(time2date(timestamp, 2));
                    $('.account.left-pane.plan-date-info').text(l[7354]);
                }
                else {
                    // Otherwise hide info blocks
                    $('.account.left-pane.plan-date-val, .account.left-pane.plan-date-info').addClass('hidden');
                }
            }
            else if (account.stype == 'O') {
                // one-time or cancelled subscription
                $('.account.left-pane.plan-date-info').text(l[987]);
                $('.account.left-pane.plan-date-val').text(time2date(account.expiry, 2));
            }
        }

        /* Registration date, bandwidth notification link */
        $('.dashboard .button.upgrade-account, .bandwidth-info a').rebind('click', function() {
            window.location.hash = 'pro';
        });
        $('.account.left-pane.reg-date-info').text(l[16128]);
        $('.account.left-pane.reg-date-val').text(time2date(u_attr.since, 2));


        /* New Used Bandwidth chart */
        var base = account.downbw_used;
        var max  = 1.5 * 1024 * 1024 * 1024;
        var $bandwidthChart = $('.fm-account-blocks.bandwidth');
        if (u_attr.p) {
            max = account.bw;
            base += account.servbw_used;
        }
        else if (M.maf) {
            max = M.maf.transfer.base + M.maf.transfer.current;
            base += account.servbw_used;
        }
        perc   = Math.round(base * 100 / max) || 1;
        perc_c = perc;
        if (perc_c > 100) {
            perc_c = 100;
        }
        if (perc_c > 99) {
            $bandwidthChart.addClass('exceeded');
            b_exceeded = 1;
        }
        var deg =  230 * perc_c / 100;

        // Used Bandwidth chart
        if (deg <= 180) {
            $bandwidthChart.find('.left-chart span').css('transform', 'rotate(' + deg + 'deg)');
            $bandwidthChart.find('.right-chart span').removeAttr('style');
        }
        else {
            $bandwidthChart.find('.left-chart span').css('transform', 'rotate(180deg)');
            $bandwidthChart.find('.right-chart span').css('transform', 'rotate(' + (deg - 180) + 'deg)');
        }

        // Maximum bandwidth
        var b2 = bytesToSize(max, 0).split(' ');
        $bandwidthChart.find('.chart.data .size-txt').text(bytesToSize(base, 0));
        $bandwidthChart.find('.chart.data .pecents-txt').text((b2[0]));
        $bandwidthChart.find('.chart.data .gb-txt').text((b2[1]));
        if (u_attr.p || M.maf) {
            $bandwidthChart.find('.chart.data .perc-txt').text(perc_c + '%');
        }
        else {
            $bandwidthChart.find('.chart.data span:not(.size-txt)').text('');
            $bandwidthChart.find('.chart.data .pecents-txt').text(l[5801]);
        }
        /* End of New Used Bandwidth chart */


        /* New Used Storage chart */
        var $storageChart = $('.fm-account-blocks.storage');
        perc = Math.round(account.space_used / account.space * 100);
        perc_c = perc;
        if (perc_c > 100) {
            perc_c = 100;
        }
        if (perc_c > 99) {
            $storageChart.addClass('exceeded');
            s_exceeded = 1;
        }
        else if (perc_c > 80) {
            $storageChart.addClass('going-out');
        }

        var deg =  230 * perc_c / 100;

        // Used space chart
        if (deg <= 180) {
            $storageChart.find('.left-chart span').css('transform', 'rotate(' + deg + 'deg)');
            $storageChart.find('.right-chart span').removeAttr('style');
        }
        else {
            $storageChart.find('.left-chart span').css('transform', 'rotate(180deg)');
            $storageChart.find('.right-chart span').css('transform', 'rotate(' + (deg - 180) + 'deg)');
        }

        // Maximum disk space
        var b2 = bytesToSize(account.space, 0).split(' ');
        $storageChart.find('.chart.data .pecents-txt').text((b2[0]));
        $storageChart.find('.chart.data .gb-txt').text((b2[1]));
        $storageChart.find('.chart.data .perc-txt').text(perc_c + '%');
        $storageChart.find('.chart.data .size-txt').text(bytesToSize(account.space_used));
        /* End of New Used Storage chart */


        /* Charts warning notifications */
        var $chartsBlock = $('.account.widget.content');
        $chartsBlock.find('.chart-warning:not(.hidden)').addClass('hidden');
        if (b_exceeded && s_exceeded) {
            // Bandwidth and Storage quota exceeded
            $chartsBlock.find('.chart-warning.storage-and-bandwidth').removeClass('hidden');
        }
        else if (s_exceeded) {
            // Storage quota exceeded
            $chartsBlock.find('.chart-warning.storage').removeClass('hidden');
        }
        else if (b_exceeded) {
            // Bandwidth quota exceeded
            $chartsBlock.find('.chart-warning.bandwidth').removeClass('hidden');
        }
        else if (perc_c > 80) {
            // Running out of cloud space
            $chartsBlock.find('.chart-warning.out-of-space').removeClass('hidden');
        }
        if (b_exceeded || s_exceeded || perc_c > 80) {
            $chartsBlock.find('.chart-warning').rebind('click', function() {
                window.location.hash = 'pro';
            });
        }
        /* End of Charts warning notifications */


        /* Used Storage progressbar */
        var c = account.cstrgn, k = Object.keys(c), iSharesBytes = 0;
        var percents = [
            100 * c[k[0]][0] / account.space,
            100 * c[k[2]][0] / account.space,
            0,
            100 * c[k[1]][0] / account.space
        ];
        for (var i = 3 ; i < k.length ; ++i ) {
            iSharesBytes += c[k[i]][0];
            percents[2] += (100 * c[k[i]][0] / account.space);
        }
        for (var i = 0; i < 4; i++) {
            var $percBlock = $('.storage .account.progress-perc.pr' + i);
            if (percents[i] > 0) {
                $percBlock.text(Math.round(percents[i]) + ' %');
                $percBlock.parent().removeClass('empty');
            }
            else {
                $percBlock.text('');
                $percBlock.parent().addClass('empty');
            }
        }
        var prSize;
        // Cloud drive
        $('.account.progress-size.cloud-drive').text(
            prSize = c[k[0]][0] > 0 ? bytesToSize(c[k[0]][0]) : '-'
        );
        // Rubbish bin
        $('.account.progress-size.rubbish-bin').text(
            prSize = c[k[2]][0] > 0 ? bytesToSize(c[k[2]][0]) : '-'
        );
        // Incoming shares
        $('.account.progress-size.incoming-shares').text(
            prSize = iSharesBytes > 0 ? bytesToSize(iSharesBytes) : '-'
        );
        // Inbox
        $('.account.progress-size.inbox').text(
            prSize = c[k[1]][0] > 0 ? bytesToSize(c[k[1]][0]) : '-'
        );
        /* End of Used Storage progressbar */


        /* Used Bandwidth progressbar */
        var base = account.downbw_used;
        var max  = 1.5 * 1024 * 1024 * 1024;
        if (u_attr.p) {
            max = account.bw;
            base += account.servbw_used;
            $('.account.widget.bandwidth').addClass('enabled-pr-bar');
            $('.dashboard .account.rounded-icon.right').addClass('hidden');
            $('.bandwidth .account.progress-size.available-quota').text(bytesToSize(max - base, 0));
            $('.bandwidth .account.progress-bar.green').css('width', (Math.round(base * 100 / max) || 1) + '%');
        }
        else {

            // Show available bandwith for FREE accounts with enabled achievements
            if (account.maf) {
                var maxTransferQuota = maf.transfer.current + maf.transfer.base;

                $('.dashboard .account.rounded-icon.right').addClass('hidden');
                $('.account.widget.bandwidth').addClass('enabled-pr-bar');
                $('.bandwidth .account.progress-size.available-quota').text(bytesToSize(maxTransferQuota, 0));
                $('.bandwidth .account.progress-bar.green').css('width', (Math.round(base * 100 / maxTransferQuota) || 1) + '%');
            }
            else {
                $('.dashboard .account.rounded-icon.right').removeClass('hidden');
                $('.account.widget.bandwidth').removeClass('enabled-pr-bar');

                /* Bandwidth notification */
                $('.dashboard .account.rounded-icon.right').rebind('click', function() {
                    if (!$(this).hasClass('active')) {
                        $(this).addClass('active');
                        $(this).find('.dropdown').removeClass('hidden');
                    }
                    else {
                        $(this).removeClass('active');
                        $(this).find('.dropdown').addClass('hidden');
                    }
                });
                $('.fm-right-block.dashboard').rebind('click', function(e) {
                    if (!$(e.target).hasClass('rounded-icon') && $('.account.rounded-icon.info').hasClass('active')) {
                        $('.account.rounded-icon.info').removeClass('active');
                        $('.dropdown.body.bandwidth-info').addClass('hidden');
                    }
                });
            }

            // Get more transfer quota button
            $('.account.widget.bandwidth .free .more-quota').rebind('click', function() {
                // if the account have achievements, show them, otherwise #pro
                if (M.maf) {
                    achievementsListDialog();
                }
                else {
                    location.hash = '#pro';
                }
                return false;
            });
        }
        $('.bandwidth .account.progress-size.base-quota').text(bytesToSize(base, 0));

        /* End of Used Bandwidth progressbar */

        // Fill rest of widgets
        dashboardUI.updateWidgets();

        Soon(fm_resize_handler);
        initTreeScroll();
    });
}
dashboardUI.updateWidgets = function(widget) {
    /* Contacts block */
    dashboardUI.updateContactsWidget();

    /* Chat block */
    dashboardUI.updateChatWidget();

    // Cloud data block
    dashboardUI.updateCloudDataWidget();
};
dashboardUI.updateContactsWidget = function() {
    var contacts = M.getActiveContacts();
    if (!contacts.length) {
        $('.account.widget.text.contacts').removeClass('hidden');
        $('.account.data-table.contacts').addClass('hidden');
    }
    else {
        var recent = 0;
        var now = unixtime();
        contacts.forEach(function(handle) {
            var user = M.getUserByHandle(handle);

            if ((now - user.ts) < (7 * 86400)) {
                recent++;
            }
        });
        $('.account.widget.text.contacts').addClass('hidden');
        $('.account.data-table.contacts').removeClass('hidden');
        $('.data-right-td.all-contacts span').text(contacts.length);
        $('.data-right-td.new-contacts span').text(recent);
        $('.data-right-td.waiting-approval span').text(Object.keys(M.ipc || {}).length);
        $('.data-right-td.sent-requests span').text(Object.keys(M.opc || {}).length);
    }
};
dashboardUI.updateChatWidget = function() {
    var allChats = 0;
    var privateChats = 0;
    var groupChats = 0;
    var unreadMessages = $('.nw-fm-left-icon.conversations > .new-messages-indicator:visible').text();

    if (!megaChatIsDisabled && typeof megaChat !== 'undefined') {
        megaChat.chats.forEach(function(chatRoom) {
            if (chatRoom.type === "group") {
                groupChats++;
            }
            else {
                privateChats++;
            }
            allChats++;
        });
    }
    if (allChats === 0) {
        $('.account.widget.text.chat').removeClass('hidden');
        $('.account.icon-button.add-contacts').addClass('hidden');
        $('.account.data-table.chat').addClass('hidden');
    }
    else {
        $('.account.widget.text.chat').addClass('hidden');
        $('.account.icon-button.add-contacts').removeClass('hidden');
        $('.account.data-table.chat').removeClass('hidden');
        $('.data-right-td.all-chats span').text(allChats);
        $('.data-right-td.group-chats span').text(groupChats);
        $('.data-right-td.private-chats span').text(privateChats);
        $('.data-right-td.unread-messages-data span').text(unreadMessages | 0);
    }
    $('.chat-widget .account.data-item, .chat-widget .account.widget.title')
        .rebind('click.chatlink', function() {
            window.location = '#fm/chat';
        });
    $('.chat-widget .add-contacts').rebind('click.chatlink', function() {
        window.location = '#fm/chat';
        Soon(function() {
            $('.conversations .small-icon.white-medium-plus').parent().trigger('click');
        });
    });
};
dashboardUI.updateCloudDataWidget = function() {
    var file1   = 835;
    var files   = 833;
    var folder1 = 834;
    var folders = 832;
    var data    = M.getDashboardData();
    var locale  = [files, folders, files, folders, folders, files, files];
    var map     = ['files', 'folders', 'rubbish', 'ishares', 'oshares', 'links', 'favs'];
    var intl    = typeof Intl !== 'undefined' && Intl.NumberFormat && new Intl.NumberFormat();

    $('.data-float-bl').find('.data-item')
        .each(function(idx, elm) {
            var props = data[map[idx]];
            var str   = l[locale[idx]];
            var cnt   = props.cnt;
            if (cnt === 1) {
                str = l[(locale[idx] === files) ? file1 : folder1];
            }
            else if (intl) {
                cnt = intl.format(props.cnt || 0);
            }

            elm.children[1].textContent = String(str).replace('[X]', cnt);
            if (props.cnt > 0) {
                elm.children[2].textContent = bytesToSize(props.size);
                $(elm).removeClass('empty');
            }
            else {
                elm.children[2].textContent = '-';
                $(elm).addClass('empty');
            }
        });
};
dashboardUI.prototype = undefined;
Object.freeze(dashboardUI);


function accountUI() {
    var sectionClass;

    $('.fm-account-notifications').removeClass('hidden');
    $('.fm-account-button').removeClass('active');
    $('.fm-account-sections').addClass('hidden');
    $('.fm-right-files-block, .section.conversations, .fm-right-block.dashboard').addClass('hidden');
    $('.fm-right-account-block').removeClass('hidden');
    $('.nw-fm-left-icon').removeClass('active');
    $('.nw-fm-left-icon.settings').addClass('active');
    $('.account.data-block.storage-data').removeClass('exceeded');

    if ($('.fmholder').hasClass('transfer-panel-opened')) {
        $.transferClose();
    }

    // Destroy jScrollings in select dropdowns
    $('.fm-account-main .default-select-scroll').each(function(i, e) {
        $(e).parent().fadeOut(200).parent().removeClass('active');
        deleteScrollPanel(e, 'jsp');
    });

    sectionUIopen('account');
    if (typeof zxcvbn === 'undefined') {
        loadingDialog.show();
        return mega.utils.require('zxcvbn_js')
            .done(function() {
                delay(accountUI);
            });
    }

    M.accountData(function(account) {
        loadingDialog.hide();

        var perc;
        var warning;
        var perc_c;
<<<<<<< HEAD

=======
        var b_exceeded;
        var s_exceeded;
>>>>>>> ad9e308c
        var id = document.location.hash;

        if (id === '#fm/account/advanced') {
            $('.fm-account-settings').removeClass('hidden');
            sectionClass = 'advanced';

            $('#network-testing-button').rebind('click', function() {
                mega.utils.require('network_js')
                    .then(function() {
                        NetworkTesting.dialog();
                    });
            });

            if (is_chrome_firefox) {
                if (!$('#acc_dls_folder').length) {
                    $('.transfer-settings').safeAppend(
                        '<div id="acc_dls_folder">' +
                            '<div class="fm-account-header">Downloads folder:</div>' +
                            '<input type="button" value="Browse..." style="-moz-appearance:' +
                                'button;margin-right:12px;cursor:pointer" />' +
                            '</div>');
                    var fld = mozGetDownloadsFolder();
                    $('#acc_dls_folder').append($('<span/>').text(fld && fld.path));
                    $('#acc_dls_folder input').click(function() {
                        var fs = mozFilePicker(0,2);
                        if (fs) {
                            mozSetDownloadsFolder(fs);
                            $(this).next().text(fs.path);
                        }
                    });
                }
            }
        }
        else if (id === '#fm/account') {
            $('.fm-account-profile').removeClass('hidden');
            sectionClass = 'account-s';
        }
        else if (id === '#fm/account/history') {
            $('.fm-account-history').removeClass('hidden');
            sectionClass = 'history';
        }
        else if (id === '#fm/account/reseller' && M.account.reseller) {
            $('.fm-account-reseller').removeClass('hidden');
            sectionClass = 'reseller';
        }
        else {
            // This is the main entry point for users who just had upgraded their accounts
            if (isNonActivatedAccount()) {
                alarm.nonActivatedAccount.render(true);
            }

            $('.fm-account-notifications').removeClass('hidden');
            sectionClass = 'notifications';
        }

        $('.fm-account-button.' + sectionClass).addClass('active');

        if (u_attr.p) {

            // LITE/PRO account
            var planNum = u_attr.p;
            var planText = getProPlan(planNum);

            $('.account.plan-info.accounttype span').text(planText);
            $('.small-icon.membership').addClass('pro' + planNum);
            $('.default-white-button.upgrade-to-pro').addClass('hidden');

            // Subscription
            if (account.stype == 'S') {

                // Get the date their subscription will renew
                var timestamp = account.srenew[0];
                var paymentType = (account.sgw.length > 0) ? account.sgw[0] : '';   // Credit Card etc

                // Display the date their subscription will renew if known
                if (timestamp > 0) {
                    var dateString = time2date(timestamp, 2);

                    // Use format: 14 March 2015 - Credit Card
                    paymentType = dateString + ' - ' + paymentType;

                    $('.account.plan-info.expiry-txt').text(l[6971]); // change placeholder 'Expires on' by 'Renews'
                    $('.account.plan-info.expiry').text(paymentType);
                }
                else {
                    // Otherwise show nothing
                    $('.account.plan-info.expiry').text('');
                    $('.account.plan-info.expiry-txt').text('');
                }

                // Check if there are any active subscriptions
                // ccqns = Credit Card Query Number of Subscriptions
                api_req({ a: 'ccqns' }, {
                    callback : function(numOfSubscriptions, ctx) {

                        // If there is an active subscription
                        if (numOfSubscriptions > 0) {
                            // Show cancel button and show cancellation dialog
                            $('.account.data-block .btn-cancel').removeClass('hidden').rebind('click', function() {
                                cancelSubscriptionDialog.init();
                            });
                        }
                    }
                });
            }
            else if (account.stype == 'O') {

                // one-time or cancelled subscription
                $('.account.plan-info.expiry a').rebind('click', function() {
                    document.location = $(this).attr('href');
                });
                $('.account.plan-info.expiry-txt').text(l[987]);
                $('.account.plan-info.expiry a').text(time2date(account.expiry, 2));
                $('.account.data-block .btn-cancel').addClass('hidden');
            }

            // Maximum bandwidth
            $('.account.plan-info.bandwidth span').text(bytesToSize(account.bw, 0));
            $('.account.plan-info-row.bandwidth').show();
        }
        else {

            // free account:
            $('.account.plan-info.accounttype span').text(l[435]);
            $('.account.plan-info.expiry').text(l[436]);
            $('.btn-cancel').addClass('hidden');
            $('.account.plan-info-row.bandwidth').hide();
            $('.default-white-button.upgrade-to-pro')
                .removeClass('hidden')
                .rebind('click', function() {
                    window.location.hash = 'pro';
                });
        }



        // Maximum disk space
        $('.account.plan-info.storage span').text(bytesToSize(account.space, 0));

        /* New Used Bandwidth chart */
        var base = account.downbw_used;
        var max  = 1.5 * 1024 * 1024 * 1024;
        var $bandwidthChart = $('.fm-account-blocks.bandwidth');
        if (u_attr.p) {
            max = account.bw;
            base += account.servbw_used;
        }
        else if (M.maf) {
            max = M.maf.transfer.base + M.maf.transfer.current;
            base += account.servbw_used;
        }
        perc   = Math.round(base * 100 / max) || 1;
        perc_c = perc;
        if (perc_c > 100) {
            perc_c = 100;
        }
<<<<<<< HEAD
        if (perc > 99) {
            $('.fm-account-blocks.bandwidth').addClass('exceeded');
=======
        if (perc_c > 99) {
            $bandwidthChart.addClass('exceeded');
            b_exceeded = 1;
>>>>>>> ad9e308c
        }

        var deg =  230 * perc_c / 100;

        // Used Bandwidth chart
        if (deg <= 180) {
            $bandwidthChart.find('.left-chart span').css('transform', 'rotate(' + deg + 'deg)');
            $bandwidthChart.find('.right-chart span').removeAttr('style');
        }
        else {
            $bandwidthChart.find('.left-chart span').css('transform', 'rotate(180deg)');
            $bandwidthChart.find('.right-chart span').css('transform', 'rotate(' + (deg - 180) + 'deg)');
        }

        // Maximum bandwidth
        var b2 = bytesToSize(account.bw, 0).split(' ');
        $bandwidthChart.find('.chart.data .size-txt').text(bytesToSize(account.servbw_used + account.downbw_used, 0));
        $bandwidthChart.find('.chart.data .pecents-txt').text((b2[0]));
        $bandwidthChart.find('.chart.data .gb-txt').text((b2[1]));
        if (u_attr.p || M.maf) {
            $bandwidthChart.find('.chart.data .perc-txt').text(perc_c + '%');
        }
        else {
            $bandwidthChart.find('.chart.data span:not(.size-txt)').text('');
            $bandwidthChart.find('.chart.data .pecents-txt').text(l[5801]);
        }

        /* End of New Used Bandwidth chart */


        /* New Used space */
        var $storageChart = $('.fm-account-blocks.storage');
        var $storageData = $('.account.data-block.storage-data');
        $storageData.removeClass('exceeded');
        perc = Math.round(account.space_used / account.space * 100);
        perc_c = perc;
        if (perc_c > 100) {
            perc_c = 100;
        }
<<<<<<< HEAD
        if (perc > 99) {
            $('.account.data-block.storage-data').addClass('exceeded');
            $('.storage-data .button.upgrade-account, .storage-data.chart-warning')
                .rebind('click', function() {
                    window.location.hash = 'pro';
                });
=======
        if (perc_c > 99) {
            s_exceeded = 1;
            $storageChart.addClass('exceeded');
            $storageData.addClass('exceeded');
        }
        else if (perc_c > 80) {
            $storageChart.addClass('going-out');
>>>>>>> ad9e308c
        }

        var deg =  230 * perc_c / 100;

        // Used space chart
        if (deg <= 180) {
            $storageChart.find('.left-chart span').css('transform', 'rotate(' + deg + 'deg)');
            $storageChart.find('.right-chart span').removeAttr('style');
        }
        else {
            $storageChart.find('.left-chart span').css('transform', 'rotate(180deg)');
            $storageChart.find('.right-chart span').css('transform', 'rotate(' + (deg - 180) + 'deg)');
        }

        // Maximum disk space
        var b2 = bytesToSize(account.space, 0).split(' ');
        $storageChart.find('.chart.data .pecents-txt').text(b2[0]);
        $storageChart.find('.chart.data .gb-txt').text(b2[1]);
        $storageChart.find('.chart.data .perc-txt').text(perc_c + '%');
        $storageChart.find('.chart.data .size-txt').text(bytesToSize(account.space_used));

        // Charts warning notifications
        var $chartsBlock = $('.account.data-block.charts');
        $chartsBlock.find('.chart-warning:not(.hidden)').addClass('hidden');
        if (b_exceeded && s_exceeded) {
            // Bandwidth and Storage quota exceeded
            $chartsBlock.find('.chart-warning.storage-and-bandwidth').removeClass('hidden');
        }
        else if (s_exceeded) {
            // Storage quota exceeded
            $chartsBlock.find('.chart-warning.storage').removeClass('hidden');
        }
        else if (b_exceeded) {
            // Bandwidth quota exceeded
            $chartsBlock.find('.chart-warning.bandwidth').removeClass('hidden');
        }
        else if (perc_c > 80) {
            // Running out of cloud space
            $chartsBlock.find('.chart-warning.out-of-space').removeClass('hidden');
        }
        if (b_exceeded || s_exceeded || perc_c > 80) {
            $chartsBlock.find('.chart-warning').rebind('click', function() {
                window.location.hash = 'pro';
            });
        }
        /* End of Charts warning notifications */


        $('.account.quota-txt.used-space')
            .safeHTML('<span>@@</span> @@ @@',
                bytesToSize(account.space_used), l[5528], b2.join(' '));

        var c = account.cstrgn, k = Object.keys(c), iSharesBytes = 0;

        var percents = [
            100 * c[k[0]][0] / account.space,
            100 * c[k[1]][0] / account.space,
            0,
            100 * c[k[2]][0] / account.space
        ];
        for (var i = 3 ; i < k.length ; ++i) {
            iSharesBytes += c[k[i]][0];
            percents[2] += (100 * c[k[i]][0] / account.space);
        }
        for (var i = 0; i < 4; i++) {
            var $percBlock = $('.data-block.storage-data .account.pr-item.pr' + i);
            if (percents[i] > 0) {
                $percBlock.removeClass('empty');
            }
            else {
                $percBlock.addClass('empty');
            }
        }

        // Storage usage clickable sections
        $('.account.storage-data .pr-item')
            .rebind('click', function() {
                var section = String($(this).attr('class')).replace(/account|pr-item|empty/g, '').trim();
                switch (section) {
                    case 'pr0':
                        section = M.RootID;
                        break;
                    case 'pr1':
                        section = M.InboxID;
                        break;
                    case 'pr2':
                        section = 'shares';
                        break;
                    case 'pr3':
                        section = M.RubbishID;
                        break;
                    default:
                        section = null;
                        break;
                }

                if (section) {
                    M.openFolder(section);
                }

                return false;
            });

        var prSize;
        // Cloud drive
        $('.account.progress-size.cloud-drive').text(
            prSize = c[k[0]][0] > 0 ? bytesToSize(c[k[0]][0]) : '-'
        );
        // Rubbish bin
        $('.account.progress-size.rubbish-bin').text(
            prSize = c[k[2]][0] > 0 ? bytesToSize(c[k[2]][0]) : '-'
        );
        // Incoming shares
        $('.account.progress-size.incoming-shares').text(
            prSize = iSharesBytes > 0 ? bytesToSize(iSharesBytes) : '-'
        );
        // Inbox
        $('.account.progress-size.inbox').text(
            prSize = c[k[1]][0] > 0 ? bytesToSize(c[k[1]][0]) : '-'
        );
        // Available
        $('.tab-content .account.progress-size.available').text(
            prSize = account.space - account.space_used > 0 ?
                bytesToSize(account.space - account.space_used) : '-'
        );
        // Progressbar
        $('.tab-content .account.progress-bar').css('width', perc_c + '%');


        /* achievements */
        if (!account.maf) {
            $('.fm-right-account-block').removeClass('active-achievements');
        }
        else {
            $('.fm-right-account-block').addClass('active-achievements');

            // hide everything until seen on the api reply (maf)
            $('.achievements-table .achievements-cell').addClass('hidden');
            var $items = $('.account.progress-list.achievem .progress-item')
                .not('.baseq').addClass('hidden');
            $items.find('.progress-indicator').removeClass('active');
            $('.progress-title span', $items).remove();

            var $achStorage = $('.account.progress-list.achievem.storage');
            var $achTransfer = $('.account.progress-list.achievem.transfer');
            var $achTable = $('.account.data-block .achievements-table');
            var storageMaxValue = 0;
            var storageCurrentValue = 0;
            var transferMaxValue = 0;
            var transferCurrentValue = 0;
            var storageBaseQuota = 0;
            var transferBaseQuota = 0;

            var ach = mega.achievem;
            var maf = M.maf;
            for (var idx in maf) {
                if (maf.hasOwnProperty(idx)) {
                    idx |= 0;
                    var data = maf[idx];
                    var selector = ach.mapToElement[idx];
                    if (selector) {
                        var base = (Object(data.rwds).length || 1);
                        var storageValue = (data[0] * base);
                        var $cell = $('.' + selector, $achTable).closest('.achievements-cell');
                        var $storageItem = $('.progress-item.' + selector, $achStorage).removeClass('hidden');
                        var $transferItem = $('.progress-item.' + selector, $achTransfer).removeClass('hidden');
                        $storageItem.parent().removeClass('hidden');
                        $transferItem.parent().removeClass('hidden');

                        storageMaxValue += storageValue;
                        $('.progress-txt', $storageItem).text(bytesToSize(storageValue, 0));

                        $('.rewards .reward:first-child .reward-txt', $cell).safeHTML(bytesToSize(data[0], 0, 2));
                        if (data[1]) {
                            var transferValue = (data[1] * base);

                            transferMaxValue += transferValue;
                            $('.progress-txt', $transferItem).text(bytesToSize(transferValue, 0));

                            if (data.rwd) {
                                transferCurrentValue += transferValue;
                                $('.progress-indicator', $transferItem).addClass('active');

                                if (idx !== ach.ACH_INVITE) {
                                    $('.progress-title', $transferItem)
                                        .safeAppend('<span class="red-txt">&nbsp;(@@)</span>',
                                            '%1 days left'.replace('%1', data.rwd.left));
                                }
                                else {
                                    if (base > 1) {
                                        ach.bind.call($transferItem, '~invitationStatusDialog');
                                        $transferItem
                                            .css('cursor', 'pointer')
                                            .attr('title',
                                                'Achieved %1 times, click for status.'.replace('%1', base));
                                    }
                                }
                            }

                            $('.rewards .reward:last-child', $cell)
                                .removeClass('hidden')
                                .find('.reward-txt')
                                .safeHTML(bytesToSize(data[1], 0, 2));
                        }
                        else {
                            $transferItem.addClass('disabled');
                            $('.rewards .reward:last-child', $cell).addClass('hidden');
                        }

                        if (idx === ach.ACH_INVITE) {
                            ach.bind.call($('.button', $cell), ach.mapToAction[idx]);

                            if (data.rwd) {
                                storageCurrentValue += storageValue;
                                $('.progress-indicator', $storageItem).addClass('active');

                                if (base > 1) {
                                    ach.bind.call($storageItem, '~invitationStatusDialog');
                                    $storageItem
                                        .css('cursor', 'pointer')
                                        .attr('title',
                                            'Achieved %1 times, click for status.'.replace('%1', base));
                                }
                            }
                        }
                        else if (data.rwd) {
                            // Achieved
                            storageCurrentValue += storageValue;
                            $('.progress-indicator', $storageItem).addClass('active');
                            $('.progress-title', $storageItem)
                                .safeAppend('<span class="red-txt">&nbsp;(@@)</span>', '%1 days left'.replace('%1', data.rwd.left));

                            $('.status', $cell)
                                .safeHTML(
                                    '<div class="achievement-complete">@@</div>' +
                                    '<div class="achievement-date">@@ <span class="red-txt">(@@)</span></div>' +
                                    '<div class="clear"></div>',
                                    'Achieved', data.rwd.date.toLocaleDateString(),
                                    '%1 days left'.replace('%1', data.rwd.left));

                            if (data.rwd.left < 1) {
                                $storageItem.addClass('disabled');
                                $transferItem.addClass('disabled');
                            }
                        }
                        else {
                            ach.bind.call($('.button', $cell), ach.mapToAction[idx]);
                        }
                        $cell.removeClass('hidden');
                    }
                }
            }


            // For free users only show base quota for storage and remove it for bandwidth.
            // For pro users replace base quota by pro quota
            if (u_attr.p) {
                var $baseq = $('.achievements-block .data-block.storage .baseq');
                storageBaseQuota = maf.storage.base;
                $('.progress-txt', $baseq).text(bytesToSize(storageBaseQuota, 0));
                $('.progress-title', $baseq).text('PRO Base Quota');

                transferBaseQuota = maf.transfer.base;
                $baseq = $('.achievements-block .data-block.transfer .baseq');
                $('.progress-txt', $baseq).text(bytesToSize(transferBaseQuota, 0));
                $('.progress-title', $baseq).text('PRO Base Quota');
            }
            else {
                storageBaseQuota = maf.storage.base;
                $('.achievements-block .data-block.transfer .baseq').addClass('hidden');
            }

            $('.account.plan-info.bandwidth .plan-comment')
                .text('%1 base quota + %2'
                    .replace('%1', bytesToSize(transferBaseQuota, 0))
                    .replace('%2', bytesToSize(transferCurrentValue, 0))
                );
            $('.account.plan-info.storage .plan-comment')
                .text('%1 base quota + %2'
                    .replace('%1', bytesToSize(storageBaseQuota, 0))
                    .replace('%2', bytesToSize(storageCurrentValue, 0))
                );

            storageMaxValue += storageBaseQuota;
            storageCurrentValue += storageBaseQuota;
            transferMaxValue += transferBaseQuota;
            transferCurrentValue += transferBaseQuota;

            $('.account.plan-info.bandwidth span').text(bytesToSize(transferCurrentValue, 0));
            $('.account.plan-info.storage span').text(bytesToSize(storageCurrentValue, 0));

            storageMaxValue = Math.max(50 * (1024 * 1024 * 1024), storageMaxValue * 1.3);
            transferMaxValue = Math.max(50 * (1024 * 1024 * 1024), transferMaxValue * 1.3);

            storageBaseQuota = Math.round(storageBaseQuota * 100 / storageMaxValue);
            transferBaseQuota = Math.round(transferBaseQuota * 100 / transferMaxValue);

            // TODO: l[]
            var quotaTxt = '[S]@@[/S] of @@'.replace('[S]', '<span>').replace('[/S]', '</span>');

            var $achBlock = $('.account.achievements-block');
            var $quotaTxt = $('.account.quota-txt.storage', $achBlock);

            $quotaTxt.safeHTML(quotaTxt,
                bytesToSize(storageCurrentValue, 0),
                bytesToSize(storageMaxValue, 0));

            $quotaTxt = $('.account.quota-txt.transfer', $achBlock);

            $quotaTxt.safeHTML(quotaTxt,
                bytesToSize(transferCurrentValue, 0),
                bytesToSize(transferMaxValue, 0));
        }
        /* End of No achievements */

        /* End of New Used space */


        $('.fm-account-main .pro-upgrade').rebind('click', function(e)
        {
            window.location.hash = 'pro';
        });
        $('.account.plan-info.balance span').safeHTML('&euro; @@', account.balance[0][0]);
        var a = 0;
        if (M.c['contacts']) {
            for (var i in M.c['contacts'])
                a++;
        }
        if (!$.sessionlimit)
            $.sessionlimit = 10;
        if (!$.purchaselimit)
            $.purchaselimit = 10;
        if (!$.transactionlimit)
            $.transactionlimit = 10;
        if (!$.voucherlimit)
            $.voucherlimit = 10;

        $('.account-history-dropdown-button.sessions').text(l[472].replace('[X]', $.sessionlimit));
        $('.account-history-drop-items.session10-').text(l[472].replace('[X]', 10));
        $('.account-history-drop-items.session100-').text(l[472].replace('[X]', 100));
        $('.account-history-drop-items.session250-').text(l[472].replace('[X]', 250));

        var $passwords = $('#account-password,#account-new-password,#account-confirm-password').unbind('click');

        M.account.sessions.sort(function(a, b) {
            if (a[0] < b[0]) {
                return 1;
            }
            else {
                return -1;
            }
        });

        $('#sessions-table-container').empty();
        var html =
            '<table width="100%" border="0" cellspacing="0" cellpadding="0" class="grid-table sessions">' +
            '<tr><th>' + l[479] + '</th><th>' + l[480] + '</th><th>' + l[481] + '</th><th>' + l[482] + '</th>' +
            '<th class="no-border session-status">' + l[7664] + '</th>' +
            '<th class="no-border logout-column">&nbsp;</th></tr>';
        var numActiveSessions = 0;

        $(account.sessions).each(function(i, el) {

            if (i == $.sessionlimit) {
                return false;
            }

            var userAgent = el[2];
            var dateTime = htmlentities(time2date(el[0]));
            var browser = browserdetails(userAgent);
            var browserName = browser.nameTrans;
            var ipAddress = htmlentities(el[3]);
            var country = countrydetails(el[4]);
            var currentSession = el[5];
            var sessionId = el[6];
            var activeSession = el[7];
            var status = '<span class="current-session-txt">' + l[7665] + '</span>';    // Current

            // Show if using an extension e.g. "Firefox on Linux (+Extension)"
            if (browser.isExtension) {
                browserName += ' (+' + l[7683] + ')';
            }

            // If not the current session
            if (!currentSession) {
                if (activeSession) {
                    status = '<span class="active-session-txt">' + l[7666] + '</span>';     // Active
                }
                else {
                    status = '<span class="expired-session-txt">' + l[1664] + '</span>';    // Expired
                }
            }

            // If unknown country code use question mark gif
            if (!country.icon || country.icon === '??.gif') {
                country.icon = 'ud.gif';
            }

            // Generate row html
            html += '<tr class="' + (currentSession ? "current" : sessionId) +  '">'
                + '<td><span class="fm-browsers-icon"><img title="' + escapeHTML(userAgent.replace(/\s*megext/i, ''))
                    + '" src="' + staticpath + 'images/browser/' + browser.icon
                    + '" /></span><span class="fm-browsers-txt">' + htmlentities(browserName)
                    + '</span></td>'
                + '<td>' + ipAddress + '</td>'
                + '<td><span class="fm-flags-icon"><img alt="" src="' + staticpath + 'images/flags/' + country.icon + '" style="margin-left: 0px;" /></span><span class="fm-flags-txt">' + htmlentities(country.name) + '</span></td>'
                + '<td>' + dateTime + '</td>'
                + '<td>' + status + '</td>';

            // If the session is active show logout button
            if (activeSession) {
                html += '<td>' + '<span class="settings-logout">' + l[967] + '</span>' + '</td></tr>';
            }
            else {
                html += '<td>&nbsp;</td>';
            }

            // If the current session or active then increment count
            if (currentSession || activeSession) {
                numActiveSessions++;
            }
        });
        $('#sessions-table-container').safeHTML(html + '</table>');

        // Don't show button to close other sessions if there's only the current session
        if (numActiveSessions === 1) {
            $('.fm-close-all-sessions').hide();
        }

        $('.fm-close-all-sessions').rebind('click', function() {

            loadingDialog.show();
            var $activeSessionsRows = $('.active-session-txt').parents('tr');

            // Expire all sessions but not the current one
            api_req({ a: 'usr', ko: 1 }, {
                callback: function() {
                    M.account = null; /* clear account cache */
                    $activeSessionsRows.find('.settings-logout').remove();
                    $activeSessionsRows.find('.active-session-txt').removeClass('active-session-txt')
                        .addClass('expired-session-txt').text(l[1664]);
                    loadingDialog.hide();
                }
            });
        });

        $('.settings-logout').rebind('click', function() {

            var $this = $(this).parents('tr');
            var sessionId = $this.attr('class');

            if (sessionId === 'current') {
                mLogout();
            }
            else {
                loadingDialog.show();
                /* usr - user session remove
                 * remove a session Id from the current user,
                 * usually other than the current session
                 */
                api_req({ a: 'usr', s: [sessionId] }, {
                    callback: function(res, ctx) {
                        M.account = null; /* clear account cache */
                        $this.find('.settings-logout').remove();
                        $this.find('.active-session-txt').removeClass('active-session-txt')
                            .addClass('expired-session-txt').text(l[1664]);
                        loadingDialog.hide();
                    }
                });
            }
        });

        $('.account-history-dropdown-button.purchases').text(l[469].replace('[X]', $.purchaselimit));
        $('.account-history-drop-items.purchase10-').text(l[469].replace('[X]', 10));
        $('.account-history-drop-items.purchase100-').text(l[469].replace('[X]', 100));
        $('.account-history-drop-items.purchase250-').text(l[469].replace('[X]', 250));

        M.account.purchases.sort(function(a, b) {
            if (a[1] < b[1]) {
                return 1;
            }
            else {
                return -1;
            }
        });

        $('.grid-table.purchases tr').remove();
        var html = '<tr><th>' + l[475] + '</th><th>' + l[476] + '</th><th>' + l[477] + '</th><th>' + l[478] + '</th></tr>';

        // Render every purchase made into Purchase History on Account page
        $(account.purchases).each(function(index, purchaseTransaction) {

            if (index === $.purchaselimit) {
                return false;// Break the loop
            }

            // Set payment method
            var paymentMethodId = purchaseTransaction[4];
            var paymentMethod = getGatewayName(paymentMethodId).displayName;

            // Set Date/Time, Item (plan purchased), Amount, Payment Method
            var dateTime = time2date(purchaseTransaction[1]);
            var price = purchaseTransaction[2];
            var proNum = purchaseTransaction[5];
            var numOfMonths = purchaseTransaction[6];
            var monthWording = (numOfMonths == 1) ? l[931] : 'months';  // Todo: l[6788] when generated
            var item = getProPlan(proNum) + ' (' + numOfMonths + ' ' + monthWording + ')';

            // Render table row
            html += '<tr>'
                 +      '<td>' + dateTime + '</td>'
                 +      '<td>'
                 +           '<span class="fm-member-icon">'
                 +                '<i class="small-icon membership pro' + proNum + '"></i>'
                 +           '</span>'
                 +           '<span class="fm-member-icon-txt"> ' + item + '</span>'
                 +      '</td>'
                 +      '<td>&euro;' + htmlentities(price) + '</td>'
                 +      '<td>' + paymentMethod + '</td>'
                 +  '</tr>';
        });

        $('.grid-table.purchases').html(html);
        $('.account-history-dropdown-button.transactions').text(l[471].replace('[X]', $.transactionlimit));
        $('.account-history-drop-items.transaction10-').text(l[471].replace('[X]', 10));
        $('.account-history-drop-items.transaction100-').text(l[471].replace('[X]', 100));
        $('.account-history-drop-items.transaction250-').text(l[471].replace('[X]', 250));

        M.account.transactions.sort(function(a, b) {
            if (a[1] < b[1]) {
                return 1;
            }
            else {
                return -1;
            }
        });

        $('.grid-table.transactions tr').remove();
        var html = '<tr><th>' + l[475] + '</th><th>' + l[484] + '</th><th>' + l[485] + '</th><th>' + l[486] + '</th></tr>';

        $(account.transactions).each(function(i, el) {

            if (i === $.transactionlimit) {
                return false;
            }

            var credit = '', debit = '';

            if (el[2] > 0) {
                credit = '<span class="green">&euro;' + htmlentities(el[2]) + '</span>';
            }
            else {
                debit = '<span class="red">&euro;' + htmlentities(el[2]) + '</span>';
            }
            html += '<tr><td>' + time2date(el[1]) + '</td><td>' + htmlentities(el[0]) + '</td><td>' + credit + '</td><td>' + debit + '</td></tr>';
        });

        $('.grid-table.transactions').html(html);
        var i = new Date().getFullYear() - 10, html = '', sel = '';
        $('.default-select.year span').text('YYYY');

        while (i >= 1900) {
            if (u_attr.birthyear && i == u_attr.birthyear) {
                sel = 'active';
                $('.default-select.year span').text(u_attr.birthyear);
            }
            else {
                sel = '';
            }

            html += '<div class="default-dropdown-item ' + sel + '" data-value="' + i + '">' + i + '</div>';
            i--;
        }

        $('.default-select.year .default-select-scroll').html(html);
        var i = 1, html = '', sel = '';
        $('.default-select.day span').text('DD');

        while (i < 32) {
            if (u_attr.birthday && i == u_attr.birthday) {
                sel = 'active';
                $('.default-select.day span').text(u_attr.birthday);
            }
            else {
                sel = '';
            }
            html += '<div class="default-dropdown-item ' + sel + '" data-value="' + i + '">' + i + '</div>';
            i++;
        }

        $('.default-select.day .default-select-scroll').html(html);
        var i = 1, html = '', sel = '';
        $('.default-select.month span').text('MM');

        while (i < 13) {
            if (u_attr.birthmonth && i == u_attr.birthmonth) {
                sel = 'active';
                $('.default-select.month span').text(u_attr.birthmonth);
            }
            else {
                sel = '';
            }
            html += '<div class="default-dropdown-item ' + sel + '" data-value="' + i + '">' + i + '</div>';
            i++;
        }

        $('.default-select.month .default-select-scroll').html(html);
        var html = '', sel = '';
        $('.default-select.country span').text(l[996]);

        for (var country in isoCountries) {
            if (!isoCountries.hasOwnProperty(country)) {
                continue;
            }
            if (u_attr.country && country == u_attr.country) {
                sel = 'active';
                $('.default-select.country span').text(isoCountries[country]);
            }
            else {
                sel = '';
            }
            html += '<div class="default-dropdown-item ' + sel + '" data-value="' + country + '">'
                  +      isoCountries[country]
                  + '</div>';
        }
        $('.default-select.country .default-select-scroll').safeHTML(html);

        // Bind Dropdowns events
        bindDropdownEvents($('.fm-account-main .default-select'), 1);

        // Cache selectors
        var $newEmail = $('#account-email');
        var $emailInfoMessage = $('.fm-account-change-email');

        // Reset change email fields after change
        $newEmail.val('');
        $emailInfoMessage.addClass('hidden');

        $passwords.rebind('keyup.em', function() {
            var texts = [];
            $passwords.each(function() {
                texts.push($(this).val());
            });
            $newEmail.val('');
            if (texts.join("") === "") {
                $newEmail.removeAttr('disabled').parents('.account.data-block').removeClass('disabled');
            }
            else {
                $newEmail.attr('disabled', 'disabled').parents('.account.data-block').addClass('disabled');
            }
        });

        // On text entry in the new email text field
        $newEmail.rebind('keyup', function() {
            var mail = $.trim($newEmail.val());

            $passwords.val('');

            if (mail === "") {
                $passwords.removeAttr('disabled').parents('.account.data-block').removeClass('disabled');
            } else {
                $passwords.attr('disabled', 'disabled').parents('.account.data-block').addClass('disabled');
            }

            // Show information message
            $emailInfoMessage.removeClass('hidden');

            // If not valid email yet, exit
            if (checkMail(mail)) {
                return;
            }

            // Show save button
            if (mail !== u_attr.email) {
                $('.profile-form.first').addClass('email-confirm');
                $('.fm-account-save-block').removeClass('hidden');
            }
        });

        $('#account-firstname,#account-lastname,#account-phonenumber').rebind('keyup', function(e)
        {
            $('.fm-account-save-block').removeClass('hidden');
        });
        $('.fm-account-cancel').rebind('click', function(e)
        {
            $passwords.removeAttr('disabled').parents('.account.data-block').removeClass('disabled');
            $newEmail.removeAttr('disabled').parents('.account.data-block').removeClass('disabled');
            $('.fm-account-save-block').addClass('hidden');
            $('.profile-form.first').removeClass('email-confirm');
            accountUI();
        });

        $('.fm-account-save').rebind('click', function()
        {
            $passwords.removeAttr('disabled').parents('.account.data-block').removeClass('disabled');
            $newEmail.removeAttr('disabled').parents('.account.data-block').removeClass('disabled');
            u_attr.firstname = $('#account-firstname').val().trim();
            u_attr.lastname = $('#account-lastname').val().trim();
            u_attr.birthday = $('.default-select.day .default-dropdown-item.active').attr('data-value');
            u_attr.birthmonth = $('.default-select.month .default-dropdown-item.active').attr('data-value');
            u_attr.birthyear = $('.default-select.year .default-dropdown-item.active').attr('data-value');
            u_attr.country = $('.default-select.country .default-dropdown-item.active').attr('data-value');

            $('.fm-account-avatar').safeHTML(useravatar.contact(u_handle, '', 'div', true));
            $('.fm-avatar img').attr('src', useravatar.mine());

            api_req({
                a : 'up',
                firstname  : base64urlencode(to8(u_attr.firstname)),
                lastname   : base64urlencode(to8(u_attr.lastname)),
                birthday   : base64urlencode(u_attr.birthday),
                birthmonth : base64urlencode(u_attr.birthmonth),
                birthyear  : base64urlencode(u_attr.birthyear),
                country    : base64urlencode(u_attr.country)
            }, {
                callback : function(res) {
                    if (res === u_handle) {
                        $('.user-name').text(u_attr.name);
                    }
                }
            });

            var pws = zxcvbn($('#account-new-password').val());

            if ($('#account-password').val() == '' && ($('#account-new-password').val() !== '' || $('#account-confirm-password').val() !== ''))
            {
                msgDialog('warninga', l[135], l[719], false, function()
                {
                    $('#account-password').focus();
                    $('#account-password').bind('keyup.accpwd', function() {
                        $('.fm-account-save-block').removeClass('hidden');
                        $('#account-password').unbind('keyup.accpwd');
                    });
                });
            } else if ($('#account-password').val() !== '' && !checkMyPassword($('#account-password').val())) {
                msgDialog('warninga', l[135], l[724], false, function() {
                    $('#account-password').val('');
                    $('#account-password').focus();
                    $('#account-password').bind('keyup.accpwd', function() {
                        $('.fm-account-save-block').removeClass('hidden');
                        $('#account-password').unbind('keyup.accpwd');
                    });
                });
            } else if ($('#account-new-password').val() !== $('#account-confirm-password').val()) {
                msgDialog('warninga', 'Error', l[715], false, function()
                {
                    $('#account-new-password').val('');
                    $('#account-confirm-password').val('');
                    $('#account-new-password').focus();
                });
            }
            else if ($('#account-password').val() !== '' && $('#account-confirm-password').val() !== '' && $('#account-new-password').val() !== '' &&  (pws.score === 0 || pws.entropy < 16)) {
                msgDialog('warninga', 'Error', l[1129], false, function() {
                    $('#account-new-password').val('');
                    $('#account-confirm-password').val('');
                    $('#account-new-password').focus();
                });
            } else if ($('#account-confirm-password').val() !== '' && $('#account-password').val() !== ''
                && $('#account-confirm-password').val() !== $('#account-password').val())
            {
                loadingDialog.show();
                changepw($('#account-password').val(), $('#account-confirm-password').val(), {callback: function(res)
                    {
                        loadingDialog.hide();
                        if (res == EACCESS)
                        { // pwd incorrect
                            msgDialog('warninga', l[135], l[724], false, function()
                            {
                                $('#account-password').val('');
                                $('#account-password').focus();
                                $('#account-password').bind('keyup.accpwd', function() {
                                    $('.fm-account-save-block').removeClass('hidden');
                                    $('#account-password').unbind('keyup.accpwd');
                                });
                            });
                        }
                        else if (typeof res == 'number' && res < 0)
                        { // something went wrong
                            $passwords.val('');
                            msgDialog('warninga', 'Error', l[6972]);
                        }
                        else
                        { // success
                            msgDialog('info', l[726], l[725], false, function()
                            {
                                $passwords.val('');
                            });
                        }
                    }});
            }
            else {
                $passwords.val('');
            }

            // Get the new email address
            var email = $('#account-email').val().trim().toLowerCase();

            // If there is text in the email field and it doesn't match the existing one
            if ((email !== '') && (u_attr.email !== email)) {

                loadingDialog.show();

                // Request change of email
                // e => new email address
                // i => requesti (Always has the global variable requesti (last request ID))
                api_req({ a: 'se', aa: 'a', e: email, i: requesti }, {
                    callback: function (res) {

                        loadingDialog.hide();

                        if (res === -12) {
                            return msgDialog('warninga', l[135], l[7717]);
                        }

                        fm_showoverlay();
                        dialogPositioning('.awaiting-confirmation');

                        $('.awaiting-confirmation').removeClass('hidden');
                        $('.fm-account-save-block').addClass('hidden');

                        localStorage.new_email = email;
                    }
                });

                return;
            }

            $('.fm-account-save-block').addClass('hidden');
            showToast('settings', l[7698]);
            accountUI();
        });
        $('#current-email').val(u_attr.email);
        $('#account-firstname').val(u_attr.firstname);
        $('#account-lastname').val(u_attr.lastname);

        $('.account-history-dropdown-button').rebind('click', function() {
            $(this).addClass('active');
            $('.account-history-dropdown').addClass('hidden');
            $(this).next().removeClass('hidden');
        });

        $('.account-history-drop-items').rebind('click', function() {

            $(this).parent().prev().removeClass('active');
            $(this).parent().find('.account-history-drop-items').removeClass('active');
            $(this).parent().parent().find('.account-history-dropdown-button').text($(this).text());

            var c = $(this).attr('class');

            if (!c) {
                c = '';
            }

            if (c.indexOf('session10-') > -1) {
                $.sessionlimit = 10;
            }
            else if (c.indexOf('session100-') > -1) {
                $.sessionlimit = 100;
            }
            else if (c.indexOf('session250-') > -1) {
                $.sessionlimit = 250;
            }

            if (c.indexOf('purchase10-') > -1) {
                $.purchaselimit = 10;
            }
            else if (c.indexOf('purchase100-') > -1) {
                $.purchaselimit = 100;
            }
            else if (c.indexOf('purchase250-') > -1) {
                $.purchaselimit = 250;
            }

            if (c.indexOf('transaction10-') > -1) {
                $.transactionlimit = 10;
            }
            else if (c.indexOf('transaction100-') > -1) {
                $.transactionlimit = 100;
            }
            else if (c.indexOf('transaction250-') > -1) {
                $.transactionlimit = 250;
            }

            if (c.indexOf('voucher10-') > -1) {
                $.voucherlimit = 10;
            }
            else if (c.indexOf('voucher100-') > -1) {
                $.voucherlimit = 100;
            }
            else if (c.indexOf('voucher250-') > -1) {
                $.voucherlimit = 250;
            }
            else if (c.indexOf('voucherAll-') > -1) {
                $.voucherlimit = 'all';
            }

            $(this).addClass('active');
            $(this).closest('.account-history-dropdown').addClass('hidden');
            accountUI();
        });

        // LITE/PRO account
        if (u_attr.p) {
            var bandwidthLimit = Math.round(account.servbw_limit | 0);

            $('#bandwidth-slider').slider({
                min: 0, max: 100, range: 'min', value: bandwidthLimit,
                change: function(e, ui) {
                    if (M.currentdirid === 'account/advanced') {
                        bandwidthLimit = ui.value;

                        if (parseInt(localStorage.bandwidthLimit) !== bandwidthLimit) {

                            var done = delay.bind(null, 'bandwidthLimit', function() {
                                api_req({"a": "up", "srvratio": Math.round(bandwidthLimit)});
                                localStorage.bandwidthLimit = bandwidthLimit;
                                showToast('settings', l[16168]);
                            }, 700);

                            if (bandwidthLimit > 99) {
                                msgDialog('warningb:!' + l[776], l[882], l[12689], 0, function(e) {
                                    if (e) {
                                        done();
                                    }
                                    else {
                                        $('.slider-percentage span').text('0 %').removeClass('bold warn');
                                        $('#bandwidth-slider').slider('value', 0);
                                    }
                                });
                            }
                            else {
                                done();
                            }
                        }
                    }
                },
                slide: function(e, ui) {
                    $('.slider-percentage span').text(ui.value + ' %');

                    if (ui.value > 90) {
                        $('.slider-percentage span').addClass('warn bold');
                    }
                    else {
                        $('.slider-percentage span').removeClass('bold warn');
                    }
                }
            });
            $('.slider-percentage span').text(bandwidthLimit + ' %');
            $('.bandwith-settings').removeClass('hidden');
        }

        $('#slider-range-max').slider({
            min: 1, max: 6, range: "min", value: fmconfig.dl_maxSlots || 4,
            change: function(e, ui) {
                if (M.currentdirid === 'account/advanced' && ui.value !== fmconfig.dl_maxSlots) {
                    mega.config.setn('dl_maxSlots', ui.value);
                    dlQueue.setSize(fmconfig.dl_maxSlots);
                }
            },
            slide: function(e, ui) {
                $('.upload-settings .numbers.active').removeClass('active');
                $('.upload-settings .numbers.val' + ui.value).addClass('active');
            }
        });
        $('.upload-settings .numbers.active').removeClass('active');
        $('.upload-settings .numbers.val' + $('#slider-range-max').slider('value')).addClass('active');

        $('#slider-range-max2').slider({
            min: 1, max: 6, range: "min", value: fmconfig.ul_maxSlots || 4,
            change: function(e, ui) {
                if (M.currentdirid === 'account/advanced' && ui.value !== fmconfig.ul_maxSlots) {
                    mega.config.setn('ul_maxSlots', ui.value);
                    ulQueue.setSize(fmconfig.ul_maxSlots);
                }
            },
            slide: function(e, ui) {
                $('.download-settings .numbers.active').removeClass('active');
                $('.download-settings .numbers.val' + ui.value).addClass('active');
            }
        });
        $('.download-settings .numbers.active').removeClass('active');
        $('.download-settings .numbers.val' + $('#slider-range-max2').slider('value')).addClass('active');

        $('.ulspeedradio').removeClass('radioOn').addClass('radioOff');
        var i = 3;
        if ((fmconfig.ul_maxSpeed | 0) === 0) {
            i = 1;
        }
        else if (fmconfig.ul_maxSpeed === -1) {
            i = 2;
        }
        else {
            $('#ulspeedvalue').val(Math.floor(fmconfig.ul_maxSpeed / 1024));
        }
        $('#rad' + i + '_div').removeClass('radioOff').addClass('radioOn');
        $('#rad' + i).removeClass('radioOff').addClass('radioOn');
        if (fmconfig.font_size) {
            $('.uifontsize input')
                .removeClass('radioOn').addClass('radioOff')
                .parent()
                .removeClass('radioOn').addClass('radioOff');
            $('#fontsize' + fmconfig.font_size)
                .removeClass('radioOff').addClass('radioOn')
                .parent()
                .removeClass('radioOff').addClass('radioOn');
        }
        $('.ulspeedradio input').rebind('click', function(e)
        {
            var ul_maxSpeed;
            var id = $(this).attr('id');
            if (id == 'rad2') {
                ul_maxSpeed = -1;
            }
            else if (id == 'rad1') {
                ul_maxSpeed = 0;
            }
            else {
                if (parseInt($('#ulspeedvalue').val()) > 0) {
                    ul_maxSpeed = parseInt($('#ulspeedvalue').val()) * 1024;
                }
                else {
                    ul_maxSpeed = 100 * 1024;
                }
            }
            $('.ulspeedradio').removeClass('radioOn').addClass('radioOff');
            $(this).addClass('radioOn').removeClass('radioOff');
            $(this).parent().addClass('radioOn').removeClass('radioOff');
            mega.config.setn('ul_maxSpeed', ul_maxSpeed);
        });
        $('#ulspeedvalue').rebind('click keyup', function(e) {
            $('.ulspeedradio').removeClass('radioOn').addClass('radioOff');
            $('#rad3,#rad3_div').addClass('radioOn').removeClass('radioOff');
            $('#rad3').trigger('click');
        });

        $('.uifontsize input').rebind('click', function(e) {
            $('body').removeClass('fontsize1 fontsize2').addClass('fontsize' + $(this).val());
            $('.uifontsize input').removeClass('radioOn').addClass('radioOff').parent().removeClass('radioOn').addClass('radioOff');
            $(this).removeClass('radioOff').addClass('radioOn').parent().removeClass('radioOff').addClass('radioOn');
            mega.config.setn('font_size', $(this).val());
        });

        $('.ulskip').removeClass('radioOn').addClass('radioOff');
        var i = 5;
        if (fmconfig.ul_skipIdentical) {
            i = 4;
        }
        $('#rad' + i + '_div').removeClass('radioOff').addClass('radioOn');
        $('#rad' + i).removeClass('radioOff').addClass('radioOn');
        $('.ulskip input').rebind('click', function(e)
        {
            var ul_skipIdentical = 0;
            var id               = $(this).attr('id');
            if (id == 'rad4') {
                ul_skipIdentical = 1;
            }

            $('.ulskip').removeClass('radioOn').addClass('radioOff');
            $(this).addClass('radioOn').removeClass('radioOff');
            $(this).parent().addClass('radioOn').removeClass('radioOff');
            mega.config.setn('ul_skipIdentical', ul_skipIdentical);
        });

        $('.dlThroughMEGAsync').removeClass('radioOn').addClass('radioOff');
        i = 19;
        if (fmconfig.dlThroughMEGAsync) {
            i = 18;
        }
        $('#rad' + i + '_div').removeClass('radioOff').addClass('radioOn');
        $('#rad' + i).removeClass('radioOff').addClass('radioOn');
        $('.dlThroughMEGAsync input').rebind('click', function(e)
        {
            var dlThroughMEGAsync = 0;
            var id                = $(this).attr('id');
            if (id === 'rad18') {
                dlThroughMEGAsync = 1;
            }

            $('.dlThroughMEGAsync').removeClass('radioOn').addClass('radioOff');
            $(this).addClass('radioOn').removeClass('radioOff');
            $(this).parent().addClass('radioOn').removeClass('radioOff');
            mega.config.setn('dlThroughMEGAsync', dlThroughMEGAsync);
        });

        $('.dbDropOnLogout').removeClass('radioOn').addClass('radioOff');
        i = 21;
        if (fmconfig.dbDropOnLogout) {
            i = 20;
        }
        $('#rad' + i + '_div').removeClass('radioOff').addClass('radioOn');
        $('#rad' + i).removeClass('radioOff').addClass('radioOn');
        $('.dbDropOnLogout input').rebind('click', function(e) {
            var id = $(this).attr('id');
            var dbDropOnLogout = 0;
            if (id === 'rad20') {
                dbDropOnLogout = 1;
            }
            mega.config.setn('dbDropOnLogout', dbDropOnLogout);
            $('.dbDropOnLogout').removeClass('radioOn').addClass('radioOff');
            $(this).addClass('radioOn').removeClass('radioOff');
            $(this).parent().addClass('radioOn').removeClass('radioOff');
        });

        $('.uisorting').removeClass('radioOn').addClass('radioOff');
        var i = 8;
        if (fmconfig.uisorting)
            i = 9;
        $('#rad' + i + '_div').removeClass('radioOff').addClass('radioOn');
        $('#rad' + i).removeClass('radioOff').addClass('radioOn');
        $('.uisorting input').rebind('click', function(e)
        {
            var uisorting = 0;
            var id        = $(this).attr('id');
            if (id == 'rad9') {
                uisorting = 1;
            }
            $('.uisorting').removeClass('radioOn').addClass('radioOff');
            $(this).addClass('radioOn').removeClass('radioOff');
            $(this).parent().addClass('radioOn').removeClass('radioOff');
            mega.config.setn('uisorting', uisorting);
        });

        $('.uiviewmode').removeClass('radioOn').addClass('radioOff');
        var i = 10;
        if (fmconfig.uiviewmode)
            i = 11;
        $('#rad' + i + '_div').removeClass('radioOff').addClass('radioOn');
        $('#rad' + i).removeClass('radioOff').addClass('radioOn');
        $('.uiviewmode input').rebind('click', function(e)
        {
            var uiviewmode = 0;
            var id         = $(this).attr('id');
            if (id == 'rad11') {
                uiviewmode = 1;
            }
            $('.uiviewmode').removeClass('radioOn').addClass('radioOff');
            $(this).addClass('radioOn').removeClass('radioOff');
            $(this).parent().addClass('radioOn').removeClass('radioOff');
            mega.config.setn('uiviewmode', uiviewmode);
        });

        $('.rubsched, .rubschedopt').removeClass('radioOn').addClass('radioOff');
        var i = 13;
        if (fmconfig.rubsched) {
            i = 12;
            $('#rubsched_options').removeClass('hidden');
            var opt = String(fmconfig.rubsched).split(':');
            $('#rad' + opt[0] + '_opt').val(opt[1]);
            $('#rad' + opt[0] + '_div').removeClass('radioOff').addClass('radioOn');
            $('#rad' + opt[0]).removeClass('radioOff').addClass('radioOn');
        }
        $('#rad' + i + '_div').removeClass('radioOff').addClass('radioOn');
        $('#rad' + i).removeClass('radioOff').addClass('radioOn');
        $('.rubschedopt input').rebind('click', function(e) {
            var id = $(this).attr('id');
            var opt = $('#' + id + '_opt').val();
            mega.config.setn('rubsched', id.substr(3) + ':' + opt);
            $('.rubschedopt').removeClass('radioOn').addClass('radioOff');
            $(this).addClass('radioOn').removeClass('radioOff');
            $(this).parent().addClass('radioOn').removeClass('radioOff');
            initAccountScroll(1);
        });
        $('.rubsched_textopt').rebind('click keyup', function(e) {
            var id = String($(this).attr('id')).split('_')[0];
            $('.rubschedopt').removeClass('radioOn').addClass('radioOff');
            $('#'+id+',#'+id+'_div').addClass('radioOn').removeClass('radioOff');
            mega.config.setn('rubsched', id.substr(3) + ':' + $(this).val());
            initAccountScroll(1);
        });
        $('.rubsched input').rebind('click', function(e) {
            var id = $(this).attr('id');
            if (id == 'rad13') {
                mega.config.setn('rubsched', 0);
                $('#rubsched_options').addClass('hidden');
            }
            else if (id == 'rad12') {
                $('#rubsched_options').removeClass('hidden');
                if (!fmconfig.rubsched) {
                    mega.config.setn('rubsched', "14:15");
                    var defOption = 14;
                    $('#rad' + defOption + '_div').removeClass('radioOff').addClass('radioOn');
                    $('#rad' + defOption).removeClass('radioOff').addClass('radioOn');
                }
            }
            $('.rubsched').removeClass('radioOn').addClass('radioOff');
            $(this).addClass('radioOn').removeClass('radioOff');
            $(this).parent().addClass('radioOn').removeClass('radioOff');
            initAccountScroll(1);
        });

        $('.redeem-voucher').rebind('click', function(event)
        {
            var $this = $(this);
            if ($this.attr('class').indexOf('active') == -1)
            {
                $('.fm-account-overlay').fadeIn(100);
                $this.addClass('active');
                $('.fm-voucher-popup').removeClass('hidden');
                voucherCentering($this);
                $(window).rebind('resize.voucher', function (e) {
                    voucherCentering($this);
                });

                $('.fm-account-overlay, .fm-purchase-voucher, .fm-voucher-button').rebind('click.closeDialog', function() {
                    $('.fm-account-overlay').fadeOut(100);
                    $('.redeem-voucher').removeClass('active');
                    $('.fm-voucher-popup').addClass('hidden');
                });
            }
            else
            {
                $('.fm-account-overlay').fadeOut(200);
                $this.removeClass('active');
                $('.fm-voucher-popup').addClass('hidden');
                $(window).unbind('resize.voucher');
            }
        });

        $('.fm-voucher-body input').rebind('focus', function(e)
        {
            if ($(this).val() == l[487])
                $(this).val('');
        });

        $('.fm-voucher-body input').rebind('blur', function(e)
        {
            if ($(this).val() == '')
                $(this).val(l[487]);
        });

        $('.fm-voucher-button').rebind('click', function(e)
        {
            if ($('.fm-voucher-body input').val() == l[487])
                msgDialog('warninga', l[135], l[1015]);
            else
            {
                loadingDialog.show();
                api_req({a: 'uavr', v: $('.fm-voucher-body input').val()},
                {
                    callback: function(res, ctx)
                    {
                        loadingDialog.hide();
                        $('.fm-voucher-popup').addClass('hidden');
                        $('.fm-voucher-body input').val(l[487]);
                        if (typeof res == 'number')
                        {
                            if (res == -11)
                                msgDialog('warninga', l[135], l[714]);
                            else if (res < 0)
                                msgDialog('warninga', l[135], l[473]);
                            else
                            {
                                if (M.account)
                                    M.account.lastupdate = 0;
                                accountUI();
                            }
                        }
                    }
                });
            }
        });

        $('.vouchercreate').rebind('click', function(e)
        {
            var vouchertype = $('.default-select.vouchertype .default-dropdown-item.active').attr('data-value');
            var voucheramount = parseInt($('#account-voucheramount').val());
            var proceed = false;
            for (var i in M.account.prices)
                if (M.account.prices[i][0] == vouchertype)
                    proceed = true;
            if (!proceed)
            {
                msgDialog('warninga', 'Error', 'Please select the voucher type.');
                return false;
            }
            if (!voucheramount)
            {
                msgDialog('warninga', 'Error', 'Please enter a valid voucher amount.');
                return false;
            }
            if (vouchertype === '19.99') {
                vouchertype = '19.991';
            }
            loadingDialog.show();
            api_req({a: 'uavi', d: vouchertype, n: voucheramount, c: 'EUR'},
            {
                callback: function(res, ctx)
                {
                    M.account.lastupdate = 0;
                    accountUI();
                }
            });
        });

        if (M.account.reseller) {
            var email = 'resellers@mega.nz';

            $('.resellerbuy').attr('href', 'mailto:' + email)
                .find('span').text(l[9106].replace('%1', email));

            // Use 'All' or 'Last 10/100/250' for the dropdown text
            var buttonText = ($.voucherlimit === 'all') ? l[7557] : l['466a'].replace('[X]', $.voucherlimit);

            $('.account-history-dropdown-button.vouchers').text(buttonText);
            $('.fm-account-reseller .membership-big-txt.balance').safeHTML('@@ &euro; ', account.balance[0][0]);
            $('.account-history-drop-items.voucher10-').text(l['466a'].replace('[X]', 10));
            $('.account-history-drop-items.voucher100-').text(l['466a'].replace('[X]', 100));
            $('.account-history-drop-items.voucher250-').text(l['466a'].replace('[X]', 250));

            // Sort vouchers by most recently created at the top
            M.account.vouchers.sort(function(a, b) {

                if (a['date'] < b['date']) {
                    return 1;
                }
                else {
                    return -1;
                }
            });

            $('.grid-table.vouchers tr').remove();
            $('.fm-account-button.reseller').removeClass('hidden');
            var html = '<tr><th>' + l[475] + '</th><th>' + l[7714] + '</th><th>' + l[477] + '</th><th>' + l[488] + '</th></tr>';

            $(account.vouchers).each(function(i, el) {

                // Only show the last 10, 100, 250 or if the limit is not set show all vouchers
                if (($.voucherlimit !== 'all') && (i >= $.voucherlimit)) {
                    return false;
                }

                var status = l[489];
                if (el.redeemed > 0 && el.cancelled == 0 && el.revoked == 0)
                    status = l[490] + ' ' + time2date(el.redeemed);
                else if (el.revoked > 0 && el.cancelled > 0)
                    status = l[491] + ' ' + time2date(el.revoked);
                else if (el.cancelled > 0)
                    status = l[492] + ' ' + time2date(el.cancelled);

                var voucherLink = 'https://mega.nz/#voucher' + htmlentities(el.code);

                html += '<tr><td>' + time2date(el.date) + '</td><td class="selectable">' + voucherLink + '</td><td>&euro; ' + htmlentities(el.amount) + '</td><td>' + status + '</td></tr>';
            });
            $('.grid-table.vouchers').html(html);
            $('.default-select.vouchertype .default-select-scroll').html('');
            var prices = [];
            for (var i in M.account.prices) {
                prices.push(M.account.prices[i][0]);
            }
            prices.sort(function(a, b) {
                return (a - b)
            })

            var voucheroptions = '';
            for (var i in prices)
                voucheroptions += '<div class="default-dropdown-item" data-value="' + htmlentities(prices[i]) + '">&euro;' + htmlentities(prices[i]) + ' voucher</div>';
            $('.default-select.vouchertype .default-select-scroll').html(voucheroptions);
            bindDropdownEvents($('.default-select.vouchertype'));
        }

        $('.fm-purchase-voucher,.default-white-button.topup').rebind('click', function(e)
        {
            document.location.hash = 'resellers';
        });

        if (is_extension || ssl_needed())
            $('#acc_use_ssl').hide();

        $('.usessl').removeClass('radioOn').addClass('radioOff');
        var i = 7;
        if (use_ssl)
            i = 6;
        $('#rad' + i + '_div').removeClass('radioOff').addClass('radioOn');
        $('#rad' + i).removeClass('radioOff').addClass('radioOn');
        $('.usessl input').rebind('click', function(e)
        {
            var id = $(this).attr('id');
            if (id == 'rad7') {
                use_ssl = 0;
            }
            else if (id == 'rad6') {
                use_ssl = 1;
            }
            $('.usessl').removeClass('radioOn').addClass('radioOff');
            $(this).addClass('radioOn').removeClass('radioOff');
            $(this).parent().addClass('radioOn').removeClass('radioOff');
            mega.config.setn('use_ssl', use_ssl | 0);
            localStorage.use_ssl = fmconfig.use_ssl;
        });

        $('.fm-account-remove-avatar,.fm-account-avatar').rebind('click', function() {
            msgDialog('confirmation', l[1756], l[6973], false, function(e) {
                if (e) {
                    mega.attr.set('a', 'none', true, false);

                    useravatar.invalidateAvatar(u_handle);
                    $('.fm-account-avatar').safeHTML(useravatar.contact(u_handle, '', 'div', true));
                    $('.fm-avatar img').attr('src', useravatar.mine());
                    $('.fm-account-remove-avatar').hide();
                }
            });
        });

        $('.fm-account-change-avatar,.fm-account-avatar').rebind('click', function(e)
        {
            avatarDialog();
        });
        $('.fm-account-avatar').safeHTML(useravatar.contact(u_handle, '', 'div', true));

        $('#find-duplicate').rebind('click', mega.utils.findDupes);

        $.tresizer();

    }, 1);

    // Show first name or last name
    if (u_attr.firstname) {
        $('.membership-big-txt.name').text(u_attr.firstname + ' ' + u_attr.lastname);
    }
    else {
        $('.membership-big-txt.name').text(u_attr.name);
    }

    // Show Membership plan
    $('.fm-tree-panel .small-icon.membership').removeClass('pro1 pro2 pro3 pro4');
    if (u_attr.p) {
        // LITE/PRO account
        var planNum = u_attr.p;
        var planText = getProPlan(planNum);

        $('.account.membership-plan').text(planText);
        $('.small-icon.membership').addClass('pro' + planNum);
    }
    else {
        $('.account.membership-plan').text(l[435]);
    }

    // Show email address
    if (u_attr.email) {
        $('.membership-big-txt.email').text(u_attr.email);
    }
    else {
        $('.membership-big-txt.email').hide();
    }

    $('.editprofile').rebind('click', function() {
        document.location.hash = 'fm/account';
    });

    $('.rubbish-bin-link').rebind('click', function() {
        document.location.hash = 'fm/rubbish';
    });

    // Cancel account button on main Account page
    $('.cancel-account').rebind('click', function() {

        // Please confirm that all your data will be deleted
        var confirmMessage = l[1974];

        // Search through their Pro plan purchase history
        $(account.purchases).each(function(index, purchaseTransaction) {

            // Get payment method name
            var paymentMethodId = purchaseTransaction[4];
            var paymentMethod = getGatewayName(paymentMethodId).name;

            // If they have paid with iTunes or Google Play in the past
            if ((paymentMethod === 'apple') || (paymentMethod === 'google')) {

                // Update confirmation message to remind them to cancel iTunes or Google Play
                confirmMessage += ' ' + l[8854];
                return false;
            }
        });

        // Ask for confirmation
        msgDialog('confirmation', l[6181], confirmMessage, false, function(event) {
            if (event) {
                loadingDialog.show();
                api_req({ a: 'erm', m: Object(M.u[u_handle]).m, t: 21 }, {
                    callback: function(res) {
                        loadingDialog.hide();
                        if (res === ENOENT) {
                            msgDialog('warningb', l[1513], l[1946]);
                        }
                        else if (res === 0) {
                            handleResetSuccessDialogs('.reset-success', l[735], 'deleteaccount');
                        }
                        else {
                            msgDialog('warningb', l[135], l[200]);
                        }
                    }
                });
            }
        });
    });

    // Button on main Account page to backup their master key
    $('.backup-master-key').rebind('click', function() {
        document.location.hash = 'backup';
    });

    $('.fm-account-button').rebind('click', function() {
        if ($(this).attr('class').indexOf('active') == -1) {
            switch (true) {
                case ($(this).hasClass('account-s')):
                    document.location.hash = 'fm/account';
                    break;
                case ($(this).hasClass('advanced')):
                    document.location.hash = 'fm/account/advanced';
                    break;
                case ($(this).hasClass('notifications')):
                    document.location.hash = 'fm/account/notifications';
                    break;
                case ($(this).hasClass('history')):
                    document.location.hash = 'fm/account/history';
                    break;
                case ($(this).hasClass('reseller')):
                    document.location.hash = 'fm/account/reseller';
                    break;
            }
        }
    });

    $('.account.tab-lnk').rebind('click', function() {
        if (!$(this).hasClass('active')) {
            var $this = $(this);
            var $sectionBlock = $this.closest('.fm-account-sections');
            var currentTab = $this.attr('data-tab');

            $sectionBlock.find('.account.tab-content:not(.hidden)').addClass('hidden');
            $sectionBlock.find('.account.tab-content.' + currentTab).removeClass('hidden');
            $sectionBlock.find('.account.tab-lnk.active').removeClass('active');
            $this.addClass('active');
            $(window).trigger('resize');
        }
    });

    $('.account-pass-lines').attr('class', 'account-pass-lines');
    $('#account-new-password').rebind('keyup.pwdchg', function(el)
    {
        $('.account-pass-lines').attr('class', 'account-pass-lines');
        if ($(this).val() !== '') {
            var pws = zxcvbn($(this).val());
            if (pws.score > 3 && pws.entropy > 75) {
                $('.account-pass-lines').addClass('good4');
            } else if (pws.score > 2 && pws.entropy > 50) {
                $('.account-pass-lines').addClass('good3');
            } else if (pws.score > 1 && pws.entropy > 40) {
                $('.account-pass-lines').addClass('good2');
            } else if (pws.score > 0 && pws.entropy > 15) {
                $('.account-pass-lines').addClass('good1');
            } else {
                $('.account-pass-lines').addClass('weak-password');
            }
        }
    });

    $('#account-confirm-password').rebind('keyup.pwdchg', function(el) {

        if ($(this).val() === $('#account-new-password').val()) {
            $('.fm-account-save-block').removeClass('hidden');
        }
    });

    // Account Notifications settings handling
    var accNotifHandler = function accNotifHandler() {
        var $parent = $(this);
        var $input = $parent.find('input');
        var $tab = $parent.closest('.tab-content');
        var type = $input.attr('type');
        var tab = accNotifHandler.getTabName($tab);

        if (type === 'radio') {
            var RADIO_ENABLE = "1";
            var RADIO_DISABLE = "2";

            var $container = $parent.closest('.radio-buttons');

            $('.radioOn', $container)
                .removeClass('radioOn').addClass('radioOff');

            $input.removeClass('radioOff').addClass('radioOn');
            $parent.removeClass('radioOff').addClass('radioOn');

            switch ($input.val()) {
                case RADIO_ENABLE:
                    mega.notif.set('enabled', tab);
                    break;
                case RADIO_DISABLE:
                    mega.notif.unset('enabled', tab);
                    break;
                default:
                    console.error('Invalid radio value...', tab, $input);
                    break;
            }
        }
        else if (type === 'checkbox') {

            if ($input.hasClass('checkboxOn')) {
                $input.removeClass('checkboxOn').addClass('checkboxOff').prop('checked', false);
                $parent.removeClass('checkboxOn').addClass('checkboxOff');
                mega.notif.unset($input.attr('name'), tab);
            }
            else {
                $input.removeClass('checkboxOff').addClass('checkboxOn').prop('checked', true);
                $parent.removeClass('checkboxOff').addClass('checkboxOn');
                mega.notif.set($input.attr('name'), tab);
            }
        }
        else {
            console.error('Unknown type.', type, $input);
        }

        return false;
    };
    accNotifHandler.getTabName = function($tab) {
        var tab = String($tab.attr('class'))
            .split(" ").filter(function(c) {
                return ({
                    'chat': 1,
                    'contacts': 1,
                    'cloud-drive': 1
                })[c];
            });
        return String(tab).split('-').shift();
    };
    $('.fm-account-notifications input').each(function(i, e) {
        $(e).parent().rebind('click', accNotifHandler);
    });
    $('.fm-account-notifications .tab-content').each(function(i, e) {
        var $input;
        var $tab = $(e);
        var $radios = $('.radio-buttons', $tab);
        var tab = accNotifHandler.getTabName($tab);

        $('.radioOn', $radios)
            .removeClass('radioOn').addClass('radioOff');

        if (mega.notif.has('enabled', tab)) {
            $input = $('input:first', $radios);
        }
        else {
            $input = $('input:last', $radios);
        }

        $input.removeClass('radioOff').addClass('radioOn');
        $input.parent().removeClass('radioOff').addClass('radioOn');

        var $checkboxes = $('.checkbox-buttons', $tab);
        if ($checkboxes.length) {
            $('input', $checkboxes).each(function(i, e) {
                var $input = $(e);
                var $item = $input.closest('.checkbox-item');

                $('.checkboxOn', $item)
                    .removeClass('checkboxOn')
                    .addClass('checkboxOff')
                    .prop('checked', false);

                if (mega.notif.has($input.attr('name'), tab)) {
                    $input.removeClass('checkboxOff').addClass('checkboxOn').prop('checked', true);
                    $input.parent().removeClass('checkboxOff').addClass('checkboxOn');
                }
            });
        }
    });
    accNotifHandler = undefined;
}

function handleResetSuccessDialogs(dialog, txt, dlgString) {

    $('.fm-dialog' + dialog + ' .reg-success-txt').text(txt);

    $('.fm-dialog' + dialog + ' .default-white-button').rebind('click', function() {
        $('.fm-dialog-overlay').addClass('hidden');
        $('body').removeClass('overlayed');
        $('.fm-dialog' + dialog).addClass('hidden');
        delete $.dialog;
    });

    $('.fm-dialog-overlay').removeClass('hidden');
    $('body').addClass('overlayed');
    $('.fm-dialog' + dialog).removeClass('hidden');

    $.dialog = dlgString;
}

function avatarDialog(close)
{
    if (close)
    {
        $.dialog = false;
        $('.avatar-dialog').addClass('hidden');
        fm_hideoverlay();
        return true;
    }
    $.dialog = 'avatar';
    $('.fm-dialog.avatar-dialog').removeClass('hidden');
    fm_showoverlay();
    $('.avatar-body').safeHTML(
        '<div id="avatarcrop">' +
            '<div class="image-upload-and-crop-container">' +
                '<div class="image-explorer-container empty">' +
                    '<div class="image-explorer-image-view">' +
                        '<img class="image-explorer-source" />' +
                        '<div class="avatar-white-bg"></div>' +
                        '<div class="image-explorer-mask circle-mask"></div>' +
                        '<div class="image-explorer-drag-delegate"></div>' +
                    '</div>' +
                    '<div class="image-explorer-scale-slider-wrapper">' +
                        '<input class="image-explorer-scale-slider disabled" type="range" ' +
                            'min="0" max="100" step="1" value="0" disabled="" />' +
                    '</div>' +
                '</div>' +
                '<div class="fm-notifications-bottom">' +
                    '<input type="file" id="image-upload-and-crop-upload-field" class="image-upload-field" ' +
                        'accept="image/jpeg, image/gif, image/png" />' +
                    '<label for="image-upload-and-crop-upload-field" ' +
                        'class="image-upload-field-replacement default-white-button right">' +
                        '<span>@@</span>' +
                    '</label>' +
                    '<div class="default-white-button right" id="fm-change-avatar">' +
                        '<span>@@</span>' +
                    '</div>' +
                    '<div  class="default-white-button right" id="fm-cancel-avatar">' +
                        '<span>@@</span>' +
                    '</div>' +
                    '<div class="clear"></div>' +
                '</div>' +
            '</div>' +
        '</div>', l[1016], l[1017], l[82]);
    $('#fm-change-avatar').hide();
    $('#fm-cancel-avatar').hide();
    var imageCrop = new ImageUploadAndCrop($("#avatarcrop").find('.image-upload-and-crop-container'),
        {
            cropButton: $('#fm-change-avatar'),
            dragDropUploadPrompt:l[1390],
            outputFormat: 'image/jpeg',
            onCrop: function(croppedDataURI)
            {
                if (croppedDataURI.length > 64 * 1024) {
                    return msgDialog('warninga', l[8645], l[8646]);
                }
                var data = dataURLToAB(croppedDataURI);

                mega.attr.set('a', ab_to_base64(data), true, false);
                useravatar.setUserAvatar(u_handle, data, this.outputFormat);

                $('.fm-account-avatar').safeHTML(useravatar.contact(u_handle, '', 'div', true));
                $('.fm-avatar img').attr('src', useravatar.mine());
                avatarDialog(1);
            },
            onImageUpload: function()
            {
                $('.image-upload-field-replacement.fm-account-change-avatar').hide();
                $('#fm-change-avatar').show();
                $('#fm-cancel-avatar').show();
            },
            onImageUploadError: function()
            {

            }
        });
    $('#fm-cancel-avatar,.fm-dialog.avatar-dialog .fm-dialog-close').rebind('click', function(e)
    {
        avatarDialog(1);
    });
}

function gridUI() {
    if (M.chat)
        return;
    if (d)
        console.time('gridUI');
    // $.gridDragging=false;
    $.gridLastSelected = false;
    $('.fm-files-view-icon.listing-view').addClass('active');
    $('.fm-files-view-icon.block-view').removeClass('active');

    $.gridHeader = function() {
        var headerColumn = '';
        $('.grid-table tr:first-child td:visible').each(function(i, e) {
            headerColumn = $('.grid-table-header th').get(i);
            $(headerColumn).width(Math.floor($(e).width()));
        });
    };

    $.detailsGridHeader = function() {
        var headerColumn = '';
        $('.contact-details-view .grid-table tr:first-child td').each(function(i, e) {
            headerColumn = $('.contact-details-view .grid-table-header th').get(i);
            $(headerColumn).width($(e).width());
        });
    };

    $.contactGridHeader = function() {
        var headerColumn = '';
        $('.files-grid-view.contacts-view .grid-scrolling-table tr:first-child td').each(function(i, e) {
            headerColumn = $('.files-grid-view.contacts-view .grid-table-header th').get(i);
            $(headerColumn).width($(e).width());
        });
    };

    $.opcGridHeader = function() {
        var headerColumn = '';
        $('.sent-requests-grid .grid-scrolling-table tr:first-child td').each(function(i, e) {
            headerColumn = $('.sent-requests-grid .grid-table-header th').get(i);
            $(headerColumn).width($(e).width());
        });
    };

    $.ipcGridHeader = function() {
        var headerColumn = '';
        $('.contact-requests-grid .grid-scrolling-table tr:first-child td').each(function(i, e) {
            headerColumn = $('.contact-requests-grid .grid-table-header th').get(i);
            $(headerColumn).width($(e).width());
        });
    };

    $.sharedGridHeader = function() {
        var el = headerColumn = '';
        $('.shared-grid-view .grid-scrolling-table tr:first-child td').each(function(i, e) {
            headerColumn = $('.shared-grid-view .grid-table-header th').get(i);
            $(headerColumn).width($(e).width());
        });
    };

    $('.fm-blocks-view.fm').addClass('hidden');
    $('.fm-chat-block').addClass('hidden');
    $('.shared-blocks-view').addClass('hidden');
    $('.shared-grid-view').addClass('hidden');

    $('.files-grid-view.fm').addClass('hidden');
    $('.fm-blocks-view.contacts-view').addClass('hidden');
    $('.files-grid-view.contacts-view').addClass('hidden');
    $('.contacts-details-block').addClass('hidden');
    $('.files-grid-view.contact-details-view').addClass('hidden');
    $('.fm-blocks-view.contact-details-view').addClass('hidden');

    if (M.currentdirid === 'contacts') {
        $('.files-grid-view.contacts-view').removeClass('hidden');
        $.contactGridHeader();
        initContactsGridScrolling();
    } else if (M.currentdirid === 'opc') {
        $('.grid-table.sent-requests').removeClass('hidden');
        $.opcGridHeader();
        initOpcGridScrolling();
    } else if (M.currentdirid === 'ipc') {
        $('.grid-table.contact-requests').removeClass('hidden');
        $.ipcGridHeader();
        initIpcGridScrolling();
    } else if (M.currentdirid === 'shares') {
        $('.shared-grid-view').removeClass('hidden');
        $.sharedGridHeader();
        initGridScrolling();
    } else if (String(M.currentdirid).length === 11 && M.currentrootid == 'contacts') {// Cloud-drive/File manager
        $('.contacts-details-block').removeClass('hidden');
        if (M.v.length > 0) {
            $('.files-grid-view.contact-details-view').removeClass('hidden');
            $.detailsGridHeader();
            initGridScrolling();
        }
    } else {
        $('.files-grid-view.fm').removeClass('hidden');
        initGridScrolling();
        $.gridHeader();
    }

    if (folderlink) {
        $('.grid-url-arrow').hide();
        $('.grid-url-header').text('');
    } else {
        $('.grid-url-arrow').show();
        $('.grid-url-header').text('');
    }

    $('.fm .grid-table-header th').rebind('contextmenu', function(e) {
        $('.file-block').removeClass('ui-selected');
        $.selected = [];
        $.hideTopMenu();
        return !!contextMenuUI(e, 6);
    });

    $('.files-grid-view, .fm-empty-cloud, .fm-empty-folder').rebind('contextmenu.fm', function(e) {
        $('.file-block').removeClass('ui-selected');
        $.selected = [];
        $.hideTopMenu();
        return !!contextMenuUI(e, 2);
    });

    // enable add star on first column click (make favorite)
    $('.grid-table.fm tr td:first-child').rebind('click', function() {
        var id = [$(this).parent().attr('id')];
        var newFavState = Number(!M.isFavourite(id));
        M.favourite(id, newFavState);
    });

    // enable add star on first column click (make favorite)
    $('.grid-table.shared-with-me tr td:first-child').rebind('click', function() {
        var id = [$(this).parent().attr('id')];
        var newFavState = Number(!M.isFavourite(id));

        // Handling favourites is allowed for full permissions shares only
        if (RightsbyID(id) > 1) {
            M.favourite(id, newFavState);
        }
    });

    $('.dropdown-item.do-sort').rebind('click', function() {
        M.setLastColumn($(this).data('by'));
        M.doSort($(this).data('by'), -1);
        M.renderMain();
    });

    $('.grid-table-header .arrow').rebind('click', function() {
        var c = $(this).attr('class');
        var d = 1;
        var pattern = '';

        if (c && (c.indexOf('desc') > -1)) {
            d = -1;
        }

        for (var e in M.sortRules) {
            if (c.indexOf(e) !== -1) {
                M.doSort(e, d);
                M.renderMain();
                break;
            }
        }

        // Stop bubbling
        return false;
    });

    $('.grid-first-th').rebind('click', function() {
        var c = $(this).children().first().attr('class');
        var d = 1;
        var pattern = '';

        if (c && (c.indexOf('desc') > -1)) {
            d = -1;
        }

        for (var e in M.sortRules) {
            if (M.sortRules.hasOwnProperty(e)) {
                if (c.indexOf(e) !== -1) {
                    M.doSort(e, d);
                    M.renderMain();
                    break;
                }
            }
        }
    });

    if (M.currentdirid === 'shares')
        $.selectddUIgrid = '.shared-grid-view .grid-scrolling-table';
    else if (M.currentdirid === 'contacts')
        $.selectddUIgrid = '.grid-scrolling-table.contacts';
    else if (M.currentdirid === 'ipc')
        $.selectddUIgrid = '.contact-requests-grid .grid-scrolling-table';
    else if (M.currentdirid === 'opc')
        $.selectddUIgrid = '.sent-requests-grid .grid-scrolling-table';
    else if (String(M.currentdirid).length === 11 && M.currentrootid == 'contacts')
        $.selectddUIgrid = '.files-grid-view.contact-details-view .grid-scrolling-table';
    else
        $.selectddUIgrid = '.files-grid-view.fm .grid-scrolling-table';

    $.selectddUIitem = 'tr';
    Soon(selectddUI);

    if (d)
        console.timeEnd('gridUI');
}

/**
 * Really simple shortcut logic for select all, copy, paste, delete
 *
 * @constructor
 */
function FMShortcuts() {

    var current_operation = null;

    // unbind if already bound.
    $(window).unbind('keydown.fmshortcuts');

    // bind
    $(window).bind('keydown.fmshortcuts', function(e) {

        if (!is_fm())
            return true;

        e = e || window.event;

        // DO NOT start the search in case that the user is typing something in a form field... (eg.g. contacts -> add
        // contact field)
        if ($(e.target).is("input, textarea, select") || $.dialog) {
            return;
        }
        var charCode = e.which || e.keyCode; // ff
        var charTyped = String.fromCharCode(charCode).toLowerCase();

        if (charTyped == "a" && (e.ctrlKey || e.metaKey)) {
            if (typeof selectionManager != 'undefined' && selectionManager) {
                selectionManager.select_all();
            }
            return false; // stop prop.
        } else if (
            (charTyped == "c" || charTyped == "x") &&
            (e.ctrlKey || e.metaKey)
            ) {
            var $items = selectionManager.get_selected();
            if ($items.size() == 0) {
                return; // dont do anything.
            }

            current_operation = {
                'op': charTyped == "c" ? 'copy' : 'cut',
                'src': $items
            };
            return false; // stop prop.
        } else if (charTyped == "v" && (e.ctrlKey || e.metaKey)) {
            if (!current_operation) {
                return false; // stop prop.
            }

            $.each(current_operation.src, function(k, v) {
                if (current_operation.op == "copy") {
                    M.copyNodes([$(v).attr('id')], M.currentdirid);
                } else if (current_operation.op == "cut") {
                    M.moveNodes([$(v).attr('id')], M.currentdirid);
                }
            });

            if (current_operation.op == "cut") {
                current_operation = null;
            }

            return false; // stop prop.
        } else if (charCode == 8) {
            var $items = selectionManager.get_selected();
            if ($items.size() == 0 || (RightsbyID(M.currentdirid || '') | 0) < 1) {
                return; // dont do anything.
            }

            $.selected = [];
            $items.each(function() {
                $.selected.push($(this).attr('id'));
            });

            fmremove();

            // force remove, no confirmation
            if (e.ctrlKey || e.metaKey) {
                $('#msgDialog:visible default-white-button.confirm').trigger('click');
            }

            return false;
        }

    });
}

/**
 * Simple way for searching for nodes by their first letter.
 *
 * PS: This is meant to be somehow reusable.
 *
 * @param searchable_elements selector/elements a list/selector of elements which should be searched for the user
 * specified key press character
 * @param containers selector/elements a list/selector of containers to which the input field will be centered (the code
 * will dynamically detect and pick the :visible container)
 *
 * @returns {*}
 * @constructor
 */
var QuickFinder = function(searchable_elements, containers) {
    var self = this;

    var DEBUG = false;

    self._is_active = false; // defined as a prop of this. so that when in debug mode it can be easily accessed from
    // out of this scope

    var last_key = null;
    var next_idx = 0;

    // hide on page change
    $(window).rebind('hashchange.quickfinder', function() {
        if (self.is_active()) {
            self.deactivate();
        }
    });

    $(window).rebind('keypress.quickFinder', function(e) {

        e = e || window.event;
        // DO NOT start the search in case that the user is typing something in a form field... (eg.g. contacts -> add
        // contact field)
        if ($(e.target).is("input, textarea, select") || $.dialog)
            return;

        var charCode = e.which || e.keyCode; // ff

        if (
            (charCode >= 48 && charCode <= 57) ||
            (charCode >= 65 && charCode <= 123) ||
            charCode > 255
            ) {
            var charTyped = String.fromCharCode(charCode);

            // get the currently visible container
            var $container = $(containers).filter(":visible");
            if ($container.size() == 0) {
                // no active container, this means that we are receiving events for a page, for which we should not
                // do anything....
                return;
            }

            self._is_active = true;

            $(self).trigger("activated");

            var $found = $(searchable_elements).filter(":visible:istartswith('" + charTyped + "')");

            if (
                /* repeat key press, but show start from the first element */
                    (last_key != null && ($found.size() - 1) <= next_idx)
                    ||
                    /* repeat key press is not active, should reset the target idx to always select the first element */
                        (last_key == null)
                        ) {
                    next_idx = 0;
                    last_key = null;
                } else if (last_key == charTyped) {
                    next_idx++;
                } else if (last_key != charTyped) {
                    next_idx = 0;
                }
                last_key = charTyped;

                $(searchable_elements).parents(".ui-selectee, .ui-draggable").removeClass('ui-selected');

                var $target_elm = $($found[next_idx]);

                $target_elm.parents(".ui-selectee, .ui-draggable").addClass("ui-selected");

                var $jsp = $target_elm.getParentJScrollPane();
                if ($jsp) {
                    var $scrolled_elm = $target_elm.parent("a");

                    if ($scrolled_elm.size() == 0) { // not in icon view, its a list view, search for a tr
                        $scrolled_elm = $target_elm.parents('tr:first');
                    }
                    $jsp.scrollToElement($scrolled_elm);
                }

                $(self).trigger('search');

                if ($target_elm && $target_elm.size() > 0) {
                    // ^^ DONT stop prop. if there are no found elements.
                    return false;
                }
            }
            else if (charCode >= 33 && charCode <= 36)
            {
                var e = '.files-grid-view.fm';
                if (M.viewmode == 1)
                    e = '.fm-blocks-view.fm';

                if ($(e + ':visible').length)
                {
                    e = $('.grid-scrolling-table:visible, .file-block-scrolling:visible');
                    var jsp = e.data('jsp');

                    if (jsp)
                    {
                        switch (charCode)
                        {
                            case 33: /* Page Up   */
                                jsp.scrollByY(-e.height(), !0);
                                break;
                            case 34: /* Page Down */
                                jsp.scrollByY(e.height(), !0);
                                break;
                            case 35: /* End       */
                                jsp.scrollToBottom(!0);
                                break;
                            case 36: /* Home      */
                                jsp.scrollToY(0, !0);
                                break;
                        }
                    }
                }
            }
        });

    // hide the search field when the user had clicked somewhere in the document
    $(document.body).delegate('> *', 'mousedown', function(e) {
        if (!is_fm()) {
            return;
        }
        if (self.is_active()) {
            self.deactivate();
            return false;
        }
    });

    // use events as a way to communicate with this from the outside world.
    self.deactivate = function() {
        self._is_active = false;
        $(self).trigger("deactivated");
    };

    self.is_active = function() {
        return self._is_active;
    };

    self.disable_if_active = function() {
        if (self.is_active()) {
            self.deactivate();
        }
    };

    return this;
};

var quickFinder = new QuickFinder(
    '.tranfer-filetype-txt, .file-block-title, td span.contacts-username',
    '.files-grid-view, .fm-blocks-view.fm, .contacts-grid-table'
    );

/**
 * This should take care of flagging the LAST selected item in those cases:
 *
 *  - jQ UI $.selectable's multi selection using drag area (integrated using jQ UI $.selectable's Events)
 *
 *  - Single click selection (integrated by assumption that the .get_currently_selected will also try to cover this case
 *  when there is only one .ui-selected...this is how no other code had to be changed :))
 *
 *  - Left/right/up/down keys (integrated by using the .set_currently_selected and .get_currently_selected public
 *  methods)
 *
 * @param $selectable
 * @returns {*}
 * @constructor
 */
var SelectionManager = function($selectable) {
    var self = this;

    $selectable.unbind('selectableselecting');
    $selectable.unbind('selectableselected');
    $selectable.unbind('selectableunselecting');
    $selectable.unbind('selectableunselected');

    /**
     * Store all selected items in an _ordered_ array.
     *
     * @type {Array}
     */
    var selected_list = [];

    /**
     * Helper func to clear old reset state from other icons.
     */
    this.clear = function() {
        $('.currently-selected', $selectable).removeClass('currently-selected');
    };

    this.clear(); // remove ANY old .currently-selected values.

    /**
     * The idea of this method is to _validate_ and return the .currently-selected element.
     *
     * @param first_or_last string ("first" or "last") by default will return the first selected element if there is
     * not .currently-selected
     *
     * @returns {*|jQuery|HTMLElement}
     */
    this.get_currently_selected = function(first_or_last) {
        if (!first_or_last) {
            first_or_last = "first";
        }

        var $currently_selected = $('.currently-selected', $selectable);

        if ($currently_selected.size() == 0) { // NO .currently-selected
            return $('.ui-selected:' + first_or_last, $selectable);
        } else if (!$currently_selected.is(".ui-selected")) { // validate that the currently selected is actually selected.
            // if not, try to get the first_or_last .ui-selected item
            var selected_elms = $('.ui-selected:' + first_or_last, $selectable);
            return selected_elms;
        } else { // everything is ok, we should return the .currently-selected
            return $currently_selected;
        }
    };

    /**
     * Used from the shortcut keys code.
     *
     * @param element
     */
    this.set_currently_selected = function($element) {

        self.clear();
        $element.addClass("currently-selected");
        quickFinder.disable_if_active();

        // Do .scrollIntoView if the parent or parent -> parent DOM Element is a JSP.
        {
            var $jsp = $element.getParentJScrollPane();
            if ($jsp) {
                $jsp.scrollToElement($element);
            }
        }
    };

    /**
     * Simple helper func, for selecting all elements in the current view.
     */
    this.select_all = function() {
        $(window).trigger('dynlist.flush');
        var $selectable_containers = $(
            [
                ".fm-transfers-block",
                ".fm-blocks-view.fm",
                ".fm-blocks-view.contacts-view",
                ".files-grid-view.fm",
                ".files-grid-view.contacts-view",
                ".contacts-grid-view",
                ".fm-contacts-blocks-view",
                ".files-grid-view.contact-details-view",
                ".shared-grid-view",
                ".shared-blocks-view",
                ".shared-details-block"
            ].join(",")
            ).filter(":visible");

        var $selectables = $(
            [
                ".file-block",
                "tr.ui-draggable",
                "tr.ui-selectee",
                ".contact-block-view.ui-draggable",
                ".transfer-table tr"
            ].join(","),
            $selectable_containers
            ).filter(":visible");

        $selectables.addClass("ui-selected");
    };

    /**
     * Use this to get ALL (multiple!) selected items in the currently visible view/grid.
     */
    this.get_selected = function() {
        var $selectable_containers = $(
            [
                ".fm-blocks-view.fm",
                ".fm-blocks-view.contacts-view",
                ".files-grid-view.fm",
                ".files-grid-view.contacts-view",
                ".contacts-grid-view",
                ".fm-contacts-blocks-view",
                ".files-grid-view.contact-details-view"
            ].join(",")
            ).filter(":visible");

        var $selected = $(
            [
                ".file-block",
                "tr.ui-draggable",
                "tr.ui-selectee",
                ".contact-block-view.ui-draggable"
            ].join(","),
            $selectable_containers
            ).filter(":visible.ui-selected");

        return $selected;
    };

    /**
     * Push the last selected item to the end of the selected_list array.
     */
    $selectable.bind('selectableselecting', function(e, data) {
        var $selected = $(data.selecting);
        selected_list.push(
            $selected
            );
    });

    /**
     * Remove any unselected element from the selected_list array.
     */
    $selectable.bind('selectableunselecting', function(e, data) {
        var $unselected = $(data.unselecting);
        var idx = $.elementInArray($unselected, selected_list);

        if (idx > -1) {
            delete selected_list[idx];
        }
    });

    /**
     * After the user finished selecting the icons, flag the last selected one as .currently-selecting
     */
    $selectable.bind('selectablestop', function(e, data) {

        self.clear();

        // remove `undefined` from the list
        selected_list = $.map(selected_list, function(n, i) {
            if (n != undefined) {
                return n;
            }
        });

        // add the .currently-selected
        if (selected_list.length > 0) {
            $(selected_list[selected_list.length - 1]).addClass('currently-selected');
        }
        selected_list = []; // reset the state of the last selected items for the next selectablestart
    });
    return this;
};

var selectionManager;

function UIkeyevents() {
    $(window).rebind('keydown.uikeyevents', function(e) {
        if (e.keyCode == 9 && !$(e.target).is("input,textarea,select")) {
            return false;
        }

        var sl = false, s;
        if (M.viewmode) {
            s = $('.file-block.ui-selected');
        }
        else {
            s = $('.grid-table tr.ui-selected');
        }
        var selPanel = $('.fm-transfers-block tr.ui-selected');

        if (M.chat) {
            return true;
        }

        if (!is_fm() && (page !== 'login') && (page.substr(0, 3) !== 'pro')) {
            return true;
        }

        /**
         * Because of te .unbind, this can only be here... it would be better if its moved to iconUI(), but maybe some
         * other day :)
         */
        if (!$.dialog && !slideshowid && M.viewmode == 1) {
            var items_per_row = Math.floor($('.file-block').parent().outerWidth() / $('.file-block:first').outerWidth(true));
            var total_rows = Math.ceil($('.file-block').size() / items_per_row);

            if (e.keyCode == 37) {
                // left
                var current = selectionManager.get_currently_selected("first");
                // clear old selection if no shiftKey
                if (!e.shiftKey) {
                    s.removeClass("ui-selected");
                }
                var $target_element = null;
                if (current.length > 0 && current.prev(".file-block").length > 0) {
                    $target_element = current.prev(".file-block");
                }
                else {
                    $target_element = $('.file-block:last');
                }
                if ($target_element) {
                    $target_element.addClass('ui-selected');
                    selectionManager.set_currently_selected($target_element);
                }
            }
            else if (e.keyCode == 39) {

                // right
                var current = selectionManager.get_currently_selected("last");
                if (!e.shiftKey) {
                    s.removeClass("ui-selected");
                }
                var $target_element = null;
                var next = current.next(".file-block");

                // clear old selection if no shiftKey
                if (next.length > 0) {
                    $target_element = next;
                }
                else {
                    $target_element = $('.file-block:first');
                }
                if ($target_element) {
                    $target_element.addClass('ui-selected');
                    selectionManager.set_currently_selected($target_element);
                }
            }

            // up & down
            else if (e.keyCode == 38 || e.keyCode == 40) {
                var current = selectionManager.get_currently_selected("first"),
                    current_idx = $.elementInArray(current, $('.file-block')) + 1;

                if (!e.shiftKey) {
                    s.removeClass("ui-selected");
                }

                var current_row = Math.ceil(current_idx / items_per_row),
                    current_col = current_idx % items_per_row,
                    target_row;

                if (e.keyCode == 38) { // up
                    // handle the case when the users presses ^ and the current row is the first row
                    target_row = current_row == 1 ? total_rows : current_row - 1;
                } else if (e.keyCode == 40) { // down
                    // handle the case when the users presses DOWN and the current row is the last row
                    target_row = current_row == total_rows ? 1 : current_row + 1;
                }

                // calc the index of the target element
                var target_element_num = ((target_row - 1) * items_per_row) + (current_col - 1),
                    $target = $('.file-block:eq(' + target_element_num + ')');

                $target.addClass("ui-selected");
                selectionManager.set_currently_selected($target);
            }
        }

        if ((e.keyCode == 38) && (s.length > 0) && ($.selectddUIgrid.indexOf('.grid-scrolling-table') > -1) && !$.dialog) {

            // up in grid
            if (e.shiftKey) {
                $(e).addClass('ui-selected');
            }
            if ($(s[0]).prev().length > 0) {
                if (!e.shiftKey) {
                    $('.grid-table tr').removeClass('ui-selected');
                }
                $(s[0]).prev().addClass('ui-selected');
                sl = $(s[0]).prev();

                quickFinder.disable_if_active();
            }
        }
        else if (e.keyCode == 40 && s.length > 0 && $.selectddUIgrid.indexOf('.grid-scrolling-table') > -1 && !$.dialog) {

            // down in grid
            if (e.shiftKey) {
                $(e).addClass('ui-selected');
            }
            if ($(s[s.length - 1]).next().length > 0) {
                if (!e.shiftKey) {
                    $('.grid-table tr').removeClass('ui-selected');
                }
                $(s[s.length - 1]).next().addClass('ui-selected');
                sl = $(s[0]).next();

                quickFinder.disable_if_active();
            }
        }
        else if (e.keyCode == 46 && s.length > 0 && !$.dialog && RightsbyID(M.currentdirid) > 1) {
            $.selected = [];
            s.each(function(i, e) {
                $.selected.push($(e).attr('id'));
            });
            fmremove();
        }
        else if (e.keyCode == 46 && selPanel.length > 0 && !$.dialog && RightsbyID(M.currentdirid) > 1) {
            var selected = [];
            selPanel.each(function() {
                selected.push($(this).attr('id'));
            });
            msgDialog('confirmation', l[1003], "Cancel " + selected.length + " transferences?", false, function(e) {

                // we should encapsule the click handler
                // to call a function rather than use this hacking
                if (e) {
                    $('.transfer-clear').trigger('click');
                }
            });
        }
        else if (e.keyCode == 13 && s.length > 0 && !$.dialog && !$.msgDialog && $('.fm-new-folder').attr('class').indexOf('active') == -1 && $('.top-search-bl').attr('class').indexOf('active') == -1) {
            $.selected = [];
            s.each(function(i, e) {
                $.selected.push($(e).attr('id'));
            });
            if ($.selected && $.selected.length > 0) {
                var n = M.d[$.selected[0]];
                if (n && n.t) {
                    M.openFolder(n.h);
                }
                else if ($.selected.length == 1 && M.d[$.selected[0]] && is_image(M.d[$.selected[0]])) {
                    slideshow($.selected[0]);
                }
                else {
                    M.addDownload($.selected);
                }
            }
        }
        else if ((e.keyCode === 13) && ($.dialog === 'share')) {

            var share = new mega.Share();
            share.updateNodeShares();
        }
        else if ((e.keyCode === 13) && ($.dialog === 'add-contact-popup')) {
            addNewContact($('.add-user-popup-button.add'));
        }
        else if ((e.keyCode === 13) && ($.dialog === 'rename')) {
            doRename();
        }

        // If the Esc key is pressed while the payment address dialog is visible, close it
        else if ((e.keyCode === 27) && !$('.payment-address-dialog').hasClass('hidden')) {
            addressDialog.closeDialog();
        }
        else if (e.keyCode == 27 && ($.copyDialog || $.moveDialog || $.copyrightsDialog)) {
            closeDialog();
        }
        else if (e.keyCode == 27 && $.topMenu) {
            topMenu(1);
        }
        else if (e.keyCode == 27 && $.dialog) {
            closeDialog();
        }
        else if (e.keyCode == 27 && $('.default-select.active').length) {
            var $selectBlock = $('.default-select.active');
            $selectBlock.find('.default-select-dropdown').fadeOut(200);
            $selectBlock.removeClass('active');
        }
        else if (e.keyCode == 27 && $.msgDialog) {
            closeMsg();
            if ($.warningCallback) {
                $.warningCallback(false);
            }
        }
        else if ((e.keyCode == 13 && $.msgDialog == 'confirmation') && (e.keyCode == 13 && $.msgDialog == 'remove')) {
            closeMsg();
            if ($.warningCallback) {
                $.warningCallback(true);
            }
        }
        else if ((e.keyCode === 113 /* F2 */) && (s.length > 0) && !$.dialog && RightsbyID(M.currentdirid) > 1) {
            $.selected = [];
            s.each(function(i, e) {
                $.selected.push($(e).attr('id'));
            });
            renameDialog();
        }
        else if (e.keyCode == 65 && e.ctrlKey && !$.dialog) {
            $('.grid-table.fm tr').addClass('ui-selected');
            $('.file-block').addClass('ui-selected');
        }
        else if (e.keyCode == 37 && slideshowid) {
            slideshow_prev();
        }
        else if (e.keyCode == 39 && slideshowid) {
            slideshow_next();
        }
        else if (e.keyCode == 27 && slideshowid) {
            slideshow(slideshowid, true);
        }
        else if (e.keyCode == 27) {
            $.hideTopMenu();
        }

        if (sl && $.selectddUIgrid.indexOf('.grid-scrolling-table') > -1) {
            var jsp = $($.selectddUIgrid).data('jsp');
            jsp.scrollToElement(sl);
        }

        searchPath();
    });
}

function searchPath()
{
    if (M.currentdirid && M.currentdirid.substr(0,7) == 'search/')
    {
        var sel;
        if (M.viewmode) sel = $('.fm-blocks-view .ui-selected');
        else sel = $('.grid-table .ui-selected');
        if (sel.length == 1)
        {
            var html = '';
            var path = M.getPath($(sel[0]).attr('id'));
            path.reverse();
            for (var i in path)
            {
                var c,name,id=false,iconimg='';
                var n = M.d[path[i]];
                if (path[i].length == 11 && M.u[path[i]])
                {
                    id = path[i];
                    c = 'contacts-item';
                    name = M.u[path[i]].m;
                }
                else if (path[i] == M.RootID)
                {
                    id = M.RootID;
                    c = 'cloud-drive';
                    name = l[164];
                }
                else if (path[i] == M.RubbishID)
                {
                    id = M.RubbishID;
                    c = 'recycle-item';
                    name = l[168];
                }
                else if (path[i] == M.InboxID)
                {
                    id = M.InboxID;
                    c = 'inbox-item';
                    name = l[166];
                }
                else if (n)
                {
                    id = n.h;
                    c = '';
                    name = n.name;
                    if (n.t) c = 'folder';
                    else iconimg = '<span class="search-path-icon-span ' + fileIcon(n) + '"></span>';
                }
                if (id)
                {
                    html += '<div class="search-path-icon '+c+'" id="spathicon_'+htmlentities(id) + '">' + iconimg + '</div><div class="search-path-txt" id="spathname_'+htmlentities(id) + '">' + htmlentities(name) + '</div>';
                    if (i < path.length-1) html += '<div class="search-path-arrow"></div>';
                }
            }
            html += '<div class="clear"></div>';
            $('.search-bottom-menu').html(html);
            $('.fm-blocks-view,.files-grid-view').addClass('search');
            $('.search-path-icon,.search-path-icon').unbind('click');
            $('.search-path-icon,.search-path-txt').bind('click',function(e)
            {
                var id = $(this).attr('id');
                if (id)
                {
                    id = id.replace('spathicon_','').replace('spathname_','');
                    var n = M.d[id];
                    $.selected=[];
                    if (!n.t)
                    {
                        $.selected.push(id);
                        id = n.p;
                    }
                    if (n) M.openFolder(id);
                    if ($.selected.length > 0) reselect(1);
                }
            });
        }
        else $('.fm-blocks-view,.files-grid-view').removeClass('search');
    }
    else $('.fm-blocks-view,.files-grid-view').removeClass('search');
}

function selectddUI() {
    if (M.currentdirid && M.currentdirid.substr(0, 7) === 'account') {
        return false;
    }

    if (d) {
        console.time('selectddUI');
    }

    var mainSel = $.selectddUIgrid + ' ' + $.selectddUIitem;
    var dropSel = $.selectddUIgrid + ' ' + $.selectddUIitem + '.folder';
    if (M.currentrootid === 'contacts') {
        dropSel = mainSel;
    }

    $(dropSel).droppable(
        {
            tolerance: 'pointer',
            drop: function(e, ui)
            {
                $.doDD(e, ui, 'drop', 0);
            },
            over: function(e, ui)
            {
                $.doDD(e, ui, 'over', 0);
            },
            out: function(e, ui)
            {
                $.doDD(e, ui, 'out', 0);
            }
        });

    if ($.gridDragging) {
        $('body').addClass('dragging ' + ($.draggingClass || ''));
    }

    var $ddUIitem = $(mainSel);
    var $ddUIgrid = $($.selectddUIgrid);
    $ddUIitem.draggable(
        {
            start: function(e, u)
            {
                if (d) console.log('draggable.start');
                $.hideContextMenu(e);
                $.gridDragging = true;
                $('body').addClass('dragging');
                if (!$(this).hasClass('ui-selected'))
                {
                    $($.selectddUIgrid + ' ' + $.selectddUIitem).removeClass('ui-selected');
                    $(this).addClass('ui-selected');
                }
                var s = $($.selectddUIgrid + ' .ui-selected'), max = ($(window).height() - 96) / 24, html = [];
                $.selected = [];
                s.each(function(i, e)
                {
                    var id = $(e).attr('id'), n = M.d[id];
                    if (n) {
                        $.selected.push(id);
                        if (max > i) {
                            html.push('<div class="transfer-filtype-icon ' + fileIcon(n) + ' tranfer-filetype-txt dragger-entry">' + str_mtrunc(htmlentities(n.name)) + '</div>');
                        }
                    }
                });
                if (s.length > max)
                {
                    $('.dragger-files-number').text(s.length);
                    $('.dragger-files-number').show();
                }
                $('#draghelper .dragger-content').html(html.join(""));
                $.draggerHeight = $('#draghelper .dragger-content').outerHeight();
                $.draggerWidth = $('#draghelper .dragger-content').outerWidth();
                $.draggerOrigin = M.currentdirid;
            },
            drag: function(e, ui)
            {
                if (ui.position.top + $.draggerHeight - 28 > $(window).height())
                    ui.position.top = $(window).height() - $.draggerHeight + 26;
                if (ui.position.left + $.draggerWidth - 58 > $(window).width())
                    ui.position.left = $(window).width() - $.draggerWidth + 56;
            },
            refreshPositions: true,
            containment: 'document',
            scroll: false,
            distance: 10,
            revertDuration: 200,
            revert: true,
            cursorAt: {right: 90, bottom: 56},
            helper: function(e, ui)
            {
                $(this).draggable("option", "containment", [72, 42, $(window).width(), $(window).height()]);
                return getDDhelper();
            },
            stop: function(event)
            {
                if (d) console.log('draggable.stop');
                $.gridDragging = $.draggingClass = false;
                $('body').removeClass('dragging').removeClassWith("dndc-");
                var origin = $.draggerOrigin;
                setTimeout(function __onDragStop() {
                    if (M.currentdirid === 'contacts') {
                        if (origin !== 'contacts') {
                            M.openFolder(origin, true);
                        }
                    } else {
                        treeUIopen(M.currentdirid, false, true);
                    }
                }, 200);
            }
        });

    $('.ui-selectable-helper').remove();

    $ddUIgrid.selectable({
        filter: $.selectddUIitem,
        start: function(e, u) {
            $.hideContextMenu(e);
            $.hideTopMenu();
        },
        stop: function(e, u) {
            searchPath();
        }
    });

    /**
     * (Re)Init the selectionManager, because the .selectable() is reinitialized and we need to reattach to its
     * events.
     *
     * @type {SelectionManager}
     */

    if (!window.fmShortcuts) {
        window.fmShortcuts = new FMShortcuts();
    }
    selectionManager = new SelectionManager($ddUIgrid);

    $ddUIitem.rebind('contextmenu', function(e)
    {
        if ($(this).attr('class').indexOf('ui-selected') == -1)
        {
            $($.selectddUIgrid + ' ' + $.selectddUIitem).removeClass('ui-selected');
            $(this).addClass('ui-selected');
        }
        cacheselect();
        searchPath();
        $.hideTopMenu();
        return !!contextMenuUI(e, 1);
    });

    $ddUIitem.rebind('click', function(e)
    {
        if ($.gridDragging)
            return false;
        var s = e.shiftKey && $($.selectddUIgrid + ' .ui-selected');
        if (s && s.length > 0)
        {
            var start = s[0];
            var end = this;
            if ($.gridLastSelected && $($.gridLastSelected).attr('class').indexOf('ui-selected') > -1)
                start = $.gridLastSelected;
            else
                $.gridLastSelected = this;
            if ($(start).index() > $(end).index())
            {
                end = start;
                start = this;
            }
            $($.selectddUIgrid + ' ' + $.selectddUIitem).removeClass('ui-selected');
            $([start, end]).addClass('ui-selected');
            $(start).nextUntil($(end)).each(function(i, e)
            {
                $(e).addClass('ui-selected');
            });

            selectionManager.set_currently_selected($(this));
        }
        else if (e.ctrlKey == false && e.metaKey == false)
        {
            $($.selectddUIgrid + ' ' + $.selectddUIitem).removeClass('ui-selected');
            $(this).addClass('ui-selected');
            $.gridLastSelected = this;
            selectionManager.set_currently_selected($(this));
        }
        else
        {
            if ($(this).hasClass("ui-selected"))
                $(this).removeClass("ui-selected");
            else
            {
                $(this).addClass("ui-selected");
                $.gridLastSelected = this;
                selectionManager.set_currently_selected($(this));
            }
        }
        searchPath();
        $.hideContextMenu(e);
        if ($.hideTopMenu)
            $.hideTopMenu();
        return false;
    });

    $ddUIitem.rebind('dblclick', function(e)
    {
        var h = $(e.currentTarget).attr('id');
        var n = M.d[h] || {};
        if (n.t)
        {
            $('.top-context-menu').hide();
            M.openFolder(h);
        }
        else if (is_image(n))
            slideshow(h);
        else
            M.addDownload([h]);
    });

    if ($.rmInitJSP)
    {
        var jsp = $($.rmInitJSP).data('jsp');
        if (jsp)
            jsp.reinitialise();
        if (d)
            console.log('jsp:!u', !!jsp);
        delete $.rmInitJSP;
    }
    $.tresizer();
    if (d) {
        console.timeEnd('selectddUI');
    }

    $ddUIitem = $ddUIgrid = undefined;
}

function iconUI(aQuiet)
{
    if (d) console.time('iconUI');

    $('.fm-files-view-icon.block-view').addClass('active');
    $('.fm-files-view-icon.listing-view').removeClass('active');
    $('.shared-grid-view').addClass('hidden');
    $('.files-grid-view.fm').addClass('hidden');
    $('.fm-blocks-view.fm').addClass('hidden');
    $('.fm-blocks-view.contacts-view').addClass('hidden');
    $('.files-grid-view.contacts-view').addClass('hidden');
    $('.contacts-details-block').addClass('hidden');
    $('.files-grid-view.contact-details-view').addClass('hidden');
    $('.fm-blocks-view.contact-details-view').addClass('hidden');

    if (M.currentdirid == 'contacts')
    {
        $('.fm-blocks-view.contacts-view').removeClass('hidden');
        initContactsBlocksScrolling();
    }
    else if (M.currentdirid == 'shares')
    {
        $('.shared-blocks-view').removeClass('hidden');
        initShareBlocksScrolling();
    }
    else if (String(M.currentdirid).length === 11 && M.currentrootid == 'contacts')
    {
        $('.contacts-details-block').removeClass('hidden');
        if (M.v.length > 0)
        {
            $('.fm-blocks-view.contact-details-view').removeClass('hidden');
            initFileblocksScrolling2();
        }
    }
    else if (M.currentdirid === M.InboxID || RootbyId(M.currentdirid) === M.InboxID)
    {
        //console.error("Inbox iconUI");
        if (M.v.length > 0)
        {
            $('.fm-blocks-view.fm').removeClass('hidden');
            initFileblocksScrolling();
        }
    }
    else
    {
        $('.fm-blocks-view.fm').removeClass('hidden');
        if (!aQuiet) initFileblocksScrolling();
    }

    $('.fm-blocks-view, .shared-blocks-view').rebind('contextmenu.blockview', function(e)
    {
        $('.file-block').removeClass('ui-selected');
        selectionManager.clear(); // is this required? don't we have a support for a multi-selection context menu?
        $.selected = [];
        $.hideTopMenu();
        return !!contextMenuUI(e, 2);
    });

    if (M.currentdirid == 'contacts')
    {
        $.selectddUIgrid = '.contacts-blocks-scrolling';
        $.selectddUIitem = 'a';
    }
    else if (M.currentdirid == 'shares')
    {
        $.selectddUIgrid = '.shared-blocks-scrolling';
        $.selectddUIitem = 'a';
    }
    else if (String(M.currentdirid).length === 11 && M.currentrootid == 'contacts')
    {
        $.selectddUIgrid = '.contact-details-view .file-block-scrolling';
        $.selectddUIitem = 'a';
    }
    else
    {
        $.selectddUIgrid = '.file-block-scrolling';
        $.selectddUIitem = 'a';
    }
    selectddUI();
    if (d) console.timeEnd('iconUI');
}

function transferPanelUI()
{
    $.transferHeader = function(tfse)
    {
        tfse                  = tfse || M.getTransferElements();
        var domTableEmptyTxt  = tfse.domTableEmptyTxt;
        var domTableHeader    = tfse.domTableHeader;
        var domScrollingTable = tfse.domScrollingTable;
        var domTable          = tfse.domTable;
        tfse                  = undefined;

        // Show/Hide header if there is no items in transfer list
        if (domTable.querySelector('tr')) {
            domTableEmptyTxt.classList.add('hidden');
            domScrollingTable.style.display = '';
            domTableHeader.style.display    = '';
        }
        else {
            domTableEmptyTxt.classList.remove('hidden');
            domScrollingTable.style.display = 'none';
            domTableHeader.style.display    = 'none';
        }

        $(domScrollingTable).rebind('click.tst contextmenu.tst', function(e) {
            if (!$(e.target).closest('.transfer-table').length) {
                $('.ui-selected', domTable).removeClass('ui-selected');
            }
        });

        var $tmp = $('.grid-url-arrow, .clear-transfer-icon', domTable);
        $tmp.rebind('click', function(e) {
            var target = $(this).closest('tr');
            e.preventDefault();
            e.stopPropagation(); // do not treat it as a regular click on the file
            $('tr', domTable).removeClass('ui-selected');

            if ($(this).hasClass('grid-url-arrow')) {
                target.addClass('ui-selected');
                e.currentTarget = target;
                transferPanelContextMenu(target);
                if (!$(this).hasClass('active')) {
                    contextMenuUI(e);
                    $(this).addClass('active');
                }
                else {
                    $.hideContextMenu();
                    $(this).removeClass('active');
                }
            }
            else {
                if (!target.hasClass('.transfer-completed')) {
                    var toabort = target.attr('id');
                    dlmanager.abort(toabort);
                    ulmanager.abort(toabort);
                }
                target.fadeOut(function() {
                    $(this).remove();
                    $.clearTransferPanel();
                    fm_tfsupdate();
                    $.tresizer();
                });
            }

            return false;
        });

        $tmp = $('tr', domTable);
        $tmp.rebind('dblclick', function(e) {
            if ($(this).hasClass('transfer-completed')) {
                var id = String($(this).attr('id'));
                if (id[0] === 'd') {
                    id = id.split('_').pop();
                }
                else if (id[0] === 'u') {
                    id = String(ulmanager.ulIDToNode[id]);
                }
                var path = M.getPath(id);
                if (path.length > 1) {
                    M.openFolder(path[1], true);
                    if (!$('#' + id).length) {
                        $(window).trigger('dynlist.flush');
                    }
                    $.selected = [id];
                    reselect(1);
                }
            }
            return false;
        });

        $tmp.rebind('click contextmenu', function(e)
        {
            if (e.type == 'contextmenu')
            {
                if (!e.ctrlKey && !e.metaKey && !e.shiftKey) {
                    $('.ui-selected', domTable).removeClass('ui-selected');
                }
                $(this).addClass('ui-selected dragover');
                transferPanelContextMenu(null);
                return !!contextMenuUI(e);
            }
            else
            {
                var domNode = domTable.querySelector('tr');
                if (e.shiftKey && domNode)
                {
                    var start = domNode;
                    var end   = this;
                    if ($.TgridLastSelected && $($.TgridLastSelected).hasClass('ui-selected')) {
                        start = $.TgridLastSelected;
                    }
                    if ($(start).index() > $(end).index()) {
                        end = start;
                        start = this;
                    }
                    $('.ui-selected', domTable).removeClass('ui-selected');
                    $([start, end]).addClass('ui-selected');
                    $(start).nextUntil($(end)).each(function(i, e) {
                        $(e).addClass('ui-selected');
                    });
                }
                else if (!e.ctrlKey && !e.metaKey)
                {
                    $('.ui-selected', domTable).removeClass('ui-selected');
                    $(this).addClass('ui-selected');
                    $.TgridLastSelected = this;
                }
                else
                {
                    if ($(this).hasClass("ui-selected"))
                        $(this).removeClass("ui-selected");
                    else
                    {
                        $(this).addClass("ui-selected");
                        $.TgridLastSelected = this;
                    }
                }
            }

            return false;
        });
        $tmp = undefined;

        // initTransferScroll(domScrollingTable);
        delay('tfs-ps-update', Ps.update.bind(Ps, domScrollingTable));
    };

    $.transferClose = function() {
        $('.nw-fm-left-icon.transfers').removeClass('active');
        $('#fmholder').removeClass('transfer-panel-opened');
    };

    $.transferOpen = function(force) {
        if (force || !$('.nw-fm-left-icon.transfers').hasClass('active')) {
            $('.nw-fm-left-icon').removeClass('active');
            $('.nw-fm-left-icon.transfers').addClass('active');
            $('#fmholder').addClass('transfer-panel-opened');
            notificationsUI(1);
            var domScrollingTable = M.getTransferElements().domScrollingTable;
            if (!domScrollingTable.classList.contains('ps-container')) {
                Ps.initialize(domScrollingTable, {suppressScrollX: true});
            }
            fm_tfsupdate(); // this will call $.transferHeader();
        }
    };

    $.clearTransferPanel = function() {
        var obj = M.getTransferElements();
        if (!obj.domTable.querySelector('tr')) {
            $('.transfer-clear-all-icon').addClass('disabled');
            $('.transfer-pause-icon').addClass('disabled');
            $('.transfer-clear-completed').addClass('disabled');
            $('.transfer-table-header').hide();
            $('.transfer-panel-empty-txt').removeClass('hidden');
            $('.transfer-panel-title').text('');
            $('.nw-fm-left-icon.transfers').removeClass('transfering').find('p').removeAttr('style');
            if (M.currentdirid === 'transfers') {
                fm_tfsupdate();
                $.tresizer();
            }
        }
    };

    $.removeTransferItems = function($trs) {
        if (!$trs) {
            $trs = $('.transfer-table tr.transfer-completed');
        }
        var $len = $trs.length;
        if ($len && $len < 100) {
            $trs.fadeOut(function() {
                $(this).remove();
                if (!--$len) {
                    $.clearTransferPanel();
                }
            });
        }
        else {
            $trs.remove();
            Soon($.clearTransferPanel);
        }
    };

    $('.transfer-clear-all-icon').rebind('click', function() {
        if (!$(this).hasClass('disabled')) {
            msgDialog('confirmation', 'clear all transfers', l[7225], '', function(e) {
                if (!e) {
                    return;
                }

                dlmanager.abort(null);
                ulmanager.abort(null);

                $.removeTransferItems($('.transfer-table tr'));
            });
        }
    });

    $('.transfer-clear-completed').rebind('click', function() {
        if (!$(this).hasClass('disabled')) {
            $.removeTransferItems();
        }
    });

    $('.transfer-pause-icon').rebind('click', function() {

        if (dlmanager.isOverQuota) {
            return dlmanager.showOverQuotaDialog();
        }

        if (!$(this).hasClass('disabled')) {
            if ($(this).hasClass('active')) {
                // terms of service
                if (u_type || folderlink || Object(u_attr).terms) {
                    [dlQueue, ulQueue].forEach(function(queue) {
                        Object.keys(queue._qpaused).map(fm_tfsresume);
                    });
                    uldl_hold = false;
                    ulQueue.resume();
                    dlQueue.resume();

                    $(this).removeClass('active').find('span').text(l[6993]);
                    $('.transfer-table-wrapper tr').removeClass('transfer-paused');
                    $('.nw-fm-left-icon').removeClass('paused');
                }
                else {
                    alert(l[214]);
                    DEBUG(l[214]);
                }
            }
            else {
                var $trs = $('.transfer-table tr:not(.transfer-completed)');

                $trs.attrs('id')
                    .concat(Object.keys(M.tfsdomqueue))
                    .map(fm_tfspause);

                dlQueue.pause();
                ulQueue.pause();
                uldl_hold = true;

                $(this).addClass('active').find('span').text(l[7101]);
                $trs.addClass('transfer-paused');
                $('.nw-fm-left-icon').addClass('paused');
            }
        }
    });
}

function getDDhelper()
{
    var id = '#fmholder';
    if (page == 'start')
        id = '#startholder';
    $('.dragger-block').remove();
    $(id).append('<div class="dragger-block drag" id="draghelper"><div class="dragger-content"></div><div class="dragger-files-number">1</div></div>');
    $('.dragger-block').show();
    $('.dragger-files-number').hide();
    return $('.dragger-block')[0];
}


/**
 * menuItems
 *
 * Select what in context menu will be shown of actions and what not, depends on selected item/s
 * @returns {menuItems.items|Array}
 */
function menuItems() {

    var selItem,
        items = [],
        share = {},
        exportLink = {},
        isTakenDown = false,
        hasExportLink = false,
        sourceRoot = RootbyId($.selected[0]);

    // Show Rename action in case that only one item is selected
    if (($.selected.length === 1) && (RightsbyID($.selected[0]) > 1)) {
        items['.rename-item'] = 1;
    }

    if (((Object.keys($.selected)).length < 2)
            && (RightsbyID($.selected[0]) > 1)) {

        items['.add-star-item'] = 1;

        if (M.isFavourite($.selected)) {
            $('.add-star-item').safeHTML('<i class="small-icon context broken-heart"></i>@@', l[5872]);
        }
        else {
            $('.add-star-item').safeHTML('<i class="small-icon context heart"/></i>@@', l[5871]);
        }

        items['.colour-label-items'] = 1;
        M.colourLabelcmUpdate(M.d[$.selected[0]]);
    }

    selItem = M.d[$.selected[0]];

    if (selItem && (selItem.p.length === 11)) {
        items['.removeshare-item'] = 1;
    }
    else if (RightsbyID($.selected[0]) > 1) {
        items['.move-item']   = 1;
        items['.remove-item'] = 1;
    }

    if (selItem && ($.selected.length === 1) && selItem.t) {
        items['.open-item'] = 1;
    }

    if (
        selItem
        && ($.selected.length === 1)
        && is_image(selItem)
        ) {
        items['.preview-item'] = 1;
    }

    if (
        selItem
        && (sourceRoot === M.RootID)
        && ($.selected.length === 1)
        && selItem.t
        && !folderlink
        ) {
        items['.sh4r1ng-item'] = 1;
    }

    if ((sourceRoot === M.RootID) && !folderlink) {
        items['.move-item'] = 1;
        items['.getlink-item'] = 1;

        share = new mega.Share();
        hasExportLink = share.hasExportLink($.selected);

        if (hasExportLink) {
            items['.removelink-item'] = true;
        }

        exportLink = new mega.Share.ExportLink();
        isTakenDown = exportLink.isTakenDown($.selected);

        // If any of selected items is taken down remove actions from context menu
        if (isTakenDown) {
            delete items['.getlink-item'];
            delete items['.removelink-item'];
            delete items['.sh4r1ng-item'];
            delete items['.add-star-item'];
            delete items['.colour-label-items'];
        }
    }

    else if (sourceRoot === M.RubbishID && !folderlink) {
        items['.move-item'] = 1;
    }

    items['.download-item'] = 1;
    items['.zipdownload-item'] = 1;
    items['.copy-item'] = 1;
    items['.properties-item'] = 1;
    items['.refresh-item'] = 1;

    if (folderlink) {
        delete items['.copy-item'];
        delete items['.add-star-item'];
        delete items['.colour-label-items'];
        items['.import-item'] = 1;
    }

    return items;
}

function contextMenuUI(e, ll) {

    var v;
    var flt;
    var items = {};
    var m = $('.dropdown.body.files-menu');

    // Selection of first child level ONLY of .dropdown-item in .dropdown.body
    var menuCMI = '.dropdown.body.files-menu .dropdown-section > .dropdown-item';
    var currNodeClass = $(e.currentTarget).attr('class');
    var id = $(e.currentTarget).attr('id');

    // is contextmenu disabled
    if (localStorage.contextmenu) {
        return true;
    }

    $.hideContextMenu();

    // Used when right click is occured outside item, on empty canvas
    if (ll === 2) {

        // Enable upload item menu for clould-drive, don't show it for rubbish and rest of crew
        if (RightsbyID(M.currentdirid) && (M.currentrootid !== M.RubbishID)) {
            $(menuCMI).filter('.dropdown-item').hide();
            $(menuCMI).filter('.fileupload-item,.newfolder-item').show();

            if ((is_chrome_firefox & 2) || 'webkitdirectory' in document.createElement('input')) {
                $(menuCMI).filter('.folderupload-item').show();
            }
        }
        else {
            return false;
        }
    }
    else if (ll === 3) {// we want just the download menu
        $(menuCMI).hide();
        m = $('.dropdown.body.download');
        menuCMI = '.dropdown.body.download .dropdown-item';
        $(menuCMI).show();
    }
    else if (ll === 4 || ll === 5) {// contactUI
        $(menuCMI).hide();
        items = menuItems();

        delete items['.download-item'];
        delete items['.zipdownload-item'];
        delete items['.copy-item'];
        delete items['.open-item'];

        if (ll === 5) {
            delete items['.properties-item'];
        }

        for (var item in items) {
            $(menuCMI).filter(item).show();
        }
    }
    else if (ll === 6) { // sort menu
        $('.dropdown-item').hide();
        $('.dropdown-item.do-sort').show();
    }
    else if (ll) {// Click on item

        // Hide all menu-items
        $(menuCMI).hide();

        id = $(e.currentTarget).attr('id');

        if (id) {

            // Contacts left panel click
            if (id.indexOf('contact_') !== -1) {
                id = id.replace('contact_', '');
            }

            // File manager left panel click
            else if (id.indexOf('treea_') !== -1) {
                id = id.replace('treea_', '');
            }
        }

        if (id && !M.d[id]) {

            // exist in node list
            id = undefined;
        }

        // In case that id belongs to contact, 11 char length
        if (id && (id.length === 11)) {
            flt = '.remove-item';
            if (!window.megaChatIsDisabled) {
                flt += ',.startchat-item,.startaudio-item,.startvideo-item';
            }
            $(menuCMI).filter(flt).show();

            $(menuCMI).filter('.startaudio-item,.startvideo-item').removeClass('disabled');

            // If selected contact is offline make sure that audio and video calls are forbiden (disabled)
            if ($('#' + id).find('.offline').length || $.selected.length > 1) {
                $(menuCMI).filter('.startaudio-item').addClass('disabled');
                $(menuCMI).filter('.startvideo-item').addClass('disabled');
            }

        }
        else if (currNodeClass && (currNodeClass.indexOf('cloud-drive') > -1
                    || currNodeClass.indexOf('folder-link') > -1)) {
            flt = '.properties-item';
            if (folderlink) {
                flt += ',.import-item';
            }
            else {
                flt += ',.findupes-item';
            }
            if (M.v.length) {
                flt += ',.zipdownload-item,.download-item';
            }
            $.selected = [M.RootID];
            $(menuCMI).filter(flt).show();
        }
        else if (currNodeClass && $(e.currentTarget).hasClass('inbox')) {
            $.selected = [M.InboxID];
            $(menuCMI).filter('.properties-item').show();
        }
        else if (currNodeClass && currNodeClass.indexOf('rubbish-bin') > -1) {
            $.selected = [M.RubbishID];
            $(menuCMI).filter('.properties-item').show();
        }
        else if (currNodeClass && currNodeClass.indexOf('recycle-item') > -1) {
            $(menuCMI).filter('.clearbin-item').show();
        }
        else if (currNodeClass && currNodeClass.indexOf('contacts-item') > -1) {
            $(menuCMI).filter('.addcontact-item').show();
        }
        else if (currNodeClass && currNodeClass.indexOf('messages-item') > -1) {
            e.preventDefault();
            return false;
        }
        else if (currNodeClass
            && (currNodeClass.indexOf('file-block') > -1
            || currNodeClass.indexOf('folder') > -1
            || currNodeClass.indexOf('fm-tree-folder') > -1)
            || id) {
            items = menuItems();
            for (var item in items) {
                $(menuCMI).filter(item).show();
            }

            // Hide context menu items not needed for undecrypted nodes
            if (missingkeys[id]) {
                $(menuCMI).filter('.add-star-item').hide();
                $(menuCMI).filter('.download-item').hide();
                $(menuCMI).filter('.rename-item').hide();
                $(menuCMI).filter('.copy-item').hide();
                $(menuCMI).filter('.getlink-item').hide();
                $(menuCMI).filter('.colour-label-items').hide();
            }
            else if (M.getNodeShare(id).down === 1) {
                $(menuCMI).filter('.copy-item').hide();
            }
            else if (items['.getlink-item']) {
                Soon(setContextMenuGetLinkText);
            }
        }
        else {
            return false;
        }
    }
    // This part of code is also executed when ll == 'undefined'
    v = m.children('.dropdown-section');

    // Count all items inside section, and hide dividers if necessary
    v.each(function() {
        var $this = $(this);
        var a = $this.find('a.dropdown-item');
        var b = $this.find('hr');
        var x = a.filter(function() {
                return $(this).css('display') === 'none';
            });
        if (x.length === a.length || a.length === 0) {
            $this.addClass('hidden');
        }
        else {
            $this.removeClass('hidden');
        }
    });

    adjustContextMenuPosition(e, m);

    disableCircularTargets('#fi_');

    m.removeClass('hidden');

    // Hide last divider
    v.find('hr').removeClass('hidden');
    m.find('.dropdown-section:visible:last hr').addClass('hidden');

    e.preventDefault();
}

/**
 * Sets the text in the context menu for the Get link and Remove link items. If there are
 * more than one nodes selected then the text will be pluralised. If all the selected nodes
 * have public links already then the text will change to 'Update link/s'.
 */
function setContextMenuGetLinkText() {

    var numOfExistingPublicLinks = 0;
    var numOfSelectedNodes = Object($.selected).length;
    var getLinkText = '';

    // Loop through all selected nodes
    for (var i = 0; i < numOfSelectedNodes; i++) {

        // Get the node handle of the current node
        var nodeHandle = $.selected[i];

        // If it has a public link, then increment the count
        if (M.getNodeShare(nodeHandle)) {
            numOfExistingPublicLinks++;
        }
    }

    // If all the selected nodes have existing public links, set text to 'Update links' or 'Update link'
    if (numOfSelectedNodes === numOfExistingPublicLinks) {
        getLinkText = (numOfSelectedNodes > 1) ? l[8733] : l[8732];
    }
    else {
        // Otherwise change text to 'Get links' or 'Get link' if there are selected nodes without links
        getLinkText = (numOfSelectedNodes > 1) ? l[8734] : l[59];
    }

    // If there are multiple nodes with existing links selected, set text to 'Remove links', otherwise 'Remove link'
    var removeLinkText = (numOfExistingPublicLinks > 1) ? l[8735] : l[6821];

    // Set the text for the 'Get/Update link/s' and 'Remove link/s' context menu items
    var $contextMenu = $('.dropdown.body');
    $contextMenu.find('.getlink-item span').text(getLinkText);
    $contextMenu.find('.removelink-item span').text(removeLinkText);
}

/**
 * disableCircularTargets
 *
 * Disable parent tree DOM element and all children.
 * @param {String} pref, id prefix i.e. { #fi_, #mctreea_ }
 */
function disableCircularTargets(pref) {

    var nodes = $.selected || [];

    for (var s = nodes.length; s--;) {
        var handle = nodes[s];
        var node = M.d[handle];

        if (node) {
            $(pref + handle).addClass('disabled');

            if (node.p) {
                // Disable parent dir
                $(pref + node.p).addClass('disabled');
            }
            else if (d && node.t < 2) {
                console.error('disableCircularTargets: parent-less node!', handle, pref);
            }
        }
        else if (d) {
            console.error('disableCircularTargets: Invalid node', handle, pref);
        }

        // Disable all children folders
        disableDescendantFolders(handle, pref);
    }
}

function adjustContextMenuPosition(e, m)
{
    var mPos;// menu position
    var mX = e.clientX, mY = e.clientY;    // mouse cursor, returns the coordinates within the application's client area at which the event occurred (as opposed to the coordinates within the page)

    if (e.type === 'click' && !e.calculatePosition)// clicked on file-settings-icon
    {
        var ico = {'x': e.currentTarget.context.clientWidth, 'y': e.currentTarget.context.clientHeight};
        var icoPos = getHtmlElemPos(e.delegateTarget);// get position of clicked file-settings-icon
        mPos = reCalcMenuPosition(m, icoPos.x, icoPos.y, ico);
    }
    else// right click
    {
        mPos = reCalcMenuPosition(m, mX, mY);
    }

    m.css({'top': mPos.y, 'left': mPos.x});// set menu position

    return true;
}

function reCalcMenuPosition(m, x, y, ico)
{
    var TOP_MARGIN = 12;
    var SIDE_MARGIN = 12;
    var cmW = m.outerWidth(), cmH = m.outerHeight();// dimensions without margins calculated
    var wH = window.innerHeight, wW = window.innerWidth;
    var maxX = wW - SIDE_MARGIN;// max horizontal
    var maxY = wH - TOP_MARGIN;// max vertical
    var minX = SIDE_MARGIN + $('div.nw-fm-left-icons-panel').outerWidth();// min horizontal
    var minY = TOP_MARGIN;// min vertical
    var wMax = x + cmW;// coordinate of right edge
    var hMax = y + cmH;// coordinate of bottom edge

    var overlapParentMenu = function(n)
    {
        var tre = wW - wMax;// to right edge
        var tle = x - minX - SIDE_MARGIN;// to left edge

        if (tre >= tle)
        {
            n.addClass('overlap-right');
            n.css({'top': top, 'left': (maxX - x - nmW) + 'px'});
        }
        else
        {
            n.addClass('overlap-left');
            n.css({'top': top, 'right': (wMax - nmW - minX) + 'px'});
        }

        return;
    };

    // submenus are absolutely positioned, which means that they are relative to first parent, positioned other then static
    // first parent, which is NOT a .contains-submenu element (it's previous in same level)
    var horPos = function(n)// used for submenues
    {
        var top;
        var nTop = parseInt(n.css('padding-top'));
        var tB = parseInt(n.css('border-top-width'));
        var pPos = m.position();

        var b = y + nmH - (nTop - tB);// bottom of submenu
        var mP = m.closest('.dropdown.body.submenu');
        var pT = 0, bT = 0, pE = 0;
        if (mP.length)
        {
            pE = mP.offset();
            pT = parseInt(mP.css('padding-top'));
            bT = parseInt(mP.css('border-top-width'));
        }
        if (b > maxY)
            top = (maxY - nmH + nTop - tB) - pE.top + 'px';
        else
            top = pPos.top - tB + 'px';

        return top;
    };

    var dPos;
    var cor;// corner, check setBordersRadius for more info
    if (typeof ico === 'object')// draw context menu relative to file-settings-icon
    {
        cor = 1;
        dPos = {'x': x - 2, 'y': y + ico.y + 8};// position for right-bot
        if (wMax > maxX)// draw to the left
        {
            dPos.x = x - cmW + ico.x + 2;// additional pixels to align with -icon
            cor = 3;
        }
        if (hMax > maxY)// draw to the top
        {
            dPos.y = y - cmH;// additional pixels to align with -icon
            cor++;
        }
    }
    else if (ico === 'submenu')// submenues
    {
        var n = m.next('.dropdown.body.submenu');
        var nmW = n.outerWidth();// margin not calculated
        var nmH = n.outerHeight();// margins not calculated

        if (nmH > (maxY - TOP_MARGIN))// Handle huge menu
        {
            nmH = maxY - TOP_MARGIN;
            var tmp = document.getElementById('csb_' + m.attr('id').replace('fi_', ''));
            $(tmp).addClass('context-scrolling-block');
            tmp.addEventListener('mousemove', scrollMegaSubMenu);

            n.addClass('mega-height');
            n.css({'height': nmH + 'px'});
        }

        var top = 'auto', left = '100%', right = 'auto';

        top = horPos(n);
        if (m.parent().parent('.left-position').length === 0)
        {
            if (maxX >= (wMax + nmW))
                left = 'auto', right = '100%';
            else if (minX <= (x - nmW))
                n.addClass('left-position');
            else
            {
                overlapParentMenu(n);

                return true;
            }
        }
        else
        {
            if (minX <= (x - nmW))
                n.addClass('left-position');
            else if (maxX >= (wMax + nmW))
                left = 'auto', right = '100%';
            else
            {
                overlapParentMenu(n);

                return true;
            }
        }

        return {'top': top, 'left': left, 'right': right};
    }
    else// right click
    {
        cor = 0;
        dPos = {'x': x, 'y': y};
        if (x < minX)
            dPos.x = minX;// left side alignment
        if (wMax > maxX)
            dPos.x = maxX - cmW;// align with right side, 12px from it
        if (hMax > maxY)
            dPos.y = maxY - cmH;// align with bottom, 12px from it
    }

    setBordersRadius(m, cor);

    return {'x': dPos.x, 'y': dPos.y};
}

// corner position 0 means default
function setBordersRadius(m, c)
{
    var DEF = 8;// default corner radius
    var SMALL = 4;// small carner radius
    var TOP_LEFT = 1, TOP_RIGHT = 3, BOT_LEFT = 2, BOT_RIGHT = 4;
    var tl = DEF, tr = DEF, bl = DEF, br = DEF;

    var pos = (typeof c === 'undefined') ? 0 : c;

    switch (pos)
    {
        case TOP_LEFT:
            tl = SMALL;
            break;
        case TOP_RIGHT:
            tr = SMALL;
            break
        case BOT_LEFT:
            bl = SMALL;
            break
        case BOT_RIGHT:
            br = SMALL;
            break;
        default:// situation when c is undefined, all border radius are by DEFAULT
            break;

    }

    // set context menu border radius
    m.css({
        'border-top-left-radius': tl,
        'border-top-right-radius': tr,
        'border-bottom-left-radius': bl,
        'border-bottom-right-radius': br
    });

    return true;
}

// Scroll menus which height is bigger then window.height
function scrollMegaSubMenu(e)
{
    var ey = e.pageY;
    var c = $(e.target).closest('.dropdown.body.submenu');
    var pNode = c.children(':first')[0];

    if (typeof pNode !== 'undefined')
    {
        var h = pNode.offsetHeight;
        var dy = h * 0.1;// 10% dead zone at the begining and at the bottom
        var pos = getHtmlElemPos(pNode, true);
        var py = (ey - pos.y - dy) / (h - dy * 2);
        if (py > 1)
        {
            py = 1;
            c.children('.context-bottom-arrow').addClass('disabled');
        }
        else if (py < 0)
        {
            py = 0;
            c.children('.context-top-arrow').addClass('disabled');
        }
        else
        {
            c.children('.context-bottom-arrow,.context-top-arrow').removeClass('disabled');
        }
        pNode.scrollTop = py * (pNode.scrollHeight - h);
    }
}

// var treeUI = SoonFc(__treeUI, 240);

function treeUI()
{
    //console.error('treeUI');
    if (d)
        console.time('treeUI');
    $('.fm-tree-panel .nw-fm-tree-item:visible').draggable(
        {
            revert: true,
            containment: 'document',
            revertDuration: 200,
            distance: 10,
            scroll: false,
            cursorAt: {right: 88, bottom: 58},
            helper: function(e, ui)
            {
                $(this).draggable("option", "containment", [72, 42, $(window).width(), $(window).height()]);
                return getDDhelper();
            },
            start: function(e, ui)
            {
                $.treeDragging = true;
                $.hideContextMenu(e);
                var html = '';
                var id = $(e.target).attr('id');
                if (id)
                    id = id.replace('treea_', '');
                if (id && M.d[id])
                    html = ('<div class="transfer-filtype-icon ' + fileIcon(M.d[id]) + ' tranfer-filetype-txt dragger-entry">' + str_mtrunc(htmlentities(M.d[id].name)) + '</div>');
                $('#draghelper .dragger-icon').remove();
                $('#draghelper .dragger-content').html(html);
                $('body').addClass('dragging');
                $.draggerHeight = $('#draghelper .dragger-content').outerHeight();
                $.draggerWidth = $('#draghelper .dragger-content').outerWidth();
            },
            drag: function(e, ui)
            {
                //console.log('tree dragging',e);
                if (ui.position.top + $.draggerHeight - 28 > $(window).height())
                    ui.position.top = $(window).height() - $.draggerHeight + 26;
                if (ui.position.left + $.draggerWidth - 58 > $(window).width())
                    ui.position.left = $(window).width() - $.draggerWidth + 56;
            },
            stop: function(e, u)
            {
                $.treeDragging = false;
                $('body').removeClass('dragging').removeClassWith("dndc-");
            }
        });

    $(
        '.fm-tree-panel .nw-fm-tree-item,' +
        '.rubbish-bin,' +
        '.fm-breadcrumbs,' +
        '.nw-fm-left-icons-panel .nw-fm-left-icon,' +
        '.shared-with-me tr,' +
        '.nw-conversations-item,' +
        'ul.conversations-pane > li,' +
        '.messages-block,' +
        '.nw-contact-item'
    ).filter(":visible").droppable({
            tolerance: 'pointer',
            drop: function(e, ui)
            {
                $.doDD(e, ui, 'drop', 1);
            },
            over: function(e, ui)
            {
                $.doDD(e, ui, 'over', 1);
            },
            out: function(e, ui)
            {
                $.doDD(e, ui, 'out', 1);
            }
        });

    // disabling right click, default contextmenu.
    $(document).unbind('contextmenu');
    $(document).bind('contextmenu', function(e) {
        if (!is_fm() ||
            $(e.target).parents('#startholder').length ||
            $(e.target).is('input') ||
            $(e.target).is('textarea') ||
            $(e.target).is('.download.info-txt') ||
            $(e.target).closest('.content-panel.conversations').length ||
            $(e.target).closest('.messages.content-area').length ||
            $(e.target).closest('.chat-right-pad .user-card-data').length ||
            $(e.target).parents('.fm-account-main').length ||
            $(e.target).parents('.export-link-item').length ||
            $(e.target).parents('.contact-fingerprint-txt').length ||
            $(e.target).parents('.fm-breadcrumbs').length ||
            $(e.target).hasClass('contact-details-user-name') ||
            $(e.target).hasClass('contact-details-email') ||
            $(e.target).hasClass('nw-conversations-name')) {
            return;
        } else if (!localStorage.contextmenu) {
            $.hideContextMenu();
            return false;
        }
    });

    $('.fm-tree-panel .nw-fm-tree-item:visible').rebind('click.treeUI, contextmenu.treeUI', function(e) {
        var $this = $(this);
        var id = $this.attr('id').replace('treea_', '');

        if (e.type === 'contextmenu') {
            $('.nw-fm-tree-item').removeClass('dragover');
            $this.addClass('dragover');

            var $uls = $this.parents('ul').find('.selected');

            if ($uls.length > 1) {
                $.selected = $uls.attrs('id')
                    .map(function(id) {
                        return id.replace('treea_', '');
                    });
            }
            else {
                $.selected = [id];

                Soon(function() {
                    $this.addClass('hovered');
                });
            }
            return !!contextMenuUI(e, 1);
        }

        var $target = $(e.target);
        if ($target.hasClass('nw-fm-arrow-icon')) {
            treeUIexpand(id);
        }
        else if (e.shiftKey) {
            $this.addClass('selected');
        }
        else {
            // plain click, remove all .selected from e.shiftKey
            $('#treesub_' + M.currentrootid + ' .nw-fm-tree-item').removeClass('selected');
            $this.addClass('selected');

            if ($target.hasClass('opened')) {
                treeUIexpand(id);
            }
            M.openFolder(id);
        }

        return false;
    });

    $('.fm-tree-panel .nw-contact-item').rebind('contextmenu.treeUI', function(e) {
        var $self = $(this);

        if ($self.attr('class').indexOf('selected') === -1) {
            $('.content-panel.contacts .nw-contact-item.selected').removeClass('selected');
            $self.addClass('selected');
        }

        $.selected = [$self.attr('id').replace('contact_', '')];
        searchPath();
        $.hideTopMenu();

        return Boolean(contextMenuUI(e, 1));
    });

    /**
     * Let's shoot two birds with a stone, when nodes are moved we need a resize
     * to let dynlist refresh - plus, we'll implicitly invoke initTreeScroll.
     */
    $(window).trigger('resize');

    if (d) {
        console.timeEnd('treeUI');
    }
}

function treeUIexpand(id, force, moveDialog)
{
    M.buildtree(M.d[id]);

    var b = $('#treea_' + id);
    var d = b.attr('class');

    if (M.currentdirid !== id)
    {
        var path = M.getPath(M.currentdirid), pid = {}, active_sub = false;
        for (var i in path)
            pid[path[i]] = i;
        if (pid[M.currentdirid] < pid[id])
            active_sub = true;
    }

    if (d && d.indexOf('expanded') > -1 && !force)
    {
        fmtreenode(id, false);
        $('#treesub_' + id).removeClass('opened');
        b.removeClass('expanded');
    }
    else if (d && d.indexOf('contains-folders') > -1)
    {
        fmtreenode(id, true);
        $('#treesub_' + id).addClass('opened');
        b.addClass('expanded');
    }

    treeUI();
}

function sectionUIopen(id) {
    var tmpId;
    if (d) {
        console.log('sectionUIopen', id, folderlink);
    }

    $.hideContextMenu();
    $('.nw-fm-left-icon').removeClass('active');
    if (M.hasInboxItems() === true) {
        $('.nw-fm-left-icon.inbox').removeClass('hidden');
    } else {
        $('.nw-fm-left-icon.inbox').addClass('hidden');
    }

    $('.content-panel').removeClass('active');

    if (id === 'opc' || id === 'ipc') {
        tmpId = 'contacts';
    } else if (id === 'account') {
        tmpId = 'account';
    } else if (id === 'dashboard') {
        tmpId = 'dashboard';
    } else {
        tmpId = id;
    }
    $('.nw-fm-left-icon.' + tmpId).addClass('active');
    $('.content-panel.' + tmpId).addClass('active');
    $('.fm-left-menu').removeClass(
        'cloud-drive folder-link shared-with-me rubbish-bin contacts conversations opc ipc inbox account dashboard transfers'
    ).addClass(tmpId);
    $('.fm.fm-right-header, .fm-import-to-cloudrive, .fm-download-as-zip').addClass('hidden');
    $('.fm-import-to-cloudrive, .fm-download-as-zip').unbind('click');

    $('.fm-main').removeClass('active-folder-link');
    $('.nw-fm-tree-header.folder-link').hide();
    $('.nw-fm-left-icon.folder-link').removeClass('active');

    if (folderlink) {
        // XXX: isValidShareLink won't work properly when navigating from/to a folderlink
        /*if (!isValidShareLink()) {
            $('.fm-breadcrumbs.folder-link .right-arrow-bg').text('Invalid folder');
        } else*/ if (id === 'cloud-drive' || id === 'transfers') {
            $('.fm-main').addClass('active-folder-link');
            $('.fm-right-header').addClass('folder-link');
            $('.nw-fm-left-icon.folder-link').addClass('active');
            $('.fm-left-menu').addClass('folder-link');
            $('.nw-fm-tree-header.folder-link').show();
            $('.fm-import-to-cloudrive, .fm-download-as-zip').removeClass('hidden');
            $('.fm-import-to-cloudrive, .fm-download-as-zip').rebind('click', function() {
                var c = '' + $(this).attr('class');

                if (~c.indexOf('fm-import-to-cloudrive')) {
                    fm_importflnodes([M.currentdirid]);
                } else if (~c.indexOf('fm-download-as-zip')) {
                    M.addDownload([M.currentdirid], true);
                }
            });
            // if (!u_type) {
                // $('.fm-import-to-cloudrive').addClass('hidden');
            // }
        }
    }

    if (id !== 'conversations') {
        $('.fm-right-header').removeClass('hidden');
        $('.fm-chat-block').addClass('hidden');
        $('.section.conversations').addClass('hidden');
    } else {
        $('.section.conversations').removeClass('hidden');
    }

    if (
        (id !== 'cloud-drive') &&
        (id !== 'rubbish-bin') &&
        (id !== 'inbox') &&
        (
            (id !== 'shared-with-me') &&
            (M.currentdirid !== 'shares')
        )
    ) {
        $('.files-grid-view.fm').addClass('hidden');
        $('.fm-blocks-view.fm').addClass('hidden');
    }

    if (id !== 'contacts' && id !== 'opc' && id !== 'ipc' && String(M.currentdirid).length !== 11) {
        $('.fm-left-panel').removeClass('contacts-panel');
        $('.fm-right-header').removeClass('requests-panel');
        $('.fm-received-requests').removeClass('active');
        $('.fm-contact-requests').removeClass('active');
    }

    if (id !== 'contacts') {
        $('.contacts-details-block').addClass('hidden');
        $('.files-grid-view.contacts-view').addClass('hidden');
        $('.fm-blocks-view.contacts-view').addClass('hidden');
    }

    if (id !== 'opc') {
        $('.sent-requests-grid').addClass('hidden');

        // this's button in left panel of contacts tab
        $('.fm-recived-requests').removeClass('active');
    }

    if (id !== 'ipc') {
        $('.contact-requests-grid').addClass('hidden');

        // this's button in left panel of contacts tab
        $('.fm-contact-requests').removeClass('active');
    }

    if (id !== 'shared-with-me') {
        $('.shared-blocks-view').addClass('hidden');
        $('.shared-grid-view').addClass('hidden');
    }

    if (id !== 'transfers') {
        if ($.transferClose) {
            $.transferClose();
        }
    }
    else {
        if (!$.transferOpen) {
            transferPanelUI();
        }
        $.transferOpen(true);
    }

    var headertxt = '';
    switch (id) {
        case 'contacts':
        case 'ipc':
        case 'opc':
            headertxt = l[5903];
            break;
        case 'conversations':
            headertxt = l[5914];
            break;
        case 'shared-with-me':
            headertxt = l[5915];
            break;
        case 'cloud-drive':
            if (folderlink) {
                headertxt = Object(M.d[M.RootID]).name || '';
            }
            else {
                headertxt = l[5916];
            }
            break;
        case 'inbox':
            headertxt = l[949];
            break;
        case 'rubbish-bin':
            headertxt = l[6771];
            break;
    }

    $('.fm-left-panel .nw-tree-panel-header span').text(headertxt);

    {
        // required tricks to make the conversations work with the old UI HTML/css structure
        if (id == "conversations") { // moving the control of the headers in the tree panel to chat.js + ui/conversations.jsx
            $('.fm-left-panel .nw-tree-panel-header').addClass('hidden');
            $('.fm-main.default > .fm-left-panel').addClass('hidden');
        } else {
            $('.fm-left-panel .nw-tree-panel-header').removeClass('hidden');
            $('.fm-main.default > .fm-left-panel').removeClass('hidden');
        }

        // prevent unneeded flashing of the conversations section when switching between chats
        // new sections UI
        if (id == "conversations") {
            $('.section:not(.conversations)').addClass('hidden');
            $('.section.' + id).removeClass('hidden');
        }
        else {
            $('.section').addClass('hidden');
            $('.section.' + id).removeClass('hidden');
        }

    }
}

function treeUIopen(id, event, ignoreScroll, dragOver, DragOpen) {
    id = String(id);
    var id_r = RootbyId(id);
    var id_s = id.split('/')[0];
    var e, scrollTo = false, stickToTop = false;

    //console.error("treeUIopen", id);

    if (id_r === 'shares') {
        sectionUIopen('shared-with-me');
    } else if (M.InboxID && id_r === M.InboxID) {
        sectionUIopen('inbox');
    } else if (id_r === M.RootID) {
        sectionUIopen('cloud-drive');
    } else if (id_s === 'chat') {
        sectionUIopen('conversations');
    } else if (id_r === 'contacts') {
        sectionUIopen('contacts');
    } else if (id_r === 'ipc') {
        sectionUIopen('ipc');
    } else if (id_r === 'opc') {
        sectionUIopen('opc');
    } else if (id_r === 'account') {
        sectionUIopen('account');
    } else if (id_r === 'dashboard') {
        sectionUIopen('dashboard');
    } else if (M.RubbishID && id_r === M.RubbishID) {
        sectionUIopen('rubbish-bin');
    } else if (id_s === 'transfers') {
        sectionUIopen('transfers');
    }

    if (!fminitialized) {
        return false;
    }

    if (!event) {
        var ids = M.getPath(id);
        var i = 1;
        while (i < ids.length) {
            if (M.d[ids[i]]) {
                treeUIexpand(ids[i], 1);
            }
            i++;
        }
        if (
            (ids[0] === 'contacts')
            && M.currentdirid
            && (String(M.currentdirid).length === 11)
            && (M.currentrootid === 'contacts')
            ) {
            sectionUIopen('contacts');
        } else if (ids[0] === 'contacts') {
            // XX: whats the goal of this? everytime when i'm in the contacts and I receive a share, it changes ONLY the
            // UI tree -> Shared with me... its a bug from what i can see and i also don't see any points of automatic
            // redirect in the UI when another user had sent me a shared folder.... its very bad UX. Plus, as a bonus
            // sectionUIopen is already called with sectionUIopen('contacts') few lines before this (when this func
            // is called by the renderNew()

            // sectionUIopen('shared-with-me');
        } else if (ids[0] === M.RootID) {
            sectionUIopen('cloud-drive');
        }
    }
    if ($.hideContextMenu) {
        $.hideContextMenu(event);
    }

    e = $('#treea_' + id_s);
    $('.fm-tree-panel .nw-fm-tree-item').removeClass('selected');
    e.addClass('selected');

    if (!ignoreScroll) {
        if (id === M.RootID || id === 'shares' || id === 'contacts' || id === 'chat' || id === 'opc' || id === 'ipc') {
            stickToTop = true;
            scrollTo = $('.nw-tree-panel-header');
        } else if (e.length && !e.visible()) {
            scrollTo = e;
        }
        // if (d) console.log('scroll to element?',ignoreScroll,scrollTo,stickToTop);

        var jsp = scrollTo && $('.fm-tree-panel').data('jsp');
        if (jsp) {
            setTimeout(function() {
                jsp.scrollToElement(scrollTo, stickToTop);
            }, 50);
        }
    }
    treeUI();
}

function fm_hideoverlay() {
    if (!$.propertiesDialog) {
        $('.fm-dialog-overlay').addClass('hidden');
        $('body').removeClass('overlayed');
    }
    $(document).trigger('MegaCloseDialog');
}

function fm_showoverlay() {
    $('.fm-dialog-overlay').removeClass('hidden');
    $('body').addClass('overlayed');
}

function renameDialog() {

    if ($.selected.length > 0) {
        $.dialog = 'rename';
        $('.rename-dialog').removeClass('hidden');
        $('.rename-dialog').addClass('active');
        fm_showoverlay();

        $('.rename-dialog .fm-dialog-close, .rename-dialog-button.cancel').rebind('click', function() {
            $.dialog = false;
            $('.rename-dialog').addClass('hidden');
            fm_hideoverlay();
        });

        $('.rename-dialog-button.rename').rebind('click', function() {
            if ($('.rename-dialog').hasClass('active')) {
                doRename();
            }
        });

        var n = M.d[$.selected[0]];
        if (n.t) {
            $('.rename-dialog .fm-dialog-title').text(l[425]);
        }
        else {
            $('.rename-dialog .fm-dialog-title').text(l[426]);
        }

        $('.rename-dialog input').val(n.name);
        var ext = fileext(n.name);
        $('.rename-dialog .transfer-filtype-icon').attr('class', 'transfer-filtype-icon ' + fileIcon(n));
        if (!n.t && ext.length > 0) {
            $('.rename-dialog input')[0].selectionStart = 0;
            $('.rename-dialog input')[0].selectionEnd = $('.rename-dialog input').val().length - ext.length - 1;
        }

        $('.rename-dialog input').rebind('focus', function() {
            var selEnd;
            $(this).closest('.rename-dialog').addClass('focused');
            var d = $(this).val().lastIndexOf('.');
            if (d > -1) {
                selEnd = d;
            }
            else {
                selEnd = $(this).val().length;
            }
            $(this)[0].selectionStart = 0;
            $(this)[0].selectionEnd = selEnd;
        });

        $('.rename-dialog input').rebind('blur', function() {
            $(this).closest('.rename-dialog').removeClass('focused');
        });

        $('.rename-dialog input').unbind('click keydown keyup keypress');
        $('.rename-dialog input').focus();
        $('.rename-dialog input').bind('click keydown keyup keypress', function(e) {
            var n = M.d[$.selected[0]],
                ext = fileext(n.name);
            if ($(this).val() == '' || (!n.t && ext.length > 0 && $(this).val() == '.' + ext)) {
                $('.rename-dialog').removeClass('active');
            }
            else {
                $('.rename-dialog').addClass('active');
            }
            /*if (!n.t && ext.length > 0) {
                if (this.selectionStart > $('.rename-dialog input').val().length - ext.length - 2) {
                    this.selectionStart = $('.rename-dialog input').val().length - ext.length - 1;
                    this.selectionEnd = $('.rename-dialog input').val().length - ext.length - 1;
                    if (e.which === 46) {
                        return false;
                    }
                }
                else if (this.selectionEnd > $('.rename-dialog input').val().length - ext.length - 1) {
                    this.selectionEnd = $('.rename-dialog input').val().length - ext.length - 1;
                    return false;
                }
            }*/
        });
    }
}

/* @type {function} doRename
 *
 * On context menu rename
 */
function doRename() {

    var itemName = $('.rename-dialog input').val();
    var handle = $.selected[0];
    var nodeData = M.d[handle];

    if (itemName !== '') {
        if (nodeData) {
            if (nodeData && (itemName !== nodeData.name)) {
                M.rename(handle, itemName);
            }
        }

        $.dialog = false;
        $('.rename-dialog').addClass('hidden');
        fm_hideoverlay();
    }
}

function msgDialog(type, title, msg, submsg, callback, checkbox) {
    var doneButton  = l[81];
    var extraButton = String(type).split(':');
    if (extraButton.length === 1) {
        extraButton = null;
    }
    else {
        type = extraButton.shift();
        extraButton = extraButton.join(':');

        if (extraButton[0] === '!') {
            doneButton  = l[82];
            extraButton = extraButton.substr(1);
        }
    }
    $.msgDialog = type;
    $.warningCallback = callback;

    $('#msgDialog').removeClass('clear-bin-dialog confirmation-dialog warning-dialog-b warning-dialog-a ' +
        'notification-dialog remove-dialog delete-contact loginrequired-dialog multiple');
    $('#msgDialog .icon').removeClass('fm-bin-clear-icon .fm-notification-icon');
    $('#msgDialog .confirmation-checkbox').addClass('hidden');

    if (type === 'clear-bin') {
        $('#msgDialog').addClass('clear-bin-dialog');
        $('#msgDialog .icon').addClass('fm-bin-clear-icon');
        $('#msgDialog .fm-notifications-bottom')
            .safeHTML('<div class="default-white-button right notification-button confirm"><span>@@</span></div>' +
                '<div class="default-white-button right notification-button cancel"><span>@@</span></div>' +
                '<div class="clear"></div>', l[1018], l[82]);

        $('#msgDialog .default-white-button').eq(0).bind('click', function() {
            closeMsg();
            if ($.warningCallback) {
                $.warningCallback(true);
            }
        });
        $('#msgDialog .default-white-button').eq(1).bind('click', function() {
            closeMsg();
            if ($.warningCallback) {
                $.warningCallback(false);
            }
        });
    }
    else if (type === 'delete-contact') {
        $('#msgDialog').addClass('delete-contact');
        $('#msgDialog .fm-notifications-bottom')
            .safeHTML('<div class="default-white-button right notification-button confirm"><span>@@</span></div>' +
                '<div class="default-white-button right notification-button cancel"><span>@@</span></div>' +
                '<div class="clear"></div>', l[78], l[79]);

        $('#msgDialog .default-white-button').eq(0).bind('click', function() {
            closeMsg();
            if ($.warningCallback) {
                $.warningCallback(true);
            }
        });
        $('#msgDialog .default-white-button').eq(1).bind('click', function() {
            closeMsg();
            if ($.warningCallback) {
                $.warningCallback(false);
            }
        });
    }
    else if (type === 'warninga' || type === 'warningb' || type === 'info') {
        if (extraButton) {
            $('#msgDialog .fm-notifications-bottom')
                .safeHTML('<div class="default-white-button right notification-button confirm"><span>@@</span></div>' +
                    '<div class="default-white-button right notification-button cancel"><span>@@</span></div>' +
                    '<div class="clear"></div>', doneButton, extraButton);

            $('#msgDialog .default-white-button').eq(0).bind('click', function() {
                closeMsg();
                if ($.warningCallback) {
                    $.warningCallback(false);
                }
            });
            $('#msgDialog .default-white-button').eq(1).bind('click', function() {
                closeMsg();
                if ($.warningCallback) {
                    $.warningCallback(true);
                }
            });
        }
        else {
            $('#msgDialog .fm-notifications-bottom')
                .safeHTML('<div class="default-white-button right notification-button"><span>@@</span></div>' +
                    '<div class="clear"></div>', l[81]);

            $('#msgDialog .default-white-button').bind('click', function() {
                closeMsg();
                if ($.warningCallback) {
                    $.warningCallback(true);
                }
            });
        }

        $('#msgDialog .icon').addClass('fm-notification-icon');
        if (type === 'warninga') {
            $('#msgDialog').addClass('warning-dialog-a');
        }
        else if (type === 'warningb') {
            $('#msgDialog').addClass('warning-dialog-b');
        }
        else if (type === 'info') {
            $('#msgDialog').addClass('notification-dialog');
        }
    }
    else if (type === 'confirmation' || type === 'remove') {
        $('#msgDialog .fm-notifications-bottom')
            .safeHTML('<div class="left checkbox-block hidden">' +
                '<div class="checkdiv checkboxOff">' +
                    '<input type="checkbox" name="confirmation-checkbox" ' +
                        'id="confirmation-checkbox" class="checkboxOff">' +
                '</div>' +
                '<label for="export-checkbox" class="radio-txt">@@</label></div>' +
                '<div class="default-white-button right notification-button confirm"><span>@@</span></div>' +
                '<div class="default-white-button right notification-button cancel"><span>@@</span></div>' +
                '<div class="clear"></div>', l[229], l[78], l[79]);

        $('#msgDialog .default-white-button').eq(0).bind('click', function() {
            closeMsg();
            if ($.warningCallback) {
                $.warningCallback(true);
            }
        });

        $('#msgDialog .default-white-button').eq(1).bind('click', function() {
            closeMsg();
            if ($.warningCallback) {
                $.warningCallback(false);
            }
        });
        $('#msgDialog .icon').addClass('fm-notification-icon');
        $('#msgDialog').addClass('confirmation-dialog');
        if (type === 'remove') {
            $('#msgDialog').addClass('remove-dialog');
        }

        if (checkbox) {
            $('#msgDialog .left.checkbox-block .checkdiv,' +
                '#msgDialog .left.checkbox-block input')
                    .removeClass('checkboxOn').addClass('checkboxOff');

            $.warningCheckbox = false;
            $('#msgDialog .left.checkbox-block').removeClass('hidden');
            $('#msgDialog .left.checkbox-block').rebind('click', function(e) {
                var $o = $('#msgDialog .left.checkbox-block .checkdiv, #msgDialog .left.checkbox-block input');
                if ($('#msgDialog .left.checkbox-block input').hasClass('checkboxOff')) {
                    $o.removeClass('checkboxOff').addClass('checkboxOn');
                    localStorage.skipDelWarning = 1;
                }
                else {
                    $o.removeClass('checkboxOn').addClass('checkboxOff');
                    delete localStorage.skipDelWarning;
                }
            });
        }
    }
    else if (type === 'loginrequired') {

        $('#msgDialog').addClass('loginrequired-dialog');

        $('#msgDialog .fm-notifications-bottom')
            .addClass('hidden')
            .html('');

        $('#msgDialog .default-white-button').bind('click', function() {
            closeMsg();
            if ($.warningCallback) {
                $.warningCallback(true);
            }
        });
        $('#msgDialog').addClass('notification-dialog');
        title = l[5841];
        msg = '<p>' + escapeHTML(l[5842]) + '</p>\n' +
            '<a class="top-login-button" href="#login">' + escapeHTML(l[171]) + '</a>\n' +
            '<a class="create-account-button" href="#register">' + escapeHTML(l[1076]) + '</a><br/>';

        var $selectedPlan = $('.reg-st3-membership-bl.selected');
        var plan = 1;
        if ($selectedPlan.is(".pro4")) { plan = 4; }
        else if ($selectedPlan.is(".pro1")) { plan = 1; }
        else if ($selectedPlan.is(".pro2")) { plan = 2; }
        else if ($selectedPlan.is(".pro3")) { plan = 3; }

        $('.loginrequired-dialog .fm-notification-icon')
            .removeClass('plan1')
            .removeClass('plan2')
            .removeClass('plan3')
            .removeClass('plan4')
            .addClass('plan' + plan);
    }

    $('#msgDialog .fm-dialog-title span').text(title);

    $('#msgDialog .fm-notification-info p').safeHTML(msg);
    if (submsg) {
        $('#msgDialog .fm-notification-warning').text(submsg);
        $('#msgDialog .fm-notification-warning').show();
    }
    else {
        $('#msgDialog .fm-notification-warning').hide();
    }

    $('#msgDialog .fm-dialog-close').rebind('click', function() {
        closeMsg();
        if ($.warningCallback) {
            $.warningCallback(false);
        }
    });
    $('#msgDialog').removeClass('hidden');
    fm_showoverlay();
}

function closeMsg() {
    $('#msgDialog').addClass('hidden');

    if (!$('.pro-register-dialog').is(':visible')) {
        fm_hideoverlay();
    }

    delete $.msgDialog;
}

function dialogScroll(s) {
    var cls = s;

    cls += ':visible';
    $(cls).jScrollPane({enableKeyboardNavigation: false, showArrows: true, arrowSize: 8, animateScroll: true});
    jScrollFade(cls);
}

function dialogPositioning(s) {
    $(s).css('margin-top', '-' + $(s).height() / 2 + 'px');
}

/**
 * handleDialogTabContent
 *
 * Handle DOM directly, no return value.
 * @param {String} dialogTabClass, dialog tab class name.
 * @param {String} parentTag, tag of source element.
 * @param {String} dialogPrefix, dialog prefix i.e. { copy, move }.
 * @param {String} htmlContent, html content.
 */
function handleDialogTabContent(dialogTabClass, parentTag, dialogPrefix, htmlContent) {

    var html = htmlContent.replace(/treea_/ig, 'mctreea_').replace(/treesub_/ig, 'mctreesub_').replace(/treeli_/ig, 'mctreeli_'),
        prefix = '.' + dialogPrefix,
        tabClass = '.' + dialogTabClass;

    $(prefix + '-dialog-tree-panel' + tabClass + ' .dialog-content-block')
        .empty()
        .safeHTML(html);

    // Empty message, no items available
    if (!$(prefix + '-dialog-tree-panel' + tabClass + ' .dialog-content-block ' + parentTag).length){
        $(prefix + '-dialog-empty' + tabClass).addClass('active');
        $(prefix + '-dialog-tree-panel' + tabClass + ' ' + prefix + '-dialog-panel-header').addClass('hidden');
    }

    // Items available, hide empty message
    else {
        $(prefix + '-dialog-tree-panel' + tabClass).addClass('active');
        $(prefix + '-dialog-tree-panel' + tabClass + ' ' + prefix + '-dialog-panel-header').removeClass('hidden');
    }
}

/**
 * disableReadOnlySharedFolders
 *
 * Find shared folders marked read-only and disable it in dialog.
 * @param {String} dialogName Dialog name i.e. { copy, move }.
 */
function disableReadOnlySharedFolders(dialogName) {

    var nodeId, accessRight, rootParentDirId,
        $mcTreeSub = $("#mctreesub_shares"),
        $ro = $('.' + dialogName + '-dialog-tree-panel.shared-with-me .dialog-content-block span[id^="mctreea_"]');

    $ro.each(function(i, v) {
        nodeId = $(v).attr('id').replace('mctreea_', '');

        // Apply access right of root parent dir to all subfolders
        rootParentDirId = $("#mctreea_" + nodeId).parentsUntil($mcTreeSub).last().attr('id').replace('mctreeli_', '');

        if (M.d[rootParentDirId]) {
            accessRight = M.d[rootParentDirId].r;
        }

        if (!accessRight || (accessRight === 0)) {
            $(v).addClass('disabled');
        }
    });
}

/**
 * handleDialogContent
 *
 * Copy|Move dialogs content  handler
 * @param {String} dialogTabClass Dialog tab class name.
 * @param {String} parentTag Tag that contains one menu-item.
 * @param {Boolean} newFolderButton Should we show new folder button.
 * @param {String} dialogPrefix i.e. [copy, move].
 * @param {String} buttonLabel Action button label.
 * @param {String} convTab In case of conversations tab.
 */
function handleDialogContent(dialogTabClass, parentTag, newFolderButton, dialogPrefix, buttonLabel, convTab) {

    var html,
        $btn = '';// Action button label

    if ($.onImportCopyNodes && (!newFolderButton || (dialogPrefix !== 'copy'))) {

        // XXX: Ideally show some notification that importing from folder link to anything else than the cloud isn't supported.
        $('.copy-dialog-button.' + dialogTabClass).fadeOut(200).fadeIn(100);
        // clicking the shares tab deactivates the "Import" button, restore it.
        $('.dialog-copy-button').removeClass('disabled');
        $.mcselected = $.mcselected || M.RootID;

        return;
    }
    $('.' + dialogPrefix + '-dialog-txt').removeClass('active');
    $('.' + dialogPrefix + '-dialog-empty').removeClass('active');
    $('.' + dialogPrefix + '-dialog-button').removeClass('active');
    $('.' + dialogPrefix + '-dialog-tree-panel').removeClass('active');
    $('.' + dialogPrefix + '-dialog-panel-arrows').removeClass('active');
    $('.' + dialogPrefix + '-dialog .dialog-sorting-menu').addClass('hidden');

    $('.dialog-' + dialogPrefix + '-button span').text(buttonLabel);

    // Action button label
    $btn = $('.dialog-' + dialogPrefix + '-button');

    // Disable/enable button
    if ($.mcselected) {
        $btn.removeClass('disabled');
    }
    else {
        $btn.addClass('disabled');
    }

    // Activate proper tab
    $('.' + dialogPrefix + '-dialog-txt' + '.' + dialogTabClass).addClass('active');

    // Added cause of conversations-container
    if (convTab) {
        html = $('.content-panel ' + convTab).html();
    }
    else {
        html = $('.content-panel' + '.' + dialogTabClass).html();
    }

    handleDialogTabContent(dialogTabClass, parentTag, dialogPrefix, html);

    // Make sure that dialog tab content is properly sorted
    if ((dialogTabClass === 'cloud-drive') || (dialogTabClass === 'folder-link')) {
        M.buildtree(M.d[M.RootID], dialogPrefix + '-dialog');
    }
    else if (dialogTabClass === 'shared-with-me') {
        M.buildtree({ h: 'shares' }, dialogPrefix + '-dialog');
        disableReadOnlySharedFolders(dialogPrefix);
    }
    else if (dialogTabClass === 'rubish-bin') {
        M.buildtree({h: M.RubbishID}, dialogPrefix + '-dialog');
    }
    else if (dialogTabClass === 'conversations') {
        //@ToDo: make this working when chat start functioning
    }

    // 'New Folder' button
    if (newFolderButton) {
        $('.dialog-newfolder-button').removeClass('hidden');
    }
    else {
        $('.dialog-newfolder-button').addClass('hidden');
    }

    // If copying from contacts tab (Ie, sharing)
    if (buttonLabel === l[1344]) {
        $('.fm-dialog.copy-dialog .share-dialog-permissions').removeClass('hidden');
        $('.dialog-newfolder-button').addClass('hidden');
        $('.copy-operation-txt').text(l[1344]);

        $('.fm-dialog.copy-dialog .share-dialog-permissions')
            .rebind('click', function() {
                var $btn = $(this);
                var $menu = $('.permissions-menu', this.parentNode);
                var $items = $('.permissions-menu-item', $menu);

                $menu.removeAttr('style');

                $items
                    .rebind('click', function() {
                        $items.unbind('click');

                        $items.removeClass('active');
                        $(this).addClass('active');
                        $btn.attr('class', 'share-dialog-permissions ' + this.classList[1])
                            .safeHTML('<span></span>' + $(this).text());
                        $menu.fadeOut(200);
                    });
                $menu.fadeIn(200);
            });
    }
    else {
        $('.fm-dialog.copy-dialog .share-dialog-permissions').addClass('hidden');
        $('.copy-dialog-button').removeClass('hidden');
        $('.copy-operation-txt').text(l[63]);
    }

    $('.' + dialogPrefix + '-dialog .nw-fm-tree-item').removeClass('expanded active opened selected');
    $('.' + dialogPrefix + '-dialog ul').removeClass('opened');

    dialogPositioning('.fm-dialog' + '.' + dialogPrefix + '-dialog');

    dialogScroll('.dialog-tree-panel-scroll');

    // Activate tab
    $('.' + dialogPrefix + '-dialog-button' + '.' + dialogTabClass).addClass('active');
}

/**
 * shareDialogContentCheck
 *
 * Taking care about share dialog button 'Done'/share enabled/disabled and scroll
 *
 */
function shareDialogContentCheck() {

    var dc = '.share-dialog',
        itemsNum = 0,
        newItemsNum = 0,
        $btn = $('.default-white-button.dialog-share-button');
    var $groupPermissionDropDown = $('.share-dialog .permissions-icon');

    newItemsNum = $(dc + ' .token-input-token-mega').length;
    itemsNum = $(dc + ' .share-dialog-contacts .share-dialog-contact-bl').length;

    if (itemsNum) {

        $(dc + ' .share-dialog-img').addClass('hidden');
        $(dc + ' .share-dialog-contacts').removeClass('hidden');
        handleDialogScroll(itemsNum, dc);
    }
    else {
        $(dc + ' .share-dialog-img').removeClass('hidden');
        $(dc + ' .share-dialog-contacts').addClass('hidden');
    }

    // If new items are availble in multiInput box
    // or permission is changed on some of existing items
    if (newItemsNum || $.changedPermissions.length || $.removedContactsFromShare.length) {
        $btn.removeClass('disabled');
    }
    else {
        $btn.addClass('disabled');
    }

    if (newItemsNum) {
        $groupPermissionDropDown.removeClass('disabled');
    }
    else {
        $groupPermissionDropDown.addClass('disabled');
    }
}

function addShareDialogContactToContent(userEmail, type, id, av, userName, permClass, permText) {

    var html = '',
        htmlEnd = '',
        item = '',
        exportClass = '';

    var contactEmailHtml = '';

    if (userEmail !== userName) {
        contactEmailHtml = '<div class="contact-email">'
            + htmlentities(userEmail)
            + '</div>';
    }

    item = av
        + '<div class="fm-share-user-info">'
        + '<div class="fm-share-centered">'
        + '<div class="fm-chat-user">' + htmlentities(userName) + '</div>'
        + contactEmailHtml
        + '</div>'
        + '</div>';

    html = '<div class="share-dialog-contact-bl ' + type + '" id="sdcbl_' + id + '">'
           + item
           + '<div class="share-dialog-remove-button"></div>'
           + '<div class="share-dialog-permissions ' + permClass + '">'
           + '<span></span>' + permText
           +  '</div>';


    htmlEnd = '<div class="clear"></div>'
              + '</div>';

    return html + htmlEnd;
}

function fillShareDialogWithContent() {

    $.sharedTokens = [];// GLOBAL VARIABLE, Hold items currently visible in share folder content (above multi-input)
    $.changedPermissions = [];// GLOBAL VAR, changed permissions shared dialog
    $.removedContactsFromShare = [];// GLOBAL VAR, removed contacts from a share

    var pendingShares = {};
    var nodeHandle    = String($.selected[0]);
    var node          = M.getNodeByHandle(nodeHandle);
    var userHandles   = M.getNodeShareUsers(node, 'EXP');

    if (Object(M.ps).hasOwnProperty(nodeHandle)) {
        pendingShares = Object(M.ps[nodeHandle]);
        userHandles   = userHandles.concat(Object.keys(pendingShares));
    }
    var seen = {};

    userHandles.forEach(function(handle) {
        var user = M.getUser(handle) || Object(M.opc[handle]);

        if (!user.m) {
            console.warn('Unknown user "%s"!', handle);
        }
        else if (!seen[user.m]) {
            var name  = M.getNameByHandle(handle) || user.m;
            var share = M.getNodeShare(node, handle) || Object(pendingShares[handle]);

            generateShareDialogRow(name, user.m, share.r | 0, handle);
            seen[user.m] = 1;
        }
    });
}

/**
 * Generates and inserts a share or pending share row into the share dialog
 * @param {String} displayNameOrEmail
 * @param {String} email
 * @param {Number} shareRights
 * @param {String} userHandle Optional
 */
function generateShareDialogRow(displayNameOrEmail, email, shareRights, userHandle) {

    var rowId = '',
        html = '',
        av =  useravatar.contact(email),
        perm = '',
        permissionLevel = 0;

    if (typeof shareRights != 'undefined') {
        permissionLevel = shareRights;
    }

    // Permission level
    if (permissionLevel === 1) {
        perm = ['read-and-write', l[56]];
    } else if (permissionLevel === 2) {
        perm = ['full-access', l[57]];
    } else {
        perm = ['read-only', l[55]];
    }

    // Add contact
    $.sharedTokens.push(email);

    // Update token.input plugin
    removeFromMultiInputDDL('.share-multiple-input', {id: email, name: email});

    rowId = (userHandle) ? userHandle : email;
    html = addShareDialogContactToContent(email, '', rowId, av, displayNameOrEmail, perm[0], perm[1]);

    $('.share-dialog .share-dialog-contacts').safeAppend(html);
}

function handleDialogScroll(num, dc)
{
    var SCROLL_NUM = 5;// Number of items in dialog before scroll is implemented
    //
    // Add scroll in case that we have more then 5 items in list
    if (num > SCROLL_NUM)
    {
        dialogScroll(dc + ' .share-dialog-contacts');
    }
    else
    {
        var $x = $(dc + ' .share-dialog-contacts').jScrollPane();
        var el = $x.data('jsp');
        el.destroy();
    }
}

function handleShareDialogContent() {

    var dc = '.share-dialog';

    fillShareDialogWithContent();

    // Taking care about share dialog button 'Done'/share and scroll
    shareDialogContentCheck();

    // Maintain drop down list updated
    updateDialogDropDownList('.share-multiple-input');

    $('.share-dialog-icon.permissions-icon')
        .removeClass('active full-access read-and-write')
        .safeHTML('<span></span>' + l[55])
        .addClass('read-only');

    // Update dialog title text
    $(dc + ' .fm-dialog-title').text(l[5631] + ' "' + M.d[$.selected].name + '"');
    $(dc + ' .multiple-input .token-input-token-mega').remove();
    dialogPositioning('.fm-dialog.share-dialog');
    $(dc + ' .token-input-input-token-mega input').focus();
}

/**
 * updateDialogDropDownList
 *
 * Extract id from list of emails, preparing it for extrusion,
 * fill multi-input dropdown list with not used emails.
 *
 * @param {String} dialog multi-input dialog class name.
 */
function updateDialogDropDownList(dialog) {

    var listOfEmails = getContactsEMails(),
        allEmails = [],
        contacts;

    // Loop through email list and extrude id
    for (var i in listOfEmails) {
        if (listOfEmails.hasOwnProperty(i)) {
            allEmails.push(listOfEmails[i].id);
        }
    }

    contacts = excludeIntersected($.sharedTokens, allEmails);
    addToMultiInputDropDownList(dialog, contacts);
}

/**
 * checkMultiInputPermission
 *
 * Check DOM element permission level class name.
 * @param {Object} $this, DOM drop down list element.
 * @returns {Array} [drop down list permission class name, translation string].
 */
function checkMultiInputPermission($this) {

    var permissionLevel;

    if ($this.is('.read-and-write')) {
        permissionLevel = ['read-and-write', l[56]]; // Read & Write
    }
    else if ($this.is('.full-access')) {
        permissionLevel = ['full-access', l[57]]; // Full access
    }
    else {
        permissionLevel = ['read-only', l[55]]; // Read-only
    }

    return permissionLevel;
}

/**
 * Checks if an email address is already known by the user
 * @param {String} email
 * @returns {Boolean} Returns true if it exists in the state, false if it is new
 */
function checkIfContactExists(email) {

    var userIsAlreadyContact = false;
    var userContacts = M.u;

    // Loop through the user's contacts
    for (var contact in userContacts) {
        if (userContacts.hasOwnProperty(contact)) {

            // Check if the users are already contacts by comparing email addresses of known contacts and the one entered
            if (email === userContacts[contact].m) {
                userIsAlreadyContact = true;
                break;
            }
        }
    }

    return userIsAlreadyContact;
}

/**
 * sharedPermissionLevel
 *
 * Translate class name to numeric permission level.
 * @param {String} value Permission level as a string i.e. 'read-and-write', 'full-access', 'read-only'.
 * @returns {Number} integer value of permission level.
 */
function sharedPermissionLevel(value) {

    var permissionLevel = 0;

    if (value === 'read-and-write') {
        permissionLevel = 1; // Read and Write access
    }
    else if (value === 'full-access') {
        permissionLevel = 2; // Full access
    }
    else {
        permissionLevel = 0; // read-only
    }

    return permissionLevel;
}

/**
 * initShareDialogMultiInputPlugin
 *
 * Initialize share dialog multi input plugin
 */
function initShareDialogMultiInputPlugin() {

        // Plugin configuration
        var contacts = getContactsEMails();

        function errorMsg(msg) {

            var $shareDialog = $('.share-dialog'),
                $warning = $shareDialog.find('.multiple-input-warning span');

            $warning.text(msg);
            $shareDialog.addClass('error');

            setTimeout(function() {
                $shareDialog.removeClass('error');
            }, 3000);
        }

        var $input = $('.share-multiple-input');
        var $scope = $input.parents('.share-dialog');

        $input.tokenInput(contacts, {
            theme: "mega",
            hintText: l[5908],
            // placeholder: "Type in an email or contact",
            searchingText: "",
            noResultsText: "",
            addAvatar: true,
            autocomplete: null,
            searchDropdown: true,
            emailCheck: true,
            preventDoublet: false,
            tokenValue: "id",
            propertyToSearch: "name",
            resultsLimit: 5,
            minChars: 1,
            accountHolder: (M.u[u_handle] || {}).m || '',
            scrollLocation: 'share',
            // Exclude from dropdownlist only emails/names which exists in multi-input (tokens)
            excludeCurrent: true,

            onEmailCheck: function() {
                errorMsg(l[7415]); // Looks like there's a malformed email
            },
            onReady: function() {
                var $this = $scope.find('li input');
                $this.rebind('keyup', function() {
                    var value = $.trim($this.val());
                    if ($scope.find('li.token-input-token-mega').length > 0 || checkMail(value) === false) {
                        $scope.find('.dialog-share-button').removeClass('disabled');
                    } else {
                        $scope.find('.dialog-share-button').addClass('disabled');
                    }
                });
            },
            onDoublet: function(u) {
                errorMsg(l[7413]); // You already have a contact with that email
            },
            onHolder: function() {
                errorMsg(l[7414]); // There's no need to add your own email address
            },
            onAdd: function(item) {

                // If the user is not already a contact, then show a text area
                // where they can add a custom message to the pending share request
                if (checkIfContactExists(item.id) === false) {
                    $('.share-message').show();
                    initTextareaScrolling($('.share-message-textarea textarea'), 39);
                }

                $('.dialog-share-button').removeClass('disabled');

                // Enable group permission change drop down list
                $('.share-dialog .permissions-icon').removeClass('disabled');

                var $shareDialog = $('.share-dialog');
                var $inputToken = $('.share-added-contact.token-input-token-mega');
                var $multiInput = $shareDialog.find('.multiple-input');
                var h1 = $inputToken.outerHeight(true);// margin
                var h2 = $multiInput.height();

                // Add scroll box if there's enough items available
                if (5 <= h2 / h1 && h2 / h1 < 6) {
                    $multiInput.jScrollPane({
                        enableKeyboardNavigation: false,
                        showArrows: true,
                        arrowSize: 8,
                        animateScroll: true
                    });
                    setTimeout(function() {
                        $shareDialog.find('.token-input-input-token-mega input').focus();
                    }, 0);
                }
            },
            onDelete: function() {

                var $btn = $('.dialog-share-button'),
                    $shareDialog = $('.share-dialog'),
                    iNewItemsNum, iItemsNum;

                setTimeout(function() {
                    $shareDialog.find('.token-input-input-token-mega input').blur();
                }, 0);

                iNewItemsNum = $shareDialog.find('.token-input-list-mega .token-input-token-mega').length;
                iItemsNum = $shareDialog.find('.share-dialog-contacts .share-dialog-contact-bl').length;

                // If new items are still availble in multiInput box
                // or permission is changed on some of existing items
                if (iNewItemsNum  || $.changedPermissions.length || $.removedContactsFromShare.length) {
                    $btn.removeClass('disabled');
                }
                else {
                    $btn.addClass('disabled');
                }

                if (iNewItemsNum) {

                    var inputToken = $shareDialog.find('.share-added-contact.token-input-token-mega'),
                        $multiInput = $shareDialog.find('.multiple-input'),
                        $c = $shareDialog.find('.multiple-input .jspPane')[0],
                        h1 = inputToken.outerHeight(),// margin excluded
                        h2 = 0;

                    if ($c) {
                        h2 = $c.scrollHeight;
                    }
                    else {
                        h2 = $multiInput.height();
                    }

                    // If there's less items then necessary remove scroll box
                    if (h2 / h1 < 6) {
                        clearScrollPanel('.share-dialog');
                    }
                }
                else {

                    // Disable group permission change drop down list
                    $('.share-dialog .permissions-icon').addClass('disabled');
                }
            }
        });
}

/**
 * Shows the copyright warning dialog.
 *
 * @param {Array} nodesToProcess Array of strings, node ids
 */
function initCopyrightsDialog(nodesToProcess) {

    $.itemExport = nodesToProcess;
    // If they've already agreed to the copyright warning this session
    if (localStorage.getItem('agreedToCopyrightWarning') !== null) {

        // Go straight to Get Link dialog
        var exportLink = new mega.Share.ExportLink({ 'showExportLinkDialog': true, 'updateUI': true, 'nodesToProcess': nodesToProcess });
        exportLink.getExportLink();

        return false;
    }

    // Cache selector
    var $copyrightDialog = $('.copyrights-dialog');

    // Otherwise show the copyright warning dialog
    fm_showoverlay();
    $.copyrightsDialog = 'copyrights';
    $copyrightDialog.show();

    // Init click handler for 'I agree' / 'I disagree' buttons
    $copyrightDialog.find('.default-white-button').rebind('click', function() {

        // User disagrees with copyright warning
        if ($(this).hasClass('cancel')) {
            closeDialog();
        }
        else {
            // User agrees, store flag in localStorage so they don't see it again for this session
            localStorage.setItem('agreedToCopyrightWarning', '1');

            // Go straight to Get Link dialog
            closeDialog();
            var exportLink = new mega.Share.ExportLink({ 'showExportLinkDialog': true, 'updateUI': true, 'nodesToProcess': nodesToProcess });
            exportLink.getExportLink();
        }
    });

    // Init click handler for 'Close' button
    $copyrightDialog.find('.fm-dialog-close').rebind('click', function() {
        closeDialog();
    });
}

function initShareDialog() {

    $.shareTokens = [];

    /*if (!u_type) {
        return; // not for ephemeral
    }*/

    // Prevents double initialization of token input
    if (!$('.share-multiple-input').tokenInput("getSettings")) {

        initShareDialogMultiInputPlugin();
    }

    function menuPermissionState($this) {

        var mi = '.permissions-menu .permissions-menu-item',
            cls = checkMultiInputPermission($this);

        $(mi).removeClass('active');

        $(mi + '.' + cls[0]).addClass('active');
    }

    function handlePermissionMenu($this, m, x, y) {

        m.css('left', x + 'px');
        m.css('top', y + 'px');
        menuPermissionState($this);
        $this.addClass('active');
        m.fadeIn(200);
    }

    $('.share-dialog').rebind('click', function(e) {

        var hideMenus = function() {

            // share dialog permission menu
            $('.permissions-menu', $this).fadeOut(200);
            $('.import-contacts-dialog').fadeOut(200);
            $('.permissions-icon', $this).removeClass('active');
            $('.share-dialog-permissions', $this).removeClass('active');
            closeImportContactNotification('.share-dialog');
            $('.import-contacts-service', $this).removeClass('imported');
        };

        var $this = $(this);

        if (typeof e.originalEvent.path !== 'undefined') {

            // This's sensitive to dialog DOM element positioning
            var trg = e.originalEvent.path[0];
            var trg1 = e.originalEvent.path[1];
            var trg2 = e.originalEvent.path[2];

            if (!$(trg).is('.permissions-icon,.import-contacts-link,.share-dialog-permissions')
                && !$(trg1).is('.permissions-icon,.import-contacts-link,.share-dialog-permissions')
                && !$(trg2).is('.permissions-icon,.import-contacts-link,.share-dialog-permissions'))
            {
                hideMenus();
            }
        }
        else if ($this.get(0) === e.currentTarget) {
            hideMenus();
        }
    });

    $('.share-dialog .fm-dialog-close, .share-dialog .dialog-cancel-button').rebind('click', function() {
        $('.export-links-warning').addClass('hidden');
        closeDialog();
    });

    /*
     * On share dialog, done/share button
     *
     * Adding new contacts to shared item
     */
    $('.share-dialog .dialog-share-button').rebind('click', function() {

        var share = new mega.Share();
        share.updateNodeShares();
    });

    $('.share-dialog').off('click', '.share-dialog-remove-button');
    $('.share-dialog').on('click', '.share-dialog-remove-button', function() {

        var $this = $(this);

        var userEmail, pendingContactId, selectedNodeHandle, num,
            handleOrEmail = $this.parent().attr('id').replace('sdcbl_', '');

        $this.parent()
            .fadeOut(200)
            .remove();

        selectedNodeHandle = $.selected[0];
        if (handleOrEmail !== '') {

            // Due to pending shares, the id could be an email instead of a handle
            userEmail = Object(M.opc[handleOrEmail]).m || handleOrEmail;

            $.removedContactsFromShare.push({
                'selectedNodeHandle': selectedNodeHandle,
                'userEmail': userEmail,
                'handleOrEmail': handleOrEmail
            });

            $.sharedTokens.splice($.sharedTokens.indexOf(userEmail), 1);
        }

        shareDialogContentCheck();
    });

    // related to specific contact
    $('.share-dialog').off('click', '.share-dialog-permissions');
    $('.share-dialog').on('click', '.share-dialog-permissions', function(e) {

        var $this = $(this);
        var $m = $('.permissions-menu');
        var scrollBlock = $('.share-dialog-contacts .jspPane');
        var scrollPos = 0;
        var x = 0;
        var y = 0;

        $m.removeClass('search-permissions');

        if (scrollBlock.length) {
            scrollPos = scrollBlock.position().top;
        }

        // fadeOut this popup
        if ($this.is('.active')) {
            $m.fadeOut(200);
            $this.removeClass('active');
        }
        else {
            $('.share-dialog-permissions').removeClass('active');
            $('.permissions-icon').removeClass('active');
            closeImportContactNotification('.share-dialog');

            x = $this.position().left + 10;
            y = $this.position().top + 13 + scrollPos;

            handlePermissionMenu($this, $m, x, y);
        }

        e.stopPropagation();
    });

    // related to multi-input contacts
    $('.share-dialog .permissions-icon').rebind('click', function(e) {

        var $this = $(this);
        var $m = $('.permissions-menu');
        var x = 0;
        var y = 0;

        if (!$this.is('.disabled')) {

            // fadeOut permission menu for this icon
            if ($this.is('.active')) {
                $m.fadeOut(200);
                $this.removeClass('active');
            }
            else {
                $('.share-dialog-permissions').removeClass('active');
                $('.permissions-icon').removeClass('active');
                $m.addClass('search-permissions');
                closeImportContactNotification('.share-dialog');

                x = $this.position().left - 4;
                y = $this.position().top - 35;

                handlePermissionMenu($this, $m, x, y);
            }
        }

        e.stopPropagation();
    });

    /* Handles permission changes
     * 1. Group permission change '.share-dialog .permissions-icon.active'
     * 2. Specific perm. change '.share-dialog .share-dialog-permissions.active'
    */
    $('.permissions-menu-item').rebind('click', function(e) {

        var $this = $(this);
        var id;
        var perm;
        var $existingContacts;
        var shares = M.d[$.selected[0]].shares;
        var newPermLevel = checkMultiInputPermission($this);
        var $itemPermLevel = $('.share-dialog .share-dialog-permissions.active');
        var $groupPermLevel = $('.share-dialog .permissions-icon.active');
        var currPermLevel = [];

        $('.permissions-menu').fadeOut(200);

        // Single contact permission change, .share-dialog-permissions
        if ($itemPermLevel.length) {

            currPermLevel = checkMultiInputPermission($itemPermLevel);
            id = $itemPermLevel.parent().attr('id').replace('sdcbl_', '');

            if (id !== '') {
                perm = sharedPermissionLevel(newPermLevel[0]);

                if (!shares || !shares[id] || shares[id].r !== perm) {
                    $.changedPermissions.push({ u: id, r: perm });
                }
            }

            $itemPermLevel
                .removeClass(currPermLevel[0])
                .removeClass('active')
                .safeHTML('<span></span>@@', newPermLevel[1])
                .addClass(newPermLevel[0]);
        }
        else if ($groupPermLevel.length) {// Group permission change, .permissions-icon

            // $.changedPermissions = [];// Reset global var

            currPermLevel = checkMultiInputPermission($groupPermLevel);

            // Get all items from dialog content block (avatar, name/email, permission)
            /*$existingContacts = $('.share-dialog-contact-bl');
            $.each($existingContacts, function(index, value) {

                extract id of contact
                id = $(value).attr('id').replace('sdcbl_', '');

                if (id !== '') {
                    perm = sharedPermissionLevel(newPermLevel[0]);

                    if (!shares || !shares[id] || shares[id].r !== perm) {
                        $.changedPermissions.push({ u: id, r: perm });
                    }
                }
            });*/

            $groupPermLevel
                .removeClass(currPermLevel[0])
                .removeClass('active')
                .safeHTML('<span></span>@@', newPermLevel[1])
                .addClass(newPermLevel[0]);

            /*$('.share-dialog-contact-bl .share-dialog-permissions')
                .removeClass('read-only')
                .removeClass('read-and-write')
                .removeClass('full-access')
                .safeHTML('<span></span>@@', newPermLevel[1])
                .addClass(newPermLevel[0]);*/
        }

        if ($.changedPermissions.length > 0) {// Enable Done button
            $('.default-white-button.dialog-share-button').removeClass('disabled');
        }

        $('.permissions-icon.active').removeClass('active');
        $('.share-dialog-permissions.active').removeClass('active');

        e.stopPropagation();
    });

    //Pending info block
    $('.pending-indicator').rebind('mouseover', function() {
        var x = $(this).position().left,
            y = $(this).position().top,
            infoBlock = $('.share-pending-info'),
            scrollPos = 0;
        if ($('.share-dialog-contacts .jspPane'))
            scrollPos = $('.share-dialog-contacts .jspPane').position().top;
        infoHeight = infoBlock.outerHeight();
        infoBlock.css({
            'left': x,
            'top': y - infoHeight + scrollPos
        });
        infoBlock.fadeIn(200);
    });
    $('.pending-indicator').rebind('mouseout', function() {
        $('.share-pending-info').fadeOut(200);
    });

    // Personal message
    $('.share-message textarea').rebind('focus', function() {

        var $this = $(this);
        $('.share-message').addClass('active');

        if ($this.val() === l[6853]) {

            // Clear the default message
            $this.val('');

            window.setTimeout(function() {
                $this.select();
            }, 1);

            function mouseUpHandler() {
                $this.off("mouseup", mouseUpHandler);
                return false;
            }
            $this.mouseup(mouseUpHandler);
        }
    });

    $('.share-message textarea').rebind('blur', function() {
        var $this = $(this);
        $('.share-message').removeClass('active');
    });
}

function addImportedDataToSharedDialog(data, from) {
    $.each(data, function(ind, val) {
        $('.share-dialog .share-multiple-input').tokenInput("add", {id: val, name: val});
    });

    closeImportContactNotification('.share-dialog');
}

function addImportedDataToAddContactsDialog(data, from) {
    $.each(data, function(ind, val) {
        $('.add-user-popup .add-contact-multiple-input').tokenInput("add", {id: val, name: val});
    });

    closeImportContactNotification('.add-user-popup');
}

function closeImportContactNotification(c) {
    loadingDialog.hide();
    $('.imported-contacts-notification').fadeOut(200);
    $(c + ' .import-contacts-dialog').fadeOut(200);
    $('.import-contacts-link').removeClass('active');

    // Remove focus from input element, related to tokeninput plugin
    $(c + ' input#token-input-').blur();
}

function clearScrollPanel(from) {
    var j = $(from + ' .multiple-input').jScrollPane().data();
    if (j && j.jsp) {
        j.jsp.destroy();
    }
    $(from + ' .multiple-input .jspPane').unwrap();
    $(from + ' .multiple-input .jspPane:first-child').unwrap();

    // remove share dialog contacts, jScrollPane
    j = $(from + ' .share-dialog-contacts').jScrollPane().data();
    if (j && j.jsp) {
        j.jsp.destroy();
    }
}

function closeDialog() {

    if (d) {
        MegaLogger.getLogger('closeDialog').debug($.dialog);
    }

    if (!$('.fm-dialog.registration-page-success').hasClass('hidden')) {
        fm_hideoverlay();
        $('.fm-dialog.registration-page-success').addClass('hidden').removeClass('special');
    }

    if ($('.fm-dialog.incoming-call-dialog').is(':visible') === true) {
        // managing dialogs should be done properly in the future, so that we won't need ^^ bad stuff like this one
        return false;
    }

    if ($.dialog === 'passwordlink-dialog') {
        if (String(page).substr(0, 2) === 'P!') {
            // do nothing while on the password-link page
            return false;
        }
        $('.fm-dialog.password-dialog').addClass('hidden');
    }

    if ($.dialog === 'createfolder' && ($.copyDialog || $.moveDialog)) {
        $('.fm-dialog.create-folder-dialog').addClass('hidden');
        $('.fm-dialog.create-folder-dialog .create-folder-size-icon').removeClass('hidden');
    }
    else if (($.dialog === 'slideshow') && $.copyrightsDialog) {
        $('.copyrights-dialog').hide();

        delete $.copyrightsDialog;
    }
    else {
        if ($.dialog === 'properties') {
            propertiesDialog(1);
        }
        else {
            fm_hideoverlay();
        }
        if (!$.propertiesDialog) {
            $('.fm-dialog').addClass('hidden');
        }
        $('.dialog-content-block').empty();

        // add contact popup
        $('.add-user-popup').addClass('hidden');
        $('.fm-add-user').removeClass('active');

        $('.add-contact-multiple-input').tokenInput("clearOnCancel");
        $('.share-multiple-input').tokenInput("clearOnCancel");

        clearScrollPanel('.add-user-popup');

        // share dialog
        $('.share-dialog-contact-bl').remove();
        $('.import-contacts-service').removeClass('imported');
        clearScrollPanel('.share-dialog');

        // share dialog permission menu
        $('.permissions-menu').fadeOut(0);
        $('.permissions-icon').removeClass('active');
        closeImportContactNotification('.share-dialog');
        closeImportContactNotification('.add-user-popup');

        $('.copyrights-dialog').hide();
        $('.export-link-dropdown').hide();

        delete $.copyDialog;
        delete $.moveDialog;
        delete $.copyrightsDialog;
    }
    $('.fm-dialog').removeClass('arrange-to-back');

    $('.export-links-warning').addClass('hidden');
    if ($.dialog == 'terms' && $.termsAgree) {
        delete $.termsAgree;
    }

    delete $.dialog;
    delete $.mcImport;
}

function copyDialog() {

    var copyDialogTooltipTimer;

    // Clears already selected sub-folders, and set selection to root
    function selectCopyDialogTabRoot(section) {

        var $btn = $('.dialog-copy-button');

        $('.copy-dialog .nw-fm-tree-item').removeClass('selected');

        if ((section === 'cloud-drive') || (section === 'folder-link')) {
            $.mcselected = M.RootID;
        }
        else {
            $.mcselected = undefined;
        }

        // Disable/enable button
        if ($.mcselected) {
            $btn.removeClass('disabled');
        }
        else {
            $btn.addClass('disabled');
        }
    };

    $('.copy-dialog .fm-dialog-close, .copy-dialog .dialog-cancel-button').rebind('click', function() {

        closeDialog();
        delete $.onImportCopyNodes;
    });

    $('.copy-dialog-button').rebind('click', function() {

        var section;

        if ($(this).attr('class').indexOf('active') === -1) {

            section = $(this).attr('class').split(" ")[1];
            selectCopyDialogTabRoot(section);

            if ((section === 'cloud-drive') || (section === 'folder-link')) {
                handleDialogContent(section, 'ul', true, 'copy', $.mcImport ? l[236] : "Paste" /*l[63]*/); // Import
            }
            else if (section === 'shared-with-me') {
                handleDialogContent(section, 'ul', false, 'copy', l[1344]); // Share
            }
            else if (section === 'conversations') {
                handleDialogContent(section, 'div', false, 'copy', l[1940], '.conversations-container'); // Send
            }
        }
    });

    /**
     * On click, copy dialog, dialog-sorting-menu will be shown.
     * Handles that valid informations about current sorting options
     * for selected tab of copy dialog are up to date.
     */
    $('.copy-dialog-panel-arrows').rebind('click', function() {

        var $self = $(this),
            $copyDialog = $('.copy-dialog'),
            type, menu, key;

        if ($self.attr('class').indexOf('active') === -1) {

            menu = $('.dialog-sorting-menu').removeClass('hidden');
            type = $('.fm-dialog-title .copy-dialog-txt.active').attr('class').split(' ')[1];

            // Enable all menu items
            if (type === 'contacts') {
                menu.find('.sorting-item-divider,.sorting-menu-item').removeClass('hidden');
            }

            // Hide sort by status and last-interaction items from menu
            else {
                menu.find('*[data-by=status],*[data-by=last-interaction]').addClass('hidden');
            }

            // @ToDo: Make sure .by is hadeled properly once when we have chat available

            // Copy dialog key only
            key = 'Copy' + type;

            // Check existance of previous sort options, direction (dir)
            if (localStorage['sort' + key + 'Dir']) {
                $.sortTreePanel[key].dir = localStorage['sort' + key + 'Dir'];
            }
            else {
                $.sortTreePanel[key].dir = 1;
            }

            // Check existance of previous sort option, ascending/descending (By)
            if (localStorage['sort' + key + 'By']) {
                $.sortTreePanel[key].by = localStorage['sort' + key + 'By'];
            }
            else {
                $.sortTreePanel[key].by = 'name';
            }

            // dir stands for direction i.e. [ascending, descending]
            $copyDialog.find('.dialog-sorting-menu .sorting-menu-item')
                .removeClass('active')
                .filter('*[data-by=' + $.sortTreePanel[key].by + '],*[data-dir=' + $.sortTreePanel[key].dir + ']')
                .addClass('active');

            $self.addClass('active');
            $copyDialog.find('.dialog-sorting-menu').removeClass('hidden');
        }
        else {
            $self.removeClass('active');
            $copyDialog.find('.dialog-sorting-menu').addClass('hidden');
        }
    });

    $('.copy-dialog .sorting-menu-item').rebind('click', function() {

        var $self = $(this),
            data, type, key;

        if ($self.attr('class').indexOf('active') === -1) {

            // Arbitrary element data
            data = $self.data();
            type = $('.fm-dialog-title .copy-dialog-txt.active').attr('class').split(' ')[1];
            key = 'Copy' + type;

            // Check arbitrary data associated with current menu item
            if (data.dir) {
                localStorage['sort' + key + 'Dir'] = $.sortTreePanel[key].dir = data.dir;
            }
            if (data.by) {
                localStorage['sort' + key + 'By'] = $.sortTreePanel[key].by = data.by;
            }

            if ((type === 'cloud-drive') || (type === 'folder-link')) {
                M.buildtree(M.d[M.RootID], 'copy-dialog');
            }
            else if (type === 'shared-with-me') {
                M.buildtree({ h: 'shares' }, 'copy-dialog');
                disableReadOnlySharedFolders('copy');
            }
            else if (type === 'conversations') {
                //@ToDo: make this working when chat start functioning
            }

            // Disable previously selected
            $self.parent().find('.sorting-menu-item').removeClass('active');
            $self.addClass('active');
        }

        // Hide menu
        $('.copy-dialog .dialog-sorting-menu').addClass('hidden');
        $('.copy-dialog-panel-arrows.active').removeClass('active');
    });

    $('.copy-dialog .dialog-newfolder-button').rebind('click', function() {

        $('.copy-dialog').addClass('arrange-to-back');
        var dest = $(this).parents('.fm-dialog').find('.active .nw-fm-tree-item.selected');
        if (dest.length) {
            $.cftarget = dest.attr('id').replace(/[^_]+_/, '');
        } else {
            /* No folder is selected, "New Folder" must create a new folder in Root */
            $.cftarget = M.RootID;
        }
        createFolderDialog();

        $('.fm-dialog.create-folder-dialog .create-folder-size-icon').addClass('hidden');
    });

    $('.copy-dialog').off('click', '.nw-fm-tree-item');
    $('.copy-dialog').on('click', '.nw-fm-tree-item', function(e) {

        var old = $.mcselected;

        $.mcselected = $(this).attr('id').replace('mctreea_', '');
        M.buildtree(M.d[$.mcselected]);

        var html = $('#treesub_' + $.mcselected).html();
        if (html) {
            $('#mctreesub_' + $.mcselected).html(html.replace(/treea_/ig, 'mctreea_').replace(/treesub_/ig, 'mctreesub_').replace(/treeli_/ig, 'mctreeli_'));
        }

        disableReadOnlySharedFolders('copy');

        var $btn = $('.dialog-copy-button');
        var c = $(e.target).attr('class');

        // Sub-folder exist?
        if (c && c.indexOf('nw-fm-arrow-icon') > -1) {

            var c = $(this).attr('class');

            // Sub-folder expanded
            if (c && c.indexOf('expanded') > -1) {
                $(this).removeClass('expanded');
                $('#mctreesub_' + $.mcselected).removeClass('opened');
            }
            else {
                $(this).addClass('expanded');
                $('#mctreesub_' + $.mcselected).addClass('opened');
            }
        }
        else {

            var c = $(this).attr('class');

            if (c && c.indexOf('selected') > -1) {
                if (c && c.indexOf('expanded') > -1) {
                    $(this).removeClass('expanded');
                    $('#mctreesub_' + $.mcselected).removeClass('opened');
                }
                else {
                    $(this).addClass('expanded');
                    $('#mctreesub_' + $.mcselected).addClass('opened');
                }
            }
        }

        if (!$(this).is('.disabled')) {

            // unselect previously selected item
            $('.copy-dialog .nw-fm-tree-item').removeClass('selected');
            $(this).addClass('selected');
            $btn.removeClass('disabled');
        }
        else {
            $.mcselected = old;
        }

        // dialogScroll('.copy-dialog-tree-panel .dialog-tree-panel-scroll');
        dialogScroll('.dialog-tree-panel-scroll');

        // Disable action button if there is no selected items
        if (typeof $.mcselected == 'undefined') {
            $btn.addClass('disabled');
        }
    });

    $('.copy-dialog .shared-with-me').off('mouseenter', '.nw-fm-tree-item');
    $('.copy-dialog .shared-with-me').on('mouseenter', '.nw-fm-tree-item', function() {

        var $item = $(this).find('.nw-fm-tree-folder');
        var itemLeftPos = $item.offset().left;
        var itemTopPos = $item.offset().top;
        var $tooltip = $('.copy-dialog .contact-preview');
        var sharedNodeHandle = $(this).attr('id').replace('mctreea_', '');
        var ownerHandle = M.d[sharedNodeHandle].u;
        var ownerEmail = M.u[ownerHandle].m;
        var ownerName = M.u[ownerHandle].name;

        // Not allowing undefined to be shown like owner name
        if (typeof ownerName === 'undefined') {
            ownerName = '';
        }

        var html = useravatar.contact(ownerHandle, 'small-rounded-avatar', 'div') +
            '<div class="user-card-data no-status">' +
                '<div class="user-card-name small">' + htmlentities(ownerName) +
                    ' <span class="grey">(' + l[8664] + ')</span></div>' +
                '<div class="user-card-email small">' + htmlentities(ownerEmail) +
                '</div></div>';

        $tooltip.find('.contacts-info.body').safeHTML(html);

        copyDialogTooltipTimer = setTimeout(function () {
            $tooltip.css({
                'left': itemLeftPos + (($item.outerWidth() / 2) - ($tooltip.outerWidth() / 2))  + 'px',
                'top': (itemTopPos - 63) + 'px'
            });
            $tooltip.fadeIn(200);
        }, 200);
    });

    $('.copy-dialog .shared-with-me').off('mouseleave', '.nw-fm-tree-item');
    $('.copy-dialog .shared-with-me').on('mouseleave', '.nw-fm-tree-item', function() {

        var $tooltip = $('.copy-dialog .contact-preview');

        clearTimeout(copyDialogTooltipTimer);
        $tooltip.hide();
    });

    // Handle conversations tab item selection
    $('.copy-dialog').off('click', '.nw-conversations-item');
    $('.copy-dialog').on('click', '.nw-conversations-item', function() {

        $.mcselected = $(this).attr('id').replace('contact2_', '');
        var $btn = $('.dialog-copy-button');

        // unselect previously selected item
        $('.copy-dialog .nw-conversations-item').removeClass('selected');
        $(this).addClass('selected');
        $btn.removeClass('disabled');

        // Disable action button if there is no selected items
        if (typeof $.mcselected == 'undefined') {
            $btn.addClass('disabled');
        }
    });

    $('.copy-dialog .dialog-copy-button').rebind('click', function() {

        if (typeof $.mcselected != 'undefined') {

            // Get active tab
            var section = $('.fm-dialog-title .copy-dialog-txt.active').attr('class').split(" ")[1];
            switch (section) {
                case 'cloud-drive':
                case 'folder-link':
                    var n = [];
                    for (var i in $.selected) {
                        if (!isCircular($.selected[i], $.mcselected)) {
                            n.push($.selected[i]);
                        }
                    }
                    closeDialog();

                    // If copying from contacts tab (Ie, sharing)
                    if ($(this).text().trim() === l[1344]) {
                        var user = {
                            u: M.currentdirid,
                        };
                        var $sp = $('.fm-dialog.copy-dialog .share-dialog-permissions');
                        if ($sp.hasClass('read-and-write')) {
                            user.r = 1;
                        }
                        else if ($sp.hasClass('full-access')) {
                            user.r = 2;
                        }
                        else {
                            user.r = 0;
                        }
                        doShare($.mcselected, [user], true);
                    }
                    else {
                        M.copyNodes(n, $.mcselected);
                    }
                    delete $.onImportCopyNodes;
                    break;
                case 'shared-with-me':
                    var n = [];
                    for (var i in $.selected) {
                        if (!isCircular($.selected[i], $.mcselected)) {
                            n.push($.selected[i]);
                        }
                    }
                    closeDialog();
                    M.copyNodes(n, $.mcselected);
                    break;
                case 'conversations':
                    var $selectedConv = $('.copy-dialog .nw-conversations-item.selected');
                    closeDialog();
                    megaChat.chats[$selectedConv.attr('data-room-jid') + "@conference." + megaChat.options.xmppDomain].attachNodes($.selected);
                    break;
                default:
                    break;
            }
        }
    });
}

function moveDialog() {

    var moveDialogTooltipTimer;

    // Clears already selected sub-folders, and set selection to root
    function selectMoveDialogTabRoot(section) {

        var $btn = $('.dialog-move-button'), timer;

        $('.move-dialog .nw-fm-tree-item').removeClass('selected');

        if ((section === 'cloud-drive') || (section === 'folder-link')) {
            $.mcselected = M.RootID;
        }
        else if (section === 'rubbish-bin') {
            $.mcselected = M.RubbishID;
        }
        else {
            $.mcselected = undefined;
        }

        // Disable/enable button
        if ($.mcselected) {
            $btn.removeClass('disabled');
        }
        else {
            $btn.addClass('disabled');
        }
    };

    $('.move-dialog .fm-dialog-close, .move-dialog .dialog-cancel-button').rebind('click', function() {
        closeDialog();
    });

    $('.move-dialog-button').rebind('click', function(e) {

        var section;

        if ($(this).attr('class').indexOf('active') === -1) {

            section = $(this).attr('class').split(" ")[1];
            selectMoveDialogTabRoot(section);

            if ((section === 'cloud-drive') || (section === 'folder-link')) {
                    handleDialogContent(section, 'ul', true, 'move', l[62]); // Move
            }
            else if (section === 'shared-with-me') {
                handleDialogContent(section, 'ul', false, 'move', l[1344]); // Share
            }
            else if (section === 'rubbish-bin') {
                handleDialogContent(section, 'ul', false, 'move', l[62]); // Move
            }
        }
    });

    $('.move-dialog-panel-arrows').rebind('click', function() {

        var $self = $(this),
            $moveDialog = $('.move-dialog'),
            menu, type, key;

        if ($self.attr('class').indexOf('active') === -1) {

            menu = $('.dialog-sorting-menu').removeClass('hidden'),
            type = $('.fm-dialog-title .move-dialog-txt.active').attr('class').split(' ')[1];

            // Enable all menu items
            menu.find('.sorting-item-divider,.sorting-menu-item').removeClass('hidden');

            // Hide sort by status and last-interaction items from menu
            menu.find('*[data-by=status],*[data-by=last-interaction]').addClass('hidden');

            // Move dialog key only
            key = 'Move' + type;

            // Check existance of previous sort options, direction (dir)
            if (localStorage['sort' + key + 'Dir']) {
                $.sortTreePanel[key].dir = localStorage['sort' + key + 'Dir'];
            }
            else {
                $.sortTreePanel[key].dir = 1;
            }

            // Check existance of previous sort option, ascending/descending (By)
            if (localStorage['sort' + key + 'By']) {
                $.sortTreePanel[key].by = localStorage['sort' + key + 'By'];
            }
            else {
                $.sortTreePanel[key].by = 'name';
            }

            $moveDialog.find('.dialog-sorting-menu .sorting-menu-item')
                .removeClass('active')
                .filter('*[data-by=' + $.sortTreePanel[key].by + '],*[data-dir=' + $.sortTreePanel[key].dir + ']')
                .addClass('active');

            $self.addClass('active');
            $moveDialog.find('.dialog-sorting-menu').removeClass('hidden');
        }
        else {
            $self.removeClass('active');
            $moveDialog.find('.dialog-sorting-menu').addClass('hidden');
        }
    });

    /**
     * Click on sort menu item
     */
    $('.move-dialog .sorting-menu-item').rebind('click', function() {

        var $self = $(this),
            type, data, key;

        if ($self.attr('class').indexOf('active') === -1) {

            // Arbitrary element data
            data = $self.data();
            type = $('.fm-dialog-title .move-dialog-txt.active').attr('class').split(' ')[1];
            key = 'Move' + type;

            // Check arbitrary data associated with current menu item
            if (data.dir) {
                localStorage['sort' + key + 'Dir'] = $.sortTreePanel[key].dir = data.dir;
            }
            if (data.by) {
                localStorage['sort' + key + 'By'] = $.sortTreePanel[key].by = data.by;
            }

            if ((type === 'cloud-drive') || (type === 'folder-link')) {
                M.buildtree(M.d[M.RootID], 'move-dialog');
                disableCircularTargets('#mctreea_');
            }
            else if (type === 'shared-with-me') {
                M.buildtree({ h: 'shares' }, 'move-dialog');
                disableReadOnlySharedFolders('move');
            }
            else if (type === 'rubbish-bin') {
                M.buildtree({ h: M.RubbishID }, 'move-dialog');
            }

            $self.parent().find('.sorting-menu-item').removeClass('active');
            $self.addClass('active');
        }

        $('.move-dialog .dialog-sorting-menu').addClass('hidden');
        $('.move-dialog-panel-arrows.active').removeClass('active');
    });

    /**
     * Create new folder button clicket inside move-dialog
     */
    $('.move-dialog .dialog-newfolder-button').rebind('click', function() {

        $('.move-dialog').addClass('arrange-to-back');
        createFolderDialog();

        $('.fm-dialog.create-folder-dialog .create-folder-size-icon').addClass('hidden');
    });

    $('.move-dialog').off('click', '.nw-fm-tree-item');
    $('.move-dialog').on('click', '.nw-fm-tree-item', function(e) {

        var old = $.mcselected;

        $.mcselected = $(this).attr('id').replace('mctreea_', '');
        M.buildtree(M.d[$.mcselected]);

        var html = $('#treesub_' + $.mcselected).html();
        if (html) {
            $('#mctreesub_' + $.mcselected).html(html.replace(/treea_/ig, 'mctreea_').replace(/treesub_/ig, 'mctreesub_').replace(/treeli_/ig, 'mctreeli_'));
        }

        disableCircularTargets('#mctreea_');

        var $btn = $('.dialog-move-button'),
            c = $(e.target).attr('class');

        // Sub-folder exist?
        if (c && c.indexOf('nw-fm-arrow-icon') > -1) {

            var c = $(this).attr('class');

            // Sub-folder expanded
            if (c && c.indexOf('expanded') > -1) {
                $(this).removeClass('expanded');
                $('#mctreesub_' + $.mcselected).removeClass('opened');
            }
            else {
                $(this).addClass('expanded');
                $('#mctreesub_' + $.mcselected).addClass('opened');
            }
        }
        else {

            var c = $(this).attr('class');
            if (c && c.indexOf('selected') > -1) {
                if (c && c.indexOf('expanded') > -1) {
                    $(this).removeClass('expanded');
                    $('#mctreesub_' + $.mcselected).removeClass('opened');
                }
                else {
                    $(this).addClass('expanded');
                    $('#mctreesub_' + $.mcselected).addClass('opened');
                }
            }
        }
        if (!$(this).is('.disabled')) {

            // unselect previously selected item
            $('.move-dialog .nw-fm-tree-item').removeClass('selected');
            $(this).addClass('selected');
            $btn.removeClass('disabled');
        }
        else {
            $.mcselected = old;
        }

        // dialogScroll('.move-dialog-tree-panel .dialog-tree-panel-scroll');
        dialogScroll('.dialog-tree-panel-scroll');

        // Disable action button if there is no selected items
        if (typeof $.mcselected == 'undefined') {
            $btn.addClass('disabled');
        }
    });

    $('.move-dialog .shared-with-me').off('mouseenter', '.nw-fm-tree-item');
    $('.move-dialog .shared-with-me').on('mouseenter', '.nw-fm-tree-item', function() {

        var $item = $(this).find('.nw-fm-tree-folder');
        var itemLeftPos = $item.offset().left;
        var itemTopPos = $item.offset().top;
        var $tooltip = $('.move-dialog .contact-preview');
        var sharedNodeHandle = $(this).attr('id').replace('mctreea_', '');
        var ownerHandle = M.d[sharedNodeHandle].u;
        var ownerEmail = M.u[ownerHandle].m;
        var ownerName = M.u[ownerHandle].name;

        // Not allowing undefined to be shown like owner name
        if (typeof ownerName === 'undefined') {
            ownerName = '';
        }

        var html = useravatar.contact(ownerHandle, 'small-rounded-avatar', 'div') +
            '<div class="user-card-data no-status">' +
                '<div class="user-card-name small">' + htmlentities(ownerName) +
                    ' <span class="grey">(' + l[8664] + ')</span></div>' +
                '<div class="user-card-email small">' + htmlentities(ownerEmail) +
                '</div></div>';

        $tooltip.find('.contacts-info.body').safeHTML(html);

        moveDialogTooltipTimer = setTimeout(function () {
            $tooltip.css({
                'left': itemLeftPos + (($item.outerWidth() / 2) - ($tooltip.outerWidth() / 2))  + 'px',
                'top': (itemTopPos - 63) + 'px'
            });
            $tooltip.fadeIn(200);
        }, 200);
    });

    $('.move-dialog .shared-with-me').off('mouseleave', '.nw-fm-tree-item');
    $('.move-dialog .shared-with-me').on('mouseleave', '.nw-fm-tree-item', function() {

        var $tooltip = $('.move-dialog .contact-preview');

        clearTimeout(moveDialogTooltipTimer);
        $tooltip.hide();
    });

    $('.move-dialog .dialog-move-button').rebind('click', function() {

        if (typeof $.mcselected != 'undefined') {

            closeDialog();
            M.safeMoveNodes($.mcselected);
        }
    });
}

/**
 * Show toast notification
 * @param {String} toastClass Custom style for the notification
 * @param {String} notification The text for the toast notification
 */
function showToast(toastClass, notification, buttonLabel) {

    var $toast, timeout;

    $toast = $('.toast-notification.common-toast');
    $toast.attr('class', 'toast-notification common-toast ' + toastClass)
        .find('.toast-col:first-child span').safeHTML(notification);

    $toast.removeClass('hidden').addClass('visible');

    timeout = setTimeout(function() {
        hideToast();
    }, 7000);

    var closeSelector = '.toast-close-button';
    if (buttonLabel) {
        $('.common-toast .toast-button').safeHTML(buttonLabel);
    }
    else {
        closeSelector += ', .common-toast .toast-button';
        $('.common-toast .toast-button').safeHTML(l[726]);
    }

    $(closeSelector)
        .rebind('click', function() {
            $('.toast-notification').removeClass('visible');
            clearTimeout(timeout);
        });

    $toast.rebind('mouseover', function() {
        clearTimeout(timeout);
    });

    $toast.rebind('mouseout', function() {
        timeout = setTimeout(function() {
            hideToast();
        }, 7000);
    });
}

function hideToast () {
    $('.toast-notification.common-toast').removeClass('visible');
}

function refreshDialogContent() {
    // Refresh dialog content with newly created directory
    var b = $('.content-panel.cloud-drive').html();
    if ($.copyDialog) {
        handleDialogTabContent('cloud-drive', 'ul', 'copy', b);
    }
    else if ($.moveDialog) {
        handleDialogTabContent('cloud-drive', 'ul', 'move', b);
    }
}

function createFolderDialog(close)
{
    $.dialog = 'createfolder';
    if (close) {
        $.dialog = false;
        if ($.cftarget) {
            delete $.cftarget;
        }
        if (!($.copyDialog || $.moveDialog)) {
            fm_hideoverlay();
        }
        $('.fm-dialog').removeClass('arrange-to-back');
        $('.fm-dialog.create-folder-dialog').addClass('hidden');

        return true;
    }

    $('.create-folder-dialog input').rebind('focus', function() {
        if ($(this).val() == l[157]) {
            $('.create-folder-dialog input').val('');
        }
        $('.create-folder-dialog').addClass('focused');
    });

    $('.create-folder-dialog input').rebind('blur', function() {
        if ($('.create-folder-dialog input').val() == '') {
            $('.create-folder-dialog input').val(l[157]);
        }
        $('.create-folder-dialog').removeClass('focused');
    });

    $('.create-folder-dialog input').rebind('keyup', function() {
        if ($('.create-folder-dialog input').val() === '' || $('.create-folder-dialog input').val() === l[157]) {
            $('.create-folder-dialog').removeClass('active');
        }
        else {
            $('.create-folder-dialog').addClass('active');
        }
    });

    $('.create-folder-dialog input').rebind('keypress', function(e) {

        if (e.which === 13 && $(this).val() !== '') {
            if (!$.cftarget) {
                $.cftarget = M.currentdirid;
            }
            createFolder($.cftarget, $(this).val());
            createFolderDialog(1);
        }
    });

    $('.create-folder-dialog .fm-dialog-close, .create-folder-dialog .create-folder-button-cancel').rebind('click', function() {
        createFolderDialog(1);
        $('.fm-dialog').removeClass('arrange-to-back');
        $('.create-folder-dialog input').val(l[157]);
    });

    $('.fm-dialog-input-clear').rebind('click', function() {
        $('.create-folder-dialog input').val('');
        $('.create-folder-dialog').removeClass('active');
    });

    $('.fm-dialog-new-folder-button').rebind('click', function() {

        var v = $('.create-folder-dialog input').val();

        if (v === '' || v === l[157]) {
            alert(l[1024]);
        }
        else {
            if (!$.cftarget) {
                $.cftarget = M.currentdirid;
            }
            createFolder($.cftarget, v);
            createFolderDialog(1);
        }
    });

    fm_showoverlay();

    $('.fm-dialog.create-folder-dialog').removeClass('hidden');
    $('.create-folder-input-bl input').focus();
    $('.create-folder-dialog').removeClass('active');
}

function chromeDialog(close)
{
    if (close)
    {
        $.dialog = false;
        fm_hideoverlay();
        $('.fm-dialog.chrome-dialog').addClass('hidden');
        return true;
    }
    fm_showoverlay();
    $('.fm-dialog.chrome-dialog').removeClass('hidden');
    $.dialog = 'chrome';
    $('.chrome-dialog .browsers-button,.chrome-dialog .fm-dialog-close').rebind('click', function()
    {
        chromeDialog(1);
    });
    $('#chrome-checkbox').rebind('click', function()
    {
        if ($(this).attr('class').indexOf('checkboxOn') == -1)
        {
            localStorage.chromeDialog = 1;
            $(this).attr('class', 'checkboxOn');
            $(this).parent().attr('class', 'checkboxOn');
            $(this).attr('checked', true);
        }
        else
        {
            delete localStorage.chromeDialog;
            $(this).attr('class', 'checkboxOff');
            $(this).parent().attr('class', 'checkboxOff');
            $(this).attr('checked', false);
        }
    });
}

/**
 * Open a dialog asking the user to download MEGAsync for files over 1GB
 */
function megaSyncDialog() {

    // Cache selector
    var $dialog = $('.fm-dialog.download-megasync-dialog');

    // Show the dialog and overlay
    $dialog.removeClass('hidden');
    fm_showoverlay();

    // Add close button handler
    $dialog.find('.fm-dialog-close, .close-button').rebind('click', function() {
        $dialog.addClass('hidden');
        fm_hideoverlay();
    });

    // Add checkbox handling
    $dialog.find('#megasync-checkbox').rebind('click', function() {

        var $this = $(this);

        // If it has not been checked, check it
        if (!$this.hasClass('checkboxOn')) {

            // Store a flag so that it won't show this dialog again if triggered
            localStorage.megaSyncDialog = 1;
            $this.attr('class', 'checkboxOn');
            $this.parent().attr('class', 'checkboxOn');
            $this.attr('checked', true);
        }
        else {
            // Otherwise uncheck it
            delete localStorage.megaSyncDialog;
            $this.attr('class', 'checkboxOff');
            $this.parent().attr('class', 'checkboxOff');
            $this.attr('checked', false);
        }
    });
};

function firefoxDialog(close)
{
    if (close)
    {
        $.dialog = false;
        fm_hideoverlay();
        $('.fm-dialog.firefox-dialog').addClass('hidden');
        return true;
    }

    if (page == 'download')
        $('.ff-extension-txt').text(l[1932]);
    else
        $('.ff-extension-txt').text(l[1174]);

    fm_showoverlay();
    $('.fm-dialog.firefox-dialog').removeClass('hidden');
    $.dialog = 'firefox';

    $('.firefox-dialog .browsers-button,.firefox-dialog .fm-dialog-close,.firefox-dialog .close-button').rebind('click', function()
    {
        firefoxDialog(1);
    });

    $('#firefox-checkbox').rebind('click', function()
    {
        if ($(this).hasClass('checkboxOn') === false)
        {
            localStorage.firefoxDialog = 1;
            $(this).removeClass('checkboxOff').addClass('checkboxOn');
            $(this).parent().removeClass('checkboxOff').addClass('checkboxOn');
            $(this).attr('checked', true);
        }
        else
        {
            delete localStorage.firefoxDialog;
            $(this).removeClass('checkboxOn').addClass('checkboxOff');
            $(this).parent().removeClass('checkboxOn').addClass('checkboxOff');
            $(this).attr('checked', false);
        }
    });
}

function browserDialog(close) {
    if (close) {
        $.dialog = false;
        fm_hideoverlay();
        $('.fm-dialog.browsers-dialog').addClass('hidden');
        return true;
    }
    $.browserDialog = 1;
    $.dialog = 'browser';
    fm_showoverlay();
    $('.fm-dialog.browsers-dialog').removeClass('hidden');

    $('.browsers-dialog .browsers-button,.browsers-dialog .fm-dialog-close').rebind('click', function() {
        browserDialog(1);
    });

    $('#browsers-checkbox').rebind('click', function() {
        if ($(this).attr('class').indexOf('checkboxOn') == -1) {
            localStorage.browserDialog = 1;
            $(this).attr('class', 'checkboxOn');
            $(this).parent().attr('class', 'checkboxOn');
            $(this).attr('checked', true);
        }
        else {
            delete localStorage.chromeDialog;
            $(this).attr('class', 'checkboxOff');
            $(this).parent().attr('class', 'checkboxOff');
            $(this).attr('checked', false);
        }
    });

    $('.browsers-top-icon').removeClass('ie9 ie10 safari');
    var bc, bh, bt;
    var type = browserDialog.isWeak();
    if (type && type.ie11)
    {
        if (page !== 'download' && ('' + page).split('/').shift() !== 'fm')
        {
            browserDialog(1);
            return false;
        }
        // IE11
        bc = 'ie10';
        bh = l[884].replace('[X]', type.edge ? 'Edge' : 'IE 11');
        // if (page == 'download') bt = l[1933];
        // else bt = l[886];
        bt = l[1933];
    }
    else if (type && type.ie10)
    {
        bc = 'ie10';
        bh = l[884].replace('[X]', 'Internet Explorer 10');
        if (page == 'download')
            bt = l[1933];
        else
            bt = l[886];
    }
    else if (type && type.safari)
    {
        bc = 'safari';
        bh = l[884].replace('[X]', 'Safari');
        if (page == 'download')
            bt = l[1933];
        else
            bt = l[887].replace('[X]', 'Safari');
    }
    else
    {
        bc = 'safari';
        bh = l[884].replace('[X]', l[885]);
        bt = l[887].replace('[X]', 'Your browser');
    }
    $('.browsers-top-icon').addClass(bc);
    $('.browsers-info-block p').text(bt);
    $('.browsers-info-header').text(bh);
    $('.browsers-info-header').text(bh);
    $('.browsers-info-header p').text(bt);
}

browserDialog.isWeak = function() {
    var result = {};
    var ua = String(navigator.userAgent);
    var style = document.documentElement.style;

    result.ie10 = (ua.indexOf('MSIE 10') > -1);
    result.ie11 = ('-ms-scroll-limit' in style) && ('-ms-ime-align' in style);
    result.edge = /\sEdge\/\d/.test(ua);
    result.safari = (ua.indexOf('Safari') > -1) && (ua.indexOf('Chrome') === -1);

    result.weak = result.edge || result.ie11 || result.ie10 || result.safari;

    return result.weak && result;
};

/* jshint -W074 */
function propertiesDialog(close) {

    /*
    * fillPropertiesContactList, Handles node properties/info dialog contact list content
    *
    * @param {Object} shares Node related shares
    * @param {Object} pendingShares Node related pending shares
    * @param {Number} totalSharesNum
    */
    var fillPropertiesContactList = function(shares, pendingShares, totalSharesNum) {

        var DEFAULT_CONTACTS_NUMBER = 5;
        var counter = 0;
        var tmpStatus = '';
        var onlinestatus = '';
        var user;
        var hiddenClass = '';
        var $shareUsers = pd.find('.properties-body .properties-context-menu')
                        .empty()
                        .append('<div class="properties-context-arrow"></div>');
        var shareUsersHtml = '';

        // Add contacts with full contact relation
        for (var userId in shares) {
            if (shares.hasOwnProperty(userId)) {

                if (++counter <= DEFAULT_CONTACTS_NUMBER) {
                    hiddenClass = '';
                }
                else {
                    hiddenClass = 'hidden';
                }

                if (M.u[userId]) {
                    user = M.u[userId];
                    tmpStatus = megaChatIsReady && megaChat.karere.getPresence(megaChat.getJidFromNodeId(user.u));
                    onlinestatus = M.onlineStatusClass(tmpStatus);
                    shareUsersHtml += '<div class="properties-context-item '
                        + onlinestatus[1] + ' ' +  hiddenClass + '">'
                        + '<div class="properties-contact-status"></div>'
                        + '<span>' + htmlentities(user.name || user.m) + '</span>'
                        + '</div>';
                }
            }
        }

        // Add outgoing pending contacts for node handle [n.h]
        for (userId in pendingShares) {
            if (pendingShares.hasOwnProperty(userId)) {

                if (++counter <= DEFAULT_CONTACTS_NUMBER) {
                    hiddenClass = '';
                }
                else {
                    hiddenClass = 'hidden';
                }

                if (M.opc[userId]) {
                    user = M.opc[userId];
                    shareUsersHtml += '<div class="properties-context-item offline ' + hiddenClass + '">'
                        + '<div class="properties-contact-status"></div>'
                        + '<span>' + htmlentities(user.m) + '</span>'
                        + '</div>';
                }
            }
        }

        var hiddenNum = totalSharesNum - DEFAULT_CONTACTS_NUMBER;
        var repStr = l[10663];// '... and [X] more';

        if (hiddenNum > 0) {
            shareUsersHtml += '<div class="properties-context-item show-more">'
                + '<span>...' + repStr.replace('[X]', hiddenNum) + '</span>'
                + '</div>';
        }

        if (shareUsersHtml !== '') {
            $shareUsers.append(shareUsersHtml);
        }
    };// END of fillPropertiesContactList function

    var pd = $('.fm-dialog.properties-dialog');
    var c = $('.properties-elements-counter span');

    $(document).unbind('MegaNodeRename.Properties');
    $(document).unbind('MegaCloseDialog.Properties');

    if (close) {
        $.dialog = false;
        delete $.propertiesDialog;
        fm_hideoverlay();
        pd.addClass('hidden');
        $('.contact-list-icon').removeClass('active');
        $('.properties-context-menu').fadeOut(200);
        $.hideContextMenu();

        return true;
    }

    $.propertiesDialog = $.dialog = 'properties';
    fm_showoverlay();

    pd.removeClass('hidden multiple folders-only two-elements shared shared-with-me');
    pd.removeClass('read-only read-and-write full-access taken-down');

    var exportLink = new mega.Share.ExportLink({});
    var isTakenDown = exportLink.isTakenDown($.selected);
    var isUndecrypted = missingkeys[$.selected];
    var notificationText = '';

    if (isTakenDown || isUndecrypted) {
        if (isTakenDown) {
            pd.addClass('taken-down');
            notificationText  = l[7703] + '\n';
        }
        if (isUndecrypted) {
            pd.addClass('undecryptable');

            if (M.d[$.selected].t) {// folder
                notificationText  += l[8595];
            }
            else {// file
                notificationText  += l[8602];
            }
        }
        showToast('clipboard', notificationText);
    }

    $('.properties-elements-counter span').text('');
    $('.fm-dialog.properties-dialog .properties-body').rebind('click', function() {

        // Clicking anywhere in the dialog will close the context-menu, if open
        var e = $('.fm-dialog.properties-dialog .file-settings-icon');
        if (e.hasClass('active'))
            e.click();
    });

    $('.fm-dialog.properties-dialog .fm-dialog-close').rebind('click', function() {
        propertiesDialog(1);
    });

    var filecnt = 0, foldercnt = 0, size = 0, sfilecnt = 0, sfoldercnt = 0, n;

    for (var i in $.selected) {
        n = M.d[$.selected[i]];
        if (!n) {
            console.error('propertiesDialog: invalid node', $.selected[i]);
        }
        else if (n.t) {
            var nodes = fm_getnodes(n.h);
            for (var j = 0; j < nodes.length; j++) {
                if (M.d[nodes[j]] && !M.d[nodes[j]].t) {
                    size += M.d[nodes[j]].s;
                    sfilecnt++;
                }
                else {
                    sfoldercnt++;
                }
            }
            foldercnt++;
        }
        else {
            filecnt++;
            size += n.s;
        }
    }
    if (!n) {
        // $.selected had no valid nodes!
        return propertiesDialog(1);
    }

    var star = '';
    if (n.fav)
        star = ' star';
    pd.find('.file-status-icon').attr('class', 'file-status-icon ' + star)

    if (fileIcon(n).indexOf('shared') > -1) {
        pd.addClass('shared');
    }

    if (typeof n.r === "number") {
        var cs = M.contactstatus(n.h);
        var zclass = "read-only";

        if (n.r === 1) {
            zclass = "read-and-write";
        }
        else if (n.r === 2) {
            zclass = "full-access";
        }
        pd.addClass('shared shared-with-me ' + zclass);
    }

    var p = {}, user = Object(M.d[n.su || n.p]);

    if (d) {
        console.log('propertiesDialog', n, user);
    }

    if ((filecnt + foldercnt) === 1) {
        p.t6 = '';
        p.t7 = '';

        if (filecnt) {
            p.t3 = l[87] + ':';
            p.t5 = ' second';

            if (n.mtime) {
                p.t6 = l[94] + ':';
                p.t7 = htmlentities(time2date(n.mtime));
            }
        }
        else {
            p.t3 = l[894] + ':';
            p.t5 = '';
        }
        p.t1 = l[86] + ':';
        if (n.name) {
            p.t2 = htmlentities(n.name);
        }
        else if (n.h === M.RootID) {
            p.t2 = htmlentities(l[164]);
        }
        else if (n.h === M.InboxID) {
            p.t2 = htmlentities(l[166]);
        }
        else if (n.h === M.RubbishID) {
            p.t2 = htmlentities(l[167]);
        }
        // 'Shared with me' tab, info dialog, undecrypted nodes
        else if (missingkeys[n.h]) {
            p.t2 = htmlentities(l[8649]);
        }

        p.t4 = bytesToSize(size);
        p.t9 = n.ts && htmlentities(time2date(n.ts)) || '';
        p.t8 = p.t9 ? (l[896] + ':') : '';
        p.t10 = '';
        p.t11 = '';

        if (foldercnt) {
            p.t6 = l[897] + ':';
            p.t7 = fm_contains(sfilecnt, sfoldercnt);
            if (pd.attr('class').indexOf('shared') > -1) {

                var fullSharesNum = Object.keys(n.shares || {}).length;
                var pendingSharesNum = Object.keys(M.ps[n.h] || {}).length;
                var totalSharesNum = fullSharesNum + pendingSharesNum;

                // In case that user doesn't share with other
                // Or in case that more then one node is selected
                // Do NOT show contact informations in property dialog
                if ((totalSharesNum === 0) || ($.selected.length > 1)) {
                    p.hideContacts = true;
                }
                else {
                    p.t8 = l[1036] + ':';
                    p.t9 = (totalSharesNum === 1) ? l[990] : l[989].replace("[X]", totalSharesNum);
                    p.t11 = n.ts ? htmlentities(time2date(n.ts)) : '';
                    p.t10 = p.t11 ? l[896] : '';
                    $('.properties-elements-counter span').text(typeof n.r === "number" ? '' : totalSharesNum);

                    fillPropertiesContactList(n.shares, M.ps[n.h], totalSharesNum);
                }
            }
            if (pd.attr('class').indexOf('shared-with-me') > -1) {
                p.t3 = l[64];
                var rights = l[55];
                if (n.r == 1) {
                    rights = l[56];
                } else if (n.r == 2) {
                    rights = l[57];
                }
                p.t4 = rights;
                p.t6 = l[5905];
                p.t7 = htmlentities(M.getNameByHandle(user.h));
                p.t8 = l[894] + ':';
                p.t9 = bytesToSize(size);
                p.t10 = l[897] + ':';
                p.t11 = fm_contains(sfilecnt, sfoldercnt);
            }
        }
    }
    else
    {
        pd.addClass('multiple folders-only');
        p.t1 = '';
        p.t2 = '<b>' + fm_contains(filecnt, foldercnt) + '</b>';
        p.t3 = l[894] + ':';
        p.t4 = bytesToSize(size);
        p.t5 = ' second';
        p.t8 = l[93] + ':';
        p.t9 = l[1025];
    }
    var html = '<div class="properties-small-gray">' + p.t1 + '</div>'
        +'<div class="properties-name-block"><div class="propreties-dark-txt">' + p.t2 + '</div>'
        +' <span class="file-settings-icon"><span></span></span></div>'
        +'<div><div class="properties-float-bl"><span class="properties-small-gray">' + p.t3 + '</span>'
        +'<span class="propreties-dark-txt">' + p.t4 + '</span></div>'
        +'<div class="properties-float-bl' + p.t5 + '"><span class="properties-small-gray">' + p.t6 + '</span>'
        +'<span class="propreties-dark-txt">' + p.t7 + '</span></div><div class="properties-float-bl">'
        +'<div class="properties-small-gray">' + p.t8 + '</div><div class="propreties-dark-txt contact-list">' + p.t9
        +'<div class="contact-list-icon"></div></div></div>'
        +'<div class="properties-float-bl"><div class="properties-small-gray t10">' + p.t10 + '</div>'
        +'<div class="propreties-dark-txt t11">' + p.t11 + '</div></div></div>';
    $('.properties-txt-pad').html(html);

    if (typeof p.t10 === 'undefined' && typeof p.t11 === 'undefined') {
        $('.properties-small-gray.t10').addClass('hidden');
        $('.propreties-dark-txt.t11').addClass('hidden');
    }

    pd.find('.file-settings-icon').rebind('click context', function(e) {
        if ($(this).attr('class').indexOf('active') == -1) {
            e.preventDefault();
            e.stopPropagation();
            $(this).addClass('active');
            $('.fm-dialog').addClass('arrange-to-front');
            $('.properties-dialog').addClass('arrange-to-back');
            $('.dropdown.body').addClass('arrange-to-front');
            e.currentTarget = $('#' + n.h)
            e.calculatePosition = true;
            $.selected = [n.h];
            contextMenuUI(e, n.h.length === 11 ? 5 : 1);
        } else {
            __fsi_close();
        }
    });
    $(document).bind('MegaNodeRename.Properties', function(e, h, name) {
        if (n.h === h) {
            pd.find('.properties-name-block .propreties-dark-txt').text(name);
        }
    });
    $(document).bind('MegaCloseDialog.Properties', __fsi_close);
    function __fsi_close() {
        pd.find('.file-settings-icon').removeClass('active');
        $('.dropdown.body').removeClass('arrange-to-front');
        $('.properties-dialog').removeClass('arrange-to-back');
        $('.fm-dialog').removeClass('arrange-to-front');
        $.hideContextMenu();
    }

    if (p.hideContacts) {
        $('.properties-txt-pad .contact-list-icon').hide();
    }

    if (pd.attr('class').indexOf('shared') > -1) {
        $('.contact-list-icon').rebind('click', function() {
            if ($(this).attr('class').indexOf('active') == -1) {
                $(this).addClass('active');
                $('.properties-context-menu').css({
                    'left': $(this).position().left + 8 + 'px',
                    'top': $(this).position().top - $('.properties-context-menu').outerHeight() - 8 + 'px',
                    'margin-left': '-' + $('.properties-context-menu').width() / 2 + 'px'
                });
                $('.properties-context-menu').fadeIn(200);
            } else {
                $(this).removeClass('active');
                $('.properties-context-menu').fadeOut(200);
            }

            return false;
        });

        $('.properties-dialog').rebind('click', function() {
            var $list = $('.contact-list-icon');
            if ($list.attr('class').indexOf('active') !== -1) {
                $list.removeClass('active');
                $('.properties-context-menu').fadeOut(200);
            }
        });

        // ToDo: Can we redirects to contacts page when user clicks?
        $('.properties-context-item').rebind('click', function(e) {
            $('.contact-list-icon').removeClass('active');
            $('.properties-context-menu').fadeOut(200);
        });

        // Expands properties-context-menu so rest of contacts can be shown
        // By default only 5 contacts is shown
        $('.properties-context-item.show-more').rebind('click', function() {

            // $('.properties-context-menu').fadeOut(200);
            $('.properties-dialog .properties-context-item')
                .remove('.show-more')
                .removeClass('hidden');// un-hide rest of contacts

            var $cli = $('.contact-list-icon');
            $('.properties-context-menu').css({
                'left': $cli.position().left + 8 + 'px',
                'top': $cli.position().top - $('.properties-context-menu').outerHeight() - 8 + 'px',
                'margin-left': '-' + $('.properties-context-menu').width() / 2 + 'px'
            });
            // $('.properties-context-menu').fadeIn(200);

            return false;// Prevent bubbling
        });
    }

    if ((filecnt + foldercnt) == 1)
        $('.properties-file-icon').html('<div class="' + fileIcon(n) + '"></div>');
    else
    {
        if ((filecnt + foldercnt) == 2)
            pd.addClass('two-elements');
        $('.properties-elements-counter span').text(filecnt + foldercnt);
        var a = 0;
        $('.properties-file-icon').html('');
        for (var i in $.selected)
        {
            var ico = fileIcon(M.d[$.selected[i]]);

            if (a <= 3)
            {
                if (ico.indexOf('folder') == -1)
                    pd.removeClass('folders-only');
                $('.properties-file-icon').prepend('<div class="' + ico + '"></div>');
                a++;
            }
        }
    }
}
/* jshint +W074 */

/**
 * Show bottom pages dialog
 * @param {Boolean} close dialog parameter
 * @param {String} bottom page title
 * @param {String} dialog header
 */
function bottomPageDialog(close, pp, hh) {
    var $dialog = $('.fm-dialog.bottom-pages-dialog');

    if (close)
    {
        $dialog.addClass('hidden');
        if (!$('.pro-register-dialog').is(":visible")) {
            fm_hideoverlay();
            $.dialog = false;
        }
        if ($.termsAgree) $.termsAgree = undefined;
        if ($.termsDeny) $.termsDeny = undefined;
        return false;
    }

    if (!pp) {
        pp = 'terms';
    }

    $.dialog = pp;

    // Show Agree/Cancel buttons for Terms dialogs
    if (pp === 'terms' || pp === 'sdkterms') {
        $('.fm-bp-cancel, .fm-bp-agree', $dialog).removeClass('hidden');
        $('.fm-bp-close', $dialog).addClass('hidden');
        $('.fm-dialog-title', $dialog).text(l[385]);

        $('.fm-bp-cancel', $dialog).rebind('click', function(e)
        {
            if ($.termsDeny) {
                $.termsDeny();
            }
            bottomPageDialog(1);
        });

        $('.fm-bp-agree', $dialog).rebind('click', function(e)
        {
            if ($.termsAgree) {
                $.termsAgree();
            }
            bottomPageDialog(1);
        });

        $('.fm-dialog-close', $dialog).rebind('click', function(e)
        {
            if ($.termsDeny) {
                $.termsDeny();
            }
            bottomPageDialog(1);
        });
    }
    else {
        $('.fm-bp-cancel, .fm-bp-agree', $dialog).addClass('hidden');
        $('.fm-bp-close', $dialog).removeClass('hidden');
        if (hh) {
            $('.fm-dialog-title', $dialog).text(hh)
        }

        $('.fm-dialog-close, .fm-bp-close', $dialog).rebind('click', function(e)
        {
            bottomPageDialog(1);
        });
    }

    if (!pages[pp])
    {
        loadingDialog.show();
        mega.utils.require(pp)
            .done(function() {
                loadingDialog.hide();
                bottomPageDialog(false, $.dialog);
            });
        return false;
    }

    fm_showoverlay();
    $dialog.removeClass('hidden');
    $('.bp-main', $dialog).safeHTML(
        translate(
            pages[pp].split('((TOP))')[1].split('((BOTTOM))')[0].replace('main-mid-pad new-bottom-pages', '')
        )
    );

    $('.bp-body', $dialog).jScrollPane({showArrows: true, arrowSize: 5, animateScroll: true, verticalDragMinHeight: 50});
    jScrollFade('.bp-body');
}

/**
 * Show achievement dialog
 * @param {String} achievement title
 * @param {String} close dialog parameter
 */
function achievementDialog(title, close) {
    var headerTxt, descriptionTxt, storageSpace, transferQuota, monthNumber;
    var $dialog = $('.fm-dialog.achievement-dialog')
    if (close) {
        $.dialog = false;
        fm_hideoverlay();
        $dialog.addClass('hidden');
        return true;
    }
    $.dialog = 'achievement';
    fm_showoverlay();
    $dialog.removeClass('hidden');

    $('.achievement-dialog .button.continue,.achievement-dialog .fm-dialog-close').rebind('click', function() {
        achievementDialog(title, 1);
    });
    switch (title) {
        case 'create-account':
            headerTxt = 'Create an account in MEGA';
            storageSpace = '10 GB';
            monthNumber = 1;
            break;
        case 'install-megasync':
            headerTxt = 'Install MEGAsync';
            storageSpace = '20 GB';
            transferQuota = '20 GB';
            monthNumber = 2;
            break;
        case 'install-mobile-app':
            headerTxt = 'Install a mobile app';
            storageSpace = '20 GB';
            transferQuota = '20 GB';
            monthNumber = 2;
            break;
        case 'read-intro':
            headerTxt = 'Read our introduction';
            storageSpace = '20 GB';
            transferQuota = '20 GB';
            monthNumber = 2;
            break;
        case 'invite-friend':
            headerTxt = 'Invite a friend to MEGA';
            storageSpace = '20 GB';
            transferQuota = '20 GB';
            monthNumber = 2;
            break;
        case 'verify-number':
            headerTxt = 'Verify your mobile number';
            storageSpace = '20 GB';
            transferQuota = '20 GB';
            monthNumber = 2;
            break;
        case 'start-chat':
            headerTxt = 'Start a group chat';
            storageSpace = '20 GB';
            transferQuota = '20 GB';
            monthNumber = 2;
            break;
        case 'share-folder':
            headerTxt = 'Share a folder';
            storageSpace = '20 GB';
            transferQuota = '20 GB';
            monthNumber = 2;
            break;
    }
    if(!descriptionTxt) {
        descriptionTxt = 'Lorem ipsum dolor sit amet, consectetur adipiscing elit, sed do eiusmod tempor incididunt ut labore et dolore magna aliqua.';
    }
    $dialog.find('.fm-dialog-title').text(headerTxt);
    $dialog.find('.storage .reward-txt span').text(storageSpace);
    if (transferQuota) {
        $dialog.find('.bandwidth .reward-txt span').removeClass('hidden').text(transferQuota);
    } else {
        $dialog.find('.bandwidth .reward-txt span').addClass('hidden');
    }
    $dialog.find('.achievement-dialog.expires-txt span').text(monthNumber);
    $dialog.attr('class','fm-dialog achievement-dialog ' + title);
}

/**
 * Show achievements list dialog
 * @param {String} close dialog parameter
 */
function achievementsListDialog(close) {
    var $dialog = $('.fm-dialog.achievements-list-dialog');
    var $scrollBlock = $dialog.find('.achievements-scroll');
    var bodyHeight = $('body').height();
    var $contentBlock;

    if (close) {
        $.dialog = false;
        fm_hideoverlay();
        $dialog.addClass('hidden');
        return true;
    }
    $.dialog = 'achievements';

    $dialog.find('.fm-dialog-close').rebind('click', achievementsListDialog);

    // hide everything until seen on the api reply (maf)
    $('.achievements-cell', $dialog).addClass('hidden');

    var ach = mega.achievem;
    var maf = M.maf;
    for (var idx in maf) {
        if (maf.hasOwnProperty(idx)) {
            idx |= 0;
            var data = maf[idx];
            var selector = ach.mapToElement[idx];
            if (selector) {
                var $cell = $('.achievements-cell.' + selector, $dialog).removeClass('hidden');

                var locFmt = '[S]@@[/S] storage space'.replace('[S]', '<span>').replace('[/S]', '</span>');
                $('.reward.storage .reward-txt', $cell)
                    .safeHTML(locFmt, bytesToSize(data[0], 0));

                if (!data[1]) {
                    $cell.addClass('one-reward');
                }
                else {
                    locFmt = '[S]@@[/S] transfer quota'.replace('[S]', '<span>').replace('[/S]', '</span>');
                    $('.reward.bandwidth .reward-txt', $cell)
                        .safeHTML(locFmt, bytesToSize(data[1], 0));
                }

                if (data.rwd && idx !== ach.ACH_INVITE) {
                    $cell.addClass('achived');

                    locFmt = '(Expires in [S]@@[/S] @@)'.replace('[S]', '<span>').replace('[/S]', '</span>');
                    $('.expires-txt', $cell).addClass('red').safeHTML(locFmt, data.rwd.left, 'days');
                }
                else {
                    ach.bind.call($('.button', $cell), ach.mapToAction[idx]);

                    locFmt = '(Expires after [S]@@[/S] @@)'.replace('[S]', '<span>').replace('[/S]', '</span>');
                    $('.expires-txt', $cell).removeClass('red').safeHTML(locFmt, data.expiry.value, data.expiry.utxt);
                }

                $cell.removeClass('hidden');
            }
        }
    }
    maf = ach = undefined;

    // Show dialog
    fm_showoverlay();
    $dialog.removeClass('hidden');

    // Init scroll
    $contentBlock = $dialog.find('.acivements-content');

    if ($dialog.outerHeight() > bodyHeight) {
        $scrollBlock.css('max-height', bodyHeight - 60);
        $scrollBlock.jScrollPane({enableKeyboardNavigation: false, showArrows: true, arrowSize: 5});
    }
    else if ($contentBlock.outerHeight() > 666) {
        $scrollBlock.jScrollPane({enableKeyboardNavigation: false, showArrows: true, arrowSize: 5});
    }
    else {
        deleteScrollPanel($scrollBlock, 'jsp');
    }

    // Dialog aligment
    $dialog.css('margin-top', '-' + $dialog.outerHeight()/2 + 'px');
}

/**
 * Show Invite a friend dialog
 * @param {String} close dialog parameter
 */
function inviteFriendDialog(close) {
    var $dialog = $('.fm-dialog.invite-dialog');

    if (close) {
        $.dialog = false;
        fm_hideoverlay();
        $dialog.addClass('hidden');
        return true;
    }
    $.dialog = 'invite-friend';

    $dialog.find('.fm-dialog-close').rebind('click', inviteFriendDialog);

    var ach = mega.achievem;
    var maf = M.maf;
    maf = maf[ach.ACH_INVITE];

    var locFmt = 'Get [S]@@[/S] free storage and [S]@@[/S] of transfer quota for each friend who installs a MEGA app'.replace(/\[S\]/g, '<span>').replace(/\[\/S\]/g, '</span>');
    $('.header.default', $dialog).safeHTML(locFmt, bytesToSize(maf[0], 0), bytesToSize(maf[1], 0));

    if (!$('.achievement-dialog.input').tokenInput("getSettings")) {
        initInviteDialogMultiInputPlugin();

        locFmt = "Encourage your friend to register and install a MEGA app. As long as your friend uses the same email address as you've entered, you will receive your free [S]@@[/S] of storage space and [S]@@[/S] of transfer quota.".replace(/\[S\]/g, '<span class="red">').replace(/\[\/S\]/g, '</span>');
        $('.success-content .info-body p:first', $dialog).safeHTML(locFmt, bytesToSize(maf[0], 0), bytesToSize(maf[1], 0));
    }

    // Remove all previously added emails
    $('.fm-dialog.invite-dialog .share-added-contact.token-input-token-invite').remove();

    // Remove success dialog look
    $('.fm-dialog.invite-dialog').removeClass('success');

    // Default buttons states
    $('.button.back', $dialog).addClass('hidden');
    $('.button.send', $dialog).removeClass('hidden').addClass('disabled');
    $('.button.status', $dialog).addClass('hidden');

    // Show dialog
    fm_showoverlay();
    $dialog.removeClass('hidden');

    // Remove unfinished user inputs
    $('#token-input-ach-invite-dialog-input', $dialog).val('');

    // Set focus on input so user can type asap
    $('.multiple-input .token-input-list-invite', $dialog).click();

    // Show "Invitation Status" button if invitations were sent before
    if (maf && maf.rwd) {
        $('.default-white-button.inline.status', $dialog)
            .removeClass('hidden')
            .rebind('click', function() {
                closeDialog();
                invitationStatusDialog();
            });
    }
    else {
        $('.default-white-button.inline.status', $dialog).addClass('hidden');
    }
}

function initInviteDialogMultiInputPlugin() {

    // Init textarea logic
    var $dialog = $('.fm-dialog.invite-dialog');
    var $this  = $('.achievement-dialog.multiple-input.emails input');
    var $inputWrapper  = $('.achievement-dialog.multiple-input');
    var $sendButton = $dialog.find('.default-grey-button.send');
    var contacts = getContactsEMails();

    $this.tokenInput(contacts, {
        theme: "invite",
        hintText: l[5908],
        searchingText: "",
        noResultsText: "",
        addAvatar: false,
        autocomplete: null,
        searchDropdown: false,
        emailCheck: true,
        preventDoublet: false,
        tokenValue: "id",
        propertyToSearch: "name",
        resultsLimit: 5,
        // Prevent showing of drop down list with contacts email addresses
        // Max allowed email address is 254 chars
        minChars: 255,
        visibleComma: true,
        accountHolder: (M.u[u_handle] || {}).m || '',
        scrolLocation: 'invite',
        excludeCurrent: false,
        visibleComma: false,
        enableHTML: true,
        onEmailCheck: function() {
            $('.achievement-dialog.input-info').addClass('red').text(l[7415]);
            $('.achievement-dialog.multiple-input').find('li input').eq(0).addClass('red');
            resetInfoText();
        },
        onDoublet: function(u) {
            $('.achievement-dialog.input-info').addClass('red').text(l[7413]);
            $('.achievement-dialog.multiple-input').find('li input').eq(0).addClass('red');
            resetInfoText();
        },
        onHolder: function() {
            $('.achievement-dialog.input-info').addClass('red').text(l[7414]);
            $('.achievement-dialog.multiple-input').find('li input').eq(0).addClass('red');
            resetInfoText();
        },
        onReady: function() {// Called once on dialog initialization
            var $input = $this.find('li input').eq(0);

            $input.rebind('keyup click', function() {
                var value = $.trim($input.val());
                var $wrapper = $('.achievement-dialog.multiple-input');
                if ($wrapper.find('.share-added-contact').length > 0 || checkMail(value) === false) {
                    $wrapper.find('li input').eq(0).removeClass('red');
                    $('.achievement-dialog.input-info').removeClass('red').text(l[9093]);
                    $('.invite-dialog .default-grey-button.send').removeClass('disabled');
                } else {
                    $('.invite-dialog .default-grey-button.send').addClass('disabled');
                }
                // TODO: scroll more then 64px of .input-field block
            });
            resetInfoText(0);
        },
        onAdd: function() {
            var $inviteDialog = $('.invite-dialog');

            $('.invite-dialog .default-grey-button.send').removeClass('disabled');

            var $inputTokens = $inviteDialog.find('.share-added-contact.token-input-token-invite');
            var itemNum = $inputTokens.length;
            var $multiInput = $inviteDialog.find('.achievement-dialog.multiple-input');
            var h1 = $inputTokens.outerHeight(true);// margin included
            var h2 = $multiInput.height();

            // show scroll box when we have more then 2 rows
            if ((2 <= h2 / h1) && (h2 / h1 < 3)) {
                $multiInput.jScrollPane({
                    enableKeyboardNavigation: false,
                    showArrows: true,
                    arrowSize: 8,
                    animateScroll: true
                });
            }

            resetInfoText(0);
        },
        onDelete: function(item) {
            var $inviteDialog = $('.invite-dialog');
            var $inputTokens = $inviteDialog.find('.share-added-contact.token-input-token-invite');
            var itemNum = $inputTokens.length;
            var $multiInput = $inviteDialog.find('.achievement-dialog.multiple-input');
            var $scrollBox = $('.achievement-dialog.multiple-input .jspPane')[0];
            var h1 = $inputTokens.outerHeight(true);// margin included
            var h2 = 0;

            // Get number of emails
            if (itemNum === 0) {
                $('.invite-dialog .default-grey-button.send').addClass('disabled');
            }
            else {
                $('.invite-dialog .default-grey-button.send').removeClass('disabled');

                // Calculate complete scroll box height
                if ($scrollBox) {
                    h2 = $scrollBox.scrollHeight;
                }
                else { // Just multi input height
                    h2 = $multiInput.height();
                }

                // Remove scroll when we have less then 3 rows
                if (h2 / h1 < 3) {
                    clearScrollPanel('.invite-dialog');
                }
            }
        }
    });

    // Rest input info text and color
    function resetInfoText(timeOut) {

        timeOut = timeOut || 3000;

        setTimeout(function() {
            // Rest input info text and color
            $('.achievement-dialog.input-info')
                .removeClass('red')
                .text(l[9093]);

            $('.achievement-dialog.multiple-input').find('li input').eq(0).removeClass('red');
        }, timeOut);
    }

    // Invite dialog back button click event handler
    $('.fm-dialog.invite-dialog .button.back').rebind('click', function() {

        var $dialog = $('.fm-dialog.invite-dialog');

        // Remove all previously added emails
        $('.share-added-contact.token-input-token-invite', $dialog).remove();

        // Disable Send button
        $('.button.send', $dialog).addClass('disabled');

        // Set focus on input so user can type asap
        $('.multiple-input .token-input-list-invite', $dialog).click();

        $dialog.removeClass('success');
    });

    // Invite dialog send button click event handler
    $('.fm-dialog.invite-dialog .button.send').rebind('click', function() {

        // Text message
        var emailText = l[5878];

        // List of email address planned for addition
        var $mails = $('.token-input-list-invite .token-input-token-invite');
        var mailNum = $mails.length;

        if (mailNum) {

            var email = '';

            // Loop through new email list
            $mails.each(function(index, value) {

                // Extract email addresses one by one
                email = $(value).text().replace(',', '');

                M.inviteContact(M.u[u_handle].m, email, emailText);
            });

            // Singular or plural
            if (mailNum === 1) {
                title = l[150]; // Contact invited

                // Extract email address
                email = $($mails).text().replace(',', '');

                // The user [X] has been invited and will appear in your contact list once accepted.
                msg = l[5898].replace('[X]', email);
            }
            else {
                title = l[165] + ' ' + l[5859]; // Contacts Invited
                msg = l[5899]; // The users have been invited and will appear in your contact list once accepted
            }

            $('.fm-dialog.invite-dialog').addClass('success');
            $('.fm-dialog.invite-dialog button.back').removeClass('hidden');
        }
    });
}

/**
 * Show invitation status dialog
 * @param {String} close dialog parameter
 */
function invitationStatusDialog(close) {
    var $dialog = $('.fm-dialog.invitation-dialog');
    var $scrollBlock = $dialog.find('.table-scroll');

    if (close) {
        $.dialog = false;
        fm_hideoverlay();
        $dialog.addClass('hidden');
        return true;
    }
    $.dialog = 'invitations';
    var $table = $scrollBlock.find('.table');

    if (!invitationStatusDialog.$tmpl) {
        invitationStatusDialog.$tmpl = $('.table-row:first', $table).clone();
    }

    var getConfig = function () {
        return invitationStatusDialog.config;
    };

    var setConfig = function (what, value) {
        invitationStatusDialog.config[what] = value;
    };

    if (!invitationStatusDialog.config) {
        invitationStatusDialog.config = {};
        setConfig('sortBy', l[16100]);
        setConfig('sortDir', 1);
    }
    $table.empty();

    $dialog.find('.fm-dialog-close').rebind('click', invitationStatusDialog);

    var ach = mega.achievem;
    var maf = M.maf;
    maf = maf[ach.ACH_INVITE];

    var locFmt = "Encourage your friend to register and install a MEGA app. As long as your friend uses the same email address as you've entered, you will receive your free [S]@@[/S] of storage space and [S]@@[/S] of transfer quota.".replace(/\[S\]/g, '<span>').replace(/\[\/S\]/g, '</span>');
    $('.hint', $dialog).safeHTML(locFmt, bytesToSize(maf[0], 0), bytesToSize(maf[1], 0));

    // Due specific M.maf.rwds structure sorting must be done respecting it
    var getSortByMafEmailFn = function () {
        var sortfn;

        sortfn = function (a, b, d) {
            if (typeof a.m[0] == 'string' && typeof b.m[0] == 'string') {
                return a.m[0].localeCompare(b.m[0]) * d;
            }
            else {
                return -1;
            }
        };

        return sortfn;
    };

    /**
     * getSortByMafStatusFn, sort by .c and .csu attrs
     */
    var getSortByMafStatusFn = function () {
        var sortfn;

        sortfn = function(a, b, d) {

            var compare = function (x, y, d) {
                if (x < y) {
                    return (-1 * d);
                }
                else if (x > y) {
                    return d;
                }
                else {
                    return 0;
                }
            };

            if (a.c && b.c) {
                return compare(a.c, b.c);
            }
            else if (a.c && !b.c) {
                return d;
            }
            else if (!a.c && b.c) {
                return (-1 * d);
            }

            // No completed, search for .csu contact signed up
            else {
                if (a.csu && b.csu) {
                    return compare(a.csu, b.csu);
                }
                else if (a.csu && !b.csu) {
                    return d;
                }
                else if (!a.csu && b.csu) {
                    return (-1 * d);
                }

                // No completed and not signed up, sort by challenge timestamp
                else {
                    return compare(a.ts, b.ts);
                }
            }
        };

        return sortfn;
    };

    var sortFn = getSortByMafEmailFn();
    var sortBy = getConfig().sortBy;

    if (sortBy === l[89]) {// Status
        sortFn = getSortByMafStatusFn();
    }
    else if (sortBy === l[16100]) {// Date Sent
        sortFn = M.getSortByDateTimeFn();
    }

    maf.rwds.sort(
        function (a, b) {
            return sortFn(a, b, getConfig().sortDir);
        }
    );

    var rwds = maf.rwds;
    var rlen = rwds.length;

    while (rlen--) {
        var rwd = rwds[rlen];
        var $tmpl = invitationStatusDialog.$tmpl.clone();

        $('.email strong', $tmpl).text(rwd.m[0]);
        $('.date span', $tmpl).text(time2date(rwd.ts));

        // If no pending (the invitee signed up)
        if (rwd.csu) {// csu - contact (invitee) signed up
            if (rwd.c) {// c - completed, time elapsed from time when app is installed

                $('.status', $tmpl)
                    .safeHTML(
                    '<strong class="green">@@</strong>' +
                    '<span class="light-grey"></span>',
                    l[16105]);// Quota Granted

                var expiry = rwd.expiry || maf.expiry;
                var locFmt = '(Expires in [S]@@[/S] @@)'.replace('[S]', '').replace('[/S]', '');
                $('.status .light-grey', $tmpl)
                    .safeHTML(locFmt, expiry.value, expiry.utxt);

                $('.icon i', $tmpl).addClass('tick');
            }
            else {// Pending APP Install

                $('.status', $tmpl)
                    .safeHTML('<strong class="orange">@@</span>', l[16104]);// Pending App Install

                $('.icon i', $tmpl).addClass('exclamation-point');
            }

            // Remove reinvite button
            $('.date div', $tmpl).remove();
        }
        else {// Pending

            $('.status', $tmpl)
                .safeHTML('<strong >@@</span>', l[7379]);// Pending

            $('.icon i', $tmpl).addClass('dots');

            // In case that time-limit is not
            $('.date div', $tmpl).rebind('click', function () {
                var $row = $(this).closest('.table-row');

                reinvite($('.email strong', $row).text(), $row);
                return false;
            });
        }

        $table.append($tmpl);
    }

    // Show dialog
    fm_showoverlay();
    $dialog.removeClass('hidden');

    // Init scroll
    var $contentBlock = $dialog.find('.table-bg');

    if ($contentBlock.height() > 384) {// ToDo: how 384 is calculated?
        $table.jScrollPane({ enableKeyboardNavigation: false, showArrows: true, arrowSize: 5 });
    }
    else {
        deleteScrollPanel($scrollBlock, 'jsp');
    }

    // Dialog aligment
    $dialog.css('margin-top', '-' + $dialog.outerHeight() / 2 + 'px');

    $('.button.invite-more', $dialog).rebind('click', function () {
        closeDialog();
        inviteFriendDialog();
        return false;
    });

    $('.button.reinvite-all', $dialog).rebind('click', function () {
        $('.table-row', $table).each(function (idx, $row) {
            $row = $($row);

            if ($('.date div', $row).length) {
                reinvite($('.email strong', $row).text(), $row);
            }
        });
        $(this).addClass('hidden');
        return false;
    });

    // Click on sort column Email, Status or Date Sent
    $('.header .table-cell', $dialog).rebind('click', function () {

        $this = $(this);
        var config = getConfig();
        var $elem = $this.find('span');
        var sortBy = $elem.text();
        var sortClass = 'asc';

        // Do not sort for first colum
        if (!sortBy) {
            return false;
        }

        if (config.sortBy === sortBy) {
            setConfig('sortDir', config.sortDir*(-1))
        }
        else {
            setConfig('sortBy', sortBy);
            setConfig('sortDir', 1);
        }

        if (config.sortDir === -1) {
            sortClass = 'desc';
        }

        $('.invitation-dialog.table-cell span', $dialog).removeClass('asc desc');
        $($elem).addClass(sortClass);

        // Repaint dialog
        invitationStatusDialog();
    });

    var reinvite = function (email, $row) {
        var email = String(email).trim();
        var opc = M.findOutgoingPendingContactIdByEmail(email);

        if (opc) {
            M.reinvitePendingContactRequest(email);
        }
        else {
            console.warn('No outgoing pending contact request for %s', email);
        }

        $('.date div', $row).fadeOut(700);
    };
}

var previews = {};
var preqs = {};
var pfails = {};
var slideshowid;

function slideshowsteps()
{
    var forward = [], backward = [], ii = [], ci;
    // Loop through available items and extract images
    for (var i in M.v) {
        if (is_image(M.v[i]))
        {
            // is currently previewed item
            if (M.v[i].h == slideshowid)
                ci = i;
            ii.push(i);
        }
    }

    var len = ii.length;
    // If there is at least 2 images
    if (len > 1)
    {
        var n = ii.indexOf(ci);
        switch (n)
        {
            // last
            case len - 1:
                forward.push(M.v[ii[0]].h);
                backward.push(M.v[ii[n - 1]].h);
                break;
            // first
            case 0:
                forward.push(M.v[ii[n + 1]].h);
                backward.push(M.v[ii[len - 1]].h);
            case -1:
                break;
            default:
                forward.push(M.v[ii[n + 1]].h);
                backward.push(M.v[ii[n - 1]].h);
        }
    }
    return {backward: backward, forward: forward};
}

function slideshow_next()
{
    var valid = true;
    $.each(dl_queue || [], function(id, file) {
        if (file.id == slideshowid) {
            valid = false;
            return false; /* break loop */
        }
    });
    if (!valid)
        return;
    var steps = slideshowsteps();
    if (steps.forward.length > 0)
        slideshow(steps.forward[0]);
}

function slideshow_prev()
{
    var valid = true;
    $.each(dl_queue || [], function(id, file) {
        if (file.id == slideshowid) {
            valid = false;
            return false; /* break loop */
        }
    });
    if (!valid)
        return;
    var steps = slideshowsteps();
    if (steps.backward.length > 0)
        slideshow(steps.backward[steps.backward.length - 1]);
}

function slideshow(id, close)
{
    if (d)
        console.log('slideshow', id, close, slideshowid);

    if (close)
    {
        slideshowid = false;
        $('.slideshow-dialog').addClass('hidden');
        $('.slideshow-overlay').addClass('hidden');
        for (var i in dl_queue)
        {
            if (dl_queue[i] && dl_queue[i].id == id)
            {
                if (dl_queue[i].preview)
                {
                    dlmanager.abort(dl_queue[i]);
                }
                break;
            }
        }
        return false;
    }

    var n = M.getNodeByHandle(id);
    if (!n || RootbyId(id) === 'shares' || folderlink)
    {
        $('.slideshow-getlink').hide();
        $('.slideshow-line').hide();
    }
    else
    {
        $('.slideshow-line').show();
        $('.slideshow-getlink').show().rebind('click', function() {

            if (u_type === 0) {
                ephemeralDialog(l[1005]);
            }
            else {
                initCopyrightsDialog([slideshowid]);
            }
        });
    }
    $('.slideshow-dialog .close-slideshow,.slideshow-overlay,.slideshow-error-close').rebind('click', function(e)
    {
        slideshow(id, 1);
    });
    if (!n)
        return;

    $('.slideshow-filename').text(n.name);
    $('.slideshow-image').attr('src', '').width(0).height(0);
    $('.slideshow-pending').removeClass('hidden');
    $('.slideshow-progress').addClass('hidden');
    $('.slideshow-error').addClass('hidden');
    $('.slideshow-image-bl').addClass('hidden');
    $('.slideshow-prev-button,.slideshow-next-button').removeClass('active');

    slideshowid = id;
    var steps = slideshowsteps();
    if (steps.backward.length > 0)
        $('.slideshow-prev-button').addClass('active');
    if (steps.forward.length > 0)
        $('.slideshow-next-button').addClass('active');
    $('.slideshow-prev-button,.slideshow-next-button').rebind('click', function(e)
    {
        var c = $(this).attr('class');
        if (c && c.indexOf('active') > -1)
        {
            var steps = slideshowsteps();
            if (c.indexOf('prev') > -1 && steps.backward.length > 0)
                slideshow_prev();
            else if (c.indexOf('next') > -1 && steps.forward.length > 0)
                slideshow_next();
        }
    });

    $('.slideshow-download').rebind('click', function() {

        for (var i in dl_queue) {
            if (dl_queue[i] && dl_queue[i].id === slideshowid) {
                dl_queue[i].preview = false;
                openTransferpanel();
                return;
            }
        }

        if (M.d[slideshowid]) {
            M.addDownload([slideshowid]);
        }
        else {
            M.addDownload([n]);
        }
    });

    if (previews[id]) {
        previewsrc(previews[id].src);
        fetchnext();
    }
    else if (!preqs[id]) {
        fetchsrc(id);
    }

    $('.slideshow-overlay').removeClass('hidden');
    $('.slideshow-dialog').removeClass('hidden');
}

function fetchnext()
{
    var n = M.d[slideshowsteps().forward[0]];
    if (!n || !n.fa)
        return;
    if (n.fa.indexOf(':1*') > -1 && !preqs[n.h] && !previews[n.h])
        fetchsrc(n.h);
}

function fetchsrc(id)
{
    function eot(id, err)
    {
        delete preqs[id];
        delete pfails[id];
        M.addDownload([id], false, err ? -1 : true);
    }
    eot.timeout = 8500;

    if (pfails[id])
    { // for slideshow_next/prev
        if (slideshowid == id)
            return eot(id, 1);
        delete pfails[id];
    }

    var n = M.getNodeByHandle(id);
    if (!n) {
        console.error('handle "%s" not found...', id);
        return false;
    }

    preqs[id] = 1;
    var treq = {};
    treq[id] = {fa: n.fa, k: n.k};
    api_getfileattr(treq, 1, function(ctx, id, uint8arr)
    {
        previewimg(id, uint8arr);
        if (!n.fa || n.fa.indexOf(':0*') < 0) {
            if (d) {
                console.log('Thumbnail found missing on preview, creating...', id, n);
            }
            var aes = new sjcl.cipher.aes([
                n.k[0] ^ n.k[4],
                n.k[1] ^ n.k[5],
                n.k[2] ^ n.k[6],
                n.k[3] ^ n.k[7]]);
            createnodethumbnail(n.h, aes, id, uint8arr);
        }
        if (id == slideshowid)
            fetchnext();
    }, eot);
}

function previewsrc(src)
{
    var img = new Image();
    img.onload = function()
    {
        if (this.height > $(window).height() - 100)
        {
            var factor = this.height / ($(window).height() - 100);
            this.height = $(window).height() - 100;
            this.width = Math.round(this.width / factor);
        }
        var w = this.width, h = this.height;
        if (w < 700)
            w = 700;
        if (h < 500)
            h = 500;
        $('.slideshow-image').attr('src', this.src);
        $('.slideshow-dialog').css('margin-top', h / 2 * -1);
        $('.slideshow-dialog').css('margin-left', w / 2 * -1);
        $('.slideshow-image').width(this.width);
        $('.slideshow-image').height(this.height);
        $('.slideshow-dialog').width(w);
        $('.slideshow-dialog').height(h);
        $('.slideshow-image-bl').removeClass('hidden');
        $('.slideshow-pending').addClass('hidden');
        $('.slideshow-progress').addClass('hidden');
    };
    img.src = src;
}

function previewimg(id, uint8arr)
{
    try {
        var blob = new Blob([uint8arr], {type: 'image/jpeg'});
    } catch (err) {}
    if (!blob || blob.size < 25)
        blob = new Blob([uint8arr.buffer]);
    previews[id] =
        {
            blob: blob,
            src: myURL.createObjectURL(blob),
            time: new Date().getTime()
        };
    if (id == slideshowid)
    {
        previewsrc(previews[id].src);
    }
    if (Object.keys(previews).length == 1)
    {
        $(window).unload(function()
        {
            for (var id in previews)
            {
                myURL.revokeObjectURL(previews[id].src);
            }
        });
    }
}

function fm_contains(filecnt, foldercnt) {
    var containstxt = l[782];
    if ((foldercnt > 1) && (filecnt > 1)) {
        containstxt = l[828].replace('[X1]', foldercnt).replace('[X2]', filecnt);
    } else if ((foldercnt > 1) && (filecnt === 1)) {
        containstxt = l[829].replace('[X]', foldercnt);
    } else if ((foldercnt === 1) && (filecnt > 1)) {
        containstxt = l[830].replace('[X]', filecnt);
    } else if ((foldercnt === 1) && (filecnt === 1)) {
        containstxt = l[831];
    } else if (foldercnt > 1) {
        containstxt = l[832].replace('[X]', foldercnt);
    } else if (filecnt > 1) {
        containstxt = l[833].replace('[X]', filecnt);
    } else if (foldercnt === 1) {
        containstxt = l[834];
    } else if (filecnt === 1) {
        containstxt = l[835];
    }
    return containstxt;
}

function fm_importflnodes(nodes)
{
    var sel = [].concat(nodes || []);
    if (sel.length) {
        var FLRootID = M.RootID;

        mega.ui.showLoginRequiredDialog().done(function() {

            $.onImportCopyNodes = fm_getcopynodes(sel);
            document.location.hash = 'fm';

            $(document).one('onInitContextUI', SoonFc(function(e) {
                if (M.RootID === FLRootID) {
                    // TODO: How to reproduce this?
                    console.warn('Unable to complete import, apparnetly we did not reached the cloud.');
                }
                else {
                    if (d) console.log('Importing Nodes...', sel, $.onImportCopyNodes);

                    $.selected = sel;
                    $.mcImport = true;

                    // XXX: ...
                    $('.dropdown-item.copy-item').click();
                }
            }));
        }).fail(function(aError) {
            // If no aError, it was canceled
            if (aError) {
                alert(aError);
            }
        });
    }
}

function clipboardcopycomplete()
{
    if (d)
        console.log('clipboard copied');
}

function saveprogress(id, bytesloaded, bytestotal)
{
    if (d)
        console.log('saveprogress', id, bytesloaded, bytestotal);
}

function savecomplete(id)
{
    $('.fm-dialog.download-dialog').addClass('hidden');
    fm_hideoverlay();
    if (!$.dialog)
        $('#dlswf_' + id).remove();
    var dl = dlmanager.getDownloadByHandle(id);
    if (dl) {
        M.dlcomplete(dl);
        dlmanager.cleanupUI(dl, true);
    }
}

/**
 * Because of the left and transfer panes resizing options, we are now implementing the UI layout logic here, instead of
 * the original code from the styles.css.
 * The main reason is that, the CSS is not able to correctly calculate values based on other element's properties (e.g.
 * width, height, position, etc).
 * This is why we do a on('resize') handler which handles the resize of the generic layout of Mega's FM.
 */
function fm_resize_handler() {
    if ($.tresizer.last === -1) {
        return;
    }
    if (d) {
        console.time('fm_resize_handler');
    }

    if (window.chrome) {
        // XXX: Seems this 110% zoom bug got fixed as of Chrome 54?
        mega.utils.chrome110ZoomLevelNotification();
    }

    if (ulmanager.isUploading || dlmanager.isDownloading) {
        var tfse = M.getTransferElements();

        if (tfse) {
            tfse.domScrollingTable.style.height = (
                    $(tfse.domTransfersBlock).outerHeight() -
                    $(tfse.domTableHeader).outerHeight() -
                    $(tfse.domTransferHeader).outerHeight()
                ) + "px";
        }
    }

    if (M.currentdirid !== 'transfers') {
        $('.files-grid-view .grid-scrolling-table, .file-block-scrolling,' +
            ' .contacts-grid-view .contacts-grid-scrolling-table')
            .css({
                'width': $(document.body).outerWidth() - $('.fm-left-panel').outerWidth()
            });

        initTreeScroll();
    }

    if (M.currentdirid === 'contacts') {
        if (M.viewmode) {
            initContactsBlocksScrolling();
        }
        else {
            if ($.contactGridHeader) {
                $.contactGridHeader();
            }
            initContactsGridScrolling();
        }
    }
    else if (M.currentdirid === 'shares') {
        if (M.viewmode) {
            initShareBlocksScrolling();
        }
        else {
            initGridScrolling();
            if ($.sharedGridHeader) {
                $.sharedGridHeader();
            }
        }
    }
    else if (M.currentdirid === 'transfers') {
        fm_tfsupdate(); // this will call $.transferHeader();
    }
    else if (M.currentdirid && M.currentdirid.substr(0, 7) === 'account') {
        var $mainBlock = $('.fm-account-main');
        $mainBlock.removeClass('low-width hi-width');

        if ($mainBlock.width() > 1675) {
            $mainBlock.addClass('hi-width');
        }
        else if ($mainBlock.width() < 880) {
            $mainBlock.addClass('low-width');
        }
        initAccountScroll();
    }
    else if (M.currentdirid && M.currentdirid.substr(0, 9) === 'dashboard') {
        var $mainBlock = $('.fm-right-block.dashboard');

        $mainBlock.removeClass('hidden ultra low-width hi-width');
        if ($mainBlock.width() > 1675) {
            $mainBlock.addClass('hi-width');
        }
        else if ($mainBlock.width() < 880 && $mainBlock.width() > 850) {
            $mainBlock.addClass('low-width');
        }
        else if ($mainBlock.width() < 850) {
            $mainBlock.addClass('ultra low-width');
        }
        initDashboardScroll();
    }
    else {
        if (M.viewmode) {
            initFileblocksScrolling();
        }
        else {
            initGridScrolling();
            if ($.gridHeader) {
                $.gridHeader();
                $.detailsGridHeader();
            }
        }
    }

    if (M.currentdirid !== 'transfers') {
        if (slideshowid && previews[slideshowid]) {
            previewsrc(previews[slideshowid].src);
        }

        if (megaChatIsReady && megaChat.resized) {
            megaChat.resized();
        }

        $('.fm-right-files-block, .fm-right-account-block, .fm-right-block.dashboard').css({
            'margin-left': ($('.fm-left-panel:visible').width() + $('.nw-fm-left-icons-panel').width()) + "px"
        });
    }

    if (M.currentrootid === 'shares') {
        var shared_block_height = $('.shared-details-block').height() - $('.shared-top-details').height();

        if (shared_block_height > 0) {
            $('.shared-details-block .files-grid-view, .shared-details-block .fm-blocks-view').css({
                'height': shared_block_height + "px",
                'min-height': shared_block_height + "px"
            });
        }
    }

    if (d) {
        console.timeEnd('fm_resize_handler');
    }
}

/**
 * Fire "find duplicates"
 */
mega.utils.findDupes = function() {
    loadingDialog.show();
    Soon(function() {
        M.overrideModes = 1;
        location.hash = '#fm/search/~findupes';
    });
};

function sharedFolderUI() {
    /* jshint -W074 */
    var nodeData = M.d[M.currentdirid];
    var browsingSharedContent = false;
    var c;

    // Browsing shared content
    if ($('.shared-details-block').length > 0) {

        $('.shared-details-block .files-grid-view, .shared-details-block .fm-blocks-view').removeAttr('style');
        $('.shared-details-block .shared-folder-content').unwrap();
        $('.shared-folder-content').removeClass('shared-folder-content');
        $('.shared-top-details').remove();
        browsingSharedContent = true;
    }

    // Checks it's not a contact, contacts handles are 11 chars long
    // file/folder handles are 8 chars long
    if (!nodeData || (nodeData.p.length !== 11)) {

        // [<current selection handle>, 'owners handle', 'tab name']
        var p = M.getPath(M.currentdirid);
        nodeData = null;

        if (p[p.length - 1] === 'shares') {
            c = M.d[p[0]];
            nodeData = M.d[p[p.length - 3]];

            if (!nodeData || (nodeData.p.length !== 11)) {
                nodeData = 0;
            }
        }
    }

    if (nodeData) {

        var rights = l[55];
        var rightsclass = ' read-only';
        var rightPanelView = '.files-grid-view.fm';

        // Handle of initial share owner
        var ownersHandle = nodeData.su;
        var displayName = htmlentities(M.getNameByHandle(ownersHandle));
        var avatar = useravatar.contact(M.d[ownersHandle], 'nw-contact-avatar');

        if (Object(M.u[ownersHandle]).m) {
            displayName += ' &nbsp;&lt;' + htmlentities(M.u[ownersHandle].m) + '&gt;';
        }

        // Access rights
        if (nodeData.r === 1) {
            rights = l[56];
            rightsclass = ' read-and-write';
        }
        else if (nodeData.r === 2) {
            rights = l[57];
            rightsclass = ' full-access';
        }

        if (M.viewmode === 1) {
            rightPanelView = '.fm-blocks-view.fm';
        }

        $(rightPanelView).wrap('<div class="shared-details-block"></div>');

        $('.shared-details-block').prepend(
            '<div class="shared-top-details">'
                + '<div class="shared-details-icon"></div>'
                + '<div class="shared-details-info-block">'
                    + '<div class="shared-details-pad">'
                        + '<div class="shared-details-folder-name">' + htmlentities((c || nodeData).name) + '</div>'
                        + '<a href="javascript:;" class="grid-url-arrow"></a>'
                        + '<div class="shared-folder-access' + rightsclass + '">' + rights + '</div>'
                        + '<div class="clear"></div>'
                        + avatar
                        + '<div class="fm-chat-user-info">'
                            + '<div class="fm-chat-user">' + displayName + '</div>'
                        + '</div>'
                    + '</div>'
                    + '<div class="shared-details-buttons">'
                        + '<div class="fm-leave-share default-white-button right small grey-txt"><span>' + l[5866] + '</span></div>'
                        + '<div class="fm-share-copy default-white-button right small grey-txt"><span>' + l[63] + '</span></div>'
                        + '<div class="fm-share-download default-white-button right small grey-txt"><span class="fm-chatbutton-arrow">' + l[58] + '</span></div>'
                        + '<div class="clear"></div>'
                    + '</div>'
                    + '<div class="clear"></div>'
                + '</div>'
            + '</div>');

        $(rightPanelView).addClass('shared-folder-content');

        Soon(function() {
            $(window).trigger('resize');
            Soon(fm_resize_handler);
        });
    }

    return browsingSharedContent;
    /* jshint -W074 */
}

function userFingerprint(userid, callback) {
    userid = userid.u || userid;
    var user = M.u[userid];
    if (!user || !user.u) {
        return callback([]);
    }
    if (userid === u_handle) {
        var fprint = authring.computeFingerprint(u_pubEd25519, 'Ed25519', 'hex');
        return callback(fprint.toUpperCase().match(/.{4}/g), fprint);
    }
    var fingerprintPromise = crypt.getFingerprintEd25519(user.h || userid);
    fingerprintPromise.done(function (response) {
        callback(
            response.toUpperCase().match(/.{4}/g),
            response
        );
    });
}

/**
 * Get and display the fingerprint
 * @param {Object} user The user object e.g. same as M.u[userHandle]
 */
function showAuthenticityCredentials(user) {

    var $fingerprintContainer = $('.contact-fingerprint-txt');

    // Compute the fingerprint
    userFingerprint(user, function(fingerprints) {

        // Clear old values immediately
        $fingerprintContainer.empty();

        // Render the fingerprint into 10 groups of 4 hex digits
        $.each(fingerprints, function(key, value) {
            $('<span>').text(value).appendTo(
                $fingerprintContainer.filter(key <= 4 ? ':first' : ':last')
            );
        });
    });
}

/**
 * Enables the Verify button
 * @param {String} userHandle The user handle
 */
function enableVerifyFingerprintsButton(userHandle) {
    $('.fm-verify').removeClass('verified');
    $('.fm-verify').find('span').text(l[1960] + '...');
    $('.fm-verify').rebind('click', function() {
        fingerprintDialog(userHandle);
    });
}

function fingerprintDialog(userid) {

    // Add log to see how often they open the verify dialog
    api_req({ a: 'log', e: 99601, m: 'Fingerprint verify dialog opened' });

    userid = userid.u || userid;
    var user = M.u[userid];
    if (!user || !user.u) {
        return;
    }

    function closeFngrPrntDialog() {
        fm_hideoverlay();
        $this.addClass('hidden');
        $('.fm-dialog-close').unbind('click');
        $('.dialog-approve-button').unbind('click');
        $('.dialog-skip-button').unbind('click');
        $this = null;
    }

    var $this = $('.fingerprint-dialog');

    $this.find('.fingerprint-avatar').empty().append($(useravatar.contact(userid)).removeClass('avatar'));

    $this.find('.contact-details-user-name')
        .text(M.getNameByHandle(user.u)) // escape HTML things
        .end()
        .find('.contact-details-email')
        .text(user.m); // escape HTML things

    $this.find('.fingerprint-txt').empty();
    userFingerprint(u_handle, function(fprint) {
        var target = $('.fingerprint-bott-txt .fingerprint-txt');
        fprint.forEach(function(v) {
            $('<span>').text(v).appendTo(target);
        });
    });

    userFingerprint(user, function(fprint) {
        var offset = 0;
        $this.find('.fingerprint-code .fingerprint-txt').each(function() {
            var that = $(this);
            fprint.slice(offset, offset + 5).forEach(function(v) {
                $('<span>').text(v).appendTo(that);
                offset++;
            });
        });
    });

    $('.fm-dialog-close').rebind('click', function() {
        closeFngrPrntDialog();
    });

    $('.dialog-approve-button').rebind('click', function() {

        // Add log to see how often they verify the fingerprints
        api_req({ a: 'log', e: 99602, m: 'Fingerprint verification approved' });

        loadingDialog.show();
        // Generate fingerprint
        crypt.getFingerprintEd25519(userid, 'string')
            .done(function(fingerprint) {

                // Authenticate the contact
                authring.setContactAuthenticated(
                    userid,
                    fingerprint,
                    'Ed25519',
                    authring.AUTHENTICATION_METHOD.FINGERPRINT_COMPARISON,
                    authring.KEY_CONFIDENCE.UNSURE
                );

                // Change button state to 'Verified'
                $('.fm-verify').unbind('click').addClass('verified').find('span').text(l[6776]);

                closeFngrPrntDialog();
            })
            .always(function() {
                loadingDialog.hide();
            });
    });

    $('.dialog-skip-button').rebind('click', function() {
        closeFngrPrntDialog();
    });

    $this.removeClass('hidden')
        .css({
            'margin-top': '-' + $this.height() / 2 + 'px',
            'margin-left': '-' + $this.width() / 2 + 'px'
        });
    fm_showoverlay();
}

function contactUI() {
    $('.nw-contact-item').removeClass('selected');
    $('.contact-details-pad .grid-url-arrow').unbind('click');

    var n = M.u[M.currentdirid];
    if (n && n.u) {
        var u_h = M.currentdirid;
//        var cs = M.contactstatus(u_h);
        var user = M.u[u_h];
        var avatar = $(useravatar.contact(u_h));

        var onlinestatus = M.onlineStatusClass(
            megaChatIsReady &&
            megaChat.karere.getPresence(megaChat.getJidFromNodeId(u_h))
        );

        $('.contact-top-details .nw-contact-block-avatar').empty().append( avatar.removeClass('avatar').addClass('square') );
        $('.contact-top-details .onlinestatus').removeClass('away offline online busy');
        $('.contact-top-details .onlinestatus').addClass(onlinestatus[1]);
        $('.contact-top-details .fm-chat-user-status').text(onlinestatus[0]);
        $('.contact-top-details .contact-details-user-name').text(
            M.getNameByHandle(user.u)
        );
        $('.contact-top-details .contact-details-email').text(user.m);

        $('.contact-details-pad .grid-url-arrow').rebind('click', function(e) {
            e.preventDefault();
            e.stopPropagation(); // do not treat it as a regular click on the file
            // $(this).addClass('active');
            $('.dropdown.body').addClass('arrange-to-front');
            e.currentTarget = $(this);
            e.calculatePosition = true;
            $.selected = [location.hash.replace('#fm/', '')];
            searchPath();
            if (!$(this).hasClass('active')) {
                contextMenuUI(e, 4);
                $(this).addClass('active');
            }
            else {
                $.hideContextMenu();
                $(this).removeClass('active');
            }
        });

        // Display the current fingerpring
        showAuthenticityCredentials(user);

        // Set authentication state of contact from authring.
        // To be called on settled authring promise.
        authring.onAuthringReady('contactUI').done(function _setVerifiedState() {

            var handle = user.u || user;
            var verificationState = u_authring.Ed25519[handle] || {};
            var isVerified = (verificationState.method
                              >= authring.AUTHENTICATION_METHOD.FINGERPRINT_COMPARISON);

            // Show the user is verified
            if (isVerified) {
                $('.fm-verify').addClass('verified');
                $('.fm-verify').find('span').text(l[6776]);
            }
            else {
                // Otherwise show the Verify... button.
                enableVerifyFingerprintsButton(handle);
            }
        });

        // Reset seen or verified fingerprints and re-enable the Verify button
        $('.fm-reset-stored-fingerprint').rebind('click', function() {
            authring.resetFingerprintsForUser(user.u);
            enableVerifyFingerprintsButton(user.u);

            // Refetch the key
            showAuthenticityCredentials(user);
        });

        $('.fm-share-folders').rebind('click', function() {
            $('.copy-dialog').removeClass('hidden');

            $.copyDialog = 'copy';
            $.mcselected = undefined;

            handleDialogContent('cloud-drive', 'ul', true, 'copy', l[1344]);
            fm_showoverlay();
        });

        // Remove contact button on contacts page
        $('.fm-remove-contact').rebind('click', function() {
            $.selected = [M.currentdirid];
            fmremove();
        });

        if (!megaChatIsDisabled) {

            // Bind the "Start conversation" button
            $('.fm-start-conversation').rebind('click.megaChat', function() {

                window.location = '#fm/chat/' + u_h;
                return false;
            });
        }

        $('.nw-contact-item#contact_' + u_h).addClass('selected');
    }
}

/**
 * Implements the behavior of "File Manager - Resizable Panes":
 * - Initializes a jQuery UI .resizable
 * - Sets w/h/direction
 * - Persistance (only saving is implemented here, you should implement by yourself an initial set of the w/h from the
 *  localStorage
 * - Proxies the jQ UI's resizable events - `resize` and `resizestop`
 * - Can be initialized only once per element (instance is stored in $element.data('fmresizable'))
 *
 * @param element
 * @param opts
 * @returns {*}
 * @constructor
 */
function FMResizablePane(element, opts) {
    var $element = $(element);
    var self = this;
    var $self = $(this);

    self.element = element;

    /**
     * Default options
     *
     * @type {{direction: string, persistanceKey: string, minHeight: undefined, minWidth: undefined, handle: string}}
     */
    var defaults = {
        'direction': 'n',
        'persistanceKey': 'transferPanelHeight',
        'minHeight': undefined,
        'minWidth': undefined,
        'handle': '.transfer-drag-handle'
    };

    var size_attr = 'height';

    opts = $.extend(true, {}, defaults, opts);

    self.options = opts; //expose as public

    /**
     * Depending on the selected direction, pick which css attr should we be changing - width OR height
     */
    if (opts.direction == 'n' || opts.direction == 's') {
        size_attr = 'height';
    } else if (opts.direction == 'e' || opts.direction == 'w') {
        size_attr = 'width';
    } else if (opts.direction.length == 2) {
        size_attr = 'both';
    }

    /**
     * Already initialized.
     */
    if ($element.data('fmresizable')) {
        return;
    }

    self.destroy = function() {
        // some optimizations can be done here in the future.
    };

    /**
     * Basic init/constructor code
     */
    {
        var $handle = $(opts.handle, $element);

        if (d) {
            if (!$handle.length) {
                console.warn('FMResizablePane: Element not found: ' + opts.handle);
            }
        }

        $handle.addClass('ui-resizable-handle ui-resizable-' + opts.direction);

        var resizable_opts = {
            'handles': {
            },
            minHeight: opts.minHeight,
            minWidth: opts.minWidth,
            maxHeight: opts.maxHeight,
            maxWidth: opts.maxWidth,
            start: function(e, ui) {

            },
            resize: function(e, ui) {
                var css_attrs = {
                    'top': 0
                };

                if (size_attr == 'both') {
                    css_attrs['width'] = ui.size['width'];
                    css_attrs['height'] = ui.size['height'];

                    $element.css(css_attrs);

                    if (opts.persistanceKey) {
                        mega.config.set(opts.persistanceKey, css_attrs);
                    }
                } else {
                    css_attrs[size_attr] = ui.size[size_attr];
                    $element.css(css_attrs);
                    if (opts.persistanceKey) {
                        mega.config.set(opts.persistanceKey, ui.size[size_attr]);
                    }
                }

                $self.trigger('resize', [e, ui]);
            },
            'stop': function(e, ui) {
                $self.trigger('resizestop', [e, ui]);
                $(window).trigger('resize');
            }
        };

        if (opts['aspectRatio']) {
            resizable_opts['aspectRatio'] = opts['aspectRatio'];
        }

        resizable_opts['handles'][opts.direction] = $handle;

        $element.resizable(resizable_opts);

        $element.data('fmresizable', this);
    }
    return this;
}

/**
 * bindDropdownEvents Bind custom select event
 *
 * @param {Selector} $dropdown  Class .dropdown elements selector
 * @param {String}   saveOption Addition option for account page only. Allows to show "Show changes" notification
 */
function bindDropdownEvents($dropdown, saveOption) {

    var $dropdownsItem = $dropdown.find('.default-dropdown-item');

    $($dropdown).rebind('click', function(e)
    {
        var $this = $(this);
        if (!$this.hasClass('active')) {
            var bottPos, jsp,
                scrollBlock = '#' + $this.attr('id') + ' .default-select-scroll',
                $dropdown = $this.find('.default-select-dropdown'),
                $activeDropdownItem = $this.find('.default-dropdown-item.active');

            //Show select dropdown
            $('.active .default-select-dropdown').fadeOut(200);
            $this.addClass('active');
            $dropdown.css('margin-top', '0px');
            $dropdown.fadeIn(200);

            //Dropdown position relative to the window
            bottPos = $(window).height() - ($dropdown.offset().top + $dropdown.outerHeight());
            if (bottPos < 50) {
                $dropdown.css('margin-top', '-' + (60 - bottPos) + 'px');
            }

            //Dropdown scrolling initialization
            initSelectScrolling(scrollBlock);
            jsp = $(scrollBlock).data('jsp');

            // Prevent horizontal scrolling
            $(scrollBlock).jScrollPane({
                contentWidth: '0px'
            });

            if (jsp && $activeDropdownItem.length) {
                jsp.scrollToElement($activeDropdownItem);
            }
        } else {
            $this.find('.default-select-dropdown').fadeOut(200);
            $this.removeClass('active');
        }
    });

    $dropdownsItem.rebind('click', function(e)
    {
        var $this = $(this);
        if (!$this.hasClass('active')) {
            var $select = $(this).closest('.default-select');

            //Select dropdown item
            $select.find('.default-dropdown-item').removeClass('active');
            $this.addClass('active');
            $select.find('span').text($this.text());

            //Save changes for account page
            if (saveOption) {
                $('.fm-account-save-block').removeClass('hidden');
            }
        }
    });

    $('#fmholder, .fm-dialog').rebind('click.defaultselect', function(e) {

        // ToDo: Narrow this condition and find main reason why it's made
        if (!$(e.target).hasClass('default-select')) {
            $selectBlock = $('.default-select.active');
            $selectBlock.find('.default-select-dropdown').fadeOut(200);
            $selectBlock.removeClass('active');
        }
    });
}

/**
 * Highlights some text inside an element as if you had selected it with the mouse
 * From http://stackoverflow.com/a/987376
 * @param {String} elementId The name of the id
 */
function selectText(elementId) {

    var range, selection;
    var text = document.getElementById(elementId);

    if (document.body.createTextRange) {
        range = document.body.createTextRange();
        range.moveToElementText(text);
        range.select();
    }
    else if (window.getSelection) {
        selection = window.getSelection();
        range = document.createRange();
        range.selectNodeContents(text);
        selection.removeAllRanges();
        selection.addRange(range);
    }
}

/**
 * Dialog to cancel subscriptions
 */
var cancelSubscriptionDialog = {

    $backgroundOverlay: null,
    $dialog: null,
    $dialogSuccess: null,
    $accountPageCancelButton: null,
    $accountPageSubscriptionBlock: null,
    $continueButton: null,
    $cancelReason: null,

    init: function() {

        this.$dialog = $('.cancel-subscription-st1');
        this.$dialogSuccess = $('.cancel-subscription-st2');
        this.$accountPageCancelButton = $('.fm-account-blocks .btn-cancel');
        this.$continueButton = this.$dialog.find('.continue-cancel-subscription');
        this.$cancelReason = this.$dialog.find('.cancel-textarea textarea');
        this.$backgroundOverlay = $('.fm-dialog-overlay');
        this.exipryTextBlock = $('.account.plan-info.expiry-txt');
        this.exipryDateBlock = $('.account.plan-info.expiry');

        // Show the dialog
        this.$dialog.removeClass('hidden');
        this.$backgroundOverlay.removeClass('hidden').addClass('payment-dialog-overlay');

        // Init textarea scrolling
        initTextareaScrolling($('.cancel-textarea textarea'), 126);

        // Init functionality
        this.enableButtonWhenReasonEntered();
        this.initSendingReasonToApi();
        this.initCloseAndBackButtons();
    },

    /**
     * Close the dialog when either the close or back buttons are clicked
     */
    initCloseAndBackButtons: function() {

        // Close main dialog
        this.$dialog.find('.default-white-button.cancel, .fm-dialog-close').rebind('click', function() {
            cancelSubscriptionDialog.$dialog.addClass('hidden');
            cancelSubscriptionDialog.$backgroundOverlay.addClass('hidden').removeClass('payment-dialog-overlay');
        });

        // Prevent clicking on the background overlay which closes it unintentionally
        cancelSubscriptionDialog.$backgroundOverlay.rebind('click', function(event) {
            event.stopPropagation();
        });
    },

    /**
     * Close success dialog
     */
    initCloseButtonSuccessDialog: function() {

        this.$dialogSuccess.find('.fm-dialog-close').rebind('click', function() {
            cancelSubscriptionDialog.$dialogSuccess.addClass('hidden');
            cancelSubscriptionDialog.$backgroundOverlay.addClass('hidden').removeClass('payment-dialog-overlay');
        });
    },

    /**
     * Make sure text has been entered before making the button available
     */
    enableButtonWhenReasonEntered: function() {

        this.$cancelReason.rebind('keyup', function() {

            // Trim for spaces
            var reason = $(this).val();
                reason = $.trim(reason);

            // Make sure at least 1 character
            if (reason.length > 0) {
                cancelSubscriptionDialog.$continueButton.removeClass('disabled');
            }
            else {
                cancelSubscriptionDialog.$continueButton.addClass('disabled');
            }
        });
    },

    /**
     * Send the cancellation reason
     */
    initSendingReasonToApi: function() {

        this.$continueButton.rebind('click', function() {

            // Get the cancellation reason
            var reason = cancelSubscriptionDialog.$cancelReason.val();

            // Hide the dialog and show loading spinner
            cancelSubscriptionDialog.$dialog.addClass('hidden');
            cancelSubscriptionDialog.$backgroundOverlay.addClass('hidden').removeClass('payment-dialog-overlay');
            loadingDialog.show();

            // Cancel the subscription/s
            // cccs = Credit Card Cancel Subscriptions, r = reason
            api_req({ a: 'cccs', r: reason }, {
                callback: function() {

                    // Hide loading dialog and cancel subscription button on account page, set exiry date
                    loadingDialog.hide();
                    cancelSubscriptionDialog.$accountPageCancelButton.addClass('hidden');
                    cancelSubscriptionDialog.exipryTextBlock.text(l[987]);
                    cancelSubscriptionDialog.exipryDateBlock
                        .safeHTML('<a href="#fm/account/history">' + time2date(account.expiry, 2) + '</a>');
                    cancelSubscriptionDialog.exipryDateBlock.find('a').rebind('click', function() {
                        document.location = $(this).attr('href');
                    });

                    // Show success dialog and refresh UI
                    cancelSubscriptionDialog.$dialogSuccess.removeClass('hidden');
                    cancelSubscriptionDialog.$backgroundOverlay.removeClass('hidden');
                    cancelSubscriptionDialog.$backgroundOverlay.addClass('payment-dialog-overlay');
                    cancelSubscriptionDialog.initCloseButtonSuccessDialog();

                    // Reset account cache so all account data will be refetched and re-render the account page UI
                    M.account.lastupdate = 0;
                    accountUI();
                }
            });
        });
    }
};

/**
 * addToMultiInputDropDownList
 *
 * Add item from token.input plugin drop down list.
 *
 * @param {String} dialog, The class name.
 * @param {Array} item An array of JSON objects e.g. { id, name }.
 *
 */
function addToMultiInputDropDownList(dialog, item) {

    if (dialog) {
        $(dialog).tokenInput("addToDDL", item);
    }
}

/**
 * removeFromMultiInputDDL
 *
 * Remove item from token.input plugin drop down list.
 *
 * @param {String} dialog, The class name.
 * @param {Array} item An array of JSON objects e.g. { id, name }.
 *
 */
function removeFromMultiInputDDL(dialog, item) {

    if (dialog) {
        $(dialog).tokenInput("removeFromDDL", item);
    }
}

(function($, scope) {
    /**
     * Sort dialogs, dialogs used for sorting content in left panels, copy and move dialogs.
     *
     * @param opts {Object}
     *
     * @constructor
     */
    var SortMenu = function(opts) {

        var self = this;
        var defaultOptions = {
        };

        self.options = $.extend(true, {}, defaultOptions, opts);
    };

    /**
     * treesearchUI
     */
    SortMenu.prototype.treeSearchUI = function() {

        $('.nw-fm-tree-header').unbind('click');
        $('.nw-fm-search-icon').unbind('click');
        $('.nw-fm-tree-header input').unbind('keyup');
        $('.nw-fm-tree-header input').unbind('blur');

        // Items are NOT available in left panel, hide search
        if (!$('.fm-tree-panel .content-panel.active').find('ul li, .nw-contact-item').length) {
            $('.nw-fm-tree-header input').prop('readonly', true);
            $('.nw-fm-search-icon').hide();
        }
        else { // There's items available
            $('.nw-fm-search-icon').show();
            $('.nw-fm-tree-header input').prop('readonly', false);

            // Left panel header click, show search input box
            $('.nw-fm-tree-header').rebind('click', function(e) {

                var $self = $(this);

                var targetClass = $(e.target).attr('class'),
                    filledInput = $self.attr('class'),
                    $input = $self.find('input');

                // Search icon visible
                if (targetClass && (targetClass.indexOf('nw-fm-search-icon') > -1)) {

                    // Remove previous search text
                    if (filledInput && (filledInput.indexOf('filled-input') > -1)) {
                        $self.removeClass('filled-input');
                    }
                }
                else {
                    $self.addClass('focused-input');
                    $input.focus();
                }
            }); // END left panel header click

            // Make a search
            $('.nw-fm-search-icon').rebind('click', function() {

                var $self = $(this);

                treesearch = false;
                treeredraw();
                $self.prev().val('');
                $self.parent().find('input').blur();
            });

            $('.nw-fm-tree-header input').rebind('keyup', function(e) {

                var $self = $(this);

                var $parentElem = $self.parent();

                if (e.keyCode === 27) {
                    $parentElem.removeClass('filled-input');
                    $self.val('');
                    $self.blur();
                    treesearch = false;
                }
                else {
                    $parentElem.addClass('filled-input');
                    treesearch = $self.val();
                }

                if ($self.val() === '') {
                    $parentElem.removeClass('filled-input');
                }

                treeredraw();
            });

            $('.nw-fm-tree-header input').rebind('blur', function() {

                var $self = $(this);

                if ($self.val() === '') {
                    $self.parent('.nw-fm-tree-header').removeClass('focused-input filled-input');
                    //$self.val($self.attr('placeholder'));
                }
                else {
                    $self.parent('.nw-fm-tree-header').removeClass('focused-input');
                }
            });
        }

        /**
         * Show/hide sort dialog in left panel
         */
        $('.nw-tree-panel-arrows').rebind('click', function() {

            var $self = $(this);

            var menu, type, sortTreePanel, $sortMenuItems;

            // Show sort menu
            if ($self.attr('class').indexOf('active') === -1) {

                $.hideContextMenu();

                $self.addClass('active');

                menu = $('.nw-sorting-menu').removeClass('hidden');
                menu.css('right', '-' + (menu.outerWidth() - 4) + 'px');

                type = treePanelType();

                if (type === 'settings') {
                    type = M.lastActiveTab || 'cloud-drive';
                }

                // Show all items in sort dialog in case contacts tab is choosen
                if (type === 'contacts') {
                    menu.find('.sorting-item-divider,.sorting-menu-item').removeClass('hidden');
                }
                else { // Hide status and last-interaction sorting options in sort dialog
                    menu.find('*[data-by=status],*[data-by=last-interaction]').addClass('hidden');
                }

                sortTreePanel = $.sortTreePanel[type];

                if (d && !sortTreePanel) {
                    console.error('No sortTreePanel', type);
                }

                $sortMenuItems = $('.sorting-menu-item').removeClass('active');

                if (sortTreePanel) {
                    $sortMenuItems.filter('*[data-by=' + sortTreePanel.by + '],*[data-dir=' + sortTreePanel.dir + ']').addClass('active');
                }

                return false; // Prevent bubbling
            }

            // Hide sort menu
            else {
                $self.removeClass('active');
                $('.nw-sorting-menu').addClass('hidden');
            }
        });

        /**
         * React on user input when new sorting criteria is picked
         */
        $('.fm-left-panel .sorting-menu-item').rebind('click', function() {

            var $self = $(this),
                data = $self.data(),
                type = treePanelType();

            if (type === 'settings') {
                type = M.lastActiveTab || 'cloud-drive';
            }

            if (!$self.hasClass('active') && $.sortTreePanel[type]) {
                $self.parent().find('.sorting-menu-item').removeClass('active');
                $self.addClass('active');
                $('.nw-sorting-menu').addClass('hidden');
                $('.nw-tree-panel-arrows').removeClass('active');

                if (data.dir) {
                    localStorage['sort' + type + 'Dir'] = $.sortTreePanel[type].dir = data.dir;
                }
                if (data.by) {
                    localStorage['sort' + type + 'By'] = $.sortTreePanel[type].by = data.by;
                }

                if (type === 'contacts') {
                    M.contacts();
                }
                else if (type === 'shared-with-me') {
                    M.buildtree({ h: 'shares' }, M.buildtree.FORCE_REBUILD);
                }
                else if (type === 'inbox') {
                    M.buildtree(M.d[M.InboxID], M.buildtree.FORCE_REBUILD);
                }
                else if (type === 'rubbsih-bin') {
                    M.buildtree({ h: M.RubbishID }, M.buildtree.FORCE_REBUILD);
                }
                else if ((type === 'cloud-drive') || (type === 'folder-link')) {
                    M.buildtree(M.d[M.RootID], M.buildtree.FORCE_REBUILD);
                }

                treeUI(); // reattach events
            }
        });

    };

    SortMenu.prototype.initializeTreePanelSorting = function() {

        var self = this;

        $.sortTreePanel = {};

        $.each(['folder-link', 'contacts', 'conversations', 'inbox', 'shared-with-me', 'cloud-drive', 'rubbish-bin'], function(key, type) {
            $.sortTreePanel[type] = {
                by: anyOf(['name', 'status', 'last-interaction'], localStorage['sort' + type + 'By']) || (type === 'contacts' ? "status": "name"),
                dir: parseInt(anyOf(['-1', '1'], localStorage['sort' + type + 'Dir']) || '1')
            };
        });
    };

    /**
     * initializeDialogTreePanelSorting
     *
     * Initialize sorting menu in copy and move dialogs
    */
    SortMenu.prototype.initializeDialogTreePanelSorting = function() {

        var dlgKey;

        // Copy dialog
        $.each(['folder-link', 'contacts', 'conversations', 'inbox', 'shared-with-me', 'cloud-drive', 'rubbish-bin'], function(key, type) {
            dlgKey = 'Copy' + type;
            $.sortTreePanel[dlgKey] = {
                by: anyOf(['name', 'status', 'last-interaction'], localStorage['sort' + dlgKey + 'By']) || (type === 'contacts' ? "status": "name"),
                dir: parseInt(anyOf(['-1', '1'], localStorage['sort' + dlgKey + 'Dir']) || '1')
            };
        });

        // Move dialog
        $.each(['folder-link', 'contacts', 'conversations', 'inbox', 'shared-with-me', 'cloud-drive', 'rubbish-bin'], function(key, type) {
            dlgKey = 'Move' + type;
            $.sortTreePanel[dlgKey] = {
                by: anyOf(['name', 'status', 'last-interaction'], localStorage['sort' + dlgKey + 'By']) || (type === 'contacts' ? "status": "name"),
                dir: parseInt(anyOf(['-1', '1'], localStorage['sort' + dlgKey + 'Dir']) || '1')
            };
        });
    };

    // export
    scope.mega = scope.mega || {};
    scope.mega.SortMenu = SortMenu;
})(jQuery, window);<|MERGE_RESOLUTION|>--- conflicted
+++ resolved
@@ -3545,12 +3545,8 @@
         var perc;
         var warning;
         var perc_c;
-<<<<<<< HEAD
-
-=======
         var b_exceeded;
         var s_exceeded;
->>>>>>> ad9e308c
         var id = document.location.hash;
 
         if (id === '#fm/account/advanced') {
@@ -3707,14 +3703,9 @@
         if (perc_c > 100) {
             perc_c = 100;
         }
-<<<<<<< HEAD
-        if (perc > 99) {
-            $('.fm-account-blocks.bandwidth').addClass('exceeded');
-=======
         if (perc_c > 99) {
             $bandwidthChart.addClass('exceeded');
             b_exceeded = 1;
->>>>>>> ad9e308c
         }
 
         var deg =  230 * perc_c / 100;
@@ -3754,14 +3745,6 @@
         if (perc_c > 100) {
             perc_c = 100;
         }
-<<<<<<< HEAD
-        if (perc > 99) {
-            $('.account.data-block.storage-data').addClass('exceeded');
-            $('.storage-data .button.upgrade-account, .storage-data.chart-warning')
-                .rebind('click', function() {
-                    window.location.hash = 'pro';
-                });
-=======
         if (perc_c > 99) {
             s_exceeded = 1;
             $storageChart.addClass('exceeded');
@@ -3769,7 +3752,6 @@
         }
         else if (perc_c > 80) {
             $storageChart.addClass('going-out');
->>>>>>> ad9e308c
         }
 
         var deg =  230 * perc_c / 100;
