--- conflicted
+++ resolved
@@ -1441,187 +1441,6 @@
 }
 
 
-<<<<<<< HEAD
-=======
-    var self = this;
-    $selectable.unbind('selectableselecting');
-    $selectable.unbind('selectableselected');
-    $selectable.unbind('selectableunselecting');
-    $selectable.unbind('selectableunselected');
-
-    /**
-     * Store all selected items in an _ordered_ array.
-     *
-     * @type {Array}
-     */
-    var selected_list = [];
-
-    /**
-     * Helper func to clear old reset state from other icons.
-     */
-    this.clear = function() {
-        $('.currently-selected', $selectable).removeClass('currently-selected');
-    };
-
-    this.clear(); // remove ANY old .currently-selected values.
-
-    /**
-     * The idea of this method is to _validate_ and return the .currently-selected element.
-     *
-     * @param first_or_last string ("first" or "last") by default will return the first selected element if there is
-     * not .currently-selected
-     *
-     * @returns {*|jQuery|HTMLElement}
-     */
-    this.get_currently_selected = function(first_or_last) {
-        if (!first_or_last) {
-            first_or_last = "first";
-        }
-
-        var $currently_selected = $('.currently-selected', $selectable);
-
-        if ($currently_selected.size() == 0) { // NO .currently-selected
-            return $('.ui-selected:' + first_or_last, $selectable);
-        } else if (!$currently_selected.is(".ui-selected")) { // validate that the currently selected is actually selected.
-            // if not, try to get the first_or_last .ui-selected item
-            var selected_elms = $('.ui-selected:' + first_or_last, $selectable);
-            return selected_elms;
-        } else { // everything is ok, we should return the .currently-selected
-            return $currently_selected;
-        }
-    };
-
-    /**
-     * Used from the shortcut keys code.
-     *
-     * @param element
-     */
-    this.set_currently_selected = function($element) {
-
-        self.clear();
-        $element.addClass("currently-selected");
-        quickFinder.disable_if_active();
-
-        // Do .scrollIntoView if the parent or parent -> parent DOM Element is a JSP.
-        {
-            var $jsp = $element.getParentJScrollPane();
-            if ($jsp) {
-                $jsp.scrollToElement($element);
-            }
-        }
-    };
-
-    /**
-     * Simple helper func, for selecting all elements in the current view.
-     */
-    this.select_all = function() {
-        $(window).trigger('dynlist.flush');
-        var $selectable_containers = $(
-            [
-                ".fm-transfers-block",
-                ".fm-blocks-view.fm",
-                ".fm-blocks-view.contacts-view",
-                ".files-grid-view.fm",
-                ".files-grid-view.contacts-view",
-                ".contacts-grid-view",
-                ".fm-contacts-blocks-view",
-                ".files-grid-view.contact-details-view",
-                ".shared-grid-view",
-                ".shared-blocks-view",
-                ".shared-details-block"
-            ].join(",")
-            ).filter(":visible");
-
-        var $selectables = $(
-            [
-                ".data-block-view",
-                "tr.ui-draggable",
-                "tr.ui-selectee",
-                ".contact-block-view.ui-draggable",
-                ".transfer-table tr"
-            ].join(","),
-            $selectable_containers
-            ).filter(":visible");
-
-        $selectables.addClass("ui-selected");
-    };
-
-    /**
-     * Use this to get ALL (multiple!) selected items in the currently visible view/grid.
-     */
-    this.get_selected = function() {
-        var $selectable_containers = $(
-            [
-                ".fm-blocks-view.fm",
-                ".fm-blocks-view.contacts-view",
-                ".files-grid-view.fm",
-                ".files-grid-view.contacts-view",
-                ".contacts-grid-view",
-                ".fm-contacts-blocks-view",
-                ".files-grid-view.contact-details-view"
-            ].join(",")
-            ).filter(":visible");
-
-        var $selected = $(
-            [
-                ".data-block-view",
-                "tr.ui-draggable",
-                "tr.ui-selectee",
-                ".contact-block-view.ui-draggable"
-            ].join(","),
-            $selectable_containers
-            ).filter(":visible.ui-selected");
-
-        return $selected;
-    };
-
-    /**
-     * Push the last selected item to the end of the selected_list array.
-     */
-    $selectable.bind('selectableselecting', function(e, data) {
-        var $selected = $(data.selecting);
-        selected_list.push(
-            $selected
-            );
-    });
-
-    /**
-     * Remove any unselected element from the selected_list array.
-     */
-    $selectable.bind('selectableunselecting', function(e, data) {
-        var $unselected = $(data.unselecting);
-        var idx = $.elementInArray($unselected, selected_list);
-
-        if (idx > -1) {
-            delete selected_list[idx];
-        }
-    });
-
-    /**
-     * After the user finished selecting the icons, flag the last selected one as .currently-selecting
-     */
-    $selectable.bind('selectablestop', function(e, data) {
-
-        self.clear();
-
-        // remove `undefined` from the list
-        selected_list = $.map(selected_list, function(n, i) {
-            if (n !== undefined) {
-                return n;
-            }
-        });
-
-        // add the .currently-selected
-        if (selected_list.length > 0) {
-            $(selected_list[selected_list.length - 1]).addClass('currently-selected');
-        }
-        selected_list = []; // reset the state of the last selected items for the next selectablestart
-    });
-    return this;
-};
-
-var selectionManager;
->>>>>>> ad5d730f
 
 function getDDhelper()
 {
