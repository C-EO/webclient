--- conflicted
+++ resolved
@@ -253,160 +253,8 @@
     treeUI();
 }
 
-<<<<<<< HEAD
-function treesearchUI()
-{
-    $('.nw-fm-tree-header').unbind('click');
-    $('.nw-fm-search-icon').unbind('click');
-    $('.nw-fm-tree-header input').unbind('keyup');
-    $('.nw-fm-tree-header input').unbind('blur');
-
-    if (!$('.fm-tree-panel .content-panel.active').find('ul li, .nw-contact-item').length) {
-      $('.nw-fm-tree-header input').prop('readonly', true);
-      $('.nw-fm-search-icon').hide();
-    } else {
-      $('.nw-fm-search-icon').show();
-      $('.nw-fm-tree-header input').prop('readonly', false);
-      $('.nw-fm-tree-header').bind('click', function(e)
-      {
-        var c = $(e.target).attr('class');
-        if (c && c.indexOf('nw-fm-search-icon') > -1)
-        {
-            var c = $(this).attr('class');
-            if (c && c.indexOf('filled-input') > -1)
-            {
-                $(this).removeClass('filled-input');
-                return;
-            }
-        }
-        var i = $(this).find('input');
-        $(this).addClass('focused-input');
-        if (i.val() == i.attr('placeholder'))
-        {
-            i.val('');
-            i.focus();
-        }
-      });
-      $('.nw-fm-search-icon').bind('click', function()
-      {
-        treesearch = false;
-        treeredraw();
-        $(this).prev().val('');
-        $(this).parent().find('input').blur();
-      });
-
-      $('.nw-fm-tree-header input').bind('keyup', function(e)
-      {
-        var h = $(this).parent();
-        if (e.keyCode == 27)
-        {
-            h.removeClass('filled-input');
-            $(this).val('');
-            $(this).blur();
-            treesearch = false;
-        }
-        else
-        {
-            h.addClass('filled-input');
-            treesearch = $(this).val();
-        }
-        if ($(this).val() == '')
-            h.removeClass('filled-input');
-        treeredraw()
-      });
-
-      $('.nw-fm-tree-header input').bind('blur', function()
-      {
-        if ($(this).val() == $(this).attr('placeholder') || $(this).val() == '')
-        {
-            $(this).parent('.nw-fm-tree-header').removeClass('focused-input filled-input');
-            $(this).val($(this).attr('placeholder'));
-        }
-        else
-            $(this).parent('.nw-fm-tree-header').removeClass('focused-input');
-      });
-    }
-    
-    
-    var type = treePanelType();
-    var sortTreePanel = ($.sortTreePanel || {})[type];
-    if (d && !sortTreePanel) {
-        console.error('No sortTreePanel', type);
-    }
-
-    var $o = $('.sorting-menu-item')
-        .removeClass('active');
-    if (sortTreePanel) {
-        $o.filter('*[data-by=' + sortTreePanel.by + '],*[data-dir=' + sortTreePanel.dir + ']').addClass('active');
-    }
-
-    $('.nw-tree-panel-arrows').unbind('click');
-    $('.nw-tree-panel-arrows').bind('click', function()
-    {
-        if ($(this).attr('class').indexOf('active') == -1)
-        {
-            $(this).addClass('active');
-            var menu = $('.nw-sorting-menu').removeClass('hidden');
-
-            // hide everything
-            menu.find('.sorting-item-divider,.sort-by .sorting-menu-item').addClass('hidden');
-
-            switch (type) {
-                case 'contacts':
-                case 'conversations':
-                    // show all the options
-                    menu.find('.sorting-item-divider,*[data-by=status],*[data-by=last-interaction],*[data-by=name]').removeClass('hidden');
-                    break;
-
-                case 'cloud-drive':
-                case 'shared-with-me':
-                case 'rubbish-bin':
-                    menu.find('.sorting-item-divider,*[data-by=fav],*[data-by=created],*[data-by=name]').removeClass('hidden');
-                    break;
-            }
-            return false;
-        }
-        else
-        {
-            $(this).removeClass('active');
-            $('.nw-sorting-menu').addClass('hidden');
-        }
-    });
-
-    $('.sorting-menu-item').rebind('click', function() {
-
-        var $this = $(this),
-            data = $this.data(),
-            type = treePanelType();
-
-        if ($this.attr('class').indexOf('active') === -1) {
-            $this.parent().find('.sorting-menu-item').removeClass('active');
-            $this.addClass('active');
-            $('.nw-sorting-menu').addClass('hidden');
-            $('.nw-tree-panel-arrows').removeClass('active');
-
-            if (data.dir) {
-                localStorage['sort' + type + 'Dir'] = $.sortTreePanel[type].dir = data.dir;
-            }
-            else {
-                localStorage['sort' + type + 'By'] = $.sortTreePanel[type].by = data.by;
-            }
-
-            M.refreshTree();
-        }
-    });
-}
-
-function treePanelType()
-{
-    // is there an easy way of knowing it?
-    var panel = $.trim($('.nw-fm-tree-header:visible').attr('class'));
-    return panel ? panel.replace(/[^ ]+ /, '') : '';
-=======
 function treePanelType() {
-
     return $.trim($('.nw-fm-left-icon.active').attr('class').replace(/(active|nw-fm-left-icon|ui-droppable)/g, ''));
->>>>>>> c87a9921
 }
 
 /**
@@ -441,19 +289,7 @@
         if (d == 0 && ifEq) {
             return ifEq(a, b);
         }
-
-<<<<<<< HEAD
-function initializeTreePanelSorting()
-{
-    $.sortTreePanel = {};
-    $.each(['folder-link', 'contacts', 'conversations', 'inbox', 'shared-with-me', 'cloud-drive', 'rubbish-bin'], function(key, type) {
-        $.sortTreePanel[type] = {
-            by: anyOf(['name', 'status', 'created', 'fav', 'last-interaction'], localStorage['sort' + type + 'By']) || (type == 'contacts' ? "status":"name"),
-            dir: parseInt(anyOf(['-1', '1'], localStorage['sort' + type + 'Dir']) || '1')
-        };
-=======
         return d * settings.dir;
->>>>>>> c87a9921
     });
 }
 
