/**
 * Get a string for the payment plan number
 * @param {Number} planNum The plan number e.g. 1: PRO I, 2: PRO II, 3: PRO III, 4: LITE
 */
function getProPlan(planNum) {

    switch (planNum) {
        case 1:
            return l[5819];     // PRO I
        case 2:
            return l[6125];     // PRO II
        case 3:
            return l[6126];     // PRO III
        case 4:
            return l[6234];     // LITE
        default:
            return l[435];      // FREE
    }
}

function voucherCentering(button)
{
    var popupBlock = $('.fm-voucher-popup');
    var rigthPosition = $('.fm-account-main').outerWidth() - $(popupBlock).outerWidth();
    var buttonMid = button.width() / 2;
    popupBlock.css('top', button.position().top - 141);
}

function deleteScrollPanel(from, data) {
    var jsp = $(from).data(data);
    if (jsp) {
        jsp.destroy();
    }
}

function initAccountScroll(scroll)
{
    $('.fm-account-main').jScrollPane({enableKeyboardNavigation: false, showArrows: true, arrowSize: 5, animateScroll: true});
    jScrollFade('.fm-account-main');
    if (scroll) {
        var jsp = $('.fm-account-main').data('jsp');
        if (jsp) {
            jsp.scrollToBottom();
        }
    }
}

function initGridScrolling()
{
    $('.grid-scrolling-table').jScrollPane({enableKeyboardNavigation: false, showArrows: true, arrowSize: 5});
    jScrollFade('.grid-scrolling-table');
}

function initSelectScrolling(scrollBlock)
{
    $(scrollBlock).jScrollPane({enableKeyboardNavigation: false, showArrows: true, arrowSize: 5});
    jScrollFade(scrollBlock);
}

function initFileblocksScrolling()
{
    $('.file-block-scrolling').jScrollPane({enableKeyboardNavigation: false, showArrows: true, arrowSize: 5});
    jScrollFade('.file-block-scrolling');
}

function initFileblocksScrolling2()
{
    $('.contact-details-view .file-block-scrolling').jScrollPane({enableKeyboardNavigation: false, showArrows: true, arrowSize: 5});
    jScrollFade('.contact-details-view .file-block-scrolling');
}

function initContactsGridScrolling() {
    var scroll = '.grid-scrolling-table.contacts';
    deleteScrollPanel(scroll, 'jsp');
    $(scroll).jScrollPane({enableKeyboardNavigation: false, showArrows: true, arrowSize: 5});
    jScrollFade(scroll);
}

/**
 * Sent Contact Requests
 *
 *
 */
function initOpcGridScrolling() {
    var scroll = '.grid-scrolling-table.opc';
    deleteScrollPanel(scroll, 'jsp');
    $(scroll).jScrollPane({enableKeyboardNavigation: false, showArrows: true, arrowSize: 5});
    jScrollFade(scroll);
}

/**
 * Received Contact Requests
 *
 *
 */
function initIpcGridScrolling() {
    var scroll = '.grid-scrolling-table.ipc';
    deleteScrollPanel(scroll, 'jsp');
    $(scroll).jScrollPane({enableKeyboardNavigation: false, showArrows: true, arrowSize: 5});
    jScrollFade(scroll);
}

function initContactsBlocksScrolling() {
    var scroll = '.contacts-blocks-scrolling';
    if ($('.contacts-blocks-scrolling:visible').length === 0) {
        return;
    }
    deleteScrollPanel(scroll, 'jsp');
    $(scroll).jScrollPane({enableKeyboardNavigation: false, showArrows: true, arrowSize: 5});
    jScrollFade(scroll);
}

function initShareBlocksScrolling() {
    var scroll = '.shared-blocks-scrolling';
    if ($('.shared-blocks-scrolling:visible').length === 0) {
        return;
    }
    deleteScrollPanel(scroll, 'jsp');
    $(scroll).jScrollPane({enableKeyboardNavigation: false, showArrows: true, arrowSize: 5});
    jScrollFade(scroll);
}

function initTransferScroll()
{
    $('.transfer-scrolling-table').jScrollPane({enableKeyboardNavigation: false, showArrows: true, arrowSize: 5, verticalDragMinHeight: 20});
    jScrollFade('.transfer-scrolling-table');
}

function initTreeScroll()
{
    if (d) console.time('treeScroll');
    /**
     if (localStorage.leftPaneWidth && $('.fm-left-panel').css('width').replace("px", "") != localStorage.leftPaneWidth)
     {
     $('.fm-left-panel').css({'width': localStorage.leftPaneWidth + "px"});
     }
     **/

    // .fm-tree-panel's with .manual-tree-panel-scroll-management would manage their jscroll pane by themself.
    $('.fm-tree-panel:not(.manual-tree-panel-scroll-management)').jScrollPane({enableKeyboardNavigation: false, showArrows: true, arrowSize: 5, animateScroll: true});
    // $('.fm-tree-panel').unbind('jsp-scroll-y.droppable');
    // $('.fm-tree-panel').bind('jsp-scroll-y.droppable',function(event, scrollPositionY, isAtTop, isAtBottom)
    // {
    // var t =Math.random();
    // $.scroller=t;
    // setTimeout(function()
    // {
    // if (t == $.scroller) treeDroppable();
    // },100);
    // });
    jScrollFade('.fm-tree-panel:not(.manual-tree-panel-scroll-management)');
    if (d) console.timeEnd('treeScroll');
}

var ddtreedisabled = {};
function treeDroppable()
{
    // if (d) console.time('treeDroppable');
    var tt = $('.fm-tree-panel .jspPane').position().top;
    var toptop = false;
    $('.fm-tree-panel .ui-droppable').each(function(i, e)
    {
        var id = $(e).attr('id');
        if (!id)
        {
            $(e).uniqueId();
            id = $(e).attr('id');
        }
        if (toptop || (tt + $(e).height() + $(e).position().top - 10 > 0))
        {
            toptop = 1;
            if (ddtreedisabled[id])
            {
                delete ddtreedisabled[id];
                $(e).droppable("enable");
            }
        }
        else
        {
            ddtreedisabled[id] = 1;
            $(e).droppable("disable");
        }
    });
    // if (d) console.timeEnd('treeDroppable');
}

function cacheselect()
{
    $.selected = [];
    $($.selectddUIgrid + ' ' + $.selectddUIitem).each(function(i, o) {
        if ($(o).hasClass('ui-selected')) {
            $.selected.push($(o).attr('id'));
        }
    });
}

function hideEmptyGrids() {
    $('.fm-empty-trashbin,.fm-empty-contacts,.fm-empty-search,.fm-empty-cloud,.fm-invalid-folder').addClass('hidden');
    $('.fm-empty-folder,.fm-empty-incoming,.fm-empty-folder-link').addClass('hidden');
    $('.fm-empty-pad.fm-empty-sharef').remove();
}

function reselect(n)
{
    $('.ui-selected').removeClass('ui-selected');
    if (typeof $.selected == 'undefined')
        $.selected = [];
    for (var i in $.selected)
    {
        $('#' + $.selected[i]).addClass('ui-selected');
        if (n)
        {
            $('#' + $.selected[i] + ' .grid-status-icon').addClass('new');
            $('#' + $.selected[i] + ' .file-status-icon').addClass('new');
        }
    }
    if (n)
    {
        if (M.viewmode)
        {
            var jsp = $('.file-block-scrolling').data('jsp');
            var el = $('a.ui-selected');
        }
        else
        {
            var jsp = $('.grid-scrolling-table').data('jsp');
            var el = $('tr.ui-selected');
        }
        if (el.length > 0)
            el = el[0];
        else
            el = false;
        if (el && jsp)
            jsp.scrollToElement(el);
    }
}

var treesearch = false;

function treeredraw()
{
    $('li.tree-item-on-search-hidden').removeClass('tree-item-on-search-hidden');

    if (M.currentrootid == M.RootID)
        M.buildtree(M.d[M.RootID]);
    if (M.currentrootid === M.InboxID)
        M.buildtree(M.d[M.InboxID]);
    else if (M.currentrootid == M.RubbishID)
        M.buildtree({h: M.RubbishID});
    else if (M.currentrootid == 'shares')
        M.buildtree({h: 'shares'});
    else if (M.currentrootid == 'contacts')
        M.contacts();
    else if (M.currentrootid == 'chat')
    {
        console.log('render the entire contact list filtered by search query into the conversations list');
    }
    treeUI();
}

function treePanelType() {
    return $.trim($('.nw-fm-left-icon.active').attr('class').replace(/(active|nw-fm-left-icon|ui-droppable)/g, ''));
}

/**
 * treePanelSortElements
 *
 * @param {String} type, key value for global variable $.sortTreepanel, can bi prexied with Copy and Move for those dialogs.
 * @param {Array} elements, elements that will be sorted
 * @param {type} handlers
 * @param {} ifEq
 */
function treePanelSortElements(type, elements, handlers, ifEq) {

    if (!$.sortTreePanel) {
       // XX: not yet initialised, initUI was not called yet, which means that most likely rendering/sorting should not be
       // triggered at the moment. Caused receiving action packets, BEFORE the ui was initialised, so this call can simply
       // do nothing at this moment.

       return;
    }

    var settings = $.sortTreePanel[type],
        sort = handlers[settings.by];

    if (!sort) {
        return;
    }

    elements.sort(function(a, b) {

        var d = sort(a, b);

        if (d == 0 && ifEq) {
            return ifEq(a, b);
        }
        return d * settings.dir;
    });
}

function initUI() {
    if (d) {
        console.time('initUI');
    }
    $('.not-logged .fm-not-logged-button.create-account').rebind('click', function()
    {
        document.location.hash = 'register';
    });

    $('.not-logged .fm-not-logged-button.login').rebind('click', function()
    {
        document.location.hash = 'login';
    });

    $('.fm-dialog-overlay').rebind('click.fm', function()
    {
        closeDialog();
        $.hideContextMenu();
    });
    if (folderlink)
    {
        $('.fm-main').addClass('active-folder-link');
        $('.activity-status-block').hide();
    }
    else
    {
        $('.fm-tree-header.cloud-drive-item').text(l[164]);
        $('.fm-tree-header').not('.cloud-drive-item').show();
        $('.fm-menu-item').show();
        $('.fm-left-menu .folderlink').addClass('hidden');
        $('.fm-main').removeClass('active-folder-link');
    }

    var sortMenu = new mega.SortMenu();

    sortMenu.treeSearchUI();
    sortMenu.initializeTreePanelSorting();
    sortMenu.initializeDialogTreePanelSorting();

    $.doDD = function(e, ui, a, type)
    {

        function nRevert(r)
        {
            try {
                $(ui.draggable).draggable("option", "revert", false);
                if (r)
                    $(ui.draggable).remove();
            } catch (e) {
            }
        }
        var c = $(ui.draggable.context).attr('class');
        var t, ids, dd;


        if (c && c.indexOf('nw-fm-tree-item') > -1)
        {
            // tree dragged:
            var id = $(ui.draggable.context).attr('id');
            if (id.indexOf('treea_') > -1) {
                ids = [id.replace('treea_', '')];
            }
            else if (id.indexOf('contact_') > -1) {
                ids = [id.replace('contact_', '')];
            }
        }
        else
        {
            // grid dragged:
            if ($.selected && $.selected.length > 0)
                ids = $.selected;
        }

        // Workaround a problem where we get over[1] -> over[2] -> out[1]
        if (a === 'out' && $.currentOver !== $(e.target).attr('id'))
            a = 'noop';

        if (type == 1)
        {
            // tree dropped:
            var c = $(e.target).attr('class');
            if (c && c.indexOf('nw-fm-left-icon') > -1)
            {
                dd = 'nw-fm-left-icon';
                if (a == 'drop')
                {
                    if (c.indexOf('cloud') > -1) {
                        t = M.RootID;
                    }
                    else if (c.indexOf('rubbish-bin') > -1) {
                        t = M.RubbishID;
                    }
                    else if (c.indexOf('transfers') > -1) {
                        dd = 'download';
                    }
                }
            }
            else if (c && c.indexOf('nw-fm-tree-item') > -1 && !$(e.target).visible(!0))
                dd = 'download';
            else if (
                $(e.target).is('ul.conversations-pane > li') ||
                $(e.target).parents('ul.conversations-pane > li').size() > 0 ||
                $(e.target).is('.messages-block')
            ) {
                if (M.isFile(ids)) {
                    dd = 'chat-attach';
                }
                else {
                    dd = 'noop';
                }
            }
            else
            {
                var t = $(e.target).attr('id');
                if (t && t.indexOf('treea_') > -1)
                    t = t.replace('treea_', '');
                else if (t && t.indexOf('path_') > -1)
                    t = t.replace('path_', '');
                else if (t && t.indexOf('contact2_') > -1)
                    t = t.replace('contact2_', '');
                else if (t && t.indexOf('contact_') > -1)
                    t = t.replace('contact_', '');
                else if (M.currentdirid !== 'shares' || !M.d[t] || RootbyId(t) !== 'shares')
                    t = undefined;
            }
        }
        else
        {
            // grid dropped:
            var c = $(e.target).attr('class');
            if (c && c.indexOf('folder') > -1)
                t = $(e.target).attr('id');
        }

        if (ids && ids.length && t)
        {
            dd = ddtype(ids, t, e.altKey);
            if (dd === 'move' && e.altKey)
                dd = 'copy';
        }

        if (a !== 'noop')
        {
            if ($.liTimerK)
                clearTimeout($.liTimerK);
            $('body').removeClassWith('dndc-');
            $('.hide-settings-icon').removeClass('hide-settings-icon');
        }
        if (a == 'drop' || a == 'out' || a == 'noop')
        {
            $(e.target).removeClass('dragover');
            // if (a !== 'noop') $('.dragger-block').addClass('drag');
        }
        else if (a == 'over')
        {
            var id = $(e.target).attr('id');
            if (!id)
            {
                $(e.target).uniqueId();
                id = $(e.target).attr('id');
            }

            $.currentOver = id;
            setTimeout(function()
            {
                if ($.currentOver == id)
                {
                    var h;
                    if (id.indexOf('treea_') > -1)
                        h = id.replace('treea_', '');
                    else
                    {
                        var c = $(id).attr('class');
                        if (c && c.indexOf('cloud-drive-item') > -1)
                            h = M.RootID;
                        else if (c && c.indexOf('recycle-item') > -1)
                            h = M.RubbishID;
                        else if (c && c.indexOf('contacts-item') > -1)
                            h = 'contacts';
                    }
                    if (h)
                        treeUIexpand(h, 1);
                    else if ($(e.target).hasClass('nw-conversations-item'))
                        $(e.target).click();
                    else if ($(e.target).is('ul.conversations-pane > li')) {
                        $(e.target).click();
                    }
                }
            }, 890);

            if (dd == 'move')
                $.draggingClass = ('dndc-move');
            else if (dd == 'copy')
                $.draggingClass = ('dndc-copy');
            else if (dd == 'download')
                $.draggingClass = ('dndc-download');
            else if (dd === 'nw-fm-left-icon')
            {
                var c = '' + $(e.target).attr('class');

                if (~c.indexOf('rubbish-bin'))
                    $.draggingClass = ('dndc-to-rubbish');
                else if (~c.indexOf('shared-with-me'))
                    $.draggingClass = ('dndc-to-shared');
                else if (~c.indexOf('contacts'))
                    $.draggingClass = ('dndc-to-contacts');
                else if (~c.indexOf('conversations')) {
                    $.draggingClass = ('dndc-to-conversations');
                }
                else if (~c.indexOf('cloud-drive'))
                    $.draggingClass = ('dndc-to-conversations'); // TODO: cursor, please?
                else
                    c = null;

                if (c)
                {
                    if ($.liTooltipTimer)
                        clearTimeout($.liTooltipTimer);
                    $.liTimerK = setTimeout(function() {
                        $(e.target).click()
                    }, 920);
                }
            }
            else if (dd === 'chat-attach') {
                $.draggingClass = ('dndc-to-conversations');
            }
            // else $('.dragger-block').addClass('drag');
            else {
                $.draggingClass = ('dndc-warning');
            }

            $('body').addClass($.draggingClass);

            $(e.target).addClass('dragover');
            $($.selectddUIgrid + ' ' + $.selectddUIitem).removeClass('ui-selected');
            if ($(e.target).hasClass('folder'))
            {
                $(e.target).addClass('ui-selected').find('.file-settings-icon, .grid-url-arrow').addClass('hide-settings-icon');
            }
        }
        // if (d) console.log('!a:'+a, dd, $(e.target).attr('id'), (M.d[$(e.target).attr('id').split('_').pop()]||{}).name, $(e.target).attr('class'), $(ui.draggable.context).attr('class'));


        if ((a === 'drop') && dd) {
            if (dd === 'nw-fm-left-icon') {
                // do nothing
            }
            else if (
                $(e.target).hasClass('nw-conversations-item') ||
                dd === 'chat-attach'
            ) {
                nRevert();

                // drop over a chat window
                var currentRoom = megaChat.getCurrentRoom();
                assert(currentRoom, 'Current room missing - this drop action should be impossible.');
                currentRoom.attachNodes(ids);
            }
            else if (dd === 'move') {
                nRevert(t !== M.RubbishID);
                $.moveids = ids;
                $.movet = t;
                setTimeout(function() {
                    if ($.movet === M.RubbishID) {
                        $.selected = $.moveids;
                        fmremove();
                    }
                    else {
                        M.moveNodes($.moveids, $.movet);
                    }
                }, 50);
            }
            else if ((dd === 'copy') || (dd === 'copydel')) {
                nRevert();
                $.copyids = ids;
                $.copyt = t;
                setTimeout(function() {
                    M.copyNodes($.copyids, $.copyt, (dd === 'copydel'), function() {

                        // Update files count...
                        if (M.currentdirid === 'shares' && !M.viewmode) {
                            M.openFolder('shares', 1);
                        }
                    }, function(error) {
                        if (error === EOVERQUOTA) {
                            return msgDialog('warninga', l[135], l[8435]);
                        }
                        return msgDialog('warninga', l[135], l[47], api_strerror(error));
                    });
                }, 50);
            }
            else if (dd === 'download') {
                nRevert();
                var as_zip = e.altKey;
                M.addDownload(ids, as_zip);
            }
            $('.dragger-block').hide();
        }
    };
    InitFileDrag();
    createFolderUI();
    cSortMenuUI();
    M.buildRootSubMenu();
    initContextUI();
    copyDialog();
    moveDialog();
    initShareDialog();
    transferPanelUI();
    UIkeyevents();
    addContactUI();

    $('.fm-files-view-icon').rebind('click', function() {

        $.hideContextMenu();
        cacheselect();
        if ($(this).attr('class').indexOf('listing-view') > -1) {
            if (fmconfig.uiviewmode) {
                mega.config.set('viewmode', 0);
            }
            else {
                fmviewmode(M.currentdirid, 0);
            }
            M.openFolder(M.currentdirid, true);
        }
        else {
            if (fmconfig.uiviewmode) {
                mega.config.set('viewmode', 1);
            }
            else {
                fmviewmode(M.currentdirid, 1);
            }
            M.openFolder(M.currentdirid, true);
        }
        reselect();

        return false;
    });

    $.hideContextMenu = function(event) {

        var a, b, currentNodeClass;

        if (event && event.target) {
            currentNodeClass = $(event.target).attr('class');
            if (!currentNodeClass) {
                currentNodeClass = $(event.target).parent();
                if (currentNodeClass) {
                    currentNodeClass = $(currentNodeClass).attr('class');
                }
            }
            if (currentNodeClass && currentNodeClass.indexOf('dropdown') > -1
                && (currentNodeClass.indexOf('download-item') > -1
                || currentNodeClass.indexOf('move-item') > -1)
                && currentNodeClass.indexOf('active') > -1) {
                return false;
            }
        }

        $('.nw-sorting-menu').addClass('hidden');
        $('.fm-start-chat-dropdown').addClass('hidden').removeClass('active');
        $('.start-chat-button').removeClass('active');
        $('.nw-tree-panel-arrows').removeClass('active');
        $('.context-menu-item.dropdown').removeClass('active');
        $('.fm-tree-header').removeClass('dragover');
        $('.nw-fm-tree-item').removeClass('dragover');

        // Set to default
        a = $('.context-menu.files-menu,.context-menu.download');
        a.addClass('hidden');
        b = a.find('.context-submenu');
        b.attr('style', '');
        b.removeClass('active left-position overlap-right overlap-left mega-height');
        a.find('.disabled,.context-scrolling-block').removeClass('disabled context-scrolling-block');
        a.find('.context-menu-item.contains-submenu.opened').removeClass('opened');

        // Remove all sub-menues from context-menu move-item
        $('#csb_' + M.RootID).empty();
    };

    $('#fmholder').unbind('click.contextmenu');
    $('#fmholder').bind('click.contextmenu', function(e)
    {
        $.hideContextMenu(e);
        if ($.hideTopMenu)
            $.hideTopMenu(e);
        var c = $(e.target).attr('class');


        if ($(e.target).attr('data-reactid')) {
            return; // never return false, if this is an event triggered by a React element....
        }
        if ($(e.target).attr('type') !== 'file' && (c && c.indexOf('upgradelink') == -1) && (c && c.indexOf('campaign-logo') == -1) && (c && c.indexOf('resellerbuy') == -1) && (c && c.indexOf('linkified') == -1)) {
            return false;
        }

    });

    $('.fm-back-button').rebind('click', function(e) {

        if (!M.currentdirid) {
            return;
        }

        if (M.currentdirid == 'notifications'
            || M.currentdirid.substr(0, 7) == 'search/'
            || M.currentdirid.substr(0, 5) == 'chat/') {
            window.history.back();
        }
        else {
            var n = M.d[M.currentdirid];
            if ((n && n.p && M.d[n.p]) || (n && n.p === 'contacts')) {
                M.openFolder(n.p);
            }
        }
    });

    $('.fm-right-header.fm').removeClass('hidden');

    if (folderlink) {
        $('.fm-tree-header.cloud-drive-item span').text('');
    }
    else {
        folderlink = 0;
    }

    M.avatars();

    if ((typeof dl_import !== 'undefined') && dl_import) {
        importFile();
    }

    $('.context-menu').rebind('contextmenu', function(e) {
        if (!localStorage.contextmenu)
            e.preventDefault();
    });

    $('.nw-fm-left-icon').rebind('contextmenu', function(ev) {
        contextMenuUI(ev,1);
        return false;
    });

    var fmTabState;
    $('.nw-fm-left-icon').rebind('click', function() {
        treesearch = false;
        var clickedClass = $(this).attr('class');
        if (!clickedClass) {
            return;
        }
        if (!fmTabState || fmTabState['cloud-drive'].root !== M.RootID) {
            fmTabState = {
                'cloud-drive':    { root: M.RootID,    prev: null },
                'folder-link':    { root: M.RootID,    prev: null },
                'shared-with-me': { root: 'shares',    prev: null },
                'conversations':  { root: 'chat',      prev: null },
                'contacts':       { root: 'contacts',  prev: null },
                'transfers':      { root: 'transfers', prev: null },
                'account':        { root: 'account',  prev: null },
                'inbox':          { root: M.InboxID,   prev: null },
                'rubbish-bin':    { root: M.RubbishID, prev: null }
            };
        }

        var activeClass = (''+$('.nw-fm-left-icon.active:visible')
            .attr('class')).split(" ").filter(function(c) {
                return !!fmTabState[c];
            })[0];

        var activeTab = fmTabState[activeClass];
        if (activeTab) {
            if (activeTab.root === M.currentrootid) {
                activeTab.prev = M.currentdirid;
                M.lastActiveTab = activeClass;
            }
            else if (d) {
                console.warn('Root mismatch', M.currentrootid, M.currentdirid, activeTab);
            }
        }

        if ($(this).hasClass('account')) {
            if (u_type === 0) {
                ephemeralDialog(l[7687]);
            }
            else {
                document.location.hash = 'fm/account';
            }
            return false;
        }

        for (var tab in fmTabState) {
            if (~clickedClass.indexOf(tab)) {
                tab = fmTabState[tab];

                var targetFolder = null;

                // Clicked on the currently active tab, should open the root (e.g. go back)
                if (~clickedClass.indexOf(activeClass)) {
                    targetFolder = tab.root;
                }
                else if (tab.prev && M.d[tab.prev]) {
                    targetFolder = tab.prev;
                }
                else {
                    targetFolder = tab.root
                }

                M.openFolder(targetFolder, true);

                break;
            }
        }
    });

    $('.nw-fm-left-icon').unbind('mouseover');
    $('.nw-fm-left-icon').bind('mouseover', function() {
        var tooltip = $(this).find('.nw-fm-left-tooltip');
        if ($.liTooltipTimer)
            clearTimeout($.liTooltipTimer);
        $.liTooltipTimer = window.setTimeout(
            function() {
                $(tooltip).addClass('hovered');
            }, 1000);
    });

    $('.nw-fm-left-icon').unbind('mouseout');
    $('.nw-fm-left-icon').bind('mouseout', function() {
        $(this).find('.nw-fm-left-tooltip').removeClass('hovered');
        clearTimeout($.liTooltipTimer);
    });

    if (dlMethod.warn && !localStorage.browserDialog && !$.browserDialog)
    {
        setTimeout(browserDialog, 2000);
    }

    var lPane = $('.fm-left-panel')
    $.leftPaneResizable = new FMResizablePane(lPane, {
        'direction': 'e',
        'minWidth': 200,
        'maxWidth': 400,
        'persistanceKey': 'leftPaneWidth',
        'handle': '.left-pane-drag-handle'
    });

    if (fmconfig.leftPaneWidth) {
        lPane.width(Math.min(
            $.leftPaneResizable.options.maxWidth,
            Math.max($.leftPaneResizable.options.minWidth, fmconfig.leftPaneWidth)
            ));
    }

    $($.leftPaneResizable).on('resize', function() {
        var w = lPane.width()
        if (w >= $.leftPaneResizable.options.maxWidth) {
            $('.left-pane-drag-handle').css('cursor', 'w-resize')
        } else if (w <= $.leftPaneResizable.options.minWidth) {
            $('.left-pane-drag-handle').css('cursor', 'e-resize')
        } else {
            $('.left-pane-drag-handle').css('cursor', 'we-resize')
        }
        $(window).trigger('resize');
    });

    $(window).rebind('resize.fmrh hashchange.fmrh', fm_resize_handler);
    if (d) {
        console.timeEnd('initUI');
    }
}

function transferPanelContextMenu(target)
{
    var file;
    var tclear;

    $('.context-menu.files-menu .context-menu-item').hide();
    var menuitems = $('.context-menu.files-menu .context-menu-item');

    menuitems.filter('.transfer-pause,.transfer-play,.move-up,.move-down,.transfer-clear')
        .show();

    tclear = menuitems.filter('.transfer-clear').contents().last().get(0) || {};
    tclear.textContent = l[103];

    if (target === null && (target = $('.transfer-table tr.ui-selected')).length > 1) {
        var ids = target.attrs('id');
        var finished = 0;
        var paused = 0;
        var started = false;

        ids.forEach(function(id) {
            file = GlobalProgress[id];
            if (!file) {
                finished++;
            }
            else {
                if (file.paused) {
                    paused++;
                }
                if (file.started) {
                    started = true;
                }
            }
        });

        if (finished === ids.length) {
            menuitems.hide()
                .filter('.transfer-clear')
                .show();
            tclear.textContent = (l[7218] || 'Clear transfer');
        }
        else {
            if (started) {
                menuitems.filter('.move-up,.move-down').hide();
            }
            if (paused === ids.length) {
                menuitems.filter('.transfer-pause').hide();
            }

            var prev = target.first().prev();
            var next = target.last().next();

            if (prev.length === 0 || prev.find('.queued').length === 0) {
                menuitems.filter('.move-up').hide();
            }
            if (next.hasClass('clone-of-header')) {
                menuitems.filter('.move-down').hide();
            }
        }
    }
    else if (!(file = GlobalProgress[$(target).attr('id')])) {
        /* no file, it is a finished operation */
        menuitems.hide()
            .filter('.transfer-clear')
            .show();
        tclear.textContent = (l[7218] || 'Clear transfer');
    }
    else {
        if (file.started) {
            menuitems.filter('.move-up,.move-down').hide();
        }
        if (file.paused) {
            menuitems.filter('.transfer-pause').hide();
        } else {
            menuitems.filter('.transfer-play').hide();
        }

        if (target.prev().length == 0 || target.prev().find('.queued').length == 0) {
            menuitems.filter('.move-up').hide();
        }
        if (target.next().hasClass('clone-of-header')) {
            menuitems.filter('.move-down').hide();
        }
    }

    // XXX: Hide context-menu's menu-up/down items for now to check if that's the
    // origin of some problems, users can still use the new d&d logic to move transfers
    menuitems.filter('.move-up,.move-down').hide();

    var parent = menuitems.parent();
    parent
        .children('.context-menu-divider').hide().end()
        .children('.pause-item-divider').show().end()

    if (parent.height() < 56) {
        parent.find('.pause-item-divider').hide();
    }
}

function openTransferpanel()
{
    $('.nw-fm-left-icon.transfers').addClass('transfering');
    // Start the new transfer right away even if the queue is paused?
    // XXX: Remove fm_tfspause calls at M.addDownload/addUpload to enable this
    /*if (uldl_hold) {
        uldl_hold = false;
        dlQueue.resume();
        ulQueue.resume();
        $('.transfer-pause-icon').removeClass('active').find('span').text(l[6993]);
        $('.nw-fm-left-icon.transfers').removeClass('paused');
    }*/
    // $(window).trigger('resize'); // this will call initTreeScroll();

    if ($('table.transfer-table tr').length > 1) {
        $('.transfer-clear-all-icon').removeClass('hidden');
    }

    if (!$.mSortableT) {
        $.mSortableT = $('.transfer-table tbody');
        $.mSortableT.sortable({
            delay: 200,
            revert: 100,
            start: function(ev, ui) {
                $('body').addClass('dndc-sort');
            },
            helper: function(ev, tr) {
                if (!tr.hasClass('ui-selected')) {
                    tr.addClass('ui-selected');
                }
                this.order = fm_tfsorderupd();
                var $selected = tr.parent().children('.ui-selected').clone();
                tr.data('multidrag', $selected).siblings('.ui-selected').hide();
                var $helper = $('<tr/>');
                return $helper.append($selected);
            },
            stop: function(ev, ui) {
                var cancel = false;
                $('body').removeClass('dndc-sort');

                var $selected = ui.item.data('multidrag');
                ui.item.after($selected).remove();
                $('.transfer-table tr.ui-selected:not(:visible)').remove();
                $.transferHeader(); // rebind cloned trs

                // var $tr = $(ui.item[0]);
                // var id = String($tr.attr('id'));
                // var $next = $tr.next();

                /*if ($selected.hasClass('started')) {
                    cancel = true;
                }
                else {
                    var $prev = $tr.prev();
                    var pid = $prev.attr('id');
                    var nid = $next.attr('id');

                    cancel = ((id[0] === 'u' && nid && nid[0] !== 'u')
                            || (id[0] !== 'u' && pid && pid[0] === 'u'));
                }*/
                if (cancel) {
                    $.mSortableT.sortable('cancel');
                }
                else {
                    var order = fm_tfsorderupd();

                    if (JSON.stringify(order) !== JSON.stringify(this.order)) {
                        var mDL = {
                            pos: 0,
                            etmp: [],
                            oQueue: [],
                            pQueue: {},
                            mQueue: dlQueue,
                            m_queue: dl_queue,
                            prop: 'dl'
                        };
                        var mUL = {
                            pos: 0,
                            etmp: [],
                            oQueue: [],
                            pQueue: {},
                            mQueue: ulQueue,
                            m_queue: ul_queue,
                            prop: 'ul'
                        };
                        var id;
                        var dst;
                        var i = 0;
                        var len = Object.keys(order).length / 2;

                        [dl_queue, ul_queue].forEach(function(queue) {
                            var t_queue = queue.filter(isQueueActive);
                            if (t_queue.length !== queue.length) {
                                var m = t_queue.length;
                                var i = 0;
                                while (i < m) {
                                    (queue[i] = t_queue[i]).pos = i;
                                    ++i;
                                }
                                queue.length = i;
                                while (queue[i]) {
                                    delete queue[i++];
                                }
                            }
                        });

                        while (len > i) {
                            id = M.t[i++];

                            dst = (id[0] === 'u' ? mUL : mDL);
                            var mQ = dst.mQueue.slurp(id);
                            // for (var x in mQ) {
                                // if (mQ.hasOwnProperty(x)) {
                                    // var entry = mQ[x][0][dst.prop];
                                    // if (dst.etmp.indexOf(entry) === -1) {
                                        // (dst.m_queue[dst.pos] = entry).pos = dst.pos;
                                        // dst.etmp.push(entry);
                                        // dst.pos++;
                                    // }
                                // }
                            // }
                            dst.oQueue = dst.oQueue.concat(mQ);

                            if (dst.mQueue._qpaused.hasOwnProperty(id)) {
                                dst.pQueue[id] = dst.mQueue._qpaused[id];
                            }
                        }

                        dlQueue._queue = mDL.oQueue;
                        ulQueue._queue = mUL.oQueue;
                        dlQueue._qpaused = mDL.pQueue;
                        ulQueue._qpaused = mUL.pQueue;

                        // Check for transfers moved before any started one
                        var $prev = $('.transfer-table tr .progress-block')
                            .closest('tr')
                            .first()
                            .prevAll()
                            .not('.paused');
                        // XXX: we rely on the speed field being non-numeric
                        if ($prev.length && !$prev.find('.speed').text().replace(/\D/g, '')) {
                            var ids = $('.transfer-table tr:not(.paused)').attrs('id');
                            ids.forEach(fm_tfspause);
                            if (dlQueue._queue.length || ulQueue._queue.length) {
                                dlmanager.logger.error('The move operation should have cleared the queues.');
                            }
                            ids.forEach(fm_tfsresume);
                            i = 0;
                            mDL.pQueue = {};
                            mUL.pQueue = {};
                            while (len > i) {
                                id = M.t[i++];
                                dst = (id[0] === 'u' ? mUL : mDL);
                                if (dst.mQueue._qpaused.hasOwnProperty(id)) {
                                    dst.pQueue[id] = dst.mQueue._qpaused[id];
                                }
                            }
                            dlQueue._qpaused = mDL.pQueue;
                            ulQueue._qpaused = mUL.pQueue;
                        }
                    }
                }

                $('.transfer-table tr.ui-selected').removeClass('ui-selected');
            }
        });
    }
}

function showTransferToast(t_type, t_length, isPaused) {
    if (!$('.fmholder').hasClass('transfer-panel-opened')) {
        var $toast,
            $second_toast,
            timer,
            nt_txt;

        if (t_type != 'u') {
            timer = dl_interval;
            $toast = $('.toast-notification.download');
            $second_toast = $('.toast-notification.upload');
            if (t_length > 1) {
                nt_txt = l[7220].replace('XX',t_length);
            } else {
                nt_txt = l[7222];
            }
        } else {
            timer = ul_interval;
            $toast = $('.toast-notification.upload');
            $second_toast = $('.toast-notification.download');
            if (t_length > 1) {
                nt_txt = l[7221].replace('XX',t_length);
            } else {
                nt_txt = l[7223];
            }
        }
        if (uldl_hold || isPaused) {
            nt_txt += '<b> (' + l[1651] + ') </b>';
        }

        $toast.find('.toast-col:first-child span').safeHTML(nt_txt);

        if ($second_toast.hasClass('visible')) {
            $second_toast.addClass('second');
        }

        clearTimeout(timer);
        $toast.removeClass('second').addClass('visible');
        timer = setTimeout(function() {
            hideTransferToast($toast);
        }, 5000);

        $('.transfer .toast-button').rebind('click', function(e)
        {
            $('.toast-notification').removeClass('visible second');
            if (!$('.slideshow-dialog').hasClass('hidden')) {
                $('.slideshow-dialog').addClass('hidden');
                $('.slideshow-overlay').addClass('hidden');
            }
            // M.openFolder('transfers', true);
            $('.nw-fm-left-icon.transfers').click();
        });

        $('.toast-close-button', $toast).rebind('click', function()
        {
            $(this).closest('.toast-notification').removeClass('visible');
            $('.toast-notification').removeClass('second');
        });

        $toast.rebind('mouseover', function(e)
        {
            clearTimeout(timer);
        });
        $toast.rebind('mouseout', function(e)
        {
            timer = setTimeout(function() {
                hideTransferToast($toast);
            }, 5000);
        });
    }
}

function hideTransferToast ($toast) {
    $toast.removeClass('visible');
    $('.toast-notification').removeClass('second');
}

function isValidShareLink()
{
    var valid = true;
    for (var i in u_nodekeys) {
        valid = valid && typeof u_nodekeys[i] == "object"
    }
    return valid;
}

function removeUInode(h) {

    var n = M.d[h],
        i = 0;

    // check subfolders
    if (n && n.t) {
        var cns = M.c[n.p];
        if (cns) {
            for (var cn in cns) {
                if (M.d[cn] && M.d[cn].t && cn !== h) {
                    i++;
                    break;
                }
            }
        }
    }

    var hasItems = !!M.v.length;
    switch (M.currentdirid) {
        case "shares":
            $('#treeli_' + h).remove();// remove folder and subfolders
            if (!hasItems) {
                $('.files-grid-view .grid-table-header tr').remove();
                $('.fm-empty-cloud').removeClass('hidden');
            }
            break;
        case "contacts":

            //Clear left panel:
            $('#contact_' + h).fadeOut('slow', function() {
                $(this).remove();
            });

            //Clear right panel:
            $('.grid-table.contacts tr#' + h + ', .contacts-blocks-scrolling a#' + h)
                .fadeOut('slow', function() {
                    $(this).remove();
                });

            // clear the contacts grid:
            $('.contacts-grid-view #' + h).remove();
            if (!hasItems) {
                $('.contacts-grid-view .contacts-grid-header tr').remove();
                $('.fm-empty-contacts .fm-empty-cloud-txt').text(l[784]);
                $('.fm-empty-contacts').removeClass('hidden');
            }
            break;
        case "chat":
            if (!hasItems) {
                $('.contacts-grid-view .contacts-grid-header tr').remove();
                $('.fm-empty-chat').removeClass('hidden');
            }
            break;
        case M.RubbishID:
            if (i == 0 && n) {
                $('#treea_' + n.p).removeClass('contains-folders expanded');
            }

            // Remove item
            $('#' + h).remove();

            // Remove folder and subfolders
            $('#treeli_' + h).remove();
            if (!hasItems) {
                $('.contacts-grid-view .contacts-grid-header tr').remove();
                $('.fm-empty-trashbin').removeClass('hidden');
            }
            break;
        case M.RootID:
            if (i == 0 && n) {
                $('#treea_' + n.p).removeClass('contains-folders expanded');
            }

            // Remove item
            $('#' + h).remove();

            // Remove folder and subfolders
            $('#treeli_' + h).remove();
            if (!hasItems) {
                $('.files-grid-view').addClass('hidden');
                $('.grid-table.fm tr').remove();
                $('.fm-empty-cloud').removeClass('hidden');
            }
            break;
        default:
            if (i == 0 && n) {
                $('#treea_' + n.p).removeClass('contains-folders expanded');
            }
            $('#' + h).remove();// remove item
            $('#treeli_' + h).remove();// remove folder and subfolders
            if (!hasItems) {
                if (sharedFolderUI()) {
                    M.emptySharefolderUI();
                }
                else {
                    $('.files-grid-view').addClass('hidden');
                    $('.fm-empty-folder').removeClass('hidden');
                }
                $('.grid-table.fm tr').remove();
            }
            break;
    }

    if (M.currentdirid === h || isCircular(h, M.currentdirid) === true) {
        M.openFolder(RootbyId(h));
    }
}

/**
 * addContactToFolderShare
 *
 * Add verified email addresses to folder shares.
 */
function addContactToFolderShare() {

    var targets = [],
        $shareDialog = $('.share-dialog'),
        $newContacts, permissionLevel, iconPermLvl, permissionClass, selectedNode;

    // Share button enabled
    if (($.dialog === 'share') && !$shareDialog.find('.dialog-share-button').is('.disabled')) {

        selectedNode = $.selected[0];
        $newContacts = $shareDialog.find('.token-input-list-mega .token-input-token-mega');

        loadingDialog.show();

        // Is there a new contacts planned for addition to share
        if ($newContacts.length) {

            // Determin current group permission level
            iconPermLvl = $shareDialog.find('.permissions-icon')[0];
            permissionClass = checkMultiInputPermission($(iconPermLvl));
            permissionLevel = sharedPermissionLevel(permissionClass[0]);

            // Add new planned contact to list
            $.each($newContacts, function(ind, val) {
                targets.push({ u: $(val).contents().eq(1).text(), r: permissionLevel });
            });
        }

        closeDialog();
        $('.export-links-warning').addClass('hidden');

        // Add new contacts to folder share
        if (targets.length > 0) {
            doShare(selectedNode, targets, true);
        }

        loadingDialog.hide();
    }
}

/**
 * addNewContact
 *
 * User adding new contact/s from add contact dialog.
 * @param {String} $addBtnClass, contact dialog add button class, i.e. .add-user-popup-button.
 */
function addNewContact($addButton) {

    var mailNum, msg, title, email, emailText, $mails;

    // Add button is enabled
    if (!$addButton.is('.disabled') && $addButton.is('.add')) {

        // Check user type
        if (u_type === 0) {
            ephemeralDialog(l[997]);
        }
        else {

            // Custom text message
            emailText = $('.add-user-textarea textarea').val();

            // List of email address planned for addition
            $mails = $('.token-input-list-mega .token-input-token-mega');

            mailNum = $mails.length;

            if (mailNum) {

                // Loop through new email list
                $mails.each(function(index, value) {

                    // Extract email addresses one by one
                    email = $(value).contents().eq(1).text();

                    // Make sure that API return positive value, otherwise we have API error
                    if (!M.inviteContact(M.u[u_handle].m, email, emailText)) {

                        // Singular or plural
                        if (index === mailNum - 1) {
                            if (mailNum === 1) {
                                title = l[150]; // Contact invited
                                msg = l[5898].replace('[X]', email); // The user [X] has been invited and will appear in your contact list once accepted."
                            }
                            else {
                                title = l[165] + ' ' + l[5859]; // Contacts Invited
                                msg = l[5899]; // The users have been invited and will appear in your contact list once accepted
                            }

                            closeDialog();
                            msgDialog('info', title, msg);
                            $('.token-input-token-mega').remove();
                        }
                    }
                });
            }
        }
    }

    // Cancel button clicked, close dialog
    else if ($addButton.is('.cancel')) {
        closeDialog();
    }
}

/**
 * sharedUInode
 *
 * Handle shared/export link icons in Cloud Drive
 * @param {String} nodeHandle, selected node id
 */
function sharedUInode(nodeHandle) {

    var oShares,
        iShareNum = 0,
        bExportLink = false,
        bAvailShares = false,
        UiExportLink = new mega.UI.Share.ExportLink();

    if (!fminitialized) {
        if (d) {
            UiExportLink.logger.warn('Skipping sharedUInode call...');
        }
        return;
    }
    if (d) {
        UiExportLink.logger.debug('Entering sharedUInode...');
    }

    // Is there a full share or pending share available
    if ((M.d[nodeHandle] && M.d[nodeHandle].shares) || M.ps[nodeHandle]) {

        // Contains full shares and/or export link
        oShares = M.d[nodeHandle] && M.d[nodeHandle].shares;

        // Determine number of shares
        if (oShares) {
            iShareNum = Object.keys(oShares).length;
        }

        // Do we have export link for selected node?
        if (oShares && oShares.EXP) {

            UiExportLink.addExportLinkIcon(nodeHandle);

            // Item is taken down, make sure that user is informed
            if (oShares.EXP.down === 1) {
                UiExportLink.addTakenDownIcon(nodeHandle);
            }

            bExportLink = true;
        }

        // Add share icon in left panel for selected node only if we have full or pending share
        // Don't show share icon when we have export link only
        if ((oShares && oShares.EXP && iShareNum > 1)
            || (oShares && !oShares.EXP && iShareNum)
            || M.ps[nodeHandle]) {

            // Left panel
            $('#treea_' + nodeHandle + ' .nw-fm-tree-folder').addClass('shared-folder');

            bAvailShares = true;
        }
    }

    // t === 1, folder
    if (M.d[nodeHandle] && M.d[nodeHandle].t) {

        // Update right panel selected node with appropriate icon for list view
        $('.grid-table.fm #' + nodeHandle + ' .transfer-filtype-icon').addClass(fileIcon({t: 1, share: bAvailShares}));

        // Update right panel selected node with appropriate icon for block view
        $('#' + nodeHandle + '.file-block .block-view-file-type').addClass(fileIcon({t: 1, share: bAvailShares}));
    }

    // If no shares are available, remove share icon from left panel, right panel (list and block view)
    if (!bAvailShares) {
        $('#treea_' + nodeHandle + ' .nw-fm-tree-folder').removeClass('shared-folder'); // Left panel
        $('.grid-table.fm #' + nodeHandle + ' .transfer-filtype-icon').removeClass('folder-shared'); // Right panel list view
        $('#' + nodeHandle + '.file-block .block-view-file-type').removeClass('folder-shared'); // Right panel block view
    }

    // If no export link is available, remove export link from left and right panels (list and block view)
    if (!bExportLink) {
        UiExportLink.removeExportLinkIcon(nodeHandle);
    }
}

/**
 * getContactsEMails
 *
 * Loop through all available contacts, full and pending ones (outgoing and incomming)
 * and creates a list of contacts email addresses.
 * @returns {Array} contacts, array of contacts email.
 */
function getContactsEMails() {

    var contact,
        contacts = [];

    // Loop through full contacts
    M.u.forEach(function(contact) {
        if (
            contact.c// active contact?
            && (contact.c !== 2)// Not an account owner?
            && (contact.m) // email filed exists?
            ) {
            contacts.push({ id: contact.m, name: contact.name });
        }
    });

    // Loop through outgoing pending contacts
    for (var k in M.opc) {
        if (M.opc.hasOwnProperty(k)) {
            contact = M.opc[k];

            // Is contact deleted
            if (!contact.dts) {
                contacts.push({ id: contact.m, name: contact.m });
            }
        }
    }

    // Loop through incomming pending contacts
    for (var m in M.ipc) {
        if (M.ipc.hasOwnProperty(m)) {
            contact = M.ipc[m];

            // Is there a email available
            if (contact.m) {
                contacts.push({ id: contact.m, name: contact.m });
            }
        }
    }

    return contacts;
}

/**
 * initAddDialogInputPlugin
 */
function initAddDialogMultiInputPlugin() {

    // Plugin configuration
    var contacts = getContactsEMails();
    var $this  = $('.add-contact-multiple-input');
    var $scope = $this.parents('.add-user-popup');

    $this.tokenInput(contacts, {
        theme: 'mega',
        hintText: l[5908],
        //hintText: '',
        //placeholder: 'Type in an email or contact',
        searchingText: '',
        noResultsText: '',
        addAvatar: true,
        autocomplete: null,
        searchDropdown: true,
        emailCheck: true,
        preventDoublet: true,
        tokenValue: 'id',
        propertyToSearch: 'id',
        resultsLimit: 5,
        // Prevent showing of drop down list with contacts email addresses
        // Max allowed email address is 254 chars
        minChars: 255,
        accountHolder: (M.u[u_handle] || {}).m || '',
        scrollLocation: 'add',
        // Exclude from dropdownlist only emails/names which exists in multi-input (tokens)
        excludeCurrent: false,
        onEmailCheck: function() {
            errorMsg(l[7415]);
        },
        onDoublet: function(u) {
            errorMsg(l[7413]);
        },
        onHolder: function() {
            errorMsg(l[7414]);
        },
        onReady: function() {
            var $input = $this.parent().find('li input').eq(0);
            $input.rebind('keyup', function() {
                var value = $.trim($input.val());
                if ($scope.find('li.token-input-token-mega').length > 0 || checkMail(value) === false) {
                    $scope.find('.add-user-popup-button.add').removeClass('disabled');
                } else {
                    $scope.find('.add-user-popup-button.add').addClass('disabled');
                }
            });
        },
        onAdd: function() {

            var itemNum = $('.token-input-list-mega .token-input-token-mega').length,
                $addUserPopup = $('.add-user-popup');

            $('.add-user-popup-button.add').removeClass('disabled');

            // In case of 1 contact use singular
            if (itemNum === 1) {
                $addUserPopup.find('.nw-fm-dialog-title').text(l[101]); // Add Contact
            }
            else { // Use plural
                $addUserPopup.find('.nw-fm-dialog-title').text(l[5911]); // Add Contacts

                var $inputTokens = $addUserPopup.find('.share-added-contact.token-input-token-mega'),
                    $multiInput = $addUserPopup.find('.multiple-input'),
                    h1 = $inputTokens.outerHeight(true),// margin included
                    h2 = $multiInput.height();

                // show/hide scroll box
                if (5 <= h2 / h1 && h2 / h1 < 6) {
                    $multiInput.jScrollPane({
                        enableKeyboardNavigation: false,
                        showArrows: true,
                        arrowSize: 8,
                        animateScroll: true
                    });
                    setTimeout(function() {
                        $addUserPopup.find('.token-input-input-token-mega input').focus();
                    }, 0);
                }
            }
        },
        onDelete: function() {

            var itemNum,
                $addUserPopup = $('.add-user-popup');

            setTimeout(function() {
                $addUserPopup.find('.token-input-input-token-mega input').blur();
            }, 0);

            // Get number of emails
            itemNum = $('.token-input-list-mega .token-input-token-mega').length;


            if (itemNum === 0) {
                $('.add-user-popup-button.add').addClass('disabled');
                $addUserPopup.find('.nw-fm-dialog-title').text(l[101]); // Add Contact

            }
            else if (itemNum === 1) {
                $('.add-user-popup-button.add').removeClass('disabled');
                $('.add-user-popup .nw-fm-dialog-title').text(l[101]); // Add Contact

            }
            else {
                $('.add-user-popup-button.add').removeClass('disabled');
                $('.add-user-popup .nw-fm-dialog-title').text(l[101]);

                var $inputTokens = $addUserPopup.find('.share-added-contact.token-input-token-mega'),
                    $multiInput = $addUserPopup.find('.multiple-input'),
                    $scrollBox = $('.multiple-input .jspPane')[0],
                    h1 = $inputTokens.outerHeight(true),// margin included
                    h2 = 0;

                // Calculate complete scroll box height
                if ($scrollBox) {
                    h2 = $scrollBox.scrollHeight;
                }
                else { // Just multi input height
                    h2 = $multiInput.height();
                }

                if (h2 / h1 < 6) {
                    clearScrollPanel('.add-user-popup');
                }
            }
        }
    });

    /**
     * errorMsg
     *
     * Show error popup next to multi input box in case that email is wrong.
     * @param {String} msg, error message.
     */
    function errorMsg(msg) {

        var $addUserPopup = $('.add-user-popup'),
            $warning = $addUserPopup.find('.multiple-input-warning span');

        $warning.text(msg);
        $addUserPopup.addClass('error');

        setTimeout(function() {
            $addUserPopup.removeClass('error');
        }, 3000);
    }
}

/**
 * addContactUI
 *
 * Handle add contact dialog UI
 */
function addContactUI() {

    // not for ephemeral
    if (!u_type) {
        return;
    }

    function iconSize(par) {

        // full size icon, popup at bottom of Add contact button
        if (par) {
            $('.add-user-size-icon')
                .removeClass('short-size')
                .addClass('full-size');
        }

        // short size icon, centered dialog
        else {
            $('.add-user-size-icon')
                .removeClass('full-size')
                .addClass('short-size');
        }
    };

    function focusOnInput() {
        var $tokenInput = $('#token-input-');

        $tokenInput
            .val('')
            .focus();
    }

    $('.add-user-notification textarea').on('focus', function() {
        var $this = $(this);
        $this.parent().addClass('active');
    });

    $('.add-user-notification textarea').on('blur', function() {
        $('.add-user-notification').removeClass('active');
    });

    function addContactAreaResizing() {

        var txt = $('.add-user-notification textarea'),
            txtHeight = txt.outerHeight(),
            hiddenDiv = $('.add-contact-hidden'),
            pane = $('.add-user-nt-scrolling'),
            content = txt.val(),
            api;

        content = content.replace(/\n/g, '<br />');
        hiddenDiv.html(encodeURI(content) + '<br/>');

        if (txtHeight !== hiddenDiv.outerHeight()) {
            txt.height(hiddenDiv.outerHeight());

            if ($('.add-user-textarea').outerHeight() >= 50) {
                pane.jScrollPane({enableKeyboardNavigation: false, showArrows: true, arrowSize: 5});
                api = pane.data('jsp');
                txt.blur();
                txt.focus();
                api.scrollByY(0);
            }
            else {
                api = pane.data('jsp');

                if (api) {
                    api.destroy();
                    txt.blur();
                    txt.focus();
                }
            }
        }
    }

    if (!$('.add-contact-multiple-input').tokenInput("getSettings")) {
        initAddDialogMultiInputPlugin();
    }

    $('.add-user-notification textarea').on('keyup', function() {
        addContactAreaResizing();
    });

    $('.fm-empty-contacts .fm-empty-button').rebind('mouseover', function() {
        $('.fm-empty-contacts').addClass('hovered');
    });

    $('.fm-empty-contacts .fm-empty-button').rebind('mouseout', function() {
        $('.fm-empty-contacts').removeClass('hovered');
    });

    $('.fm-empty-contacts .fm-empty-button').rebind('click', function(event) {

        $.hideContextMenu();
        $.dialog = 'add-contact-popup';
        $.sharedTokens = []; // Holds items currently visible in share folder contet (above input)

        // Just in case hide import links
        $('.add-user-popup .import-contacts-dialog').fadeOut(0);
        $('.import-contacts-link').removeClass('active');

        // Prepare multi-input and dialog
        $('.add-user-popup .multiple-input .token-input-token-mega').remove();
        $('.add-user-popup-button.add').addClass('disabled');
        $('.add-user-popup .nw-fm-dialog-title').text(l[71]);
        $('.fm-add-user').removeClass('active');

        iconSize(false);

        $('.add-user-popup')
            .addClass('dialog')
            .removeClass('hidden');

        fm_showoverlay();

        event.stopPropagation();

        // Focus the input after everything else is done or it won't work
        focusOnInput();
    });

    $('.fm-add-user').rebind('click', function() {

        var $this = $(this),
            $d = $('.add-user-popup');

        $.hideContextMenu();
        $.dialog = 'add-contact-popup';

        // Holds items currently visible in share folder content (above input)
        $.sharedTokens = [];

        // Hide
        if ($this.is('.active')) {
            $this.removeClass('active');
            $d.addClass('hidden');
        }

        // Show
        else {
            $('.add-user-popup .import-contacts-dialog').fadeOut(0);
            $('.import-contacts-link').removeClass('active');
            $this.addClass('active');
            $d.removeClass('hidden dialog');
            $('.add-user-popup .multiple-input .token-input-token-mega').remove();

            $('.add-user-popup-button.add').addClass('disabled');
            $('.add-user-popup .nw-fm-dialog-title').text(l[71]);

            var pos = $(window).width() - $this.offset().left - $d.outerWidth() + 2;

            // Positioning, not less then 8px from right side
            if (pos > 8) {
                $d.css('right', pos + 'px');
            }
            else {
                $d.css('right', 8 + 'px');
            }

            addContactAreaResizing();
            focusOnInput();
        }

        iconSize(true);
    });

    // List of elements related to pending contacts
    //
    // Received requests:
    // empty grid: fm-empty-contacts (have button on it, .empty-contact-requests-button with label 'View sent requests')
    // full grid: contact-requests-grid (have action buttons,
    //  'Accept': .contact-request-button.accept
    //  'Delete': .contact-request-button.delete
    //  'Ignore': .contact-request-button.ignore
    //
    // Sent requests:
    // empty grid: fm-empty-contacts (have button on it, .empty-sent-request-button with label 'View received requests')
    // full grid: sent-requests-grid (have action buttons,
    //  'ReInvite': .contact-request-button.reinvite
    //  'Cancel Reques': .contact-request-button.cancel
    //
    // Header buttons:
    // fm-contact-requests 'View sent requests'
    // fm-received-requests 'View received requests'

    // View received contact requests, M.ipc
    $('.fm-received-requests, .empty-sent-requests-button').off('click');
    $('.fm-received-requests, .empty-sent-requests-button').on('click', function() {
        M.openFolder('ipc');
        $('.fm-contact-requests').removeClass('active');
        $(this).addClass('active');
    });

    // View sent contact requests, M.opc
    $('.fm-contact-requests, .empty-contact-requests-button').off('click');
    $('.fm-contact-requests, .empty-contact-requests-button').on('click', function() {
        M.openFolder('opc');
        $('.fm-received-requests').removeClass('active');
        $(this).addClass('active');
    });

    $('.add-user-size-icon').rebind('click', function() {

        var iPos = 0;

        $('.add-user-popup .import-contacts-dialog').fadeOut(0);
        $('.import-contacts-link').removeClass('active');

        if ($(this).is('.full-size')) {

            $('.add-user-popup').addClass('dialog');
            fm_showoverlay();
            iconSize(false);
            $('.fm-add-user').removeClass('active');
            focusOnInput();
        }

        // .short-size
        else {

            fm_hideoverlay();
            $('.add-user-popup').removeClass('dialog');
            iconSize(true);
            $('.fm-add-user').addClass('active');

            iPos = $(window).width() - $('.fm-add-user').offset().left - $('.add-user-popup').outerWidth() + 2;

            if (iPos > 8) {
                $('.add-user-popup').css('right', iPos + 'px');
            }
            else {
                $('.add-user-popup').css('right', 8 + 'px');
            }
            focusOnInput();
        }
    });

    $('.add-user-popup-button').off('click');
    $('.add-user-popup-button').on('click', function() {

        addNewContact($(this));
    });

    $('.add-user-popup .fm-dialog-close').off('click');
    $('.add-user-popup .fm-dialog-close').on('click', function() {

        fm_hideoverlay();
        $('.add-user-popup').addClass('hidden');
        $('.fm-add-user').removeClass('active');
        clearScrollPanel('.add-user-popup');
    });

    $('.add-user-popup .import-contacts-service').unbind('click');
    $('.add-user-popup .import-contacts-service').bind('click', function() {

        // NOT imported
        if (!$(this).is('.imported')) {
            var contacts = new mega.GContacts({'where': 'contacts'});

            // NOT failed
            if (!contacts.options.failed) {
                contacts.importGoogleContacts();
            } else {
                closeImportContactNotification('.add-user-popup');
            }
        }
        else {
            var n = $('.imported-contacts-notification');
            n.css('margin-left', '-' + n.outerWidth() / 2 + 'px');
            n.fadeIn(200);
            $('.share-dialog .import-contacts-dialog').fadeOut(200);
        }
    });

    $('.add-user-popup .import-contacts-link').unbind('click');
    $('.add-user-popup .import-contacts-link').bind('click', function(e) {

        if (!$(this).is('.active')) {
            $('.add-user-popup .import-contacts-link').addClass('active');// Do not use this, because of doubled class
            $('.add-user-popup .import-contacts-dialog').fadeIn(200);

            $('.imported-notification-close').unbind('click');
            $('.imported-notification-close').bind('click', function()
            {
                $('.imported-contacts-notification').fadeOut(200);
            });
        }
        else {
            $('.add-user-popup .import-contacts-link').removeClass('active');
            $('.add-user-popup .import-contacts-dialog').fadeOut(200);
            $('.imported-contacts-notification').fadeOut(200);
        }

        e.stopPropagation();
        e.preventDefault();
    });

    $('.add-user-popup .import-contacts-info').unbind('mouseover');
    $('.add-user-popup .import-contacts-info').bind('mouseover', function() {
        $('.add-user-popup .import-contacts-info-txt').fadeIn(200);
    });

    $('.add-user-popup .import-contacts-info').unbind('mouseout');
    $('.add-user-popup .import-contacts-info').bind('mouseout', function() {
        $('.add-user-popup .import-contacts-info-txt').fadeOut(200);
    });
}

/**
 * Bind actions to Received Pending Conctact Request buttons
 *
 */
function initBindIPC() {

    DEBUG('initBindIPC()');

    $('.contact-requests-grid .contact-request-button').off('click');
    $('.contact-requests-grid .contact-request-button').on('click', function() {

        var $self = $(this),
            $reqRow = $self.closest('tr'),
            ipcId = $reqRow.attr('id').replace('ipc_', '');

        if ($self.is('.accept')) {
            if (M.acceptPendingContactRequest(ipcId) === 0) {
                $reqRow.remove();
            }
        }
        else if ($self.is('.delete')) {
            if (M.denyPendingContactRequest(ipcId) === 0) {
                $reqRow.remove();
            }
        }
        else if ($self.is('.ignore')) {
            if (M.ignorePendingContactRequest(ipcId) === 0) {
                $reqRow.remove();
            }
        }
    });
}

/**
 * Bind actions to Received pending contacts requests buttons
 *
 */
function initBindOPC() {

    DEBUG('initBindOPC()');

    $('.sent-requests-grid .contact-request-button').off('click');
    $('.sent-requests-grid .contact-request-button').on('click', function() {

        var $self = $(this),
            $reqRow = $self.closest('tr'),
            opcId = $reqRow.attr('id').replace('opc_', '');

        if ($self.is('.reinvite')) {
            M.reinvitePendingContactRequest(M.opc[opcId].m);
            $reqRow.children().children('.contact-request-button.reinvite').addClass('hidden');
        }
        else if ($self.is('.cancel')) {

            // If successfully deleted, grey column and hide buttons
            if (M.cancelPendingContactRequest(M.opc[opcId].m) === 0) {
                $(this).addClass('hidden');
                $reqRow.children().children('.contact-request-button.cancel').addClass('hidden');
                $reqRow.children().children('.contact-request-button.reinvite').addClass('hidden');
                $reqRow.addClass('deleted');
            }
        }
    });
}

function ephemeralDialog(msg) {

    msgDialog('confirmation', l[998], msg + ' ' + l[999], l[1000], function(e) {
        if (e) {
            document.location.hash = 'register';
        }
    });
}

/**
 * Removes the user from the share (they no longer want access to it)
 * @param {String} shareId The share ID e.g. INlx1Kba
 */
function removeShare(shareId, nfk) {
    // Remove the share
    if (d) console.log('removeShare', shareId);
    if (!nfk) api_updfkey(shareId);
    M.delNode(shareId);
    api_req({ a: 'd', n: shareId, i: requesti });

    M.buildtree({h: 'shares'}, M.buildtree.FORCE_REBUILD);

    if (M.currentdirid === shareId || isCircular(shareId, M.currentdirid) === true) {
        M.openFolder(RootbyId(shareId));
    }

    delete u_sharekeys[shareId];
}

function fmremove() {
    var filecnt = 0,
        foldercnt = 0,
        contactcnt = 0,
        removesharecnt = 0;

    // Loop throught selected items
    for (var i in $.selected) {
        var n = M.d[$.selected[i]];

        // ToDo: Not clear what this represents
        if (n && n.p.length === 11) {
            removesharecnt++;
        }

        // ToDo: Replace counting contact id chars with something more reliable
        else if (String($.selected[i]).length === 11) {
            contactcnt++;
        }

        // Folder
        else if (n && n.t) {
            foldercnt++;
        }

        // File
        else {
            filecnt++;
        }
    }

    if (removesharecnt) {
        for (var i in $.selected) {
            removeShare($.selected[i]);
        }
        M.openFolder('shares', true);
    }

    // Remove contacts from list
    else if (contactcnt) {

        var c = $.selected.length;
        var replaceString = '';
        var contact = '';

        if (c > 1) {
            replaceString = c + ' ' + l[5569];
            contact = 'contacts';
        }
        else {
            replaceString = '<strong>' + htmlentities(M.d[$.selected[0]].name) + '</strong>';
            contact = 'contact';
        }

        msgDialog('delete-contact', l[1001], l[1002].replace('[X]', replaceString), l[7872].replace('[X]', contact),
        function(e) {
            if (e) {
                $.selected.forEach(function(selected) {

                    if (M.c[selected]) {
                        M.c[selected].forEach(function(sharenode) {
                            removeShare(sharenode, 1);
                        });
                    }

                    api_req({ a: 'ur2', u: $.selected[i], l: '0', i: requesti });
                    M.handleEmptyContactGrid();
                });
            }
        });
        if (c > 1) {
            $('#msgDialog').addClass('multiple');
            $('.fm-del-contacts-number').text($.selected.length);
            $('#msgDialog .fm-del-contact-avatar').attr('class', 'fm-del-contact-avatar');
            $('#msgDialog .fm-del-contact-avatar span').empty();
        }
        else {
            var user = M.u[$.selected[0]],
                avatar = useravatar.contact(user, 'avatar-remove-dialog');

            $('#msgDialog .fm-del-contact-avatar').html(avatar);
        }
    }
    // Remove/Clean rubbih bin
    else if (RootbyId($.selected[0]) === M.RubbishID) {
        msgDialog('clear-bin', l[1003], l[76].replace('[X]', (filecnt + foldercnt)) + ' ' + l[77], l[1007], function(e) {
            if (e) {
                M.clearRubbish(1);
            }
        });
        $('.fm-dialog-button.notification-button').each(function(i, e) {
            if ($(e).text() === l[1018])
                $(e).html('<span>'+l[83]+'</span>');
        });
    }

    // Remove contacts
    else if (RootbyId($.selected[0]) === 'contacts') {
        if (localStorage.skipDelWarning) {
            M.copyNodes($.selected, M.RubbishID, 1);
        } else {
            msgDialog('confirmation', l[1003], l[1004].replace('[X]', fm_contains(filecnt, foldercnt)), false, function(e) {
                if (e) {
                    M.copyNodes($.selected, M.RubbishID, 1);
                }
            }, true);
        }
    }
    else {
        if (localStorage.skipDelWarning) {
            if (M.currentrootid === 'shares') {
                M.copyNodes($.selected, M.RubbishID, true);
            }
            else {
                M.moveNodes($.selected, M.RubbishID);
            }
        }
        else {

            // Additional message in case that there's a shared node
            var delShareInfo,

            // Contains complete directory structure of selected nodes, their ids
            dirTree = [];

            for (var i in $.selected) {
                if ($.selected.hasOwnProperty(i)) {
                    var nodes = fm_getnodes($.selected[i], 1);
                    nodes.unshift($.selected[i]);
                    dirTree = dirTree.concat(nodes);
                }
            }

            var share = new mega.Share({});
            delShareInfo = share.isShareExist(dirTree, true, true, true) ? ' ' + l[1952] + ' ' + l[7410] : '';

            msgDialog('remove', l[1003], l[1004].replace('[X]', fm_contains(filecnt, foldercnt)) + delShareInfo, false, function(e) {
                if (e) {
                    if (M.currentrootid === 'shares') {
                        M.copyNodes($.selected, M.RubbishID, true);
                    }
                    else {

                        // Remove all shares related to selected nodes
                        for (var selection in dirTree) {
                            if (dirTree.hasOwnProperty(selection)) {

                                // Remove regular/full share
                                for (var share in Object(M.d[dirTree[selection]]).shares) {
                                    if (M.d[dirTree[selection]].shares.hasOwnProperty(share)) {
                                        api_req({ a: 's2', n:  dirTree[selection], s: [{ u: M.d[dirTree[selection]].shares[share].u, r: ''}], ha: '', i: requesti });
                                        M.delNodeShare(dirTree[selection], M.d[dirTree[selection]].shares[share].u);
                                        setLastInteractionWith(dirTree[selection], "0:" + unixtime());
                                    }
                                }

                                // Remove pending share
                                for (var pendingUserId in M.ps[dirTree[selection]]) {
                                    if (M.ps[dirTree[selection]].hasOwnProperty(pendingUserId)) {
                                        api_req({ a: 's2', n:  dirTree[selection], s: [{ u: pendingUserId, r: ''}], ha: '', i: requesti });
                                        M.deletePendingShare(dirTree[selection], pendingUserId);
                                    }
                                }
                            }
                        }
                        M.moveNodes($.selected, M.RubbishID);
                    }

                }
            }, true);
        }
    }
}

function fmremdupes(test)
{
    var hs = {}, i, f = [], s = 0;
    var cRootID = M.currentrootid;
    loadingDialog.show();
    for (i in M.d)
    {
        var n = M.d[i];
        if (n && n.hash && n.h && RootbyId(n.h) === cRootID)
        {
            if (!hs[n.hash])
                hs[n.hash] = [];
            hs[n.hash].push(n.h);
        }
    }
    for (i in hs)
    {
        var h = hs[i];
        while (h.length > 1)
            f.push(h.pop());
    }
    for (i in f)
    {
        console.debug('Duplicate node: ' + f[i] + ' at ~/'
           + M.getPath(f[i]).reverse().map(function(n) {
                return M.d[n].name || ''
             }).filter(String).join("/"));
        s += M.d[f[i]].s | 0;
    }
    loadingDialog.hide();
    console.log('Found ' + f.length + ' duplicated files using a sum of ' + bytesToSize(s));
    if (!test && f.length)
    {
        $.selected = f;
        fmremove();
    }
    return f.length;
}

function initContextUI() {

    var c = '.context-menu-item';

    $('.context-menu-section').off('mouseover', c);
    $('.context-menu-section').on('mouseover', c, function() {

        // is move... or download...
        if ($(this).parent().parent().is('.context-submenu')) {

            // if just item hide child context-submenu
            if (!$(this).is('.contains-submenu')) {
                $(this).parent().children().removeClass('active opened');
                $(this).parent().find('.context-submenu').addClass('hidden');
            }
        }

        // Hide all submenues, for download and for move...
        else {
            if (!$(this).is('.contains-submenu')) {
                $('.context-menu .context-submenu.active ').removeClass('active');
                $('.context-menu .contains-submenu.opened').removeClass('opened');
                $('.context-menu .context-submenu').addClass('hidden');
            }
        }
    });

    $('.context-menu-section').off('mouseover', '.contains-submenu');
    $('.context-menu-section').on('mouseover', '.contains-submenu', function() {

        var $this = $(this),
            // situation when we have 2 contains-submenus in same context-submenu one near another
            b = $this.closest('.context-submenu').find('.context-submenu,.contains-submenu').not($this.next()),
            a = $this.next(),// context-submenu
            pos = $this.offset(),
            menuPos,
            currentId;

        a.children().removeClass('active opened');
        a.find('.context-submenu').addClass('hidden');
        a.find('.opened').removeClass('opened');

        if (b.length) {
            b.removeClass('active opened')
                .find('.context-submenu').addClass('hidden');
        }

        currentId = $this.attr('id');
        if (currentId) {
            M.buildSubMenu(currentId.replace('fi_', ''));
        }

        if ($this.is('.move-item')) {
            $('.context-menu .download-item').removeClass('opened')
                .next().removeClass('active opened')
                .next().find('.context-submenu').addClass('hidden');
        }
        if ($this.is('.download-item')) {
            $('.context-menu .move-item').removeClass('opened')
                .next().removeClass('active opened')
                .next().find('.context-submenu').addClass('hidden');
        }
        if (!$this.is('.opened')) {
            menuPos = reCalcMenuPosition($this, pos.left, pos.top, 'submenu'),

            $this.next('.context-submenu')
                .css({'top': menuPos.top})
                .addClass('active')
                .removeClass('hidden');

            $this.addClass('opened');
        }
    });

    $(c + '.cloud-item').rebind('click', function() {

        var t = $(this).attr('id').replace('fi_', ''),
            n = [];
        if (!$(this).is('.disabled')) {
            for (var i in $.selected) {
                if (!isCircular($.selected[i], t)) {
                    n.push($.selected[i]);
                }
            }
            $.hideContextMenu();
            M.moveNodes(n, t);
        }
    });

    $('.context-menu.files-menu').off('click', '.folder-item');
    $('.context-menu.files-menu').on('click', '.folder-item', function() {

        var t = $(this).attr('id').replace('fi_', ''),
            n = [];
        if (!$(this).is('.disabled')) {
            for (var i in $.selected) {
                if (!isCircular($.selected[i], t)) {
                    n.push($.selected[i]);
                }
            }
            $.hideContextMenu();
            M.moveNodes(n, t);
        }
    });

    $(c + '.download-item').rebind('click', function(event) {
        var c = $(event.target).attr('class');
        if (c && c.indexOf('contains-submenu') > -1)
            M.addDownload($.selected);
    });

    $(c + '.download-standart-item').rebind('click', function() {
        M.addDownload($.selected);
    });

    $(c + '.zipdownload-item').rebind('click', function() {
        M.addDownload($.selected, true);
    });

    $(c + '.getlink-item').rebind('click', function() {

        var selectedNodeHandle;

        if (u_type === 0) {
            ephemeralDialog(l[1005]);
        }
        else {
            initCopyrightsDialog($.selected);
        }
    });

    $(c + '.removelink-item').rebind('click', function() {

        if (u_type === 0) {
            ephemeralDialog(l[1005]);
        }
        else {
            var exportLink = new mega.Share.ExportLink({ 'updateUI': true, 'nodesToProcess': $.selected });
            exportLink.removeExportLink();
        }
    });

    $(c + '.rename-item').rebind('click', function() {
        renameDialog();
    });

    $(c + '.sh4r1ng-item').rebind('click', function() {

        var $shareDialog = $('.share-dialog');

        if (u_type === 0) {
            ephemeralDialog(l[1006]);
        }
        else {
            // this is used like identifier when key with key code 27 is pressed
            $.dialog = 'share';
            $.hideContextMenu();

            // Show the share dialog
            $shareDialog.removeClass('hidden');
            $('.export-links-warning').removeClass('hidden');

            // Hide the optional message by default.
            // This gets enabled if user want to share
            $shareDialog.find('.share-message').hide();

            fm_showoverlay();
            handleShareDialogContent();

        }
    });

    // Move Dialog
    $(c + '.advanced-item, ' + c + '.move-item').rebind('click', function() {

        $.moveDialog = 'move';// this is used like identifier when key with key code 27 is pressed
        $.mcselected = M.RootID;
        $('.move-dialog').removeClass('hidden');
        handleDialogContent('cloud-drive', 'ul', true, 'move', 'Move');
        disableCircularTargets('#mctreea_');
        fm_showoverlay();
    });

    $(c + '.copy-item').rebind('click', function() {

        $.copyDialog = 'copy';// this is used like identifier when key with key code 27 is pressed
        $.mcselected = M.RootID;
        $('.copy-dialog').removeClass('hidden');
        handleDialogContent('cloud-drive', 'ul', true, 'copy', $.mcImport ? l[236] : "Paste" /*l[63]*/);
        fm_showoverlay();
    });

    $(c + '.import-item').rebind('click', function() {
        ASSERT(folderlink, 'Import needs to be used in folder links.');

        fm_importflnodes($.selected);
    });

    $(c + '.newfolder-item').rebind('click', function() {
        createFolderDialog();
    });

    $(c + '.fileupload-item').rebind('click', function() {
        $('#fileselect3').click();
    });

    $(c + '.folderupload-item').rebind('click', function() {
        $('#fileselect4').click();
    });

    $(c + '.remove-item').rebind('click', function() {
        fmremove();
    });

    $(c + '.startchat-item').rebind('click', function() {
        var $this = $(this);
        var user_handle = $.selected && $.selected[0];

        if (!$this.is(".disabled") && user_handle) {
            window.location = "#fm/chat/" + user_handle;
        }
    });

    $(c + '.startaudio-item').rebind('click', function() {
        var $this = $(this);
        var user_handle = $.selected && $.selected[0];
        var room;

        if (!$this.is(".disabled") && user_handle) {
            window.location = "#fm/chat/" + user_handle;
            room = megaChat.createAndShowPrivateRoomFor(user_handle);
            if (room) {
                room.startAudioCall();
            }
        }
    });

    $(c + '.startvideo-item').rebind('click', function() {
        var $this = $(this);
        var user_handle = $.selected && $.selected[0];
        var room;

        if (!$this.is(".disabled") && user_handle) {
            window.location = "#fm/chat/" + user_handle;
            room = megaChat.createAndShowPrivateRoomFor(user_handle);
            if (room) {
                room.startVideoCall();
            }
        }
    });

    $(c + '.removeshare-item').rebind('click', function() {
        fmremove();
    });

    $(c + '.properties-item').rebind('click', function() {
        propertiesDialog();
    });

    $(c + '.permissions-item').rebind('click', function() {
        if (d) {
            console.log('permissions');
        }
    });

    $(c + '.add-star-item').rebind('click', function() {

        var delFavourite = M.isFavourite($.selected);

        M.favourite($.selected, delFavourite);

        if (M.viewmode) {
            $('.file-block').removeClass('ui-selected');
        }
        else {
            $('.grid-table.fm tr').removeClass('ui-selected');
        }
    });

    $(c + '.open-item').rebind('click', function() {
        M.openFolder($.selected[0]);
    });

    $(c + '.preview-item').rebind('click', function() {
        slideshow($.selected[0]);
    });

    $(c + '.clearbin-item').rebind('click', function() {
        doClearbin(true);
    });

    $(c + '.move-up').rebind('click', function() {
        $('.transfer-table tr.ui-selected')
            .attrs('id')
            .map(function(id) {
                fm_tfsmove(id, -1);
            });
        $('.transfer-table tr.ui-selected').removeClass('ui-selected');
        Soon(fm_tfsupdate);
    });

    $(c + '.move-down').rebind('click', function() {
        $('.transfer-table tr.ui-selected')
            .attrs('id')
            .reverse()
            .map(function(id) {
                fm_tfsmove(id, 1);
            });
        $('.transfer-table tr.ui-selected').removeClass('ui-selected');
        Soon(fm_tfsupdate);
    });

    $(c + '.transfer-play').rebind('click', function() {
        $('.transfer-table tr.ui-selected').attrs('id').map(fm_tfsresume);
        $('.transfer-table tr.ui-selected').removeClass('ui-selected');
        if (uldl_hold) {
            dlQueue.resume();
            ulQueue.resume();
            uldl_hold = false;
        }
    });

    $(c + '.transfer-pause').rebind('click', function() {
        $('.transfer-table tr.ui-selected').attrs('id').map(fm_tfspause);
        $('.transfer-table tr.ui-selected').removeClass('ui-selected');
    });

    $(c + '.select-all').rebind('click', function() {
        selectionManager.select_all();
    });

    $(c + '.canceltransfer-item,' + c + '.transfer-clear').rebind('click', function() {
        var $trs = $('.transfer-table tr.ui-selected');
        var toabort = $trs.attrs('id');
        $trs.remove();
        dlmanager.abort(toabort);
        ulmanager.abort(toabort);
        $.clearTransferPanel();
        fm_tfsupdate();

        Soon(function() {
            // XXX: better way to stretch the scrollbar?
            $(window).trigger('resize');
        });
        $('.transfer-table tr.ui-selected').removeClass('ui-selected');
    });

    $(document).trigger('onInitContextUI');
}

function cSortMenuUI()
{
    $('.contacts-arrows').unbind('click');
    $('.contacts-arrows').bind('click', function(e)
    {
        var menuBlock = $('.sorting-menu');
        var bottomPosition = $('body').outerHeight() - $(menuBlock).outerHeight();
        if ($(this).attr('class').indexOf('active') == -1)
        {
            menuBlock.removeClass('hidden');
            $(this).addClass('active');
            var topl = 0, jsp = $('.fm-tree-panel').data('jsp');
            if (jsp)
                topl = jsp.getContentPositionY();
            menuBlock.css('top', $(this).position().top - topl + 95);
            menuBlock.css('left', $(this).position().left + 35);
            if (bottomPosition - $(menuBlock).position().top < 50)
                menuBlock.css('top', bottomPosition - 50);
        }
        else
        {
            $('.fm-main').bind('click');
            menuBlock.addClass('hidden');
            $(this).removeClass('active');
        }
        return false;
    });

    $('.contacts-sorting-by').unbind('click');
    $('.contacts-sorting-by').bind('click', function(e)
    {
        var c = $(this).attr('class');
        if (c && c.indexOf('name') > -1)
        {
            localStorage.csort = 'name';
            localStorage.csortd = 1;
        }
        else if (c && c.indexOf('shares') > -1)
        {
            localStorage.csort = 'shares';
            localStorage.csortd = -1;
        } else if (c && c.indexOf('chat-activity') > -1)
        {
            localStorage.csort = 'chat-activity';
            localStorage.csortd = -1;
        }
        M.renderContacts();
    });

    $('.contacts-sorting-type').unbind('click');
    $('.contacts-sorting-type').bind('click', function(e)
    {
        var c = $(this).attr('class');
        if (c && c.indexOf('desc') > -1)
            localStorage.csortd = -1;
        else
            localStorage.csortd = 1;
        M.renderContacts();
    });
}

function createFolderUI() {

    $('.fm-new-folder').rebind('click', function(e) {

        var c = $('.fm-new-folder').attr('class'),
            c2 = $(e.target).attr('class'),
            c3 = $(e.target).parent().attr('class'),
            b1 = $('.fm-new-folder');

        $('.create-new-folder').removeClass('filled-input');
        var d1 = $('.create-new-folder');
        if ((!c2 || c2.indexOf('fm-new-folder') === -1) && (!c3 || c3.indexOf('fm-new-folder') === -1)) {
            return false;
        }
        if (c.indexOf('active') === -1) {
            b1.addClass('active');
            d1.removeClass('hidden');
            var w1 = $(window).width() - $(this).offset().left - d1.outerWidth() + 2;
            if (w1 > 8) {
                d1.css('right', w1 + 'px');
            } else {
                d1.css('right', 8 + 'px');
            }
            $('.create-new-folder input').focus();
        }
        else {
            b1.removeClass('active filled-input');
            d1.addClass('hidden');
            $('.fm-new-folder input').val(l[157]);
        }
        $.hideContextMenu();
    });

    $('.create-folder-button').rebind('click', function(e) {
        doCreateFolderUI(e);
        return false;
    });

    $('.create-folder-button-cancel').rebind('click', function() {
        $('.fm-new-folder').removeClass('active');
        $('.create-new-folder').addClass('hidden');
        $('.create-new-folder').removeClass('filled-input');
        $('.create-new-folder input').val(l[157]);
    });

    $('.create-folder-size-icon.full-size').rebind('click', function() {

        var v = $('.create-new-folder input').val();

        if (v !== l[157] && v !== '') {
            $('.create-folder-dialog input').val(v);
        }

        $('.create-new-folder input').focus();
        $('.create-new-folder').removeClass('filled-input');
        $('.create-new-folder').addClass('hidden');
        $('.fm-new-folder').removeClass('active');
        createFolderDialog(0);
        $('.create-new-folder input').val(l[157]);
    });

    $('.create-folder-size-icon.short-size').rebind('click', function() {

        var v = $('.create-folder-dialog input').val();

        if (v !== l[157] && v !== '') {
            $('.create-new-folder input').val(v);
            $('.create-new-folder').addClass('filled-input');
        }

        $('.fm-new-folder').addClass('active');
        $('.create-new-folder').removeClass('hidden');
        createFolderDialog(1);
        $('.create-folder-dialog input').val(l[157]);
        $('.create-new-folder input').focus();
    });

    $('.create-new-folder input').unbind('keyup');
    $('.create-new-folder input').bind('keyup', function(e) {
        $('.create-new-folder').addClass('filled-input');
        if ($(this).val() == '') {
            $('.create-new-folder').removeClass('filled-input');
        }
        if (e.which == 13) {
            doCreateFolderUI(e);
        }
    });

    $('.create-new-folder input').unbind('focus');
    $('.create-new-folder input').bind('focus', function() {
        if ($(this).val() == l[157]) {
            $(this).val('');
        }
        $('.create-new-folder').addClass('focused');
    });

    $('.create-new-folder input').unbind('blur');
    $('.create-new-folder input').bind('blur', function() {
        if ($('.create-new-folder input').val() == '') {
            $('.create-new-folder input').val(l[157]);
        }
        $('.create-new-folder').removeClass('focused');
    });
}

function doCreateFolderUI() {

    if ($('.create-folder-input-bl input').val() === '') {
        $('.create-folder-input-bl input').animate({backgroundColor: "#d22000"}, 150, function() {
            $('.create-folder-input-bl input').animate({backgroundColor: "white"}, 350, function() {
                $('.create-folder-input-bl input').focus();
            });
        });
    }
    else {
        createFolder(M.currentdirid, $('.create-folder-input-bl input').val());
    }
}

/**
 * fmtopUI
 *
 *
 */
function fmtopUI() {
    $('.fm-clearbin-button,.fm-add-user,.fm-new-folder,.fm-file-upload,.fm-folder-upload').addClass('hidden');
    $('.fm-contact-requests,.fm-received-requests').removeClass('active');
    $('.fm-new-folder').removeClass('filled-input');

    if (M.currentrootid === M.RubbishID) {
        $('.fm-clearbin-button').removeClass('hidden');
        $('.fm-right-files-block').addClass('rubbish-bin');
    } else {
        $('.fm-right-files-block').removeClass('rubbish-bin');
        if (M.currentrootid === M.InboxID) {
            if (d) {
                console.log('Inbox');
            }
        } else if (M.currentdirid === 'contacts' || M.currentdirid === 'ipc' || M.currentdirid === 'opc') {
            $('.fm-add-user').removeClass('hidden');
            $('.fm-left-panel').addClass('contacts-panel');
            if (M.currentdirid === 'ipc') {
                $('.fm-received-requests').addClass('active');
                $('.fm-right-header').addClass('requests-panel');
            } else if (M.currentdirid === 'opc') {
                $('.fm-contact-requests').addClass('active');
                $('.fm-right-header').addClass('requests-panel');
            }
        } else if (M.currentdirid.length === 8 && RightsbyID(M.currentdirid) > 0) {
            $('.fm-new-folder').removeClass('hidden');
            $('.fm-file-upload').removeClass('hidden');
            if ((is_chrome_firefox & 2) || 'webkitdirectory' in document.createElement('input')) {
                $('.fm-folder-upload').removeClass('hidden');
            } else {
                $('.fm-file-upload').addClass('last-button');
            }
        }

    }
    $('.fm-clearbin-button').unbind('click');
    $('.fm-clearbin-button').bind('click', function() {
        doClearbin(false);
    });
}

function doClearbin(selected)
{
    msgDialog('clear-bin', l[14], l[15], l[1007], function(e)
    {
        if (e) {
            M.clearRubbish(selected);
        }
    });
}

function notificationsUI(close)
{
    if (close)
    {
        $('.fm-main.notifications').addClass('hidden');
        $('.fm-main.default').removeClass('hidden');
        return false;
    }
    $('.fm-main.notifications').removeClass('hidden');
    $('.notifications .nw-fm-left-icon').removeClass('active');
    $('.fm-main.default').addClass('hidden');
    $.tresizer();
}

function accountUI() {

    var sectionTitle;
    var sectionClass;

    $('.fm-account-overview').removeClass('hidden');
    $('.fm-account-button').removeClass('active');
    $('.fm-account-sections').addClass('hidden');
    $('.fm-right-files-block').addClass('hidden');
    $('.section.conversations').addClass('hidden');
    $('.fm-right-account-block').removeClass('hidden');
    $('.nw-fm-left-icon').removeClass('active');
    $('.nw-fm-left-icon.settings').addClass('active');
    $('.fm-account-main').removeClass('white-bg');

    if ($('.fmholder').hasClass('transfer-panel-opened')) {
        $.transferClose();
    }

    //Destroy jScrollings in select dropdowns
    $('.fm-account-main .default-select-scroll').each(function(i, e) {
        $(e).parent().fadeOut(200).parent().removeClass('active');
        deleteScrollPanel(e, 'jsp');
    });

    sectionUIopen('account');
    if (typeof zxcvbn === 'undefined' && !silent_loading) {
        silent_loading = accountUI;
        jsl.push(jsl2['zxcvbn_js']);
        return jsl_start();
    }

    M.accountData(function(account) {

        var perc, warning, perc_c;
        var id = document.location.hash;

        if (id == '#fm/account/settings') {
            $('.fm-account-settings').removeClass('hidden');
            sectionTitle = l[823];
            sectionClass = 'settings';

            if (is_chrome_firefox) {
                if (!$('#acc_dls_folder').length) {
                    $('#acc_use_ssl').before(
                        $('<div id="acc_dls_folder" style="margin-top:25px">' +
                            '<div class="account-bandwidth-txt">Downloads folder:</div>' +
                            '<input type="button" value="Browse..." style="-moz-appearance:' +
                                'button;margin-right:12px;cursor:pointer" />' +
                            '</div>'));
                    var fld = mozGetDownloadsFolder();
                    $('#acc_dls_folder').append($('<span/>').text(fld && fld.path));
                    $('#acc_dls_folder input').click(function() {
                        var fs = mozFilePicker(0,2);
                        if (fs) {
                            mozSetDownloadsFolder(fs);
                            $(this).next().text(fs.path);
                        }
                    });
                }
            }
        }
        else if (id == '#fm/account/profile') {
            $('.fm-account-main').addClass('white-bg');
            $('.fm-account-profile').removeClass('hidden');
            sectionTitle = l[984];
            sectionClass = 'profile';
        }
        else if (id == '#fm/account/history') {
            $('.fm-account-main').addClass('white-bg');
            $('.fm-account-history').removeClass('hidden');
            sectionTitle = l[985];
            sectionClass = 'history';
        }
        else if (id == '#fm/account/reseller' && M.account.reseller) {
            $('.fm-account-reseller').removeClass('hidden');
            sectionTitle = l[6873];
            sectionClass = 'reseller';
        }
        else {

            // this is the main entry point for users who just had upgraded their accounts
            if (isNonActivatedAccount()) {
                showNonActivatedAccountDialog(true);
            }

            $('.fm-account-overview').removeClass('hidden');
            sectionTitle = l[983];
            sectionClass = 'overview';
        }

        $('.fm-account-button.' + sectionClass).addClass('active');
        $('.fm-breadcrumbs.account').addClass('has-next-button');
        $('.fm-breadcrumbs.next').attr('class', 'fm-breadcrumbs next ' + sectionClass).find('span').text(sectionTitle);

        $('.fm-account-blocks .membership-icon.type').removeClass('free pro1 pro2 pro3 pro4');

        if (u_attr.p) {

            // LITE/PRO account
            var planNum = u_attr.p;
            var planText = getProPlan(planNum);

            $('.membership-big-txt.accounttype').text(planText);
            $('.fm-account-blocks .membership-icon.type').addClass('pro' + planNum);

            // Subscription
            if (account.stype == 'S') {
                $('.fm-account-header.typetitle').text(l[434]);
                if (account.scycle == '1 M') {
                    $('.membership-big-txt.type').text(l[748]);
                }
                else if (account.scycle == '1 Y') {
                    $('.membership-big-txt.type').text(l[749]);
                }
                else {
                    $('.membership-big-txt.type').text('');
                }

                // Get the date their subscription will renew
                var timestamp = account.srenew[0];
                var paymentType = htmlentities('(' + account.sgw.join(',') + ')');      // Credit card etc

                // Display the date their subscription will renew in format '14 March 2015 (credit card)'
                if (timestamp > 0) {
                    var date = new Date(timestamp * 1000);
                    var dateString = l[6971] + ' ' + date.getDate() + ' ' + date_months[date.getMonth()] + ' ' + date.getFullYear();
                    $('.membership-medium-txt.expiry').html(dateString + ' ' + paymentType);
                }
                else {
                    // Otherwise just show payment type
                    $('.membership-medium-txt.expiry').html(paymentType);
                }

                // Check if there are any active subscriptions
                // ccqns = Credit Card Query Number of Subscriptions
                api_req({ a: 'ccqns' },
                {
                    callback : function(numOfSubscriptions, ctx)
                    {
                        // If there is an active subscription
                        if (numOfSubscriptions > 0) {

                            // Show cancel button and show cancellation dialog
                            $('.fm-account-blocks .btn-cancel').show().rebind('click', function() {
                                cancelSubscriptionDialog.init();
                            });
                            $('.subscription-bl').addClass('active-subscription');
                        }
                    }
                });
            }
            else if (account.stype == 'O') {

                // one-time or cancelled subscription
                $('.fm-account-header.typetitle').text(l[746]+':');
                $('.membership-big-txt.type').text(l[751]);
                $('.membership-medium-txt.expiry a').rebind('click', function() {
                    document.location = $(this).attr('href');
                });
                $('.membership-medium-txt.expiry a').html(l[987] + ' ' + time2date(account.expiry));
                $('.fm-account-blocks .btn-cancel').hide();
                $('.subscription-bl').removeClass('active-subscription');
            }
        }
        else {

            // free account:
            $('.fm-account-blocks .membership-icon.type').addClass('free');
            $('.membership-big-txt.type').text(l[435]);
            $('.membership-big-txt.accounttype').text(l[435]);
            $('.membership-medium-txt.expiry').text(l[436]);
            $('.btn-cancel').hide();
            $('.subscription-bl').removeClass('active-subscription');
        }

        perc = Math.round((account.servbw_used+account.downbw_used)/account.bw*100);
        perc_c=perc;

        /* New Used Bandwidth bar */

        var b1 = bytesToSize(account.servbw_used + account.downbw_used);
        b1 = b1.split(' ');
        b1[0] = Math.round(b1[0]) + ' ';
        var b2 = bytesToSize(account.bw);
        b2 = b2.split(' ');
        b2[0] = Math.round(b2[0]) + ' ';
        var b3 = bytesToSize(account.bw - (account.servbw_used + account.downbw_used));

        var bandwidthDeg = 360 * perc_c / 100;
        if (bandwidthDeg <= 180) {
                $('.bandwidth .nw-fm-chart0.right-c p').css('transform', 'rotate(' + bandwidthDeg + 'deg)');
        }
        else {
                $('.bandwidth .nw-fm-chart0.right-c p').css('transform', 'rotate(180deg)');
                $('.bandwidth .nw-fm-chart0.left-c p').css('transform', 'rotate(' + (bandwidthDeg - 180) + 'deg)');
        }

        if (bandwidthDeg > 0) {
            $('.bandwidth .nw-fm-percentage').removeClass('empty');
        }
        $('.bandwidth .nw-fm-bar0').css('width', perc_c + '%');

        // Maximum bandwidth
        $('.bandwidth .nw-fm-percents span.pecents-txt').html(htmlentities(b2[0]));
        $('.bandwidth .nw-fm-percents span.gb-txt').html(htmlentities(b2[1]));
        $('.bandwidth .nw-fm-percents span.perc-txt').html(perc_c + '%');

        // Used bandwidth
        $('.bandwidth .fm-bar-size.used').html(b1);

        // Available bandwidth
        $('.bandwidth .fm-bar-size.available').html(b3);

        if (perc > 99) {
            $('.fm-account-blocks.storage').addClass('exceeded');
        }

        /* End of Used Bandwidth bar */


        perc = Math.round(account.space_used / account.space * 100);
        perc_c = perc;
        if (perc_c > 100)
            perc_c = 100;
        if (perc > 99)
            $('.fm-account-blocks.storage').addClass('exceeded');

        /* New Used space bar */

        var c = account.cstrgn, k = Object.keys(c), deg = 0, iSharesBytes = 0;
        // Array contains Cloud drive , Rubbish bin, Incoming shares, Inbox (percents)
        var percents = [
            100 * c[k[0]][0] / account.space,
            100 * c[k[2]][0] / account.space,
            0,
            100 * c[k[1]][0] / account.space
        ];
        for (var i = 3 ; i < k.length ; ++i ) {
            iSharesBytes += c[k[i]][0];
            percents[2] += (100 * c[k[i]][0] / account.space);
        }
        for (i = 0; i < 4; i++) {
            deg = deg + (360 * percents[i] / 100);
            if (deg <= 180) {
                $('.storage .nw-fm-chart' + i + '.right-c p').css('transform', 'rotate(' + deg + 'deg)');
            } else {
                $('.storage .nw-fm-chart' + i + '.right-c p').css('transform', 'rotate(180deg)');
                $('.storage .nw-fm-chart' + i + '.left-c p').css('transform', 'rotate(' + (deg - 180) + 'deg)');
            }
            if (deg > 0) $('.storage .nw-fm-percentage').removeClass('empty');
            $('.storage .nw-fm-bar' + i).css('width', percents[i] + '%');
        }

        // Maximum disk space
        var b2 = bytesToSize(account.space);
        b2 = b2.split(' ');
        b2[0] = Math.round(b2[0]) + ' ';
        $('.storage .nw-fm-percents span.pecents-txt').html(htmlentities(b2[0]));
        $('.storage .nw-fm-percents span.gb-txt').html(htmlentities(b2[1]));
        $('.storage .nw-fm-percents span.perc-txt').html(perc_c + '%');

        // Used space
        $('.storage .fm-bar-size.used').html(bytesToSize(account.space_used));
        // Available space
        b2 = account.space - account.space_used;
        if (b2 < 0) {
            b2 = bytesToSize(-b2) + ' over quota';
        } else {
            b2 = bytesToSize(b2);
        }

        $('.storage .fm-bar-size.available').html(b2);
        // Cloud drive
        $('.storage .fm-bar-size.cloud-drive').html(bytesToSize(c[k[0]][0]));
        // Rubbish bin
        $('.storage .fm-bar-size.rubbish-bin').html(bytesToSize(c[k[2]][0]));
        // Incoming shares
        $('.storage .fm-bar-size.incoming-shares').html(bytesToSize(iSharesBytes));
        // Inbox
        $('.storage .fm-bar-size.inbox').html(bytesToSize(c[k[1]][0]));

        /* End of New Used space */


        $('.fm-account-main .pro-upgrade').unbind('click');
        $('.fm-account-main .pro-upgrade').bind('click', function(e)
        {
            window.location.hash = 'pro';
        });
        $('.membership-big-txt.balance').html('&euro; ' + htmlentities(account.balance[0][0]));
        var a = 0;
        if (M.c['contacts']) {
            for (var i in M.c['contacts'])
                a++;
        }
        if (!$.sessionlimit)
            $.sessionlimit = 10;
        if (!$.purchaselimit)
            $.purchaselimit = 10;
        if (!$.transactionlimit)
            $.transactionlimit = 10;
        if (!$.voucherlimit)
            $.voucherlimit = 10;

        $('.account-history-dropdown-button.sessions').text(l[472].replace('[X]', $.sessionlimit));
        $('.account-history-drop-items.session10-').text(l[472].replace('[X]', 10));
        $('.account-history-drop-items.session100-').text(l[472].replace('[X]', 100));
        $('.account-history-drop-items.session250-').text(l[472].replace('[X]', 250));

        var $passwords = $('#account-password,#account-new-password,#account-confirm-password').unbind('click');

        M.account.sessions.sort(function(a, b) {
            if (a[0] < b[0]) {
                return 1;
            }
            else {
                return -1;
            }
        });

        $('#sessions-table-container').empty();
        var html =
            '<table width="100%" border="0" cellspacing="0" cellpadding="0" class="grid-table sessions">' +
            '<tr><th>' + l[479] + '</th><th>' + l[480] + '</th><th>' + l[481] + '</th><th>' + l[482] + '</th>' +
            '<th class="no-border session-status">' + l[7664] + '</th>' +
            '<th class="no-border logout-column">&nbsp;</th></tr>';
        var numActiveSessions = 0;

        $(account.sessions).each(function(i, el) {

            if (i == $.sessionlimit) {
                return false;
            }

            var userAgent = el[2];
            var dateTime = htmlentities(time2date(el[0]));
            var browser = browserdetails(userAgent);
            var browserName = browser.nameTrans;
            var ipAddress = htmlentities(el[3]);
            var country = countrydetails(el[4]);
            var currentSession = el[5];
            var sessionId = el[6];
            var activeSession = el[7];
            var status = '<span class="current-session-txt">' + l[7665] + '</span>';    // Current

            // Show if using an extension e.g. "Firefox on Linux (+Extension)"
            if (browser.isExtension) {
                browserName += ' (+' + l[7683] + ')';
            }

            // If not the current session
            if (!currentSession) {
                if (activeSession) {
                    status = '<span class="active-session-txt">' + l[7666] + '</span>';     // Active
                }
                else {
                    status = '<span class="expired-session-txt">' + l[1664] + '</span>';    // Expired
                }
            }

            // If unknown country code use question mark gif
            if (!country.icon || country.icon === '??.gif') {
                country.icon = 'ud.gif';
            }

            // Generate row html
            html += '<tr class="' + (currentSession ? "current" : sessionId) +  '">'
                + '<td><span class="fm-browsers-icon"><img title="' + escapeHTML(userAgent.replace(/\s*megext/i, ''))
                    + '" src="' + staticpath + 'images/browser/' + browser.icon
                    + '" /></span><span class="fm-browsers-txt">' + htmlentities(browserName)
                    + '</span></td>'
                + '<td>' + ipAddress + '</td>'
                + '<td><span class="fm-flags-icon"><img alt="" src="' + staticpath + 'images/flags/' + country.icon + '" style="margin-left: 0px;" /></span><span class="fm-flags-txt">' + htmlentities(country.name) + '</span></td>'
                + '<td>' + dateTime + '</td>'
                + '<td>' + status + '</td>';

            // If the session is active show logout button
            if (activeSession) {
                html += '<td>' + '<span class="settings-logout">' + l[967] + '</span>' + '</td></tr>';
            }
            else {
                html += '<td>&nbsp;</td>';
            }

            // If the current session or active then increment count
            if (currentSession || activeSession) {
                numActiveSessions++;
            }
        });
        $('#sessions-table-container').safeHTML(html + '</table>');

        // Don't show button to close other sessions if there's only the current session
        if (numActiveSessions === 1) {
            $('.fm-close-all-sessions').hide();
        }

        $('.fm-close-all-sessions').rebind('click', function() {

            loadingDialog.show();
            var $activeSessionsRows = $('.active-session-txt').parents('tr');

            // Expire all sessions but not the current one
            api_req({ a: 'usr', ko: 1 }, {
                callback: function() {
                    M.account = null; /* clear account cache */
                    $activeSessionsRows.find('.settings-logout').remove();
                    $activeSessionsRows.find('.active-session-txt').removeClass('active-session-txt')
                        .addClass('expired-session-txt').text(l[1664]);
                    loadingDialog.hide();
                }
            });
        });

        $('.settings-logout').rebind('click', function() {

            var $this = $(this).parents('tr');
            var sessionId = $this.attr('class');

            if (sessionId === 'current') {
                mLogout();
            }
            else {
                loadingDialog.show();
                /* usr - user session remove
                 * remove a session Id from the current user,
                 * usually other than the current session
                 */
                api_req({ a: 'usr', s: [sessionId] }, {
                    callback: function(res, ctx) {
                        M.account = null; /* clear account cache */
                        $this.find('.settings-logout').remove();
                        $this.find('.active-session-txt').removeClass('active-session-txt')
                            .addClass('expired-session-txt').text(l[1664]);
                        loadingDialog.hide();
                    }
                });
            }
        });

        $('.account-history-dropdown-button.purchases').text(l[469].replace('[X]', $.purchaselimit));
        $('.account-history-drop-items.purchase10-').text(l[469].replace('[X]', 10));
        $('.account-history-drop-items.purchase100-').text(l[469].replace('[X]', 100));
        $('.account-history-drop-items.purchase250-').text(l[469].replace('[X]', 250));

        M.account.purchases.sort(function(a, b) {
            if (a[1] < b[1]) {
                return 1;
            }
            else {
                return -1;
            }
        });

        $('.grid-table.purchases tr').remove();
        var html = '<tr><th>' + l[475] + '</th><th>' + l[476] + '</th><th>' + l[477] + '</th><th>' + l[478] + '</th></tr>';

        // Render every purchase made into Purchase History on Account page
        $(account.purchases).each(function(index, purchaseTransaction) {

            if (index === $.purchaselimit) {
                return false;// Break the loop
            }

            // Set payment method
            //['Voucher', 'PayPal', 'Apple', 'Google', 'Bitcoin', 'Union Pay', 'Fortumo', 'Credit Card', 'Credit Card']
            var paymentMethodIndex = purchaseTransaction[4];
            var paymentMethod = l[428];             // Voucher

            if (paymentMethodIndex === 1) {
                paymentMethod = l[1233];            // PayPal
            }
            else if (paymentMethodIndex === 2) {
                paymentMethod = l[6953];            // iTunes
            }
            else if (paymentMethodIndex === 3) {
                paymentMethod = l[7188];            // Google
            }
            else if (paymentMethodIndex === 4) {
                paymentMethod = l[6802];            // Bitcoin
            }
            else if (paymentMethodIndex === 5) {
                paymentMethod = l[6952];            // Union Pay
            }
            else if (paymentMethodIndex === 6) {
                paymentMethod = l[7161] + ' (Fortumo)';    // Mobile carrier billing (Fortumo)
            }
            else if (paymentMethodIndex === 7) {
                paymentMethod = l[6952];            // Credit card
            }
            else if (paymentMethodIndex === 8) {
                paymentMethod = l[6952];            // Credit card
            }
            else if (paymentMethodIndex === 9) {
                paymentMethod = l[7161] + ' (Centili)';    // Mobile carrier billing (Centili)
            }
            else if (paymentMethodIndex === 10) {
                paymentMethod = 'paysafecard';
            }
            else if (paymentMethodIndex === 11) {
                paymentMethod = 'AstroPay';         // Various AstroPay methods
            }

            // Set Date/Time, Item (plan purchased), Amount, Payment Method
            var dateTime = time2date(purchaseTransaction[1]);
            var price = purchaseTransaction[2];
            var proNum = purchaseTransaction[5];
            var numOfMonths = purchaseTransaction[6];
            var monthWording = (numOfMonths == 1) ? l[931] : 'months';  // Todo: l[6788] when generated
            var item = getProPlan(proNum) + ' (' + numOfMonths + ' ' + monthWording + ')';

            // Render table row
            html += '<tr>'
                 +      '<td>' + dateTime + '</td>'
                 +      '<td>'
                 +           '<span class="fm-member-icon">'
                 +                '<img alt="" src="' + staticpath + 'images/mega/icons/retina/pro' + proNum + '@2x.png" />'
                 +           '</span>'
                 +           '<span class="fm-member-icon-txt"> ' + item + '</span>'
                 +      '</td>'
                 +      '<td>&euro;' + htmlentities(price) + '</td>'
                 +      '<td>' + paymentMethod + '</td>'
                 +  '</tr>';
        });

        $('.grid-table.purchases').html(html);
        $('.account-history-dropdown-button.transactions').text(l[471].replace('[X]', $.transactionlimit));
        $('.account-history-drop-items.transaction10-').text(l[471].replace('[X]', 10));
        $('.account-history-drop-items.transaction100-').text(l[471].replace('[X]', 100));
        $('.account-history-drop-items.transaction250-').text(l[471].replace('[X]', 250));

        M.account.transactions.sort(function(a, b) {
            if (a[1] < b[1]) {
                return 1;
            }
            else {
                return -1;
            }
        });

        $('.grid-table.transactions tr').remove();
        var html = '<tr><th>' + l[475] + '</th><th>' + l[484] + '</th><th>' + l[485] + '</th><th>' + l[486] + '</th></tr>';

        $(account.transactions).each(function(i, el) {

            if (i === $.transactionlimit) {
                return false;
            }

            var credit = '', debit = '';

            if (el[2] > 0) {
                credit = '<span class="green">&euro;' + htmlentities(el[2]) + '</span>';
            }
            else {
                debit = '<span class="red">&euro;' + htmlentities(el[2]) + '</span>';
            }
            html += '<tr><td>' + time2date(el[1]) + '</td><td>' + htmlentities(el[0]) + '</td><td>' + credit + '</td><td>' + debit + '</td></tr>';
        });

        $('.grid-table.transactions').html(html);
        var i = new Date().getFullYear() - 10, html = '', sel = '';
        $('.default-select.year span').text('YYYY');

        while (i >= 1900) {
            if (u_attr.birthyear && i == u_attr.birthyear) {
                sel = 'active';
                $('.default-select.year span').text(u_attr.birthyear);
            }
            else {
                sel = '';
            }

            html += '<div class="default-dropdown-item ' + sel + '" data-value="' + i + '">' + i + '</div>';
            i--;
        }

        $('.default-select.year .default-select-scroll').html(html);
        var i = 1, html = '', sel = '';
        $('.default-select.day span').text('DD');

        while (i < 32) {
            if (u_attr.birthday && i == u_attr.birthday) {
                sel = 'active';
                $('.default-select.day span').text(u_attr.birthday);
            }
            else {
                sel = '';
            }
            html += '<div class="default-dropdown-item ' + sel + '" data-value="' + i + '">' + i + '</div>';
            i++;
        }

        $('.default-select.day .default-select-scroll').html(html);
        var i = 1, html = '', sel = '';
        $('.default-select.month span').text('MM');

        while (i < 13) {
            if (u_attr.birthmonth && i == u_attr.birthmonth) {
                sel = 'active';
                $('.default-select.month span').text(u_attr.birthmonth);
            }
            else {
                sel = '';
            }
            html += '<div class="default-dropdown-item ' + sel + '" data-value="' + i + '">' + i + '</div>';
            i++;
        }

        $('.default-select.month .default-select-scroll').html(html);
        var html = '', sel = '';
        $('.default-select.country span').text(l[996]);

        for (var country in isocountries) {
            if (u_attr.country && country == u_attr.country) {
                sel = 'active';
                $('.default-select.country span').text(isocountries[country]);
            }
            else {
                sel = '';
            }
            html += '<div class="default-dropdown-item ' + sel + '" data-value="' + country + '">' + isocountries[country] + '</div>';
        }
        $('.default-select.country .default-select-scroll').html(html);

        // Bind Dropdowns events
        bindDropdownEvents($('.fm-account-main .default-select'), 1);

        // Cache selectors
        var $newEmail = $('#account-email');
        var $emailInfoMessage = $('.fm-account-change-email');

        // Reset change email fields after change
        $newEmail.val('');
        $emailInfoMessage.addClass('hidden');

        $passwords.bind('keyup', function() {
            var texts = [];
            $passwords.each(function() {
                texts.push($(this).val());
            });
            $newEmail.val('');
            if (texts.join("") === "") {
                $newEmail.removeAttr('disabled').parents('.fm-account-blocks').removeClass('disabled');
            }
            else {
                $newEmail.attr('disabled', 'disabled').parents('.fm-account-blocks').addClass('disabled');
            }
        });

        // On text entry in the new email text field
        $newEmail.rebind('keyup', function() {
            var mail = $.trim($newEmail.val());

            $passwords.val('');

            if (mail === "") {
                $passwords.removeAttr('disabled').parents('.fm-account-blocks').removeClass('disabled');
            } else {
                $passwords.attr('disabled', 'disabled').parents('.fm-account-blocks').addClass('disabled');
            }

            // Show information message
            $emailInfoMessage.removeClass('hidden');

            // If not valid email yet, exit
            if (checkMail(mail)) {
                return;
            }

            // Show save button
            if (mail !== u_attr.email) {
                $('.profile-form.first').addClass('email-confirm');
                $('.fm-account-save-block').removeClass('hidden');
            }
        });

        $('#account-firstname,#account-lastname').rebind('keyup', function(e)
        {
            $('.fm-account-save-block').removeClass('hidden');
        });
        $('.fm-account-cancel').unbind('click');
        $('.fm-account-cancel').bind('click', function(e)
        {
            $passwords.removeAttr('disabled').parents('.fm-account-blocks').removeClass('disabled');
            $newEmail.removeAttr('disabled').parents('.fm-account-blocks').removeClass('disabled');
            $('.fm-account-save-block').addClass('hidden');
            $('.profile-form.first').removeClass('email-confirm');
            accountUI();
        });

        $('.fm-account-save').rebind('click', function()
        {
            $passwords.removeAttr('disabled').parents('.fm-account-blocks').removeClass('disabled');
            $newEmail.removeAttr('disabled').parents('.fm-account-blocks').removeClass('disabled');
            u_attr.firstname = $('#account-firstname').val().trim();
            u_attr.lastname = $('#account-lastname').val().trim();
            u_attr.birthday = $('.default-select.day .default-dropdown-item.active').attr('data-value');
            u_attr.birthmonth = $('.default-select.month .default-dropdown-item.active').attr('data-value');
            u_attr.birthyear = $('.default-select.year .default-dropdown-item.active').attr('data-value');
            u_attr.country = $('.default-select.country .default-dropdown-item.active').attr('data-value');

            $('.fm-account-avatar').html(useravatar.contact(u_handle));
            $('.fm-avatar img').attr('src', useravatar.mine());

            api_req({
                a : 'up',
                firstname  : base64urlencode(to8(u_attr.firstname)),
                lastname   : base64urlencode(to8(u_attr.lastname)),
                birthday   : base64urlencode(u_attr.birthday),
                birthmonth : base64urlencode(u_attr.birthmonth),
                birthyear  : base64urlencode(u_attr.birthyear),
                country    : base64urlencode(u_attr.country)
            }, {
                callback : function(res) {
                    if (res === u_handle) {
                        $('.user-name').text(u_attr.firstname);
                    }
                }
            });

            var pws = zxcvbn($('#account-new-password').val());

            if (M.account.dl_maxSlots)
            {
                mega.config.set('dl_maxSlots', M.account.dl_maxSlots);
                dlQueue.setSize(fmconfig.dl_maxSlots);
                delete M.account.dl_maxSlots;
            }
            if (M.account.ul_maxSlots)
            {
                mega.config.set('ul_maxSlots', M.account.ul_maxSlots);
                ulQueue.setSize(fmconfig.ul_maxSlots);
                delete M.account.ul_maxSlots;
            }
            if (typeof M.account.ul_maxSpeed !== 'undefined')
            {
                mega.config.set('ul_maxSpeed', M.account.ul_maxSpeed);
                delete M.account.ul_maxSpeed;
            }
            if (typeof M.account.use_ssl !== 'undefined')
            {
                mega.config.set('use_ssl', M.account.use_ssl);
                localStorage.use_ssl = M.account.use_ssl;
                use_ssl = M.account.use_ssl;
            }
            if (typeof M.account.ul_skipIdentical !== 'undefined')
            {
                mega.config.set('ul_skipIdentical', M.account.ul_skipIdentical);
                delete M.account.ul_skipIdentical;
            }
            if (typeof M.account.dlThroughMEGAsync !== 'undefined') {
                mega.config.set('dlThroughMEGAsync', M.account.dlThroughMEGAsync);
                delete M.account.dlThroughMEGAsync;
            }

            if (typeof M.account.uisorting !== 'undefined') {
                mega.config.set('uisorting', M.account.uisorting);
            }
            if (typeof M.account.uiviewmode !== 'undefined') {
                mega.config.set('uiviewmode', M.account.uiviewmode);
            }
            if (typeof M.account.rubsched !== 'undefined') {
                mega.config.set('rubsched', M.account.rubsched);
            }
            if (typeof M.account.font_size !== 'undefined') {
                mega.config.set('font_size', M.account.font_size);
                $('body').removeClass('fontsize1 fontsize2')
                    .addClass('fontsize' + fmconfig.font_size);
                delete M.account.font_size;
            }
            if ($('#account-password').val() == '' && ($('#account-new-password').val() !== '' || $('#account-confirm-password').val() !== ''))
            {
                msgDialog('warninga', l[135], l[719], false, function()
                {
                    $('#account-password').focus();
                    $('#account-password').bind('keyup.accpwd', function() {
                        $('.fm-account-save-block').removeClass('hidden');
                        $('#account-password').unbind('keyup.accpwd');
                    });
                });
            } else if ($('#account-password').val() !== '' && !checkMyPassword($('#account-password').val())) {
                msgDialog('warninga', l[135], l[724], false, function() {
                    $('#account-password').val('');
                    $('#account-password').focus();
                    $('#account-password').bind('keyup.accpwd', function() {
                        $('.fm-account-save-block').removeClass('hidden');
                        $('#account-password').unbind('keyup.accpwd');
                    });
                });
            } else if ($('#account-new-password').val() !== $('#account-confirm-password').val()) {
                msgDialog('warninga', 'Error', l[715], false, function()
                {
                    $('#account-new-password').val('');
                    $('#account-confirm-password').val('');
                    $('#account-new-password').focus();
                });
            }
            else if ($('#account-password').val() !== '' && $('#account-confirm-password').val() !== '' && $('#account-new-password').val() !== '' &&  (pws.score === 0 || pws.entropy < 16)) {
                msgDialog('warninga', 'Error', l[1129], false, function() {
                    $('#account-new-password').val('');
                    $('#account-confirm-password').val('');
                    $('#account-new-password').focus();
                });
            } else if ($('#account-confirm-password').val() !== '' && $('#account-password').val() !== ''
                && $('#account-confirm-password').val() !== $('#account-password').val())
            {
                loadingDialog.show();
                changepw($('#account-password').val(), $('#account-confirm-password').val(), {callback: function(res)
                    {
                        loadingDialog.hide();
                        if (res == EACCESS)
                        { // pwd incorrect
                            msgDialog('warninga', l[135], l[724], false, function()
                            {
                                $('#account-password').val('');
                                $('#account-password').focus();
                                $('#account-password').bind('keyup.accpwd', function() {
                                    $('.fm-account-save-block').removeClass('hidden');
                                    $('#account-password').unbind('keyup.accpwd');
                                });
                            });
                        }
                        else if (typeof res == 'number' && res < 0)
                        { // something went wrong
                            $passwords.val('');
                            msgDialog('warninga', 'Error', l[6972]);
                        }
                        else
                        { // success
                            msgDialog('info', l[726], l[725], false, function()
                            {
                                $passwords.val('');
                            });
                        }
                    }});
            }
            else {
                $passwords.val('');
            }

            // Get the new email address
            var email = $('#account-email').val().trim().toLowerCase();

            // If there is text in the email field and it doesn't match the existing one
            if ((email !== '') && (u_attr.email !== email)) {

                loadingDialog.show();

                // Request change of email
                // e => new email address
                // i => requesti (Always has the global variable requesti (last request ID))
                api_req({ a: 'se', aa: 'a', e: email, i: requesti }, { callback : function(res) {

                        loadingDialog.hide();

                        if (res === -12) {
                            return msgDialog('warninga', l[135], l[7717]);
                        }

                        fm_showoverlay();
                        dialogPositioning('.awaiting-confirmation');

                        $('.awaiting-confirmation').removeClass('hidden');
                        $('.fm-account-save-block').addClass('hidden');

                        localStorage.new_email = email;
                    }
                });

                return;
            }

            $('.fm-account-save-block').addClass('hidden');
            showToast('settings', l[7698]);
            accountUI();
        });
        $('.current-email').html(htmlentities(u_attr.email));
        $('#account-firstname').val(u_attr.firstname);
        $('#account-lastname').val(u_attr.lastname);

        $('.account-history-dropdown-button').rebind('click', function() {
            $(this).addClass('active');
            $('.account-history-dropdown').addClass('hidden');
            $(this).next().removeClass('hidden');
        });

        $('.account-history-drop-items').rebind('click', function() {

            $(this).parent().prev().removeClass('active');
            $(this).parent().find('.account-history-drop-items').removeClass('active');
            $(this).parent().parent().find('.account-history-dropdown-button').text($(this).text());

            var c = $(this).attr('class');

            if (!c) {
                c = '';
            }

            if (c.indexOf('session10-') > -1) {
                $.sessionlimit = 10;
            }
            else if (c.indexOf('session100-') > -1) {
                $.sessionlimit = 100;
            }
            else if (c.indexOf('session250-') > -1) {
                $.sessionlimit = 250;
            }

            if (c.indexOf('purchase10-') > -1) {
                $.purchaselimit = 10;
            }
            else if (c.indexOf('purchase100-') > -1) {
                $.purchaselimit = 100;
            }
            else if (c.indexOf('purchase250-') > -1) {
                $.purchaselimit = 250;
            }

            if (c.indexOf('transaction10-') > -1) {
                $.transactionlimit = 10;
            }
            else if (c.indexOf('transaction100-') > -1) {
                $.transactionlimit = 100;
            }
            else if (c.indexOf('transaction250-') > -1) {
                $.transactionlimit = 250;
            }

            if (c.indexOf('voucher10-') > -1) {
                $.voucherlimit = 10;
            }
            else if (c.indexOf('voucher100-') > -1) {
                $.voucherlimit = 100;
            }
            else if (c.indexOf('voucher250-') > -1) {
                $.voucherlimit = 250;
            }
            else if (c.indexOf('voucherAll-') > -1) {
                $.voucherlimit = 'all';
            }

            $(this).addClass('active');
            $(this).closest('.account-history-dropdown').addClass('hidden');
            accountUI();
        });

        $("#slider-range-max").slider({
            min: 1, max: 6, range: "min", value: fmconfig.dl_maxSlots || 4, slide: function(e, ui)
            {
                M.account.dl_maxSlots = ui.value;
                $('.fm-account-save-block').removeClass('hidden');
            }
        });
        $("#slider-range-max2").slider({
            min: 1, max: 6, range: "min", value: fmconfig.ul_maxSlots || 4, slide: function(e, ui)
            {
                M.account.ul_maxSlots = ui.value;
                $('.fm-account-save-block').removeClass('hidden');
            }
        });
        $('.ulspeedradio').removeClass('radioOn').addClass('radioOff');
        var i = 3;
        if ((fmconfig.ul_maxSpeed | 0) === 0) {
            i = 1;
        }
        else if (fmconfig.ul_maxSpeed === -1) {
            i = 2;
        }
        else {
            $('#ulspeedvalue').val(Math.floor(fmconfig.ul_maxSpeed / 1024));
        }
        $('#rad' + i + '_div').removeClass('radioOff').addClass('radioOn');
        $('#rad' + i).removeClass('radioOff').addClass('radioOn');
        if (fmconfig.font_size) {
            $('.uifontsize input')
                .removeClass('radioOn').addClass('radioOff')
                .parent()
                .removeClass('radioOn').addClass('radioOff');
            $('#fontsize' + fmconfig.font_size)
                .removeClass('radioOff').addClass('radioOn')
                .parent()
                .removeClass('radioOff').addClass('radioOn');
        }
        $('.ulspeedradio input').unbind('click');
        $('.ulspeedradio input').bind('click', function(e)
        {
            var id = $(this).attr('id');
            if (id == 'rad2')
                M.account.ul_maxSpeed = -1;
            else if (id == 'rad1')
                M.account.ul_maxSpeed = 0;
            else
            {
                if (parseInt($('#ulspeedvalue').val()) > 0)
                    M.account.ul_maxSpeed = parseInt($('#ulspeedvalue').val()) * 1024;
                else
                    M.account.ul_maxSpeed = 100 * 1024;
            }
            $('.ulspeedradio').removeClass('radioOn').addClass('radioOff');
            $(this).addClass('radioOn').removeClass('radioOff');
            $(this).parent().addClass('radioOn').removeClass('radioOff');
            $('.fm-account-save-block').removeClass('hidden');
        });
        $('.uifontsize input').unbind('click');
        $('.uifontsize input').bind('click', function(e)
        {
            $('body').removeClass('fontsize1 fontsize2').addClass('fontsize' + $(this).val());
            $('.uifontsize input').removeClass('radioOn').addClass('radioOff').parent().removeClass('radioOn').addClass('radioOff');
            $(this).removeClass('radioOff').addClass('radioOn').parent().removeClass('radioOff').addClass('radioOn');
            M.account.font_size = $(this).val();
            $('.fm-account-save-block').removeClass('hidden');
        });
        $('#ulspeedvalue').unbind('click keyup');
        $('#ulspeedvalue').bind('click keyup', function(e)
        {
            $('.ulspeedradio').removeClass('radioOn').addClass('radioOff');
            $('#rad3,#rad3_div').addClass('radioOn').removeClass('radioOff');
            if (parseInt($('#ulspeedvalue').val()) > 0)
                M.account.ul_maxSpeed = parseInt($('#ulspeedvalue').val()) * 1024;
            else
                M.account.ul_maxSpeed = 100 * 1024;
            $('.fm-account-save-block').removeClass('hidden');
        });

        $('.ulskip').removeClass('radioOn').addClass('radioOff');
        var i = 5;
        if (fmconfig.ul_skipIdentical) {
            i = 4;
        }
        $('#rad' + i + '_div').removeClass('radioOff').addClass('radioOn');
        $('#rad' + i).removeClass('radioOff').addClass('radioOn');
        $('.ulskip input').unbind('click');
        $('.ulskip input').bind('click', function(e)
        {
            var id = $(this).attr('id');
            if (id == 'rad4')
                M.account.ul_skipIdentical = 1;
            else if (id == 'rad5')
                M.account.ul_skipIdentical = 0;
            $('.ulskip').removeClass('radioOn').addClass('radioOff');
            $(this).addClass('radioOn').removeClass('radioOff');
            $(this).parent().addClass('radioOn').removeClass('radioOff');
            $('.fm-account-save-block').removeClass('hidden');
        });

        $('.dlThroughMEGAsync').removeClass('radioOn').addClass('radioOff');
        i = 19;
        if (fmconfig.dlThroughMEGAsync) {
            i = 18;
        }
        $('#rad' + i + '_div').removeClass('radioOff').addClass('radioOn');
        $('#rad' + i).removeClass('radioOff').addClass('radioOn');
        $('.dlThroughMEGAsync input').unbind('click');
        $('.dlThroughMEGAsync input').bind('click', function(e)
        {
            var id = $(this).attr('id');
            if (id === 'rad18') {
                M.account.dlThroughMEGAsync = 1;
            }
            else if (id === 'rad19') {
                M.account.dlThroughMEGAsync = 0;
            }
            $('.dlThroughMEGAsync').removeClass('radioOn').addClass('radioOff');
            $(this).addClass('radioOn').removeClass('radioOff');
            $(this).parent().addClass('radioOn').removeClass('radioOff');
            $('.fm-account-save-block').removeClass('hidden');
        });

        $('.uisorting').removeClass('radioOn').addClass('radioOff');
        var i = 8;
        if (fmconfig.uisorting)
            i = 9;
        $('#rad' + i + '_div').removeClass('radioOff').addClass('radioOn');
        $('#rad' + i).removeClass('radioOff').addClass('radioOn');
        $('.uisorting input').unbind('click');
        $('.uisorting input').bind('click', function(e)
        {
            var id = $(this).attr('id');
            if (id == 'rad8')
                M.account.uisorting = 0;
            else if (id == 'rad9')
                M.account.uisorting = 1;
            $('.uisorting').removeClass('radioOn').addClass('radioOff');
            $(this).addClass('radioOn').removeClass('radioOff');
            $(this).parent().addClass('radioOn').removeClass('radioOff');
            $('.fm-account-save-block').removeClass('hidden');
        });

        $('.uiviewmode').removeClass('radioOn').addClass('radioOff');
        var i = 10;
        if (fmconfig.uiviewmode)
            i = 11;
        $('#rad' + i + '_div').removeClass('radioOff').addClass('radioOn');
        $('#rad' + i).removeClass('radioOff').addClass('radioOn');
        $('.uiviewmode input').unbind('click');
        $('.uiviewmode input').bind('click', function(e)
        {
            var id = $(this).attr('id');
            if (id == 'rad10')
                M.account.uiviewmode = 0;
            else if (id == 'rad11')
                M.account.uiviewmode = 1;
            $('.uiviewmode').removeClass('radioOn').addClass('radioOff');
            $(this).addClass('radioOn').removeClass('radioOff');
            $(this).parent().addClass('radioOn').removeClass('radioOff');
            $('.fm-account-save-block').removeClass('hidden');
        });

        $('.rubsched, .rubschedopt').removeClass('radioOn').addClass('radioOff');
        var i = 13;
        if (fmconfig.rubsched) {
            i = 12;
            $('#rubsched_options').removeClass('hidden');
            var opt = String(fmconfig.rubsched).split(':');
            $('#rad' + opt[0] + '_opt').val(opt[1]);
            $('#rad' + opt[0] + '_div').removeClass('radioOff').addClass('radioOn');
            $('#rad' + opt[0]).removeClass('radioOff').addClass('radioOn');
        }
        $('#rad' + i + '_div').removeClass('radioOff').addClass('radioOn');
        $('#rad' + i).removeClass('radioOff').addClass('radioOn');
        $('.rubschedopt input').rebind('click', function(e) {
            var id = $(this).attr('id');
            var opt = $('#' + id + '_opt').val();
            M.account.rubsched = id.substr(3) + ':' + opt;
            $('.rubschedopt').removeClass('radioOn').addClass('radioOff');
            $(this).addClass('radioOn').removeClass('radioOff');
            $(this).parent().addClass('radioOn').removeClass('radioOff');
            $('.fm-account-save-block').removeClass('hidden');
            initAccountScroll(1);
        });
        $('.rubsched_textopt').rebind('click keyup', function(e) {
            var id = String($(this).attr('id')).split('_')[0];
            $('.rubschedopt').removeClass('radioOn').addClass('radioOff');
            $('#'+id+',#'+id+'_div').addClass('radioOn').removeClass('radioOff');
            M.account.rubsched = id.substr(3) + ':' + $(this).val();
            $('.fm-account-save-block').removeClass('hidden');
            initAccountScroll(1);
        });
        $('.rubsched input').rebind('click', function(e) {
            var id = $(this).attr('id');
            if (id == 'rad13') {
                M.account.rubsched = 0;
                $('#rubsched_options').addClass('hidden');
            }
            else if (id == 'rad12') {
                $('#rubsched_options').removeClass('hidden');
                if (!fmconfig.rubsched) {
                    M.account.rubsched = "14:15";
                    var defOption = 14;
                    $('#rad' + defOption + '_div').removeClass('radioOff').addClass('radioOn');
                    $('#rad' + defOption).removeClass('radioOff').addClass('radioOn');
                }
            }
            $('.rubsched').removeClass('radioOn').addClass('radioOff');
            $(this).addClass('radioOn').removeClass('radioOff');
            $(this).parent().addClass('radioOn').removeClass('radioOff');
            $('.fm-account-save-block').removeClass('hidden');
            initAccountScroll(1);
        });

        $('.redeem-voucher').unbind('click');
        $('.redeem-voucher').bind('click', function(event)
        {
            var $this = $(this);
            if ($this.attr('class').indexOf('active') == -1)
            {
                $('.fm-account-overlay').fadeIn(100);
                $this.addClass('active');
                $('.fm-voucher-popup').removeClass('hidden');
                voucherCentering($this);

                $('.fm-account-overlay, .fm-purchase-voucher, .fm-voucher-button').rebind('click.closeDialog', function() {
                    $('.fm-account-overlay').fadeOut(100);
                    $('.redeem-voucher').removeClass('active');
                    $('.fm-voucher-popup').addClass('hidden');
                });
            }
            else
            {
                $('.fm-account-overlay').fadeOut(200);
                $this.removeClass('active');
                $('.fm-voucher-popup').addClass('hidden');
            }
        });

        $('.fm-voucher-body input').unbind('focus');
        $('.fm-voucher-body input').bind('focus', function(e)
        {
            if ($(this).val() == l[487])
                $(this).val('');
        });

        $('.fm-voucher-body input').unbind('blur');
        $('.fm-voucher-body input').bind('blur', function(e)
        {
            if ($(this).val() == '')
                $(this).val(l[487]);
        });

        $('.fm-voucher-button').unbind('click');
        $('.fm-voucher-button').bind('click', function(e)
        {
            if ($('.fm-voucher-body input').val() == l[487])
                msgDialog('warninga', l[135], l[1015]);
            else
            {
                loadingDialog.show();
                api_req({a: 'uavr', v: $('.fm-voucher-body input').val()},
                {
                    callback: function(res, ctx)
                    {
                        loadingDialog.hide();
                        $('.fm-voucher-popup').addClass('hidden');
                        $('.fm-voucher-body input').val(l[487]);
                        if (typeof res == 'number')
                        {
                            if (res == -11)
                                msgDialog('warninga', l[135], l[714]);
                            else if (res < 0)
                                msgDialog('warninga', l[135], l[473]);
                            else
                            {
                                if (M.account)
                                    M.account.lastupdate = 0;
                                accountUI();
                            }
                        }
                    }
                });
            }
        });

        $('.vouchercreate').unbind('click');
        $('.vouchercreate').bind('click', function(e)
        {
            var vouchertype = $('.default-select.vouchertype .default-dropdown-item.active').attr('data-value');
            var voucheramount = parseInt($('#account-voucheramount').val());
            var proceed = false;
            for (var i in M.account.prices)
                if (M.account.prices[i][0] == vouchertype)
                    proceed = true;
            if (!proceed)
            {
                msgDialog('warninga', 'Error', 'Please select the voucher type.');
                return false;
            }
            if (!voucheramount)
            {
                msgDialog('warninga', 'Error', 'Please enter a valid voucher amount.');
                return false;
            }
            if (vouchertype == '19.99')
                vouchertype = '19.991';
            loadingDialog.show();
            api_req({a: 'uavi', d: vouchertype, n: voucheramount, c: 'EUR'},
            {
                callback: function(res, ctx)
                {
                    M.account.lastupdate = 0;
                    accountUI();
                }
            });
        });

        if (M.account.reseller) {

            // Use 'All' or 'Last 10/100/250' for the dropdown text
            var buttonText = ($.voucherlimit === 'all') ? l[7557] : l['466a'].replace('[X]', $.voucherlimit);

            $('.fm-account-button.reseller').removeClass('hidden');
            $('.account-history-dropdown-button.vouchers').text(buttonText);
            $('.account-history-drop-items.voucher10-').text(l['466a'].replace('[X]', 10));
            $('.account-history-drop-items.voucher100-').text(l['466a'].replace('[X]', 100));
            $('.account-history-drop-items.voucher250-').text(l['466a'].replace('[X]', 250));

            // Sort vouchers by most recently created at the top
            M.account.vouchers.sort(function(a, b) {

                if (a['date'] < b['date']) {
                    return 1;
                }
                else {
                    return -1;
                }
            });

            $('.grid-table.vouchers tr').remove();
            var html = '<tr><th>' + l[475] + '</th><th>' + l[7714] + '</th><th>' + l[477] + '</th><th>' + l[488] + '</th></tr>';

            $(account.vouchers).each(function(i, el) {

                // Only show the last 10, 100, 250 or if the limit is not set show all vouchers
                if (($.voucherlimit !== 'all') && (i >= $.voucherlimit)) {
                    return false;
                }

                var status = l[489];
                if (el.redeemed > 0 && el.cancelled == 0 && el.revoked == 0)
                    status = l[490] + ' ' + time2date(el.redeemed);
                else if (el.revoked > 0 && el.cancelled > 0)
                    status = l[491] + ' ' + time2date(el.revoked);
                else if (el.cancelled > 0)
                    status = l[492] + ' ' + time2date(el.cancelled);

                var voucherLink = 'https://mega.nz/#voucher' + htmlentities(el.code);

                html += '<tr><td>' + time2date(el.date) + '</td><td class="selectable">' + voucherLink + '</td><td>&euro; ' + htmlentities(el.amount) + '</td><td>' + status + '</td></tr>';
            });
            $('.grid-table.vouchers').html(html);
            $('.default-select.vouchertype .default-select-scroll').html('');
            var prices = [];
            for (var i in M.account.prices) {
                prices.push(M.account.prices[i][0]);
            }
            prices.sort(function(a, b) {
                return (a - b)
            })

            var voucheroptions = '';
            for (var i in prices)
                voucheroptions += '<div class="default-dropdown-item" data-value="' + htmlentities(prices[i]) + '">&euro;' + htmlentities(prices[i]) + ' voucher</div>';
            $('.default-select.vouchertype .default-select-scroll').html(voucheroptions);
            bindDropdownEvents($('.default-select.vouchertype'));
        }

        $('.fm-purchase-voucher,.default-big-button.topup').unbind('click');
        $('.fm-purchase-voucher,.default-big-button.topup').bind('click', function(e)
        {
            document.location.hash = 'resellers';
        });

        if (is_extension || ssl_needed())
            $('#acc_use_ssl').hide();

        $('.usessl').removeClass('radioOn').addClass('radioOff');
        var i = 7;
        if (use_ssl)
            i = 6;
        $('#rad' + i + '_div').removeClass('radioOff').addClass('radioOn');
        $('#rad' + i).removeClass('radioOff').addClass('radioOn');
        $('.usessl input').unbind('click');
        $('.usessl input').bind('click', function(e)
        {
            var id = $(this).attr('id');
            if (id == 'rad7')
                M.account.use_ssl = 0;
            else if (id == 'rad6')
                M.account.use_ssl = 1;
            $('.usessl').removeClass('radioOn').addClass('radioOff');
            $(this).addClass('radioOn').removeClass('radioOff');
            $(this).parent().addClass('radioOn').removeClass('radioOff');
            $('.fm-account-save-block').removeClass('hidden');
        });

        $('.fm-account-remove-avatar,.fm-account-avatar').rebind('click', function() {
            msgDialog('confirmation', l[1756], l[6973], false, function(e) {
                if (e) {
                    mega.attr.set('a', 'none', true, false);

                    delete avatars[u_handle];
                    $('.fm-account-avatar').html(useravatar.contact(u_handle));
                    $('.fm-avatar img').attr('src', useravatar.mine());
                    $('.fm-account-remove-avatar').hide();
                }
            });
        });

        $('.fm-account-change-avatar,.fm-account-avatar').unbind('click');
        $('.fm-account-change-avatar,.fm-account-avatar').bind('click', function(e)
        {
            avatarDialog();
        });
        $('.fm-account-avatar').html(useravatar.contact(u_handle));

        $.tresizer();

    }, 1);

    // Show first name or last name
    if (u_attr.firstname) {
        $('.membership-big-txt.name').text(u_attr.firstname + ' ' + u_attr.lastname);
    }
    else {
        $('.membership-big-txt.name').text(u_attr.name);
    }

    // Show email address
    if (u_attr.email) {
        $('.membership-big-txt.email').text(u_attr.email);
    }
    else {
        $('.membership-big-txt.email').hide();
    }

    $('.editprofile').unbind('click');
    $('.editprofile').bind('click', function() {
        document.location.hash = 'fm/account/profile';
    });

    // Cancel account button on main Account page
    $('.cancel-account').rebind('click', function() {

        // Ask for confirmation
        msgDialog('confirmation', l[6181], l[1974], false, function(event) {
            if (event) {
                loadingDialog.show();
                api_req({ a: 'erm', m: Object(M.u[u_handle]).m, t: 21 }, {
                    callback: function(res) {
                        loadingDialog.hide();
                        if (res === ENOENT) {
                            msgDialog('warningb', l[1513], l[1946]);
                        }
                        else if (res === 0) {
                            handleResetSuccessDialogs('.reset-success', l[735], 'deleteaccount');
                        }
                        else {
                            msgDialog('warningb', l[135], l[200]);
                        }
                    }
                });
            }
        });
    });

    // Button on main Account page to backup their master key
    $('.backup-master-key').rebind('click', function() {
        document.location.hash = 'backup';
    });

    $('.fm-account-button').unbind('click');
    $('.fm-account-button').bind('click', function() {
        if ($(this).attr('class').indexOf('active') == -1) {
            switch (true) {
                case ($(this).attr('class').indexOf('overview') >= 0):
                    document.location.hash = 'fm/account';
                    break;
                case ($(this).attr('class').indexOf('profile') >= 0):
                    document.location.hash = 'fm/account/profile';
                    break;
                case ($(this).attr('class').indexOf('settings') >= 0):
                    document.location.hash = 'fm/account/settings';
                    break;
                case ($(this).attr('class').indexOf('history') >= 0):
                    document.location.hash = 'fm/account/history';
                    break;
                case ($(this).attr('class').indexOf('reseller') >= 0):
                    document.location.hash = 'fm/account/reseller';
                    break;
            }
        }
    });

    $('.account-pass-lines').attr('class', 'account-pass-lines');
    $('#account-new-password').bind('keyup', function(el)
    {
        $('.account-pass-lines').attr('class', 'account-pass-lines');
        if ($(this).val() !== '') {
            var pws = zxcvbn($(this).val());
            if (pws.score > 3 && pws.entropy > 75) {
                $('.account-pass-lines').addClass('good4');
            } else if (pws.score > 2 && pws.entropy > 50) {
                $('.account-pass-lines').addClass('good3');
            } else if (pws.score > 1 && pws.entropy > 40) {
                $('.account-pass-lines').addClass('good2');
            } else if (pws.score > 0 && pws.entropy > 15) {
                $('.account-pass-lines').addClass('good1');
            } else {
                $('.account-pass-lines').addClass('weak-password');
            }
        }
    });

    $('#account-confirm-password').bind('keyup', function(el) {

        if ($(this).val() === $('#account-new-password').val()) {
            $('.fm-account-save-block').removeClass('hidden');
        }
    });
}

function handleResetSuccessDialogs(dialog, txt, dlgString) {

    $('.fm-dialog' + dialog + ' .reg-success-txt').text(txt);

    $('.fm-dialog' + dialog + ' .fm-dialog-button').rebind('click', function() {
        $('.fm-dialog-overlay').addClass('hidden');
        $('body').removeClass('overlayed');
        $('.fm-dialog' + dialog).addClass('hidden');
        delete $.dialog;
    });

    $('.fm-dialog-overlay').removeClass('hidden');
    $('body').addClass('overlayed');
    $('.fm-dialog' + dialog).removeClass('hidden');

    $.dialog = dlgString;
}

function avatarDialog(close)
{
    if (close)
    {
        $.dialog = false;
        $('.avatar-dialog').addClass('hidden');
        fm_hideoverlay();
        return true;
    }
    $.dialog = 'avatar';
    $('.fm-dialog.avatar-dialog').removeClass('hidden');
    fm_showoverlay();
    $('.avatar-body').html('<div id="avatarcrop"><div class="image-upload-and-crop-container"><div class="image-explorer-container empty"><div class="image-explorer-image-view"><img class="image-explorer-source"><div class="avatar-white-bg"></div><div class="image-explorer-mask circle-mask"></div><div class="image-explorer-drag-delegate"></div></div><div class="image-explorer-scale-slider-wrapper"><input class="image-explorer-scale-slider disabled" type="range" min="0" max="100" step="1" value="0" disabled=""></div></div><div class="fm-notifications-bottom"><input type="file" id="image-upload-and-crop-upload-field" class="image-upload-field" accept="image/jpeg, image/gif, image/png"><label for="image-upload-and-crop-upload-field" class="image-upload-field-replacement fm-account-change-avatar"><span>' + l[1016] + '</span></label><div class="fm-account-change-avatar" id="fm-change-avatar"><span>' + l[1017] + '</span></div><div  class="fm-account-change-avatar" id="fm-cancel-avatar"><span>Cancel</span></div><div class="clear"></div></div></div></div>');
    $('#fm-change-avatar').hide();
    $('#fm-cancel-avatar').hide();
    var imageCrop = new ImageUploadAndCrop($("#avatarcrop").find('.image-upload-and-crop-container'),
        {
            cropButton: $('#fm-change-avatar'),
            dragDropUploadPrompt:l[1390],
            onCrop: function(croppedDataURI)
            {
                var data = dataURLToAB(croppedDataURI);
                mega.attr.set('a', base64urlencode(ab_to_str(data)), true, false);
                var blob = new Blob([data], {type: 'image/jpeg'});
                avatars[u_handle] =
                    {
                        data: blob,
                        url: myURL.createObjectURL(blob)
                    }
                    $('.fm-account-avatar').html(useravatar.contact(u_handle));
                $('.fm-avatar img').attr('src', useravatar.mine());
                avatarDialog(1);
            },
            onImageUpload: function()
            {
                $('.image-upload-field-replacement.fm-account-change-avatar').hide();
                $('#fm-change-avatar').show();
                $('#fm-cancel-avatar').show();
            },
            onImageUploadError: function()
            {

            }
        });
    $('#fm-cancel-avatar,.fm-dialog.avatar-dialog .fm-dialog-close').unbind('click');
    $('#fm-cancel-avatar,.fm-dialog.avatar-dialog .fm-dialog-close').bind('click', function(e)
    {
        avatarDialog(1);
    });
}

function gridUI() {
    if (M.chat)
        return;
    if (d)
        console.time('gridUI');
    // $.gridDragging=false;
    $.gridLastSelected = false;
    $('.fm-files-view-icon.listing-view').addClass('active');
    $('.fm-files-view-icon.block-view').removeClass('active');

    $.gridHeader = function() {
        var headerColumn = '';
        $('.grid-table tbody tr:first-child td:visible').each(function(i, e) {
            headerColumn = $('.grid-table-header th').get(i);
            $(headerColumn).width($(e).width());
        });
        initTransferScroll();
    };

    $.detailsGridHeader = function() {
        var headerColumn = '';
        $('.contact-details-view .grid-table tbody tr:first-child td').each(function(i, e) {
            headerColumn = $('.contact-details-view .grid-table-header th').get(i);
            $(headerColumn).width($(e).width());
        });
        initTransferScroll();
    };

    $.contactGridHeader = function() {
        var headerColumn = '',
            i = 0,
            w = 0,
            el = $('.files-grid-view.contacts-view .grid-table-header th');
        while (i < el.length) {
            if (i !== 0) {
                w += $(el[i]).width();
            }
            i++;
        }
        $('.files-grid-view.contacts-view .grid-scrolling-table tr:first-child td').each(function(i, e) {
            headerColumn = $('.files-grid-view.contacts-view .grid-table-header th').get(i);
            $(headerColumn).width($(e).width());
        });
        initTransferScroll();
    };

    $.opcGridHeader = function() {
        var headerColumn = '',
            i = 0,
            w = 0,
            el = $('.sent-requests-grid .grid-table-header th');
        while (i < el.length) {
            if (i !== 0) {
                w += $(el[i]).width();
            }
            i++;
        }
        $('.sent-requests-grid .grid-scrolling-table tr:first-child td').each(function(i, e) {
            headerColumn = $('.sent-requests-grid .grid-table-header th').get(i);
            $(headerColumn).width($(e).width());
        });
        initTransferScroll();
    };

    $.ipcGridHeader = function() {
        var headerColumn = '',
            i = 0,
            w = 0,
            el = $('.contact-requests-grid .grid-table-header th');
        while (i < el.length) {
            if (i !== 0) {
                w += $(el[i]).width();
            }
            i++;
        }
        $('.contact-requests-grid .grid-scrolling-table tr:first-child td').each(function(i, e) {
            headerColumn = $('.contact-requests-grid .grid-table-header th').get(i);
            $(headerColumn).width($(e).width());
        });
        initTransferScroll();
    };

    $.sharedGridHeader = function() {
        var el = $('.shared-grid-view .grid-table-header th'),
            headerColumn = '',
            i = 0,
            w = 0;
        while (i < el.length) {
            if (i !== 0) {
                w += $(el[i]).width();
            }
            i++;
        }
        $('.shared-grid-view .grid-scrolling-table tr:first-child td').each(function(i, e) {
            headerColumn = $('.shared-grid-view .grid-table-header th').get(i);
            $(headerColumn).width($(e).width());
        });
        initTransferScroll();
    };

    $('.fm-blocks-view.fm').addClass('hidden');
    $('.fm-chat-block').addClass('hidden');
    $('.shared-blocks-view').addClass('hidden');
    $('.shared-grid-view').addClass('hidden');

    $('.files-grid-view.fm').addClass('hidden');
    $('.fm-blocks-view.contacts-view').addClass('hidden');
    $('.files-grid-view.contacts-view').addClass('hidden');
    $('.contacts-details-block').addClass('hidden');
    $('.files-grid-view.contact-details-view').addClass('hidden');
    $('.fm-blocks-view.contact-details-view').addClass('hidden');

    if (M.currentdirid === 'contacts') {
        $('.files-grid-view.contacts-view').removeClass('hidden');
        $.contactGridHeader();
        initContactsGridScrolling();
    } else if (M.currentdirid === 'opc') {
        $('.grid-table.sent-requests').removeClass('hidden');
        $.opcGridHeader();
        initOpcGridScrolling();
    } else if (M.currentdirid === 'ipc') {
        $('.grid-table.contact-requests').removeClass('hidden');
        $.ipcGridHeader();
        initIpcGridScrolling();
    } else if (M.currentdirid === 'shares') {
        $('.shared-grid-view').removeClass('hidden');
        $.sharedGridHeader();
        initGridScrolling();
    } else if (String(M.currentdirid).length === 11 && M.currentrootid == 'contacts') {// Cloud-drive/File manager
        $('.contacts-details-block').removeClass('hidden');
        if (M.v.length > 0) {
            $('.files-grid-view.contact-details-view').removeClass('hidden');
            $.detailsGridHeader();
            initGridScrolling();
        }
    } else {
        $('.files-grid-view.fm').removeClass('hidden');
        initGridScrolling();
        $.gridHeader();
    }

    if (folderlink) {
        $('.grid-url-arrow').hide();
        $('.grid-url-header').text('');
    } else {
        $('.grid-url-arrow').show();
        $('.grid-url-header').text('');
    }

    $('.fm .grid-table-header th').rebind('contextmenu', function(e) {
        $('.file-block').removeClass('ui-selected');
        $.selected = [];
        $.hideTopMenu();
        return !!contextMenuUI(e, 6);
    });

    $('.files-grid-view,.fm-empty-cloud').rebind('contextmenu', function(e) {
        $('.file-block').removeClass('ui-selected');
        $.selected = [];
        $.hideTopMenu();
        return !!contextMenuUI(e, 2);
    });

    // enable add star on first column click (make favorite)
    $('.grid-table.fm tr td:first-child').unbind('click');
    $('.grid-table.fm tr td:first-child').bind('click', function() {
        var id = [$(this).parent().attr('id')];
        M.favourite(id, $('.grid-table.fm #' + id[0] + ' .grid-status-icon').hasClass('star'));
    });

    $('.context-menu-item.do-sort').rebind('click', function() {
        M.setLastColumn($(this).data('by'));
        M.doSort($(this).data('by'), -1);
        M.renderMain();
    });

    $('.grid-table-header .arrow').rebind('click', function() {
        var c = $(this).attr('class');
        var d = 1;
        if (c && c.indexOf('desc') > -1)
            d = -1;

        for (var e in M.sortRules) {
            if (c && c.indexOf(e) > -1) {
                M.doSort(e, d);
                M.renderMain();
                break;
            }
        }
    });

    if (M.currentdirid === 'shares')
        $.selectddUIgrid = '.shared-grid-view .grid-scrolling-table';
    else if (M.currentdirid === 'contacts')
        $.selectddUIgrid = '.grid-scrolling-table.contacts';
    else if (M.currentdirid === 'ipc')
        $.selectddUIgrid = '.contact-requests-grid .grid-scrolling-table';
    else if (M.currentdirid === 'opc')
        $.selectddUIgrid = '.sent-requests-grid .grid-scrolling-table';
    else if (String(M.currentdirid).length === 11 && M.currentrootid == 'contacts')
        $.selectddUIgrid = '.files-grid-view.contact-details-view .grid-scrolling-table';
    else
        $.selectddUIgrid = '.files-grid-view.fm .grid-scrolling-table';

    $.selectddUIitem = 'tr';
    Soon(selectddUI);

    if (d)
        console.timeEnd('gridUI');
}

/**
 * Really simple shortcut logic for select all, copy, paste, delete
 *
 * @constructor
 */
function FMShortcuts() {

    var current_operation = null;

    // unbind if already bound.
    $(window).unbind('keydown.fmshortcuts');

    // bind
    $(window).bind('keydown.fmshortcuts', function(e) {

        if (!is_fm())
            return true;

        e = e || window.event;

        // DO NOT start the search in case that the user is typing something in a form field... (eg.g. contacts -> add
        // contact field)
        if ($(e.target).is("input, textarea, select") || $.dialog) {
            return;
        }
        var charCode = e.which || e.keyCode; // ff
        var charTyped = String.fromCharCode(charCode).toLowerCase();

        if (charTyped == "a" && (e.ctrlKey || e.metaKey)) {
            if (typeof selectionManager != 'undefined' && selectionManager) {
                selectionManager.select_all();
            }
            return false; // stop prop.
        } else if (
            (charTyped == "c" || charTyped == "x") &&
            (e.ctrlKey || e.metaKey)
            ) {
            var $items = selectionManager.get_selected();
            if ($items.size() == 0) {
                return; // dont do anything.
            }

            current_operation = {
                'op': charTyped == "c" ? 'copy' : 'cut',
                'src': $items
            };
            return false; // stop prop.
        } else if (charTyped == "v" && (e.ctrlKey || e.metaKey)) {
            if (!current_operation) {
                return false; // stop prop.
            }

            $.each(current_operation.src, function(k, v) {
                if (current_operation.op == "copy") {
                    M.copyNodes([$(v).attr('id')], M.currentdirid);
                } else if (current_operation.op == "cut") {
                    M.moveNodes([$(v).attr('id')], M.currentdirid);
                }
            });

            if (current_operation.op == "cut") {
                current_operation = null;
            }

            return false; // stop prop.
        } else if (charCode == 8) {
            var $items = selectionManager.get_selected();
            if ($items.size() == 0 || (RightsbyID(M.currentdirid || '') | 0) < 1) {
                return; // dont do anything.
            }

            $.selected = [];
            $items.each(function() {
                $.selected.push($(this).attr('id'));
            });

            fmremove();

            // force remove, no confirmation
            if (e.ctrlKey || e.metaKey) {
                $('#msgDialog:visible .fm-dialog-button.confirm').trigger('click');
            }

            return false;
        }

    });
}

/**
 * Simple way for searching for nodes by their first letter.
 *
 * PS: This is meant to be somehow reusable.
 *
 * @param searchable_elements selector/elements a list/selector of elements which should be searched for the user
 * specified key press character
 * @param containers selector/elements a list/selector of containers to which the input field will be centered (the code
 * will dynamically detect and pick the :visible container)
 *
 * @returns {*}
 * @constructor
 */
var QuickFinder = function(searchable_elements, containers) {
    var self = this;

    var DEBUG = false;

    self._is_active = false; // defined as a prop of this. so that when in debug mode it can be easily accessed from
    // out of this scope

    var last_key = null;
    var next_idx = 0;

    // hide on page change
    $(window).unbind('hashchange.quickfinder');
    $(window).bind('hashchange.quickfinder', function() {
        if (self.is_active()) {
            self.deactivate();
        }
    });

    // unbind if already bound.
    $(window).unbind('keypress.quickFinder');

    // bind
    $(window).bind('keypress.quickFinder', function(e) {

        e = e || window.event;
        // DO NOT start the search in case that the user is typing something in a form field... (eg.g. contacts -> add
        // contact field)
        if ($(e.target).is("input, textarea, select") || $.dialog)
            return;

        var charCode = e.which || e.keyCode; // ff

        if (
            (charCode >= 48 && charCode <= 57) ||
            (charCode >= 65 && charCode <= 123) ||
            charCode > 255
            ) {
            var charTyped = String.fromCharCode(charCode);

            // get the currently visible container
            var $container = $(containers).filter(":visible");
            if ($container.size() == 0) {
                // no active container, this means that we are receiving events for a page, for which we should not
                // do anything....
                return;
            }

            self._is_active = true;

            $(self).trigger("activated");

            var $found = $(searchable_elements).filter(":visible:istartswith('" + charTyped + "')");

            if (
                /* repeat key press, but show start from the first element */
                    (last_key != null && ($found.size() - 1) <= next_idx)
                    ||
                    /* repeat key press is not active, should reset the target idx to always select the first element */
                        (last_key == null)
                        ) {
                    next_idx = 0;
                    last_key = null;
                } else if (last_key == charTyped) {
                    next_idx++;
                } else if (last_key != charTyped) {
                    next_idx = 0;
                }
                last_key = charTyped;

                $(searchable_elements).parents(".ui-selectee, .ui-draggable").removeClass('ui-selected');

                var $target_elm = $($found[next_idx]);

                $target_elm.parents(".ui-selectee, .ui-draggable").addClass("ui-selected");

                var $jsp = $target_elm.getParentJScrollPane();
                if ($jsp) {
                    var $scrolled_elm = $target_elm.parent("a");

                    if ($scrolled_elm.size() == 0) { // not in icon view, its a list view, search for a tr
                        $scrolled_elm = $target_elm.parents('tr:first');
                    }
                    $jsp.scrollToElement($scrolled_elm);
                }

                $(self).trigger('search');

                if ($target_elm && $target_elm.size() > 0) {
                    // ^^ DONT stop prop. if there are no found elements.
                    return false;
                }
            }
            else if (charCode >= 33 && charCode <= 36)
            {
                var e = '.files-grid-view.fm';
                if (M.viewmode == 1)
                    e = '.fm-blocks-view.fm';

                if ($(e + ':visible').length)
                {
                    e = $('.grid-scrolling-table:visible, .file-block-scrolling:visible');
                    var jsp = e.data('jsp');

                    if (jsp)
                    {
                        switch (charCode)
                        {
                            case 33: /* Page Up   */
                                jsp.scrollByY(-e.height(), !0);
                                break;
                            case 34: /* Page Down */
                                jsp.scrollByY(e.height(), !0);
                                break;
                            case 35: /* End       */
                                jsp.scrollToBottom(!0);
                                break;
                            case 36: /* Home      */
                                jsp.scrollToY(0, !0);
                                break;
                        }
                    }
                }
            }
        });

    // hide the search field when the user had clicked somewhere in the document
    $(document.body).delegate('> *', 'mousedown', function(e) {
        if (self.is_active()) {
            self.deactivate();
            return false;
        }
    });

    // use events as a way to communicate with this from the outside world.
    self.deactivate = function() {
        self._is_active = false;
        $(self).trigger("deactivated");
    };

    self.is_active = function() {
        return self._is_active;
    };

    self.disable_if_active = function() {
        if (self.is_active()) {
            self.deactivate();
        }
    };

    return this;
};

var quickFinder = new QuickFinder(
    '.tranfer-filetype-txt, .file-block-title, td span.contacts-username',
    '.files-grid-view, .fm-blocks-view.fm, .contacts-grid-table'
    );

/**
 * This should take care of flagging the LAST selected item in those cases:
 *
 *  - jQ UI $.selectable's multi selection using drag area (integrated using jQ UI $.selectable's Events)
 *
 *  - Single click selection (integrated by assumption that the .get_currently_selected will also try to cover this case
 *  when there is only one .ui-selected...this is how no other code had to be changed :))
 *
 *  - Left/right/up/down keys (integrated by using the .set_currently_selected and .get_currently_selected public
 *  methods)
 *
 * @param $selectable
 * @returns {*}
 * @constructor
 */
var SelectionManager = function($selectable) {
    var self = this;

    $selectable.unbind('selectableselecting');
    $selectable.unbind('selectableselected');
    $selectable.unbind('selectableunselecting');
    $selectable.unbind('selectableunselected');

    /**
     * Store all selected items in an _ordered_ array.
     *
     * @type {Array}
     */
    var selected_list = [];

    /**
     * Helper func to clear old reset state from other icons.
     */
    this.clear = function() {
        $('.currently-selected', $selectable).removeClass('currently-selected');
    };

    this.clear(); // remove ANY old .currently-selected values.

    /**
     * The idea of this method is to _validate_ and return the .currently-selected element.
     *
     * @param first_or_last string ("first" or "last") by default will return the first selected element if there is
     * not .currently-selected
     *
     * @returns {*|jQuery|HTMLElement}
     */
    this.get_currently_selected = function(first_or_last) {
        if (!first_or_last) {
            first_or_last = "first";
        }

        var $currently_selected = $('.currently-selected', $selectable);

        if ($currently_selected.size() == 0) { // NO .currently-selected
            return $('.ui-selected:' + first_or_last, $selectable);
        } else if (!$currently_selected.is(".ui-selected")) { // validate that the currently selected is actually selected.
            // if not, try to get the first_or_last .ui-selected item
            var selected_elms = $('.ui-selected:' + first_or_last, $selectable);
            return selected_elms;
        } else { // everything is ok, we should return the .currently-selected
            return $currently_selected;
        }
    };

    /**
     * Used from the shortcut keys code.
     *
     * @param element
     */
    this.set_currently_selected = function($element) {

        self.clear();
        $element.addClass("currently-selected");
        quickFinder.disable_if_active();

        // Do .scrollIntoView if the parent or parent -> parent DOM Element is a JSP.
        {
            var $jsp = $element.getParentJScrollPane();
            if ($jsp) {
                $jsp.scrollToElement($element);
            }
        }
    };

    /**
     * Simple helper func, for selecting all elements in the current view.
     */
    this.select_all = function() {
        $(window).trigger('dynlist.flush');
        var $selectable_containers = $(
            [
                ".fm-transfers-block",
                ".fm-blocks-view.fm",
                ".fm-blocks-view.contacts-view",
                ".files-grid-view.fm",
                ".files-grid-view.contacts-view",
                ".contacts-grid-view",
                ".fm-contacts-blocks-view",
                ".files-grid-view.contact-details-view",
                ".shared-grid-view",
                ".shared-blocks-view",
                ".shared-details-block"
            ].join(",")
            ).filter(":visible");

        var $selectables = $(
            [
                ".file-block",
                "tr.ui-draggable",
                "tr.ui-selectee",
                ".contact-block-view.ui-draggable",
                ".transfer-table tr:not(.clone-of-header)"
            ].join(","),
            $selectable_containers
            ).filter(":visible");

        $selectables.addClass("ui-selected");
    };

    /**
     * Use this to get ALL (multiple!) selected items in the currently visible view/grid.
     */
    this.get_selected = function() {
        var $selectable_containers = $(
            [
                ".fm-blocks-view.fm",
                ".fm-blocks-view.contacts-view",
                ".files-grid-view.fm",
                ".files-grid-view.contacts-view",
                ".contacts-grid-view",
                ".fm-contacts-blocks-view",
                ".files-grid-view.contact-details-view"
            ].join(",")
            ).filter(":visible");

        var $selected = $(
            [
                ".file-block",
                "tr.ui-draggable",
                "tr.ui-selectee",
                ".contact-block-view.ui-draggable"
            ].join(","),
            $selectable_containers
            ).filter(":visible.ui-selected");

        return $selected;
    };

    /**
     * Push the last selected item to the end of the selected_list array.
     */
    $selectable.bind('selectableselecting', function(e, data) {
        var $selected = $(data.selecting);
        selected_list.push(
            $selected
            );
    });

    /**
     * Remove any unselected element from the selected_list array.
     */
    $selectable.bind('selectableunselecting', function(e, data) {
        var $unselected = $(data.unselecting);
        var idx = $.elementInArray($unselected, selected_list);

        if (idx > -1) {
            delete selected_list[idx];
        }
    });

    /**
     * After the user finished selecting the icons, flag the last selected one as .currently-selecting
     */
    $selectable.bind('selectablestop', function(e, data) {

        self.clear();

        // remove `undefined` from the list
        selected_list = $.map(selected_list, function(n, i) {
            if (n != undefined) {
                return n;
            }
        });

        // add the .currently-selected
        if (selected_list.length > 0) {
            $(selected_list[selected_list.length - 1]).addClass('currently-selected');
        }
        selected_list = []; // reset the state of the last selected items for the next selectablestart
    });
    return this;
};

var selectionManager;

function UIkeyevents() {
    $(window).unbind('keydown.uikeyevents');
    $(window).bind('keydown.uikeyevents', function(e) {
        if (e.keyCode == 9 && !$(e.target).is("input,textarea,select")) {
            return false;
        }

        var sl = false, s;
        if (M.viewmode) {
            s = $('.file-block.ui-selected');
        }
        else {
            s = $('.grid-table tr.ui-selected');
        }
        var selPanel = $('.fm-transfers-block tr.ui-selected').not('.clone-of-header');

        if (M.chat) {
            return true;
        }

        if (!is_fm() && (page !== 'login')) {
            return true;
        }

        /**
         * Because of te .unbind, this can only be here... it would be better if its moved to iconUI(), but maybe some
         * other day :)
         */
        if (!$.dialog && !slideshowid && M.viewmode == 1) {
            var items_per_row = Math.floor($('.file-block').parent().outerWidth() / $('.file-block:first').outerWidth(true));
            var total_rows = Math.ceil($('.file-block').size() / items_per_row);

            if (e.keyCode == 37) {
                // left
                var current = selectionManager.get_currently_selected("first");
                // clear old selection if no shiftKey
                if (!e.shiftKey) {
                    s.removeClass("ui-selected");
                }
                var $target_element = null;
                if (current.length > 0 && current.prev(".file-block").length > 0) {
                    $target_element = current.prev(".file-block");
                }
                else {
                    $target_element = $('.file-block:last');
                }
                if ($target_element) {
                    $target_element.addClass('ui-selected');
                    selectionManager.set_currently_selected($target_element);
                }
            }
            else if (e.keyCode == 39) {

                // right
                var current = selectionManager.get_currently_selected("last");
                if (!e.shiftKey) {
                    s.removeClass("ui-selected");
                }
                var $target_element = null;
                var next = current.next(".file-block");

                // clear old selection if no shiftKey
                if (next.length > 0) {
                    $target_element = next;
                }
                else {
                    $target_element = $('.file-block:first');
                }
                if ($target_element) {
                    $target_element.addClass('ui-selected');
                    selectionManager.set_currently_selected($target_element);
                }
            }

            // up & down
            else if (e.keyCode == 38 || e.keyCode == 40) {
                var current = selectionManager.get_currently_selected("first"),
                    current_idx = $.elementInArray(current, $('.file-block')) + 1;

                if (!e.shiftKey) {
                    s.removeClass("ui-selected");
                }

                var current_row = Math.ceil(current_idx / items_per_row),
                    current_col = current_idx % items_per_row,
                    target_row;

                if (e.keyCode == 38) { // up
                    // handle the case when the users presses ^ and the current row is the first row
                    target_row = current_row == 1 ? total_rows : current_row - 1;
                } else if (e.keyCode == 40) { // down
                    // handle the case when the users presses DOWN and the current row is the last row
                    target_row = current_row == total_rows ? 1 : current_row + 1;
                }

                // calc the index of the target element
                var target_element_num = ((target_row - 1) * items_per_row) + (current_col - 1),
                    $target = $('.file-block:eq(' + target_element_num + ')');

                $target.addClass("ui-selected");
                selectionManager.set_currently_selected($target);

            }
        }
        if ((e.keyCode == 38) && (s.length > 0) && ($.selectddUIgrid.indexOf('.grid-scrolling-table') > -1) && !$.dialog) {

            // up in grid
            if (e.shiftKey) {
                $(e).addClass('ui-selected');
            }
            if ($(s[0]).prev().length > 0) {
                if (!e.shiftKey) {
                    $('.grid-table tr').removeClass('ui-selected');
                }
                $(s[0]).prev().addClass('ui-selected');
                sl = $(s[0]).prev();

                quickFinder.disable_if_active();
            }
        }
        else if (e.keyCode == 40 && s.length > 0 && $.selectddUIgrid.indexOf('.grid-scrolling-table') > -1 && !$.dialog) {

            // down in grid
            if (e.shiftKey) {
                $(e).addClass('ui-selected');
            }
            if ($(s[s.length - 1]).next().length > 0) {
                if (!e.shiftKey) {
                    $('.grid-table tr').removeClass('ui-selected');
                }
                $(s[s.length - 1]).next().addClass('ui-selected');
                sl = $(s[0]).next();

                quickFinder.disable_if_active();
            }
        }
        else if (e.keyCode == 46 && s.length > 0 && !$.dialog && RightsbyID(M.currentdirid) > 1) {
            $.selected = [];
            s.each(function(i, e) {
                $.selected.push($(e).attr('id'));
            });
            fmremove();
        }
        else if (e.keyCode == 46 && selPanel.length > 0 && !$.dialog && RightsbyID(M.currentdirid) > 1) {
            var selected = [];
            selPanel.each(function() {
                selected.push($(this).attr('id'));
            });
            msgDialog('confirmation', l[1003], "Cancel " + selected.length + " transferences?", false, function(e) {

                // we should encapsule the click handler
                // to call a function rather than use this hacking
                if (e) {
                    $('.transfer-clear').trigger('click');
                }
            });
        }
        else if (e.keyCode == 13 && s.length > 0 && !$.dialog && !$.msgDialog && $('.fm-new-folder').attr('class').indexOf('active') == -1 && $('.top-search-bl').attr('class').indexOf('active') == -1) {
            $.selected = [];
            s.each(function(i, e) {
                $.selected.push($(e).attr('id'));
            });
            if ($.selected && $.selected.length > 0) {
                var n = M.d[$.selected[0]];
                if (n && n.t) {
                    M.openFolder(n.h);
                }
                else if ($.selected.length == 1 && M.d[$.selected[0]] && is_image(M.d[$.selected[0]])) {
                    slideshow($.selected[0]);
                }
                else {
                    M.addDownload($.selected);
                }
            }
        }
        else if ((e.keyCode === 13) && ($.dialog === 'share')) {
            addContactToFolderShare();
        }
        else if ((e.keyCode === 13) && ($.dialog === 'add-contact-popup')) {
            addNewContact($('.add-user-popup-button.add'));
        }

        else if ((e.keyCode === 13) && ($.dialog === 'rename')) {
            doRename();
        }
        else if (e.keyCode == 27 && ($.copyDialog || $.moveDialog || $.copyrightsDialog)) {
            closeDialog();
        }
        else if (e.keyCode == 27 && $.dialog) {
            closeDialog();
        }
        else if (e.keyCode == 27 && $('.default-select.active').length) {
            var $selectBlock = $('.default-select.active');
            $selectBlock.find('.default-select-dropdown').fadeOut(200);
            $selectBlock.removeClass('active');
        }
        else if (e.keyCode == 27 && $.msgDialog) {
            closeMsg();
            if ($.warningCallback) {
                $.warningCallback(false);
            }
        }
        else if ((e.keyCode == 13 && $.msgDialog == 'confirmation') && (e.keyCode == 13 && $.msgDialog == 'remove')) {
            closeMsg();
            if ($.warningCallback) {
                $.warningCallback(true);
            }
        }
        else if ((e.keyCode === 113 /* F2 */) && (s.length > 0) && !$.dialog && RightsbyID(M.currentdirid) > 1) {
            $.selected = [];
            s.each(function(i, e) {
                $.selected.push($(e).attr('id'));
            });
            renameDialog();
        }
        else if (e.keyCode == 65 && e.ctrlKey && !$.dialog) {
            $('.grid-table.fm tr').addClass('ui-selected');
            $('.file-block').addClass('ui-selected');
        }
        else if (e.keyCode == 37 && slideshowid) {
            slideshow_prev();
        }
        else if (e.keyCode == 39 && slideshowid) {
            slideshow_next();
        }
        else if (e.keyCode == 27 && slideshowid) {
            slideshow(slideshowid, true);
        }
        else if (e.keyCode == 27) {
            $.hideTopMenu();
        }

        if (sl && $.selectddUIgrid.indexOf('.grid-scrolling-table') > -1) {
            var jsp = $($.selectddUIgrid).data('jsp');
            jsp.scrollToElement(sl);
        }

        searchPath();
    });
}

function searchPath()
{
    if (M.currentdirid && M.currentdirid.substr(0,7) == 'search/')
    {
        var sel;
        if (M.viewmode) sel = $('.fm-blocks-view .ui-selected');
        else sel = $('.grid-table .ui-selected');
        if (sel.length == 1)
        {
            var html = '';
            var path = M.getPath($(sel[0]).attr('id'));
            path.reverse();
            for (var i in path)
            {
                var c,name,id=false,iconimg='';;
                var n = M.d[path[i]];
                if (path[i].length == 11 && M.u[path[i]])
                {
                    id = path[i];
                    c = 'contacts-item';
                    name = M.u[path[i]].m;
                }
                else if (path[i] == M.RootID)
                {
                    id = M.RootID;
                    c = 'cloud-drive';
                    name = l[164];
                }
                else if (path[i] == M.RubbishID)
                {
                    id = M.RubbishID;
                    c = 'recycle-item';
                    name = l[168];
                }
                else if (path[i] == M.InboxID)
                {
                    id = M.InboxID;
                    c = 'inbox-item';
                    name = l[166];
                }
                else if (n)
                {
                    id = n.h;
                    c = '';
                    name = n.name;
                    if (n.t) c = 'folder';
                    else iconimg = '<span class="search-path-icon-span ' + fileIcon(n) + '"></span>';
                }
                if (id)
                {
                    html += '<div class="search-path-icon '+c+'" id="spathicon_'+htmlentities(id) + '">' + iconimg + '</div><div class="search-path-txt" id="spathname_'+htmlentities(id) + '">' + htmlentities(name) + '</div>';
                    if (i < path.length-1) html += '<div class="search-path-arrow"></div>';
                }
            }
            html += '<div class="clear"></div>';
            $('.search-bottom-menu').html(html);
            $('.fm-blocks-view,.files-grid-view').addClass('search');
            $('.search-path-icon,.search-path-icon').unbind('click');
            $('.search-path-icon,.search-path-txt').bind('click',function(e)
            {
                var id = $(this).attr('id');
                if (id)
                {
                    id = id.replace('spathicon_','').replace('spathname_','');
                    var n = M.d[id];
                    $.selected=[];
                    if (!n.t)
                    {
                        $.selected.push(id);
                        id = n.p;
                    }
                    if (n) M.openFolder(id);
                    if ($.selected.length > 0) reselect(1);
                }
            });
        }
        else $('.fm-blocks-view,.files-grid-view').removeClass('search');
    }
    else $('.fm-blocks-view,.files-grid-view').removeClass('search');
}

function selectddUI() {
    if (M.currentdirid && M.currentdirid.substr(0, 7) == 'account')
        return false;
    if (d) {
        console.time('selectddUI');
    }
    var dropSel = $.selectddUIgrid + ' ' + $.selectddUIitem + '.folder';
    if (M.currentrootid === 'contacts') {
        dropSel = $.selectddUIgrid + ' ' + $.selectddUIitem;
    }
    $(dropSel).droppable(
        {
            tolerance: 'pointer',
            drop: function(e, ui)
            {
                $.doDD(e, ui, 'drop', 0);
            },
            over: function(e, ui)
            {
                $.doDD(e, ui, 'over', 0);
            },
            out: function(e, ui)
            {
                $.doDD(e, ui, 'out', 0);
            }
        });
    if ($.gridDragging)
        $('body').addClass('dragging ' + ($.draggingClass || ''));
    $($.selectddUIgrid + ' ' + $.selectddUIitem).draggable(
        {
            start: function(e, u)
            {
                if (d) console.log('draggable.start');
                $.hideContextMenu(e);
                $.gridDragging = true;
                $('body').addClass('dragging');
                if (!$(this).hasClass('ui-selected'))
                {
                    $($.selectddUIgrid + ' ' + $.selectddUIitem).removeClass('ui-selected');
                    $(this).addClass('ui-selected');
                }
                var s = $($.selectddUIgrid + ' .ui-selected'), max = ($(window).height() - 96) / 24, html = [];
                $.selected = [];
                s.each(function(i, e)
                {
                    var id = $(e).attr('id'), n = M.d[id];
                    if (n) {
                        $.selected.push(id);
                        if (max > i) {
                            html.push('<div class="transfer-filtype-icon ' + fileIcon(n) + ' tranfer-filetype-txt dragger-entry">' + str_mtrunc(htmlentities(n.name)) + '</div>');
                        }
                    }
                });
                if (s.length > max)
                {
                    $('.dragger-files-number').text(s.length);
                    $('.dragger-files-number').show();
                }
                $('#draghelper .dragger-content').html(html.join(""));
                $.draggerHeight = $('#draghelper .dragger-content').outerHeight();
                $.draggerWidth = $('#draghelper .dragger-content').outerWidth();
                $.draggerOrigin = M.currentdirid;
            },
            drag: function(e, ui)
            {
                if (ui.position.top + $.draggerHeight - 28 > $(window).height())
                    ui.position.top = $(window).height() - $.draggerHeight + 26;
                if (ui.position.left + $.draggerWidth - 58 > $(window).width())
                    ui.position.left = $(window).width() - $.draggerWidth + 56;
            },
            refreshPositions: true,
            containment: 'document',
            scroll: false,
            distance: 10,
            revertDuration: 200,
            revert: true,
            cursorAt: {right: 90, bottom: 56},
            helper: function(e, ui)
            {
                $(this).draggable("option", "containment", [72, 42, $(window).width(), $(window).height()]);
                return getDDhelper();
            },
            stop: function(event)
            {
                if (d) console.log('draggable.stop');
                $.gridDragging = $.draggingClass = false;
                $('body').removeClass('dragging').removeClassWith("dndc-");
                var origin = $.draggerOrigin;
                setTimeout(function __onDragStop() {
                    if (M.currentdirid === 'contacts') {
                        if (origin !== 'contacts') {
                            M.openFolder(origin, true);
                        }
                    } else {
                        treeUIopen(M.currentdirid, false, true);
                    }
                }, 200);
            }
        });

    $('.ui-selectable-helper').remove();

    $($.selectddUIgrid).selectable({
        filter: $.selectddUIitem,
        start: function(e, u) {
            $.hideContextMenu(e);
            $.hideTopMenu();
        },
        stop: function(e, u) {
            searchPath();
        }
    });

    /**
     * (Re)Init the selectionManager, because the .selectable() is reinitialized and we need to reattach to its
     * events.
     *
     * @type {SelectionManager}
     */

    if (!window.fmShortcuts) {
        window.fmShortcuts = new FMShortcuts();
    }
    selectionManager = new SelectionManager($($.selectddUIgrid));

    $($.selectddUIgrid + ' ' + $.selectddUIitem).unbind('contextmenu');
    $($.selectddUIgrid + ' ' + $.selectddUIitem).bind('contextmenu', function(e)
    {
        if ($(this).attr('class').indexOf('ui-selected') == -1)
        {
            $($.selectddUIgrid + ' ' + $.selectddUIitem).removeClass('ui-selected');
            $(this).addClass('ui-selected');
        }
        cacheselect();
        searchPath();
        $.hideTopMenu();
        return !!contextMenuUI(e, 1);
    });

    $($.selectddUIgrid + ' ' + $.selectddUIitem).unbind('click');
    $($.selectddUIgrid + ' ' + $.selectddUIitem).bind('click', function(e)
    {
        if ($.gridDragging)
            return false;
        var s = e.shiftKey && $($.selectddUIgrid + ' .ui-selected');
        if (s && s.length > 0)
        {
            var start = s[0];
            var end = this;
            if ($.gridLastSelected && $($.gridLastSelected).attr('class').indexOf('ui-selected') > -1)
                start = $.gridLastSelected;
            else
                $.gridLastSelected = this;
            if ($(start).index() > $(end).index())
            {
                end = start;
                start = this;
            }
            $($.selectddUIgrid + ' ' + $.selectddUIitem).removeClass('ui-selected');
            $([start, end]).addClass('ui-selected');
            $(start).nextUntil($(end)).each(function(i, e)
            {
                $(e).addClass('ui-selected');
            });

            selectionManager.set_currently_selected($(this));
        }
        else if (e.ctrlKey == false && e.metaKey == false)
        {
            $($.selectddUIgrid + ' ' + $.selectddUIitem).removeClass('ui-selected');
            $(this).addClass('ui-selected');
            $.gridLastSelected = this;
            selectionManager.set_currently_selected($(this));
        }
        else
        {
            if ($(this).hasClass("ui-selected"))
                $(this).removeClass("ui-selected");
            else
            {
                $(this).addClass("ui-selected");
                $.gridLastSelected = this;
                selectionManager.set_currently_selected($(this));
            }
        }
        searchPath();
        $.hideContextMenu(e);
        if ($.hideTopMenu)
            $.hideTopMenu();
        return false;
    });

    $($.selectddUIgrid + ' ' + $.selectddUIitem).unbind('dblclick');
    $($.selectddUIgrid + ' ' + $.selectddUIitem).bind('dblclick', function(e)
    {
        var h = $(e.currentTarget).attr('id');
        var n = M.d[h] || {};
        if (n.t)
        {
            $('.top-context-menu').hide();
            M.openFolder(h);
        }
        else if (is_image(n))
            slideshow(h);
        else
            M.addDownload([h]);
    });

    if ($.rmInitJSP)
    {
        var jsp = $($.rmInitJSP).data('jsp');
        if (jsp)
            jsp.reinitialise();
        if (d)
            console.log('jsp:!u', !!jsp);
        delete $.rmInitJSP;
    }
    $.tresizer();
    if (d) {
        console.timeEnd('selectddUI');
    }
}

function iconUI(aQuiet)
{
    if (d) console.time('iconUI');

    $('.fm-files-view-icon.block-view').addClass('active');
    $('.fm-files-view-icon.listing-view').removeClass('active');
    $('.shared-grid-view').addClass('hidden');
    $('.files-grid-view.fm').addClass('hidden');
    $('.fm-blocks-view.fm').addClass('hidden');
    $('.fm-blocks-view.contacts-view').addClass('hidden');
    $('.files-grid-view.contacts-view').addClass('hidden');
    $('.contacts-details-block').addClass('hidden');
    $('.files-grid-view.contact-details-view').addClass('hidden');
    $('.fm-blocks-view.contact-details-view').addClass('hidden');

    if (M.currentdirid == 'contacts')
    {
        $('.fm-blocks-view.contacts-view').removeClass('hidden');
        initContactsBlocksScrolling();
    }
    else if (M.currentdirid == 'shares')
    {
        $('.shared-blocks-view').removeClass('hidden');
        initShareBlocksScrolling();
    }
    else if (String(M.currentdirid).length === 11 && M.currentrootid == 'contacts')
    {
        $('.contacts-details-block').removeClass('hidden');
        if (M.v.length > 0)
        {
            $('.fm-blocks-view.contact-details-view').removeClass('hidden');
            initFileblocksScrolling2();
        }
    }
    else if (M.currentdirid === M.InboxID || RootbyId(M.currentdirid) === M.InboxID)
    {
        //console.error("Inbox iconUI");
        if (M.v.length > 0)
        {
            $('.fm-blocks-view.fm').removeClass('hidden');
            initFileblocksScrolling();
        }
    }
    else
    {
        $('.fm-blocks-view.fm').removeClass('hidden');
        if (!aQuiet) initFileblocksScrolling();
    }

    $('.fm-blocks-view,.shared-blocks-view').unbind('contextmenu');
    $('.fm-blocks-view,.shared-blocks-view').bind('contextmenu', function(e)
    {
        $('.file-block').removeClass('ui-selected');
        selectionManager.clear(); // is this required? don't we have a support for a multi-selection context menu?
        $.selected = [];
        $.hideTopMenu();
        return !!contextMenuUI(e, 2);
    });

    if (M.currentdirid == 'contacts')
    {
        $.selectddUIgrid = '.contacts-blocks-scrolling';
        $.selectddUIitem = 'a';
    }
    else if (M.currentdirid == 'shares')
    {
        $.selectddUIgrid = '.shared-blocks-scrolling';
        $.selectddUIitem = 'a';
    }
    else if (String(M.currentdirid).length === 11 && M.currentrootid == 'contacts')
    {
        $.selectddUIgrid = '.contact-details-view .file-block-scrolling';
        $.selectddUIitem = 'a';
    }
    else
    {
        $.selectddUIgrid = '.file-block-scrolling';
        $.selectddUIitem = 'a';
    }
    selectddUI();
    if (d) console.timeEnd('iconUI');
}

function transferPanelUI()
{
    $.transferHeader = function()
    {
        var tt = $('.transfer-scrolling-table'),
              tth = $('.transfer-table-header');

        // Show/Hide header if there is no items in transfer list
        if (!$('.transfer-table tr').not('.clone-of-header').length > 0)
        {
            $('.transfer-panel-empty-txt').removeClass('hidden');
            tt.hide(0);
            tth.hide(0);
        }
        else
        {
            $('.transfer-panel-empty-txt').addClass('hidden');
            tt.show(0);
            tth.show(0);
        }

        $('.transfer-scrolling-table').rebind('click contextmenu', function(e)
        {
            if (!$(e.target).closest('.transfer-table').length) {
                $('.transfer-table tr').removeClass('ui-selected');
            }
        });

        $('.tranfer-table .grid-url-arrow, .tranfer-table .clear-transfer-icon').rebind('click', function(e) {
            var target = $(this).closest('tr');
            e.preventDefault();
            e.stopPropagation(); // do not treat it as a regular click on the file
            $('.tranfer-table tr').removeClass('ui-selected');

            if ($(this).hasClass('grid-url-arrow')) {
                target.addClass('ui-selected');
                e.currentTarget = target;
                transferPanelContextMenu(target);
                contextMenuUI(e);
            }
            else {
                if (!target.find('.transfer-status.completed').length) {
                    var toabort = target.attr('id');
                    dlmanager.abort(toabort);
                    ulmanager.abort(toabort);
                }
                target.fadeOut(function() {
                    $(this).remove();
                    $.clearTransferPanel();
                    fm_tfsupdate();
                    $.tresizer();
                });
            }
        });

        $('.transfer-table tr').rebind('dblclick', function(e) {
            if ($(this).find('.transfer-status.completed').length) {
                var id = String($(this).attr('id'));
                if (id[0] === 'd') {
                    id = id.split('_').pop();
                }
                else if (id[0] === 'u') {
                    id = String(ulmanager.ulIDToNode[id]);
                }
                var path = M.getPath(id);
                if (path.length > 1) {
                    M.openFolder(path[1], true);
                    if (!$('#' + id).length) {
                        $(window).trigger('dynlist.flush');
                    }
                    $.selected = [id];
                    reselect(1);
                }
            }
        });

        $('.transfer-table tr').rebind('click contextmenu', function(e)
        {
            $('.ui-selected').filter(function() {
                return $(this).parent('.transfer-table').length;
            }).removeClass('ui-selected');

            if (e.type == 'contextmenu')
            {
                var c = $(this).attr('class');
                if (!c || (c && c.indexOf('ui-selected') == -1))
                    $('.transfer-table tr').removeClass('ui-selected');
                $(this).addClass('ui-selected dragover');
                transferPanelContextMenu(null);
                return !!contextMenuUI(e);
            }
            else
            {
                var s = $('.transfer-table tr');
                if (e.shiftKey && s.length > 0)
                {
                    var start = s[0];
                    var end = this;
                    if ($.TgridLastSelected && $($.TgridLastSelected).hasClass('ui-selected')) {
                        start = $.TgridLastSelected;
                    }
                    if ($(start).index() > $(end).index()) {
                        end = start;
                        start = this;
                    }
                    $('.transfer-table tr').removeClass('ui-selected');
                    $([start, end]).addClass('ui-selected');
                    $(start).nextUntil($(end)).each(function(i, e) {
                        $(e).addClass('ui-selected');
                    });
                }
                else if (!e.ctrlKey && !e.metaKey)
                {
                    $('.transfer-table tr').removeClass('ui-selected');
                    $(this).addClass('ui-selected');
                    $.TgridLastSelected = this;
                }
                else
                {
                    if ($(this).hasClass("ui-selected"))
                        $(this).removeClass("ui-selected");
                    else
                    {
                        $(this).addClass("ui-selected");
                        $.TgridLastSelected = this;
                    }
                }
            }
        });
        initTransferScroll();
    };

    $.transferClose = function() {
        $('.nw-fm-left-icon.transfers').removeClass('active');
        $('.fmholder').removeClass('transfer-panel-opened');
    };

    $.transferOpen = function(force) {
        if (force || !$('.nw-fm-left-icon.transfers').hasClass('active')) {
            $('.nw-fm-left-icon').removeClass('active');
            $('.nw-fm-left-icon.transfers').addClass('active');
            notificationsUI(1);
            $('#fmholder').addClass('transfer-panel-opened');
            fm_tfsupdate(); // this will call $.transferHeader();
        }
    };

    $.clearTransferPanel = function() {
        if ($('.transfer-table tr').length === 1) {
            $('.transfer-clear-all-icon').addClass('disabled');
            $('.transfer-pause-icon').addClass('disabled');
            $('.transfer-clear-completed').addClass('disabled');
            $('.transfer-table-header').hide();
            $('.transfer-panel-empty-txt').removeClass('hidden');
            $('.transfer-panel-title').html(l[104]);
            $('.nw-fm-left-icon.transfers').removeClass('transfering').find('p').removeAttr('style');
            if (M.currentdirid === 'transfers') {
                fm_tfsupdate();
                $.tresizer();
            }
        }
    };

    $.removeTransferItems = function($trs) {
        if (!$trs) {
            $trs = $('.transfer-table tr.completed');
        }
        var $len = $trs.length;
        if ($len && $len < 100) {
            $trs.fadeOut(function() {
                $(this).remove();
                if (!--$len) {
                    $.clearTransferPanel();
                }
            });
        }
        else {
            $trs.remove();
            Soon($.clearTransferPanel);
        }
    };

    $('.transfer-clear-all-icon').rebind('click', function() {
        if (!$(this).hasClass('disabled')) {
            msgDialog('confirmation', 'clear all transfers', l[7225], '', function(e) {
                if (!e) {
                    return;
                }

                dlmanager.abort(null);
                ulmanager.abort(null);

                $.removeTransferItems($('.transfer-table tr').not('.clone-of-header'));
            });
        }
    });

    $('.transfer-clear-completed').rebind('click', function() {
        if (!$(this).hasClass('disabled')) {
            $.removeTransferItems();
        }
    });

    $('.transfer-pause-icon').rebind('click', function()
    {
        if (!$(this).hasClass('disabled')) {
            if ($(this).hasClass('active')) {
                // terms of service
                if (u_type || u_attr.terms) {
                    [dlQueue, ulQueue].forEach(function(queue) {
                        Object.keys(queue._qpaused).map(fm_tfsresume);
                    });
                    uldl_hold = false;
                    ulQueue.resume();
                    dlQueue.resume();

                    $(this).removeClass('active').find('span').text(l[6993]);
                    $('.fm-transfers-block tr span.transfer-type').removeClass('paused');
                    $('.nw-fm-left-icon').removeClass('paused');
                }
                else {
                    alert(l[214]);
                    DEBUG(l[214]);
                }
            }
            else {
                $('.transfer-table tr[id] .progress-block, .transfer-table tr[id] .transfer-status:not(.completed)')
                    .closest('tr').attrs('id')
                    .concat(Object.keys(M.tfsdomqueue)).map(fm_tfspause);
                dlQueue.pause();
                ulQueue.pause();
                uldl_hold = true;

                $(this).addClass('active').find('span').text(l[7101]);
                $('.transfer-table tr span.transfer-type').not('.done').addClass('paused');
                $('.nw-fm-left-icon').addClass('paused');
            }
        }
    });
}

function getDDhelper()
{
    var id = '#fmholder';
    if (page == 'start')
        id = '#startholder';
    $('.dragger-block').remove();
    $(id).append('<div class="dragger-block drag" id="draghelper"><div class="dragger-content"></div><div class="dragger-files-number">1</div></div>');
    $('.dragger-block').show();
    $('.dragger-files-number').hide();
    return $('.dragger-block')[0];
}


/**
 * menuItems
 *
 * Select what in context menu will be shown of actions and what not, depends on selected item/s
 * @returns {menuItems.items|Array}
 */
function menuItems() {

    var selItem,
        items = [],
        share = {},
        exportLink = {},
        isTakenDown = false,
        hasExportLink = false,
        sourceRoot = RootbyId($.selected[0]);

    // Show Rename action in case that only one item is selected
    if (($.selected.length === 1) && (RightsbyID($.selected[0]) > 1)) {
        items['.rename-item'] = 1;
    }

    if (RightsbyID($.selected[0]) > 0) {

        items['.add-star-item'] = 1;

        if (M.isFavourite($.selected)) {
            $('.add-star-item').html('<span class="context-menu-icon"></span>' + l[5872]);
        }
        else {
            $('.add-star-item').html('<span class="context-menu-icon"/></span>' + l[5871]);

        }
    }

    selItem = M.d[$.selected[0]];

    if (selItem && (selItem.p.length === 11)) {
        items['.removeshare-item'] = 1;
    }
    else if (RightsbyID($.selected[0]) > 1) {
        items['.remove-item'] = 1;
    }

    if (selItem && ($.selected.length === 1) && selItem.t) {
        items['.open-item'] = 1;
    }

    if (
        selItem
        && ($.selected.length === 1)
        && is_image(selItem)
        ) {
        items['.preview-item'] = 1;
    }

    if (
        selItem
        && (sourceRoot === M.RootID)
        && ($.selected.length === 1)
        && selItem.t
        && !folderlink
        ) {
        items['.sh4r1ng-item'] = 1;
    }

    if ((sourceRoot === M.RootID) && !folderlink) {
        items['.move-item'] = 1;
        items['.getlink-item'] = 1;

        share = new mega.Share();
        hasExportLink = share.hasExportLink($.selected);

        if (hasExportLink) {
            items['.removelink-item'] = true;
        }

        exportLink = new mega.Share.ExportLink();
        isTakenDown = exportLink.isTakenDown($.selected);

        // If any of selected items is taken donw remove actions from context menu
        if (isTakenDown) {
            delete items['.getlink-item'];
            delete items['.removelink-item'];
            delete items['.sh4r1ng-item'];
            delete items['.add-star-item'];
        }
    }

    else if (sourceRoot === M.RubbishID && !folderlink) {
        items['.move-item'] = 1;
    }

    items['.download-item'] = 1;
    items['.zipdownload-item'] = 1;
    items['.copy-item'] = 1;
    items['.properties-item'] = 1;
    items['.refresh-item'] = 1;

    if (folderlink) {
        delete items['.copy-item'];
        delete items['.add-star-item'];
        if (u_type) {
            items['.import-item'] = 1;
        }
    }

    return items;
}

function contextMenuUI(e, ll) {

    var v;
    var flt;
    var items = {};
    var m = $('.context-menu.files-menu');

    // Selection of first child level ONLY of .context-menu-item in .context-menu
    var menuCMI = '.context-menu.files-menu .context-menu-section > .context-menu-item';
    var currNodeClass = $(e.currentTarget).attr('class');
    var id = $(e.currentTarget).attr('id');

    // is contextmenu disabled
    if (localStorage.contextmenu) {
        return true;
    }

    $.hideContextMenu();

    // Used when right click is occured outside item, on empty canvas
    if (ll === 2) {

        // Enable upload item menu for clould-drive, don't show it for rubbish and rest of crew
        if (RightsbyID(M.currentdirid) && M.currentrootid !== M.RubbishID) {
            $(menuCMI).filter('.context-menu-item').hide();
            $(menuCMI).filter('.fileupload-item,.newfolder-item').show();

            if ((is_chrome_firefox & 2) || 'webkitdirectory' in document.createElement('input')) {
                $(menuCMI).filter('.folderupload-item').show();
            }
        }
        else {
            return false;
        }
    }
    else if (ll === 3) {// we want just the download menu
        $(menuCMI).hide();
        m = $('.context-menu.download');
        menuCMI = '.context-menu.download .context-menu-item';
    }
    else if (ll === 4 || ll === 5) {// contactUI
        $(menuCMI).hide();
        items = menuItems();

        delete items['.download-item'];
        delete items['.zipdownload-item'];
        delete items['.copy-item'];
        delete items['.open-item'];

        if (ll === 5) {
            delete items['.properties-item'];
        }

        for (var item in items) {
            $(menuCMI).filter(item).show();
        }
    }
    else if (ll === 6) { // sort menu
        $('.context-menu-item').hide();
        $('.context-menu-item.do-sort').show();
    }
    else if (ll) {// Click on item

        // Hide all menu-items
        $(menuCMI).hide();

        id = $(e.currentTarget).attr('id');

        if (id) {
            id = id.replace('treea_', '');// if right clicked on left panel
        }

        if (id && !M.d[id]) {
            id = undefined;// exist in node list
        }

        // In case that id belongs to contact, 11 char length
        if (id && (id.length === 11)) {
            $(menuCMI).filter('.remove-item,.startchat-item,.startaudio-item,.startvideo-item').show();// transfer panel

            $(menuCMI).filter('.startaudio-item,.startvideo-item').removeClass('disabled');

            // If selected contact is offline make sure that audio and video calls are forbiden (disabled)
            if ($('#' + id).find('.offline').length) {
                $(menuCMI).filter('.startaudio-item').addClass('disabled');
                $(menuCMI).filter('.startvideo-item').addClass('disabled');
            }
        }
        else if (currNodeClass && (currNodeClass.indexOf('cloud-drive') > -1 || currNodeClass.indexOf('folder-link') > -1)) {
            flt = '.properties-item';
            if (folderlink) {
                flt += ',.import-item';
            }
            if (M.v.length) {
                flt += ',.zipdownload-item,.download-item';
            }
            $.selected = [M.RootID];
            $(menuCMI).filter(flt).show();
        }
        else if (currNodeClass && $(e.currentTarget).hasClass('inbox')) {
            $.selected = [M.InboxID];
            $(menuCMI).filter('.properties-item').show();
        }
        else if (currNodeClass && currNodeClass.indexOf('rubbish-bin') > -1) {
            $.selected = [M.RubbishID];
            $(menuCMI).filter('.properties-item').show();
        }
        else if (currNodeClass && currNodeClass.indexOf('recycle-item') > -1) {
            $(menuCMI).filter('.clearbin-item').show();
        }
        else if (currNodeClass && currNodeClass.indexOf('contacts-item') > -1) {
            $(menuCMI).filter('.addcontact-item').show();
        }
        else if (currNodeClass && currNodeClass.indexOf('messages-item') > -1) {
            e.preventDefault();
            return false;
        }
        else if (currNodeClass
            && (currNodeClass.indexOf('file-block') > -1
            || currNodeClass.indexOf('folder') > -1
            || currNodeClass.indexOf('fm-tree-folder') > -1)
            || id) {
            items = menuItems();
            for (var item in items) {
                $(menuCMI).filter(item).show();
            }
        }
        else {
            return false;
        }
    }
    // This part of code is also executed when ll == 'undefined'
    v = m.children($('.context-menu-section'));

    // count all items inside section, and hide dividers if necessary
    v.each(function() {
        var a = $(this).find('a.context-menu-item'),
            b = $(this).find('.context-menu-divider'),
            x = a.filter(function() {
                return $(this).css('display') === 'none';
            });
        if (x.length === a.length || a.length === 0) {
            b.hide();
        }
        else {
            b.show();
        }
    });

    adjustContextMenuPosition(e, m);

    disableCircularTargets('#fi_');

    m.removeClass('hidden');
    e.preventDefault();
}

/**
 * disableCircularTargets
 *
 * Disable parent tree DOM element and all children.
 * @param {String} pref, id prefix i.e. { #fi_, #mctreea_ }
 */
function disableCircularTargets(pref) {

    var nodeId;

    for (var s in $.selected) {
        if ($.selected.hasOwnProperty(s)) {
            nodeId = $.selected[s];
            if (M.d[nodeId]) {
                $(pref + nodeId).addClass('disabled');
            }

            if (M.d[nodeId] && M.d[nodeId].p) {

                // Disable parent dir
                $(pref + M.d[nodeId].p).addClass('disabled');
            }
            else if (d) {
                console.error('disableCircularTargets: Invalid node', nodeId, pref);
            }

            // Disable all children folders
            disableDescendantFolders(nodeId, pref);
        }
    }
}

function adjustContextMenuPosition(e, m)
{
    var mPos;// menu position
    var mX = e.clientX, mY = e.clientY;    // mouse cursor, returns the coordinates within the application's client area at which the event occurred (as opposed to the coordinates within the page)

    if (e.type === 'click' && !e.calculatePosition)// clicked on file-settings-icon
    {
        var ico = {'x': e.currentTarget.context.clientWidth, 'y': e.currentTarget.context.clientHeight};
        var icoPos = getHtmlElemPos(e.delegateTarget);// get position of clicked file-settings-icon
        mPos = reCalcMenuPosition(m, icoPos.x, icoPos.y, ico);
    }
    else// right click
    {
        mPos = reCalcMenuPosition(m, mX, mY);
    }

    m.css({'top': mPos.y, 'left': mPos.x});// set menu position

    return true;
}

function reCalcMenuPosition(m, x, y, ico)
{
    var TOP_MARGIN = 12;
    var SIDE_MARGIN = 12;
    var cmW = m.outerWidth(), cmH = m.outerHeight();// dimensions without margins calculated
    var wH = window.innerHeight, wW = window.innerWidth;
    var maxX = wW - SIDE_MARGIN;// max horizontal
    var maxY = wH - TOP_MARGIN;// max vertical
    var minX = SIDE_MARGIN + $('div.nw-fm-left-icons-panel').outerWidth();// min horizontal
    var minY = TOP_MARGIN;// min vertical
    var wMax = x + cmW;// coordinate of right edge
    var hMax = y + cmH;// coordinate of bottom edge

    this.overlapParentMenu = function()
    {
        var tre = wW - wMax;// to right edge
        var tle = x - minX - SIDE_MARGIN;// to left edge

        if (tre >= tle)
        {
            n.addClass('overlap-right');
            n.css({'top': top, 'left': (maxX - x - nmW) + 'px'});
        }
        else
        {
            n.addClass('overlap-left');
            n.css({'top': top, 'right': (wMax - nmW - minX) + 'px'});
        }

        return;
    };

    // submenus are absolutely positioned, which means that they are relative to first parent, positioned other then static
    // first parent, which is NOT a .contains-submenu element (it's previous in same level)
    this.horPos = function()// used for submenues
    {
        var top;
        var nTop = parseInt(n.css('padding-top'));
        var tB = parseInt(n.css('border-top-width'));
        var pPos = m.position();

        var b = y + nmH - (nTop - tB);// bottom of submenu
        var mP = m.closest('.context-submenu');
        var pT = 0, bT = 0, pE = 0;
        if (mP.length)
        {
            pE = mP.offset();
            pT = parseInt(mP.css('padding-top'));
            bT = parseInt(mP.css('border-top-width'));
        }
        if (b > maxY)
            top = (maxY - nmH + nTop - tB) - pE.top + 'px';
        else
            top = pPos.top - tB + 'px';

        return top;
    };

    var dPos;
    var cor;// corner, check setBordersRadius for more info
    if (typeof ico === 'object')// draw context menu relative to file-settings-icon
    {
        cor = 1;
        dPos = {'x': x - 2, 'y': y + ico.y + 8};// position for right-bot
        if (wMax > maxX)// draw to the left
        {
            dPos.x = x - cmW + ico.x + 2;// additional pixels to align with -icon
            cor = 3;
        }
        if (hMax > maxY)// draw to the top
        {
            dPos.y = y - cmH;// additional pixels to align with -icon
            cor++;
        }
    }
    else if (ico === 'submenu')// submenues
    {
        var n = m.next('.context-submenu');
        var nmW = n.outerWidth();// margin not calculated
        var nmH = n.outerHeight();// margins not calculated

        if (nmH > (maxY - TOP_MARGIN))// Handle huge menu
        {
            nmH = maxY - TOP_MARGIN;
            var tmp = document.getElementById('csb_' + m.attr('id').replace('fi_', ''));
            $(tmp).addClass('context-scrolling-block');
            tmp.addEventListener('mousemove', scrollMegaSubMenu);

            n.addClass('mega-height');
            n.css({'height': nmH + 'px'});
        }

        var top = 'auto', left = '100%', right = 'auto';

        top = this.horPos();
        if (m.parent().parent('.left-position').length === 0)
        {
            if (maxX >= (wMax + nmW))
                left = 'auto', right = '100%';
            else if (minX <= (x - nmW))
                n.addClass('left-position');
            else
            {
                this.overlapParentMenu();

                return true;
            }
        }
        else
        {
            if (minX <= (x - nmW))
                n.addClass('left-position');
            else if (maxX >= (wMax + nmW))
                left = 'auto', right = '100%';
            else
            {
                this.overlapParentMenu();

                return true;
            }
        }

        return {'top': top, 'left': left, 'right': right};
    }
    else// right click
    {
        cor = 0;
        dPos = {'x': x, 'y': y};
        if (x < minX)
            dPos.x = minX;// left side alignment
        if (wMax > maxX)
            dPos.x = maxX - cmW;// align with right side, 12px from it
        if (hMax > maxY)
            dPos.y = maxY - cmH;// align with bottom, 12px from it
    }

    setBordersRadius(m, cor);

    return {'x': dPos.x, 'y': dPos.y};
}

// corner position 0 means default
function setBordersRadius(m, c)
{
    var DEF = 8;// default corner radius
    var SMALL = 4;// small carner radius
    var TOP_LEFT = 1, TOP_RIGHT = 3, BOT_LEFT = 2, BOT_RIGHT = 4;
    var tl = DEF, tr = DEF, bl = DEF, br = DEF;

    var pos = (typeof c === 'undefined') ? 0 : c;

    switch (pos)
    {
        case TOP_LEFT:
            tl = SMALL;
            break;
        case TOP_RIGHT:
            tr = SMALL;
            break
        case BOT_LEFT:
            bl = SMALL;
            break
        case BOT_RIGHT:
            br = SMALL;
            break;
        default:// situation when c is undefined, all border radius are by DEFAULT
            break;

    }

    // set context menu border radius
    m.css({
        'border-top-left-radius': tl,
        'border-top-right-radius': tr,
        'border-bottom-left-radius': bl,
        'border-bottom-right-radius': br});

    return true;
}

// Scroll menus which height is bigger then window.height
function scrollMegaSubMenu(e)
{
    var ey = e.pageY;
    var c = $(e.target).closest('.context-submenu');
    var pNode = c.children(':first')[0];

    if (typeof pNode !== 'undefined')
    {
        var h = pNode.offsetHeight;
        var dy = h * 0.1;// 10% dead zone at the begining and at the bottom
        var pos = getHtmlElemPos(pNode, true);
        var py = (ey - pos.y - dy) / (h - dy * 2);
        if (py > 1)
        {
            py = 1;
            c.children('.context-bottom-arrow').addClass('disabled');
        }
        else if (py < 0)
        {
            py = 0;
            c.children('.context-top-arrow').addClass('disabled');
        }
        else
        {
            c.children('.context-bottom-arrow,.context-top-arrow').removeClass('disabled');
        }
        pNode.scrollTop = py * (pNode.scrollHeight - h);
    }
}

// var treeUI = SoonFc(__treeUI, 240);

function treeUI()
{
    //console.error('treeUI');
    if (d)
        console.time('treeUI');
    $('.fm-tree-panel .nw-fm-tree-item:visible').draggable(
        {
            revert: true,
            containment: 'document',
            revertDuration: 200,
            distance: 10,
            scroll: false,
            cursorAt: {right: 88, bottom: 58},
            helper: function(e, ui)
            {
                $(this).draggable("option", "containment", [72, 42, $(window).width(), $(window).height()]);
                return getDDhelper();
            },
            start: function(e, ui)
            {
                $.treeDragging = true;
                $.hideContextMenu(e);
                var html = '';
                var id = $(e.target).attr('id');
                if (id)
                    id = id.replace('treea_', '');
                if (id && M.d[id])
                    html = ('<div class="transfer-filtype-icon ' + fileIcon(M.d[id]) + ' tranfer-filetype-txt dragger-entry">' + str_mtrunc(htmlentities(M.d[id].name)) + '</div>');
                $('#draghelper .dragger-icon').remove();
                $('#draghelper .dragger-content').html(html);
                $('body').addClass('dragging');
                $.draggerHeight = $('#draghelper .dragger-content').outerHeight();
                $.draggerWidth = $('#draghelper .dragger-content').outerWidth();
            },
            drag: function(e, ui)
            {
                //console.log('tree dragging',e);
                if (ui.position.top + $.draggerHeight - 28 > $(window).height())
                    ui.position.top = $(window).height() - $.draggerHeight + 26;
                if (ui.position.left + $.draggerWidth - 58 > $(window).width())
                    ui.position.left = $(window).width() - $.draggerWidth + 56;
            },
            stop: function(e, u)
            {
                $.treeDragging = false;
                $('body').removeClass('dragging').removeClassWith("dndc-");
            }
        });

    $(
        '.fm-tree-panel .nw-fm-tree-item,' +
        '.rubbish-bin,' +
        '.fm-breadcrumbs,' +
        '.nw-fm-left-icons-panel .nw-fm-left-icon,' +
        '.shared-with-me tr,' +
        '.nw-conversations-item,' +
        'ul.conversations-pane > li,' +
        '.messages-block,' +
        '.nw-contact-item'
    ).filter(":visible").droppable({
            tolerance: 'pointer',
            drop: function(e, ui)
            {
                $.doDD(e, ui, 'drop', 1);
            },
            over: function(e, ui)
            {
                $.doDD(e, ui, 'over', 1);
            },
            out: function(e, ui)
            {
                $.doDD(e, ui, 'out', 1);
            }
        });

    // disabling right click, default contextmenu.
    $(document).unbind('contextmenu');
    $(document).bind('contextmenu', function(e) {
        if ($(e.target).parents('#startholder').length || $(e.target).is('input') || $(e.target).is('textarea') || $(e.target).parents('.content-panel.conversations').length || $(e.target).parents('.messages.content-area').length || $(e.target).parents('.chat-right-pad .user-card-data').length || $(e.target).parents('.fm-account-main').length || $(e.target).parents('.export-link-item').length || $(e.target).parents('.contact-fingerprint-txt').length || $(e.target).parents('.fm-breadcrumbs').length || $(e.target).hasClass('contact-details-user-name') || $(e.target).hasClass('contact-details-email') || $(e.target).hasClass('nw-conversations-name') || ($(e.target).hasClass('nw-contact-name') && $(e.target).parents('.fm-tree-panel').length)) {
            return;
        } else if (!localStorage.contextmenu) {
            $.hideContextMenu();
            return false;
        }
    });

    $('.fm-tree-panel .nw-fm-tree-item:visible').unbind('click.treeUI contextmenu.treeUI');
    $('.fm-tree-panel .nw-fm-tree-item:visible').bind('click.treeUI contextmenu.treeUI', function(e) {
        var id = $(this).attr('id').replace('treea_', '');
        if (e.type === 'contextmenu') {
            $('.nw-fm-tree-item').removeClass('dragover');
            $(this).addClass('dragover');
            $.selected = [id];
            return !!contextMenuUI(e, 1);
        }
        var c = $(e.target).attr('class');
        if (c && c.indexOf('nw-fm-arrow-icon') > -1) {
            treeUIexpand(id);
        } else {
            var c = $(this).attr('class');
            if (c && c.indexOf('opened') > -1)
                treeUIexpand(id);
            M.openFolder(id);
        }
        return false;
    });

    /**
     * Let's shoot two birds with a stone, when nodes are moved we need a resize
     * to let dynlist refresh - plus, we'll implicitly invoke initTreeScroll.
     */
    $(window).trigger('resize');

    if (d) {
        console.timeEnd('treeUI');
    }
}

function treeUIexpand(id, force, moveDialog)
{
    M.buildtree(M.d[id]);

    var b = $('#treea_' + id);
    var d = b.attr('class');

    if (M.currentdirid !== id)
    {
        var path = M.getPath(M.currentdirid), pid = {}, active_sub = false;
        for (var i in path)
            pid[path[i]] = i;
        if (pid[M.currentdirid] < pid[id])
            active_sub = true;
    }

    if (d && d.indexOf('expanded') > -1 && !force)
    {
        fmtreenode(id, false);
        $('#treesub_' + id).removeClass('opened');
        b.removeClass('expanded');
    }
    else if (d && d.indexOf('contains-folders') > -1)
    {
        fmtreenode(id, true);
        $('#treesub_' + id).addClass('opened');
        b.addClass('expanded');
    }

    treeUI();
}

function sectionUIopen(id) {
    var tmpId;
    if (d) {
        console.log('sectionUIopen', id, folderlink);
    }

    $('.nw-fm-left-icon').removeClass('active');
    if (M.hasInboxItems() === true) {
        $('.nw-fm-left-icon.inbox').removeClass('hidden');
    } else {
        $('.nw-fm-left-icon.inbox').addClass('hidden');
    }

    $('.content-panel').removeClass('active');

    if (id === 'opc' || id === 'ipc') {
        tmpId = 'contacts';
    } else if (id === 'account') {
        tmpId = 'account';
    } else {
        tmpId = id;
    }
    $('.nw-fm-left-icon.' + tmpId).addClass('active');
    $('.content-panel.' + tmpId).addClass('active');
    $('.fm-left-menu').removeClass('cloud-drive folder-link shared-with-me rubbish-bin contacts conversations opc ipc inbox account').addClass(tmpId);
    $('.fm.fm-right-header, .fm-import-to-cloudrive, .fm-download-as-zip').addClass('hidden');
    $('.fm-import-to-cloudrive, .fm-download-as-zip').unbind('click');

    $('.fm-main').removeClass('active-folder-link');
    $('.nw-fm-tree-header.folder-link').hide();
    $('.nw-fm-left-icon.folder-link').removeClass('active');

    if (folderlink) {
        // XXX: isValidShareLink won't work properly when navigating from/to a folderlink
        /*if (!isValidShareLink()) {
            $('.fm-breadcrumbs.folder-link .right-arrow-bg').text('Invalid folder');
        } else*/ if (id === 'cloud-drive' || id === 'transfers') {
            $('.fm-main').addClass('active-folder-link');
            $('.fm-right-header').addClass('folder-link');
            $('.nw-fm-left-icon.folder-link').addClass('active');
            $('.fm-left-menu').addClass('folder-link');
            $('.nw-fm-tree-header.folder-link').show();
            $('.fm-import-to-cloudrive, .fm-download-as-zip').removeClass('hidden');
            $('.fm-import-to-cloudrive, .fm-download-as-zip').rebind('click', function() {
                var c = '' + $(this).attr('class');

                if (~c.indexOf('fm-import-to-cloudrive')) {
                    fm_importflnodes([M.currentdirid]);
                } else if (~c.indexOf('fm-download-as-zip')) {
                    M.addDownload([M.currentdirid], true);
                }
            });
            // if (!u_type) {
                // $('.fm-import-to-cloudrive').addClass('hidden');
            // }
        }
    }

    if (id !== 'conversations') {
        $('.fm-right-header').removeClass('hidden');
        $('.fm-chat-block').addClass('hidden');
        $('.section.conversations').addClass('hidden');
    } else {
        $('.section.conversations').removeClass('hidden');
    }

    if (
        (id !== 'cloud-drive') &&
        (id !== 'rubbish-bin') &&
        (id !== 'inbox') &&
        (
            (id !== 'shared-with-me') &&
            (M.currentdirid !== 'shares')
        )
    ) {
        $('.files-grid-view.fm').addClass('hidden');
        $('.fm-blocks-view.fm').addClass('hidden');
    }

    if (id !== 'contacts' && id !== 'opc' && id !== 'ipc') {
        $('.fm-left-panel').removeClass('contacts-panel');
        $('.fm-right-header').removeClass('requests-panel');
        $('.fm-received-requests').removeClass('active');
        $('.fm-contact-requests').removeClass('active');
    }

    if (id !== 'contacts') {
        $('.contacts-details-block').addClass('hidden');
        $('.files-grid-view.contacts-view').addClass('hidden');
        $('.fm-blocks-view.contacts-view').addClass('hidden');
    }

    if (id !== 'opc') {
        $('.sent-requests-grid').addClass('hidden');

        // this's button in left panel of contacts tab
        $('.fm-recived-requests').removeClass('active');
    }

    if (id !== 'ipc') {
        $('.contact-requests-grid').addClass('hidden');

        // this's button in left panel of contacts tab
        $('.fm-contact-requests').removeClass('active');
    }

    if (id !== 'shared-with-me') {
        $('.shared-blocks-view').addClass('hidden');
        $('.shared-grid-view').addClass('hidden');
    }

    if (id !== 'transfers') {
        if ($.transferClose) {
            $.transferClose();
        }
    }
    else {
        if (!$.transferOpen) {
            transferPanelUI();
        }
        $.transferOpen(true);
    }

    var headertxt = '';
    switch (id) {
        case 'contacts':
        case 'ipc':
        case 'opc':
            headertxt = l[5903];
            break;
        case 'conversations':
            headertxt = l[5914];
            break;
        case 'shared-with-me':
            headertxt = l[5915];
            break;
        case 'cloud-drive':
            headertxt = l[5916];
            break;
        case 'inbox':
            headertxt = l[949];
            break;
        case 'rubbish-bin':
            headertxt = l[6771];
            break;
    }

    if (!folderlink) {
        $('.fm-left-panel .nw-tree-panel-header span').text(headertxt);
    }

    {
        // required tricks to make the conversations work with the old UI HTML/css structure
        if (id == "conversations") { // moving the control of the headers in the tree panel to chat.js + ui/conversations.jsx
            $('.fm-left-panel .nw-tree-panel-header').addClass('hidden');
            $('.fm-main.default > .fm-left-panel').addClass('hidden');
        } else {
            $('.fm-left-panel .nw-tree-panel-header').removeClass('hidden');
            $('.fm-main.default > .fm-left-panel').removeClass('hidden');
        }

        // new sections UI
        $('.section').addClass('hidden');
        $('.section.' + id).removeClass('hidden');
    }


    if ($.fah_abort_timer) {
        clearTimeout($.fah_abort_timer);
    }

    if (id === 'conversations') {
        $.fah_abort_timer = setTimeout(function() {
            fa_handler.abort();
        }, 2000);
    }
}

function treeUIopen(id, event, ignoreScroll, dragOver, DragOpen) {
    id = String(id);
    var id_r = RootbyId(id);
    var id_s = id.split('/')[0];
    var e, scrollTo = false, stickToTop = false;

    //console.error("treeUIopen", id);

    if (id_r === 'shares') {
        sectionUIopen('shared-with-me');
    } else if (M.InboxID && id_r === M.InboxID) {
        sectionUIopen('inbox');
    } else if (id_r === M.RootID) {
        sectionUIopen('cloud-drive');
    } else if (id_s === 'chat') {
        sectionUIopen('conversations');
    } else if (id_r === 'contacts') {
        sectionUIopen('contacts');
    } else if (id_r === 'ipc') {
        sectionUIopen('ipc');
    } else if (id_r === 'opc') {
        sectionUIopen('opc');
    } else if (id_r === 'account') {
        sectionUIopen('account');
    } else if (M.RubbishID && id_r === M.RubbishID) {
        sectionUIopen('rubbish-bin');
    } else if (id_s === 'transfers') {
        sectionUIopen('transfers');
    }

    if (!fminitialized) {
        return false;
    }

    if (!event) {
        var ids = M.getPath(id);
        var i = 1;
        while (i < ids.length) {
            if (M.d[ids[i]]) {
                treeUIexpand(ids[i], 1);
            }
            i++;
        }
        if (ids[0] === 'contacts' && M.currentdirid && String(M.currentdirid).length === 11 && M.currentrootid == 'contacts') {
            sectionUIopen('contacts');
        } else if (ids[0] === 'contacts') {
            // XX: whats the goal of this? everytime when i'm in the contacts and I receive a share, it changes ONLY the
            // UI tree -> Shared with me... its a bug from what i can see and i also don't see any points of automatic
            // redirect in the UI when another user had sent me a shared folder.... its very bad UX. Plus, as a bonus
            // sectionUIopen is already called with sectionUIopen('contacts') few lines before this (when this func
            // is called by the renderNew()

            // sectionUIopen('shared-with-me');
        } else if (ids[0] === M.RootID) {
            sectionUIopen('cloud-drive');
        }
    }
    if ($.hideContextMenu) {
        $.hideContextMenu(event);
    }

    e = $('#treea_' + id_s);
    $('.fm-tree-panel .nw-fm-tree-item').removeClass('selected');
    e.addClass('selected');

    if (!ignoreScroll) {
        if (id === M.RootID || id === 'shares' || id === 'contacts' || id === 'chat' || id === 'opc' || id === 'ipc') {
            stickToTop = true;
            scrollTo = $('.nw-tree-panel-header');
        } else if (e.length && !e.visible()) {
            scrollTo = e;
        }
        // if (d) console.log('scroll to element?',ignoreScroll,scrollTo,stickToTop);

        var jsp = scrollTo && $('.fm-tree-panel').data('jsp');
        if (jsp) {
            setTimeout(function() {
                jsp.scrollToElement(scrollTo, stickToTop);
            }, 50);
        }
    }
    treeUI();
}

function fm_hideoverlay() {
    if (!$.propertiesDialog) {
        $('.fm-dialog-overlay').addClass('hidden');
        $('body').removeClass('overlayed');
    }
    $(document).trigger('MegaCloseDialog');
}

function fm_showoverlay() {
    $('.fm-dialog-overlay').removeClass('hidden');
    $('body').addClass('overlayed');
}

function renameDialog() {

    if ($.selected.length > 0) {
        $.dialog = 'rename';
        $('.rename-dialog').removeClass('hidden');
        $('.rename-dialog').addClass('active');
        fm_showoverlay();

        $('.rename-dialog .fm-dialog-close, .rename-dialog-button.cancel').rebind('click', function() {
            $.dialog = false;
            $('.rename-dialog').addClass('hidden');
            fm_hideoverlay();
        });

        $('.rename-dialog-button.rename').rebind('click', function() {
            if ($('.rename-dialog').hasClass('active')) {
                doRename();
            }
        });

        var n = M.d[$.selected[0]];
        if (n.t) {
            $('.rename-dialog .fm-dialog-title').text(l[425]);
        }
        else {
            $('.rename-dialog .fm-dialog-title').text(l[426]);
        }

        $('.rename-dialog input').val(n.name);
        var ext = fileext(n.name);
        $('.rename-dialog .transfer-filtype-icon').attr('class', 'transfer-filtype-icon ' + fileIcon(n));
        if (!n.t && ext.length > 0) {
            $('.rename-dialog input')[0].selectionStart = 0;
            $('.rename-dialog input')[0].selectionEnd = $('.rename-dialog input').val().length - ext.length - 1;
        }

        $('.rename-dialog input').unbind('focus');
        $('.rename-dialog input').bind('focus', function() {
            var selEnd;
            $(this).closest('.rename-dialog').addClass('focused');
            var d = $(this).val().lastIndexOf('.');
            if (d > -1) {
                selEnd = d;
            }
            else {
                selEnd = $(this).val().length;
            }
            $(this)[0].selectionStart = 0;
            $(this)[0].selectionEnd = selEnd;

        });

        $('.rename-dialog input').unbind('blur');
        $('.rename-dialog input').bind('blur', function() {
            $(this).closest('.rename-dialog').removeClass('focused');
        });

        $('.rename-dialog input').unbind('click keydown keyup keypress');
        $('.rename-dialog input').focus();
        $('.rename-dialog input').bind('click keydown keyup keypress', function(e) {
            var n = M.d[$.selected[0]],
                ext = fileext(n.name);
            if ($(this).val() == '' || (!n.t && ext.length > 0 && $(this).val() == '.' + ext)) {
                $('.rename-dialog').removeClass('active');
            }
            else {
                $('.rename-dialog').addClass('active');
            }
            if (!n.t && ext.length > 0) {
                if (this.selectionStart > $('.rename-dialog input').val().length - ext.length - 2) {
                    this.selectionStart = $('.rename-dialog input').val().length - ext.length - 1;
                    this.selectionEnd = $('.rename-dialog input').val().length - ext.length - 1;
                    if (e.which === 46) {
                        return false;
                    }
                }
                else if (this.selectionEnd > $('.rename-dialog input').val().length - ext.length - 1) {
                    this.selectionEnd = $('.rename-dialog input').val().length - ext.length - 1;
                    return false;
                }
            }
        });
    }
}

/* @type {function} doRename
 *
 * On context menu rename
 */
function doRename() {

    var itemName = $('.rename-dialog input').val();
    var handle = $.selected[0];
    var nodeData = M.d[handle];

    if (itemName !== '') {
        if (nodeData) {
            if (nodeData && (itemName !== nodeData.name)) {
                M.rename(handle, itemName);
            }
        }

        $.dialog = false;
        $('.rename-dialog').addClass('hidden');
        fm_hideoverlay();
    }
}

function msgDialog(type, title, msg, submsg, callback, checkbox) {
    var extraButton = String(type).split(':');
    if (extraButton.length === 1) {
        extraButton = null;
    }
    else {
        type = extraButton.shift();
        extraButton = extraButton.join(':');
    }
    $.msgDialog = type;
    $.warningCallback = callback;

    $('#msgDialog').removeClass('clear-bin-dialog confirmation-dialog warning-dialog-b warning-dialog-a ' +
        'notification-dialog remove-dialog delete-contact loginrequired-dialog multiple');
    $('#msgDialog .icon').removeClass('fm-bin-clear-icon .fm-notification-icon');
    $('#msgDialog .confirmation-checkbox').addClass('hidden');

    if (type === 'clear-bin') {
        $('#msgDialog').addClass('clear-bin-dialog');
        $('#msgDialog .icon').addClass('fm-bin-clear-icon');
        $('#msgDialog .fm-notifications-bottom')
            .safeHTML('<div class="fm-dialog-button notification-button confirm"><span>@@</span></div>' +
                '<div class="fm-dialog-button notification-button cancel"><span>@@</span></div>' +
                '<div class="clear"></div>', l[1018], l[82]);

        $('#msgDialog .fm-dialog-button').eq(0).bind('click', function() {
            closeMsg();
            if ($.warningCallback) {
                $.warningCallback(true);
            }
        });
        $('#msgDialog .fm-dialog-button').eq(1).bind('click', function() {
            closeMsg();
            if ($.warningCallback) {
                $.warningCallback(false);
            }
        });
    }
    else if (type === 'delete-contact') {
        $('#msgDialog').addClass('delete-contact');
        $('#msgDialog .fm-notifications-bottom')
            .safeHTML('<div class="fm-dialog-button notification-button confirm"><span>@@</span></div>' +
                '<div class="fm-dialog-button notification-button cancel"><span>@@</span></div>' +
                '<div class="clear"></div>', l[78], l[79]);

        $('#msgDialog .fm-dialog-button').eq(0).bind('click', function() {
            closeMsg();
            if ($.warningCallback) {
                $.warningCallback(true);
            }
        });
        $('#msgDialog .fm-dialog-button').eq(1).bind('click', function() {
            closeMsg();
            if ($.warningCallback) {
                $.warningCallback(false);
            }
        });
    }
    else if (type === 'warninga' || type === 'warningb' || type === 'info') {
        if (extraButton) {
            $('#msgDialog .fm-notifications-bottom')
                .safeHTML('<div class="fm-dialog-button notification-button confirm"><span>@@</span></div>' +
                    '<div class="fm-dialog-button notification-button cancel"><span>@@</span></div>' +
                    '<div class="clear"></div>', l[81], extraButton);

            $('#msgDialog .fm-dialog-button').eq(0).bind('click', function() {
                closeMsg();
                if ($.warningCallback) {
                    $.warningCallback(false);
                }
            });
            $('#msgDialog .fm-dialog-button').eq(1).bind('click', function() {
                closeMsg();
                if ($.warningCallback) {
                    $.warningCallback(true);
                }
            });
        }
        else {
            $('#msgDialog .fm-notifications-bottom')
                .safeHTML('<div class="fm-dialog-button notification-button"><span>@@</span></div>' +
                    '<div class="clear"></div>', l[81]);

            $('#msgDialog .fm-dialog-button').bind('click', function() {
                closeMsg();
                if ($.warningCallback) {
                    $.warningCallback(true);
                }
            });
        }

        $('#msgDialog .icon').addClass('fm-notification-icon');
        if (type === 'warninga') {
            $('#msgDialog').addClass('warning-dialog-a');
        }
        else if (type === 'warningb') {
            $('#msgDialog').addClass('warning-dialog-b');
        }
        else if (type === 'info') {
            $('#msgDialog').addClass('notification-dialog');
        }
    }
    else if (type === 'confirmation' || type === 'remove') {
        $('#msgDialog .fm-notifications-bottom')
            .safeHTML('<div class="left checkbox-block hidden">' +
                '<div class="checkdiv checkboxOff">' +
                    '<input type="checkbox" name="confirmation-checkbox" ' +
                        'id="confirmation-checkbox" class="checkboxOff">' +
                '</div>' +
                '<label for="export-checkbox" class="radio-txt">@@</label></div>' +
                '<div class="fm-dialog-button notification-button confirm"><span>@@</span></div>' +
                '<div class="fm-dialog-button notification-button cancel"><span>@@</span></div>' +
                '<div class="clear"></div>', l[229], l[78], l[79]);

        $('#msgDialog .fm-dialog-button').eq(0).bind('click', function() {
            closeMsg();
            if ($.warningCallback) {
                $.warningCallback(true);
            }
        });

        $('#msgDialog .fm-dialog-button').eq(1).bind('click', function() {
            closeMsg();
            if ($.warningCallback) {
                $.warningCallback(false);
            }
        });
        $('#msgDialog .icon').addClass('fm-notification-icon');
        $('#msgDialog').addClass('confirmation-dialog');
        if (type === 'remove') {
            $('#msgDialog').addClass('remove-dialog');
        }

        if (checkbox) {
            $('#msgDialog .left.checkbox-block .checkdiv,' +
                '#msgDialog .left.checkbox-block input')
                    .removeClass('checkboxOn').addClass('checkboxOff');

            $.warningCheckbox = false;
            $('#msgDialog .left.checkbox-block').removeClass('hidden');
            $('#msgDialog .left.checkbox-block').rebind('click', function(e) {
                var $o = $('#msgDialog .left.checkbox-block .checkdiv, #msgDialog .left.checkbox-block input');
                if ($('#msgDialog .left.checkbox-block input').hasClass('checkboxOff')) {
                    $o.removeClass('checkboxOff').addClass('checkboxOn');
                    localStorage.skipDelWarning = 1;
                }
                else {
                    $o.removeClass('checkboxOn').addClass('checkboxOff');
                    delete localStorage.skipDelWarning;
                }
            });
        }
    }
    else if (type === 'loginrequired') {

        $('#msgDialog').addClass('loginrequired-dialog');

        $('#msgDialog .fm-notifications-bottom')
            .addClass('hidden')
            .html('');

        $('#msgDialog .fm-dialog-button').bind('click', function() {
            closeMsg();
            if ($.warningCallback) {
                $.warningCallback(true);
            }
        });
        $('#msgDialog').addClass('notification-dialog');
        title = l[5841];
        msg = '<p>' + escapeHTML(l[5842]) + '</p>\n' +
            '<a class="top-login-button" href="#login">' + escapeHTML(l[171]) + '</a>\n' +
            '<a class="create-account-button" href="#register">' + escapeHTML(l[1076]) + '</a><br/>';

        var $selectedPlan = $('.reg-st3-membership-bl.selected');
        var plan = 1;
        if ($selectedPlan.is(".pro4")) { plan = 4; }
        else if ($selectedPlan.is(".pro1")) { plan = 1; }
        else if ($selectedPlan.is(".pro2")) { plan = 2; }
        else if ($selectedPlan.is(".pro3")) { plan = 3; }

        $('.loginrequired-dialog .fm-notification-icon')
            .removeClass('plan1')
            .removeClass('plan2')
            .removeClass('plan3')
            .removeClass('plan4')
            .addClass('plan' + plan);
    }

    $('#msgDialog .fm-dialog-title span').text(title);

    $('#msgDialog .fm-notification-info p').safeHTML(msg);
    if (submsg) {
        $('#msgDialog .fm-notification-warning').text(submsg);
        $('#msgDialog .fm-notification-warning').show();
    }
    else {
        $('#msgDialog .fm-notification-warning').hide();
    }

    $('#msgDialog .fm-dialog-close').rebind('click', function() {
        closeMsg();
        if ($.warningCallback) {
            $.warningCallback(false);
        }
    });
    $('#msgDialog').removeClass('hidden');
    fm_showoverlay();
}

function closeMsg() {
    $('#msgDialog').addClass('hidden');

    if (!$('.pro-register-dialog').is(':visible')) {
        fm_hideoverlay();
    }

    delete $.msgDialog;
}

function dialogScroll(s) {
    var cls = s;

    cls += ':visible';
    $(cls).jScrollPane({enableKeyboardNavigation: false, showArrows: true, arrowSize: 8, animateScroll: true});
    jScrollFade(cls);
}

function dialogPositioning(s) {
    $(s).css('margin-top', '-' + $(s).height() / 2 + 'px');
}

/**
 * handleDialogTabContent
 *
 * Handle DOM directly, no return value.
 * @param {String} dialogTabClass, dialog tab class name.
 * @param {String} parentTag, tag of source element.
 * @param {String} dialogPrefix, dialog prefix i.e. { copy, move }.
 * @param {String} htmlContent, html content.
 */
function handleDialogTabContent(dialogTabClass, parentTag, dialogPrefix, htmlContent) {

    var html = htmlContent.replace(/treea_/ig, 'mctreea_').replace(/treesub_/ig, 'mctreesub_').replace(/treeli_/ig, 'mctreeli_'),
        prefix = '.' + dialogPrefix,
        tabClass = '.' + dialogTabClass;

    $(prefix + '-dialog-tree-panel' + tabClass + ' .dialog-content-block')
        .empty()
        .html(html);

    // Empty message, no items available
    if (!$(prefix + '-dialog-tree-panel' + tabClass + ' .dialog-content-block ' + parentTag).length){
        $(prefix + '-dialog-empty' + tabClass).addClass('active');
        $(prefix + '-dialog-tree-panel' + tabClass + ' ' + prefix + '-dialog-panel-header').addClass('hidden');
    }

    // Items available, hide empty message
    else {
        $(prefix + '-dialog-tree-panel' + tabClass).addClass('active');
        $(prefix + '-dialog-tree-panel' + tabClass + ' ' + prefix + '-dialog-panel-header').removeClass('hidden');
    }
}

/**
 * disableReadOnlySharedFolders
 *
 * Find shared folders marked read-only and disable it in dialog.
 * @param {String} dialogName Dialog name i.e. { copy, move }.
 */
function disableReadOnlySharedFolders(dialogName) {

    var nodeId, accessRight, rootParentDirId,
        $mcTreeSub = $("#mctreesub_shares"),
        $ro = $('.' + dialogName + '-dialog-tree-panel.shared-with-me .dialog-content-block span[id^="mctreea_"]');

    $ro.each(function(i, v) {
        nodeId = $(v).attr('id').replace('mctreea_', '');

        // Apply access right of root parent dir to all subfolders
        rootParentDirId = $("#mctreea_" + nodeId).parentsUntil($mcTreeSub).last().attr('id').replace('mctreeli_', '');

        if (M.d[rootParentDirId]) {
            accessRight = M.d[rootParentDirId].r;
        }

        if (!accessRight || (accessRight === 0)) {
            $(v).addClass('disabled');
        }
    });
}

/**
 * handleDialogContent
 *
 * Copy|Move dialogs content  handler
 * @param {String} dialogTabClass Dialog tab class name.
 * @param {String} parentTag Tag that contains one menu-item.
 * @param {Boolean} newFolderButton Should we show new folder button.
 * @param {String} dialogPrefix i.e. [copy, move].
 * @param {String} buttonLabel Action button label.
 * @param {String} convTab In case of conversations tab.
 */
function handleDialogContent(dialogTabClass, parentTag, newFolderButton, dialogPrefix, buttonLabel, convTab) {

    var html,
        $btn = '';// Action button label

    if ($.onImportCopyNodes && (!newFolderButton || (dialogPrefix !== 'copy'))) {

        // XXX: Ideally show some notification that importing from folder link to anything else than the cloud isn't supported.
        $('.copy-dialog-button.' + dialogTabClass).fadeOut(200).fadeIn(100);

        return;
    }
    $('.' + dialogPrefix + '-dialog-txt').removeClass('active');
    $('.' + dialogPrefix + '-dialog-empty').removeClass('active');
    $('.' + dialogPrefix + '-dialog-button').removeClass('active');
    $('.' + dialogPrefix + '-dialog-tree-panel').removeClass('active');
    $('.' + dialogPrefix + '-dialog-panel-arrows').removeClass('active');
    $('.' + dialogPrefix + '-dialog .dialog-sorting-menu').addClass('hidden');

    $('.dialog-' + dialogPrefix + '-button span').text(buttonLabel);

    // Action button label
    $btn = $('.dialog-' + dialogPrefix + '-button');

    // Disable/enable button
    if ($.mcselected) {
        $btn.removeClass('disabled');
    }
    else {
        $btn.addClass('disabled');
    }

    // Activate proper tab
    $('.' + dialogPrefix + '-dialog-txt' + '.' + dialogTabClass).addClass('active');

    // Added cause of conversations-container
    if (convTab) {
        html = $('.content-panel ' + convTab).html();
    }
    else {
        html = $('.content-panel' + '.' + dialogTabClass).html();
    }

    handleDialogTabContent(dialogTabClass, parentTag, dialogPrefix, html);

    // Make sure that dialog tab content is properly sorted
    if ((dialogTabClass === 'cloud-drive') || (dialogTabClass === 'folder-link')) {
        M.buildtree(M.d[M.RootID], dialogPrefix + '-dialog');
    }
    else if (dialogTabClass === 'shared-with-me') {
        M.buildtree({ h: 'shares' }, dialogPrefix + '-dialog');
        disableReadOnlySharedFolders(dialogPrefix);
    }
    else if (dialogTabClass === 'rubish-bin') {
        M.buildtree({h: M.RubbishID}, dialogPrefix + '-dialog');
    }
    else if (dialogTabClass === 'conversations') {
        //@ToDo: make this working when chat start functioning
    }

    // 'New Folder' button
    if (newFolderButton) {
        $('.dialog-newfolder-button').removeClass('hidden');
    }
    else {
        $('.dialog-newfolder-button').addClass('hidden');
    }

    $('.' + dialogPrefix + '-dialog .nw-fm-tree-item').removeClass('expanded active opened selected');
    $('.' + dialogPrefix + '-dialog ul').removeClass('opened');

    dialogPositioning('.fm-dialog' + '.' + dialogPrefix + '-dialog');

    dialogScroll('.dialog-tree-panel-scroll');

    // Activate tab
    $('.' + dialogPrefix + '-dialog-button' + '.' + dialogTabClass).addClass('active');
}

/**
 * shareDialogContentCheck
 *
 * Taking care about share dialog button 'Done'/share enabled/disabled and scroll
 *
 */
function shareDialogContentCheck() {

    var dc = '.share-dialog',
        itemsNum = 0,
        newItemsNum = 0,
        $btn = $('.fm-dialog-button.dialog-share-button');

    newItemsNum = $(dc + ' .token-input-token-mega').length;
    itemsNum = $(dc + ' .share-dialog-contacts .share-dialog-contact-bl').length;

    if (itemsNum) {

        $(dc + ' .share-dialog-img').addClass('hidden');
        $(dc + ' .share-dialog-contacts').removeClass('hidden');
        handleDialogScroll(itemsNum, dc);
    }
    else {
        $(dc + ' .share-dialog-img').removeClass('hidden');
        $(dc + ' .share-dialog-contacts').addClass('hidden');
    }

    if (newItemsNum) {
        $btn.removeClass('disabled');
    }
    else {
        $btn.addClass('disabled');
    }
}

function addShareDialogContactToContent(type, id, av, name, permClass, permText, exportLink) {

    var html = '',
        htmlEnd = '',
        item = '',
        exportClass = '';


    if (exportLink) {
        item = itemExportLinkHtml(M.d[exportLink]);
        exportClass = 'share-item-bl';
    }
    else {
        item = av +   '<div class="fm-chat-user-info">'
               +       '<div class="fm-chat-user">' + htmlentities(name) + '</div>'
               +   '</div>';
    }

    html = '<div class="share-dialog-contact-bl ' + exportClass + ' ' + type + '" id="sdcbl_' + id + '">'
           +   item
           +   '<div class="share-dialog-remove-button"></div>'
           +   '<div class="share-dialog-permissions ' + permClass + '">'
           +       '<span></span>' + permText
           +   '</div>';


    htmlEnd = '   <div class="clear"></div>'
              + '</div>';

    return html + htmlEnd;
}

function fillShareDialogWithContent() {

    $.sharedTokens = [];// GLOBAL VARIABLE, Hold items currently visible in share folder content (above multi-input)

    var user, email, name, shareRights, html,
        selectedNodeHandle = $.selected[0],
        shares = M.d[selectedNodeHandle].shares,
        pendingShares = M.ps[selectedNodeHandle];

    // List users that are already use item
    for (var userHandle in shares) {
        if (shares.hasOwnProperty(userHandle)) {

            // Don't add removed contacts from contact list
            // Additional check of 'c' grants that only active
            // contacts will be addded, this prevents contact
            // duplication in share dialog contact list
            if (M.u[userHandle] && M.u[userHandle].c && (M.u[userHandle].c === 1)) {
                user = M.u[userHandle];
                email = user.m;
                name = (user.name && user.name.length > 1) ? user.name : user.m;
                shareRights = M.d[selectedNodeHandle].shares[userHandle].r;

                generateShareDialogRow(name, email, shareRights, userHandle);
            }
        }
    }

    // Pending contact requests (pcr)
    if (pendingShares) {
        for (var pcrHandle in pendingShares) {
            if (pendingShares.hasOwnProperty(pcrHandle)) {

                // Because it's pending, we don't have user information in M.u so we have to look in the pending contact request
                if (M.opc[pendingShares[pcrHandle].p]) {
                    var pendingContactRequest = M.opc[pendingShares[pcrHandle].p];

                    // ToDo: take care of name attribute once available
                    generateShareDialogRow(pendingContactRequest.m, pendingContactRequest.m, pendingShares[pcrHandle].r);
                }
            }
        }
    }
}

/**
 * Generates and inserts a share or pending share row into the share dialog
 * @param {String} displayNameOrEmail
 * @param {String} email
 * @param {Number} shareRights
 * @param {String} userHandle Optional
 */
function generateShareDialogRow(displayNameOrEmail, email, shareRights, userHandle) {

    var rowId = '',
        html = '',
        av =  useravatar.contact(email),
        perm = '',
        permissionLevel = 0;

    if (typeof shareRights != 'undefined') {
        permissionLevel = shareRights;
    }

    // Permission level
    if (permissionLevel === 1) {
        perm = ['read-and-write', l[56]];
    } else if (permissionLevel === 2) {
        perm = ['full-access', l[57]];
    } else {
        perm = ['read-only', l[55]];
    }

    // Add contact
    $.sharedTokens.push(email);

    // Update token.input plugin
    removeFromMultiInputDDL('.share-multiple-input', {id: email, name: email});

    rowId = (userHandle) ? userHandle : email;
    html = addShareDialogContactToContent('', rowId, av, displayNameOrEmail, perm[0], perm[1]);

    $('.share-dialog .share-dialog-contacts').safeAppend(html);
}

function handleDialogScroll(num, dc)
{
    var SCROLL_NUM = 5;// Number of items in dialog before scroll is implemented
    //
    // Add scroll in case that we have more then 5 items in list
    if (num > SCROLL_NUM)
    {
        dialogScroll(dc + ' .share-dialog-contacts');
    }
    else
    {
        var $x = $(dc + ' .share-dialog-contacts').jScrollPane();
        var el = $x.data('jsp');
        el.destroy();
    }
}

function handleShareDialogContent() {

    var dc = '.share-dialog';

    fillShareDialogWithContent();

    // Taking care about share dialog button 'Done'/share and scroll
    shareDialogContentCheck();

    // Maintain drop down list updated
    updateDialogDropDownList('.share-multiple-input');

    $('.share-dialog-icon.permissions-icon')
        .removeClass('active full-access read-and-write')
        .html('<span></span>' + l[55])
        .addClass('read-only');

    // Update dialog title text
    $(dc + ' .fm-dialog-title').text(l[5631] + ' "' + M.d[$.selected].name + '"');
    $(dc + ' .multiple-input .token-input-token-mega').remove();
    dialogPositioning('.fm-dialog.share-dialog');
    $(dc + ' .token-input-input-token-mega input').focus();
}

/**
 * updateDialogDropDownList
 *
 * Extract id from list of emails, preparing it for extrusion,
 * fill multi-input dropdown list with not used emails.
 * @param {String} dialog, multi-input dialog class name.
 */
function updateDialogDropDownList(dialog) {

    var listOfEmails = getContactsEMails(),
        allEmails = [],
        contacts;

    // Loop through email list and extrude id
    for (var i in listOfEmails) {
        if (listOfEmails.hasOwnProperty(i)) {
            allEmails.push(listOfEmails[i].id);
        }
    }

    contacts = excludeIntersected($.sharedTokens, allEmails);
    addToMultiInputDropDownList(dialog, contacts);
}

/**
 * checkMultiInputPermission
 *
 * Check DOM element permission level class name.
 * @param {Object} $this, DOM drop down list element.
 * @returns {Array} [drop down list permission class name, translation string].
 */
function checkMultiInputPermission($this) {

    var permissionLevel;

    if ($this.is('.read-and-write')) {
        permissionLevel = ['read-and-write', l[56]]; // Read & Write
    }
    else if ($this.is('.full-access')) {
        permissionLevel = ['full-access', l[57]]; // Full access
    }
    else {
        permissionLevel = ['read-only', l[55]]; // Read-only
    }

    return permissionLevel;
}

/**
 * Checks if an email address is already known by the user
 * @param {String} email
 * @returns {Boolean} Returns true if it exists in the state, false if it is new
 */
function checkIfContactExists(email) {

    var userIsAlreadyContact = false;
    var userContacts = M.u;

    // Loop through the user's contacts
    for (var contact in userContacts) {
        if (userContacts.hasOwnProperty(contact)) {

            // Check if the users are already contacts by comparing email addresses of known contacts and the one entered
            if (email === userContacts[contact].m) {
                userIsAlreadyContact = true;
                break;
            }
        }
    }

    return userIsAlreadyContact;
}

/**
 * sharedPermissionLevel
 *
 * Translate class name to numeric permission level.
 * @param {String} value Permission level as a string i.e. 'read-and-write', 'full-access', 'read-only'.
 * @returns {Number} integer value of permission level.
 */
function sharedPermissionLevel(value) {

    var permissionLevel = 0;

    if (value === 'read-and-write') {
        permissionLevel = 1; // Read and Write access
    }
    else if (value === 'full-access') {
        permissionLevel = 2; // Full access
    }
    else {
        permissionLevel = 0; // read-only
    }

    return permissionLevel;
}

/**
 * initShareDialogMultiInputPlugin
 *
 * Initialize share dialog multi input plugin
 */
function initShareDialogMultiInputPlugin() {

        // Plugin configuration
        var contacts = getContactsEMails();

        function errorMsg(msg) {

            var $shareDialog = $('.share-dialog'),
                $warning = $shareDialog.find('.multiple-input-warning span');

            $warning.text(msg);
            $shareDialog.addClass('error');

            setTimeout(function() {
                $shareDialog.removeClass('error');
            }, 3000);
        }

        var $input = $('.share-multiple-input');
        var $scope = $input.parents('.share-dialog');

        $input.tokenInput(contacts, {
            theme: "mega",
            hintText: l[5908],
            // placeholder: "Type in an email or contact",
            searchingText: "",
            noResultsText: "",
            addAvatar: true,
            autocomplete: null,
            searchDropdown: true,
            emailCheck: true,
            preventDoublet: false,
            tokenValue: "id",
            propertyToSearch: "id",
            resultsLimit: 5,
            minChars: 1,
            accountHolder: (M.u[u_handle] || {}).m || '',
            scrollLocation: 'share',
            // Exclude from dropdownlist only emails/names which exists in multi-input (tokens)
            excludeCurrent: true,

            onEmailCheck: function() {
                errorMsg(l[7415]); // Looks like there's a malformed email
            },
            onReady: function() {
                var $this = $scope.find('li input');
                $this.rebind('keyup', function() {
                    var value = $.trim($this.val());
                    if ($scope.find('li.token-input-token-mega').length > 0 || checkMail(value) === false) {
                        $scope.find('.dialog-share-button').removeClass('disabled');
                    } else {
                        $scope.find('.dialog-share-button').addClass('disabled');
                    }
                });
            },
            onDoublet: function(u) {
                errorMsg(l[7413]); // You already have a contact with that email
            },
            onHolder: function() {
                errorMsg(l[7414]); // There's no need to add your own email address
            },
            onAdd: function(item) {

                // If the user is not already a contact, then show a text area
                // where they can add a custom message to the pending share request
                if (checkIfContactExists(item.id) === false) {
                    $('.share-message').show();
                }

                $('.dialog-share-button').removeClass('disabled');

                var $shareDialog = $('.share-dialog'),
                    $inputToken = $('.share-added-contact.token-input-token-mega'),
                    $multiInput = $shareDialog.find('.multiple-input'),
                    h1 = $inputToken.outerHeight(true),// margin
                    h2 = $multiInput.height();

                // Add scroll box if there's enough items available
                if (5 <= h2 / h1 && h2 / h1 < 6) {
                    $multiInput.jScrollPane({
                        enableKeyboardNavigation: false,
                        showArrows: true,
                        arrowSize: 8,
                        animateScroll: true
                    });
                    setTimeout(function() {
                        $shareDialog.find('.token-input-input-token-mega input').focus();
                    }, 0);
                }
            },
            onDelete: function() {

                var $btn = $('.dialog-share-button'),
                    $shareDialog = $('.share-dialog'),
                    iNewItemsNum, iItemsNum;

                setTimeout(function() {
                    $shareDialog.find('.token-input-input-token-mega input').blur();
                }, 0);

                iNewItemsNum = $shareDialog.find('.token-input-list-mega .token-input-token-mega').length;
                iItemsNum = $shareDialog.find('.share-dialog-contacts .share-dialog-contact-bl').length;

                if (iNewItemsNum) {
                    $btn.removeClass('disabled');
                }
                else {
                    $btn.addClass('disabled');
                }

                if (iNewItemsNum) {

                    var inputToken = $shareDialog.find('.share-added-contact.token-input-token-mega'),
                        $multiInput = $shareDialog.find('.multiple-input'),
                        $c = $shareDialog.find('.multiple-input .jspPane')[0],
                        h1 = inputToken.outerHeight(),// margin excluded
                        h2 = 0;

                    if ($c) {
                        h2 = $c.scrollHeight;
                    }
                    else {
                        h2 = $multiInput.height();
                    }

                    // If there's less items then necessary remove scroll box
                    if (h2 / h1 < 6) {
                        clearScrollPanel('.share-dialog');
                    }
                }
            }
        });
}

/**
 * Shows the copyright warning dialog.
 *
 * @param {Array} nodesToProcess Array of strings, node ids
 */
function initCopyrightsDialog(nodesToProcess) {

    $.itemExport = nodesToProcess;
    // If they've already agreed to the copyright warning this session
    if (localStorage.getItem('agreedToCopyrightWarning') !== null) {

        // Go straight to Get Link dialog
        var exportLink = new mega.Share.ExportLink({ 'showExportLinkDialog': true, 'updateUI': true, 'nodesToProcess': nodesToProcess });
        exportLink.getExportLink();

        return false;
    }

    // Cache selector
    var $copyrightDialog = $('.copyrights-dialog');

    // Otherwise show the copyright warning dialog
    fm_showoverlay();
    $.copyrightsDialog = 'copyrights';
    $copyrightDialog.show();

    // Init click handler for 'I agree' / 'I disagree' buttons
    $copyrightDialog.find('.fm-dialog-button').rebind('click', function() {

        // User disagrees with copyright warning
        if ($(this).hasClass('cancel')) {
            closeDialog();
        }
        else {
            // User agrees, store flag in localStorage so they don't see it again for this session
            localStorage.setItem('agreedToCopyrightWarning', '1');

            // Go straight to Get Link dialog
            closeDialog();
            var exportLink = new mega.Share.ExportLink({ 'showExportLinkDialog': true, 'updateUI': true, 'nodesToProcess': nodesToProcess });
            exportLink.getExportLink();
        }
    });

    // Init click handler for 'Close' button
    $copyrightDialog.find('.fm-dialog-close').rebind('click', function() {
        closeDialog();
    });
}

function initShareDialog() {

    $.shareTokens = [];

    if (!u_type) {
        return; // not for ephemeral
    }

    // Prevents double initialization of token input
    if (!$('.share-multiple-input').tokenInput("getSettings")) {

        initShareDialogMultiInputPlugin();
    }

    function menuPermissionState($this) {

        var mi = '.permissions-menu .permissions-menu-item',
            cls = checkMultiInputPermission($this);

        $(mi).removeClass('active');

        $(mi + '.' + cls[0]).addClass('active');
    }

    function handlePermissionMenu($this, m, x, y) {

        m.css('left', x + 'px');
        m.css('top', y + 'px');
        menuPermissionState($this);
        $this.addClass('active');
        m.fadeIn(200);
    }

    $('.share-dialog').rebind('click', function(e) {
        var hideMenus = function() {
            // share dialog permission menu
            $('.permissions-menu', $this).fadeOut(200);
            $('.import-contacts-dialog').fadeOut(200);
            $('.permissions-icon', $this).removeClass('active');
            $('.share-dialog-permissions', $this).removeClass('active');
            closeImportContactNotification('.share-dialog');
            $('.import-contacts-service', $this).removeClass('imported');
        };
        var $this = $(this);

        if (typeof e.originalEvent.path !== 'undefined') {

            // This's sensitive to dialog DOM element positioning
            var trg = e.originalEvent.path[0];
            var trg1 = e.originalEvent.path[1];
            var trg2 = e.originalEvent.path[2];

            if (!$(trg).is('.permissions-icon,.import-contacts-link,.share-dialog-permissions')
                && !$(trg1).is('.permissions-icon,.import-contacts-link,.share-dialog-permissions')
                && !$(trg2).is('.permissions-icon,.import-contacts-link,.share-dialog-permissions'))
            {
                hideMenus();
            }
        }
        else if ($this.get(0) === e.currentTarget) {
            hideMenus();
        }
    });

    $('.share-dialog .fm-dialog-close, .share-dialog .dialog-cancel-button').rebind('click', function() {
        $('.export-links-warning').addClass('hidden');
        closeDialog();
    });

    /*
     * On share dialog, done/share button
     *
     * Adding new contacts to shared item
     */
    $('.share-dialog .dialog-share-button').rebind('click', function() {
        addContactToFolderShare();
    });

    $('.share-dialog').off('click', '.share-dialog-remove-button');
    $('.share-dialog').on('click', '.share-dialog-remove-button', function() {

        var $this = $(this);

        var userEmail, pendingContactId, selectedNodeHandle, num,
            handleOrEmail = $this.parent().attr('id').replace('sdcbl_', '');

        $this.parent()
            .fadeOut(200)
            .remove();

        selectedNodeHandle = $.selected[0];
        if (handleOrEmail !== '') {

            // Due to pending shares, the id could be an email instead of a handle
            userEmail = handleOrEmail;

            // The s2 api call can remove both shares and pending shares
            api_req({a: 's2', n:  selectedNodeHandle, s: [{ u: userEmail, r: ''}], ha: '', i: requesti});

            // If it was a user handle, the share is a full share
            if (M.u[handleOrEmail]) {
                userEmail = M.u[handleOrEmail].m;
                M.delNodeShare(selectedNodeHandle, handleOrEmail);
                setLastInteractionWith(handleOrEmail, "0:" + unixtime());
            }

            // Pending share
            else {
                pendingContactId = M.findOutgoingPendingContactIdByEmail(userEmail);
                M.deletePendingShare(selectedNodeHandle, pendingContactId);
            }

            sharedUInode(selectedNodeHandle);

            $.sharedTokens.splice($.sharedTokens.indexOf(userEmail), 1);
        }

        shareDialogContentCheck();

        num = $('.share-dialog .token-input-list-mega .token-input-token-mega').length;
        if (!num) {
            $('.dialog-share-button').addClass('disabled');
        }
    });

    // related to specific contact
    $('.share-dialog').off('click', '.share-dialog-permissions');
    $('.share-dialog').on('click', '.share-dialog-permissions', function(e) {

        var $this = $(this),
            $m = $('.permissions-menu'),
            scrollBlock = $('.share-dialog-contacts .jspPane'),
            scrollPos = 0;

        $m.removeClass('search-permissions');

        if (scrollBlock.length) {
            scrollPos = scrollBlock.position().top;
        }

        // fadeOut this popup
        if ($this.is('.active')) {
            $m.fadeOut(200);
            $this.removeClass('active');
        }
        else {
            $('.share-dialog-permissions').removeClass('active');
            $('.permissions-icon').removeClass('active');
            closeImportContactNotification('.share-dialog');
            var x = $this.position().left + 10;
            var y = $this.position().top + 13 + scrollPos;
            handlePermissionMenu($this, $m, x, y);
        }

        e.stopPropagation();
    });

    // related to multi-input contacts
    $('.share-dialog .permissions-icon').rebind('click', function(e) {
        var $this = $(this),
            $m = $('.permissions-menu');
        if ($this.is('.active'))// fadeOut permission menu for this icon
        {
            $m.fadeOut(200);
            $this.removeClass('active');
        }
        else
        {
            $('.share-dialog-permissions').removeClass('active');
            $('.permissions-icon').removeClass('active');
            $m.addClass('search-permissions');
            closeImportContactNotification('.share-dialog');
            var x = $this.position().left - 4;
            var y = $this.position().top - 35;
            handlePermissionMenu($this, $m, x, y);
        }

        e.stopPropagation();
    });

    $('.permissions-menu-item').rebind('click', function(e) {

        var $this = $(this);

        var sId, iPerm, $existingContacts,
            oShares = M.d[$.selected[0]].shares,
            aItems = [],
            aNewPermLevel = checkMultiInputPermission($this),
            $itemPermLevel = $('.share-dialog .share-dialog-permissions.active'),
            $groupPermLevel = $('.share-dialog .permissions-icon.active'),
            aCurrPermLevel = [];

        $('.permissions-menu').fadeOut(200);

        // Find where we are permissions-icon or share-dialog-permissions
        if ($itemPermLevel.length) {

            aCurrPermLevel = checkMultiInputPermission($itemPermLevel);
            sId = $itemPermLevel.parent().attr('id').replace('sdcbl_', '');

            if (sId !== '') {
                iPerm = sharedPermissionLevel(aNewPermLevel[0]);

                if (!oShares || !oShares[sId] || oShares[sId].r !== iPerm) {
                    aItems.push({u: sId, r: iPerm});
                }
            }

            $itemPermLevel
                .removeClass(aCurrPermLevel[0])
                .removeClass('active')
                .html('<span></span>' + aNewPermLevel[1])
                .addClass(aNewPermLevel[0]);
        }

        // Group permission, permissions-icon
        else if ($groupPermLevel.length) {

            aCurrPermLevel = checkMultiInputPermission($groupPermLevel);

            // Get all items from dialog content block (avatar, name/email, permission)
            $existingContacts = $('.share-dialog-contact-bl');
            $.each($existingContacts, function(index, value) {

                // extract id of contact
                sId = $(value).attr('id').replace('sdcbl_', '');

                if (sId !== '') {
                    iPerm = sharedPermissionLevel(aNewPermLevel[0]);

                    if (!oShares || !oShares[sId] || oShares[sId].r !== iPerm) {
                        aItems.push({u: sId, r: iPerm});
                    }
                }
            });

            $groupPermLevel
                .removeClass(aCurrPermLevel[0])
                .removeClass('active')
                .html('<span></span>' + aNewPermLevel[1])
                .addClass(aNewPermLevel[0]);

            $('.share-dialog-contact-bl .share-dialog-permissions')
                .removeClass('read-only')
                .removeClass('read-and-write')
                .removeClass('full-access')
                .html('<span></span>' + aNewPermLevel[1])
                .addClass(aNewPermLevel[0]);
        }

        if (aItems.length > 0) {
            doShare($.selected[0], aItems, true);
        }

        $('.permissions-icon.active').removeClass('active');
        $('.share-dialog-permissions.active').removeClass('active');

        e.stopPropagation();
    });

    //Pending info block
    $('.pending-indicator').rebind('mouseover', function() {
        var x = $(this).position().left,
            y = $(this).position().top,
            infoBlock = $('.share-pending-info'),
            scrollPos = 0;
        if ($('.share-dialog-contacts .jspPane'))
            scrollPos = $('.share-dialog-contacts .jspPane').position().top;
        infoHeight = infoBlock.outerHeight();
        infoBlock.css({
            'left': x,
            'top': y - infoHeight + scrollPos
        });
        infoBlock.fadeIn(200);
    });
    $('.pending-indicator').rebind('mouseout', function() {
        $('.share-pending-info').fadeOut(200);
    });

    // Personal message
    $('.share-message textarea').rebind('focus', function() {

        var $this = $(this);
        $('.share-message').addClass('active');

        if ($this.val() === l[6853]) {

            // Clear the default message
            $this.val('');

            window.setTimeout(function() {
                $this.select();
            }, 1);

            function mouseUpHandler() {
                $this.off("mouseup", mouseUpHandler);
                return false;
            }
            $this.mouseup(mouseUpHandler);
        }
    });

    $('.share-message textarea').rebind('blur', function() {
        var $this = $(this);
        $('.share-message').removeClass('active');
    });

    function shareMessageResizing() {

      var txt = $('.share-message textarea'),
          txtHeight =  txt.outerHeight(),
          hiddenDiv = $('.share-message-hidden'),
          pane = $('.share-message-scrolling'),
          content = txt.val(),
          api;

      content = content.replace(/\n/g, '<br />');
      hiddenDiv.html(encodeURI(content) + '<br/>');

      if (txtHeight !== hiddenDiv.outerHeight() ) {
        txt.height(hiddenDiv.outerHeight());

        if ( $('.share-message-textarea').outerHeight()>=50) {
            pane.jScrollPane({enableKeyboardNavigation:false, showArrows:true, arrowSize:5});
            api = pane.data('jsp');
            txt.blur();
            txt.focus();
            api.scrollByY(0);
        }
        else {
            api = pane.data('jsp');

            if (api) {
              api.destroy();
              txt.blur();
              txt.focus();
            }
        }
      }
    }

    $('.share-message textarea').rebind('keyup', function() {
        shareMessageResizing();
    });
}

function addImportedDataToSharedDialog(data, from) {
    $.each(data, function(ind, val) {
        $('.share-dialog .share-multiple-input').tokenInput("add", {id: val, name: val});
    });

    closeImportContactNotification('.share-dialog');
}

function addImportedDataToAddContactsDialog(data, from) {
    $.each(data, function(ind, val) {
        $('.add-user-popup .add-contact-multiple-input').tokenInput("add", {id: val, name: val});
    });

    closeImportContactNotification('.add-user-popup');
}

function closeImportContactNotification(c) {
    loadingDialog.hide();
    $('.imported-contacts-notification').fadeOut(200);
    $(c + ' .import-contacts-dialog').fadeOut(200);
    $('.import-contacts-link').removeClass('active');

    // Remove focus from input element, related to tokeninput plugin
    $(c + ' input#token-input-').blur();
}

function clearScrollPanel(from) {
    var j = $(from + ' .multiple-input').jScrollPane().data();
    if (j && j.jsp) {
        j.jsp.destroy();
    }
    $(from + ' .multiple-input .jspPane').unwrap();
    $(from + ' .multiple-input .jspPane:first-child').unwrap();

    // remove share dialog contacts, jScrollPane
    j = $(from + ' .share-dialog-contacts').jScrollPane().data();
    if (j && j.jsp) {
        j.jsp.destroy();
    }
}

function closeDialog() {

    var logger = MegaLogger.getLogger('closeDialog');

    logger.debug($.dialog);
    if ($('.fm-dialog.incoming-call-dialog').is(':visible') === true) {
        // managing dialogs should be done properly in the future, so that we won't need ^^ bad stuff like this one
        return false;
    }
    if ($.dialog === 'createfolder' && ($.copyDialog || $.moveDialog)) {
        $('.fm-dialog.create-folder-dialog').addClass('hidden');
        $('.fm-dialog.create-folder-dialog .create-folder-size-icon').removeClass('hidden');
    }
    else if (($.dialog === 'slideshow') && $.copyrightsDialog) {
        $('.copyrights-dialog').hide();

        delete $.copyrightsDialog;
    }
    else {
        if ($.dialog === 'properties') {
            propertiesDialog(1);
        }
        else {
            fm_hideoverlay();
        }
        if (!$.propertiesDialog) {
            $('.fm-dialog').addClass('hidden');
        }
        $('.dialog-content-block').empty();

        // add contact popup
        $('.add-user-popup').addClass('hidden');
        $('.fm-add-user').removeClass('active');

        $('.add-contact-multiple-input').tokenInput("clearOnCancel");
        $('.share-multiple-input').tokenInput("clearOnCancel");

        clearScrollPanel('.add-user-popup');

        // share dialog
        $('.share-dialog-contact-bl').remove();
        $('.import-contacts-service').removeClass('imported');
        clearScrollPanel('.share-dialog');

        // share dialog permission menu
        $('.permissions-menu').fadeOut(0);
        $('.permissions-icon').removeClass('active');
        closeImportContactNotification('.share-dialog');
        closeImportContactNotification('.add-user-popup');

        $('.copyrights-dialog').hide();
        $('.export-link-dropdown').hide();

        delete $.copyDialog;
        delete $.moveDialog;
        delete $.copyrightsDialog;
    }
    $('.fm-dialog').removeClass('arrange-to-back');

    $('.export-links-warning').addClass('hidden');
    if ($.dialog == 'terms' && $.termsAgree) {
        delete $.termsAgree;
    }

    delete $.dialog;
    delete $.mcImport;
}

function copyDialog() {

    // Clears already selected sub-folders, and set selection to root
    function selectCopyDialogTabRoot(section) {

        var $btn = $('.dialog-copy-button');

        $('.copy-dialog .nw-fm-tree-item').removeClass('selected');

        if ((section === 'cloud-drive') || (section === 'folder-link')) {
            $.mcselected = M.RootID;
        }
        else {
            $.mcselected = undefined;
        }

        // Disable/enable button
        if ($.mcselected) {
            $btn.removeClass('disabled');
        }
        else {
            $btn.addClass('disabled');
        }
    };

    $('.copy-dialog .fm-dialog-close, .copy-dialog .dialog-cancel-button').rebind('click', function() {

        closeDialog();
        delete $.onImportCopyNodes;
    });

    $('.copy-dialog-button').rebind('click', function() {

        var section;

        if ($(this).attr('class').indexOf('active') === -1) {

            section = $(this).attr('class').split(" ")[1];
            selectCopyDialogTabRoot(section);

            if ((section === 'cloud-drive') || (section === 'folder-link')) {
                handleDialogContent(section, 'ul', true, 'copy', $.mcImport ? l[236] : "Paste" /*l[63]*/); // Import
            }
            else if (section === 'shared-with-me') {
                handleDialogContent(section, 'ul', false, 'copy', l[1344]); // Share
            }
            else if (section === 'conversations') {
                handleDialogContent(section, 'div', false, 'copy', l[1940], '.conversations-container'); // Send
            }
        }
    });

    /**
     * On click, copy dialog, dialog-sorting-menu will be shown.
     * Handles that valid informations about current sorting options
     * for selected tab of copy dialog are up to date.
     */
    $('.copy-dialog-panel-arrows').rebind('click', function() {

        var $self = $(this),
            $copyDialog = $('.copy-dialog'),
            type, menu, key;

        if ($self.attr('class').indexOf('active') === -1) {

            menu = $('.dialog-sorting-menu').removeClass('hidden');
            type = $('.fm-dialog-title .copy-dialog-txt.active').attr('class').split(' ')[1];

            // Enable all menu items
            if (type === 'contacts') {
                menu.find('.sorting-item-divider,.sorting-menu-item').removeClass('hidden');
            }

            // Hide sort by status and last-interaction items from menu
            else {
                menu.find('*[data-by=status],*[data-by=last-interaction]').addClass('hidden');
            }

            // @ToDo: Make sure .by is hadeled properly once when we have chat available

            // Copy dialog key only
            key = 'Copy' + type;

            // Check existance of previous sort options, direction (dir)
            if (localStorage['sort' + key + 'Dir']) {
                $.sortTreePanel[key].dir = localStorage['sort' + key + 'Dir'];
            }
            else {
                $.sortTreePanel[key].dir = 1;
            }

            // Check existance of previous sort option, ascending/descending (By)
            if (localStorage['sort' + key + 'By']) {
                $.sortTreePanel[key].by = localStorage['sort' + key + 'By'];
            }
            else {
                $.sortTreePanel[key].by = 'name';
            }

            // dir stands for direction i.e. [ascending, descending]
            $copyDialog.find('.dialog-sorting-menu .sorting-menu-item')
                .removeClass('active')
                .filter('*[data-by=' + $.sortTreePanel[key].by + '],*[data-dir=' + $.sortTreePanel[key].dir + ']')
                .addClass('active');

            $self.addClass('active');
            $copyDialog.find('.dialog-sorting-menu').removeClass('hidden');
        }
        else {
            $self.removeClass('active');
            $copyDialog.find('.dialog-sorting-menu').addClass('hidden');
        }
    });

    $('.copy-dialog .sorting-menu-item').rebind('click', function() {

        var $self = $(this),
            data, type, key;

        if ($self.attr('class').indexOf('active') === -1) {

            // Arbitrary element data
            data = $self.data();
            type = $('.fm-dialog-title .copy-dialog-txt.active').attr('class').split(' ')[1];
            key = 'Copy' + type;

            // Check arbitrary data associated with current menu item
            if (data.dir) {
                localStorage['sort' + key + 'Dir'] = $.sortTreePanel[key].dir = data.dir;
            }
            if (data.by) {
                localStorage['sort' + key + 'By'] = $.sortTreePanel[key].by = data.by;
            }

            if ((type === 'cloud-drive') || (type === 'folder-link')) {
                M.buildtree(M.d[M.RootID], 'copy-dialog');
            }
            else if (type === 'shared-with-me') {
                M.buildtree({ h: 'shares' }, 'copy-dialog');
                disableReadOnlySharedFolders('copy');
            }
            else if (type === 'conversations') {
                //@ToDo: make this working when chat start functioning
            }

            // Disable previously selected
            $self.parent().find('.sorting-menu-item').removeClass('active');
            $self.addClass('active');
        }

        // Hide menu
        $('.copy-dialog .dialog-sorting-menu').addClass('hidden');
        $('.copy-dialog-panel-arrows.active').removeClass('active');
    });

    $('.copy-dialog .dialog-newfolder-button').rebind('click', function() {

        $('.copy-dialog').addClass('arrange-to-back');
        var dest = $(this).parents('.fm-dialog').find('.active .nw-fm-tree-item.selected');
        if (dest.length) {
            $.cftarget = dest.attr('id').replace(/[^_]+_/, '');
        } else {
            /* No folder is selected, "New Folder" must create a new folder in Root */
            $.cftarget = M.RootID;
        }
        createFolderDialog();

        $('.fm-dialog.create-folder-dialog .create-folder-size-icon').addClass('hidden');
    });

    $('.copy-dialog').off('click', '.nw-fm-tree-item');
    $('.copy-dialog').on('click', '.nw-fm-tree-item', function(e) {

        var old = $.mcselected;

        $.mcselected = $(this).attr('id').replace('mctreea_', '');
        M.buildtree(M.d[$.mcselected]);

        var html = $('#treesub_' + $.mcselected).html();
        if (html) {
            $('#mctreesub_' + $.mcselected).html(html.replace(/treea_/ig, 'mctreea_').replace(/treesub_/ig, 'mctreesub_').replace(/treeli_/ig, 'mctreeli_'));
        }

        disableReadOnlySharedFolders('copy');

        var $btn = $('.dialog-copy-button');
        var c = $(e.target).attr('class');

        // Sub-folder exist?
        if (c && c.indexOf('nw-fm-arrow-icon') > -1) {

            var c = $(this).attr('class');

            // Sub-folder expanded
            if (c && c.indexOf('expanded') > -1) {
                $(this).removeClass('expanded');
                $('#mctreesub_' + $.mcselected).removeClass('opened');
            }
            else {
                $(this).addClass('expanded');
                $('#mctreesub_' + $.mcselected).addClass('opened');
            }
        }
        else {

            var c = $(this).attr('class');

            if (c && c.indexOf('selected') > -1) {
                if (c && c.indexOf('expanded') > -1) {
                    $(this).removeClass('expanded');
                    $('#mctreesub_' + $.mcselected).removeClass('opened');
                }
                else {
                    $(this).addClass('expanded');
                    $('#mctreesub_' + $.mcselected).addClass('opened');
                }
            }
        }

        if (!$(this).is('.disabled')) {

            // unselect previously selected item
            $('.copy-dialog .nw-fm-tree-item').removeClass('selected');
            $(this).addClass('selected');
            $btn.removeClass('disabled');
        }
        else {
            $.mcselected = old;
        }

        // dialogScroll('.copy-dialog-tree-panel .dialog-tree-panel-scroll');
        dialogScroll('.dialog-tree-panel-scroll');

        // Disable action button if there is no selected items
        if (typeof $.mcselected == 'undefined') {
            $btn.addClass('disabled');
        }
    });

    // Handle conversations tab item selection
    $('.copy-dialog').off('click', '.nw-conversations-item');
    $('.copy-dialog').on('click', '.nw-conversations-item', function() {

        $.mcselected = $(this).attr('id').replace('contact2_', '');
        var $btn = $('.dialog-copy-button');

        // unselect previously selected item
        $('.copy-dialog .nw-conversations-item').removeClass('selected');
        $(this).addClass('selected');
        $btn.removeClass('disabled');

        // Disable action button if there is no selected items
        if (typeof $.mcselected == 'undefined') {
            $btn.addClass('disabled');
        }
    });

    $('.copy-dialog .dialog-copy-button').rebind('click', function() {

        if (typeof $.mcselected != 'undefined') {

            // Get active tab
            var section = $('.fm-dialog-title .copy-dialog-txt.active').attr('class').split(" ")[1];
            switch (section) {
                case 'cloud-drive':
                case 'folder-link':
                    var n = [];
                    for (var i in $.selected) {
                        if (!isCircular($.selected[i], $.mcselected)) {
                            n.push($.selected[i]);
                        }
                    }
                    closeDialog();
                    M.copyNodes(n, $.mcselected);
                    delete $.onImportCopyNodes;
                    break;
                case 'shared-with-me':
                    var n = [];
                    for (var i in $.selected) {
                        if (!isCircular($.selected[i], $.mcselected)) {
                            n.push($.selected[i]);
                        }
                    }
                    closeDialog();
                    M.copyNodes(n, $.mcselected);
                    break;
                case 'conversations':
                    var $selectedConv = $('.copy-dialog .nw-conversations-item.selected');
                    closeDialog();
                    megaChat.chats[$selectedConv.attr('data-room-jid') + "@conference." + megaChat.options.xmppDomain].attachNodes($.selected);
                    break;
                default:
                    break;
            }
        }
    });
}

function moveDialog() {

    // Clears already selected sub-folders, and set selection to root
    function selectMoveDialogTabRoot(section) {

        var $btn = $('.dialog-move-button');

        $('.move-dialog .nw-fm-tree-item').removeClass('selected');

        if ((section === 'cloud-drive') || (section === 'folder-link')) {
            $.mcselected = M.RootID;
        }
        else if (section === 'rubbish-bin') {
            $.mcselected = M.RubbishID;
        }
        else {
            $.mcselected = undefined;
        }

        // Disable/enable button
        if ($.mcselected) {
            $btn.removeClass('disabled');
        }
        else {
            $btn.addClass('disabled');
        }
    };

    $('.move-dialog .fm-dialog-close, .move-dialog .dialog-cancel-button').rebind('click', function() {

        closeDialog();
    });

    $('.move-dialog-button').rebind('click', function(e) {

        var section;

        if ($(this).attr('class').indexOf('active') === -1) {

            section = $(this).attr('class').split(" ")[1];
            selectMoveDialogTabRoot(section);

            if ((section === 'cloud-drive') || (section === 'folder-link')) {
                    handleDialogContent(section, 'ul', true, 'move', l[62]); // Move
            }
            else if (section === 'shared-with-me') {
                handleDialogContent(section, 'ul', false, 'move', l[1344]); // Share
            }
            else if (section === 'rubbish-bin') {
                handleDialogContent(section, 'ul', false, 'move', l[62]); // Move
            }
        }
    });

    $('.move-dialog-panel-arrows').rebind('click', function() {

        var $self = $(this),
            $moveDialog = $('.move-dialog'),
            menu, type, key;

        if ($self.attr('class').indexOf('active') === -1) {

            menu = $('.dialog-sorting-menu').removeClass('hidden'),
            type = $('.fm-dialog-title .move-dialog-txt.active').attr('class').split(' ')[1];

            // Enable all menu items
            menu.find('.sorting-item-divider,.sorting-menu-item').removeClass('hidden');

            // Hide sort by status and last-interaction items from menu
            menu.find('*[data-by=status],*[data-by=last-interaction]').addClass('hidden');

            // Move dialog key only
            key = 'Move' + type;

            // Check existance of previous sort options, direction (dir)
            if (localStorage['sort' + key + 'Dir']) {
                $.sortTreePanel[key].dir = localStorage['sort' + key + 'Dir'];
            }
            else {
                $.sortTreePanel[key].dir = 1;
            }

            // Check existance of previous sort option, ascending/descending (By)
            if (localStorage['sort' + key + 'By']) {
                $.sortTreePanel[key].by = localStorage['sort' + key + 'By'];
            }
            else {
                $.sortTreePanel[key].by = 'name';
            }

            $moveDialog.find('.dialog-sorting-menu .sorting-menu-item')
                .removeClass('active')
                .filter('*[data-by=' + $.sortTreePanel[key].by + '],*[data-dir=' + $.sortTreePanel[key].dir + ']')
                .addClass('active');

            $self.addClass('active');
            $moveDialog.find('.dialog-sorting-menu').removeClass('hidden');
        }
        else {
            $self.removeClass('active');
            $moveDialog.find('.dialog-sorting-menu').addClass('hidden');
        }
    });

    /**
     * Click on sort menu item
     */
    $('.move-dialog .sorting-menu-item').rebind('click', function() {

        var $self = $(this),
            type, data, key;

        if ($self.attr('class').indexOf('active') === -1) {

            // Arbitrary element data
            data = $self.data();
            type = $('.fm-dialog-title .move-dialog-txt.active').attr('class').split(' ')[1];
            key = 'Move' + type;

            // Check arbitrary data associated with current menu item
            if (data.dir) {
                localStorage['sort' + key + 'Dir'] = $.sortTreePanel[key].dir = data.dir;
            }
            if (data.by) {
                localStorage['sort' + key + 'By'] = $.sortTreePanel[key].by = data.by;
            }

            if ((type === 'cloud-drive') || (type === 'folder-link')) {
                M.buildtree(M.d[M.RootID], 'move-dialog');
                disableCircularTargets('#mctreea_');
            }
            else if (type === 'shared-with-me') {
                M.buildtree({ h: 'shares' }, 'move-dialog');
                disableReadOnlySharedFolders('move');
            }
            else if (type === 'rubbish-bin') {
                M.buildtree({ h: M.RubbishID }, 'move-dialog');
            }

            $self.parent().find('.sorting-menu-item').removeClass('active');
            $self.addClass('active');
        }

        $('.move-dialog .dialog-sorting-menu').addClass('hidden');
        $('.move-dialog-panel-arrows.active').removeClass('active');
    });

    /**
     * Create new foler button clicket inside move-dialog
     */
    $('.move-dialog .dialog-newfolder-button').rebind('click', function() {

        $('.move-dialog').addClass('arrange-to-back');
        createFolderDialog();

        $('.fm-dialog.create-folder-dialog .create-folder-size-icon').addClass('hidden');
    });

    $('.move-dialog').off('click', '.nw-fm-tree-item');
    $('.move-dialog').on('click', '.nw-fm-tree-item', function(e) {

        var old = $.mcselected;

        $.mcselected = $(this).attr('id').replace('mctreea_', '');
        M.buildtree(M.d[$.mcselected]);

        var html = $('#treesub_' + $.mcselected).html();
        if (html) {
            $('#mctreesub_' + $.mcselected).html(html.replace(/treea_/ig, 'mctreea_').replace(/treesub_/ig, 'mctreesub_').replace(/treeli_/ig, 'mctreeli_'));
        }

        disableCircularTargets('#mctreea_');

        var $btn = $('.dialog-move-button'),
            c = $(e.target).attr('class');

        // Sub-folder exist?
        if (c && c.indexOf('nw-fm-arrow-icon') > -1) {

            var c = $(this).attr('class');

            // Sub-folder expanded
            if (c && c.indexOf('expanded') > -1) {
                $(this).removeClass('expanded');
                $('#mctreesub_' + $.mcselected).removeClass('opened');
            }
            else {
                $(this).addClass('expanded');
                $('#mctreesub_' + $.mcselected).addClass('opened');
            }
        }
        else {

            var c = $(this).attr('class');
            if (c && c.indexOf('selected') > -1) {
                if (c && c.indexOf('expanded') > -1) {
                    $(this).removeClass('expanded');
                    $('#mctreesub_' + $.mcselected).removeClass('opened');
                }
                else {
                    $(this).addClass('expanded');
                    $('#mctreesub_' + $.mcselected).addClass('opened');
                }
            }
        }
        if (!$(this).is('.disabled')) {

            // unselect previously selected item
            $('.move-dialog .nw-fm-tree-item').removeClass('selected');
            $(this).addClass('selected');
            $btn.removeClass('disabled');
        }
        else {
            $.mcselected = old;
        }

        // dialogScroll('.move-dialog-tree-panel .dialog-tree-panel-scroll');
        dialogScroll('.dialog-tree-panel-scroll');

        // Disable action button if there is no selected items
        if (typeof $.mcselected == 'undefined') {
            $btn.addClass('disabled');
        }
    });

    $('.move-dialog .dialog-move-button').rebind('click', function() {

        if (typeof $.mcselected != 'undefined') {

            var n = [];
            for (var i in $.selected) {
                if (!isCircular($.selected[i], $.mcselected)) {
                    n.push($.selected[i]);
                }
            }
            closeDialog();
            if (RootbyId($.mcselected) === 'shares') {
                M.copyNodes(n, $.mcselected, true);
            }
            else {
                M.moveNodes(n, $.mcselected);
            }
        }
    });
}

/**
 * getClipboardLinks
 *
 * Gether all available public links for selected items (files/folders).
 * @returns {String} links URLs or decryption keys for selected items separated with newline '\n'.
 */
function getClipboardLinks() {
    var key;
    var type;
    var links = [];
    var handles = $.selected;
    var $dialog = $('.export-links-dialog .export-content-block');
    var modeFull = $dialog.hasClass('full-link');
    var modePublic = $dialog.hasClass('public-handle');
    var modeDecKey = $dialog.hasClass('decryption-key');

    for (var i in handles) {
        if (handles.hasOwnProperty(i)) {
            var node = M.d[handles[i]];

            // Only nodes with public handle
            if (node && node.ph) {
                if (node.t) {
                    // Folder
                    type = 'F';
                    key = u_sharekeys[node.h];
                }
                else {
                    // File
                    type = '';
                    key = node.key;
                }

                var nodeUrlWithPublicHandle = getBaseUrl() + '/#' + type + '!' + (node.ph);
                var nodeDecryptionKey = key ? '!' + a32_to_base64(key) : '';

                // Check export/public link dialog drop down list selected option
                if (modeFull) {
                    links.push(nodeUrlWithPublicHandle + nodeDecryptionKey);
                }
                else if (modePublic) {
                    links.push(nodeUrlWithPublicHandle);
                }
                else if (modeDecKey) {
                    links.push(nodeDecryptionKey);
                }
            }
        }
    }

    return links.join("\n");
}

function getclipboardkeys() {

    var n, key,
        l = '';

    for (var i in M.links) {
        n = M.d[M.links[i]];

        if (n.t) {
            key = u_sharekeys[n.h];
        }
        else {
            key = n.key;
        }

        l += a32_to_base64(key) + '\n';
    }

    return l;
}

/**
 * Show toast notification
 * @param {String} toastClass Custom style for the notification
 * @param {String} notification The text for the toast notification
 */
function showToast(toastClass, notification, buttonLabel) {

    var $toast, timeout;

    $toast = $('.toast-notification.common-toast');
    $toast.attr('class', 'toast-notification common-toast ' + toastClass)
        .find('.toast-col:first-child span').safeHTML(notification);

    $toast.addClass('visible');

    timeout = setTimeout(function() {
        hideToast();
    }, 5000);

    if (buttonLabel) {
        $('.common-toast .toast-button').safeHTML(buttonLabel);
    } else {
        $('.common-toast .toast-button').safeHTML(l[726]);
    }

    $('.toast-close-button').rebind('click', function()
    {
        $('.toast-notification').removeClass('visible');
        clearTimeout(timeout);
    });

    $toast.rebind('mouseover', function()
    {
        clearTimeout(timeout);
    });

    $toast.rebind('mouseout', function()
    {
        timeout = setTimeout(function() {
            hideToast();
        }, 5000);
    });
}

function hideToast () {
    $('.toast-notification.common-toast').removeClass('visible');
}

/**
 * itemExportLinkHtml
 *
 * @param {Object} item
 * @returns {String}
 */
function itemExportLinkHtml(item) {

    var fileUrlWithoutKey, fileUrlKey, fileUrl, key, type, fileSize, folderClass = '',
        html = '';

    // Shared item type is folder
    if (item.t) {
        type = 'F';
        key = u_sharekeys[item.h];
        fileSize = '';
        folderClass = ' folder-item';
    }

    // Shared item type is file
    else {
        type = '';
        key = item.key;
        fileSize = htmlentities(bytesToSize(item.s));
    }

    fileUrlWithoutKey = 'https://mega.nz/#' + type + '!' + htmlentities(item.ph);
    fileUrlKey = key ? '!' + a32_to_base64(key) : '';

    html = '<div class="export-link-item' + folderClass + '">'
         +      '<div class="export-icon ' + fileIcon(item) + '" ></div>'
         +      '<div class="export-link-text-pad">'
         +          '<div class="export-link-txt">'
         +               '<span class="export-item-title">' + htmlentities(item.name) + '</span><span class="export-link-gray-txt">' + fileSize + '</span>'
         +          '</div>'
         +          '<div id="file-link-block" class="file-link-block">'
         +              '<span class="icon"></span>'
         +              '<span class="file-link-info-wrapper">'
         +                  '<span class="file-link-info url">' + fileUrlWithoutKey + '</span>'
         +                  '<span class="file-link-info key">' + fileUrlKey + '</span>'
         +              '</span>'
         +          '</div>'
         +      '</div>'
         +  '</div>';

    return html;
}

/**
 * generates file url for shared item
 *
 * @returns {String} html
 */
function itemExportLink() {

    var node,
        html = '';

    $.each($.itemExport, function(index, value) {
        node = M.d[value];
        if (node && node.ph) {
            html += itemExportLinkHtml(node);
        }
    });

    return html;
}

function refreshDialogContent() {
    // Refresh dialog content with newly created directory
    var b = $('.content-panel.cloud-drive').html();
    if ($.copyDialog) {
        handleDialogTabContent('cloud-drive', 'ul', 'copy', b);
    }
    else if ($.moveDialog) {
        handleDialogTabContent('cloud-drive', 'ul', 'move', b);
    }
}

function createFolderDialog(close)
{
    $.dialog = 'createfolder';
    if (close) {
        $.dialog = false;
        if ($.cftarget) {
            delete $.cftarget;
        }
        if (!($.copyDialog || $.moveDialog)) {
            fm_hideoverlay();
        }
        $('.fm-dialog').removeClass('arrange-to-back');
        $('.fm-dialog.create-folder-dialog').addClass('hidden');

        return true;
    }

    $('.create-folder-dialog input').unbind('focus');
    $('.create-folder-dialog input').bind('focus', function() {
        if ($(this).val() == l[157]) {
            $('.create-folder-dialog input').val('');
        }
        $('.create-folder-dialog').addClass('focused');
    });

    $('.create-folder-dialog input').unbind('blur');
    $('.create-folder-dialog input').bind('blur', function() {
        if ($('.create-folder-dialog input').val() == '') {
            $('.create-folder-dialog input').val(l[157]);
        }
        $('.create-folder-dialog').removeClass('focused');
    });

    $('.create-folder-dialog input').unbind('keyup');
    $('.create-folder-dialog input').bind('keyup', function() {
        if ($('.create-folder-dialog input').val() === '' || $('.create-folder-dialog input').val() === l[157]) {
            $('.create-folder-dialog').removeClass('active');
        }
        else {
            $('.create-folder-dialog').addClass('active');
        }
    });

    $('.create-folder-dialog input').unbind('keypress');
    $('.create-folder-dialog input').bind('keypress', function(e) {

        if (e.which === 13 && $(this).val() !== '') {
            if (!$.cftarget) {
                $.cftarget = M.currentdirid;
            }
            createFolder($.cftarget, $(this).val());
            createFolderDialog(1);
        }
    });

    $('.create-folder-dialog .fm-dialog-close, .create-folder-button-cancel.dialog').rebind('click', function() {
        createFolderDialog(1);
        $('.fm-dialog').removeClass('arrange-to-back');
        $('.create-folder-dialog input').val(l[157]);
    });

    $('.fm-dialog-input-clear').rebind('click', function() {
        $('.create-folder-dialog input').val('');
        $('.create-folder-dialog').removeClass('active');
    });

    $('.fm-dialog-new-folder-button').rebind('click', function() {

        var v = $('.create-folder-dialog input').val();

        if (v === '' || v === l[157]) {
            alert(l[1024]);
        }
        else {
            if (!$.cftarget) {
                $.cftarget = M.currentdirid;
            }
            createFolder($.cftarget, v);
            createFolderDialog(1);
        }
    });

    fm_showoverlay();

    $('.fm-dialog.create-folder-dialog').removeClass('hidden');
    $('.create-folder-input-bl input').focus();
    $('.create-folder-dialog').removeClass('active');
}

function chromeDialog(close)
{
    if (close)
    {
        $.dialog = false;
        fm_hideoverlay();
        $('.fm-dialog.chrome-dialog').addClass('hidden');
        return true;
    }
    fm_showoverlay();
    $('.fm-dialog.chrome-dialog').removeClass('hidden');
    $.dialog = 'chrome';
    $('.chrome-dialog .browsers-button,.chrome-dialog .fm-dialog-close').unbind('click')
    $('.chrome-dialog .browsers-button,.chrome-dialog .fm-dialog-close').bind('click', function()
    {
        chromeDialog(1);
    });
    $('#chrome-checkbox').unbind('click');
    $('#chrome-checkbox').bind('click', function()
    {
        if ($(this).attr('class').indexOf('checkboxOn') == -1)
        {
            localStorage.chromeDialog = 1;
            $(this).attr('class', 'checkboxOn');
            $(this).parent().attr('class', 'checkboxOn');
            $(this).attr('checked', true);
        }
        else
        {
            delete localStorage.chromeDialog;
            $(this).attr('class', 'checkboxOff');
            $(this).parent().attr('class', 'checkboxOff');
            $(this).attr('checked', false);
        }
    });
}

/**
 * Open a dialog asking the user to download MEGAsync for files over 1GB
 */
function megaSyncDialog() {

    // Cache selector
    var $dialog = $('.fm-dialog.download-megasync-dialog');

    // Show the dialog and overlay
    $dialog.removeClass('hidden');
    fm_showoverlay();

    // Add close button handler
    $dialog.find('.fm-dialog-close, .close-button').rebind('click', function() {
        $dialog.addClass('hidden');
        fm_hideoverlay();
    });

    // Add checkbox handling
    $dialog.find('#megasync-checkbox').rebind('click', function() {

        var $this = $(this);

        // If it has not been checked, check it
        if (!$this.hasClass('checkboxOn')) {

            // Store a flag so that it won't show this dialog again if triggered
            localStorage.megaSyncDialog = 1;
            $this.attr('class', 'checkboxOn');
            $this.parent().attr('class', 'checkboxOn');
            $this.attr('checked', true);
        }
        else {
            // Otherwise uncheck it
            delete localStorage.megaSyncDialog;
            $this.attr('class', 'checkboxOff');
            $this.parent().attr('class', 'checkboxOff');
            $this.attr('checked', false);
        }
    });
};

function firefoxDialog(close)
{
    if (close)
    {
        $.dialog = false;
        fm_hideoverlay();
        $('.fm-dialog.firefox-dialog').addClass('hidden');
        return true;
    }

    if (page == 'download')
        $('.ff-extension-txt').text(l[1932]);
    else
        $('.ff-extension-txt').text(l[1174]);

    fm_showoverlay();
    $('.fm-dialog.firefox-dialog').removeClass('hidden');
    $.dialog = 'firefox';

    $('.firefox-dialog .browsers-button,.firefox-dialog .fm-dialog-close,.firefox-dialog .close-button').rebind('click', function()
    {
        firefoxDialog(1);
    });

    $('#firefox-checkbox').rebind('click', function()
    {
        if ($(this).hasClass('checkboxOn') === false)
        {
            localStorage.firefoxDialog = 1;
            $(this).removeClass('checkboxOff').addClass('checkboxOn');
            $(this).parent().removeClass('checkboxOff').addClass('checkboxOn');
            $(this).attr('checked', true);
        }
        else
        {
            delete localStorage.firefoxDialog;
            $(this).removeClass('checkboxOn').addClass('checkboxOff');
            $(this).parent().removeClass('checkboxOn').addClass('checkboxOff');
            $(this).attr('checked', false);
        }
    });
}

function browserDialog(close) {
    if (close) {
        $.dialog = false;
        fm_hideoverlay();
        $('.fm-dialog.browsers-dialog').addClass('hidden');
        return true;
    }
    $.browserDialog = 1;
    $.dialog = 'browser';
    fm_showoverlay();
    $('.fm-dialog.browsers-dialog').removeClass('hidden');

    $('.browsers-dialog .browsers-button,.browsers-dialog .fm-dialog-close').rebind('click', function() {
        browserDialog(1);
    });

    $('#browsers-checkbox').unbind('click');
    $('#browsers-checkbox').bind('click', function() {
        if ($(this).attr('class').indexOf('checkboxOn') == -1) {
            localStorage.browserDialog = 1;
            $(this).attr('class', 'checkboxOn');
            $(this).parent().attr('class', 'checkboxOn');
            $(this).attr('checked', true);
        }
        else {
            delete localStorage.chromeDialog;
            $(this).attr('class', 'checkboxOff');
            $(this).parent().attr('class', 'checkboxOff');
            $(this).attr('checked', false);
        }
    });

    $('.browsers-top-icon').removeClass('ie9 ie10 safari');
    var bc, bh, bt;
    var type = browserDialog.isWeak();
    if (type && type.ie11)
    {
        if (page !== 'download' && ('' + page).split('/').shift() !== 'fm')
        {
            browserDialog(1);
            return false;
        }
        // IE11
        bc = 'ie10';
        bh = l[884].replace('[X]', type.edge ? 'Edge' : 'IE 11');
        // if (page == 'download') bt = l[1933];
        // else bt = l[886];
        bt = l[1933];
    }
    else if (type && type.ie10)
    {
        bc = 'ie10';
        bh = l[884].replace('[X]', 'Internet Explorer 10');
        if (page == 'download')
            bt = l[1933];
        else
            bt = l[886];
    }
    else if (type && type.safari)
    {
        bc = 'safari';
        bh = l[884].replace('[X]', 'Safari');
        if (page == 'download')
            bt = l[1933];
        else
            bt = l[887].replace('[X]', 'Safari');
    }
    else
    {
        bc = 'safari';
        bh = l[884].replace('[X]', l[885]);
        bt = l[887].replace('[X]', 'Your browser');
    }
    $('.browsers-top-icon').addClass(bc);
    $('.browsers-info-block p').text(bt);
    $('.browsers-info-header').text(bh);
    $('.browsers-info-header').text(bh);
    $('.browsers-info-header p').text(bt);
}
browserDialog.isWeak = function() {
    var result = {};
    var ua = String(navigator.userAgent);
    var style = document.documentElement.style;

    result.ie10 = (ua.indexOf('MSIE 10') > -1);
    result.ie11 = ('-ms-scroll-limit' in style) && ('-ms-ime-align' in style);
    result.edge = /\sEdge\/\d/.test(ua);
    result.safari = (ua.indexOf('Safari') > -1) && (ua.indexOf('Chrome') === -1);

    result.weak = result.edge || result.ie11 || result.ie10 || result.safari;

    return result.weak && result;
}

function propertiesDialog(close)
{
    var pd = $('.fm-dialog.properties-dialog'),
        c = $('.properties-elements-counter span');
    $(document).unbind('MegaNodeRename.Properties');
    $(document).unbind('MegaCloseDialog.Properties');
    if (close)
    {
        $.dialog = false;
        delete $.propertiesDialog;
        fm_hideoverlay();
        pd.addClass('hidden');
        $('.contact-list-icon').removeClass('active');
        $('.properties-context-menu').fadeOut(200);
        $.hideContextMenu();
        return true;
    }
    $.propertiesDialog = $.dialog = 'properties';
    fm_showoverlay();

    pd.removeClass('hidden multiple folders-only two-elements shared shared-with-me');
    pd.removeClass('read-only read-and-write full-access taken-down');

    var exportLink = new mega.Share.ExportLink({});
    var isTakenDown = exportLink.isTakenDown($.selected);
    if (isTakenDown) {
        pd.addClass('taken-down');
        showToast('clipboard', l[7703]);
    }

    $('.properties-elements-counter span').text('');
    $('.fm-dialog.properties-dialog .properties-body').rebind('click', function()
    {
        // Clicking anywhere in the dialog will close the context-menu, if open
        var e = $('.fm-dialog.properties-dialog .file-settings-icon');
        if (e.hasClass('active'))
            e.click();
    });
    $('.fm-dialog.properties-dialog .fm-dialog-close').rebind('click', function()
    {
        propertiesDialog(1);
    });
    var filecnt = 0, foldercnt = 0, size = 0, sfilecnt = 0, sfoldercnt = 0, n;
    for (var i in $.selected)
    {
        n = M.d[$.selected[i]];
        if (!n) {
            console.error('propertiesDialog: invalid node', $.selected[i]);
        }
        else if (n.t) {
            var nodes = fm_getnodes(n.h);
            for (var i in nodes) {
                if (M.d[nodes[i]] && !M.d[nodes[i]].t) {
                    size += M.d[nodes[i]].s;
                    sfilecnt++;
                }
                else {
                    sfoldercnt++;
                }
            }
            foldercnt++;
        }
        else {
            filecnt++
            size += n.s;
        }
    }
    if (!n) {
        // $.selected had no valid nodes!
        return propertiesDialog(1);
    }

    var star = ''
    if (n.fav)
        star = ' star';
    pd.find('.file-status-icon').attr('class', 'file-status-icon ' + star)

    if (fileIcon(n).indexOf('shared') > -1)
        pd.addClass('shared');
    if (typeof n.r == "number")
    {
        var cs = M.contactstatus(n.h)
        var zclass = "read-only";
        if (n.r == 1) {
            zclass = "read-and-write"
        } else if (n.r == 2) {
            zclass = "full-access"
        }
        pd.addClass('shared shared-with-me ' + zclass)
    }

    var p = {}, user = Object(M.d[n.su || n.p]);
    if (d) console.log('propertiesDialog', n, user);
    if ((filecnt + foldercnt) == 1)
    {
        p.t6 = '';
        p.t7 = '';

        if (filecnt)
        {
            p.t3 = l[87] + ':';
            p.t5 = ' second';

            if (n.mtime)
            {
                p.t6 = l[94] + ':';
                p.t7 = htmlentities(time2date(n.mtime));
            }
        }
        else
        {
            p.t3 = l[894] + ':';
            p.t5 = '';
        }
        p.t1 = l[86] + ':';
        if (n.name) {
            p.t2 = htmlentities(n.name);
        }
        else if (n.h === M.RootID) {
            p.t2 = htmlentities(l[164]);
        }
        else if (n.h === M.InboxID) {
            p.t2 = htmlentities(l[166]);
        }
        else if (n.h === M.RubbishID) {
            p.t2 = htmlentities(l[167]);
        }
        p.t4 = bytesToSize(size);
        p.t9 = n.ts && htmlentities(time2date(n.ts)) || '';
        p.t8 = p.t9 ? (l[896] + ':') : '';
        p.t10 = '';
        p.t11 = '';
        if (foldercnt)
        {
            p.t6 = l[897] + ':';
            p.t7 = fm_contains(sfilecnt, sfoldercnt);
            if (pd.attr('class').indexOf('shared') > -1) {
                var shares, susers, total = 0
                shares = Object.keys(n.shares || {}).length
                p.t8 = l[1036] + ':';
                p.t9 = shares == 1 ? l[990] : l[989].replace("[X]", shares);
                p.t11 = n.ts ? htmlentities(time2date(n.ts)) : '';
                p.t10 = p.t11 ? l[896] : '';
                $('.properties-elements-counter span').text(typeof n.r == "number" ? '' : shares);
                susers = pd.find('.properties-body .properties-context-menu')
                    .empty()
                    .append('<div class="properties-context-arrow"></div>')
                for (var u in n.shares) {
                    if (M.u[u]) {
                        var u = M.u[u]
                        var onlinestatus = M.onlineStatusClass(megaChatIsReady && megaChat.karere.getPresence(megaChat.getJidFromNodeId(u.u)));
                        if (++total <= 5)
                            susers.append('<div class="properties-context-item ' + onlinestatus[1] + '">'
                                + '<div class="properties-contact-status"></div>'
                                + '<span>' + htmlentities(u.name || u.m) + '</span>'
                                + '</div>');
                    }
                }

                if (total > 5) {
                    susers.append(
                        '<div class="properties-context-item show-more">'
                        + '<span>... and ' + (total - 5) + ' more</span>'
                        + '</div>'
                        );
                }

                if (total == 0)
                    p.hideContacts = true;
            }
            if (pd.attr('class').indexOf('shared-with-me') > -1) {
                p.t3 = l[64];
                var rights = l[55];
                if (n.r == 1) {
                    rights = l[56];
                } else if (n.r == 2) {
                    rights = l[57];
                }
                p.t4 = rights;
                p.t6 = l[5905];
                p.t7 = mega.utils.fullUsername(user.h);
                p.t8 = l[894] + ':';
                p.t9 = bytesToSize(size);
                p.t10 = l[897] + ':';
                p.t11 = fm_contains(sfilecnt, sfoldercnt);
            }
        }
    }
    else
    {
        pd.addClass('multiple folders-only');
        p.t1 = '';
        p.t2 = '<b>' + fm_contains(filecnt, foldercnt) + '</b>';
        p.t3 = l[894] + ':';
        p.t4 = bytesToSize(size);
        p.t5 = ' second';
        p.t8 = l[93] + ':';
        p.t9 = l[1025];
    }
    var html = '<div class="properties-small-gray">' + p.t1 + '</div>'
        +'<div class="properties-name-block"><div class="propreties-dark-txt">' + p.t2 + '</div>'
        +' <span class="file-settings-icon"><span></span></span></div>'
        +'<div><div class="properties-float-bl"><span class="properties-small-gray">' + p.t3 + '</span>'
        +'<span class="propreties-dark-txt">' + p.t4 + '</span></div>'
        +'<div class="properties-float-bl' + p.t5 + '"><span class="properties-small-gray">' + p.t6 + '</span>'
        +'<span class="propreties-dark-txt">' + p.t7 + '</span></div><div class="properties-float-bl">'
        +'<div class="properties-small-gray">' + p.t8 + '</div><div class="propreties-dark-txt contact-list">' + p.t9
        +'<div class="contact-list-icon"></div></div></div>'
        +'<div class="properties-float-bl"><div class="properties-small-gray t10">' + p.t10 + '</div>'
        +'<div class="propreties-dark-txt t11">' + p.t11 + '</div></div></div>';
    $('.properties-txt-pad').html(html);

    if (typeof p.t10 === 'undefined' && typeof p.t11 === 'undefined') {
        $('.properties-small-gray.t10').addClass('hidden');
        $('.propreties-dark-txt.t11').addClass('hidden');
    }

    pd.find('.file-settings-icon').rebind('click context', function(e) {
        if ($(this).attr('class').indexOf('active') == -1) {
            e.preventDefault();
            e.stopPropagation();
            $(this).addClass('active');
            $('.fm-dialog').addClass('arrange-to-front');
            $('.properties-dialog').addClass('arrange-to-back');
            $('.context-menu').addClass('arrange-to-front');
            e.currentTarget = $('#' + n.h)
            e.calculatePosition = true;
            $.selected = [n.h];
            contextMenuUI(e, n.h.length === 11 ? 5 : 1);
        } else {
            __fsi_close();
        }
    });
    $(document).bind('MegaNodeRename.Properties', function(e, h, name) {
        if (n.h === h) {
            pd.find('.properties-name-block .propreties-dark-txt').text(name);
        }
    });
    $(document).bind('MegaCloseDialog.Properties', __fsi_close);
    function __fsi_close() {
        pd.find('.file-settings-icon').removeClass('active');
        $('.context-menu').removeClass('arrange-to-front');
        $('.properties-dialog').removeClass('arrange-to-back');
        $('.fm-dialog').removeClass('arrange-to-front');
        $.hideContextMenu();
    }

    if (p.hideContacts) {
        $('.properties-txt-pad .contact-list-icon').hide();
    }

    if (pd.attr('class').indexOf('shared') > -1) {
        $('.contact-list-icon').unbind('click');
        $('.contact-list-icon').bind('click', function() {
            if ($(this).attr('class').indexOf('active') == -1) {
                $(this).addClass('active');
                $('.properties-context-menu').css({
                    'left': $(this).position().left + 8 + 'px',
                    'top': $(this).position().top - $('.properties-context-menu').outerHeight() - 8 + 'px',
                    'margin-left': '-' + $('.properties-context-menu').width() / 2 + 'px'
                });
                $('.properties-context-menu').fadeIn(200);
            } else {
                $(this).removeClass('active');
                $('.properties-context-menu').fadeOut(200);
            }
        });
        $('.properties-context-item').unbind('click');
        $('.properties-context-item').bind('click', function() {
            $('.contact-list-icon').removeClass('active');
            $('.properties-context-menu').fadeOut(200);
        });
    }

    if ((filecnt + foldercnt) == 1)
        $('.properties-file-icon').html('<div class="' + fileIcon(n) + '"></div>');
    else
    {
        if ((filecnt + foldercnt) == 2)
            pd.addClass('two-elements');
        $('.properties-elements-counter span').text(filecnt + foldercnt);
        var a = 0;
        $('.properties-file-icon').html('');
        for (var i in $.selected)
        {
            var ico = fileIcon(M.d[$.selected[i]]);

            if (a <= 3)
            {
                if (ico.indexOf('folder') == -1)
                    pd.removeClass('folders-only');
                $('.properties-file-icon').prepend('<div class="' + ico + '"></div>');
                a++;
            }
        }
    }
}

function paypalDialog(url, close)
{
    if (close)
    {
        $('.fm-dialog.paypal-dialog').addClass('hidden');
        fm_hideoverlay();
        $.dialog = false;
        return false;
    }
    $.dialog = 'paypal';
    $('.fm-dialog.paypal-dialog').removeClass('hidden');
    fm_showoverlay();
    $('.fm-dialog.paypal-dialog a').attr('href', url);
    $('.paypal-dialog .fm-dialog-close').unbind('click');
    $('.paypal-dialog .fm-dialog-close').bind('click', function(e)
    {
        paypalDialog(false, 1);
    });
}

function termsDialog(close, pp)
{
    if (close)
    {
        $('.fm-dialog.terms-dialog').addClass('hidden');
        if (!$('.pro-register-dialog').is(":visible")) {
            fm_hideoverlay();
            $.dialog=false;
        }
        if ($.termsAgree) $.termsAgree=undefined;
        if ($.termsDeny) $.termsDeny=undefined;
        return false;
    }

    if (!pp)
        pp = 'terms';

    $.dialog = pp;

    if (!pages[pp])
    {
        loadingDialog.show();
        silent_loading = function()
        {
            loadingDialog.hide();
            termsDialog(false, $.dialog);
        };
        jsl.push(jsl2[pp]);
        jsl_start();
        return false;
    }

    fm_showoverlay();
    $('.fm-dialog.terms-dialog').removeClass('hidden');
    $('.fm-dialog.terms-dialog .terms-main').html(pages[pp].split('((TOP))')[1].split('((BOTTOM))')[0].replace('main-mid-pad new-bottom-pages', ''));

    $('.terms-body').jScrollPane({showArrows: true, arrowSize: 5, animateScroll: true, verticalDragMinHeight: 50});
    jScrollFade('.terms-body');

    $('.fm-terms-cancel').unbind('click');
    $('.fm-terms-cancel').bind('click', function(e)
    {
        if ($.termsDeny)
            $.termsDeny();
        termsDialog(1);
    });

    $('.fm-terms-agree').unbind('click');
    $('.fm-terms-agree').bind('click', function(e)
    {
        if ($.termsAgree)
            $.termsAgree();
        termsDialog(1);
    });

    $('.terms-dialog .fm-dialog-close').unbind('click');
    $('.terms-dialog .fm-dialog-close').bind('click', function(e)
    {
        if ($.termsDeny)
            $.termsDeny();
        termsDialog(1);
    });
}

function slingshotDialog(close)
{
    if (close)
    {
        $('.fm-dialog.slingshot-dialog').addClass('hidden');
        fm_hideoverlay();
        $.dialog = false;
        return false;
    }
    $('.slingshot-dialog .fm-dialog-button.fm-terms-agree,.slingshot-dialog .fm-dialog-close').unbind('click');
    $('.slingshot-dialog .fm-dialog-button.fm-terms-agree,.slingshot-dialog .fm-dialog-close').bind('click', function(e)
    {
        slingshotDialog(1);
    });
    $('.fm-dialog.slingshot-dialog').removeClass('hidden');
    fm_showoverlay();
    $.dialog = 'slingshot';
}

var previews = {};
var preqs = {};
var pfails = {};
var slideshowid;

function slideshowsteps()
{
    var forward = [], backward = [], ii = [], ci;
    // Loop through available items and extract images
    for (var i in M.v) {
        if (is_image(M.v[i]))
        {
            // is currently previewed item
            if (M.v[i].h == slideshowid)
                ci = i;
            ii.push(i);
        }
    }

    var len = ii.length;
    // If there is at least 2 images
    if (len > 1)
    {
        var n = ii.indexOf(ci);
        switch (n)
        {
            // last
            case len - 1:
                forward.push(M.v[ii[0]].h);
                backward.push(M.v[ii[n - 1]].h);
                break;
            // first
            case 0:
                forward.push(M.v[ii[n + 1]].h);
                backward.push(M.v[ii[len - 1]].h);
            case -1:
                break;
            default:
                forward.push(M.v[ii[n + 1]].h);
                backward.push(M.v[ii[n - 1]].h);
        }
    }
    return {backward: backward, forward: forward};
}

function slideshow_next()
{
    var valid = true;
    $.each(dl_queue || [], function(id, file) {
        if (file.id == slideshowid) {
            valid = false;
            return false; /* break loop */
        }
    });
    if (!valid)
        return;
    var steps = slideshowsteps();
    if (steps.forward.length > 0)
        slideshow(steps.forward[0]);
}

function slideshow_prev()
{
    var valid = true;
    $.each(dl_queue || [], function(id, file) {
        if (file.id == slideshowid) {
            valid = false;
            return false; /* break loop */
        }
    });
    if (!valid)
        return;
    var steps = slideshowsteps();
    if (steps.backward.length > 0)
        slideshow(steps.backward[steps.backward.length - 1]);
}

function slideshow(id, close)
{
    if (d)
        console.log('slideshow', id, close, slideshowid);

    if (close)
    {
        slideshowid = false;
        $('.slideshow-dialog').addClass('hidden');
        $('.slideshow-overlay').addClass('hidden');
        for (var i in dl_queue)
        {
            if (dl_queue[i] && dl_queue[i].id == id)
            {
                if (dl_queue[i].preview)
                {
                    dlmanager.abort(dl_queue[i]);
                }
                break;
            }
        }
        return false;
    }

    var n = M.d[id];
    if (n && RootbyId(id) === 'shares' || folderlink)
    {
        $('.slideshow-getlink').hide();
        $('.slideshow-line').hide();
    }
    else
    {
        $('.slideshow-getlink').show();
        $('.slideshow-line').show();
    }
    $('.slideshow-dialog .close-slideshow,.slideshow-overlay,.slideshow-error-close').unbind('click');
    $('.slideshow-dialog .close-slideshow,.slideshow-overlay,.slideshow-error-close').bind('click', function(e)
    {
        slideshow(id, 1);
    });
    if (!n)
        return;
    $('.slideshow-filename').text(n.name);
    $('.slideshow-image').attr('src', '');
    $('.slideshow-pending').removeClass('hidden');
    $('.slideshow-progress').addClass('hidden');
    $('.slideshow-error').addClass('hidden');
    $('.slideshow-image').width(0);
    $('.slideshow-image').height(0);
    $('.slideshow-image-bl').addClass('hidden');
    $('.slideshow-prev-button,.slideshow-next-button').removeClass('active');
    slideshowid = id;
    var steps = slideshowsteps();
    if (steps.backward.length > 0)
        $('.slideshow-prev-button').addClass('active');
    if (steps.forward.length > 0)
        $('.slideshow-next-button').addClass('active');
    $('.slideshow-prev-button,.slideshow-next-button').unbind('click');
    $('.slideshow-prev-button,.slideshow-next-button').bind('click', function(e)
    {
        var c = $(this).attr('class');
        if (c && c.indexOf('active') > -1)
        {
            var steps = slideshowsteps();
            if (c.indexOf('prev') > -1 && steps.backward.length > 0)
                slideshow_prev();
            else if (c.indexOf('next') > -1 && steps.forward.length > 0)
                slideshow_next();
        }
    });

    $('.slideshow-download').rebind('click', function() {

        for (var i in dl_queue) {
            if (dl_queue[i] && dl_queue[i].id === slideshowid) {
                dl_queue[i].preview = false;
                openTransferpanel();
                return;
            }
        }
        M.addDownload([slideshowid]);
    });

    $('.slideshow-getlink').rebind('click', function() {

        if (u_type === 0) {
            ephemeralDialog(l[1005]);
        }
        else {
            initCopyrightsDialog([slideshowid]);
        }
    });

    if (previews[id]) {
        previewsrc(previews[id].src);
        fetchnext();
    }
    else if (!preqs[id]) {
        fetchsrc(id);
    }

    $('.slideshow-overlay').removeClass('hidden');
    $('.slideshow-dialog').removeClass('hidden');
}

function fetchnext()
{
    var n = M.d[slideshowsteps().forward[0]];
    if (!n || !n.fa)
        return;
    if (n.fa.indexOf(':1*') > -1 && !preqs[n.h] && !previews[n.h])
        fetchsrc(n.h);
}

function fetchsrc(id)
{
    function eot(id, err)
    {
        delete preqs[id];
        delete pfails[id];
        M.addDownload([id], false, err ? -1 : true);
    }
    eot.timeout = 8500;

    if (pfails[id])
    { // for slideshow_next/prev
        if (slideshowid == id)
            return eot(id, 1);
        delete pfails[id];
    }

    var n = M.d[id];
    preqs[id] = 1;
    var treq = {};
    treq[id] = {fa: n.fa, k: n.key};
    api_getfileattr(treq, 1, function(ctx, id, uint8arr)
    {
        previewimg(id, uint8arr);
        if (!n.fa || n.fa.indexOf(':0*') < 0)
        {
            if (d)
                console.log('Thumbnail found missing on preview, creating...', id, n);
            var aes = new sjcl.cipher.aes([n.key[0], n.key[1], n.key[2], n.key[3]]);
            createthumbnail(false, aes, id, uint8arr);
        }
        if (id == slideshowid)
            fetchnext();
    }, eot);
}

function previewsrc(src)
{
    var img = new Image();
    img.onload = function()
    {
        if (this.height > $(window).height() - 100)
        {
            var factor = this.height / ($(window).height() - 100);
            this.height = $(window).height() - 100;
            this.width = Math.round(this.width / factor);
        }
        var w = this.width, h = this.height;
        if (w < 700)
            w = 700;
        if (h < 500)
            h = 500;
        $('.slideshow-image').attr('src', this.src);
        $('.slideshow-dialog').css('margin-top', h / 2 * -1);
        $('.slideshow-dialog').css('margin-left', w / 2 * -1);
        $('.slideshow-image').width(this.width);
        $('.slideshow-image').height(this.height);
        $('.slideshow-dialog').width(w);
        $('.slideshow-dialog').height(h);
        $('.slideshow-image-bl').removeClass('hidden');
        $('.slideshow-pending').addClass('hidden');
        $('.slideshow-progress').addClass('hidden');
    };
    img.src = src;
}

function previewimg(id, uint8arr)
{
    try {
        var blob = new Blob([uint8arr], {type: 'image/jpeg'});
    } catch (err) {}
    if (!blob || blob.size < 25)
        blob = new Blob([uint8arr.buffer]);
    previews[id] =
        {
            blob: blob,
            src: myURL.createObjectURL(blob),
            time: new Date().getTime()
        };
    if (id == slideshowid)
    {
        previewsrc(previews[id].src);
    }
    if (Object.keys(previews).length == 1)
    {
        $(window).unload(function()
        {
            for (var id in previews)
            {
                myURL.revokeObjectURL(previews[id].src);
            }
        });
    }
}

var thumbnails = [];
var thumbnailblobs = [];
var th_requested = [];
var fa_duplicates = {};
var fa_reqcnt = 0;
var fa_addcnt = 8;
var fa_tnwait = 0;

function fm_thumbnails()
{
    var treq = {}, a = 0, max = Math.max($.rmItemsInView || 1, 71) + fa_addcnt, u = max - Math.floor(max / 3), y;
    if (!fa_reqcnt)
        fa_tnwait = y;
    if (d)
        console.time('fm_thumbnails');
    if (myURL)
    {
        for (var i in M.v)
        {
            var n = M.v[i];
            if (n.fa)
            {
                if (fa_tnwait == n.h && n.seen)
                    fa_tnwait = 0;
                if (!fa_tnwait && !thumbnails[n.h] && !th_requested[n.h])
                {
                    if (typeof fa_duplicates[n.fa] == 'undefined')
                        fa_duplicates[n.fa] = 0;
                    else
                        fa_duplicates[n.fa] = 1;
                    treq[n.h] =
                        {
                            fa: n.fa,
                            k: n.key
                        };
                    th_requested[n.h] = 1;

                    if (u == a)
                        y = n.h;
                    if (++a > max)
                    {
                        if (!n.seen)
                            break;
                        y = n.h;
                    }
                }
                else if (n.seen && n.seen !== 2)
                {
                    fm_thumbnail_render(n);
                }
            }
        }
        if (y)
            fa_tnwait = y;

        if (a > 0)
        {
            fa_reqcnt += a;
            if (d)
                console.log('Requesting %d thumbs (%d loaded)', a, fa_reqcnt);

            var rt = Date.now();
            var cdid = M.currentdirid;
            api_getfileattr(treq, 0, function(ctx, node, uint8arr)
            {
                if (uint8arr === 0xDEAD)
                {
                    if (d)
                        console.log('Aborted thumbnail retrieval for ' + node);
                    delete th_requested[node];
                    return;
                }
                if (rt)
                {
                    if (((Date.now() - rt) > 4000) && ((fa_addcnt += u) > 300))
                        fa_addcnt = 301;
                    rt = 0;
                }
                try {
                    var blob = new Blob([uint8arr], {type: 'image/jpeg'});
                } catch (err) {}
                if (blob.size < 25)
                    blob = new Blob([uint8arr.buffer]);
                // thumbnailblobs[node] = blob;
                thumbnails[node] = myURL.createObjectURL(blob);
                if (M.d[node] && M.d[node].seen && M.currentdirid === cdid)
                    fm_thumbnail_render(M.d[node]);

                // deduplicate in view when there is a duplicate fa:
                if (M.d[node] && fa_duplicates[M.d[node].fa] > 0)
                {
                    for (var i in M.v)
                    {
                        if (M.v[i].h !== node && M.v[i].fa == M.d[node].fa && !thumbnails[M.v[i].h])
                        {
                            thumbnails[M.v[i].h] = thumbnails[node];
                            if (M.v[i].seen && M.currentdirid === cdid)
                                fm_thumbnail_render(M.v[i]);
                        }
                    }
                }
            });
        }
    }
    if (d)
        console.timeEnd('fm_thumbnails');
}

function fm_thumbnail_render(n) {

    if (n && thumbnails[n.h]) {
        var e = $('#' + n.h + '.file-block');

        if (e.length > 0) {
            e = e.find('img:first');
            e.attr('src', thumbnails[n.h]);
            e.parent().addClass('thumb');
            n.seen = 2;
        }
    }
}

function fm_contains(filecnt, foldercnt) {
    var containstxt = l[782];
    if ((foldercnt > 1) && (filecnt > 1)) {
        containstxt = l[828].replace('[X1]', foldercnt).replace('[X2]', filecnt);
    } else if ((foldercnt > 1) && (filecnt === 1)) {
        containstxt = l[829].replace('[X]', foldercnt);
    } else if ((foldercnt === 1) && (filecnt > 1)) {
        containstxt = l[830].replace('[X]', filecnt);
    } else if ((foldercnt === 1) && (filecnt === 1)) {
        containstxt = l[831];
    } else if (foldercnt > 1) {
        containstxt = l[832].replace('[X]', foldercnt);
    } else if (filecnt > 1) {
        containstxt = l[833].replace('[X]', filecnt);
    } else if (foldercnt === 1) {
        containstxt = l[834];
    } else if (filecnt === 1) {
        containstxt = l[835];
    }
    return containstxt;
}

function fm_importflnodes(nodes)
{
    var sel = [].concat(nodes || []);
    if (sel.length) {
        var FLRootID = M.RootID;

        mega.ui.showLoginRequiredDialog().done(function() {

            $.onImportCopyNodes = fm_getcopynodes(sel);
            document.location.hash = 'fm';

            $(document).one('onInitContextUI', SoonFc(function(e) {
                if (ASSERT(M.RootID != FLRootID, 'Unexpected openFolder on Import')) {
                    if (d) console.log('Importing Nodes...', sel, $.onImportCopyNodes);

                    $.selected = sel;
                    $.mcImport = true;

                    // XXX: ...
                    $('.context-menu-item.copy-item').click();
                }
            }));
        }).fail(function(aError) {
            // If no aError, it was canceled
            if (aError) {
                alert(aError);
            }
        });
    }
}

function clipboardcopycomplete()
{
    if (d)
        console.log('clipboard copied');
}

function saveprogress(id, bytesloaded, bytestotal)
{
    if (d)
        console.log('saveprogress', id, bytesloaded, bytestotal);
}

function savecomplete(id)
{
    $('.fm-dialog.download-dialog').addClass('hidden');
    fm_hideoverlay();
    if (!$.dialog)
        $('#dlswf_' + id).remove();
    var dl = dlmanager.getDownloadByHandle(id);
    if (dl) {
        M.dlcomplete(dl);
        dlmanager.cleanupUI(dl, true);
    }
}

/**
 * Because of the left and transfer panes resizing options, we are now implementing the UI layout logic here, instead of
 * the original code from the styles.css.
 * The main reason is that, the CSS is not able to correctly calculate values based on other element's properties (e.g.
 * width, height, position, etc).
 * This is why we do a on('resize') handler which handles the resize of the generic layout of Mega's FM.
 */
function fm_resize_handler() {
    if ($.tresizer.last === -1) {
        return;
    }
    if (d) {
        console.time('fm_resize_handler');
    }

    $('.transfer-scrolling-table').css({
        'height': (
             $('.fm-transfers-block').outerHeight()
                - $('.transfer-table-header').outerHeight()
                - $('.fm-tranfers-header').outerHeight()
        ) + "px"
    });

    // left panel resize logic
    /*
    var right_panel_margin = $('.fm-left-panel').outerWidth();
     var resize_handle_width = $('.left-pane-drag-handle').outerWidth();
     $('.fm-main.default > div:not(.fm-left-panel)').each(function() {

     $(this).css({
     'margin-left':  right_panel_margin
     });
     });
     */

    $('.files-grid-view .grid-scrolling-table, .file-block-scrolling,' +
        ' .contacts-grid-view .contacts-grid-scrolling-table')
        .css({
            'width': $(document.body).outerWidth() - $('.fm-left-panel').outerWidth()
        });

    initTreeScroll();

    if (M.currentdirid === 'contacts') {
        if (M.viewmode) {
            initContactsBlocksScrolling();
        }
        else {
            if ($.contactGridHeader) {
                $.contactGridHeader();
            }
            initContactsGridScrolling();
        }
    }
    else if (M.currentdirid === 'shares') {
        if (M.viewmode) {
            initShareBlocksScrolling();
        }
        else {
            initGridScrolling();
            if ($.sharedGridHeader) {
                $.sharedGridHeader();
            }
        }
    }
    else if (M.currentdirid === 'transfers') {
        fm_tfsupdate(); // this will call $.transferHeader();
    }
    else if (M.currentdirid && M.currentdirid.substr(0, 7) === 'account') {
        var $mainBlock = $('.fm-account-main');

        if ($mainBlock.width() > 1675) {
            $mainBlock.addClass('hi-width');
        }
        else if ($mainBlock.width() < 920) {
            $mainBlock.addClass('low-width');
        } else {
            $mainBlock.removeClass('low-width hi-width');
        }

        initAccountScroll();
    }
    else {
        if (M.viewmode) {
            initFileblocksScrolling();
        }
        else {
            initGridScrolling();
            if ($.gridHeader) {
                $.gridHeader();
                $.detailsGridHeader();
            }
        }
    }

    if (slideshowid && previews[slideshowid]) {
        previewsrc(previews[slideshowid].src);
    }

    if (megaChatIsReady && megaChat.resized) {
        megaChat.resized();
    }


    $('.fm-right-files-block, .fm-right-account-block').css({
        'margin-left': ($('.fm-left-panel:visible').width() + $('.nw-fm-left-icons-panel').width()) + "px"
    });

    var shared_block_height = $('.shared-details-block').height() - $('.shared-top-details').height();
    $('.shared-details-block .files-grid-view, .shared-details-block .fm-blocks-view').css({
        'height': shared_block_height + "px",
        'min-height': shared_block_height + "px"
    });

    if (d) {
        console.timeEnd('fm_resize_handler');
    }
}

/*
 * fullUsername
 *
 * @param {String} userHandle
 * @returns {String} result An first and last user name or email
 */
mega.utils.fullUsername = function username(userHandle) {

    // User name
<<<<<<< HEAD
    var result;

    if (M.d[userHandle]) {
        result = M.d[userHandle].name && $.trim(M.d[userHandle].name) || M.d[userHandle].m;
    }

    return String(result);
};

function sharedFolderUI() {
    /* jshint -W074 */
    var nodeData = M.d[M.currentdirid];
    var browsingSharedContent = false;
    var c;

=======
    var result = '';

    if (M.u[userHandle]) {
        result = M.u[userHandle].name && $.trim(M.u[userHandle].name) || M.u[userHandle].m;

        // Convert to string and escape for XSS
        result = String(result);
        result = htmlentities(result);
    }

    return result;
};

function sharedFolderUI() {
    /* jshint -W074 */
    var nodeData = M.d[M.currentdirid];
    var browsingSharedContent = false;
    var c;

>>>>>>> 5ea8321d
    // Browsing shared content
    if ($('.shared-details-block').length > 0) {

        $('.shared-details-block .shared-folder-content').unwrap();
        $('.shared-folder-content').removeClass('shared-folder-content');
        $('.shared-top-details').remove();
        browsingSharedContent = true;
    }

    // Checks it's not a contact, contacts handles are 11 chars long
    // file/folder handles are 8 chars long
    if (!nodeData || (nodeData.p.length !== 11)) {

        // [<current selection handle>, 'owners handle', 'tab name']
        var p = M.getPath(M.currentdirid);
        nodeData = null;

        if (p[p.length - 1] === 'shares') {
            c = M.d[p[0]];
            nodeData = M.d[p[p.length - 3]];

            if (!nodeData || (nodeData.p.length !== 11)) {
                nodeData = 0;
            }
        }
    }

    if (nodeData) {

        var rights = l[55];
        var rightsclass = ' read-only';
        var rightPanelView = '.files-grid-view.fm';
<<<<<<< HEAD

        // Handle of initial share owner
        var ownersHandle = nodeData.su;
        var fullOwnersName = mega.utils.fullUsername(ownersHandle);
        var avatar = useravatar.contact(M.d[ownersHandle], 'nw-contact-avatar');

=======

        // Handle of initial share owner
        var ownersHandle = nodeData.su;
        var fullOwnersName = mega.utils.fullUsername(ownersHandle);
        var avatar = useravatar.contact(M.d[ownersHandle], 'nw-contact-avatar');

>>>>>>> 5ea8321d
        // Access rights
        if (nodeData.r === 1) {
            rights = l[56];
            rightsclass = ' read-and-write';
        }
        else if (nodeData.r === 2) {
            rights = l[57];
            rightsclass = ' full-access';
        }

        if (M.viewmode === 1) {
            rightPanelView = '.fm-blocks-view.fm';
        }

        $(rightPanelView).wrap('<div class="shared-details-block"></div>');

        $('.shared-details-block').prepend(
            '<div class="shared-top-details">'
                + '<div class="shared-details-icon"></div>'
                + '<div class="shared-details-info-block">'
                    + '<div class="shared-details-pad">'
                        + '<div class="shared-details-folder-name">' + htmlentities((c || nodeData).name) + '</div>'
                        + '<a href="javascript:;" class="grid-url-arrow"></a>'
                        + '<div class="shared-folder-access' + rightsclass + '">' + rights + '</div>'
                        + '<div class="clear"></div>'
                        + avatar
                        + '<div class="fm-chat-user-info">'
<<<<<<< HEAD
                            + '<div class="fm-chat-user">' + htmlentities(fullOwnersName) + '</div>'
=======
                            + '<div class="fm-chat-user">' + fullOwnersName + '</div>'
>>>>>>> 5ea8321d
                        + '</div>'
                    + '</div>'
                    + '<div class="shared-details-buttons">'
                        + '<div class="fm-leave-share"><span>' + l[5866] + '</span></div>'
                        + '<div class="fm-share-copy"><span>' + l[63] + '</span></div>'
                        + '<div class="fm-share-download"><span class="fm-chatbutton-arrow">' + l[58] + '</span></div>'
                        + '<div class="clear"></div>'
                    + '</div>'
                    + '<div class="clear"></div>'
                + '</div>'
            + '</div>');

        $(rightPanelView).addClass('shared-folder-content');

        Soon(function() {
            $(window).trigger('resize');
            Soon(fm_resize_handler);
        });
    }

    return browsingSharedContent;
    /* jshint -W074 */
}

function userFingerprint(userid, callback) {
    userid = userid.u || userid;
    var user = M.u[userid];
    if (!user || !user.u) {
        return callback([]);
    }
    if (userid === u_handle) {
        var fprint = authring.computeFingerprint(u_pubEd25519, 'Ed25519', 'hex');
        return callback(fprint.toUpperCase().match(/.{4}/g), fprint);
    }
    var fingerprintPromise = crypt.getFingerprintEd25519(user.h || userid);
    fingerprintPromise.done(function (response) {
        callback(
            response.toUpperCase().match(/.{4}/g),
            response
        );
    });
}

/**
 * Get and display the fingerprint
 * @param {Object} user The user object e.g. same as M.u[userHandle]
 */
function showAuthenticityCredentials(user) {

    var $fingerprintContainer = $('.contact-fingerprint-txt');

    // Compute the fingerprint
    userFingerprint(user, function(fingerprints) {

        // Clear old values immediately
        $fingerprintContainer.empty();

        // Render the fingerprint into 10 groups of 4 hex digits
        $.each(fingerprints, function(key, value) {
            $('<span>').text(value).appendTo(
                $fingerprintContainer.filter(key <= 4 ? ':first' : ':last')
            );
        });
    });
}

/**
 * Enables the Verify button
 * @param {String} userHandle The user handle
 */
function enableVerifyFingerprintsButton(userHandle) {
    $('.fm-verify').removeClass('verified');
    $('.fm-verify').find('span').text(l[1960] + '...');
    $('.fm-verify').rebind('click', function() {
        fingerprintDialog(userHandle);
    });
}

function fingerprintDialog(userid) {

    // Add log to see how often they open the verify dialog
    api_req({ a: 'log', e: 99601, m: 'Fingerprint verify dialog opened' });

    userid = userid.u || userid;
    var user = M.u[userid];
    if (!user || !user.u) {
        return;
    }

    function closeFngrPrntDialog() {
        fm_hideoverlay();
        $this.addClass('hidden');
        $('.fm-dialog-close').unbind('click');
        $('.dialog-approve-button').unbind('click');
        $('.dialog-skip-button').unbind('click');
        $this = null;
    }

    var $this = $('.fingerprint-dialog');

    $this.find('.fingerprint-avatar').empty().append($(useravatar.contact(userid)).removeClass('avatar'));

    $this.find('.contact-details-user-name')
        .text(mega.utils.fullUsername(user.u)) // escape HTML things
        .end()
        .find('.contact-details-email')
        .text(user.m); // escape HTML things

    $this.find('.fingerprint-txt').empty();
    userFingerprint(u_handle, function(fprint) {
        var target = $('.fingerprint-bott-txt .fingerprint-txt');
        fprint.forEach(function(v) {
            $('<span>').text(v).appendTo(target);
        });
    });

    userFingerprint(user, function(fprint) {
        var offset = 0;
        $this.find('.fingerprint-code .fingerprint-txt').each(function() {
            var that = $(this);
            fprint.slice(offset, offset + 5).forEach(function(v) {
                $('<span>').text(v).appendTo(that);
                offset++;
            });
        });
    });

    $('.fm-dialog-close').rebind('click', function() {
        closeFngrPrntDialog();
    });

    $('.dialog-approve-button').rebind('click', function() {

        // Add log to see how often they verify the fingerprints
        api_req({ a: 'log', e: 99602, m: 'Fingerprint verification approved' });

        loadingDialog.show();
        // Generate fingerprint
        crypt.getFingerprintEd25519(userid, 'string')
            .done(function(fingerprint) {

                // Authenticate the contact
                authring.setContactAuthenticated(
                    userid,
                    fingerprint,
                    'Ed25519',
                    authring.AUTHENTICATION_METHOD.FINGERPRINT_COMPARISON,
                    authring.KEY_CONFIDENCE.UNSURE
                );

                // Change button state to 'Verified'
                $('.fm-verify').unbind('click').addClass('verified').find('span').text(l[6776]);

                closeFngrPrntDialog();
            })
            .always(function() {
                loadingDialog.hide();
            });
    });

    $('.dialog-skip-button').rebind('click', function() {
        closeFngrPrntDialog();
    });

    $this.removeClass('hidden')
        .css({
            'margin-top': '-' + $this.height() / 2 + 'px',
            'margin-left': '-' + $this.width() / 2 + 'px'
        });
    fm_showoverlay();
}

function contactUI() {
    $('.nw-contact-item').removeClass('selected');
    $('.contact-details-pad .grid-url-arrow').unbind('click');

    var n = M.u[M.currentdirid];
    if (n && n.u) {
        var u_h = M.currentdirid;
//        var cs = M.contactstatus(u_h);
        var user = M.u[u_h];
        var avatar = $(useravatar.contact(u_h));

        var onlinestatus = M.onlineStatusClass(
            megaChatIsReady &&
            megaChat.karere.getPresence(megaChat.getJidFromNodeId(u_h))
        );

        $('.contact-top-details .nw-contact-block-avatar').empty().append( avatar.removeClass('avatar').addClass('square') );
        $('.contact-top-details .onlinestatus').removeClass('away offline online busy');
        $('.contact-top-details .onlinestatus').addClass(onlinestatus[1]);
        $('.contact-top-details .fm-chat-user-status').text(onlinestatus[0]);
        $('.contact-top-details .contact-details-user-name').text(
            mega.utils.fullUsername(user.u)
        );
        $('.contact-top-details .contact-details-email').text(user.m);

        $('.contact-details-pad .grid-url-arrow').bind('click', function(e) {
            e.preventDefault();
            e.stopPropagation(); // do not treat it as a regular click on the file
            // $(this).addClass('active');
            $('.context-menu').addClass('arrange-to-front');
            e.currentTarget = $(this);
            e.calculatePosition = true;
            $.selected = [location.hash.replace('#fm/', '')];
            searchPath();
            contextMenuUI(e, 4);
        });

        // Display the current fingerpring
        showAuthenticityCredentials(user);

        // Set authentication state of contact from authring.
        var authringPromise = new MegaPromise();
        if (u_authring.Ed25519) {
            authringPromise.resolve();
        }
        else {
            // First load the authentication system.
            var authSystemPromise = authring.initAuthenticationSystem();
            authringPromise.linkDoneAndFailTo(authSystemPromise);
        }
        /** To be called on settled authring promise. */
        var _setVerifiedState = function() {

            var handle = user.u || user;
            var verificationState = u_authring.Ed25519[handle] || {};
            var isVerified = (verificationState.method
                              >= authring.AUTHENTICATION_METHOD.FINGERPRINT_COMPARISON);

            // Show the user is verified
            if (isVerified) {
                $('.fm-verify').addClass('verified');
                $('.fm-verify').find('span').text(l[6776]);
            }
            else {
                // Otherwise show the Verify... button.
                enableVerifyFingerprintsButton(handle);
            }
        };
        authringPromise.done(_setVerifiedState);

        // Reset seen or verified fingerprints and re-enable the Verify button
        $('.fm-reset-stored-fingerprint').rebind('click', function() {
            authring.resetFingerprintsForUser(user.u);
            enableVerifyFingerprintsButton(user.u);

            // Refetch the key
            showAuthenticityCredentials(user);
        });

        if (!megaChatIsDisabled) {

            // Bind the "Start conversation" button
            $('.fm-start-conversation').unbind('click.megaChat');
            $('.fm-start-conversation').bind('click.megaChat', function() {

                window.location = '#fm/chat/' + u_h;
                return false;
            });
        }

        $('.nw-contact-item#contact_' + u_h).addClass('selected');
    }
}

/**
 * Implements the behavior of "File Manager - Resizable Panes":
 * - Initializes a jQuery UI .resizable
 * - Sets w/h/direction
 * - Persistance (only saving is implemented here, you should implement by yourself an initial set of the w/h from the
 *  localStorage
 * - Proxies the jQ UI's resizable events - `resize` and `resizestop`
 * - Can be initialized only once per element (instance is stored in $element.data('fmresizable'))
 *
 * @param element
 * @param opts
 * @returns {*}
 * @constructor
 */
function FMResizablePane(element, opts) {
    var $element = $(element);
    var self = this;
    var $self = $(this);

    self.element = element;

    /**
     * Default options
     *
     * @type {{direction: string, persistanceKey: string, minHeight: undefined, minWidth: undefined, handle: string}}
     */
    var defaults = {
        'direction': 'n',
        'persistanceKey': 'transferPanelHeight',
        'minHeight': undefined,
        'minWidth': undefined,
        'handle': '.transfer-drag-handle'
    };

    var size_attr = 'height';

    opts = $.extend(true, {}, defaults, opts);

    self.options = opts; //expose as public

    /**
     * Depending on the selected direction, pick which css attr should we be changing - width OR height
     */
    if (opts.direction == 'n' || opts.direction == 's') {
        size_attr = 'height';
    } else if (opts.direction == 'e' || opts.direction == 'w') {
        size_attr = 'width';
    } else if (opts.direction.length == 2) {
        size_attr = 'both';
    }

    /**
     * Destroy if already initialized.
     */
    if ($element.data('fmresizable')) {
        $element.data('fmresizable').destroy();
    }

    self.destroy = function() {
        // some optimizations can be done here in the future.
    };

    /**
     * Basic init/constructor code
     */
    {
        var $handle = $(opts.handle, $element);

        if (d) {
            if (!$handle.length) {
                console.warn('FMResizablePane: Element not found: ' + opts.handle);
            }
        }

        $handle.addClass('ui-resizable-handle ui-resizable-' + opts.direction);

        var resizable_opts = {
            'handles': {
            },
            minHeight: opts.minHeight,
            minWidth: opts.minWidth,
            maxHeight: opts.maxHeight,
            maxWidth: opts.maxWidth,
            start: function(e, ui) {

            },
            resize: function(e, ui) {
                var css_attrs = {
                    'top': 0
                };

                if (size_attr == 'both') {
                    css_attrs['width'] = ui.size['width'];
                    css_attrs['height'] = ui.size['height'];

                    $element.css(css_attrs);

                    if (opts.persistanceKey) {
                        mega.config.set(opts.persistanceKey, css_attrs);
                    }
                } else {
                    css_attrs[size_attr] = ui.size[size_attr];
                    $element.css(css_attrs);
                    if (opts.persistanceKey) {
                        mega.config.set(opts.persistanceKey, ui.size[size_attr]);
                    }
                }

                $self.trigger('resize', [e, ui]);
            },
            'stop': function(e, ui) {
                $self.trigger('resizestop', [e, ui]);
                $(window).trigger('resize');
            }
        };

        if (opts['aspectRatio']) {
            resizable_opts['aspectRatio'] = opts['aspectRatio'];
        }

        resizable_opts['handles'][opts.direction] = $handle;

        $element.resizable(resizable_opts);

        $element.data('fmresizable', this);
    }
    return this;
}

/**
 * bindDropdownEvents
 *
 * Bind Custom select event
 *
 * @param {Selector} dropdowns, elements selector.
 * @param {String} addition option for account page only. Allows to show "Show changes" notification
 *
 */
function bindDropdownEvents($dropdown, saveOption) {

    var $dropdownsItem = $dropdown.find('.default-dropdown-item');

    $($dropdown).rebind('click', function(e)
    {
        var $this = $(this);
        if (!$this.hasClass('active')) {
            var bottPos, jsp,
                scrollBlock = '#' + $this.attr('id') + ' .default-select-scroll',
                $dropdown = $this.find('.default-select-dropdown'),
                $activeDropdownItem = $this.find('.default-dropdown-item.active');

            //Show Select dropdown
            $('.active .default-select-dropdown').fadeOut(200);
            $this.addClass('active');
            $dropdown.css('margin-top', '0px');
            $dropdown.fadeIn(200);

            //Dropdown position relative to the window
            bottPos = $(window).height() - ($dropdown.offset().top + $dropdown.outerHeight());
            if (bottPos < 50) {
                $dropdown.css('margin-top', '-' + (60 - bottPos) + 'px');
            }

            //Dropdown scrolling initialization
            initSelectScrolling(scrollBlock);
            jsp = $(scrollBlock).data('jsp');
            if (jsp && $activeDropdownItem.length) {
                jsp.scrollToElement($activeDropdownItem)
            }
        } else {
            $this.find('.default-select-dropdown').fadeOut(200);
            $this.removeClass('active');
        }
    });

    $dropdownsItem.rebind('click', function(e)
    {
        var $this = $(this);
        if (!$this.hasClass('active')) {
            var $select = $(this).closest('.default-select');

            //Select dropdown item
            $select.find('.default-dropdown-item').removeClass('active');
            $this.addClass('active');
            $select.find('span').text($this.text());

            //Save changes for account page
            if (saveOption) {
                $('.fm-account-save-block').removeClass('hidden');
            }
        }
    });

    $('#fmholder, .fm-dialog').rebind('click.defaultselect', function(e)
    {
        if (!$(e.target).hasClass('default-select')) {
            $selectBlock = $('.default-select.active');
            $selectBlock.find('.default-select-dropdown').fadeOut(200);
            $selectBlock.removeClass('active');
        }
    });
}

/**
 * Highlights some text inside an element as if you had selected it with the mouse
 * From http://stackoverflow.com/a/987376
 * @param {String} elementId The name of the id
 */
function selectText(elementId) {

    var range, selection;
    var text = document.getElementById(elementId);

    if (document.body.createTextRange) {
        range = document.body.createTextRange();
        range.moveToElementText(text);
        range.select();
    }
    else if (window.getSelection) {
        selection = window.getSelection();
        range = document.createRange();
        range.selectNodeContents(text);
        selection.removeAllRanges();
        selection.addRange(range);
    }
}

/**
 * Dialog to cancel subscriptions
 */
var cancelSubscriptionDialog = {

    $backgroundOverlay: null,
    $dialog: null,
    $dialogSuccess: null,
    $accountPageCancelButton: null,
    $accountPageSubscriptionBlock: null,
    $continueButton: null,
    $cancelReason: null,

    init: function() {

        this.$dialog = $('.cancel-subscription-st1');
        this.$dialogSuccess = $('.cancel-subscription-st2');
        this.$accountPageCancelButton = $('.fm-account-blocks .btn-cancel');
        this.$continueButton = this.$dialog.find('.continue-cancel-subscription');
        this.$cancelReason = this.$dialog.find('.cancel-textarea textarea');
        this.$backgroundOverlay = $('.fm-dialog-overlay');
        this.$accountPageSubscriptionBlock = $('.subscription-bl');

        // Show the dialog
        this.$dialog.removeClass('hidden');
        this.$backgroundOverlay.removeClass('hidden').addClass('payment-dialog-overlay');

        // Init functionality
        this.enableButtonWhenReasonEntered();
        this.initSendingReasonToApi();
        this.initCloseAndBackButtons();
    },

    /**
     * Close the dialog when either the close or back buttons are clicked
     */
    initCloseAndBackButtons: function() {

        // Close main dialog
        this.$dialog.find('.fm-dialog-button.cancel, .fm-dialog-close').rebind('click', function() {
            cancelSubscriptionDialog.$dialog.addClass('hidden');
            cancelSubscriptionDialog.$backgroundOverlay.addClass('hidden').removeClass('payment-dialog-overlay');
        });

        // Prevent clicking on the background overlay which closes it unintentionally
        cancelSubscriptionDialog.$backgroundOverlay.rebind('click', function(event) {
            event.stopPropagation();
        });
    },

    /**
     * Close success dialog
     */
    initCloseButtonSuccessDialog: function() {

        this.$dialogSuccess.find('.fm-dialog-close').rebind('click', function() {
            cancelSubscriptionDialog.$dialogSuccess.addClass('hidden');
            cancelSubscriptionDialog.$backgroundOverlay.addClass('hidden').removeClass('payment-dialog-overlay');
        });
    },

    /**
     * Make sure text has been entered before making the button available
     */
    enableButtonWhenReasonEntered: function() {

        this.$cancelReason.rebind('keyup', function() {

            // Trim for spaces
            var reason = $(this).val();
                reason = $.trim(reason);

            // Make sure at least 1 character
            if (reason.length > 0) {
                cancelSubscriptionDialog.$continueButton.removeClass('disabled');
            }
            else {
                cancelSubscriptionDialog.$continueButton.addClass('disabled');
            }
        });
    },

    /**
     * Send the cancellation reason
     */
    initSendingReasonToApi: function() {

        this.$continueButton.rebind('click', function() {

            // Get the cancellation reason
            var reason = cancelSubscriptionDialog.$cancelReason.val();

            // Hide the dialog and show loading spinner
            cancelSubscriptionDialog.$dialog.addClass('hidden');
            cancelSubscriptionDialog.$backgroundOverlay.addClass('hidden').removeClass('payment-dialog-overlay');
            loadingDialog.show();

            // Cancel the subscription/s
            // cccs = Credit Card Cancel Subscriptions, r = reason
            api_req({ a: 'cccs', r: reason }, {
                callback: function() {

                    // Reset account cache and refetch all account data to display UI
                    // (note potential race condition if cancellation callback wasn't received in 7500ms)
                    M.account.lastupdate = 0;

                    setTimeout(function() {

                        // Hide loading dialog and cancel subscription button on account page
                        loadingDialog.hide();
                        cancelSubscriptionDialog.$accountPageCancelButton.hide();
                        cancelSubscriptionDialog.$accountPageSubscriptionBlock.removeClass('active-subscription');

                        // Show success dialog and refresh UI
                        cancelSubscriptionDialog.$dialogSuccess.removeClass('hidden');
                        cancelSubscriptionDialog.$backgroundOverlay.removeClass('hidden').addClass('payment-dialog-overlay');
                        cancelSubscriptionDialog.initCloseButtonSuccessDialog();
                        accountUI();

                    }, 7500);
                }
            });
        });
    }
};

/**
 * addToMultiInputDropDownList
 *
 * Add item from token.input plugin drop down list.
 *
 * @param {String} dialog, The class name.
 * @param {Array} item An array of JSON objects e.g. { id, name }.
 *
 */
function addToMultiInputDropDownList(dialog, item) {

    if (dialog) {
        $(dialog).tokenInput("addToDDL", item);
    }
}

/**
 * removeFromMultiInputDDL
 *
 * Remove item from token.input plugin drop down list.
 *
 * @param {String} dialog, The class name.
 * @param {Array} item An array of JSON objects e.g. { id, name }.
 *
 */
function removeFromMultiInputDDL(dialog, item) {

    if (dialog) {
        $(dialog).tokenInput("removeFromDDL", item);
    }
}

(function($, scope) {
    /**
     * Sort dialogs, dialogs used for sorting content in left panels, copy and move dialogs.
     *
     * @param opts {Object}
     *
     * @constructor
     */
    var SortMenu = function(opts) {

        var self = this;
        var defaultOptions = {
        };

        self.options = $.extend(true, {}, defaultOptions, opts);
    };

    /**
     * treesearchUI
     */
    SortMenu.prototype.treeSearchUI = function() {

        $('.nw-fm-tree-header').unbind('click');
        $('.nw-fm-search-icon').unbind('click');
        $('.nw-fm-tree-header input').unbind('keyup');
        $('.nw-fm-tree-header input').unbind('blur');

        // Items are NOT available in left panel, hide search
        if (!$('.fm-tree-panel .content-panel.active').find('ul li, .nw-contact-item').length) {
            $('.nw-fm-tree-header input').prop('readonly', true);
            $('.nw-fm-search-icon').hide();
        }
        else { // There's items available
            $('.nw-fm-search-icon').show();
            $('.nw-fm-tree-header input').prop('readonly', false);

            // Left panel header click, show search input box
            $('.nw-fm-tree-header').bind('click', function(e) {

                var $self = $(this);

                var targetClass = $(e.target).attr('class'),
                    filledInput = $self.attr('class'),
                    $input = $self.find('input');

                // Search icon visible
                if (targetClass && (targetClass.indexOf('nw-fm-search-icon') > -1)) {

                    // Remove previous search text
                    if (filledInput && (filledInput.indexOf('filled-input') > -1)) {
                        $self.removeClass('filled-input');
                    }
                }
                else {
                    $self.addClass('focused-input');
                    if ($input.val() === $input.attr('placeholder')) {
                        $input.val('');
                        $input.focus();
                    }
                }
            }); // END left panel header click

            // Make a search
            $('.nw-fm-search-icon').bind('click', function() {

                var $self = $(this);

                treesearch = false;
                treeredraw();
                $self.prev().val('');
                $self.parent().find('input').blur();
            });

            $('.nw-fm-tree-header input').bind('keyup', function(e) {

                var $self = $(this);

                var $parentElem = $self.parent();

                if (e.keyCode === 27) {
                    $parentElem.removeClass('filled-input');
                    $self.val('');
                    $self.blur();
                    treesearch = false;
                }
                else {
                    $parentElem.addClass('filled-input');
                    treesearch = $self.val();
                }

                if ($self.val() === '') {
                    $parentElem.removeClass('filled-input');
                }

                treeredraw();
            });

            $('.nw-fm-tree-header input').bind('blur', function() {

                var $self = $(this);

                if (($self.val() === $self.attr('placeholder')) || ($self.val() === '')) {
                    $self.parent('.nw-fm-tree-header').removeClass('focused-input filled-input');
                    $self.val($self.attr('placeholder'));
                }
                else {
                    $self.parent('.nw-fm-tree-header').removeClass('focused-input');
                }
            });
        }

        /**
         * Show/hide sort dialog in left panel
         */
        $('.nw-tree-panel-arrows').rebind('click', function() {

            var $self = $(this);

            var menu, type, sortTreePanel, $sortMenuItems;

            // Show sort menu
            if ($self.attr('class').indexOf('active') === -1) {

                $.hideContextMenu();

                $self.addClass('active');

                menu = $('.nw-sorting-menu').removeClass('hidden');
                type = treePanelType();

                if (type === 'settings') {
                    type = M.lastActiveTab || 'cloud-drive';
                }

                // Show all items in sort dialog in case contacts tab is choosen
                if (type === 'contacts') {
                    menu.find('.sorting-item-divider,.sorting-menu-item').removeClass('hidden');
                }
                else { // Hide status and last-interaction sorting options in sort dialog
                    menu.find('*[data-by=status],*[data-by=last-interaction]').addClass('hidden');
                }

                sortTreePanel = $.sortTreePanel[type];

                if (d && !sortTreePanel) {
                    console.error('No sortTreePanel', type);
                }

                $sortMenuItems = $('.sorting-menu-item').removeClass('active');

                if (sortTreePanel) {
                    $sortMenuItems.filter('*[data-by=' + sortTreePanel.by + '],*[data-dir=' + sortTreePanel.dir + ']').addClass('active');
                }

                return false; // Prevent bubbling
            }

            // Hide sort menu
            else {
                $self.removeClass('active');
                $('.nw-sorting-menu').addClass('hidden');
            }
        });

        /**
         * React on user input when new sorting criteria is picked
         */
        $('.fm-left-panel .sorting-menu-item').rebind('click', function() {

            var $self = $(this),
                data = $self.data(),
                type = treePanelType();

            if (type === 'settings') {
                type = M.lastActiveTab || 'cloud-drive';
            }

            if (!$self.hasClass('active') && $.sortTreePanel[type]) {
                $self.parent().find('.sorting-menu-item').removeClass('active');
                $self.addClass('active');
                $('.nw-sorting-menu').addClass('hidden');
                $('.nw-tree-panel-arrows').removeClass('active');

                if (data.dir) {
                    localStorage['sort' + type + 'Dir'] = $.sortTreePanel[type].dir = data.dir;
                }
                if (data.by) {
                    localStorage['sort' + type + 'By'] = $.sortTreePanel[type].by = data.by;
                }

                if (type === 'contacts') {
                    M.contacts();
                }
                else if (type === 'shared-with-me') {
                    M.buildtree({ h: 'shares' }, M.buildtree.FORCE_REBUILD);
                }
                else if (type === 'inbox') {
                    M.buildtree(M.d[M.InboxID], M.buildtree.FORCE_REBUILD);
                }
                else if (type === 'rubbsih-bin') {
                    M.buildtree({ h: M.RubbishID }, M.buildtree.FORCE_REBUILD);
                }
                else if ((type === 'cloud-drive') || (type === 'folder-link')) {
                    M.buildtree(M.d[M.RootID], M.buildtree.FORCE_REBUILD);
                }

                treeUI(); // reattach events
            }
        });

    };

    SortMenu.prototype.initializeTreePanelSorting = function() {

        var self = this;

        $.sortTreePanel = {};

        $.each(['folder-link', 'contacts', 'conversations', 'inbox', 'shared-with-me', 'cloud-drive', 'rubbish-bin'], function(key, type) {
            $.sortTreePanel[type] = {
                by: anyOf(['name', 'status', 'last-interaction'], localStorage['sort' + type + 'By']) || (type === 'contacts' ? "status": "name"),
                dir: parseInt(anyOf(['-1', '1'], localStorage['sort' + type + 'Dir']) || '1')
            };
        });
    };

    /**
     * initializeDialogTreePanelSorting
     *
     * Initialize sorting menu in copy and move dialogs
    */
    SortMenu.prototype.initializeDialogTreePanelSorting = function() {

        var dlgKey;

        // Copy dialog
        $.each(['folder-link', 'contacts', 'conversations', 'inbox', 'shared-with-me', 'cloud-drive', 'rubbish-bin'], function(key, type) {
            dlgKey = 'Copy' + type;
            $.sortTreePanel[dlgKey] = {
                by: anyOf(['name', 'status', 'last-interaction'], localStorage['sort' + dlgKey + 'By']) || (type === 'contacts' ? "status": "name"),
                dir: parseInt(anyOf(['-1', '1'], localStorage['sort' + dlgKey + 'Dir']) || '1')
            };
        });

        // Move dialog
        $.each(['folder-link', 'contacts', 'conversations', 'inbox', 'shared-with-me', 'cloud-drive', 'rubbish-bin'], function(key, type) {
            dlgKey = 'Move' + type;
            $.sortTreePanel[dlgKey] = {
                by: anyOf(['name', 'status', 'last-interaction'], localStorage['sort' + dlgKey + 'By']) || (type === 'contacts' ? "status": "name"),
                dir: parseInt(anyOf(['-1', '1'], localStorage['sort' + dlgKey + 'Dir']) || '1')
            };
        });
    };

    // export
    scope.mega = scope.mega || {};
    scope.mega.SortMenu = SortMenu;
})(jQuery, window);<|MERGE_RESOLUTION|>--- conflicted
+++ resolved
@@ -10490,14 +10490,17 @@
 mega.utils.fullUsername = function username(userHandle) {
 
     // User name
-<<<<<<< HEAD
-    var result;
-
-    if (M.d[userHandle]) {
-        result = M.d[userHandle].name && $.trim(M.d[userHandle].name) || M.d[userHandle].m;
-    }
-
-    return String(result);
+    var result = '';
+
+    if (M.u[userHandle]) {
+        result = M.u[userHandle].name && $.trim(M.u[userHandle].name) || M.u[userHandle].m;
+
+        // Convert to string and escape for XSS
+        result = String(result);
+        result = htmlentities(result);
+    }
+
+    return result;
 };
 
 function sharedFolderUI() {
@@ -10506,27 +10509,6 @@
     var browsingSharedContent = false;
     var c;
 
-=======
-    var result = '';
-
-    if (M.u[userHandle]) {
-        result = M.u[userHandle].name && $.trim(M.u[userHandle].name) || M.u[userHandle].m;
-
-        // Convert to string and escape for XSS
-        result = String(result);
-        result = htmlentities(result);
-    }
-
-    return result;
-};
-
-function sharedFolderUI() {
-    /* jshint -W074 */
-    var nodeData = M.d[M.currentdirid];
-    var browsingSharedContent = false;
-    var c;
-
->>>>>>> 5ea8321d
     // Browsing shared content
     if ($('.shared-details-block').length > 0) {
 
@@ -10559,21 +10541,12 @@
         var rights = l[55];
         var rightsclass = ' read-only';
         var rightPanelView = '.files-grid-view.fm';
-<<<<<<< HEAD
 
         // Handle of initial share owner
         var ownersHandle = nodeData.su;
         var fullOwnersName = mega.utils.fullUsername(ownersHandle);
         var avatar = useravatar.contact(M.d[ownersHandle], 'nw-contact-avatar');
 
-=======
-
-        // Handle of initial share owner
-        var ownersHandle = nodeData.su;
-        var fullOwnersName = mega.utils.fullUsername(ownersHandle);
-        var avatar = useravatar.contact(M.d[ownersHandle], 'nw-contact-avatar');
-
->>>>>>> 5ea8321d
         // Access rights
         if (nodeData.r === 1) {
             rights = l[56];
@@ -10601,11 +10574,7 @@
                         + '<div class="clear"></div>'
                         + avatar
                         + '<div class="fm-chat-user-info">'
-<<<<<<< HEAD
-                            + '<div class="fm-chat-user">' + htmlentities(fullOwnersName) + '</div>'
-=======
                             + '<div class="fm-chat-user">' + fullOwnersName + '</div>'
->>>>>>> 5ea8321d
                         + '</div>'
                     + '</div>'
                     + '<div class="shared-details-buttons">'
