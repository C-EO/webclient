--- conflicted
+++ resolved
@@ -4464,11 +4464,7 @@
         {
             cropButton: $('#fm-change-avatar'),
             dragDropUploadPrompt:l[1390],
-<<<<<<< HEAD
-            outputFormat: 'image/png',
-=======
             outputFormat: 'image/jpeg',
->>>>>>> 97d50cd4
             onCrop: function(croppedDataURI)
             {
                 if (croppedDataURI.length > 64 * 1024) {
