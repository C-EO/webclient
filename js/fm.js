--- conflicted
+++ resolved
@@ -65,7 +65,14 @@
 }
 
 function initTreeScroll() 
-{    
+{
+    /**
+    if(localStorage.leftPaneWidth && $('.fm-left-panel').css('width').replace("px", "") != localStorage.leftPaneWidth) 
+	{
+        $('.fm-left-panel').css({'width': localStorage.leftPaneWidth + "px"});
+    }
+    **/	
+
 	$('.fm-tree-panel').jScrollPane({enableKeyboardNavigation:false,showArrows:true, arrowSize:5,animateScroll: true});
 	$('.fm-tree-panel').unbind('jsp-scroll-y.droppable');
 	$('.fm-tree-panel').bind('jsp-scroll-y.droppable',function(event, scrollPositionY, isAtTop, isAtBottom)
@@ -3500,21 +3507,9 @@
 			$.selected=[id];
 			if (contextmenuUI(e,1)) return true;
 			else return false;
-<<<<<<< HEAD
-		}
-		if (e.offsetX) e.layerX=false;		
-		var eoffsetX=e.offsetX;
-		if (!eoffsetX)eoffsetX=e.pageX-$(this).offset().left;		
-		var c = $(e.target).parent().attr('class');		
-		if (!c || c.indexOf('fm-tree-folder') == -1) eoffsetX=25;		
-		if (MegaChatEnabled && id && id.length == 11) id = 'chat/' + id;
-		
-		if ((eoffsetX < 23) || ($(this).attr('class').indexOf('active') > -1 && $(this).attr('class').indexOf('expanded') == -1) || id == M.currentdirid) 
-=======
 		}		
 		var c = $(e.target).attr('class');
 		if (c && c.indexOf('nw-fm-arrow-icon') > -1)
->>>>>>> 06cb09c1
 		{
 			treeUIexpand(id);
 		}
