/**
 * Get a string for the payment plan number
 * @param {Number} planNum The plan number e.g. 1: PRO I, 2: PRO II, 3: PRO III, 4: LITE
 */
function getProPlan(planNum) {

    switch (planNum) {
        case 1:
            return l[5819];     // PRO I
        case 2:
            return l[6125];     // PRO II
        case 3:
            return l[6126];     // PRO III
        case 4:
            return l[6234];     // LITE
        default:
            return l[435];      // FREE
    }
}

function voucherCentering(button)
{
    var popupBlock = $('.fm-voucher-popup');
    var rigthPosition = $('.fm-account-main').outerWidth() - $(popupBlock).outerWidth();
    var buttonMid = button.width() / 2;
    popupBlock.css('top', button.position().top + 30);
    popupBlock.css('left', button.position().left + buttonMid + 20 - popupBlock.width() / 2);
    if (rigthPosition - 20 < popupBlock.position().left)
    {
        popupBlock.css('left', rigthPosition - 20);
    }
}

function reportQuota(chunksize)
{
    if (u_attr && u_attr.p) return false;
    var quota = {}, t = Math.floor(new Date().getTime()/60000);
    if (localStorage.q) quota = JSON.parse(localStorage.q);
    for (var i in quota)
    {
        if (i < t-360) delete quota[i];
    }
    if (!quota[t]) quota[t]=0;
    quota[t] += chunksize;
    localStorage.q = JSON.stringify(quota);
}

function hasQuota(filesize, next) {
    checkQuota(filesize, function(r) {
        if (r.sec == 0 || r.sec == -1) {
            bandwidthDialog(1);
            next(true);
        }
        else {
            sessionStorage.proref = 'bwlimit';

            if (!$.lastlimit) {
                $.lastlimit = 0;
            }

            // Translate bottom right text block of bandwidth dialog
            var $bottomRightText = $('.bandwidth-dialog .bandwidth-text-bl.second');
            var text = $bottomRightText.html().replace('[A]', '<span class="red">').replace('[/A]', '</span>');
            text = text.replace('%1', '<strong class="bandwidth-used">' + bytesToSize(r.used) + '</strong>');
            $bottomRightText.html(text);

            var minutes = Math.ceil(r.sec / 60);
            var minutesText = l[5838];
            if (minutes != 1) {
                minutesText = l[5837].replace('[X]', minutes);
            }

            // Translate header text of bandwidth dialog
            var $header = $('.bandwidth-dialog .bandwidth-header');
            var headerText = $header.html().replace('%1', '<span class="bandwidth-minutes">' + minutesText + '</span>');
            $header.html(headerText);

            bandwidthDialog();

            if ($.lastlimit < new Date().getTime() - 60000) {
                megaAnalytics.log("dl", "limit", { used: r.used, filesize: r.filesize, seconds: r.sec });
            }

            $.lastlimit = new Date().getTime();
            next(false);
        }
    });
}

function apiQuota(callback2)
{
    // cache 'bq' for up to 60 seconds for each limitation
    if (typeof $.bq !== 'undefined' && $.lastlimit > new Date().getTime()-60000) callback2($.bq);
    else
    {
        api_req({a:'bq'},{callback:function(res)
        {
            $.bq=res;
            callback2(res);
        }});
    }
}

function checkQuota(filesize,callback)
{
    if (u_attr && u_attr.p)
    {
        if (callback) callback({sec:-1});
        return false;
    }
    apiQuota(function(quotabytes)
    {
        if (localStorage.bq) quotabytes = localStorage.bq;
        var consumed=0,quota = {};
        if (localStorage.q) quota = JSON.parse(localStorage.q);
        var t = Math.floor(new Date().getTime()/60000);
        var t2 = t-360;
        var sec = 0,available=0, newbw=0;
        while (t2 <= t)
        {
            if (quota[t2]) consumed += quota[t2];
            t2++;
        }
        if (quotabytes == 0) sec=0;
        else if (quotabytes-filesize < 0) sec=-1;
        else if (quotabytes-consumed-filesize < 0)
        {
            var shortage = quotabytes-consumed-filesize;
            var t2 = t-360;
            while (t2 <= t)
            {
                if (quota[t2]) shortage += quota[t2];
                if (shortage > 0)
                {
                    newbw = shortage-quotabytes-consumed-filesize;
                    sec = (t2+360-t)*60;
                    break;
                }
                t2++;
            }
            if (sec == 0 || sec > 21600)
            {
                sec = 21600;
                newbw = quotabytes;
            }
        }
        else sec=0;
        if (callback) callback({used:consumed,sec:sec,filesize:filesize,newbw:newbw});

    });
}

/**
 * Shows the bandwidth dialog
 * @param {Boolean} close If true, closes the dialog, otherwise opens it
 */
function bandwidthDialog(close) {

    var $bandwidthDialog = $('.fm-dialog.bandwidth-dialog');
    var $backgroundOverlay = $('.fm-dialog-overlay');

    // Close dialog
    if (close) {
        $backgroundOverlay.addClass('hidden');
        $bandwidthDialog.addClass('hidden');
    }
    else {
        // Don't show if not in filemanager or download page
        if (!is_fm() && page !== 'download') {
            return false;
        }

        // Send a log to the API the first time the over bandwidth quota dialog is triggered
        if (!localStorage.seenBandwidthDialog) {
            api_req({ a: 'log', e: 99333, m: 'bandwidthdialog' });
            localStorage.setItem('seenBandwidthDialog', true);
        }

        // On close button click, close the dialog
        $bandwidthDialog.find('.fm-dialog-close').rebind('click', function() {
            $backgroundOverlay.addClass('hidden');
            $bandwidthDialog.addClass('hidden');
        });

        // On Select button click
        $bandwidthDialog.find('.membership-button').rebind('click', function() {

            // Get the plan number and redirect to pro step 2
            var planId = $(this).closest('.reg-st3-membership-bl').attr('data-payment');
            document.location.hash = 'pro&planNum=' + planId;
        });

        // Show the dialog
        $backgroundOverlay.removeClass('hidden');
        $bandwidthDialog.removeClass('hidden');
    }
}

function deleteScrollPanel(from, data) {
    var jsp = $(from).data(data);
    if (jsp) {
        jsp.destroy();
    }
}

function initAccountScroll(scroll)
{
    $('.fm-account-main').jScrollPane({enableKeyboardNavigation: false, showArrows: true, arrowSize: 5, animateScroll: true});
    jScrollFade('.fm-account-main');
    if (scroll) {
        var jsp = $('.fm-account-main').data('jsp');
        if (jsp) {
            jsp.scrollToBottom();
        }
    }
}

function initGridScrolling()
{
    $('.grid-scrolling-table').jScrollPane({enableKeyboardNavigation: false, showArrows: true, arrowSize: 5});
    jScrollFade('.grid-scrolling-table');
}
function initFileblocksScrolling()
{
    $('.file-block-scrolling').jScrollPane({enableKeyboardNavigation: false, showArrows: true, arrowSize: 5});
    jScrollFade('.file-block-scrolling');
}

function initFileblocksScrolling2()
{
    $('.contact-details-view .file-block-scrolling').jScrollPane({enableKeyboardNavigation: false, showArrows: true, arrowSize: 5});
    jScrollFade('.contact-details-view .file-block-scrolling');
}

function initContactsGridScrolling() {
    var scroll = '.grid-scrolling-table.contacts';
    deleteScrollPanel(scroll, 'jsp');
    $(scroll).jScrollPane({enableKeyboardNavigation: false, showArrows: true, arrowSize: 5});
    jScrollFade(scroll);
}

/**
 * Sent Contact Requests
 *
 *
 */
function initOpcGridScrolling() {
    var scroll = '.grid-scrolling-table.opc';
    deleteScrollPanel(scroll, 'jsp');
    $(scroll).jScrollPane({enableKeyboardNavigation: false, showArrows: true, arrowSize: 5});
    jScrollFade(scroll);
}

/**
 * Received Contact Requests
 *
 *
 */
function initIpcGridScrolling() {
    var scroll = '.grid-scrolling-table.ipc';
    deleteScrollPanel(scroll, 'jsp');
    $(scroll).jScrollPane({enableKeyboardNavigation: false, showArrows: true, arrowSize: 5});
    jScrollFade(scroll);
}

function initContactsBlocksScrolling() {
    var scroll = '.contacts-blocks-scrolling';
    if ($('.contacts-blocks-scrolling:visible').length === 0) {
        return;
    }
    deleteScrollPanel(scroll, 'jsp');
    $(scroll).jScrollPane({enableKeyboardNavigation: false, showArrows: true, arrowSize: 5});
    jScrollFade(scroll);
}

function initShareBlocksScrolling() {
    var scroll = '.shared-blocks-scrolling';
    if ($('.shared-blocks-scrolling:visible').length === 0) {
        return;
    }
    deleteScrollPanel(scroll, 'jsp');
    $(scroll).jScrollPane({enableKeyboardNavigation: false, showArrows: true, arrowSize: 5});
    jScrollFade(scroll);
}

function initTransferScroll()
{
    $('.transfer-scrolling-table').jScrollPane({enableKeyboardNavigation: false, showArrows: true, arrowSize: 5, verticalDragMinHeight: 20});
    jScrollFade('.transfer-scrolling-table');
}

function initTreeScroll()
{
    /**
     if(localStorage.leftPaneWidth && $('.fm-left-panel').css('width').replace("px", "") != localStorage.leftPaneWidth)
     {
     $('.fm-left-panel').css({'width': localStorage.leftPaneWidth + "px"});
     }
     **/

    $('.fm-tree-panel').jScrollPane({enableKeyboardNavigation: false, showArrows: true, arrowSize: 5, animateScroll: true});
    // $('.fm-tree-panel').unbind('jsp-scroll-y.droppable');
    // $('.fm-tree-panel').bind('jsp-scroll-y.droppable',function(event, scrollPositionY, isAtTop, isAtBottom)
    // {
    // var t =Math.random();
    // $.scroller=t;
    // setTimeout(function()
    // {
    // if (t == $.scroller) treeDroppable();
    // },100);
    // });
    jScrollFade('.fm-tree-panel');
}

var ddtreedisabled = {};
function treeDroppable()
{
    // if (d) console.time('treeDroppable');
    var tt = $('.fm-tree-panel .jspPane').position().top;
    var toptop = false;
    $('.fm-tree-panel .ui-droppable').each(function(i, e)
    {
        var id = $(e).attr('id');
        if (!id)
        {
            $(e).uniqueId();
            id = $(e).attr('id');
        }
        if (toptop || (tt + $(e).height() + $(e).position().top - 10 > 0))
        {
            toptop = 1;
            if (ddtreedisabled[id])
            {
                delete ddtreedisabled[id];
                $(e).droppable("enable");
            }
        }
        else
        {
            ddtreedisabled[id] = 1;
            $(e).droppable("disable");
        }
    });
    // if (d) console.timeEnd('treeDroppable');
}

function cacheselect()
{
    $.selected = [];
    $($.selectddUIgrid + ' ' + $.selectddUIitem).each(function(i, o)
    {
        if ($(o).attr('class').indexOf('ui-selected') > -1)
            $.selected.push($(o).attr('id'));
    });
}

function hideEmptyGrids() {
    $('.fm-empty-trashbin,.fm-empty-contacts,.fm-empty-search,.fm-empty-cloud').addClass('hidden');
    $('.fm-empty-messages,.fm-empty-folder,.fm-empty-conversations,.fm-empty-incoming').addClass('hidden');
    $('.fm-empty-pad.fm-empty-sharef').remove();
}

function reselect(n)
{
    $('.ui-selected').removeClass('ui-selected');
    if (typeof $.selected == 'undefined')
        $.selected = [];
    for (var i in $.selected)
    {
        $('#' + $.selected[i]).addClass('ui-selected');
        if (n)
        {
            $('#' + $.selected[i] + ' .grid-status-icon').addClass('new');
            $('#' + $.selected[i] + ' .file-status-icon').addClass('new');
        }
    }
    if (n)
    {
        if (M.viewmode)
        {
            var jsp = $('.file-block-scrolling').data('jsp');
            var el = $('a.ui-selected');
        }
        else
        {
            var jsp = $('.grid-scrolling-table').data('jsp');
            var el = $('tr.ui-selected');
        }
        if (el.length > 0)
            el = el[0];
        else
            el = false;
        if (el && jsp)
            jsp.scrollToElement(el);
    }
}

var treesearch = false;

function treeredraw()
{
    $('li.tree-item-on-search-hidden').removeClass('tree-item-on-search-hidden');

    if (M.currentrootid == M.RootID)
        M.buildtree(M.d[M.RootID]);
    else if (M.currentrootid == M.RubbishID)
        M.buildtree({h: M.RubbishID});
    else if (M.currentrootid == 'shares')
        M.buildtree({h: 'shares'});
    else if (M.currentrootid == 'contacts')
        M.contacts();
    else if (M.currentrootid == 'chat')
    {
        console.log('render the entire contact list filtered by search query into the conversations list');
    }
    treeUI();
}

function treesearchUI()
{
    $('.nw-fm-tree-header').unbind('click');
    $('.nw-fm-search-icon').unbind('click');
    $('.nw-fm-tree-header input').unbind('keyup');
    $('.nw-fm-tree-header input').unbind('blur');

    if (!$('.fm-tree-panel .content-panel.active').find('ul li, .nw-contact-item').length) {
      $('.nw-fm-tree-header input').prop('readonly', true);
      $('.nw-fm-search-icon').hide();
    } else {
      $('.nw-fm-search-icon').show();
      $('.nw-fm-tree-header input').prop('readonly', false);
      $('.nw-fm-tree-header').bind('click', function(e)
      {
        var c = $(e.target).attr('class');
        if (c && c.indexOf('nw-fm-search-icon') > -1)
        {
            var c = $(this).attr('class');
            if (c && c.indexOf('filled-input') > -1)
            {
                $(this).removeClass('filled-input');
                return;
            }
        }
        var i = $(this).find('input');
        $(this).addClass('focused-input');
        if (i.val() == i.attr('placeholder'))
        {
            i.val('');
            i.focus();
        }
      });
      $('.nw-fm-search-icon').bind('click', function()
      {
        treesearch = false;
        treeredraw();
        $(this).prev().val('');
        $(this).parent().find('input').blur();
      });

      $('.nw-fm-tree-header input').bind('keyup', function(e)
      {
        var h = $(this).parent();
        if (e.keyCode == 27)
        {
            h.removeClass('filled-input');
            $(this).val('');
            $(this).blur();
            treesearch = false;
        }
        else
        {
            h.addClass('filled-input');
            treesearch = $(this).val();
        }
        if ($(this).val() == '')
            h.removeClass('filled-input');
        treeredraw()
      });

      $('.nw-fm-tree-header input').bind('blur', function()
      {
        if ($(this).val() == $(this).attr('placeholder') || $(this).val() == '')
        {
            $(this).parent('.nw-fm-tree-header').removeClass('focused-input filled-input');
            $(this).val($(this).attr('placeholder'));
        }
        else
            $(this).parent('.nw-fm-tree-header').removeClass('focused-input');
      });
    }

    $('.nw-tree-panel-arrows').unbind('click');
    $('.nw-tree-panel-arrows').bind('click', function()
    {
        if ($(this).attr('class').indexOf('active') == -1)
        {
            $(this).addClass('active');
            var menu = $('.nw-sorting-menu').removeClass('hidden')
                , type = treePanelType()
            switch (type) {
                case 'contacts':
                    // show all the options
                    menu.find('.sorting-item-divider,.sorting-menu-item').removeClass('hidden');
                    break;
                default:
                    // hide everything
                    menu.find('.sorting-item-divider,*[data-by=name],*[data-by=status],*[data-by=last-interaction]').addClass('hidden');
            }
            var sortTreePanel = $.sortTreePanel[type];
            if (d && !sortTreePanel) {
                console.error('No sortTreePanel', type);
            }

            var $o = $('.sorting-menu-item')
                .removeClass('active');
            if (sortTreePanel) {
                $o.filter('*[data-by=' + sortTreePanel.by + '],*[data-dir=' + sortTreePanel.dir + ']').addClass('active');
            }
            return false;
        }
        else
        {
            $(this).removeClass('active');
            $('.nw-sorting-menu').addClass('hidden');
        }
    });

    $('.sorting-menu-item').rebind('click', function() {

        var $this = $(this),
            data = $this.data(),
            type = treePanelType();

        if ($this.attr('class').indexOf('active') === -1) {
            $this.parent().find('.sorting-menu-item').removeClass('active');
            $this.addClass('active');
            $('.nw-sorting-menu').addClass('hidden');
            $('.nw-tree-panel-arrows').removeClass('active');

            if (data.dir) {
                localStorage['sort' + type + 'Dir'] = $.sortTreePanel[type].dir = data.dir;
            }
            else {
                localStorage['sort' + type + 'By'] = $.sortTreePanel[type].by = data.by;
            }

            switch (type) {
                case 'contacts':
                    M.contacts();
                    break;
                case 'shared-with-me':
                    M.buildtree({h: 'shares'}, M.buildtree.FORCE_REBUILD);
                    break;
                case 'cloud-drive':
                case 'folder-link':
                    M.buildtree(M.d[M.RootID], M.buildtree.FORCE_REBUILD);
                    break;
                case 'rubbish-bin':
                    M.buildtree({h: M.RubbishID}, M.buildtree.FORCE_REBUILD);
                    break;
            }
            treeUI(); // reattach events
        }
    });
}

function treePanelType()
{
    // is there an easy way of knowing it?
    return $.trim($('.nw-fm-left-icon.active').attr('class').replace(/(active|nw-fm-left-icon|ui-droppable)/g, ''))
}

function treePanelSortElements(type, elements, handlers, ifEq) {
    if (!$.sortTreePanel) {
       // XX: not yet initialised, initUI was not called yet, which means that most likely rendering/sorting should not be
       // triggered at the moment. Caused receiving action packets, BEFORE the ui was initialised, so this call can simply
       // do nothing at this moment.

       return;
    }
    var settings = $.sortTreePanel[type]
        , sort = handlers[settings.by]

    if (!sort)
        return;

    elements.sort(function(a, b) {
        var d = sort(a, b)
        if (d == 0 && ifEq)
            return ifEq(a, b)
        return d * settings.dir
    });
}

function initializeTreePanelSorting()
{
    $.sortTreePanel = {};
    $.each(['folder-link', 'contacts', 'conversations', 'shared-with-me', 'cloud-drive', 'rubbish-bin'], function(key, type) {
        $.sortTreePanel[type] = {
            by: anyOf(['name', 'status', 'last-interaction'], localStorage['sort' + type + 'By']) || (type == 'contacts' ? "status":"name"),
            dir: parseInt(anyOf(['-1', '1'], localStorage['sort' + type + 'Dir']) || '1')
        };
    });
}

function initUI() {
    $('.not-logged .fm-not-logged-button.create-account').rebind('click', function()
    {
        document.location.hash = 'register';
    });

    $('.not-logged .fm-not-logged-button.login').rebind('click', function()
    {
        document.location.hash = 'login';
    });

    $('.fm-dialog-overlay').rebind('click.fm', function()
    {
        closeDialog();
        $.hideContextMenu();
    });
    if (folderlink)
    {
        $('.fm-main').addClass('active-folder-link');
    }
    else
    {
        $('.fm-tree-header.cloud-drive-item').text(l[164]);
        $('.fm-tree-header').not('.cloud-drive-item').show();
        $('.fm-menu-item').show();
        $('.fm-left-menu .folderlink').addClass('hidden');
        $('.fm-main').removeClass('active-folder-link');
    }

    treesearchUI();
    initializeTreePanelSorting()

    $.doDD = function(e, ui, a, type)
    {
        function nRevert(r)
        {
            try {
                $(ui.draggable).draggable("option", "revert", false);
                if (r)
                    $(ui.draggable).remove();
            } catch (e) {
            }
        }
        var c = $(ui.draggable.context).attr('class');
        var t, ids, dd;

        if (c && c.indexOf('nw-fm-tree-item') > -1)
        {
            // tree dragged:
            var id = $(ui.draggable.context).attr('id');
            if (id.indexOf('treea_') > -1)
                ids = [id.replace('treea_', '')];
        }
        else
        {
            // grid dragged:
            if ($.selected && $.selected.length > 0)
                ids = $.selected;
        }

        // Workaround a problem where we get over[1] -> over[2] -> out[1]
        if (a === 'out' && $.currentOver !== $(e.target).attr('id'))
            a = 'noop';

        if (type == 1)
        {
            // tree dropped:
            var c = $(e.target).attr('class');
            if (c && c.indexOf('nw-fm-left-icon') > -1)
            {
                dd = 'nw-fm-left-icon';
                if (a == 'drop')
                {
                    if (c.indexOf('cloud') > -1)
                        t = M.RootID;
                    else if (c.indexOf('rubbish-bin') > -1)
                        t = M.RubbishID;
					else if (c.indexOf('transfers') > -1)
                        dd = 'download';
                }
            }
            else if (c && c.indexOf('nw-fm-tree-item') > -1 && !$(e.target).visible(!0))
                dd = 'download';
            else
            {
                var t = $(e.target).attr('id');
                if (t && t.indexOf('treea_') > -1)
                    t = t.replace('treea_', '');
                else if (t && t.indexOf('path_') > -1)
                    t = t.replace('path_', '');
                else if (t && t.indexOf('contact2_') > -1)
                    t = t.replace('contact2_', '');
                else if (M.currentdirid !== 'shares' || !M.d[t] || RootbyId(t) !== 'shares')
                    t = undefined;
            }
        }
        else
        {
            // grid dropped:
            var c = $(e.target).attr('class');
            if (c && c.indexOf('folder') > -1)
                t = $(e.target).attr('id');
        }

        if (ids && ids.length && t)
        {
            dd = ddtype(ids, t, e.altKey);
            if (dd === 'move' && e.altKey)
                dd = 'copy';
        }

        if (a !== 'noop')
        {
            if ($.liTimerK)
                clearTimeout($.liTimerK);
            $('body').removeClassWith('dndc-');
            $('.hide-settings-icon').removeClass('hide-settings-icon');
        }
        if (a == 'drop' || a == 'out' || a == 'noop')
        {
            $(e.target).removeClass('dragover');
            // if (a !== 'noop') $('.dragger-block').addClass('drag');
        }
        else if (a == 'over')
        {
            var id = $(e.target).attr('id');
            if (!id)
            {
                $(e.target).uniqueId();
                id = $(e.target).attr('id');
            }

            $.currentOver = id;
            setTimeout(function()
            {
                if ($.currentOver == id)
                {
                    var h;
                    if (id.indexOf('treea_') > -1)
                        h = id.replace('treea_', '');
                    else
                    {
                        var c = $(id).attr('class');
                        if (c && c.indexOf('cloud-drive-item') > -1)
                            h = M.RootID;
                        else if (c && c.indexOf('recycle-item') > -1)
                            h = M.RubbishID;
                        else if (c && c.indexOf('contacts-item') > -1)
                            h = 'contacts';
                    }
                    if (h)
                        treeUIexpand(h, 1);
                    else if ($(e.target).hasClass('nw-conversations-item'))
                        $(e.target).click();
                }
            }, 890);

            if (dd == 'move')
                $.draggingClass = ('dndc-move');
            else if (dd == 'copy')
                $.draggingClass = ('dndc-copy');
            else if (dd == 'download')
                $.draggingClass = ('dndc-download');
            else if (dd === 'nw-fm-left-icon')
            {
                var c = '' + $(e.target).attr('class');

                if (~c.indexOf('rubbish-bin'))
                    $.draggingClass = ('dndc-to-rubbish');
                else if (~c.indexOf('shared-with-me'))
                    $.draggingClass = ('dndc-to-shared');
                else if (~c.indexOf('contacts'))
                    $.draggingClass = ('dndc-to-contacts');
                /*else if (~c.indexOf('conversations'))
                    $.draggingClass = ('dndc-to-conversations');*/
                else if (~c.indexOf('cloud-drive'))
                    $.draggingClass = ('dndc-to-conversations'); // TODO: cursor, please?
                else
                    c = null;

                if (c)
                {
                    if ($.liTooltipTimer)
                        clearTimeout($.liTooltipTimer);
                    $.liTimerK = setTimeout(function() {
                        $(e.target).click()
                    }, 920);
                }
            }
            // else $('.dragger-block').addClass('drag');
            else {
                $.draggingClass = ('dndc-warning');
            }

            $('body').addClass($.draggingClass);

            $(e.target).addClass('dragover');
            $($.selectddUIgrid + ' ' + $.selectddUIitem).removeClass('ui-selected');
            if ($(e.target).hasClass('folder'))
            {
                $(e.target).addClass('ui-selected').find('.file-settings-icon, .grid-url-arrow').addClass('hide-settings-icon');
            }
        }
        // if (d) console.log('!a:'+a, dd, $(e.target).attr('id'), (M.d[$(e.target).attr('id').split('_').pop()]||{}).name, $(e.target).attr('class'), $(ui.draggable.context).attr('class'));

        if (a == 'drop' && dd)
        {
            if (dd === 'nw-fm-left-icon')
            {
                // do nothing
            }
            /*else if ($(e.target).hasClass('nw-conversations-item'))
            {
                nRevert();

                // drop over a chat window
                var currentRoom = megaChat.getCurrentRoom();
                assert(currentRoom, 'Current room missing - this drop action should be impossible.');
                currentRoom.attachNodes(ids);

                if (d)
                    console.error('TODO: dragging to the chat', currentRoom);
            }*/
            else if (dd == 'move')
            {
                nRevert(t !== M.RubbishID);
                $.moveids = ids;
                $.movet = t;
                setTimeout(function()
                {
                    if ($.movet === M.RubbishID) {
                        $.selected = $.moveids;
                        fmremove();
                    } else {
                        M.moveNodes($.moveids, $.movet);
                    }
                }, 50);
            }
            else if (dd == 'copy' || dd == 'copydel')
            {
                nRevert();
                $.copyids = ids;
                $.copyt = t;
                setTimeout(function()
                {
                    M.copyNodes($.copyids, $.copyt, dd == 'copydel', function()
                    {
                        // Update files count...
                        if (M.currentdirid === 'shares' && !M.viewmode)
                        {
                            M.openFolder('shares', 1);
                        }
                    });
                }, 50);
            }
            else if (dd === 'download')
            {
                nRevert();
                var as_zip = e.altKey;
                M.addDownload(ids, as_zip);
            }
            $('.dragger-block').hide();
        }
    };
    InitFileDrag();
    createFolderUI();
    cSortMenuUI();
    M.buildSubmenu();
    initContextUI();
    copyDialog();
    moveDialog();
    initShareDialog();
    transferPanelUI();
    UIkeyevents();
    addContactUI();

    $('.fm-files-view-icon').unbind('click');
    $('.fm-files-view-icon').bind('click', function(event)
    {
        $.hideContextMenu();
        cacheselect();
        if ($(this).attr('class').indexOf('listing-view') > -1)
        {
            if (fmconfig.uiviewmode)
                storefmconfig('viewmode', 0);
            else
                fmviewmode(M.currentdirid, 0);
            M.openFolder(M.currentdirid, true);
        }
        else
        {
            if (fmconfig.uiviewmode)
                storefmconfig('viewmode', 1);
            else
                fmviewmode(M.currentdirid, 1);
            M.openFolder(M.currentdirid, true);
        }
        reselect();
        return false;
    });

    $.hideContextMenu = function(e)
    {
        if (e && e.target)
        {
            var c = $(e.target).attr('class');
            if (!c)
            {
                c = $(e.target).parent();
                if (c)
                    c = $(c).attr('class');
            }
            if (c && c.indexOf('dropdown') > -1 && (c.indexOf('download-item') > -1 || c.indexOf('more-item') > -1) && c.indexOf('active') > -1)
                return false;
        }

        $('.nw-sorting-menu').addClass('hidden');
        $('.fm-start-chat-dropdown').addClass('hidden').removeClass('active');
        $('.start-chat-button').removeClass('active');
        $('.nw-tree-panel-arrows').removeClass('active');
        $('.context-menu-item.dropdown').removeClass('active');
        $('.fm-tree-header').removeClass('dragover');
        $('.nw-fm-tree-item').removeClass('dragover');
        // Set to default
        var a = $('.context-menu.files-menu,.context-menu.download');
        a.addClass('hidden');
        var b = a.find('.context-submenu');
        b.attr('style', '');
        b.removeClass('active left-position overlap-right overlap-left mega-height');
        a.find('.disabled,.context-scrolling-block').removeClass('disabled context-scrolling-block');
        a.find('.context-menu-item.contains-submenu.opened').removeClass('opened');
    };

    $('#fmholder').unbind('click.contextmenu');
    $('#fmholder').bind('click.contextmenu', function(e)
    {
        $.hideContextMenu(e);
        if ($.hideTopMenu)
            $.hideTopMenu(e);
        var c = $(e.target).attr('class');
        if ($(e.target).attr('type') !== 'file' && (c && c.indexOf('upgradelink') == -1) && (c && c.indexOf('campaign-logo') == -1) && (c && c.indexOf('resellerbuy') == -1) && (c && c.indexOf('linkified') == -1))
            return false;

    });

    $('.fm-back-button').rebind('click', function(e) {

        if (!M.currentdirid) {
            return;
        }

        if (M.currentdirid == 'notifications'
            || M.currentdirid.substr(0, 7) == 'search/'
            || M.currentdirid.substr(0, 5) == 'chat/') {
            window.history.back();
        }
        else {
            var n = M.d[M.currentdirid];
            if ((n && n.p && M.d[n.p]) || (n && n.p === 'contacts')) {
                M.openFolder(n.p);
            }
        }
    });

    $('.fm-right-header.fm').removeClass('hidden');

    if (folderlink) {
        $('.fm-tree-header.cloud-drive-item span').text('');
    }
    else {
        folderlink = 0;
    }

    if (ul_queue.length > 0) {
        openTransferpanel();
    }

    if (u_type === 0 && !u_attr.terms) {
        $.termsAgree = function() {

            u_attr.terms = 1;
            api_req({a: 'up', terms: 'Mq'});
            // queued work is continued when user accept terms of service
            $('.transfer-pause-icon').removeClass('active');
            dlQueue.resume();
            ulQueue.resume();
            ui_paused = false;
        };

        $.termsDeny = function() {
            u_logout();
            document.location.reload();
        };
        termsDialog();
    }

    if (ul_queue.length > 0) {
        openTransferpanel();
    }
    M.avatars();

    if ((typeof dl_import !== 'undefined') && dl_import) {
        importFile();
    }

    $('.context-menu').rebind('contextmenu', function(e) {
        if (!localStorage.contextmenu)
            e.preventDefault();
    });

    var fmTabState;

    $('.nw-fm-left-icon').rebind('contextmenu', function(ev) {
        contextMenuUI(ev,1);
        return false;
    });

    $('.nw-fm-left-icon').rebind('click', function() {
        treesearch = false;
        var clickedClass = $(this).attr('class');
        if (!clickedClass) {
            return;
        }
        if (!fmTabState || fmTabState['cloud-drive'].root !== M.RootID) {
            fmTabState = {
                'cloud-drive':    { root: M.RootID,    prev: null },
                'shared-with-me': { root: 'shares',    prev: null },
                'conversations':  { root: 'chat',      prev: null },
                'contacts':       { root: 'contacts',  prev: null },
                'inbox':          { root: M.InboxID,   prev: null },
                'rubbish-bin':    { root: M.RubbishID, prev: null }
            };
        }
        if ($('.nw-fm-left-icon.transfers').hasClass('active')  && clickedClass.indexOf('transfers') == -1) {
            $('.fmholder').removeClass('transfer-panel-opened');
            $('.nw-fm-left-icon.transfers').removeClass('active');
            $(this).addClass('active');
            $(window).trigger('resize');
        }
        var activeClass = (''+$('.nw-fm-left-icon.active:visible')
            .attr('class')).split(" ").filter(function(c) {
                return !!fmTabState[c];
            })[0];

        var activeTab = fmTabState[activeClass];
        if (activeTab) {
            if (activeTab.root === M.currentrootid) {
                activeTab.prev = M.currentdirid;
            }
            else if (d) {
                console.warn('Root mismatch', M.currentrootid, M.currentdirid, activeTab);
            }
        }

        for (var tab in fmTabState) {
            if (~clickedClass.indexOf(tab)) {
                tab = fmTabState[tab];

                var targetFolder = null;

                // Clicked on the currently active tab, should open the root (e.g. go back)
                if (~clickedClass.indexOf(activeClass)) {
                    targetFolder = tab.root;
                }
                else if (tab.prev && M.d[tab.prev]) {
                    targetFolder = tab.prev;
                }
                else {
                    targetFolder = tab.root
                }

                M.openFolder(targetFolder);

                break;
            }
        }
    });

    $('.nw-fm-left-icon').rebind('mouseover', function() {
        var tooltip = $(this).find('.nw-fm-left-tooltip');
        if ($.liTooltipTimer)
            clearTimeout($.liTooltipTimer);
        $.liTooltipTimer = window.setTimeout(
            function() {
                $(tooltip).addClass('hovered');
            }, 1000);
    });

    $('.nw-fm-left-icon').rebind('mouseout', function() {
        $(this).find('.nw-fm-left-tooltip').removeClass('hovered');
        clearTimeout($.liTooltipTimer);
    });

    if (dlMethod.warn && !localStorage.browserDialog && !$.browserDialog)
    {
        setTimeout(browserDialog, 2000);
    }

    var lPane = $('.fm-left-panel')
    $.leftPaneResizable = new FMResizablePane(lPane, {
        'direction': 'e',
        'minWidth': 200,
        'maxWidth': 400,
        'persistanceKey': 'leftPaneWidth',
        'handle': '.left-pane-drag-handle'
    });

    if (localStorage.leftPaneWidth) {
        lPane.width(Math.min(
            $.leftPaneResizable.options.maxWidth,
            Math.max($.leftPaneResizable.options.minWidth, localStorage.leftPaneWidth)
            ));
    }

    $($.leftPaneResizable).on('resize', function() {
        var w = lPane.width()
        if (w >= $.leftPaneResizable.options.maxWidth) {
            $('.left-pane-drag-handle').css('cursor', 'w-resize')
        } else if (w <= $.leftPaneResizable.options.minWidth) {
            $('.left-pane-drag-handle').css('cursor', 'e-resize')
        } else {
            $('.left-pane-drag-handle').css('cursor', 'we-resize')
        }
        $(window).trigger('resize');
    });

    $(window).rebind('resize.fmrh hashchange.fmrh', fm_resize_handler);

    if (!MegaChatDisabled) {
        megaChat.karere.rebind("onPresence.maintainUI", function(e, presenceEventData) {
            var contact = megaChat.getContactFromJid(presenceEventData.getFromJid());
            M.onlineStatusEvent(contact, presenceEventData.getShow());
        });
    }
}

function transferPanelContextMenu(target)
{
    $('.context-menu.files-menu .context-menu-item').hide();
    var menuitems = $('.context-menu.files-menu .context-menu-item');

    menuitems.filter('.transfer-pause,.transfer-play,.move-up,.move-down,.tranfer-clear')
        .show();

    var file = GlobalProgress[$(target).attr('id')]
    if (!file) {
        /* no file, it is a finished operation */
        menuitems.hide()
            .filter('.tranfer-clear')
            .show()

    } else {
        if (file.started) {
            menuitems.filter('.move-up,.move-down').hide();
        }
        if (file.paused) {
            menuitems.filter('.transfer-pause').hide();
        } else {
            menuitems.filter('.transfer-play').hide();
        }

        if (target.prev().length == 0 || target.prev().find('.queued').length == 0) {
            menuitems.filter('.move-up').hide();
        }
        if (target.next().length == 0) {
            menuitems.filter('.move-down').hide();
        }
    }

    menuitems.parent()
        .children('.context-menu-divider').hide().end()
        .children('.pause-item-divider').show().end()
}

function openTransferpanel()
{

    $('.nw-fm-left-icon.transfers').addClass('transfering');

    if (!uldl_hold)
        ulQueue.resume();
    else// make sure that terms of service are accepted before any action
    {
        $('.transfer-pause-icon').addClass('active');
        dlQueue.pause();
        ulQueue.pause();
        ui_paused = true;

        $('.transfer-table tr td:eq(2), .transfer-table tr td:eq(5)').each(function()
        {
            $(this).text('');
        });
    }
    
	initTreeScroll();
    $(window).trigger('resize');

    if ($('table.transfer-table tr').length > 1) {
       $('.transfer-clear-all-icon').removeClass('disabled');
       $('.transfer-clear-completed').removeClass('disabled');
    }

    $('.tranfer-table .grid-url-arrow').rebind('click', function(e) {
        var target = $(this).closest('tr');
        e.preventDefault();
        e.stopPropagation(); // do not treat it as a regular click on the file
        e.currentTarget = target;
        transferPanelContextMenu(target);
        target.parent().find('tr').removeClass('ui-selected');
        target.addClass('ui-selected');
        contextMenuUI(e);
    });

    $('.clear-transfer-icon').rebind('click', function(e)
    {
        var target = $(this).closest('tr');
        e.preventDefault();
        e.stopPropagation();
        target.parent().find('tr').removeClass('ui-selected');
        target.addClass('ui-selected');
        var toabort = {};
        $('.transfer-table tr.ui-selected').not('.clone-of-header').each(function(j, el)
        {
            toabort[$(el).attr('id')] = 1;
            $(this).remove();
        });
        toabort = Object.keys(toabort);
        toabort.forEach(function(downloadId) {
            DownloadManager.abort(downloadId);
            UploadManager.abort(downloadId);
        });
		
        $.clearTransferPanel();
		
        Soon(function() {
            $(window).trigger('resize');
        });
    });

}

function searchFM()
{

}

function isValidShareLink()
{
    var valid = true;
    for (var i in u_nodekeys) {
        valid = valid && typeof u_nodekeys[i] == "object"
    }
    return valid;
}

function removeUInode(h) {

    var n = M.d[h],
        i = 0;

    // check subfolders
    if (n && n.t) {
        var cns = M.c[n.p];
        if (cns) {
            for (var cn in cns) {
                if (M.d[cn] && M.d[cn].t && cn !== h) {
                    i++;
                    break;
                }
            }
        }
    }

    var hasItems = !!M.v.length;
    switch (M.currentdirid) {
        case "shares":
            $('#treeli_' + h).remove();// remove folder and subfolders
            if (!hasItems) {
                $('.files-grid-view .grid-table-header tr').remove();
                $('.fm-empty-cloud').removeClass('hidden');
            }
            break;
        case "contacts":

            //Clear left panel:
            $('#contact_' + h).fadeOut('slow', function() {
                $(this).remove();
            });

            //Clear right panel:
            $('.grid-table.contacts tr#' + h + ', .contacts-blocks-scrolling a#' + h)
                .fadeOut('slow', function() {
                    $(this).remove();
                });

            // clear the contacts grid:
            $('.contacts-grid-view #' + h).remove();
            if (!hasItems) {
                $('.contacts-grid-view .contacts-grid-header tr').remove();
                $('.fm-empty-contacts .fm-empty-cloud-txt').text(l[784]);
                $('.fm-empty-contacts').removeClass('hidden');
            }
            break;
        case "chat":
            if (!hasItems) {
                $('.contacts-grid-view .contacts-grid-header tr').remove();
                $('.fm-empty-chat').removeClass('hidden');
            }
            break;
        case M.RubbishID:
            if (i == 0 && n) {
                $('#treea_' + n.p).removeClass('contains-folders expanded');
            }

            // Remove item
            $('#' + h).remove();

            // Remove folder and subfolders
            $('#treeli_' + h).remove();
            if (!hasItems) {
                $('.contacts-grid-view .contacts-grid-header tr').remove();
                $('.fm-empty-trashbin').removeClass('hidden');
            }
            break;
        case M.RootID:
            if (i == 0 && n) {
                $('#treea_' + n.p).removeClass('contains-folders expanded');
            }

            // Remove item
            $('#' + h).remove();

            // Remove folder and subfolders
            $('#treeli_' + h).remove();
            if (!hasItems) {
                $('.files-grid-view').addClass('hidden');
                $('.grid-table.fm tr').remove();
                $('.fm-empty-cloud').removeClass('hidden');
            }
            break;
        default:
            if (i == 0 && n) {
                $('#treea_' + n.p).removeClass('contains-folders expanded');
            }
            $('#' + h).remove();// remove item
            $('#treeli_' + h).remove();// remove folder and subfolders
            if (!hasItems) {
                if (sharedfolderUI()) {
                    M.emptySharefolderUI();
                }
                else {
                    $('.files-grid-view').addClass('hidden');
                    $('.fm-empty-folder').removeClass('hidden');
                }
                $('.grid-table.fm tr').remove();
            }
            break;
    }

    if (M.currentdirid === h || isCircular(h, M.currentdirid) === true) {
        M.openFolder(RootbyId(h));
    }
}

/**
 * sharedUInode(nodeHandle)
 * Handle shared/export link icons in Cloud Drive
 *
 * @param {string} nodeHandle
 */
function sharedUInode(nodeHandle) {

    DEBUG('sharedUInode');
    var oShares,
        iShareNum = 0,
        bExportLink = false,
        bAvailShares = false;

    if ((M.d[nodeHandle] && M.d[nodeHandle].shares) || M.ps[nodeHandle]) {

        oShares = M.d[nodeHandle].shares;

        if (oShares) {
            iShareNum = Object.keys(oShares).length;
        }

        if (oShares && oShares.EXP) {
            $('.grid-table.fm #' + nodeHandle + ' .grid-url-field').addClass('linked');
            $('#' + nodeHandle + '.file-block').addClass('linked');

            bExportLink = true;
        }

        if ((oShares && oShares.EXP && iShareNum > 1)
            || (oShares && !oShares.EXP && iShareNum)
            || M.ps[nodeHandle]) {

            $('#treea_' + nodeHandle + ' .nw-fm-tree-folder').addClass('shared-folder');
            $('#treea_' + nodeHandle).addClass('linked');

            bAvailShares = true;
        }
    }

    $('.grid-table.fm #' + nodeHandle + ' .transfer-filtype-icon').addClass(fileIcon({t: 1, share: bAvailShares}));
    $('#' + nodeHandle + '.file-block .block-view-file-type').addClass(fileIcon({t: 1, share: bAvailShares}));

    if (!bAvailShares) {
        $('#treea_' + nodeHandle + ' .nw-fm-tree-folder').removeClass('shared-folder');
        $('.grid-table.fm #' + nodeHandle + ' .transfer-filtype-icon').removeClass('folder-shared');
        $('#' + nodeHandle + '.file-block .block-view-file-type').removeClass('folder-shared');
    }

    if (!bExportLink) {
        $('.grid-table.fm #' + nodeHandle + ' .grid-url-field').removeClass('linked');
        $('#' + nodeHandle + '.file-block').removeClass('linked');
        $('#treea_' + nodeHandle).removeClass('linked');
    }
}

function addShareNotification(notification) {

    if (notifyPopup.notifications == null) {
        return false;
    }

    var timestamp = Math.round(new Date().getTime() / 1000);
    var updated = false;

    if (notification.t == 'put') {
        for (i in notifyPopup.notifications) {
            if (notifyPopup.notifications[i].folderid == notification.n && notifyPopup.notifications[i].user == notification.u && notifyPopup.notifications[i].timestamp > timestamp - 120 && notifyPopup.notifications[i].type !== 'share' && !updated) {

                notifyPopup.notifications[i].timestamp = timestamp;
                notifyPopup.notifications[i].read = false;
                notifyPopup.notifications[i].count = false;

                if (!notifyPopup.notifications[i].nodes) {
                    notifyPopup.notifications[i].nodes = [];
                }

                for (var i in notification.f) {
                    notifyPopup.notifications[i].nodes.push(notification.f[i]);
                }

                updated = true;
            }
        }
    }

    if (!updated) {
        notifyPopup.notifications.push({
            id: makeid(10),
            type: notification.t,
            timestamp: timestamp,
            user: notification.u,
            folderid: notification.n,
            nodes: notification.f,
            read: false,
            popup: false,
            count: false,
            rendered: false
        });
    }

    notifyPopup.doNotify();
}

function addNotification(actionPacket) {

    if (notifyPopup.notifications === null) {
        return false;
    }

    var timestamp = Math.round(new Date().getTime() / 1000);

    notifyPopup.notifications.push({
        id: makeid(10),
        type: actionPacket.a,
        timestamp: timestamp,
        user: false,
        folderid: false,
        nodes: false,
        read: false,
        popup: false,
        count: false,
        rendered: false,
        notificationObj: actionPacket
    });

    notifyPopup.doNotify();
}

function getContactsEMails() {
    var n, i,
        contacts = [];
    for (i in M.u) {
        if (M.u[i]) {
            n = M.u[i];
            if (n.c && n.c !== 2 && (n.m || n.name)) {
                contacts.push({id: n.m, name: n.name});
            }
        }
    }

    // Fill contacts with outgoing pending contacts request
    for (i in M.opc) {
        n = M.opc[i];
        if (!n.dts) {
            contacts.push({id: n.m, name: n.m});
        }
    }

    return contacts;
}

function addContactUI()
{
    if (!u_type)
        return; // not for ephemeral

    $.shareTokens = [];

    function iconSize(par)
    {
        if (par)// full size icon, popup at bottom of Add contact button
        {
            $('.add-user-size-icon')
                .removeClass('short-size')
                .addClass('full-size');
        }
        else// short size icon, centered dialog
        {
            $('.add-user-size-icon')
                .removeClass('full-size')
                .addClass('short-size');
        }
    };

    function errorMsg(msg, u)
    {
        var $d = $('.add-user-popup');
        var $s = $('.add-user-popup .multiple-input-warning span');
        $s.text(msg);
        $d.addClass('error');
        setTimeout(function() {
            $d.removeClass('error');
        }, 3000);
    }

    function focusOnInput() {
        var $tokenInput = $('#token-input-');

        $tokenInput
            .val('')
            .focus();
    }

    // Contact request text filled scripts
    $('.add-user-notification textarea').on('focus', function() {
        var $this = $(this);
        $this.parent().addClass('active');
    });

    $('.add-user-notification textarea').on('blur', function() {
        $('.add-user-notification').removeClass('active');
    });

    function addContactAreaResizing() {

        var txt = $('.add-user-notification textarea'),
            txtHeight = txt.outerHeight(),
            hiddenDiv = $('.add-contact-hidden'),
            pane = $('.add-user-nt-scrolling'),
            content = txt.val(),
            api;

        content = content.replace(/\n/g, '<br />');
        hiddenDiv.html(encodeURI(content) + '<br/>');

        if (txtHeight !== hiddenDiv.outerHeight()) {
            txt.height(hiddenDiv.outerHeight());

            if ($('.add-user-textarea').outerHeight() >= 50) {
                pane.jScrollPane({enableKeyboardNavigation: false, showArrows: true, arrowSize: 5});
                api = pane.data('jsp');
                txt.blur();
                txt.focus();
                api.scrollByY(0);
            }
            else {
                api = pane.data('jsp');

                if (api) {
                    api.destroy();
                    txt.blur();
                    txt.focus();
                }
            }
        }
    }

    $('.add-user-notification textarea').on('keyup', function() {
        addContactAreaResizing();
    });
    //end of Contact request textfiled scripts

    // Prevent double initialization of token input
    if (!$('.add-contact-multiple-input').tokenInput("getSettings")) {

        // Plugin configuration
        var contacts = getContactsEMails();

        $('.add-contact-multiple-input').tokenInput(contacts, {
            theme: 'mega',
            hintText: l[5908],
    //        hintText: '',
    //        placeholder: 'Type in an email or contact',
            searchingText: '',
            noResultsText: '',
            addAvatar: true,
            autocomplete: null,
            searchDropdown: true,
            emailCheck: true,
            preventDoublet: true,
            tokenValue: 'id',
            propertyToSearch: 'id',
            resultsLimit: 5,
            minChars: 2,
            accountHolder: (M.u[u_handle] || {}).m || '',
            scrollLocation: 'add',
            excludeCurrent: true,// Exclude from dropdownlist only emails/names which exists in multi-input (tokens)
            onEmailCheck: function() {
                errorMsg("Looks like there's a malformed email!");
            },
            onDoublet: function(u) {
                errorMsg('You already have contact with that email!');
            },
            onHolder: function() {
                errorMsg('No need for that, you are THE owner!');
            },
            onAdd: function() {
                var itemNum = $('.token-input-list-mega .token-input-token-mega').length;
                if (itemNum === 1) {
                    $('.add-user-popup-button.add').removeClass('disabled');
                    $('.add-user-popup .nw-fm-dialog-title').text(l[71]);
                } else {
                    $('.add-user-popup-button.add').removeClass('disabled');
                    $('.add-user-popup .nw-fm-dialog-title').text('Add Contacts');

                    var $a = $('.add-user-popup .share-added-contact.token-input-token-mega'),
                        $b = $('.add-user-popup .multiple-input'),
                        h1 = $a.outerHeight(true),// margin included
                        h2 = $b.height();

                    if (5 <= h2 / h1 && h2 / h1 < 6) {
                        $b.jScrollPane({
                            enableKeyboardNavigation: false,
                            showArrows: true,
                            arrowSize: 8,
                            animateScroll: true
                        });
                        setTimeout(function() {
                            $('.add-user-popup .token-input-input-token-mega input').focus();
                        }, 0);
                    }
                }
            },
            onDelete: function() {
                setTimeout(function() {
                    $('.add-user-popup .token-input-input-token-mega input').blur();
                }, 0);
                var itemNum = $('.token-input-list-mega .token-input-token-mega').length;

                if (itemNum === 0) {
                    $('.add-user-popup-button.add').addClass('disabled');
                    $('.add-user-popup .nw-fm-dialog-title').text(l[71]);

                }
                else if (itemNum === 1) {
                    $('.add-user-popup-button.add').removeClass('disabled');
                    $('.add-user-popup .nw-fm-dialog-title').text(l[71]);

                }
                else {
                    $('.add-user-popup-button.add').removeClass('disabled');
                    $('.add-user-popup .nw-fm-dialog-title').text('Add Contacts');

                    var $a = $('.add-user-popup .share-added-contact.token-input-token-mega'),
                        $b = $('.add-user-popup .multiple-input'),
                        $c = $('.add-user-popup .multiple-input .jspPane')[0],
                        h1 = $a.outerHeight(true),// margin included
                        h2;

                    if ($c) {
                        h2 = $c.scrollHeight;
                    }
                    else {
                        h2 = $b.height();
                    }

                    if (h2 / h1 < 6) {
                        clearScrollPanel('.add-user-popup');
                    }
                }
            }
        });
    }

    //TODO: Bind events if Contacts section is empty
    $('.fm-empty-contacts .fm-empty-button').rebind('mouseover', function() {
        $('.fm-empty-contacts').addClass('hovered');
    });

    $('.fm-empty-contacts .fm-empty-button').rebind('mouseout', function() {
        $('.fm-empty-contacts').removeClass('hovered');
    });

    $('.fm-empty-contacts .fm-empty-button').rebind('click', function(event) {

        $.hideContextMenu();
        $.dialog = 'add-contact-popup';
        $.sharedTokens = []; // Holds items currently visible in share folder contet (above input)

        // Just in case hide import links
        $('.add-user-popup .import-contacts-dialog').fadeOut(0);
        $('.import-contacts-link').removeClass('active');

        // Prepare multi-input and dialog
        $('.add-user-popup .multiple-input .token-input-token-mega').remove();
        $('.add-user-popup-button.add').addClass('disabled');
        $('.add-user-popup .nw-fm-dialog-title').text(l[71]);
        $('.fm-add-user').removeClass('active');

        iconSize(false);

        $('.add-user-popup')
            .addClass('dialog')
            .removeClass('hidden');

        fm_showoverlay();

        event.stopPropagation();

        // Focus the input after everything else is done or it won't work
        focusOnInput();
    });

    $('.fm-add-user').rebind('click', function() {
        $.hideContextMenu();
        $.dialog = 'add-contact-popup';
        var $this = $(this);
        var $d = $('.add-user-popup');
        $.sharedTokens = [];// Holds items currently visible in share folder contet (above input)

        if ($this.is('.active')) {// Hide
            $this.removeClass('active');
            $d.addClass('hidden');
        } else {// Show
            $('.add-user-popup .import-contacts-dialog').fadeOut(0);
            $('.import-contacts-link').removeClass('active');
            $this.addClass('active');
            $d.removeClass('hidden dialog');
            $('.add-user-popup .multiple-input .token-input-token-mega').remove();

            $('.add-user-popup-button.add').addClass('disabled');
            $('.add-user-popup .nw-fm-dialog-title').text(l[71]);

            var pos = $(window).width() - $this.offset().left - $d.outerWidth() + 2;
            // Positioning, not less then 8px from right side
            if (pos > 8) {
                $d.css('right', pos + 'px');
            } else {
                $d.css('right', 8 + 'px');
            }

            addContactAreaResizing();
            focusOnInput();
        }

        iconSize(true);
    });

    // List of elements related to pending contacts
    //
    // Received requests:
    // empty grid: fm-empty-contacts (have button on it, .empty-contact-requests-button with label 'View sent requests')
    // full grid: contact-requests-grid (have action buttons,
    //  'Accept': .contact-request-button.accept
    //  'Delete': .contact-request-button.delete
    //  'Ignore': .contact-request-button.ignore
    //
    // Sent requests:
    // empty grid: fm-empty-contacts (have button on it, .empty-sent-request-button with label 'View received requests')
    // full grid: sent-requests-grid (have action buttons,
    //  'ReInvite': .contact-request-button.reinvite
    //  'Cancel Reques': .contact-request-button.cancel
    //
    // Header buttons:
    // fm-contact-requests 'View sent requests'
    // fm-received-requests 'View received requests'

    // View received contact requests, M.ipc
    $('.fm-received-requests, .empty-sent-requests-button').off('click');
    $('.fm-received-requests, .empty-sent-requests-button').on('click', function() {
        M.openFolder('ipc');
        $('.fm-contact-requests').removeClass('active');
        $(this).addClass('active');
    });

    // View sent contact requests, M.opc
    $('.fm-contact-requests, .empty-contact-requests-button').off('click');
    $('.fm-contact-requests, .empty-contact-requests-button').on('click', function() {
        M.openFolder('opc');
        $('.fm-received-requests').removeClass('active');
        $(this).addClass('active');
    });

    $('.add-user-size-icon').rebind('click', function() {

        var iPos = 0;

        $('.add-user-popup .import-contacts-dialog').fadeOut(0);
        $('.import-contacts-link').removeClass('active');

        if ($(this).is('.full-size')) {

            $('.add-user-popup').addClass('dialog');
            fm_showoverlay();
            iconSize(false);
            $('.fm-add-user').removeClass('active');
            focusOnInput();
        }

        // .short-size
        else {

            fm_hideoverlay();
            $('.add-user-popup').removeClass('dialog');
            iconSize(true);
            $('.fm-add-user').addClass('active');

            iPos = $(window).width() - $('.fm-add-user').offset().left - $('.add-user-popup').outerWidth() + 2;

            if (iPos > 8) {
                $('.add-user-popup').css('right', iPos + 'px');
            }
            else {
                $('.add-user-popup').css('right', 8 + 'px');
            }
            focusOnInput();
        }
    });

    $('.add-user-popup-button').off('click');
    $('.add-user-popup-button').on('click', function() {
        var mailNum, msg, title, email,
            $self = $(this);
        if ($self.is('.add') && !$self.is('.disabled')) {
            if (u_type === 0) {
                ephemeralDialog(l[997]);
            } else {
                var $mails = $('.token-input-list-mega .token-input-token-mega');
                var mailNum = $mails.length;
                var emailText = $('.add-user-textarea textarea').val();

                if (mailNum) {
                    $mails.each(function(index, value) {
                        email = $(value).contents().eq(1).text();
                        if (!M.inviteContact(M.u[u_handle].m, email, emailText)) {
                            if (index === mailNum - 1) {
                                if (mailNum === 1) {
                                    title = l[150];
                                    msg = l[5898].replace('[X]', email);
                                } else {
                                    title = l[165] + ' ' + l[5859];
                                    msg = l[5899];
                                }

                                // It's important to call this function here and not after msgDialog
                                // In case that we call it after, both dialogs are closed
                                // and user is not notified about action or error
                                closeDialog();
                                msgDialog('info', title, msg);
                                $('.token-input-token-mega').remove();
                            }
                        }
                    });
                }
            }
        } else {
            closeDialog();
        }
    });

    $('.add-user-popup .fm-dialog-close').off('click');
    $('.add-user-popup .fm-dialog-close').on('click', function() {
        fm_hideoverlay();
        $('.add-user-popup').addClass('hidden');
        $('.fm-add-user').removeClass('active');
        clearScrollPanel('.add-user-popup');
    });

    $('.add-user-popup .import-contacts-service').unbind('click');
    $('.add-user-popup .import-contacts-service').bind('click', function() {
        // NOT imported
        if (!$(this).is('.imported')) {
            var contacts = new mega.GContacts({'where': 'contacts'});

            // NOT failed
            if (!contacts.options.failed) {
                contacts.importGoogleContacts();
            } else {
                closeImportContactNotification('.add-user-popup');
            }
        } else {
            var n = $('.imported-contacts-notification');
            n.css('margin-left', '-' + n.outerWidth() / 2 + 'px');
            n.fadeIn(200);
            $('.share-dialog .import-contacts-dialog').fadeOut(200);
        }
    });

    $('.add-user-popup .import-contacts-link').unbind('click');
    $('.add-user-popup .import-contacts-link').bind('click', function(e)
    {
        if (!$(this).is('.active'))
        {
            $('.add-user-popup .import-contacts-link').addClass('active');// Do not use this, because of doubled class
            $('.add-user-popup .import-contacts-dialog').fadeIn(200);

            $('.imported-notification-close').unbind('click');
            $('.imported-notification-close').bind('click', function()
            {
                $('.imported-contacts-notification').fadeOut(200);
            });
        }
        else
        {
            $('.add-user-popup .import-contacts-link').removeClass('active');
            $('.add-user-popup .import-contacts-dialog').fadeOut(200);
            $('.imported-contacts-notification').fadeOut(200);
        }

        e.stopPropagation();
        e.preventDefault();
    });

    $('.add-user-popup .import-contacts-info').unbind('mouseover');
    $('.add-user-popup .import-contacts-info').bind('mouseover', function() {
        $('.add-user-popup .import-contacts-info-txt').fadeIn(200);
    });

    $('.add-user-popup .import-contacts-info').unbind('mouseout');
    $('.add-user-popup .import-contacts-info').bind('mouseout', function() {
        $('.add-user-popup .import-contacts-info-txt').fadeOut(200);
    });
}

/**
 * Bind actions to Received Pending Conctact Request buttons
 *
 */
function initBindIPC() {
    DEBUG('initBindIPC()');
    $('.contact-requests-grid .contact-request-button').off('click');
    $('.contact-requests-grid .contact-request-button').on('click', function() {
        var $self = $(this),
            $reqRow = $self.closest('tr'),
            ipcId = $reqRow.attr('id').replace('ipc_', '');

        if ($self.is('.accept')) {
            if (M.acceptPendingContactRequest(ipcId) === 0) {
                $reqRow.remove();
            }
        } else if ($self.is('.delete')) {
            if (M.denyPendingContactRequest(ipcId) === 0) {
                $reqRow.remove();
            }
        } else if ($self.is('.ignore')) {
            if (M.ignorePendingContactRequest(ipcId) === 0) {
                $reqRow.remove();
            }
        }
    });
}

/**
 * Bind actions to Received pending contacts requests buttons
 *
 */
function initBindOPC() {
    DEBUG('initBindOPC()');
    $('.sent-requests-grid .contact-request-button').off('click');
    $('.sent-requests-grid .contact-request-button').on('click', function() {

        var $self = $(this),
            $reqRow = $self.closest('tr'),
            opcId = $reqRow.attr('id').replace('opc_', '');

        if ($self.is('.reinvite')) {
            M.reinvitePendingContactRequest(M.opc[opcId].m);
            $reqRow.children().children('.contact-request-button.reinvite').addClass('hidden');
        }
        else if ($self.is('.cancel')) {

            // If successfully deleted, grey column and hide buttons
            if (M.cancelPendingContactRequest(M.opc[opcId].m) === 0) {
                $(this).addClass('hidden');
                $reqRow.children().children('.contact-request-button.cancel').addClass('hidden');
                $reqRow.children().children('.contact-request-button.reinvite').addClass('hidden');
                $reqRow.addClass('deleted');
            }
        }
    });
}

function ephemeralDialog(msg)
{
    msgDialog('confirmation', l[998], msg + ' ' + l[999], l[1000], function(e)
    {
        if (e)
            document.location.hash = 'register';
    });
}

/**
 * Removes the user from the share (they no longer want access to it)
 * @param {String} shareId The share ID e.g. INlx1Kba
 */
function removeShare(shareId, nfk) {
    // Remove the share
    if (d) console.log('removeShare', shareId);
    if (!nfk) api_updfkey(shareId);
    M.delNode(shareId);
    api_req({ a: 'd', n: shareId, i: requesti });

    M.buildtree({h: 'shares'}, M.buildtree.FORCE_REBUILD);

    if (M.currentdirid === shareId || isCircular(shareId, M.currentdirid) === true) {
        M.openFolder(RootbyId(shareId));
    }

    delete u_sharekeys[shareId];
}

function fmremove() {
    var filecnt = 0,
        foldercnt = 0,
        contactcnt = 0,
        removesharecnt = 0;
    for (var i in $.selected) {
        var n = M.d[$.selected[i]];
        if (n && n.p.length === 11) {
            removesharecnt++;
        } else if ($.selected[i].length === 11) {
            contactcnt++;
        } else if (M.d[$.selected[i]].t) {
            foldercnt++;
        } else {
            filecnt++;
        }
    }

    if (removesharecnt) {
        for (var i in $.selected) {
            removeShare($.selected[i]);
        }
        M.openFolder('shares', true);
    } else if (contactcnt) {
        var t, c = $.selected.length;

        // TODO: Need translation "delete N (users)"
        if (c > 1) {
            t = c + ' ' + l[5569];
        } else {
            t = '<strong>' + M.d[$.selected[0]].name + '</strong>';
        }

        msgDialog('delete-contact', l[1001], l[1002].replace('[X]', t), false, function(e) {
            if (e) {
                for (var i in $.selected) {
                    if (M.c[$.selected[i]]) {
                        for (var sharenode in M.c[$.selected[i]]) {
                            removeShare(sharenode, 1);
                        }
                    }
                    $('.add-contact-multiple-input').tokenInput("removeContact", {id: M.u[$.selected[i]].m}, '.add-contact-multiple-input');
                    M.delNode($.selected[i]);
                    api_req({a: 'ur2', u: $.selected[i], l: '0', i: requesti});
                    M.handleEmptyContactGrid();
                }
            }
        });
        if (c > 1) {
            $('#msgDialog').addClass('multiple');
            $('.fm-del-contacts-number').text($.selected.length);
            $('#msgDialog .fm-del-contact-avatar').attr('class', 'fm-del-contact-avatar');
            $('#msgDialog .fm-del-contact-avatar span').empty()
        } else {
            var user = M.d[$.selected[0]];
            var av_meta = generateAvatarMeta(user.h);
            var avatar = av_meta.shortName, av_color = av_meta.color;
            if (av_meta.avatarUrl)
                avatar = '<img src="' + av_meta.avatarUrl + '">';

            $('#msgDialog .fm-del-contact-avatar').attr('class', 'fm-del-contact-avatar two-letters ' + htmlentities(user.h) + ' color' + av_color)
            $('#msgDialog .fm-del-contact-avatar span').html(avatar);
        }
    } else if (RootbyId($.selected[0]) === M.RubbishID) {
        msgDialog('clear-bin', l[1003], l[76].replace('[X]', (filecnt + foldercnt)) + ' ' + l[77], l[1007], function(e) {
            if (e) {
                M.clearRubbish(1);
            }
        });
        $('.fm-dialog-button.notification-button').each(function(i, e) {
            if ($(e).text() === l[1018])
                $(e).html('<span>'+l[83]+'</span>');
        });
    } else if (RootbyId($.selected[0]) === 'contacts') {
        if (localStorage.skipDelWarning) {
            M.copyNodes($.selected, M.RubbishID, 1);
        } else {
            msgDialog('confirmation', l[1003], l[1004].replace('[X]', fm_contains(filecnt, foldercnt)), false, function(e) {
                if (e) {
                    M.copyNodes($.selected, M.RubbishID, 1);
                }
            }, true);
        }
    } else {
        if (localStorage.skipDelWarning) {
            M.moveNodes($.selected, M.RubbishID);
        } else {
            msgDialog('remove', l[1003], l[1004].replace('[X]', fm_contains(filecnt, foldercnt)), false, function(e) {
                if (e) {
                    M.moveNodes($.selected, M.RubbishID);
                }
            }, true);
        }
    }
}

function fmremdupes(test)
{
    var hs = {}, i, f = [], s = 0;
    var cRootID = M.currentrootid;
    loadingDialog.show();
    for (i in M.d)
    {
        var n = M.d[i];
        if (n && n.hash && n.h && RootbyId(n.h) === cRootID)
        {
            if (!hs[n.hash])
                hs[n.hash] = [];
            hs[n.hash].push(n.h);
        }
    }
    for (i in hs)
    {
        var h = hs[i];
        while (h.length > 1)
            f.push(h.pop());
    }
    for (i in f)
    {
        console.debug('Duplicate node: ' + f[i] + ' at ~/'
           + M.getPath(f[i]).reverse().map(function(n) {
                return M.d[n].name || ''
             }).filter(String).join("/"));
        s += M.d[f[i]].s | 0;
    }
    loadingDialog.hide();
    console.log('Found ' + f.length + ' duplicated files using a sum of ' + bytesToSize(s));
    if (!test && f.length)
    {
        $.selected = f;
        fmremove();
    }
    return f.length;
}

function initContextUI()
{
    var c = '.context-menu-item';

    $(c).unbind('mouseover');
    $(c).bind('mouseover', function()
    {
        if ($(this).parent().parent().is('.context-submenu'))// is move... or download...
        {
            if (!$(this).is('.contains-submenu'))// if just item hide child context-submenu
            {
                $(this).parent().children().removeClass('active opened');
                $(this).parent().find('.context-submenu').addClass('hidden');
            }
        }
        else
        {
            if (!$(this).is('.contains-submenu'))// Hide all submenues, for download and for move...
            {
                $('.context-menu .context-submenu.active ').removeClass('active');
                $('.context-menu .contains-submenu.opened').removeClass('opened');
                $('.context-menu .context-submenu').addClass('hidden');
            }
        }
    });

    $(c + '.contains-submenu').unbind('mouseover');
    $(c + '.contains-submenu').bind('mouseover', function()
    {
        var a = $(this).next();// context-submenu
        a.children().removeClass('active opened');
        a.find('.context-submenu').addClass('hidden');
        a.find('.opened').removeClass('opened');
        // situation when we have 2 contains-submenus in same context-submenu one neer another
        var b = $(this).closest('.context-submenu').find('.context-submenu,.contains-submenu').not($(this).next());
        if (b.length)
        {
            b.removeClass('active opened')
                .find('.context-submenu').addClass('hidden');
        }
        if ($(this).is('.move-item'))
        {
            $('.context-menu .download-item').removeClass('opened')
                .next().removeClass('active opened')
                .next().find('.context-submenu').addClass('hidden');
        }
        if ($(this).is('.download-item'))
        {
            $('.context-menu .move-item').removeClass('opened')
                .next().removeClass('active opened')
                .next().find('.context-submenu').addClass('hidden');
        }

        if (!$(this).is('.opened'))
        {
            var pos = $(this).offset();
            var c = reCalcMenuPosition($(this), pos.left, pos.top, 'submenu');
            $(this).next('.context-submenu')
                .css({'top': c.top})
                .addClass('active')
                .removeClass('hidden');

            $(this).addClass('opened');
        }
    });

    $(c + '.folder-item, ' + c + '.cloud-item').rebind('click', function() {

        var t = $(this).attr('id').replace('fi_', ''),
            n = [];
        if (!$(this).is('.disabled')) {
            for (var i in $.selected) {
                if (!isCircular($.selected[i], t)) {
                    n.push($.selected[i]);
                }
            }
            $.hideContextMenu();
            M.moveNodes(n, t);
        }
    });

    // Not sure if this will work
//    $(c + '.folder-item.disabled, ' + c + '.cloud-item.disabled').off('click');

    $(c + '.download-item').rebind('click', function(event) {
        var c = $(event.target).attr('class');
        if (c && c.indexOf('contains-submenu') > -1)
            M.addDownload($.selected);
    });

    $(c + '.download-standart-item').rebind('click', function() {
        M.addDownload($.selected);
    });

    $(c + '.zipdownload-item').rebind('click', function() {
        M.addDownload($.selected, true);
    });

    $(c + '.getlink-item').rebind('click', function() {

        var selectedNodeHandle;

        if ($.propertiesDialog) {
            propertiesDialog(1);
        }
        if (u_type === 0) {
            ephemeralDialog(l[1005]);
        }
        else {
            selectedNodeHandle = $.selected;
            M.getLinks(selectedNodeHandle).done(function() {

                // Add link-icon to list view
                $('#' + selectedNodeHandle + ' .own-data').addClass('linked');

                // Add class to the second from the list, prevent failure of the arrow icon
                $('#' + selectedNodeHandle + ' .own-data span').eq(1).addClass('link-icon');

                // Add link-icon to grid view
                $('#' + selectedNodeHandle + '.file-block').addClass('linked');
                $('#' + selectedNodeHandle + '.file-block span').eq(1).addClass('link-icon');

                // Add link-icon to left panel
                $('#treea_' + selectedNodeHandle).addClass('linked');

                // Add class to the third from the list
                $('#treea_' + selectedNodeHandle + ' span').eq(2).addClass('link-icon');

                linksDialog();
            });
        }
    });

    $(c + '.removelink-item').rebind('click', function() {

        var index, selectedNodeHandle,
            selected = $.selected;

        if ($.propertiesDialog) {
            propertiesDialog(1);
        }
        if (u_type === 0) {
            ephemeralDialog(l[1005]);
        }
        else {
            // ToDo delete icons only if api reqeust was successful
            for (index = selected.length; index--;) {
                if (selected.hasOwnProperty(index)) {
                    selectedNodeHandle = selected[index];
                    api_req({a: 's2', n:  selectedNodeHandle, s: [{ u: 'EXP', r: ''}], ha: '', i: requesti});

                    M.delNodeShare(selectedNodeHandle, 'EXP');
                    M.deleteExportLinkShare(selectedNodeHandle);

                    // Remove link icon from list view
                    $('#' + selectedNodeHandle + ' .own-data').removeClass('linked');
                    $('#' + selectedNodeHandle + ' .own-data span').removeClass('link-icon');

                    // Remove link icon from grid view
                    $('#' + selectedNodeHandle + '.file-block').removeClass('linked');
                    $('#' + selectedNodeHandle + '.file-block span').removeClass('link-icon');

                    // Revemo link icon from left panel
                    $('#treeli_' + selectedNodeHandle + ' span').removeClass('linked link-icon');
                }
            }
        }
    });

    $(c + '.rename-item').rebind('click', function() {
        renameDialog();
    });

    $(c + '.move-item').rebind('click', function() {
        $.mctype = 'move';
        mcDialog();
    });

    $(c + '.sh4r1ng-item').rebind('click', function() {

        var $shareDialog = $('.share-dialog');

        if (u_type === 0) {
            ephemeralDialog(l[1006]);
        }
        else {
            // this is used like identifier when key with key code 27 is pressed
            $.dialog = 'share';
            $.hideContextMenu();

            // Show the share dialog
            $shareDialog.removeClass('hidden');
            $('.export-links-warning').removeClass('hidden');

            // Hide the optional message by default.
            // This gets enabled if user want to share
            $shareDialog.find('.share-message').hide();

            fm_showoverlay();
            handleShareDialogContent();
        }
    });

    $(c + '.advanced-item, ' + c + '.move-item').rebind('click', function() {
        $.moveDialog = 'move';// this is used like identifier when key with key code 27 is pressed
        $.mcselected = M.RootID;
        $('.move-dialog').removeClass('hidden');
        handleDialogContent('cloud-drive', 'ul', true, 'move', 'Move');
        disableCircularTargets('#mctreea_');
        fm_showoverlay();
    });

    $(c + '.copy-item').rebind('click', function() {
        $.copyDialog = 'copy';// this is used like identifier when key with key code 27 is pressed
        $.mcselected = M.RootID;
        $('.copy-dialog').removeClass('hidden');
        handleDialogContent('cloud-drive', 'ul', true, 'copy', $.mcImport ? l[236] : "Paste" /*l[63]*/);
        fm_showoverlay();
    });

    $(c + '.import-item').rebind('click', function() {
        ASSERT(folderlink, 'Import needs to be used in folder links.');

        fm_importflnodes($.selected);
    });

    $(c + '.newfolder-item').rebind('click', function() {
        createFolderDialog();
    });

    $(c + '.fileupload-item').rebind('click', function() {
        $('#fileselect3').click();
    });

    $(c + '.folderupload-item').rebind('click', function() {
        $('#fileselect4').click();
    });

    $(c + '.remove-item').rebind('click', function() {
        fmremove();
    });

    $(c + '.removeshare-item').rebind('click', function() {
        fmremove();
    });

    $(c + '.properties-item').rebind('click', function() {
        propertiesDialog();
    });

    $(c + '.permissions-item').rebind('click', function() {
        if (d) {
            console.log('permissions');
        }
    });

    $(c + '.add-star-item').rebind('click', function() {
        M.favourite($.selected, $.delfav);
        if (M.viewmode) {
            $('.file-block').removeClass('ui-selected');
        }
        else {
            $('.grid-table.fm tr').removeClass('ui-selected');
        }
    });

    $(c + '.open-item').rebind('click', function() {
        M.openFolder($.selected[0]);
    });

    $(c + '.preview-item').rebind('click', function() {
        slideshow($.selected[0]);
    });

    $(c + '.clearbin-item').rebind('click', function() {
        doClearbin(true);
    });

    $(c + '.move-up').rebind('click', function() {
        $('.transfer-table tr.ui-selected').not('.clone-of-header').each(function(j, el) {
            fm_tfsmove($(this).attr('id'), -1);
        });
        Soon(fmUpdateCount);
    });

    $(c + '.move-down').rebind('click', function() {
        $('.transfer-table tr.ui-selected').not('.clone-of-header').each(function(j, el) {
            fm_tfsmove($(this).attr('id'), +1);
        });
        Soon(fmUpdateCount);
    });

    $(c + '.transfer-play').rebind('click', function() {
        $('.transfer-table tr.ui-selected').not('.clone-of-header').each(function(j, el) {
            var id = $(this).attr('id');
            fm_tfsresume(id);
            $('span.transfer-type', this).removeClass('paused');
        });
    });

    $(c + '.transfer-pause').rebind('click', function() {
        $('.transfer-table tr.ui-selected').not('.clone-of-header').each(function(j, el) {
            var id = $(this).attr('id');
            fm_tfspause(id);
            $('span.transfer-type', this).addClass('paused');
        });
    });

    $(c + '.select-all').rebind('click', function() {
        selectionManager.select_all();
    });

    $(c + '.canceltransfer-item,' + c + '.tranfer-clear').rebind('click', function() {
        var toabort = {};
        $('.transfer-table tr.ui-selected').not('.clone-of-header').each(function(j, el) {
            toabort[$(el).attr('id')] = 1;
            $(this).remove();
        });

        toabort = Object.keys(toabort);
        toabort.forEach(function(downloadId) {
            DownloadManager.abort(downloadId);
            UploadManager.abort(downloadId);
        });
        $.clearTransferPanel();

        Soon(function() {
            // XXX: better way to stretch the scrollbar?
            $(window).trigger('resize');
        });
    });

    $(document).trigger('onInitContextUI');
}

function cSortMenuUI()
{
    $('.contacts-arrows').unbind('click');
    $('.contacts-arrows').bind('click', function(e)
    {
        var menuBlock = $('.sorting-menu');
        var bottomPosition = $('body').outerHeight() - $(menuBlock).outerHeight();
        if ($(this).attr('class').indexOf('active') == -1)
        {
            menuBlock.removeClass('hidden');
            $(this).addClass('active');
            var topl = 0, jsp = $('.fm-tree-panel').data('jsp');
            if (jsp)
                topl = jsp.getContentPositionY();
            menuBlock.css('top', $(this).position().top - topl + 95);
            menuBlock.css('left', $(this).position().left + 35);
            if (bottomPosition - $(menuBlock).position().top < 50)
                menuBlock.css('top', bottomPosition - 50);
        }
        else
        {
            $('.fm-main').bind('click');
            menuBlock.addClass('hidden');
            $(this).removeClass('active');
        }
        return false;
    });

    $('.contacts-sorting-by').unbind('click');
    $('.contacts-sorting-by').bind('click', function(e)
    {
        var c = $(this).attr('class');
        if (c && c.indexOf('name') > -1)
        {
            localStorage.csort = 'name';
            localStorage.csortd = 1;
        }
        else if (c && c.indexOf('shares') > -1)
        {
            localStorage.csort = 'shares';
            localStorage.csortd = -1;
        } else if (c && c.indexOf('chat-activity') > -1)
        {
            localStorage.csort = 'chat-activity';
            localStorage.csortd = -1;
        }
        M.renderContacts();
    });

    $('.contacts-sorting-type').unbind('click');
    $('.contacts-sorting-type').bind('click', function(e)
    {
        var c = $(this).attr('class');
        if (c && c.indexOf('desc') > -1)
            localStorage.csortd = -1;
        else
            localStorage.csortd = 1;
        M.renderContacts();
    });
}

function createFolderUI() {

    $('.fm-new-folder').rebind('click', function(e) {

        var c = $('.fm-new-folder').attr('class'),
            c2 = $(e.target).attr('class'),
            c3 = $(e.target).parent().attr('class'),
            b1 = $('.fm-new-folder');

        $('.create-new-folder').removeClass('filled-input');
        var d1 = $('.create-new-folder');
        if ((!c2 || c2.indexOf('fm-new-folder') === -1) && (!c3 || c3.indexOf('fm-new-folder') === -1)) {
            return false;
        }
        if (c.indexOf('active') === -1) {
            b1.addClass('active');
            d1.removeClass('hidden');
            var w1 = $(window).width() - $(this).offset().left - d1.outerWidth() + 2;
            if (w1 > 8) {
                d1.css('right', w1 + 'px');
            } else {
                d1.css('right', 8 + 'px');
            }
            $('.create-new-folder input').focus();
        }
        else {
            b1.removeClass('active filled-input');
            d1.addClass('hidden');
            $('.fm-new-folder input').val(l[157]);
        }
        $.hideContextMenu();
    });

    $('.create-folder-button').rebind('click', function(e) {
        doCreateFolderUI(e);
        return false;
    });

    $('.create-folder-button-cancel').rebind('click', function() {
        $('.fm-new-folder').removeClass('active');
        $('.create-new-folder').addClass('hidden');
        $('.create-new-folder').removeClass('filled-input');
        $('.create-new-folder input').val(l[157]);
    });

    $('.create-folder-size-icon.full-size').rebind('click', function() {

        var v = $('.create-new-folder input').val();

        if (v !== l[157] && v !== '') {
            $('.create-folder-dialog input').val(v);
        }

        $('.create-new-folder input').focus();
        $('.create-new-folder').removeClass('filled-input');
        $('.create-new-folder').addClass('hidden');
        $('.fm-new-folder').removeClass('active');
        createFolderDialog(0);
        $('.create-new-folder input').val(l[157]);
    });

    $('.create-folder-size-icon.short-size').rebind('click', function() {

        var v = $('.create-folder-dialog input').val();

        if (v !== l[157] && v !== '') {
            $('.create-new-folder input').val(v);
            $('.create-new-folder').addClass('filled-input');
        }

        $('.fm-new-folder').addClass('active');
        $('.create-new-folder').removeClass('hidden');
        createFolderDialog(1);
        $('.create-folder-dialog input').val(l[157]);
        $('.create-new-folder input').focus();
    });

    $('.create-new-folder input').unbind('keyup');
    $('.create-new-folder input').bind('keyup', function(e) {
        $('.create-new-folder').addClass('filled-input');
        if ($(this).val() == '') {
            $('.create-new-folder').removeClass('filled-input');
        }
        if (e.which == 13) {
            doCreateFolderUI(e);
        }
    });

    $('.create-new-folder input').unbind('focus');
    $('.create-new-folder input').bind('focus', function() {
        if ($(this).val() == l[157]) {
            $(this).val('');
        }
        $('.create-new-folder').addClass('focused');
    });

    $('.create-new-folder input').unbind('blur');
    $('.create-new-folder input').bind('blur', function() {
        if ($('.create-new-folder input').val() == '') {
            $('.create-new-folder input').val(l[157]);
        }
        $('.create-new-folder').removeClass('focused');
    });
}

function doCreateFolderUI() {

    if ($('.create-folder-input-bl input').val() === '') {
        $('.create-folder-input-bl input').animate({backgroundColor: "#d22000"}, 150, function() {
            $('.create-folder-input-bl input').animate({backgroundColor: "white"}, 350, function() {
                $('.create-folder-input-bl input').focus();
            });
        });
    }
    else {
        createFolder(M.currentdirid, $('.create-folder-input-bl input').val());
    }
}

/**
 * fmtopUI
 *
 *
 */
function fmtopUI() {
    $('.fm-clearbin-button,.fm-add-user,.fm-new-folder,.fm-file-upload,.fm-folder-upload').addClass('hidden');
    $('.fm-contact-requests,.fm-received-requests').removeClass('active');
    $('.fm-new-folder').removeClass('filled-input');

    if (M.currentrootid === M.RubbishID) {
        $('.fm-clearbin-button').removeClass('hidden');
        $('.fm-right-files-block').addClass('rubbish-bin');
    } else {
        $('.fm-right-files-block').removeClass('rubbish-bin');
        if (M.currentrootid === M.InboxID) {
            if (d) {
                console.log('Inbox');
            }
        } else if (M.currentdirid === 'contacts' || M.currentdirid === 'ipc' || M.currentdirid === 'opc') {
            $('.fm-add-user').removeClass('hidden');
            $('.fm-left-panel').addClass('contacts-panel');
            if (M.currentdirid === 'ipc') {
                $('.fm-received-requests').addClass('active');
                $('.fm-right-header').addClass('requests-panel');
            } else if (M.currentdirid === 'opc') {
                $('.fm-contact-requests').addClass('active');
                $('.fm-right-header').addClass('requests-panel');
            }
        } else if (M.currentdirid.length === 8 && RightsbyID(M.currentdirid) > 0) {
            $('.fm-new-folder').removeClass('hidden');
            $('.fm-file-upload').removeClass('hidden');
            if ((is_chrome_firefox & 2) || 'webkitdirectory' in document.createElement('input')) {
                $('.fm-folder-upload').removeClass('hidden');
            } else {
                $('.fm-file-upload').addClass('last-button');
            }
        }

    }
    $('.fm-clearbin-button').unbind('click');
    $('.fm-clearbin-button').bind('click', function() {
        doClearbin(false);
    });
}

function doClearbin(selected)
{
    msgDialog('clear-bin', l[14], l[15], l[1007], function(e)
    {
        if (e) {
            M.clearRubbish(selected);
        }
    });
}

function notificationsUI(close)
{
    if (close)
    {
        $('.fm-main.notifications').addClass('hidden');
        $('.fm-main.default').removeClass('hidden');
        return false;
    }
    notifyPopup.notifyMarkCount(true);
    notifyPopup.doNotify();
    $('.fm-main.notifications').removeClass('hidden');
    $('.notifications .nw-fm-left-icon').removeClass('active');
    notifyPopup.initNotificationsScrolling();
    $('.fm-main.default').addClass('hidden');
    $(window).trigger('resize');
}

function accountUI()
{
    $('.fm-account-overview').removeClass('hidden');
    $('.fm-account-button').removeClass('active');
    $('.fm-account-sections').addClass('hidden');
    $('.fm-right-files-block').addClass('hidden');
    $('.fm-right-account-block').removeClass('hidden');
    $('.nw-fm-left-icon').removeClass('active');
    $('.nw-fm-left-icon.settings').addClass('active');
    M.accountData(function(account)
    {
        var perc, warning, perc_c;
        var id = document.location.hash;
        if (id == '#fm/account/settings')
        {
            $('.fm-account-settings-button').addClass('active');
            $('.fm-account-settings').removeClass('hidden');

            if (is_chrome_firefox)
            {
                if (!$('#acc_dls_folder').length)
                {
                    $('#acc_use_ssl').before(
                        $('<div id="acc_dls_folder" style="margin-top:25px">' +
                            '<div class="account-bandwidth-txt">Downloads folder:</div>' +
                            '<input type="button" value="Browse..." style="-moz-appearance:' +
                                'button;margin-right:12px;cursor:pointer" />' +
                            '</div>'));
                    var fld = mozGetDownloadsFolder();
                    $('#acc_dls_folder').append($('<span/>').text(fld && fld.path));
                    $('#acc_dls_folder input').click(function()
                    {
                        var fs = mozFilePicker(0,2);
                        if (fs) {
                            mozSetDownloadsFolder(fs);
                            $(this).next().text(fs.path);
                        }
                    });
                }
            }
        }
        else if (id == '#fm/account/profile')
        {
            $('.fm-account-profile-button').addClass('active');
            $('.fm-account-profile').removeClass('hidden');
        }
        else if (id == '#fm/account/history')
        {
            $('.fm-account-history-button').addClass('active');
            $('.fm-account-history').removeClass('hidden');
        }
        else if (id == '#fm/account/reseller' && M.account.reseller)
        {
            $('.fm-account-reseller-button').addClass('active');
            $('.fm-account-reseller').removeClass('hidden');
        }
        else
        {
            // this is the main entry point for users who just had upgraded their accounts
            if (isNonActivatedAccount()) {
                showNonActivatedAccountDialog(true);
            }

            $('.fm-account-overview-button').addClass('active');
            $('.fm-account-overview').removeClass('hidden');
        }
        $('.fm-account-blocks .membership-icon.type').removeClass('free pro1 pro2 pro3 pro4');
        if (u_attr.p)
        {
            // LITE/PRO account
            var planNum = u_attr.p;
            var planText = getProPlan(planNum);

            $('.membership-big-txt.accounttype').text(planText);
            $('.fm-account-blocks .membership-icon.type').addClass('pro' + planNum);

            // Subscription
            if (account.stype == 'S')
            {
                $('.fm-account-header.typetitle').text(l[434]);
                if (account.scycle == '1 M') {
                    $('.membership-big-txt.type').text(l[748]);
                }
                else if (account.scycle == '1 Y') {
                    $('.membership-big-txt.type').text(l[749]);
                }
                else {
                    $('.membership-big-txt.type').text('');
                }

                // Get the date their subscription will renew
                var timestamp = account.srenew[0];
                var paymentType = htmlentities('(' + account.sgw.join(',') + ')');      // Credit card etc

                // Display the date their subscription will renew in format '14 March 2015 (credit card)'
                if (timestamp > 0) {
                    var date = new Date(timestamp * 1000);
                    var dateString = l[6971] + ' ' + date.getDate() + ' ' + date_months[date.getMonth()] + ' ' + date.getFullYear();
                    $('.membership-medium-txt.expiry').html(dateString + ' ' + paymentType);
                }
                else {
                    // Otherwise just show payment type
                    $('.membership-medium-txt.expiry').html(paymentType);
                }

                // Check if there are any active subscriptions
                // ccqns = Credit Card Query Number of Subscriptions
                api_req({ a: 'ccqns' },
                {
                    callback : function(numOfSubscriptions, ctx)
                    {
                        // If there is an active subscription
                        if (numOfSubscriptions > 0) {

                            // Show cancel button and show cancellation dialog
                            $('.fm-account-blocks .btn-cancel').show().rebind('click', function() {
                                cancelSubscriptionDialog.init();
                            });
                        }
                    }
                });
            }
            else if (account.stype == 'O')
            {
                // one-time or cancelled subscription
                $('.fm-account-header.typetitle').text(l[746]+':');
                $('.membership-big-txt.type').text(l[751]);
                $('.membership-medium-txt.expiry').html(l[987] + ' <span class="red">' + time2date(account.expiry) + '</span>');
                $('.fm-account-blocks .btn-cancel').hide();
            }
        }
        else
        {
            // free account:
            $('.fm-account-blocks .membership-icon.type').addClass('free');
            $('.membership-big-txt.type').text(l[435]);
            $('.membership-big-txt.accounttype').text(l[435]);
            $('.membership-medium-txt.expiry').text(l[436]);
            $('.btn-cancel').hide();
        }

        perc = Math.round((account.servbw_used+account.downbw_used)/account.bw*100);
        perc_c=perc;

        /* New Used Bandwidth bar */

        var b1 = bytesToSize(account.servbw_used + account.downbw_used);
        b1 = b1.split(' ');
        b1[0] = Math.round(b1[0]) + ' ';
        var b2 = bytesToSize(account.bw);
        b2 = b2.split(' ');
        b2[0] = Math.round(b2[0]) + ' ';
        var b3 = bytesToSize(account.bw - (account.servbw_used + account.downbw_used));

        var bandwidthDeg = 360 * perc_c / 100;
        if (bandwidthDeg <= 180) {
                $('.bandwidth .nw-fm-chart0.right-c p').css('transform', 'rotate(' + bandwidthDeg + 'deg)');
        } else {
                $('.bandwidth .nw-fm-chart0.right-c p').css('transform', 'rotate(180deg)');
                $('.bandwidth .nw-fm-chart0.left-c p').css('transform', 'rotate(' + (bandwidthDeg - 180) + 'deg)');
        }
        if (bandwidthDeg > 0) $('.bandwidth .nw-fm-percentage').removeClass('empty');
        $('.bandwidth .nw-fm-bar0').css('width', perc_c + '%');

        // Maximum bandwidth
        $('.bandwidth .nw-fm-percents span.pecents-txt').html(htmlentities(b2[0]));
        $('.bandwidth .nw-fm-percents span.gb-txt').html(htmlentities(b2[1]));

        // Used bandwidth
        $('.bandwidth .fm-bar-size.used').html(b1);
        // Available bandwidth
        $('.bandwidth .fm-bar-size.available').html(b3);

        if (perc > 99) $('.fm-account-blocks.storage').addClass('exceeded');

        /* End of Used Bandwidth bar */


        perc = Math.round(account.space_used / account.space * 100);
        perc_c = perc;
        if (perc_c > 100)
            perc_c = 100;
        if (perc > 99)
            $('.fm-account-blocks.storage').addClass('exceeded');

        /* New Used space bar */

        var c = account.cstrgn, k = Object.keys(c), deg = 0, iSharesBytes = 0;
        // Array contains Cloud drive , Rubbish bin, Incoming shares, Inbox (percents)
        var percents = [
            100 * c[k[0]][0] / account.space,
            100 * c[k[2]][0] / account.space,
            0,
            100 * c[k[1]][0] / account.space
        ];
        for (var i = 3 ; i < k.length ; ++i ) {
            iSharesBytes += c[k[i]][0];
            percents[2] += (100 * c[k[i]][0] / account.space);
        }
        for (i = 0; i < 4; i++) {
            deg = deg + (360 * percents[i] / 100);
            if (deg <= 180) {
                $('.storage .nw-fm-chart' + i + '.right-c p').css('transform', 'rotate(' + deg + 'deg)');
            } else {
                $('.storage .nw-fm-chart' + i + '.right-c p').css('transform', 'rotate(180deg)');
                $('.storage .nw-fm-chart' + i + '.left-c p').css('transform', 'rotate(' + (deg - 180) + 'deg)');
            }
            if (deg > 0) $('.storage .nw-fm-percentage').removeClass('empty');
            $('.storage .nw-fm-bar' + i).css('width', percents[i] + '%');
        }

        // Maximum disk space
        var b2 = bytesToSize(account.space);
        b2 = b2.split(' ');
        b2[0] = Math.round(b2[0]) + ' ';
        $('.storage .nw-fm-percents span.pecents-txt').html(htmlentities(b2[0]));
        $('.storage .nw-fm-percents span.gb-txt').html(htmlentities(b2[1]));

        // Used space
        $('.storage .fm-bar-size.used').html(bytesToSize(account.space_used));
        // Available space
        b2 = account.space - account.space_used;
        if (b2 < 0) {
            b2 = bytesToSize(-b2) + ' over quota';
        } else {
            b2 = bytesToSize(b2);
        }
        $('.storage .fm-bar-size.available').html(b2);
        // Cloud drive
        $('.storage .fm-bar-size.cloud-drive').html(bytesToSize(c[k[0]][0]));
        // Rubbish bin
        $('.storage .fm-bar-size.rubbish-bin').html(bytesToSize(c[k[2]][0]));
        // Incoming shares
        $('.storage .fm-bar-size.incoming-shares').html(bytesToSize(iSharesBytes));
        // Inbox
        $('.storage .fm-bar-size.inbox').html(bytesToSize(c[k[1]][0]));

        /* End of New Used space */


        $('.fm-account-main .pro-upgrade').unbind('click');
        $('.fm-account-main .pro-upgrade').bind('click', function(e)
        {
            window.location.hash = 'pro';
        });
        $('.membership-big-txt.balance').html('&euro; ' + htmlentities(account.balance[0][0]));
        var a = 0;
        if (M.c['contacts']) {
            for (var i in M.c['contacts'])
                a++;
        }
        if (a == 1)
            $('.membership-big-txt.contacts').text(l[990]);
        else
            $('.membership-big-txt.contacts').text(l[989].replace('[X]', a));
        $('.membership-medium-txt.contacts').unbind('click');
        $('.membership-medium-txt.contacts').bind('click', function(e)
        {
            M.openFolder('contacts');
            return false;
        });
        if (!$.sessionlimit)
            $.sessionlimit = 10;
        if (!$.purchaselimit)
            $.purchaselimit = 10;
        if (!$.transactionlimit)
            $.transactionlimit = 10;
        if (!$.voucherlimit)
            $.voucherlimit = 10;

        $('.account-history-dropdown-button.sessions').text(l[472].replace('[X]', $.sessionlimit));
        $('.account-history-drop-items.session10-').text(l[472].replace('[X]', 10));
        $('.account-history-drop-items.session100-').text(l[472].replace('[X]', 100));
        $('.account-history-drop-items.session250-').text(l[472].replace('[X]', 250));

        M.account.sessions.sort(function(a, b)
        {
            if (a[0] < b[0])
                return 1;
            else
                return -1;
        });
        $('.grid-table.sessions tr').remove();
        var html = '<tr><th>' + l[479] + '</th><th>' + l[480] + '</th><th>' + l[481] + '</th><th>' + l[482] + '</th></tr>';
        $(account.sessions).each(function(i, el)
        {
            if (i == $.sessionlimit)
                return false;
            var country = countrydetails(el[4]);
            var browser = browserdetails(el[2]);
            var recent = l[483];
            if (!el[5])
                recent = time2date(el[0]);
            html += '<tr><td><span class="fm-browsers-icon"><img alt="" src="' + staticpath + 'images/browser/' + browser.icon + '" /></span><span class="fm-browsers-txt">' + htmlentities(browser.name) + '</span></td><td>' + htmlentities(el[3]) + '</td><td><span class="fm-flags-icon"><img alt="" src="' + staticpath + 'images/flags/' + country.icon + '" style="margin-left: 0px;" /></span><span class="fm-flags-txt">' + htmlentities(country.name) + '</span></td><td>' + htmlentities(recent) + '</td></tr>';
        });
        $('.grid-table.sessions').html(html);

        $('.account-history-dropdown-button.purchases').text(l[469].replace('[X]', $.purchaselimit));
        $('.account-history-drop-items.purchase10-').text(l[469].replace('[X]', 10));
        $('.account-history-drop-items.purchase100-').text(l[469].replace('[X]', 100));
        $('.account-history-drop-items.purchase250-').text(l[469].replace('[X]', 250));

        M.account.purchases.sort(function(a, b)
        {
            if (a[1] < b[1])
                return 1;
            else
                return -1;
        });

        $('.grid-table.purchases tr').remove();
        var html = '<tr><th>' + l[475] + '</th><th>' + l[476] + '</th><th>' + l[477] + '</th><th>' + l[478] + '</th></tr>';

        // Render every purchase made into Purchase History on Account page
        $(account.purchases).each(function(index, purchaseTransaction)
        {
            // Set payment method
            var paymentMethodIndex = purchaseTransaction[4];
            var paymentMethod = l[428];

            if (paymentMethodIndex == 1) {
                paymentMethod = 'PayPal';
            }
            else if (paymentMethodIndex == 2) {
                paymentMethod = l[6953];
            }
            else if (paymentMethodIndex == 4) {
                paymentMethod = l[6802];            // Bitcoin
            }
            else if (paymentMethodIndex == 5) {
                paymentMethod = l[6952];            // Union Pay
            }
            else if (paymentMethodIndex == 8) {
                paymentMethod = l[6952];            // Credit card
            }

            // Set Date/Time, Item (plan purchased), Amount, Payment Method
            var dateTime = time2date(purchaseTransaction[1]);
            var price = purchaseTransaction[2];
            var proNum = purchaseTransaction[5];
            var numOfMonths = purchaseTransaction[6];
            var monthWording = (numOfMonths == 1) ? l[931] : 'months';  // Todo: l[6788] when generated
            var item = getProPlan(proNum) + ' (' + numOfMonths + ' ' + monthWording + ')';

            // Render table row
            html += '<tr>'
                 +      '<td>' + dateTime + '</td>'
                 +      '<td>'
                 +           '<span class="fm-member-icon">'
                 +                '<img alt="" src="' + staticpath + 'images/mega/icons/retina/pro' + proNum + '@2x.png" />'
                 +           '</span>'
                 +           '<span class="fm-member-icon-txt"> ' + item + '</span>'
                 +      '</td>'
                 +      '<td>&euro;' + htmlentities(price) + '</td>'
                 +      '<td>' + paymentMethod + '</td>'
                 +  '</tr>';
        });

        $('.grid-table.purchases').html(html);
        $('.account-history-dropdown-button.transactions').text(l[471].replace('[X]', $.transactionlimit));
        $('.account-history-drop-items.transaction10-').text(l[471].replace('[X]', 10));
        $('.account-history-drop-items.transaction100-').text(l[471].replace('[X]', 100));
        $('.account-history-drop-items.transaction250-').text(l[471].replace('[X]', 250));

        M.account.transactions.sort(function(a, b)
        {
            if (a[1] < b[1])
                return 1;
            else
                return -1;
        });
        $('.grid-table.transactions tr').remove();
        var html = '<tr><th>' + l[475] + '</th><th>' + l[484] + '</th><th>' + l[485] + '</th><th>' + l[486] + '</th></tr>';
        $(account.transactions).each(function(i, el)
        {
            var credit = '', debit = '';
            if (el[2] > 0)
                credit = '<span class="green">&euro;' + htmlentities(el[2]) + '</span>';
            else
                debit = '<span class="red">&euro;' + htmlentities(el[2]) + '</span>';
            html += '<tr><td>' + time2date(el[1]) + '</td><td>' + htmlentities(el[0]) + '</td><td>' + credit + '</td><td>' + debit + '</td></tr>';
        });
        $('.grid-table.transactions').html(html);
        var i = new Date().getFullYear() - 10, html = '<option value="">YYYY</option>';
        $('.fm-account-select.year .account-select-txt').text('YYYY');
        while (i >= 1900)
        {
            if (u_attr.birthyear && i == u_attr.birthyear)
            {
                sel = ' selected';
                $('.fm-account-select.year .account-select-txt').text(u_attr.birthyear);
            }
            else
                sel = '';
            html += '<option value="' + i + '"' + sel + '>' + i + '</option>';
            i--;
        }
        $('.fm-account-select.year select').html(html);
        var i = 1, html = '<option value="">DD</option>', sel = '';
        $('.fm-account-select.day .account-select-txt').text('DD');
        while (i < 32)
        {
            if (u_attr.birthday && i == u_attr.birthday)
            {
                sel = ' selected';
                $('.fm-account-select.day .account-select-txt').text(u_attr.birthday);
            }
            else
                sel = '';
            html += '<option value="' + i + '"' + sel + '>' + i + '</option>';
            i++;
        }
        $('.fm-account-select.day select').html(html);
        var i = 1, html = '<option value="">MM</option>', sel = '';
        $('.fm-account-select.month .account-select-txt').text('MM');
        while (i < 13)
        {
            if (u_attr.birthmonth && i == u_attr.birthmonth)
            {
                sel = ' selected';
                $('.fm-account-select.month .account-select-txt').text(u_attr.birthmonth);
            }
            else
                sel = '';
            html += '<option value="' + i + '"' + sel + '>' + i + '</option>';
            i++;
        }
        $('.fm-account-select.month select').html(html);
        var html = '<option value="">' + l[996] + '</option>', sel = '';
        $('.fm-account-select.country .account-select-txt').text(l[996]);
        for (var country in isocountries)
        {
            if (u_attr.country && country == u_attr.country)
            {
                sel = ' selected';
                $('.fm-account-select.country .account-select-txt').text(isocountries[country]);
            }
            else
                sel = '';
            html += '<option value="' + country + '"' + sel + '>' + isocountries[country] + '</option>';
        }
        $('.fm-account-select.country select').html(html);
        $('.fm-account-select select').unbind('change');
        $('.fm-account-select select').bind('change', function(e)
        {
            var val = $(this).val();
            if ($(this).attr('name') == 'account-vouchertype')
            {
                $(this).find('option').each(function(i, e)
                {
                    if (val == $(e).val())
                        val = $(e).text();
                });
            }
            else
            {
                if ($(this).attr('name') == 'account-country')
                    val = isocountries[val];
                $('.fm-account-save-block').removeClass('hidden');
                $('.fm-account-main').addClass('save');
                initAccountScroll();
            }
            $(this).parent().find('.account-select-txt').text(val);
        });
        $('#account-firstname,#account-lastname').unbind('keyup');
        $('#account-firstname,#account-lastname').bind('keyup', function(e)
        {
            $('.fm-account-save-block').removeClass('hidden');
            $('.fm-account-main').addClass('save');
            initAccountScroll();
        });
        $('.fm-account-cancel').unbind('click');
        $('.fm-account-cancel').bind('click', function(e)
        {
            $('.fm-account-save-block').addClass('hidden');
            $('.fm-account-main').removeClass('save');
            initAccountScroll();
            accountUI();
        });
        $('.fm-account-save').unbind('click');
        $('.fm-account-save').bind('click', function(e)
        {
            u_attr.firstname = $('#account-firstname').val().trim();
            u_attr.lastname = $('#account-lastname').val().trim()||' ';
            u_attr.birthday = $('.fm-account-select.day select').val();
            u_attr.birthmonth = $('.fm-account-select.month select').val();
            u_attr.birthyear = $('.fm-account-select.year select').val();
            u_attr.country = $('.fm-account-select.country select').val();

            api_req({
                a : 'up',
                firstname  : base64urlencode(to8(u_attr.firstname)),
                lastname   : base64urlencode(to8(u_attr.lastname)),
                birthday   : base64urlencode(u_attr.birthday),
                birthmonth : base64urlencode(u_attr.birthmonth),
                birthyear  : base64urlencode(u_attr.birthyear),
                country    : base64urlencode(u_attr.country)
            }, {
                callback : function(res) {
                    if (res === u_handle) {
                        $('.user-name').text(u_attr.firstname);
                    }
                }
            });
            $('.fm-account-save-block').addClass('hidden');
            $('.fm-account-main').removeClass('save');
            initAccountScroll();

            if (M.account.dl_maxSlots)
            {
                localStorage.dl_maxSlots = M.account.dl_maxSlots;
                dl_maxSlots = M.account.dl_maxSlots;
                dlQueue.setSize(dl_maxSlots);
            }
            if (M.account.ul_maxSlots)
            {
                localStorage.ul_maxSlots = M.account.ul_maxSlots;
                ul_maxSlots = M.account.ul_maxSlots;
                ulQueue.setSize(ul_maxSlots);
            }
            if (typeof M.account.ul_maxSpeed !== 'undefined')
            {
                localStorage.ul_maxSpeed = M.account.ul_maxSpeed;
                ul_maxSpeed = M.account.ul_maxSpeed;
            }
            if (typeof M.account.use_ssl !== 'undefined')
            {
                localStorage.use_ssl = M.account.use_ssl;
                use_ssl = M.account.use_ssl;
            }
            if (typeof M.account.ul_skipIdentical !== 'undefined')
            {
                localStorage.ul_skipIdentical = M.account.ul_skipIdentical;
                ul_skipIdentical = M.account.ul_skipIdentical;
            }

            if (typeof M.account.uisorting !== 'undefined') {
                storefmconfig('uisorting', M.account.uisorting);
            }
            if (typeof M.account.uiviewmode !== 'undefined') {
                storefmconfig('uiviewmode', M.account.uiviewmode);
            }
            if (typeof M.account.rubsched !== 'undefined') {
                storefmconfig('rubsched', M.account.rubsched);
            }

            if ($('#account-password').val() == '' && ($('#account-new-password').val() !== '' || $('#account-confirm-password').val() !== ''))
            {
                msgDialog('warninga', l[135], l[719], false, function()
                {
                    $('#account-password').focus();
                    $('#account-password').bind('keyup.accpwd', function() {
                        $('.fm-account-save-block').removeClass('hidden');
                        $('.fm-account-main').addClass('save');
                        initAccountScroll();
                        $('#account-password').unbind('keyup.accpwd');
                    });
                });
            }
            else if ($('#account-new-password').val() !== $('#account-confirm-password').val())
            {
                msgDialog('warninga', 'Error', l[715], false, function()
                {
                    $('#account-new-password').val('');
                    $('#account-confirm-password').val('');
                    $('#account-new-password').focus();
                });
            }
            else if ($('#account-confirm-password').val() !== '' && $('#account-password').val() !== ''
                && $('#account-confirm-password').val() !== $('#account-password').val())
            {
                loadingDialog.show();
                changepw($('#account-password').val(), $('#account-confirm-password').val(), {callback: function(res)
                    {
                        loadingDialog.hide();
                        if (res == EACCESS)
                        { // pwd incorrect
                            msgDialog('warninga', l[135], l[724], false, function()
                            {
                                $('#account-password').val('');
                                $('#account-password').focus();
                                $('#account-password').bind('keyup.accpwd', function() {
                                    $('.fm-account-save-block').removeClass('hidden');
                                    $('.fm-account-main').addClass('save');
                                    initAccountScroll();
                                    $('#account-password').unbind('keyup.accpwd');
                                });
                            });
                        }
                        else if (typeof res == 'number' && res < 0)
                        { // something went wrong
                            $('#account-confirm-password,#account-password,#account-new-password').val('');
                            msgDialog('warninga', 'Error', l[6972]);
                        }
                        else
                        { // success
                            msgDialog('info', l[726], l[725], false, function()
                            {
                                $('#account-confirm-password,#account-password,#account-new-password').val('');
                            });
                        }
                    }});
            }
            else
                $('#account-confirm-password,#account-password,#account-new-password').val('');
            accountUI();
        });
        $('#account-firstname').val(u_attr.firstname);
        $('#account-lastname').val(u_attr.lastname);
        $('.account-history-dropdown-button').unbind('click');
        $('.account-history-dropdown-button').bind('click', function()
        {
            $(this).addClass('active');
            $('.account-history-dropdown').addClass('hidden');
            $(this).next().removeClass('hidden');

        });
        $('.account-history-drop-items').unbind('click');
        $('.account-history-drop-items').bind('click', function()
        {
            $(this).parent().prev().removeClass('active');
            $(this).parent().find('.account-history-drop-items').removeClass('active');
            $(this).parent().parent().find('.account-history-dropdown-button').text($(this).text());
            var c = $(this).attr('class');
            if (!c)
                c = '';
            if (c.indexOf('session10-') > -1)
                $.sessionlimit = 10;
            else if (c.indexOf('session100-') > -1)
                $.sessionlimit = 100;
            else if (c.indexOf('session250-') > -1)
                $.sessionlimit = 250;
            if (c.indexOf('purchaselimit10-') > -1)
                $.purchaselimit = 10;
            else if (c.indexOf('purchase100-') > -1)
                $.purchaselimit = 100;
            else if (c.indexOf('purchase250-') > -1)
                $.purchaselimit = 250;
            if (c.indexOf('transaction10-') > -1)
                $.transactionlimit = 10;
            else if (c.indexOf('transaction100-') > -1)
                $.transactionlimit = 100;
            else if (c.indexOf('transaction250-') > -1)
                $.transactionlimit = 250;
            if (c.indexOf('voucher10-') > -1)
                $.voucherlimit = 10;
            else if (c.indexOf('voucher100-') > -1)
                $.voucherlimit = 100;
            else if (c.indexOf('voucher250-') > -1)
                $.voucherlimit = 250;
            $(this).addClass('active');
            $(this).closest('.account-history-dropdown').addClass('hidden');
            accountUI();
        });
        $("#slider-range-max").slider({
            min: 1, max: 6, range: "min", value: dl_maxSlots, slide: function(e, ui)
            {
                M.account.dl_maxSlots = ui.value;
                $('.fm-account-save-block').removeClass('hidden');
                $('.fm-account-main').addClass('save');
                initAccountScroll();
            }
        });
        $("#slider-range-max2").slider({
            min: 1, max: 6, range: "min", value: ul_maxSlots, slide: function(e, ui)
            {
                M.account.ul_maxSlots = ui.value;
                $('.fm-account-save-block').removeClass('hidden');
                $('.fm-account-main').addClass('save');
                initAccountScroll();
            }
        });
        $('.ulspeedradio').removeClass('radioOn').addClass('radioOff');
        var i = 3;
        if (ul_maxSpeed == 0)
            i = 1;
        else if (ul_maxSpeed == -1)
            i = 2;
        else
            $('#ulspeedvalue').val(Math.floor(ul_maxSpeed / 1024));
        $('#rad' + i + '_div').removeClass('radioOff').addClass('radioOn');
        $('#rad' + i).removeClass('radioOff').addClass('radioOn');
        $('.ulspeedradio input').unbind('click');
        $('.ulspeedradio input').bind('click', function(e)
        {
            var id = $(this).attr('id');
            if (id == 'rad2')
                M.account.ul_maxSpeed = -1;
            else if (id == 'rad1')
                M.account.ul_maxSpeed = 0;
            else
            {
                if (parseInt($('#ulspeedvalue').val()) > 0)
                    M.account.ul_maxSpeed = parseInt($('#ulspeedvalue').val()) * 1024;
                else
                    M.account.ul_maxSpeed = 100 * 1024;
            }
            $('.ulspeedradio').removeClass('radioOn').addClass('radioOff');
            $(this).addClass('radioOn').removeClass('radioOff');
            $(this).parent().addClass('radioOn').removeClass('radioOff');
            $('.fm-account-save-block').removeClass('hidden');
            $('.fm-account-main').addClass('save');
            initAccountScroll();
        });
        $('#ulspeedvalue').unbind('click keyup');
        $('#ulspeedvalue').bind('click keyup', function(e)
        {
            $('.ulspeedradio').removeClass('radioOn').addClass('radioOff');
            $('#rad3,#rad3_div').addClass('radioOn').removeClass('radioOff');
            if (parseInt($('#ulspeedvalue').val()) > 0)
                M.account.ul_maxSpeed = parseInt($('#ulspeedvalue').val()) * 1024;
            else
                M.account.ul_maxSpeed = 100 * 1024;
            $('.fm-account-save-block').removeClass('hidden');
            $('.fm-account-main').addClass('save');
            initAccountScroll();
        });

        $('.ulskip').removeClass('radioOn').addClass('radioOff');
        var i = 5;
        if (ul_skipIdentical)
            i = 4;
        $('#rad' + i + '_div').removeClass('radioOff').addClass('radioOn');
        $('#rad' + i).removeClass('radioOff').addClass('radioOn');
        $('.ulskip input').unbind('click');
        $('.ulskip input').bind('click', function(e)
        {
            var id = $(this).attr('id');
            if (id == 'rad4')
                M.account.ul_skipIdentical = 1;
            else if (id == 'rad5')
                M.account.ul_skipIdentical = 0;
            $('.ulskip').removeClass('radioOn').addClass('radioOff');
            $(this).addClass('radioOn').removeClass('radioOff');
            $(this).parent().addClass('radioOn').removeClass('radioOff');
            $('.fm-account-save-block').removeClass('hidden');
            $('.fm-account-main').addClass('save');
            initAccountScroll();
        });

        $('.uisorting').removeClass('radioOn').addClass('radioOff');
        var i = 8;
        if (fmconfig.uisorting)
            i = 9;
        $('#rad' + i + '_div').removeClass('radioOff').addClass('radioOn');
        $('#rad' + i).removeClass('radioOff').addClass('radioOn');
        $('.uisorting input').unbind('click');
        $('.uisorting input').bind('click', function(e)
        {
            var id = $(this).attr('id');
            if (id == 'rad8')
                M.account.uisorting = 0;
            else if (id == 'rad9')
                M.account.uisorting = 1;
            $('.uisorting').removeClass('radioOn').addClass('radioOff');
            $(this).addClass('radioOn').removeClass('radioOff');
            $(this).parent().addClass('radioOn').removeClass('radioOff');
            $('.fm-account-save-block').removeClass('hidden');
            $('.fm-account-main').addClass('save');
            initAccountScroll();
        });

        $('.uiviewmode').removeClass('radioOn').addClass('radioOff');
        var i = 10;
        if (fmconfig.uiviewmode)
            i = 11;
        $('#rad' + i + '_div').removeClass('radioOff').addClass('radioOn');
        $('#rad' + i).removeClass('radioOff').addClass('radioOn');
        $('.uiviewmode input').unbind('click');
        $('.uiviewmode input').bind('click', function(e)
        {
            var id = $(this).attr('id');
            if (id == 'rad10')
                M.account.uiviewmode = 0;
            else if (id == 'rad11')
                M.account.uiviewmode = 1;
            $('.uiviewmode').removeClass('radioOn').addClass('radioOff');
            $(this).addClass('radioOn').removeClass('radioOff');
            $(this).parent().addClass('radioOn').removeClass('radioOff');
            $('.fm-account-save-block').removeClass('hidden');
            $('.fm-account-main').addClass('save');
            initAccountScroll();
        });

        $('.rubsched, .rubschedopt').removeClass('radioOn').addClass('radioOff');
        var i = 13;
        if (fmconfig.rubsched) {
            i = 12;
            $('#rubsched_options').removeClass('hidden');
            var opt = String(fmconfig.rubsched).split(':');
            $('#rad' + opt[0] + '_opt').val(opt[1]);
            $('#rad' + opt[0] + '_div').removeClass('radioOff').addClass('radioOn');
            $('#rad' + opt[0]).removeClass('radioOff').addClass('radioOn');
        }
        $('#rad' + i + '_div').removeClass('radioOff').addClass('radioOn');
        $('#rad' + i).removeClass('radioOff').addClass('radioOn');
        $('.rubschedopt input').rebind('click', function(e) {
            var id = $(this).attr('id');
            var opt = $('#' + id + '_opt').val();
            M.account.rubsched = id.substr(3) + ':' + opt;
            $('.rubschedopt').removeClass('radioOn').addClass('radioOff');
            $(this).addClass('radioOn').removeClass('radioOff');
            $(this).parent().addClass('radioOn').removeClass('radioOff');
            $('.fm-account-save-block').removeClass('hidden');
            $('.fm-account-main').addClass('save');
            initAccountScroll(1);
        });
        $('.rubsched_textopt').rebind('click keyup', function(e) {
            var id = String($(this).attr('id')).split('_')[0];
            $('.rubschedopt').removeClass('radioOn').addClass('radioOff');
            $('#'+id+',#'+id+'_div').addClass('radioOn').removeClass('radioOff');
            M.account.rubsched = id.substr(3) + ':' + $(this).val();
            $('.fm-account-save-block').removeClass('hidden');
            $('.fm-account-main').addClass('save');
            initAccountScroll(1);
        });
        $('.rubsched input').rebind('click', function(e) {
            var id = $(this).attr('id');
            if (id == 'rad13') {
                M.account.rubsched = 0;
                $('#rubsched_options').addClass('hidden');
            }
            else if (id == 'rad12') {
                $('#rubsched_options').removeClass('hidden');
                if (!fmconfig.rubsched) {
                    M.account.rubsched = "14:15";
                    var defOption = 14;
                    $('#rad' + defOption + '_div').removeClass('radioOff').addClass('radioOn');
                    $('#rad' + defOption).removeClass('radioOff').addClass('radioOn');
                }
            }
            $('.rubsched').removeClass('radioOn').addClass('radioOff');
            $(this).addClass('radioOn').removeClass('radioOff');
            $(this).parent().addClass('radioOn').removeClass('radioOff');
            $('.fm-account-save-block').removeClass('hidden');
            $('.fm-account-main').addClass('save');
            initAccountScroll(1);
        });

        $('.redeem-voucher').unbind('click');
        $('.redeem-voucher').bind('click', function(event)
        {
            if ($(this).attr('class').indexOf('active') == -1)
            {
                $(this).addClass('active');
                $('.fm-voucher-popup').removeClass('hidden');
                voucherCentering($(this));
                $(window).bind('resize', function()
                {
                    voucherCentering($('.redeem-voucher'));
                });
            }
            else
            {
                $(this).removeClass('active');
                $('.fm-voucher-popup').addClass('hidden');
            }
        });

        $('.fm-voucher-body input').unbind('focus');
        $('.fm-voucher-body input').bind('focus', function(e)
        {
            if ($(this).val() == l[487])
                $(this).val('');
        });

        $('.fm-voucher-body input').unbind('blur');
        $('.fm-voucher-body input').bind('blur', function(e)
        {
            if ($(this).val() == '')
                $(this).val(l[487]);
        });

        $('.fm-voucher-button').unbind('click');
        $('.fm-voucher-button').bind('click', function(e)
        {
            if ($('.fm-voucher-body input').val() == l[487])
                msgDialog('warninga', l[135], l[1015]);
            else
            {
                loadingDialog.show();
                api_req({a: 'uavr', v: $('.fm-voucher-body input').val()},
                {
                    callback: function(res, ctx)
                    {
                        loadingDialog.hide();
                        $('.fm-voucher-popup').addClass('hidden');
                        $('.fm-voucher-body input').val(l[487]);
                        if (typeof res == 'number')
                        {
                            if (res == -11)
                                msgDialog('warninga', l[135], l[714]);
                            else if (res < 0)
                                msgDialog('warninga', l[135], l[473]);
                            else
                            {
                                if (M.account)
                                    M.account.lastupdate = 0;
                                accountUI();
                            }
                        }
                    }
                });
            }
        });

        $('.vouchercreate').unbind('click');
        $('.vouchercreate').bind('click', function(e)
        {
            var vouchertype = $('.fm-account-select.vouchertype select').val();
            var voucheramount = parseInt($('#account-voucheramount').val());
            var proceed = false;
            for (var i in M.account.prices)
                if (M.account.prices[i][0] == vouchertype)
                    proceed = true;
            if (!proceed)
            {
                msgDialog('warninga', 'Error', 'Please select the voucher type.');
                return false;
            }
            if (!voucheramount)
            {
                msgDialog('warninga', 'Error', 'Please enter a valid voucher amount.');
                return false;
            }
            if (vouchertype == '19.99')
                vouchertype = '19.991';
            loadingDialog.show();
            api_req({a: 'uavi', d: vouchertype, n: voucheramount, c: 'EUR'},
            {
                callback: function(res, ctx)
                {
                    M.account.lastupdate = 0;
                    accountUI();
                }
            });
        });

        if (M.account.reseller)
        {
            $('.fm-account-reseller-button').removeClass('hidden');
            $('.account-history-dropdown-button.vouchers').text(l['466a'].replace('[X]', $.voucherlimit));
            $('.account-history-drop-items.voucher10-').text(l['466a'].replace('[X]', 10));
            $('.account-history-drop-items.voucher100-').text(l['466a'].replace('[X]', 100));
            $('.account-history-drop-items.voucher250-').text(l['466a'].replace('[X]', 250));
            M.account.vouchers.sort(function(a, b)
            {
                if (a['date'] < b['date'])
                    return 1;
                else
                    return -1;
            });
            $('.grid-table.vouchers tr').remove();
            var html = '<tr><th>' + l[475] + '</th><th>' + l[487] + '</th><th>' + l[477] + '</th><th>' + l[488] + '</th></tr>';
            $(account.vouchers).each(function(i, el)
            {
                if (i > $.voucherlimit)
                    return false;
                var status = l[489];
                if (el.redeemed > 0 && el.cancelled == 0 && el.revoked == 0)
                    status = l[490] + ' ' + time2date(el.redeemed);
                else if (el.revoked > 0 && el.cancelled > 0)
                    status = l[491] + ' ' + time2date(el.revoked);
                else if (el.cancelled > 0)
                    status = l[492] + ' ' + time2date(el.cancelled);
                html += '<tr><td>' + time2date(el.date) + '</td><td class="selectable">' + htmlentities(el.code) + '</td><td>&euro; ' + htmlentities(el.amount) + '</td><td>' + status + '</td></tr>';
            });
            $('.grid-table.vouchers').html(html);
            $('.fm-account-select.vouchertype select option').remove();
            var prices = [];
            for (var i in M.account.prices)
                prices.push(M.account.prices[i][0]);
            prices.sort(function(a, b) {
                return (a - b)
            })
            var voucheroptions = '';
            for (var i in prices)
                voucheroptions += '<option value="' + htmlentities(prices[i]) + '">&euro;' + htmlentities(prices[i]) + ' voucher</option>';
            $('.fm-account-select.vouchertype select').html(voucheroptions);
        }

        $('.fm-purchase-voucher,.membership-medium-txt.topup').unbind('click');
        $('.fm-purchase-voucher,.membership-medium-txt.topup').bind('click', function(e)
        {
            document.location.hash = 'resellers';
        });

        if (is_extension || ssl_needed())
            $('#acc_use_ssl').hide();

        $('.usessl').removeClass('radioOn').addClass('radioOff');
        var i = 7;
        if (use_ssl)
            i = 6;
        $('#rad' + i + '_div').removeClass('radioOff').addClass('radioOn');
        $('#rad' + i).removeClass('radioOff').addClass('radioOn');
        $('.usessl input').unbind('click');
        $('.usessl input').bind('click', function(e)
        {
            var id = $(this).attr('id');
            if (id == 'rad7')
                M.account.use_ssl = 0;
            else if (id == 'rad6')
                M.account.use_ssl = 1;
            $('.usessl').removeClass('radioOn').addClass('radioOff');
            $(this).addClass('radioOn').removeClass('radioOff');
            $(this).parent().addClass('radioOn').removeClass('radioOff');
            $('.fm-account-save-block').removeClass('hidden');
            $('.fm-account-main').addClass('save');
            initAccountScroll();
        });

        $('.fm-account-change-avatar,.fm-account-avatar').unbind('click');
        $('.fm-account-change-avatar,.fm-account-avatar').bind('click', function(e)
        {
            avatarDialog();
        });
        if (avatars[u_handle])
            $('.fm-account-avatar img').attr('src', avatars[u_handle].url);
        else
            $('.fm-account-avatar img').attr('src', staticpath + 'images/mega/default-avatar.png');

        $(window).unbind('resize.account');
        $(window).bind('resize.account', function()
        {
            if (M.currentdirid && M.currentdirid.substr(0, 7) == 'account')
                initAccountScroll();
        });

        initAccountScroll();
    }, 1);

    // Show first name or last name
    if (u_attr.firstname) {
        $('.membership-big-txt.name').text(u_attr.firstname + ' ' + u_attr.lastname);
    }
    else {
        $('.membership-big-txt.name').text(u_attr.name);
    }

    // Show email address
    if (u_attr.email) {
        $('.membership-big-txt.email').text(u_attr.email);
    }
    else {
        $('.membership-big-txt.email').hide();
    }

    $('.editprofile').unbind('click');
    $('.editprofile').bind('click', function() {
        document.location.hash = 'fm/account/profile';
    });

    $('.cancel-account').rebind('click', function() {
        DEBUG('Cancel your account');

        // Ask for confirmation
        msgDialog('confirmation', l[6181], l[1974], false, function(e) {
            if (e) {
                loadingDialog.show();
                api_req({a: 'erm', m: M.u[u_handle].m, t: 21}, {
                    callback: function(res) {
                        loadingDialog.hide();
                        if (res === ENOENT) {
                            msgDialog('warningb', l[1513], l[1946]);
                        }
                        else if (res === 0) {
                            handleResetSuccessDialogs('.reset-success', l[735], 'deleteaccount');
                        }
                        else {
                            msgDialog('warningb', l[135], l[200]);
                        }
                    }
                });
            }
        });
    });

    $('.fm-account-button').unbind('click');
    $('.fm-account-button').bind('click', function() {
        if ($(this).attr('class').indexOf('active') == -1) {
            switch (true) {
                case ($(this).attr('class').indexOf('fm-account-overview-button') >= 0):
                    document.location.hash = 'fm/account';
                    break;
                case ($(this).attr('class').indexOf('fm-account-profile-button') >= 0):
                    document.location.hash = 'fm/account/profile';
                    break;
                case ($(this).attr('class').indexOf('fm-account-settings-button') >= 0):
                    document.location.hash = 'fm/account/settings';
                    break;
                case ($(this).attr('class').indexOf('fm-account-history-button') >= 0):
                    document.location.hash = 'fm/account/history';
                    break;
                case ($(this).attr('class').indexOf('fm-account-reseller-button') >= 0):
                    document.location.hash = 'fm/account/reseller';
                    break;
            }
        }
    });

    $('.account-pass-lines').attr('class', 'account-pass-lines');
    $('#account-new-password').unbind('keyup');
    $('#account-new-password').bind('keyup', function(el)
    {
        $('.account-pass-lines').attr('class', 'account-pass-lines');
        if ($(this).val() !== '')
        {
            var pws = checkPassword($(this).val());
            if (pws <= 25)
                $('.account-pass-lines').addClass('good1');
            else if (pws <= 50)
                $('.account-pass-lines').addClass('good2');
            else if (pws <= 75)
                $('.account-pass-lines').addClass('good3');
            else
                $('.account-pass-lines').addClass('good4');
        }
    });

    $('#account-confirm-password').unbind('keyup');
    $('#account-confirm-password').bind('keyup', function(el)
    {
        if ($(this).val() == $('#account-new-password').val())
            $('.fm-account-save-block').removeClass('hidden');
            $('.fm-account-main').addClass('save');
            initAccountScroll();
    });
}

function handleResetSuccessDialogs(dialog, txt, dlgString) {

    $('.fm-dialog' + dialog + ' .reg-success-txt').text(txt);

    $('.fm-dialog' + dialog + ' .fm-dialog-button').rebind('click', function() {
        $('.fm-dialog-overlay').addClass('hidden');
        $('body').removeClass('overlayed');
        $('.fm-dialog' + dialog).addClass('hidden');
        delete $.dialog;
    });

    $('.fm-dialog-overlay').removeClass('hidden');
    $('body').addClass('overlayed');
    $('.fm-dialog' + dialog).removeClass('hidden');

    $.dialog = dlgString;
}

function acc_checkpassword(pass)
{
    if ((pass == 'Password') || (pass == ''))
    {
        document.getElementById('acc_pwstatus_text').innerHTML = '';
        document.getElementById('acc_pwstatus').className = 'register-pass-status-block account';
        return false;
    }
    var strength = checkPassword(pass);
    if (strength <= 25)
    {
        document.getElementById('acc_pwstatus_text').innerHTML = l[220];
        document.getElementById('acc_pwstatus').className = 'register-pass-status-block account good1';
    }
    else if (strength <= 50)
    {
        document.getElementById('acc_pwstatus_text').innerHTML = l[221];
        document.getElementById('acc_pwstatus').className = 'register-pass-status-block account good2';
    }
    else if (strength <= 75)
    {
        document.getElementById('acc_pwstatus_text').innerHTML = l[222];
        document.getElementById('acc_pwstatus').className = 'register-pass-status-block account good3';
    }
    else
    {
        document.getElementById('acc_pwstatus_text').innerHTML = l[223];
        document.getElementById('acc_pwstatus').className = 'register-pass-status-block account good1 good4';
    }
}

var imageCrop;

function avatarDialog(close)
{
    if (close)
    {
        $.dialog = false;
        $('.avatar-dialog').addClass('hidden');
        fm_hideoverlay();
        return true;
    }
    $.dialog = 'avatar';
    $('.fm-dialog.avatar-dialog').removeClass('hidden');
    fm_showoverlay();
    $('.avatar-body').html('<div id="avatarcrop"><div class="image-upload-and-crop-container"><div class="image-explorer-container empty"><div class="image-explorer-image-view"><img class="image-explorer-source"><div class="avatar-white-bg"></div><div class="image-explorer-mask circle-mask"></div><div class="image-explorer-drag-delegate"></div></div><div class="image-explorer-scale-slider-wrapper"><input class="image-explorer-scale-slider disabled" type="range" min="0" max="100" step="1" value="0" disabled=""></div></div><div class="fm-notifications-bottom"><input type="file" id="image-upload-and-crop-upload-field" class="image-upload-field" accept="image/jpeg, image/gif, image/png"><label for="image-upload-and-crop-upload-field" class="image-upload-field-replacement fm-account-change-avatar"><span>' + l[1016] + '</span></label><div class="fm-account-change-avatar" id="fm-change-avatar"><span>' + l[1017] + '</span></div><div  class="fm-account-change-avatar" id="fm-cancel-avatar"><span>Cancel</span></div><div class="clear"></div></div></div></div>');
    $('#fm-change-avatar').hide();
    $('#fm-cancel-avatar').hide();
    imageCrop = new ImageUploadAndCrop($("#avatarcrop").find('.image-upload-and-crop-container'),
        {
            cropButton: $('#fm-change-avatar'),
            dragDropUploadPrompt:l[1390],
            onCrop: function(croppedDataURI)
            {
                var data = dataURLToAB(croppedDataURI);
                api_req({'a': 'up', '+a': base64urlencode(ab_to_str(data))});
                var blob = new Blob([data], {type: 'image/jpeg'});
                avatars[u_handle] =
                    {
                        data: blob,
                        url: myURL.createObjectURL(blob)
                    }
                $('.fm-account-avatar img').attr('src', avatars[u_handle].url);
                $('.fm-avatar img').attr('src', avatars[u_handle].url);
                avatarDialog(1);
            },
            onImageUpload: function()
            {
                $('.image-upload-field-replacement.fm-account-change-avatar').hide();
                $('#fm-change-avatar').show();
                $('#fm-cancel-avatar').show();
            },
            onImageUploadError: function()
            {

            }
        });
    $('#fm-cancel-avatar,.fm-dialog.avatar-dialog .fm-dialog-close').unbind('click');
    $('#fm-cancel-avatar,.fm-dialog.avatar-dialog .fm-dialog-close').bind('click', function(e)
    {
        avatarDialog(1);
    });
}

function gridUI() {
    if (M.chat)
        return;
    if (d)
        console.time('gridUI');
    // $.gridDragging=false;
    $.gridLastSelected = false;
    $('.fm-files-view-icon.listing-view').addClass('active');
    $('.fm-files-view-icon.block-view').removeClass('active');

    $.gridHeader = function() {
        var headerColumn = '';
        $('.grid-table tbody tr:first-child td').each(function(i, e) {
            headerColumn = $('.grid-table-header th').get(i);
            $(headerColumn).width($(e).width());
        });
        initTransferScroll();
    };

    $.detailsGridHeader = function() {
        var headerColumn = '';
        $('.contact-details-view .grid-table tbody tr:first-child td').each(function(i, e) {
            headerColumn = $('.contact-details-view .grid-table-header th').get(i);
            $(headerColumn).width($(e).width());
        });
        initTransferScroll();
    };

    $.contactGridHeader = function() {
        var headerColumn = '',
            i = 0,
            w = 0,
            el = $('.files-grid-view.contacts-view .grid-table-header th');
        while (i < el.length) {
            if (i !== 0) {
                w += $(el[i]).width();
            }
            i++;
        }
        $('.files-grid-view.contacts-view .grid-scrolling-table tr:first-child td').each(function(i, e) {
            headerColumn = $('.files-grid-view.contacts-view .grid-table-header th').get(i);
            $(headerColumn).width($(e).width());
        });
        initTransferScroll();
    };

    $.opcGridHeader = function() {
        var headerColumn = '',
            i = 0,
            w = 0,
            el = $('.sent-requests-grid .grid-table-header th');
        while (i < el.length) {
            if (i !== 0) {
                w += $(el[i]).width();
            }
            i++;
        }
        $('.sent-requests-grid .grid-scrolling-table tr:first-child td').each(function(i, e) {
            headerColumn = $('.sent-requests-grid .grid-table-header th').get(i);
            $(headerColumn).width($(e).width());
        });
        initTransferScroll();
    };

    $.ipcGridHeader = function() {
        var headerColumn = '',
            i = 0,
            w = 0,
            el = $('.contact-requests-grid .grid-table-header th');
        while (i < el.length) {
            if (i !== 0) {
                w += $(el[i]).width();
            }
            i++;
        }
        $('.contact-requests-grid .grid-scrolling-table tr:first-child td').each(function(i, e) {
            headerColumn = $('.contact-requests-grid .grid-table-header th').get(i);
            $(headerColumn).width($(e).width());
        });
        initTransferScroll();
    };

    $.sharedGridHeader = function() {
        var el = $('.shared-grid-view .grid-table-header th'),
            headerColumn = '',
            i = 0,
            w = 0;
        while (i < el.length) {
            if (i !== 0) {
                w += $(el[i]).width();
            }
            i++;
        }
        $('.shared-grid-view .grid-scrolling-table tr:first-child td').each(function(i, e) {
            headerColumn = $('.shared-grid-view .grid-table-header th').get(i);
            $(headerColumn).width($(e).width());
        });
        initTransferScroll();
    };

    $(window).unbind('resize.grid');
    $(window).bind('resize.grid', function() {
        if (M.viewmode === 0) {
            if (M.currentdirid === 'contacts') {
                $.contactGridHeader();
                initContactsGridScrolling();
            } else if (M.currentdirid === 'shares') {
                initGridScrolling();
                $.sharedGridHeader();
            } else {
                initGridScrolling();
                $.gridHeader();
                $.detailsGridHeader();
            }
        }
    });

    $('.fm-blocks-view.fm').addClass('hidden');
    $('.fm-chat-block').addClass('hidden');
    $('.shared-blocks-view').addClass('hidden');
    $('.shared-grid-view').addClass('hidden');

    $('.files-grid-view.fm').addClass('hidden');
    $('.fm-blocks-view.contacts-view').addClass('hidden');
    $('.files-grid-view.contacts-view').addClass('hidden');
    $('.contacts-details-block').addClass('hidden');
    $('.files-grid-view.contact-details-view').addClass('hidden');
    $('.fm-blocks-view.contact-details-view').addClass('hidden');

    if (M.currentdirid === 'contacts') {
        $('.files-grid-view.contacts-view').removeClass('hidden');
        $.contactGridHeader();
        initContactsGridScrolling();
    } else if (M.currentdirid === 'opc') {
        $('.grid-table.sent-requests').removeClass('hidden');
        $.opcGridHeader();
        initOpcGridScrolling();
    } else if (M.currentdirid === 'ipc') {
        $('.grid-table.contact-requests').removeClass('hidden');
        $.ipcGridHeader();
        initIpcGridScrolling();
    } else if (M.currentdirid === 'shares') {
        $('.shared-grid-view').removeClass('hidden');
        $.sharedGridHeader();
        initGridScrolling();
    } else if (String(M.currentdirid).length === 11 && M.currentrootid == 'contacts') {// Cloud-drive/File manager
        $('.contacts-details-block').removeClass('hidden');
        if (M.v.length > 0) {
            $('.files-grid-view.contact-details-view').removeClass('hidden');
            $.detailsGridHeader();
            initGridScrolling();
        }
    } else {
        $('.files-grid-view.fm').removeClass('hidden');
        initGridScrolling();
        $.gridHeader();
    }

    if (folderlink) {
        $('.grid-url-arrow').hide();
        $('.grid-url-header').text('');
    } else {
        $('.grid-url-arrow').show();
        $('.grid-url-header').text('');
    }

    $('.files-grid-view,.fm-empty-cloud').unbind('contextmenu');
    $('.files-grid-view,.fm-empty-cloud').bind('contextmenu', function(e) {
        $('.file-block').removeClass('ui-selected');
        $.selected = [];
        $.hideTopMenu();
        return !!contextMenuUI(e, 2);
    });

    // enable add star on first column click (make favorite)
    $('.grid-table.fm tr td:first-child').unbind('click');
    $('.grid-table.fm tr td:first-child').bind('click', function() {
        var id = [$(this).parent().attr('id')];
        M.favourite(id, $('.grid-table.fm #' + id[0] + ' .grid-status-icon').hasClass('star'));
    });

    $('.grid-table-header .arrow').unbind('click');
    $('.grid-table-header .arrow').bind('click', function() {
        var c = $(this).attr('class');
        var d = 1;
        if (c && c.indexOf('desc') > -1)
            d = -1;
        if (c && c.indexOf('name') > -1)
            M.doSort('name', d);
        else if (c && c.indexOf('size') > -1)
            M.doSort('size', d);
        else if (c && c.indexOf('type') > -1)
            M.doSort('type', d);
        else if (c && c.indexOf('date') > -1)
            M.doSort('date', d);
        else if (c && c.indexOf('owner') > -1)
            M.doSort('owner', d);
        else if (c && c.indexOf('access') > -1)
            M.doSort('access', d);
        else if (c && c.indexOf('status') > -1)
            M.doSort('status', d);
        else if (c && c.indexOf('interaction') > -1)
            M.doSort('interaction', d);
        if (c)
            M.renderMain();
    });

    if (M.currentdirid === 'shares')
        $.selectddUIgrid = '.shared-grid-view .grid-scrolling-table';
    else if (M.currentdirid === 'contacts')
        $.selectddUIgrid = '.grid-scrolling-table.contacts';
    else if (M.currentdirid === 'ipc')
        $.selectddUIgrid = '.contact-requests-grid .grid-scrolling-table';
    else if (M.currentdirid === 'opc')
        $.selectddUIgrid = '.sent-requests-grid .grid-scrolling-table';
    else if (String(M.currentdirid).length === 11 && M.currentrootid == 'contacts')
        $.selectddUIgrid = '.files-grid-view.contact-details-view .grid-scrolling-table';
    else
        $.selectddUIgrid = '.files-grid-view.fm .grid-scrolling-table';

    $.selectddUIitem = 'tr';
    Soon(selectddUI);

    if (d)
        console.timeEnd('gridUI');
}

/**
 * Really simple shortcut logic for select all, copy, paste, delete
 *
 * @constructor
 */
var FMShortcuts = function() {

    var current_operation = null;

    // unbind if already bound.
    $(window).unbind('keydown.fmshortcuts');

    // bind
    $(window).bind('keydown.fmshortcuts', function(e) {

        if (!is_fm())
            return true;

        e = e || window.event;

        // DO NOT start the search in case that the user is typing something in a form field... (eg.g. contacts -> add
        // contact field)
        if ($(e.target).is("input, textarea, select") || $.dialog) {
            return;
        }
        var charCode = e.which || e.keyCode; // ff
        var charTyped = String.fromCharCode(charCode).toLowerCase();

        if (charTyped == "a" && (e.ctrlKey || e.metaKey)) {
            if(typeof(selectionManager) != 'undefined' && selectionManager) {
                selectionManager.select_all();
            }
            return false; // stop prop.
        } else if (
            (charTyped == "c" || charTyped == "x") &&
            (e.ctrlKey || e.metaKey)
            ) {
            var $items = selectionManager.get_selected();
            if ($items.size() == 0) {
                return; // dont do anything.
            }

            current_operation = {
                'op': charTyped == "c" ? 'copy' : 'cut',
                'src': $items
            };
            return false; // stop prop.
        } else if (charTyped == "v" && (e.ctrlKey || e.metaKey)) {
            if (!current_operation) {
                return false; // stop prop.
            }

            $.each(current_operation.src, function(k, v) {
                if (current_operation.op == "copy") {
                    M.copyNodes([$(v).attr('id')], M.currentdirid);
                } else if (current_operation.op == "cut") {
                    M.moveNodes([$(v).attr('id')], M.currentdirid);
                }
            });

            if (current_operation.op == "cut") {
                current_operation = null;
            }

            return false; // stop prop.
        } else if (charCode == 8) {
            var $items = selectionManager.get_selected();
            if ($items.size() == 0 || (RightsbyID(M.currentdirid || '') | 0) < 1) {
                return; // dont do anything.
            }

            $.selected = [];
            $items.each(function() {
                $.selected.push($(this).attr('id'));
            });

            fmremove();

            // force remove, no confirmation
            if (e.ctrlKey || e.metaKey) {
                $('#msgDialog:visible .fm-dialog-button.confirm').trigger('click');
            }

            return false;
        }

    });
}

var fmShortcuts = new FMShortcuts();

/**
 * Simple way for searching for nodes by their first letter.
 *
 * PS: This is meant to be somehow reusable.
 *
 * @param searchable_elements selector/elements a list/selector of elements which should be searched for the user
 * specified key press character
 * @param containers selector/elements a list/selector of containers to which the input field will be centered (the code
 * will dynamically detect and pick the :visible container)
 *
 * @returns {*}
 * @constructor
 */
var QuickFinder = function(searchable_elements, containers) {
    var self = this;

    var DEBUG = false;

    self._is_active = false; // defined as a prop of this. so that when in debug mode it can be easily accessed from
    // out of this scope

    var last_key = null;
    var next_idx = 0;

    // hide on page change
    $(window).unbind('hashchange.quickfinder');
    $(window).bind('hashchange.quickfinder', function() {
        if (self.is_active()) {
            self.deactivate();
        }
    });

    // unbind if already bound.
    $(window).unbind('keypress.quickFinder');

    // bind
    $(window).bind('keypress.quickFinder', function(e) {

        e = e || window.event;
        // DO NOT start the search in case that the user is typing something in a form field... (eg.g. contacts -> add
        // contact field)
        if ($(e.target).is("input, textarea, select") || $.dialog)
            return;

        var charCode = e.which || e.keyCode; // ff

        if (
            (charCode >= 48 && charCode <= 57) ||
            (charCode >= 65 && charCode <= 123) ||
            charCode > 255
            ) {
            var charTyped = String.fromCharCode(charCode);

            // get the currently visible container
            var $container = $(containers).filter(":visible");
            if ($container.size() == 0) {
                // no active container, this means that we are receiving events for a page, for which we should not
                // do anything....
                return;
            }

            self._is_active = true;

            $(self).trigger("activated");

            var $found = $(searchable_elements).filter(":visible:istartswith('" + charTyped + "')");

            if (
                /* repeat key press, but show start from the first element */
                    (last_key != null && ($found.size() - 1) <= next_idx)
                    ||
                    /* repeat key press is not active, should reset the target idx to always select the first element */
                        (last_key == null)
                        ) {
                    next_idx = 0;
                    last_key = null;
                } else if (last_key == charTyped) {
                    next_idx++;
                } else if (last_key != charTyped) {
                    next_idx = 0;
                }
                last_key = charTyped;

                $(searchable_elements).parents(".ui-selectee, .ui-draggable").removeClass('ui-selected');

                var $target_elm = $($found[next_idx]);

                $target_elm.parents(".ui-selectee, .ui-draggable").addClass("ui-selected");

                var $jsp = $target_elm.getParentJScrollPane();
                if ($jsp) {
                    var $scrolled_elm = $target_elm.parent("a");

                    if ($scrolled_elm.size() == 0) { // not in icon view, its a list view, search for a tr
                        $scrolled_elm = $target_elm.parents('tr:first');
                    }
                    $jsp.scrollToElement($scrolled_elm);
                }

                $(self).trigger('search');

                if ($target_elm && $target_elm.size() > 0) {
                    // ^^ DONT stop prop. if there are no found elements.
                    return false;
                }
            }
            else if (charCode >= 33 && charCode <= 36)
            {
                var e = '.files-grid-view.fm';
                if (M.viewmode == 1)
                    e = '.fm-blocks-view.fm';

                if ($(e + ':visible').length)
                {
                    e = $('.grid-scrolling-table:visible, .file-block-scrolling:visible');
                    var jsp = e.data('jsp');

                    if (jsp)
                    {
                        switch (charCode)
                        {
                            case 33: /* Page Up   */
                                jsp.scrollByY(-e.height(), !0);
                                break;
                            case 34: /* Page Down */
                                jsp.scrollByY(e.height(), !0);
                                break;
                            case 35: /* End       */
                                jsp.scrollToBottom(!0);
                                break;
                            case 36: /* Home      */
                                jsp.scrollToY(0, !0);
                                break;
                        }
                    }
                }
            }
        });

    // hide the search field when the user had clicked somewhere in the document
    $(document.body).delegate('> *', 'mousedown', function(e) {
        if (self.is_active()) {
            self.deactivate();
            return false;
        }
    });

    // use events as a way to communicate with this from the outside world.
    self.deactivate = function() {
        self._is_active = false;
        $(self).trigger("deactivated");
    };

    self.is_active = function() {
        return self._is_active;
    };

    self.disable_if_active = function() {
        if (self.is_active()) {
            self.deactivate();
        }
    };

    return this;
};

var quickFinder = new QuickFinder(
    '.tranfer-filetype-txt, .file-block-title, td span.contacts-username',
    '.files-grid-view, .fm-blocks-view.fm, .contacts-grid-table'
    );

/**
 * This should take care of flagging the LAST selected item in those cases:
 *
 *  - jQ UI $.selectable's multi selection using drag area (integrated using jQ UI $.selectable's Events)
 *
 *  - Single click selection (integrated by assumption that the .get_currently_selected will also try to cover this case
 *  when there is only one .ui-selected...this is how no other code had to be changed :))
 *
 *  - Left/right/up/down keys (integrated by using the .set_currently_selected and .get_currently_selected public
 *  methods)
 *
 * @param $selectable
 * @returns {*}
 * @constructor
 */
var SelectionManager = function($selectable) {
    var self = this;

    $selectable.unbind('selectableselecting');
    $selectable.unbind('selectableselected');
    $selectable.unbind('selectableunselecting');
    $selectable.unbind('selectableunselected');

    /**
     * Store all selected items in an _ordered_ array.
     *
     * @type {Array}
     */
    var selected_list = [];

    /**
     * Helper func to clear old reset state from other icons.
     */
    this.clear = function() {
        $('.currently-selected', $selectable).removeClass('currently-selected');
    };

    this.clear(); // remove ANY old .currently-selected values.

    /**
     * The idea of this method is to _validate_ and return the .currently-selected element.
     *
     * @param first_or_last string ("first" or "last") by default will return the first selected element if there is
     * not .currently-selected
     *
     * @returns {*|jQuery|HTMLElement}
     */
    this.get_currently_selected = function(first_or_last) {
        if (!first_or_last) {
            first_or_last = "first";
        }

        var $currently_selected = $('.currently-selected', $selectable);

        if ($currently_selected.size() == 0) { // NO .currently-selected
            return $('.ui-selected:' + first_or_last, $selectable);
        } else if (!$currently_selected.is(".ui-selected")) { // validate that the currently selected is actually selected.
            // if not, try to get the first_or_last .ui-selected item
            var selected_elms = $('.ui-selected:' + first_or_last, $selectable);
            return selected_elms;
        } else { // everything is ok, we should return the .currently-selected
            return $currently_selected;
        }
    };

    /**
     * Used from the shortcut keys code.
     *
     * @param element
     */
    this.set_currently_selected = function($element) {

        self.clear();
        $element.addClass("currently-selected");
        quickFinder.disable_if_active();

        // Do .scrollIntoView if the parent or parent -> parent DOM Element is a JSP.
        {
            var $jsp = $element.getParentJScrollPane();
            if ($jsp) {
                $jsp.scrollToElement($element);
            }
        }
    };

    /**
     * Simple helper func, for selecting all elements in the current view.
     */
    this.select_all = function() {
        $(window).trigger('dynlist.flush');
        var $selectable_containers = $(
            [
                ".fm-blocks-view.fm",
                ".fm-blocks-view.contacts-view",
                ".files-grid-view.fm",
                ".files-grid-view.contacts-view",
                ".contacts-grid-view",
                ".fm-contacts-blocks-view",
                ".files-grid-view.contact-details-view"
            ].join(",")
            ).filter(":visible");

        var $selectables = $(
            [
                ".file-block",
                "tr.ui-draggable",
                "tr.ui-selectee",
                ".contact-block-view.ui-draggable"
            ].join(","),
            $selectable_containers
            ).filter(":visible");

        $selectables.addClass("ui-selected");
    };

    /**
     * Use this to get ALL (multiple!) selected items in the currently visible view/grid.
     */
    this.get_selected = function() {
        var $selectable_containers = $(
            [
                ".fm-blocks-view.fm",
                ".fm-blocks-view.contacts-view",
                ".files-grid-view.fm",
                ".files-grid-view.contacts-view",
                ".contacts-grid-view",
                ".fm-contacts-blocks-view",
                ".files-grid-view.contact-details-view"
            ].join(",")
            ).filter(":visible");

        var $selected = $(
            [
                ".file-block",
                "tr.ui-draggable",
                "tr.ui-selectee",
                ".contact-block-view.ui-draggable"
            ].join(","),
            $selectable_containers
            ).filter(":visible.ui-selected");

        return $selected;
    };

    /**
     * Push the last selected item to the end of the selected_list array.
     */
    $selectable.bind('selectableselecting', function(e, data) {
        var $selected = $(data.selecting);
        selected_list.push(
            $selected
            );
    });

    /**
     * Remove any unselected element from the selected_list array.
     */
    $selectable.bind('selectableunselecting', function(e, data) {
        var $unselected = $(data.unselecting);
        var idx = $.elementInArray($unselected, selected_list);

        if (idx > -1) {
            delete selected_list[idx];
        }
    });

    /**
     * After the user finished selecting the icons, flag the last selected one as .currently-selecting
     */
    $selectable.bind('selectablestop', function(e, data) {

        self.clear();

        // remove `undefined` from the list
        selected_list = $.map(selected_list, function(n, i) {
            if (n != undefined) {
                return n;
            }
        });

        // add the .currently-selected
        if (selected_list.length > 0) {
            $(selected_list[selected_list.length - 1]).addClass('currently-selected');
        }
        selected_list = []; // reset the state of the last selected items for the next selectablestart
    });
    return this;
};

var selectionManager;

function UIkeyevents()
{
    $(window).unbind('keydown.uikeyevents');
    $(window).bind('keydown.uikeyevents', function(e)
    {
        if (e.keyCode == 9 && !$(e.target).is("input,textarea,select"))
            return false;

        var sl = false, s;
        if (M.viewmode)
            s = $('.file-block.ui-selected');
        else
            s = $('.grid-table tr.ui-selected');
<<<<<<< HEAD
        selPanel = $('.fm-transfers-block tr.ui-selected').not('.clone-of-header')
=======
        var selPanel = $('.transfer-panel tr.ui-selected').not('.clone-of-header')
>>>>>>> 387e33e4

        if (M.chat)
            return true;

        if (!is_fm())
            return true;

        /**
         * Because of te .unbind, this can only be here... it would be better if its moved to iconUI(), but maybe some
         * other day :)
         */
        if (!$.dialog && !slideshowid && M.viewmode == 1)
        {
            var items_per_row = Math.floor($('.file-block').parent().outerWidth() / $('.file-block:first').outerWidth(true));
            var total_rows = Math.ceil($('.file-block').size() / items_per_row);

            if (e.keyCode == 37)
            {
                // left
                var current = selectionManager.get_currently_selected("first");
                // clear old selection if no shiftKey
                if (!e.shiftKey)
                    s.removeClass("ui-selected");
                var $target_element = null;
                if (current.length > 0 && current.prev(".file-block").length > 0)
                    $target_element = current.prev(".file-block");
                else
                    $target_element = $('.file-block:last');
                if ($target_element)
                {
                    $target_element.addClass('ui-selected');
                    selectionManager.set_currently_selected($target_element);
                }
            }
            else if (e.keyCode == 39)
            {
                // right
                var current = selectionManager.get_currently_selected("last");
                if (!e.shiftKey)
                    s.removeClass("ui-selected");
                var $target_element = null;
                var next = current.next(".file-block");
                // clear old selection if no shiftKey
                if (next.length > 0)
                    $target_element = next;
                else
                    $target_element = $('.file-block:first');
                if ($target_element)
                {
                    $target_element.addClass('ui-selected');
                    selectionManager.set_currently_selected($target_element);
                }

            } else if (e.keyCode == 38 || e.keyCode == 40) { // up & down
                var current = selectionManager.get_currently_selected("first");
                var current_idx = $.elementInArray(
                    current,
                    $('.file-block')
                    ) + 1;

                if (!e.shiftKey) {
                    s.removeClass("ui-selected");
                }

                var current_row = Math.ceil(current_idx / items_per_row);
                var current_col = current_idx % items_per_row;
                var target_row;
                if (e.keyCode == 38) { // up
                    // handle the case when the users presses ^ and the current row is the first row
                    target_row = current_row == 1 ? total_rows : current_row - 1;
                } else if (e.keyCode == 40) { // down
                    // handle the case when the users presses DOWN and the current row is the last row
                    target_row = current_row == total_rows ? 1 : current_row + 1;
                }

                // calc the index of the target element
                var target_element_num = ((target_row - 1) * items_per_row) + (current_col - 1);

                var $target = $('.file-block:eq(' + target_element_num + ')');

                $target.addClass("ui-selected");
                selectionManager.set_currently_selected(
                    $target
                    );

            }
        }
        if (e.keyCode == 38 && s.length > 0 && $.selectddUIgrid.indexOf('.grid-scrolling-table') > -1 && !$.dialog)
        {
            // up in grid
            if (e.shiftKey)
                $(e).addClass('ui-selected');
            if ($(s[0]).prev().length > 0)
            {
                if (!e.shiftKey)
                    $('.grid-table tr').removeClass('ui-selected');
                $(s[0]).prev().addClass('ui-selected');
                sl = $(s[0]).prev();

                quickFinder.disable_if_active();
            }
        }
        else if (e.keyCode == 40 && s.length > 0 && $.selectddUIgrid.indexOf('.grid-scrolling-table') > -1 && !$.dialog)
        {
            // down in grid
            if (e.shiftKey)
                $(e).addClass('ui-selected');
            if ($(s[s.length - 1]).next().length > 0)
            {
                if (!e.shiftKey)
                    $('.grid-table tr').removeClass('ui-selected');
                $(s[s.length - 1]).next().addClass('ui-selected');
                sl = $(s[0]).next();

                quickFinder.disable_if_active();
            }
        }
        else if (e.keyCode == 46 && s.length > 0 && !$.dialog && RightsbyID(M.currentdirid) > 1)
        {
            $.selected = [];
            s.each(function(i, e)
            {
                $.selected.push($(e).attr('id'));
            });
            fmremove();
        }
        else if (e.keyCode == 46 && selPanel.length > 0 && !$.dialog && RightsbyID(M.currentdirid) > 1)
        {
            var selected = [];
            selPanel.each(function() {
                selected.push($(this).attr('id'));
            });
            msgDialog('confirmation', l[1003], "Cancel " + selected.length + " transferences?", false, function(e)
            {
                // we should encapsule the click handler
                // to call a function rather than use this hacking
                if (e)
                    $('.tranfer-clear').trigger('click');
            });
        }
        else if (e.keyCode == 13 && s.length > 0 && !$.dialog && !$.msgDialog && $('.fm-new-folder').attr('class').indexOf('active') == -1 && $('.top-search-bl').attr('class').indexOf('active') == -1)
        {
            $.selected = [];
            s.each(function(i, e)
            {
                $.selected.push($(e).attr('id'));
            });
            if ($.selected && $.selected.length > 0)
            {
                var n = M.d[$.selected[0]];
                if (n && n.t)
                    M.openFolder(n.h);
                else if ($.selected.length == 1 && M.d[$.selected[0]] && is_image(M.d[$.selected[0]]))
                    slideshow($.selected[0]);
                else
                    M.addDownload($.selected);
            }
        }
        else if (e.keyCode == 13 && $.dialog == 'rename')
        {
            dorename();
        }
        else if (e.keyCode == 27 && ($.copyDialog || $.moveDialog))
        {
            closeDialog();
        }
        else if (e.keyCode == 27 && $.dialog)
        {
            closeDialog();
        }
        else if (e.keyCode == 27 && $.msgDialog)
        {
            closeMsg();
            if ($.warningCallback)
                $.warningCallback(false);
        }
        else if ((e.keyCode == 13 && $.msgDialog == 'confirmation') && (e.keyCode == 13 && $.msgDialog == 'remove'))
        {
            closeMsg();
            if ($.warningCallback)
                $.warningCallback(true);
        }
        else if (e.keyCode == 65 && e.ctrlKey && !$.dialog)
        {
            $('.grid-table.fm tr').addClass('ui-selected');
            $('.file-block').addClass('ui-selected');
        }
        else if (e.keyCode == 37 && slideshowid)
        {
            slideshow_prev();
        }
        else if (e.keyCode == 39 && slideshowid)
        {
            slideshow_next();
        }
        else if (e.keyCode == 27 && slideshowid)
        {
            slideshow(slideshowid, true);
        }
        else if (e.keyCode == 27)
        {
            $.hideTopMenu();
        }

        if (sl && $.selectddUIgrid.indexOf('.grid-scrolling-table') > -1)
        {
            var jsp = $($.selectddUIgrid).data('jsp');
            jsp.scrollToElement(sl);
        }

        searchPath();
    });
}

function searchPath()
{
    if (M.currentdirid && M.currentdirid.substr(0,7) == 'search/')
    {
        var sel;
        if (M.viewmode) sel = $('.fm-blocks-view .ui-selected');
        else sel = $('.grid-table .ui-selected');
        if (sel.length == 1)
        {
            var html = '';
            var path = M.getPath($(sel[0]).attr('id'));
            path.reverse();
            for (var i in path)
            {
                var c,name,id=false,iconimg='';;
                var n = M.d[path[i]];
                if (path[i].length == 11 && M.u[path[i]])
                {
                    id = path[i];
                    c = 'contacts-item';
                    name = M.u[path[i]].m;
                }
                else if (path[i] == M.RootID)
                {
                    id = M.RootID;
                    c = 'cloud-drive';
                    name = l[164];
                }
                else if (path[i] == M.RubbishID)
                {
                    id = M.RubbishID;
                    c = 'recycle-item';
                    name = l[168];
                }
                else if (path[i] == M.InboxID)
                {
                    id = M.InboxID;
                    c = 'inbox-item';
                    name = l[166];
                }
                else if (n)
                {
                    id = n.h;
                    c = '';
                    name = n.name;
                    if (n.t) c = 'folder';
                    else iconimg = '<span class="search-path-icon-span ' + fileIcon(n) + '"></span>';
                }
                if (id)
                {
                    html += '<div class="search-path-icon '+c+'" id="spathicon_'+htmlentities(id) + '">' + iconimg + '</div><div class="search-path-txt" id="spathname_'+htmlentities(id) + '">' + htmlentities(name) + '</div>';
                    if (i < path.length-1) html += '<div class="search-path-arrow"></div>';
                }
            }
            html += '<div class="clear"></div>';
            $('.search-bottom-menu').html(html);
            $('.fm-blocks-view,.files-grid-view').addClass('search');
            $('.search-path-icon,.search-path-icon').unbind('click');
            $('.search-path-icon,.search-path-txt').bind('click',function(e)
            {
                var id = $(this).attr('id');
                if (id)
                {
                    id = id.replace('spathicon_','').replace('spathname_','');
                    var n = M.d[id];
                    $.selected=[];
                    if (!n.t)
                    {
                        $.selected.push(id);
                        id = n.p;
                    }
                    if (n) M.openFolder(id);
                    if ($.selected.length > 0) reselect(1);
                }
            });
        }
        else $('.fm-blocks-view,.files-grid-view').removeClass('search');
    }
    else $('.fm-blocks-view,.files-grid-view').removeClass('search');
}

function selectddUI() {
    if (M.currentdirid && M.currentdirid.substr(0, 7) == 'account')
        return false;
    if (d) {
        console.time('selectddUI');
    }
    var dropSel = $.selectddUIgrid + ' ' + $.selectddUIitem + '.folder';
    if (M.currentrootid === 'contacts') {
        dropSel = $.selectddUIgrid + ' ' + $.selectddUIitem;
    }
    $(dropSel).droppable(
        {
            tolerance: 'pointer',
            drop: function(e, ui)
            {
                $.doDD(e, ui, 'drop', 0);
            },
            over: function(e, ui)
            {
                $.doDD(e, ui, 'over', 0);
            },
            out: function(e, ui)
            {
                $.doDD(e, ui, 'out', 0);
            }
        });
    if ($.gridDragging)
        $('body').addClass('dragging ' + ($.draggingClass || ''));
    $($.selectddUIgrid + ' ' + $.selectddUIitem).draggable(
        {
            start: function(e, u)
            {
                if (d) console.log('draggable.start');
                $.hideContextMenu(e);
                $.gridDragging = true;
                $('body').addClass('dragging');
                if (!$(this).hasClass('ui-selected'))
                {
                    $($.selectddUIgrid + ' ' + $.selectddUIitem).removeClass('ui-selected');
                    $(this).addClass('ui-selected');
                }
                var s = $($.selectddUIgrid + ' .ui-selected'), max = ($(window).height() - 96) / 24, html = [];
                $.selected = [];
                s.each(function(i, e)
                {
                    var id = $(e).attr('id'), n = M.d[id];
                    if (n) {
                        $.selected.push(id);
                        if (max > i) {
                            html.push('<div class="transfer-filtype-icon ' + fileIcon(n) + ' tranfer-filetype-txt dragger-entry">' + str_mtrunc(htmlentities(n.name)) + '</div>');
                        }
                    }
                });
                if (s.length > max)
                {
                    $('.dragger-files-number').text(s.length);
                    $('.dragger-files-number').show();
                }
                $('#draghelper .dragger-content').html(html.join(""));
                $.draggerHeight = $('#draghelper .dragger-content').outerHeight();
                $.draggerWidth = $('#draghelper .dragger-content').outerWidth();
                $.draggerOrigin = M.currentdirid;
            },
            drag: function(e, ui)
            {
                if (ui.position.top + $.draggerHeight - 28 > $(window).height())
                    ui.position.top = $(window).height() - $.draggerHeight + 26;
                if (ui.position.left + $.draggerWidth - 58 > $(window).width())
                    ui.position.left = $(window).width() - $.draggerWidth + 56;
            },
            refreshPositions: true,
            containment: 'document',
            scroll: false,
            distance: 10,
            revertDuration: 200,
            revert: true,
            cursorAt: {right: 90, bottom: 56},
            helper: function(e, ui)
            {
                $(this).draggable("option", "containment", [72, 42, $(window).width(), $(window).height()]);
                return getDDhelper();
            },
            stop: function(event)
            {
                if (d) console.log('draggable.stop');
                $.gridDragging = $.draggingClass = false;
                $('body').removeClass('dragging').removeClassWith("dndc-");
                var origin = $.draggerOrigin;
                setTimeout(function __onDragStop() {
                    if (M.currentdirid === 'contacts') {
                        if (origin !== 'contacts') {
                            M.openFolder(origin, true);
                        }
                    } else {
                        treeUIopen(M.currentdirid, false, true);
                    }
                }, 200);
            }
        });

    $('.ui-selectable-helper').remove();

    $($.selectddUIgrid).selectable({
        filter: $.selectddUIitem,
        start: function(e, u) {
            $.hideContextMenu(e);
            $.hideTopMenu();
        },
        stop: function(e, u) {
            searchPath();
        }
    });

    /**
     * (Re)Init the selectionManager, because the .selectable() is reinitialized and we need to reattach to its
     * events.
     *
     * @type {SelectionManager}
     */

    selectionManager = new SelectionManager(
        $($.selectddUIgrid)
        );

    $($.selectddUIgrid + ' ' + $.selectddUIitem).unbind('contextmenu');
    $($.selectddUIgrid + ' ' + $.selectddUIitem).bind('contextmenu', function(e)
    {
        if ($(this).attr('class').indexOf('ui-selected') == -1)
        {
            $($.selectddUIgrid + ' ' + $.selectddUIitem).removeClass('ui-selected');
            $(this).addClass('ui-selected');
        }
        cacheselect();
        searchPath();
        $.hideTopMenu();
        return !!contextMenuUI(e, 1);
    });

    $($.selectddUIgrid + ' ' + $.selectddUIitem).unbind('click');
    $($.selectddUIgrid + ' ' + $.selectddUIitem).bind('click', function(e)
    {
        if ($.gridDragging)
            return false;
        var s = e.shiftKey && $($.selectddUIgrid + ' .ui-selected');
        if (s && s.length > 0)
        {
            var start = s[0];
            var end = this;
            if ($.gridLastSelected && $($.gridLastSelected).attr('class').indexOf('ui-selected') > -1)
                start = $.gridLastSelected;
            else
                $.gridLastSelected = this;
            if ($(start).index() > $(end).index())
            {
                end = start;
                start = this;
            }
            $($.selectddUIgrid + ' ' + $.selectddUIitem).removeClass('ui-selected');
            $([start, end]).addClass('ui-selected');
            $(start).nextUntil($(end)).each(function(i, e)
            {
                $(e).addClass('ui-selected');
            });

            selectionManager.set_currently_selected($(this));
        }
        else if (e.ctrlKey == false && e.metaKey == false)
        {
            $($.selectddUIgrid + ' ' + $.selectddUIitem).removeClass('ui-selected');
            $(this).addClass('ui-selected');
            $.gridLastSelected = this;
            selectionManager.set_currently_selected($(this));
        }
        else
        {
            if ($(this).hasClass("ui-selected"))
                $(this).removeClass("ui-selected");
            else
            {
                $(this).addClass("ui-selected");
                $.gridLastSelected = this;
                selectionManager.set_currently_selected($(this));
            }
        }
        searchPath();
        $.hideContextMenu(e);
        if ($.hideTopMenu)
            $.hideTopMenu();
        return false;
    });

    $($.selectddUIgrid + ' ' + $.selectddUIitem).unbind('dblclick');
    $($.selectddUIgrid + ' ' + $.selectddUIitem).bind('dblclick', function(e)
    {
        var h = $(e.currentTarget).attr('id');
        var n = M.d[h] || {};
        if (n.t)
        {
            $('.top-context-menu').hide();
            M.openFolder(h);
        }
        else if (is_image(n))
            slideshow(h);
        else
            M.addDownload([h]);
    });
    if (d)
        console.timeEnd('selectddUI');

    if ($.rmInitJSP)
    {
        var jsp = $($.rmInitJSP).data('jsp');
        if (jsp)
            jsp.reinitialise();
        if (d)
            console.log('jsp:!u', !!jsp);
        delete $.rmInitJSP;
    }
    $(window).trigger('resize');
}

function iconUI(aQuiet)
{
    if (d) console.time('iconUI');
    $(window).unbind('resize.icon');

    $('.fm-files-view-icon.block-view').addClass('active');
    $('.fm-files-view-icon.listing-view').removeClass('active');
    $('.shared-grid-view').addClass('hidden');
    $('.files-grid-view.fm').addClass('hidden');
    $('.fm-blocks-view.fm').addClass('hidden');
    $('.fm-blocks-view.contacts-view').addClass('hidden');
    $('.files-grid-view.contacts-view').addClass('hidden');
    $('.contacts-details-block').addClass('hidden');
    $('.files-grid-view.contact-details-view').addClass('hidden');
    $('.fm-blocks-view.contact-details-view').addClass('hidden');

    if (M.currentdirid == 'contacts')
    {
        $('.fm-blocks-view.contacts-view').removeClass('hidden');
        initContactsBlocksScrolling();
    }
    else if (M.currentdirid == 'shares')
    {
        $('.shared-blocks-view').removeClass('hidden');
        initShareBlocksScrolling();
    }
    else if (String(M.currentdirid).length === 11 && M.currentrootid == 'contacts')
    {
        $('.contacts-details-block').removeClass('hidden');
        if (M.v.length > 0)
        {
            $('.fm-blocks-view.contact-details-view').removeClass('hidden');
            initFileblocksScrolling2();
        }
    }
    else
    {
        $('.fm-blocks-view.fm').removeClass('hidden');
        if (!aQuiet) initFileblocksScrolling();
    }

    $('.fm-blocks-view,.shared-blocks-view').unbind('contextmenu');
    $('.fm-blocks-view,.shared-blocks-view').bind('contextmenu', function(e)
    {
        $('.file-block').removeClass('ui-selected');
        selectionManager.clear(); // is this required? don't we have a support for a multi-selection context menu?
        $.selected = [];
        $.hideTopMenu();
        return !!contextMenuUI(e, 2);
    });

    if (M.currentdirid == 'contacts')
    {
        $.selectddUIgrid = '.contacts-blocks-scrolling';
        $.selectddUIitem = 'a';
    }
    else if (M.currentdirid == 'shares')
    {
        $.selectddUIgrid = '.shared-blocks-scrolling';
        $.selectddUIitem = 'a';
    }
    else if (String(M.currentdirid).length === 11 && M.currentrootid == 'contacts')
    {
        $.selectddUIgrid = '.contact-details-view .file-block-scrolling';
        $.selectddUIitem = 'a';
    }
    else
    {
        $.selectddUIgrid = '.file-block-scrolling';
        $.selectddUIitem = 'a';
    }
    Soon(function iconLazyUI()
    {
        selectddUI();
        $(window).bind('resize.icon', function iconUIonResize()
        {
            if (M.viewmode == 1) {
                if (M.currentdirid == 'contacts') initContactsBlocksScrolling();
                else if (M.currentdirid == 'shares') initShareBlocksScrolling();
                else initFileblocksScrolling();
            }
        });
    });
    if (d) console.timeEnd('iconUI');
}

function transferPanelUI()
{
    $.transferHeader = function()
    {
        fm_resize_handler();
        var el = $('.transfer-table-header th');
		var waitForRsizingEvent = (function () {
            var timers = {};
            return function (callback, ms, uniqueId) {
                if (timers[uniqueId]) {
                    clearTimeout (timers[uniqueId]);
                }
                timers[uniqueId] = setTimeout(callback, ms);
            };
        })();
        waitForRsizingEvent(function(){
            $('.transfer-table tr.clone-of-header th').each(function(i, e)
            {
			    if ($(e).outerWidth() != 0) {
                    var headerColumn = $(el).get(i);
                    $(headerColumn).width($(e).width()+'px');
			    }
            });
        }, 100, 'transferPanel');

        var tth = $('.transfer-table-header');
        var toHide = (dl_queue.length || ul_queue.length || $('.transfer-table tr').length > 1);
        // Show/Hide header if there is no items in transfer list
        if (!toHide)
        {
            $('.transfer-panel-empty-txt').removeClass('hidden');
            tth.hide(0); 
        }
        else
        {
            $('.transfer-panel-empty-txt').addClass('hidden');
            tth.show(0);
        }

        $('.transfer-table tr').rebind('click contextmenu', function(e)
        {
            $('.ui-selected').filter(function() {
                return $(this).parents('.transfer-table').length == 0;
            }).removeClass('ui-selected');

            if (e.type == 'contextmenu')
            {
                transferPanelContextMenu($(this));
                var c = $(this).attr('class');
                if (!c || (c && c.indexOf('ui-selected') == -1))
                    $('.transfer-table tr').removeClass('ui-selected');
                $(this).addClass('ui-selected');
                $(this).addClass('dragover');
                return !!contextMenuUI(e);
            }
            else
            {
                var s = $('.transfer-table tr');
                if (e.shiftKey && s.length > 0)
                {
                    var start = s[0];
                    var end = this;
                    if ($.TgridLastSelected && $($.TgridLastSelected).attr('class').indexOf('ui-selected') > -1)
                        start = $.TgridLastSelected;
                    if ($(start).index() > $(end).index())
                    {
                        end = start;
                        start = this;
                    }
                    $('.transfer-table tr').removeClass('ui-selected');
                    $([start, end]).addClass('ui-selected');
                    $(start).nextUntil($(end)).each(function(i, e)
                    {
                        $(e).addClass('ui-selected');
                    });
                }
                else if (e.metaKey == false)
                {
                    var had = $(this).hasClass('ui-selected');
                    $('.transfer-table tr').removeClass('ui-selected');
                    if (!had)
                        $(this).addClass('ui-selected');
                    $.TgridLastSelected = this;
                }
                else
                {
                    if ($(this).hasClass("ui-selected"))
                        $(this).removeClass("ui-selected");
                    else
                    {
                        $(this).addClass("ui-selected");
                        $.TgridLastSelected = this;
                    }
                }
            }
        });
        initTransferScroll();
    }
    $(window).rebind('resize.transferpanel', function(e)
    {
        $.transferHeader();
    });

    $(window).rebind('resize.slideshow', function(e)
    {
        if (slideshowid && previews[slideshowid])
            previewsrc(previews[slideshowid].src);
    });

    $('.transfers .nw-fm-left-border').rebind('click', function(e)
    {
        $.transferOpen();
    });

    $.transferClose = function() {
        $('.nw-fm-left-icon.transfers').removeClass('active');
	    $('.fmholder').removeClass('transfer-panel-opened');
	    $(window).trigger('resize');
    };

    $.transferOpen = function(force)
    {
        if ($('.nw-fm-left-icon.transfers').attr('class').indexOf('active') == -1 || force)
        {
		    $('.nw-fm-left-icon').removeClass('active');
            $('.nw-fm-left-icon.transfers').addClass('active');
		    notificationsUI(1);
		    $('#fmholder').addClass('transfer-panel-opened');
		    $.transferHeader();
        }
    };

    $.clearTransferPanel = function() {
        if ($('.transfer-table tr').length == 1) {
            $('.transfer-clear-all-icon').addClass('disabled');
            $('.transfer-pause-icon').addClass('disabled');
            $('.transfer-clear-completed').addClass('disabled');
            $('.transfer-table-header').hide();
            $('.transfer-panel-empty-txt').removeClass('hidden');
            $('.transfer-panel-title').html(l[104]);
        }
    };

    $('.nw-fm-left-icon.settings .settings-icon').rebind('click', function()
    {
        if (u_type === 0)
            ephemeralDialog('Transfer settings are for registered users only.');
        else {
			if ($('.nw-fm-left-icon.transfers').hasClass('active')) {
				$('.fmholder').removeClass('transfer-panel-opened');
				$(window).trigger('resize');
			}
            $('.nw-fm-left-icon').removeClass('active');
			$('.nw-fm-left-icon.settings').addClass('active');
            document.location.hash = 'fm/account/settings';
        }
    });

    $('.transfer-clear-all-icon').rebind('click', function() {
        if (!$(this).hasClass('disabled')) {
            msgDialog('confirmation', 'cancel all transfers', 'Are you sure you want to cancel all transfers?', '', function(e) {
                if (!e)
                    return;

                DownloadManager.abort(null);
                UploadManager.abort(null);

                $('.transfer-table tr').not('.clone-of-header').fadeOut(function() {
                    $(this).remove();
                    $.clearTransferPanel();
                });
                Soon(function() {
                    $(window).trigger('resize');
                });
            });
        }
    });

    $('.transfer-clear-completed').rebind('click', function() {
        if (!$(this).hasClass('disabled')) {
            $('.transfer-table tr .transfer-status.completed').closest('tr').fadeOut(function() {
                $(this).remove();
                $.clearTransferPanel();
                Soon(function() {
                    $(window).trigger('resize');
                });
            });
        }
    });

    $('.transfer-pause-icon').rebind('click', function()
    {
        if (!$(this).hasClass('disabled')) {
            if ($(this).attr('class').indexOf('active') > -1)
            {
                // terms of service
                if (u_type || u_attr.terms)
                {
                    $(this).removeClass('active').find('span').html(l[6993]);
                    dlQueue.resume();
                    ulQueue.resume();
                    ui_paused = false;
                    uldl_hold = false;
                } else
                {
                    alert(l[214]);
                    DEBUG(l[214]);
                }

                $('.fm-transfers-block tr span.transfer-type').removeClass('paused');
			    $('.nw-fm-left-icon').removeClass('paused');
            }
            else
            {
			    $(this).addClass('active').find('span').html('Resume transfers');
                dlQueue.pause();
                ulQueue.pause();
                ui_paused = true;
                uldl_hold = true;

                $('.transfer-table tr span.transfer-type').addClass('paused');
			    $('.nw-fm-left-icon').addClass('paused');

                $('.transfer-table tr td:eq(2)').each(function()
                {
                    $(this).text('');
                });
            }
        }
    });
}

function getDDhelper()
{
    var id = '#fmholder';
    if (page == 'start')
        id = '#startholder';
    $('.dragger-block').remove();
    $(id).append('<div class="dragger-block drag" id="draghelper"><div class="dragger-content"></div><div class="dragger-files-number">1</div></div>');
    $('.dragger-block').show();
    $('.dragger-files-number').hide();
    return $('.dragger-block')[0];
}

function menuItems() {

    var selItem,
        items = [],
        sourceRoot = RootbyId($.selected[0]);

    if ($.selected.length === 1 && RightsbyID($.selected[0]) > 1) {
        items['rename'] = 1;
    }

    if (RightsbyID($.selected[0]) > 0) {
        items['add-star'] = 1;
        $.delfav = 1;

        for (var i in $.selected) {
            var n = M.d[$.selected[i]];
            if (n && !n.fav) {
                $.delfav = 0;
                break;
            }
        }

        if ($.delfav) {
            $('.add-star-item').html('<span class="context-menu-icon"></span>' + l[5872]);
        }
        else {
            $('.add-star-item').html('<span class="context-menu-icon"/></span>' + l[5871]);
        }
    }

    selItem = M.d[$.selected[0]];

    if (selItem && selItem.p.length === 11) {
        items['removeshare'] = 1;
    }
    else if (RightsbyID($.selected[0]) > 1) {
        items['remove'] = 1;
    }

    if (selItem && $.selected.length === 1 && selItem.t) {
        items['open'] = 1;
    }

    if (selItem && $.selected.length === 1 && is_image(selItem)) {
        items['preview'] = 1;
    }

    if (selItem && sourceRoot === M.RootID && $.selected.length === 1 && selItem.t && !folderlink) {
        items['sh4r1ng'] = 1;
    }

    if (sourceRoot === M.RootID && !folderlink) {
        items['move'] = 1;
        items['getlink'] = 1;
        if (M.hasExportLink($.selected)) {
            items['removelink'] = true;
        }
    }

    else if (sourceRoot === M.RubbishID && !folderlink) {
        items['move'] = 1;
    }

    items['download'] = 1;
    items['zipdownload'] = 1;
    items['copy'] = 1;
    items['properties'] = 1;
    items['refresh'] = 1;

    if (folderlink) {
        delete items['properties'];
        delete items['copy'];
        delete items['add-star'];
        if (u_type) {
            items['import'] = 1;
        }
    }

    return items;
}

function contextMenuUI(e, ll) {

    var items, v, flt,
        m = $('.context-menu.files-menu'),
        t = '.context-menu.files-menu .context-menu-item',
        c = $(e.currentTarget).attr('class'),
        id = $(e.currentTarget).attr('id');

    // is contextmenu disabled
    if (localStorage.contextmenu) {
        return true;
    }

    $.hideContextMenu();

    // Used when right click is occured outside item, on empty canvas
    if (ll === 2) {

        // Enable upload item menu for clould-drive, don't show it for rubbish and rest of crew
        if (RightsbyID(M.currentdirid) && M.currentrootid !== M.RubbishID) {
            $(t).filter('.context-menu-item').hide();
            $(t).filter('.fileupload-item,.newfolder-item').show();

            if ((is_chrome_firefox & 2) || 'webkitdirectory' in document.createElement('input')) {
                $(t).filter('.folderupload-item').show();
            }
        }
        else {
            return false;
        }
    }
    else if (ll === 3) {// we want just the download menu
        $(t).hide();
        // m.hide();
        m = $('.context-menu.download');
        t = '.context-menu.download .context-menu-item';
    }
    else if (ll === 4 || ll === 5) {// contactUI
        $(t).hide();
        items = menuItems();
        delete items['download'];
        delete items['zipdownload'];
        delete items['copy'];
        delete items['open'];

        if (ll === 5) {
            delete items['properties'];
        }

        for (var item in items) {
            $(t).filter('.' + item + '-item').show();
        }
    }
    else if (ll) {// Click on item

        // Hide all menu-items
        $(t).hide();
        c = $(e.currentTarget).attr('class');
        id = $(e.currentTarget).attr('id');

        if (id) {
            id = id.replace('treea_', '');// if right clicked on left panel
        }

        if (id && !M.d[id]) {
            id = undefined;// exist in node list
        }

        // detect and show right menu
        if (id && id.length === 11) {
            $(t).filter('.remove-item').show();// transfer panel
        } else if (c && (c.indexOf('cloud-drive') > -1 || c.indexOf('folder-link') > -1)) {
            var flt = '.properties-item';
            if (folderlink) {
                flt += ',.import-item';
                if (M.v.length) {
                    flt += ',.zipdownload-item';
                }
            }
            $.selected = [M.RootID];
            $(t).filter(flt).show();
        } else if (c && $(e.currentTarget).hasClass('inbox')) {
            $.selected = [M.InboxID];
            $(t).filter('.properties-item').show();
        } else if (c && c.indexOf('rubbish-bin') > -1) {
            $.selected = [M.RubbishID];
            $(t).filter('.properties-item').show();
        }
        else if (c && c.indexOf('recycle-item') > -1) {
            $(t).filter('.clearbin-item').show();
        }
        else if (c && c.indexOf('contacts-item') > -1) {
            $(t).filter('.addcontact-item').show();
        }
        else if (c && c.indexOf('messages-item') > -1) {
            e.preventDefault();
            return false;
        }
        else if (c && (c.indexOf('file-block') > -1 || c.indexOf('folder') > -1 || c.indexOf('fm-tree-folder') > -1) || id) {
            items = menuItems();
            for (var item in items) {
                $(t).filter('.' + item + '-item').show();
            }
        }
        else {
            return false;
        }
    }
    // This part of code is also executed when ll == 'undefined'
    v = m.children($('.context-menu-section'));

    // count all items inside section, and hide dividers if necessary
    v.each(function() {
        var a = $(this).find('a.context-menu-item'),
            b = $(this).find('.context-menu-divider'),
            x = a.filter(function() {
                return $(this).css('display') === 'none';
            });
        if (x.length === a.length || a.length === 0) {
            b.hide();
        }
        else {
            b.show();
        }
    });

    adjustContextMenuPosition(e, m);

    disableCircularTargets('#fi_');

    m.removeClass('hidden');
    e.preventDefault();
}

function disableCircularTargets(pref)
{
    for (var s in $.selected)
    {
        var x = $.selected[s];
        $(pref + x).addClass('disabled');
        if (M.d[x]) {
            // Disable parent dir
            $(pref + M.d[x].p).addClass('disabled');
        }
        else if (d) {
            console.error('disableCircularTargets: Invalid node', x, pref);
        }
        // Disable all children folders
        disableDescendantFolders(x, pref);
    }
    return true;
}

function adjustContextMenuPosition(e, m)
{
    var mPos;// menu position
    var mX = e.clientX, mY = e.clientY;    // mouse cursor, returns the coordinates within the application's client area at which the event occurred (as opposed to the coordinates within the page)

    if (e.type === 'click' && !e.calculatePosition)// clicked on file-settings-icon
    {
        var ico = {'x': e.currentTarget.context.clientWidth, 'y': e.currentTarget.context.clientHeight};
        var icoPos = getHtmlElemPos(e.delegateTarget);// get position of clicked file-settings-icon
        mPos = reCalcMenuPosition(m, icoPos.x, icoPos.y, ico);
    }
    else// right click
    {
        mPos = reCalcMenuPosition(m, mX, mY);
    }

    m.css({'top': mPos.y, 'left': mPos.x});// set menu position

    return true;
}

function reCalcMenuPosition(m, x, y, ico)
{
    var TOP_MARGIN = 12;
    var SIDE_MARGIN = 12;
    var cmW = m.outerWidth(), cmH = m.outerHeight();// dimensions without margins calculated
    var wH = window.innerHeight, wW = window.innerWidth;
    var maxX = wW - SIDE_MARGIN;// max horizontal
    var maxY = wH - TOP_MARGIN;// max vertical
    var minX = SIDE_MARGIN + $('div.nw-fm-left-icons-panel').outerWidth();// min horizontal
    var minY = TOP_MARGIN;// min vertical
    var wMax = x + cmW;// coordinate of right edge
    var hMax = y + cmH;// coordinate of bottom edge

    this.overlapParentMenu = function()
    {
        var tre = wW - wMax;// to right edge
        var tle = x - minX - SIDE_MARGIN;// to left edge

        if (tre >= tle)
        {
            n.addClass('overlap-right');
            n.css({'top': top, 'left': (maxX - x - nmW) + 'px'});
        }
        else
        {
            n.addClass('overlap-left');
            n.css({'top': top, 'right': (wMax - nmW - minX) + 'px'});
        }

        return;
    };

    // submenus are absolutely positioned, which means that they are relative to first parent, positioned other then static
    // first parent, which is NOT a .contains-submenu element (it's previous in same level)
    this.horPos = function()// used for submenues
    {
        var top;
        var nTop = parseInt(n.css('padding-top'));
        var tB = parseInt(n.css('border-top-width'));
        var pPos = m.position();

        var b = y + nmH - (nTop - tB);// bottom of submenu
        var mP = m.closest('.context-submenu');
        var pT = 0, bT = 0, pE = 0;
        if (mP.length)
        {
            pE = mP.offset();
            pT = parseInt(mP.css('padding-top'));
            bT = parseInt(mP.css('border-top-width'));
        }
        if (b > maxY)
            top = (maxY - nmH + nTop - tB) - pE.top + 'px';
        else
            top = pPos.top - tB + 'px';

        return top;
    };

    var dPos;
    var cor;// corner, check setBordersRadius for more info
    if (typeof ico === 'object')// draw context menu relative to file-settings-icon
    {
        cor = 1;
        dPos = {'x': x - 2, 'y': y + ico.y + 8};// position for right-bot
        if (wMax > maxX)// draw to the left
        {
            dPos.x = x - cmW + ico.x + 2;// additional pixels to align with -icon
            cor = 3;
        }
        if (hMax > maxY)// draw to the top
        {
            dPos.y = y - cmH;// additional pixels to align with -icon
            cor++;
        }
    }
    else if (ico === 'submenu')// submenues
    {
        var n = m.next('.context-submenu');
        var nmW = n.outerWidth();// margin not calculated
        var nmH = n.outerHeight();// margins not calculated

        if (nmH > (maxY - TOP_MARGIN))// Handle huge menu
        {
            nmH = maxY - TOP_MARGIN;
            var tmp = document.getElementById('csb_' + m.attr('id').replace('fi_', ''));
            $(tmp).addClass('context-scrolling-block');
            tmp.addEventListener('mousemove', scrollMegaSubMenu);

            n.addClass('mega-height');
            n.css({'height': nmH + 'px'});
        }

        var top = 'auto', left = '100%', right = 'auto';

        top = this.horPos();
        if (m.parent().parent('.left-position').length === 0)
        {
            if (maxX >= (wMax + nmW))
                left = 'auto', right = '100%';
            else if (minX <= (x - nmW))
                n.addClass('left-position');
            else
            {
                this.overlapParentMenu();

                return true;
            }
        }
        else
        {
            if (minX <= (x - nmW))
                n.addClass('left-position');
            else if (maxX >= (wMax + nmW))
                left = 'auto', right = '100%';
            else
            {
                this.overlapParentMenu();

                return true;
            }
        }

        return {'top': top, 'left': left, 'right': right};
    }
    else// right click
    {
        cor = 0;
        dPos = {'x': x, 'y': y};
        if (x < minX)
            dPos.x = minX;// left side alignment
        if (wMax > maxX)
            dPos.x = maxX - cmW;// align with right side, 12px from it
        if (hMax > maxY)
            dPos.y = maxY - cmH;// align with bottom, 12px from it
    }

    setBordersRadius(m, cor);

    return {'x': dPos.x, 'y': dPos.y};
}

// corner position 0 means default
function setBordersRadius(m, c)
{
    var DEF = 8;// default corner radius
    var SMALL = 4;// small carner radius
    var TOP_LEFT = 1, TOP_RIGHT = 3, BOT_LEFT = 2, BOT_RIGHT = 4;
    var tl = DEF, tr = DEF, bl = DEF, br = DEF;

    var pos = (typeof c === 'undefined') ? 0 : c;

    switch (pos)
    {
        case TOP_LEFT:
            tl = SMALL;
            break;
        case TOP_RIGHT:
            tr = SMALL;
            break
        case BOT_LEFT:
            bl = SMALL;
            break
        case BOT_RIGHT:
            br = SMALL;
            break;
        default:// situation when c is undefined, all border radius are by DEFAULT
            break;

    }

    // set context menu border radius
    m.css({
        'border-top-left-radius': tl,
        'border-top-right-radius': tr,
        'border-bottom-left-radius': bl,
        'border-bottom-right-radius': br});

    return true;
}

// Scroll menus which height is bigger then window.height
function scrollMegaSubMenu(e)
{
    var ey = e.pageY;
    var c = $(e.target).closest('.context-submenu');
    var pNode = c.children(':first')[0];

    if (typeof pNode !== 'undefined')
    {
        var h = pNode.offsetHeight;
        var dy = h * 0.1;// 10% dead zone at the begining and at the bottom
        var pos = getHtmlElemPos(pNode, true);
        var py = (ey - pos.y - dy) / (h - dy * 2);
        if (py > 1)
        {
            py = 1;
            c.children('.context-bottom-arrow').addClass('disabled');
        }
        else if (py < 0)
        {
            py = 0;
            c.children('.context-top-arrow').addClass('disabled');
        }
        else
        {
            c.children('.context-bottom-arrow,.context-top-arrow').removeClass('disabled');
        }
        pNode.scrollTop = py * (pNode.scrollHeight - h);
    }
}

// var treeUI = SoonFc(__treeUI, 240);

function treeUI()
{
    // console.error('treeUI');
    if (d)
        console.time('treeUI');
    $('.fm-tree-panel .nw-fm-tree-item').draggable(
        {
            revert: true,
            containment: 'document',
            revertDuration: 200,
            distance: 10,
            scroll: false,
            cursorAt: {right: 88, bottom: 58},
            helper: function(e, ui)
            {
                $(this).draggable("option", "containment", [72, 42, $(window).width(), $(window).height()]);
                return getDDhelper();
            },
            start: function(e, ui)
            {
                $.treeDragging = true;
                $.hideContextMenu(e);
                var html = '';
                var id = $(e.target).attr('id');
                if (id)
                    id = id.replace('treea_', '');
                if (id && M.d[id])
                    html = ('<div class="transfer-filtype-icon ' + fileIcon(M.d[id]) + ' tranfer-filetype-txt dragger-entry">' + str_mtrunc(htmlentities(M.d[id].name)) + '</div>');
                $('#draghelper .dragger-icon').remove();
                $('#draghelper .dragger-content').html(html);
                $('body').addClass('dragging');
                $.draggerHeight = $('#draghelper .dragger-content').outerHeight();
                $.draggerWidth = $('#draghelper .dragger-content').outerWidth();
            },
            drag: function(e, ui)
            {
                //console.log('tree dragging',e);
                if (ui.position.top + $.draggerHeight - 28 > $(window).height())
                    ui.position.top = $(window).height() - $.draggerHeight + 26;
                if (ui.position.left + $.draggerWidth - 58 > $(window).width())
                    ui.position.left = $(window).width() - $.draggerWidth + 56;
            },
            stop: function(e, u)
            {
                $.treeDragging = false;
                $('body').removeClass('dragging').removeClassWith("dndc-");
            }
        });

    $('.fm-tree-panel .nw-fm-tree-item, .rubbish-bin, .fm-breadcrumbs, .nw-fm-left-icons-panel .nw-fm-left-icon, .shared-with-me tr, .nw-conversations-item').droppable(
        {
            tolerance: 'pointer',
            drop: function(e, ui)
            {
                $.doDD(e, ui, 'drop', 1);
            },
            over: function(e, ui)
            {
                $.doDD(e, ui, 'over', 1);
            },
            out: function(e, ui)
            {
                $.doDD(e, ui, 'out', 1);
            }
        });

    // disabling right click, default contextmenu.
    $(document).unbind('contextmenu');
    $(document).bind('contextmenu', function(e) {
        if($(e.target).parents('.fm-chat-block').length > 0) {
            return;
        } else if (!localStorage.contextmenu) {
            $.hideContextMenu();
            return false;
        }
    });

    $('.fm-tree-panel .nw-fm-tree-item').unbind('click contextmenu');
    $('.fm-tree-panel .nw-fm-tree-item').bind('click contextmenu', function(e) {
        var id = $(this).attr('id').replace('treea_', '');
        if (e.type === 'contextmenu') {
            $('.nw-fm-tree-item').removeClass('dragover');
            $(this).addClass('dragover');
            $.selected = [id];
            return !!contextMenuUI(e, 1);
        }
        var c = $(e.target).attr('class');
        if (c && c.indexOf('nw-fm-arrow-icon') > -1) {
            treeUIexpand(id);
        } else {
            var c = $(this).attr('class');
            if (c && c.indexOf('opened') > -1)
                treeUIexpand(id);
            M.openFolder(id);
        }
        return false;
    });

    $(window).unbind('resize.tree');
    $(window).bind('resize.tree', function() {
        initTreeScroll();
    });
    // setTimeout(initTreeScroll,10);
    Soon(function()
    {
       /**
        * Let's shoot two birds with a stone, when nodes are moved we need a resize
        * to let dynlist refresh - plus, we'll implicitly invoke initTreeScroll.
        */
        $(window).trigger('resize');
    });

    if (d) {
        console.timeEnd('treeUI');
    }
}

function treeUIexpand(id, force, moveDialog)
{
    M.buildtree(M.d[id]);

    var b = $('#treea_' + id);
    var d = b.attr('class');

    if (M.currentdirid !== id)
    {
        var path = M.getPath(M.currentdirid), pid = {}, active_sub = false;
        for (var i in path)
            pid[path[i]] = i;
        if (pid[M.currentdirid] < pid[id])
            active_sub = true;
    }

    if (d && d.indexOf('expanded') > -1 && !force)
    {
        fmtreenode(id, false);
        $('#treesub_' + id).removeClass('opened');
        b.removeClass('expanded');
    }
    else if (d && d.indexOf('contains-folders') > -1)
    {
        fmtreenode(id, true);
        $('#treesub_' + id).addClass('opened');
        b.addClass('expanded');
    }

    treeUI();
}

function sectionUIopen(id) {
    var tmpId;
    if (d) {
        console.log('sectionUIopen', id);
    }

    $('.nw-fm-left-icon').removeClass('active');
    $('.content-panel').removeClass('active');

    if (id === 'opc' || id === 'ipc') {
        tmpId = 'contacts';
    } else {
        tmpId = id;
    }
    $('.nw-fm-left-icon.' + tmpId).addClass('active');
    $('.content-panel.' + tmpId).addClass('active');
    $('.fm-left-menu').removeClass('cloud-drive folder-link shared-with-me rubbish-bin contacts conversations opc ipc inbox').addClass(tmpId);
    $('.fm-right-header, .fm-import-to-cloudrive, .fm-download-as-zip').addClass('hidden');
    $('.fm-import-to-cloudrive, .fm-download-as-zip').unbind('click');

    $('.fm-main').removeClass('active-folder-link');
    $('.nw-fm-tree-header.folder-link').hide();
    $('.nw-fm-left-icon.folder-link').removeClass('active');

    if (folderlink) {
        if (!isValidShareLink()) {
            $('.fm-breadcrumbs.folder-link .right-arrow-bg').text('Invalid folder');
        } else if (id === 'cloud-drive') {
            $('.fm-main').addClass('active-folder-link');
            $('.fm-right-header').addClass('folder-link');
            $('.nw-fm-left-icon.folder-link').addClass('active');
            $('.fm-left-menu').addClass('folder-link');
            $('.nw-fm-tree-header.folder-link').show();
            $('.fm-import-to-cloudrive, .fm-download-as-zip').removeClass('hidden');
            $('.fm-import-to-cloudrive, .fm-download-as-zip').bind('click', function() {
                var c = '' + $(this).attr('class');

                if (~c.indexOf('fm-import-to-cloudrive')) {
                    fm_importflnodes([M.currentdirid]);
                } else if (~c.indexOf('fm-download-as-zip')) {
                    M.addDownload([M.currentdirid], true);
                }
            });
            // if (!u_type) {
                // $('.fm-import-to-cloudrive').addClass('hidden');
            // }
        }
    }

    if (id !== 'conversations') {
        $('.fm-right-header').removeClass('hidden');
        $('.fm-chat-block').hide();
    } else {
        $('.fm-chat-block').show();
    }

    if ((id !== 'cloud-drive') && (id !== 'rubbish-bin') && ((id !== 'shared-with-me') && (M.currentdirid !== 'shares'))) {
        $('.files-grid-view.fm').addClass('hidden');
        $('.fm-blocks-view.fm').addClass('hidden');
    }

    if (id !== 'contacts' && id !== 'opc' && id !== 'ipc') {
        $('.fm-left-panel').removeClass('contacts-panel');
        $('.fm-right-header').removeClass('requests-panel');
        $('.fm-received-requests').removeClass('active');
        $('.fm-contact-requests').removeClass('active');
    }

    if (id !== 'contacts') {
        $('.contacts-details-block').addClass('hidden');
        $('.files-grid-view.contacts-view').addClass('hidden');
        $('.fm-blocks-view.contacts-view').addClass('hidden');
    }

    if (id !== 'opc') {
        $('.sent-requests-grid').addClass('hidden');

        // this's button in left panel of contacts tab
        $('.fm-recived-requests').removeClass('active');
    }

    if (id !== 'ipc') {
        $('.contact-requests-grid').addClass('hidden');

        // this's button in left panel of contacts tab
        $('.fm-contact-requests').removeClass('active');
    }

    if (id !== 'shared-with-me') {
        $('.shared-blocks-view').addClass('hidden');
        $('.shared-grid-view').addClass('hidden');
    }

    var headertxt = '';
    switch (id) {
        case 'contacts':
        case 'ipc':
        case 'opc':
            headertxt = l[5903];
            break;
        case 'conversations':
            headertxt = l[5914];
            break;
        case 'shared-with-me':
            headertxt = l[5915];
            break;
        case 'cloud-drive':
            headertxt = l[5916];
            break;
        case 'inbox':
            headertxt = l[949];
            break;
        case 'rubbish-bin':
            headertxt = l[6771];
            break;
    }

    if (!folderlink)
        $('.nw-tree-panel-header span').text(headertxt);

    if ($.fah_abort_timer) {
        clearTimeout($.fah_abort_timer);
    }

    if (id === 'conversations') {
        $.fah_abort_timer = setTimeout(fa_handler.abort, 2000);
    }
}

function treeUIopen(id, event, ignoreScroll, dragOver, DragOpen) {
    var id_s = id.split('/')[0], id_r = RootbyId(id);
    var e, scrollTo = false, stickToTop = false;

    if (id_r === 'shares') {
        sectionUIopen('shared-with-me');
    } else if (id_r === M.InboxID) {
        sectionUIopen('inbox');
    } else if (id_r === M.RootID) {
        sectionUIopen('cloud-drive');
    } else if (id_s === 'chat') {
        sectionUIopen('conversations');
    } else if (id_r === 'contacts') {
        sectionUIopen('contacts');
    } else if (id_r === 'ipc') {
        sectionUIopen('ipc');
    } else if (id_r === 'opc') {
        sectionUIopen('opc');
    } else if (id_r === M.RubbishID) {
        sectionUIopen('rubbish-bin');
    }

    if (!fminitialized) {
        return false;
    }

    if (!event) {
        var ids = M.getPath(id);
        var i = 1;
        while (i < ids.length) {
            if (M.d[ids[i]]) {
                treeUIexpand(ids[i], 1);
            }
            i++;
        }
        if (ids[0] === 'contacts' && M.currentdirid && String(M.currentdirid).length === 11 && M.currentrootid == 'contacts') {
            sectionUIopen('contacts');
        } else if (ids[0] === 'contacts') {
            // XX: whats the goal of this? everytime when i'm in the contacts and I receive a share, it changes ONLY the
            // UI tree -> Shared with me... its a bug from what i can see and i also don't see any points of automatic
            // redirect in the UI when another user had sent me a shared folder.... its very bad UX. Plus, as a bonus
            // sectionUIopen is already called with sectionUIopen('contacts') few lines before this (when this func
            // is called by the renderNew()

            // sectionUIopen('shared-with-me');
        } else if (ids[0] === M.RootID) {
            sectionUIopen('cloud-drive');
        }
    }
    if ($.hideContextMenu) {
        $.hideContextMenu(event);
    }

    e = $('#treea_' + id_s);
    $('.fm-tree-panel .nw-fm-tree-item').removeClass('selected');
    e.addClass('selected');

    if (!ignoreScroll) {
        if (id === M.RootID || id === 'shares' || id === 'contacts' || id === 'chat' || id === 'opc' || id === 'ipc') {
            stickToTop = true;
            scrollTo = $('.nw-tree-panel-header');
        } else if (e.length && !e.visible()) {
            scrollTo = e;
        }
        // if (d) console.log('scroll to element?',ignoreScroll,scrollTo,stickToTop);

        var jsp = scrollTo && $('.fm-tree-panel').data('jsp');
        if (jsp) {
            setTimeout(function() {
                jsp.scrollToElement(scrollTo, stickToTop);
            }, 50);
        }
    }
    treeUI();
}

function fm_hideoverlay() {
    if (!$.propertiesDialog) {
        $('.fm-dialog-overlay').addClass('hidden');
        $('body').removeClass('overlayed');
    }
    $(document).trigger('MegaCloseDialog');
}

function fm_showoverlay() {
    $('.fm-dialog-overlay').removeClass('hidden');
    $('body').addClass('overlayed');
}

function renameDialog() {

    if ($.selected.length > 0) {
        $.dialog = 'rename';
        $('.rename-dialog').removeClass('hidden');
        $('.rename-dialog').addClass('active');
        fm_showoverlay();

        $('.rename-dialog .fm-dialog-close').rebind('click', function() {
            $.dialog = false;
            $('.rename-dialog').addClass('hidden');
            fm_hideoverlay();
        });

        $('.rename-dialog-button.rename').rebind('click', function() {
            var c = $('.rename-dialog').attr('class');
            if (c && c.indexOf('active') > -1)
                dorename();
        });

        $('.rename-dialog-button.cancel').rebind('click', function() {
            $('.rename-dialog').addClass('hidden');
            fm_hideoverlay();
        });

        var n = M.d[$.selected[0]];
        if (n.t) {
            $('.rename-dialog .fm-dialog-title').text(l[425]);
        }
        else {
            $('.rename-dialog .fm-dialog-title').text(l[426]);
        }

        $('.rename-dialog input').val(n.name);
        var ext = fileext(n.name);
        $('.rename-dialog .transfer-filtype-icon').attr('class', 'transfer-filtype-icon ' + fileIcon(n));
        if (!n.t && ext.length > 0) {
            $('.rename-dialog input')[0].selectionStart = 0;
            $('.rename-dialog input')[0].selectionEnd = $('.rename-dialog input').val().length - ext.length - 1;
        }

        $('.rename-dialog input').unbind('focus');
        $('.rename-dialog input').bind('focus', function() {
            var selEnd;
            $(this).closest('.rename-dialog').addClass('focused');
            var d = $(this).val().indexOf('.');
            if (d > -1) {
                selEnd = d;
            }
            else {
                selEnd = $(this).val().length;
            }
            $(this)[0].selectionStart = 0;
            $(this)[0].selectionEnd = selEnd;

        });

        $('.rename-dialog input').unbind('blur');
        $('.rename-dialog input').bind('blur', function() {
            $(this).closest('.rename-dialog').removeClass('focused');
        });

        $('.rename-dialog input').unbind('click keydown keyup keypress');
        $('.rename-dialog input').focus();
        $('.rename-dialog input').bind('click keydown keyup keypress', function(e) {
            var n = M.d[$.selected[0]],
                ext = fileext(n.name);
            if ($(this).val() == '' || (!n.t && ext.length > 0 && $(this).val() == '.' + ext)) {
                $('.rename-dialog').removeClass('active');
            }
            else {
                $('.rename-dialog').addClass('active');
            }
            if (!n.t && ext.length > 0) {
                if (this.selectionStart > $('.rename-dialog input').val().length - ext.length - 2) {
                    this.selectionStart = $('.rename-dialog input').val().length - ext.length - 1;
                    this.selectionEnd = $('.rename-dialog input').val().length - ext.length - 1;
                    if (e.which === 46) {
                        return false;
                    }
                }
                else if (this.selectionEnd > $('.rename-dialog input').val().length - ext.length - 1) {
                    this.selectionEnd = $('.rename-dialog input').val().length - ext.length - 1;
                    return false;
                }
            }
        });
    }
}

function dorename()
{
    if ($('.rename-dialog input').val() !== '')
    {
        var h = $.selected[0];
        var n = M.d[h];
        var nn = $('.rename-dialog input').val();
        if (nn !== n.name)
            M.rename(h, nn);
        $.dialog = false;
        $('.rename-dialog').addClass('hidden');
        fm_hideoverlay();
    }
}

function msgDialog(type, title, msg, submsg, callback, checkbox) {
    $.msgDialog = type;
    $('#msgDialog').removeClass('clear-bin-dialog confirmation-dialog warning-dialog-b warning-dialog-a notification-dialog remove-dialog delete-contact loginrequired-dialog multiple');
    $('#msgDialog .icon').removeClass('fm-bin-clear-icon .fm-notification-icon');
    $('#msgDialog .confirmation-checkbox').addClass('hidden');
    $.warningCallback = callback;
    if (type === 'clear-bin') {
        $('#msgDialog').addClass('clear-bin-dialog');
        $('#msgDialog .icon').addClass('fm-bin-clear-icon');
        $('#msgDialog .fm-notifications-bottom').html('<div class="fm-dialog-button notification-button confirm"><span>' + l[1018] + '</span></div><div class="fm-dialog-button notification-button cancel"><span>' + l[82] + '</span></div><div class="clear"></div>');
        $('#msgDialog .fm-dialog-button').eq(0).bind('click',function() {
            closeMsg();
            if ($.warningCallback) $.warningCallback(true);
        });
        $('#msgDialog .fm-dialog-button').eq(1).bind('click',function() {
            closeMsg();
            if ($.warningCallback) $.warningCallback(false);
        });
    }
    if (type === 'delete-contact') {
        $('#msgDialog').addClass('delete-contact');
        $('#msgDialog .fm-notifications-bottom').html('<div class="fm-dialog-button notification-button confirm"><span>' + l[78] + '</span></div><div class="fm-dialog-button notification-button cancel"><span>' + l[79] + '</span></div><div class="clear"></div>');
        $('#msgDialog .fm-dialog-button').eq(0).bind('click',function() {
            closeMsg();
            if ($.warningCallback) $.warningCallback(true);
        });
        $('#msgDialog .fm-dialog-button').eq(1).bind('click',function() {
            closeMsg();
            if ($.warningCallback) $.warningCallback(false);
        });
    }
    else if (type === 'warninga' || type === 'warningb' || type === 'info') {
        $('#msgDialog .fm-notifications-bottom').html('<div class="fm-dialog-button notification-button"><span>' + l[81] + '</span></div><div class="clear"></div>');
        $('#msgDialog .fm-dialog-button').bind('click',function() {
            closeMsg();
            if ($.warningCallback) $.warningCallback(true);
        });
        $('#msgDialog .icon').addClass('fm-notification-icon');
        if (type === 'warninga') $('#msgDialog').addClass('warning-dialog-a');
        else if (type === 'warningb') $('#msgDialog').addClass('warning-dialog-b');
        else if (type === 'info') $('#msgDialog').addClass('notification-dialog');
    }
    else if (type === 'confirmation' || type === 'remove') {
        $('#msgDialog .fm-notifications-bottom').html('<div class="left checkbox-block hidden"><div class="checkdiv checkboxOff"> <input type="checkbox" name="confirmation-checkbox" id="confirmation-checkbox" class="checkboxOff"> </div> <label for="export-checkbox" class="radio-txt">' + l[229] + '</label></div><div class="fm-dialog-button notification-button confirm"><span>' + l[78] + '</span></div><div class="fm-dialog-button notification-button cancel"><span>' + l[79] + '</span></div><div class="clear"></div>');

        $('#msgDialog .fm-dialog-button').eq(0).bind('click', function () {
            closeMsg();
            if ($.warningCallback)
                $.warningCallback(true);
        });

        $('#msgDialog .fm-dialog-button').eq(1).bind('click', function () {
            closeMsg();
            if ($.warningCallback)
                $.warningCallback(false);
        });
        $('#msgDialog .icon').addClass('fm-notification-icon');
        $('#msgDialog').addClass('confirmation-dialog');
        if (type === 'remove')
            $('#msgDialog').addClass('remove-dialog');

        if (checkbox) {
            $('#msgDialog .left.checkbox-block .checkdiv, #msgDialog .left.checkbox-block input').removeClass('checkboxOn').addClass('checkboxOff');
            $.warningCheckbox = false;
            $('#msgDialog .left.checkbox-block').removeClass('hidden');
            $('#msgDialog .left.checkbox-block').unbind('click');
            $('#msgDialog .left.checkbox-block').bind('click', function (e) {
                var c = $('#msgDialog .left.checkbox-block input').attr('class');
                if (c && c.indexOf('checkboxOff') > -1) {
                    $('#msgDialog .left.checkbox-block .checkdiv, #msgDialog .left.checkbox-block input').removeClass('checkboxOff').addClass('checkboxOn');
                    localStorage.skipDelWarning = 1;
                }
                else {
                    $('#msgDialog .left.checkbox-block .checkdiv, #msgDialog .left.checkbox-block input').removeClass('checkboxOn').addClass('checkboxOff');
                    delete localStorage.skipDelWarning;
                }
            });
        }
    }
    else if (type === 'loginrequired') {

        $('#msgDialog').addClass('loginrequired-dialog');

        $('#msgDialog .fm-notifications-bottom')
            .addClass('hidden')
            .html('');

        $('#msgDialog .fm-dialog-button').bind('click',function() {
            closeMsg();
            if ($.warningCallback) $.warningCallback(true);
        });
        $('#msgDialog').addClass('notification-dialog');
        title = l[5841];
        msg = '<p>' + l[5842] + '</p>\n' +
        '<a class="top-login-button" href="#login">' + l[171] + '</a>\n' +
        '<a class="create-account-button" href="#register">' + l[1076] + '</a><br/>';

        var $selectedPlan = $('.reg-st3-membership-bl.selected');
        var plan = 1;
        if($selectedPlan.is(".pro4")) { plan = 4; }
        else if($selectedPlan.is(".pro1")) { plan = 1; }
        else if($selectedPlan.is(".pro2")) { plan = 2; }
        else if($selectedPlan.is(".pro3")) { plan = 3; }

        $('.loginrequired-dialog .fm-notification-icon')
            .removeClass('plan1')
            .removeClass('plan2')
            .removeClass('plan3')
            .removeClass('plan4')
            .addClass('plan' + plan);
    }

    $('#msgDialog .fm-dialog-title span').text(title);

    $('#msgDialog .fm-notification-info p').html(msg);
    if (submsg) {
        $('#msgDialog .fm-notification-warning').text(submsg);
        $('#msgDialog .fm-notification-warning').show();
    }
    else {
        $('#msgDialog .fm-notification-warning').hide();
    }

    $('#msgDialog .fm-dialog-close').unbind('click');
    $('#msgDialog .fm-dialog-close').bind('click', function() {
        closeMsg();
        if ($.warningCallback)
            $.warningCallback(false);
    });
    $('#msgDialog').removeClass('hidden');
    fm_showoverlay();
}

function closeMsg() {
    $('#msgDialog').addClass('hidden');

    if(!$('.pro-register-dialog').is(':visible')) {
        fm_hideoverlay();
    }

    delete $.msgDialog;
}

function dialogScroll(s) {
    var cls = s;

    cls += ':visible';
    $(cls).jScrollPane({enableKeyboardNavigation: false, showArrows: true, arrowSize: 8, animateScroll: true});
    jScrollFade(cls);
}

function dialogPositioning(s) {
    $(s).css('margin-top', '-' + $(s).height() / 2 + 'px');
}

/**
 * Handle DOM directly, no return value
 * @param {string} s - dialog tab
 * @param {string} m - tag of source element
 * @param {string} n - dialog prefix (copy|move)
 * @param {string} x - html, content
 *
 *
 */
function handleDialogTabContent(s, m, n, x)
{
    var b = x.replace(/treea_/ig, 'mctreea_').replace(/treesub_/ig, 'mctreesub_').replace(/treeli_/ig, 'mctreeli_');

    $('.' + n + '-dialog-tree-panel' + '.' + s + ' .dialog-content-block')
        .empty()
        .html(b);
    if (!$('.' + n + '-dialog-tree-panel' + '.' + s + ' .dialog-content-block ' + m).length)// No items available, empty message
    {
        $('.' + n + '-dialog-empty' + '.' + s).addClass('active');
        $('.' + n + '-dialog-tree-panel' + '.' + s + ' ' + '.' + n + '-dialog-panel-header').addClass('hidden');
    }
    else
    {
        $('.' + n + '-dialog-tree-panel' + '.' + s).addClass('active');
        $('.' + n + '-dialog-tree-panel' + '.' + s + ' ' + '.' + n + '-dialog-panel-header').removeClass('hidden');
    }
}

// Find shared folders marked read-only and disable it in dialog
function disableReadOnlySharedFolders(m)
{
    var $ro = $('.' + m + '-dialog-tree-panel.shared-with-me .dialog-content-block span[id^="mctreea_"]');
    var x, i;
    $ro.each(function(i, v)
    {
        x = $(v).attr('id').replace('mctreea_', '');
        i = M.d[x].r;
        if (typeof i == 'undefined' || i === 0)
        {
            $(v).addClass('disabled');
        }
    });
}

/**
 * Copy|Move dialogs content  handler
 *
 * @param {string} s - dialog tab
 * @param {string} m - tag of source element
 * @param {boolean} c - should we show new folder button
 * @param {string} n - dialog prefix (copy|move)
 * @param {string} t - action button label
 * @param {string} i - in case of conversations tab
 *
 */
function handleDialogContent(s, m, c, n, t, i)
{
    if ($.onImportCopyNodes && (!c || n !== 'copy'))
    {
        // XXX: Ideally show some notification that importing from folder link to anything else than the cloud isn't supported.
        $('.copy-dialog-button.' + s).fadeOut(200).fadeIn(100);
        return;
    }

    if ($.propertiesDialog) {
        propertiesDialog(1);
    }

    $('.' + n + '-dialog-txt').removeClass('active');
    $('.' + n + '-dialog-empty').removeClass('active');
    $('.' + n + '-dialog-button').removeClass('active');
    $('.' + n + '-dialog-tree-panel').removeClass('active');
    $('.' + n + '-dialog-panel-arrows').removeClass('active');
    $('.' + n + '-dialog .dialog-sorting-menu').addClass('hidden');
    // Action button label
    var $btn = $('.dialog-' + n + '-button');
    $('.dialog-' + n + '-button span').text(t);
    // Disable/enable button
    if (typeof $.mcselected != 'undefined')
        $btn.removeClass('disabled');
    else
        $btn.addClass('disabled');

    // Sorting menu
    var $mnu = $('.' + n + '-dialog .dialog-sorting-menu .context-menu-section').eq(0);
    switch (s)
    {
        case 'cloud-drive':
        case 'folder-link':
            $mnu.addClass('hidden');
            break;
        case 'shared-with-me':
            $mnu.removeClass('hidden');
            break;
        case 'conversations':
            $mnu.addClass('hidden');
            break;
        case 'rubbish-bin':
            $mnu.addClass('hidden');
            break;
        default:
            $mnu.addClass('hidden');
            break;
    }

    $('.' + n + '-dialog-txt' + '.' + s).addClass('active');
    var b;
    // Added cause of conversations-container
    if (typeof i === 'undefined')
        b = $('.content-panel' + '.' + s).html();
    else
        b = $('.content-panel ' + i).html();

    handleDialogTabContent(s, m, n, b);
    if (s === 'shared-with-me')
        disableReadOnlySharedFolders(n);

    //  'New Folder' button
    if (c)
        $('.dialog-newfolder-button').removeClass('hidden');
    else
        $('.dialog-newfolder-button').addClass('hidden');

    $('.' + n + '-dialog .nw-fm-tree-item').removeClass('expanded active opened selected');
    $('.' + n + '-dialog ul').removeClass('opened');

    dialogPositioning('.fm-dialog' + '.' + n + '-dialog');
    // dialogScroll('.' + n + '-dialog-tree-panel');
    dialogScroll('.dialog-tree-panel-scroll');

    $('.' + n + '-dialog-button' + '.' + s).addClass('active');//Activate tab
}

/**
 * Taking care about share dialog button 'Share' enabled/disabled and scroll
 *
 *
 */
function shareDialogContentCheck() {

    var dc = '.share-dialog',
        iItemsNum = 0,
        iNewItemsNum = 0,
        $btn = $('.fm-dialog-button.dialog-share-button');

    iNewItemsNum = $(dc + ' .token-input-token-mega').length;
    iItemsNum = $(dc + ' .share-dialog-contacts .share-dialog-contact-bl').length;

    if (iItemsNum) {

        $(dc + ' .share-dialog-img').addClass('hidden');
        $(dc + ' .share-dialog-contacts').removeClass('hidden');
        handleDialogScroll(iItemsNum, dc);
    }
    else {
        $(dc + ' .share-dialog-img').removeClass('hidden');
        $(dc + ' .share-dialog-contacts').addClass('hidden');
    }

    if (iNewItemsNum) {
        $btn.removeClass('disabled');
    }
    else {
        $btn.addClass('disabled');
    }
}

function addShareDialogContactToContent(type, id, av_color, av, name, permClass, permText, exportLink) {

    var html = '',
        htmlEnd = '',
        item = '',
        exportClass = '';


    if (exportLink) {
        item = itemExportLinkHtml(M.d[exportLink]);
        exportClass = 'share-item-bl';
    }
    else {
        item = '<div class="nw-contact-avatar color' + av_color + '">' + av + '</div>'
               +   '<div class="fm-chat-user-info">'
               +       '<div class="fm-chat-user">' + name + '</div>'
               +   '</div>';
    }

    html = '<div class="share-dialog-contact-bl ' + exportClass + ' ' + type + '" id="sdcbl_' + id + '">'
           +   item
           +   '<div class="share-dialog-permissions ' + permClass + '">'
           +       '<span></span>' + permText
           +   '</div>';


    htmlEnd = '     <div class="share-dialog-remove-button"></div>'
              + '   <div class="clear"></div>'
              + '</div>';

    return html + htmlEnd;
}

function fillShareDialogWithContent() {

    $.sharedTokens = [];// GLOBAL VARIABLE, Hold items currently visible in share folder content (above multi-input)

    var user, email, name, shareRights, html,
        selectedNodeHandle = $.selected[0],
        shares = M.d[selectedNodeHandle].shares,
        mps = M.ps[selectedNodeHandle];

    // List users that are already use item
    for (var userHandle in shares) {
        if (shares.hasOwnProperty(userHandle)) {

            // Don't add removed contacts from contact list
            // Additional check of 'c' grants that only active
            // contacts will be addded, this prevents contact
            //  duplication in share dialog contact list
            if (M.u[userHandle] && M.u[userHandle].c && M.u[userHandle].c === 1) {
                    user = M.u[userHandle];
                    email = user.m;
                    name = (user.name && user.name.length > 1) ? user.name : user.m;
                    shareRights = M.d[selectedNodeHandle].shares[userHandle].r;

                    generateShareDialogRow(name, email, shareRights, userHandle);
            }
        }
    }

    // Pending contact requests (pcr)
    if (mps) {
        for (var pcrHandle in mps) {
            if (mps.hasOwnProperty(pcrHandle)) {

                // Because it's pending, we don't have user information in M.u so we have to look in the pending contact request
                if (M.opc[mps[pcrHandle].p]) {
                    var pendingContactRequest = M.opc[mps[pcrHandle].p];

                    // ToDo: take care of name attribute once available
                    generateShareDialogRow(pendingContactRequest.m, pendingContactRequest.m, mps[pcrHandle].r);
                }
            }
        }
    }
}

/**
 * Generates and inserts a share or pending share row into the share dialog
 * @param {String} displayNameOrEmail
 * @param {String} email
 * @param {Number} shareRights
 * @param {String} userHandle Optional
 */
function generateShareDialogRow(displayNameOrEmail, email, shareRights, userHandle) {

    var rowId = '',
        html = '',
        av_color = displayNameOrEmail.charCodeAt(0) % 6 + displayNameOrEmail.charCodeAt(1) % 6,
        av = (avatars[userHandle] && avatars[userHandle].url) ? '<img src="' + avatars[userHandle].url + '">' : (displayNameOrEmail.charAt(0) + displayNameOrEmail.charAt(1)),
        perm = '',
        permissionLevel = 0;

    if (typeof shareRights != 'undefined') {
        permissionLevel = shareRights;
    }

    // Permission level
    if (permissionLevel === 1) {
        perm = ['read-and-write', l[56]];
    } else if (permissionLevel === 2) {
        perm = ['full-access', l[57]];
    } else {
        perm = ['read-only', l[55]];
    }

    // Add contact
    $.sharedTokens.push(email);

    rowId = (userHandle) ? userHandle : email;
    html = addShareDialogContactToContent('', rowId, av_color, av, displayNameOrEmail, perm[0], perm[1]);

    $('.share-dialog .share-dialog-contacts').append(html);
}

function handleDialogScroll(num, dc)
{
    var SCROLL_NUM = 5;// Number of items in dialog before scroll is implemented
    //
    // Add scroll in case that we have more then 5 items in list
    if (num > SCROLL_NUM)
    {
        dialogScroll(dc + ' .share-dialog-contacts');
    }
    else
    {
        var $x = $(dc + ' .share-dialog-contacts').jScrollPane();
        var el = $x.data('jsp');
        el.destroy();
    }
}

function handleShareDialogContent() {
    var dc = '.share-dialog';

    fillShareDialogWithContent();

    // Taking care about share dialog button 'Share' and scroll
    shareDialogContentCheck();

    $('.share-dialog-icon.permissions-icon')
        .removeClass('active full-access read-and-write')
        .html('<span></span>' + l[55])
        .addClass('read-only');

    // Update dialog title text
    $(dc + ' .fm-dialog-title').text(l[1344] + ' "' + M.d[$.selected].name + '"');
    $(dc + ' .multiple-input .token-input-token-mega').remove();
    dialogPositioning('.fm-dialog.share-dialog');
    $(dc + ' .token-input-input-token-mega input').focus();
}

function checkMultiInputPermission($this) {

    var sPerm;

    if ($this.is('.read-and-write')) {
        sPerm = ['read-and-write', l[56]];
    }
    else if ($this.is('.full-access')) {
        sPerm = ['full-access', l[57]];
    }
    else {
        sPerm = ['read-only', l[55]];
    }

    return sPerm;
}

/**
 * Checks if an email address is already known by the user
 * @param {String} email
 * @returns {Boolean} Returns true if it exists in the state, false if it is new
 */
function checkIfContactExists(email) {

    var userIsAlreadyContact = false;
    var userContacts = M.u;

    // Loop through the user's contacts
    for (var contact in userContacts) {
        if (userContacts.hasOwnProperty(contact)) {

            // Check if the users are already contacts by comparing email addresses of known contacts and the one entered
            if (email === userContacts[contact].m) {
                userIsAlreadyContact = true;
            }
        }
    }

    return userIsAlreadyContact;
}

function initShareDialog() {
    if (!u_type) {
        return; // not for ephemeral
    }

    $.shareTokens = [];
    function errorMsg(msg) {
        var $d = $('.share-dialog');
        var $s = $('.share-dialog .multiple-input-warning span');
        $s.text(msg);
        $d.addClass('error');
        setTimeout(function() {
            $d.removeClass('error');
        }, 3000);
    }

    // Prevents double initialization of token input
    if (!$('.share-multiple-input').tokenInput("getSettings")) {

        // Plugin configuration
        var contacts = getContactsEMails();

        $('.share-multiple-input').tokenInput(contacts, {
            theme: "mega",
            hintText: l[5908],
            // placeholder: "Type in an email or contact",
            searchingText: "",
            noResultsText: "",
            addAvatar: true,
            autocomplete: null,
            searchDropdown: true,
            emailCheck: true,
            preventDoublet: false,
            tokenValue: "id",
            propertyToSearch: "id",
            resultsLimit: 5,
            minChars: 2,
            accountHolder: (M.u[u_handle] || {}).m || '',
            scrollLocation: 'share',
            excludeCurrent: true,// Exclude from dropdownlist only emails/names which exists in multi-input (tokens)
            onEmailCheck: function() {
                errorMsg("Looks like there's a malformed email!");
            },
            onDoublet: function(item) {
                errorMsg('You already have contact with that email!');
            },
            onHolder: function() {
                errorMsg('No need for that, you are THE owner!');
            },
            onAdd: function(item) {

                // If the user is not already a contact, then show a text area
                // where they can add a custom message to the pending share request
                if (checkIfContactExists(item.id) === false) {
                    $('.share-message').show();
                }

                $('.dialog-share-button').removeClass('disabled');

                var $a = $('.share-dialog .share-added-contact.token-input-token-mega'),
                    $b = $('.share-dialog .multiple-input'),
                    h1 = $a.outerHeight(true),// margin
                    h2 = $b.height();

                if (5 <= h2 / h1 && h2 / h1 < 6) {
                    $b.jScrollPane({
                        enableKeyboardNavigation: false,
                        showArrows: true,
                        arrowSize: 8,
                        animateScroll: true
                    });
                    setTimeout(function() {
                        $('.share-dialog .token-input-input-token-mega input').focus();
                    }, 0);
                }
            },
            onDelete: function() {
                var $btn = $('.dialog-share-button');
                setTimeout(function() {
                    $('.share-dialog .token-input-input-token-mega input').blur();
                }, 0);

                var iNewItemsNum = $('.share-dialog .token-input-list-mega .token-input-token-mega').length,
                    iItemsNum = $('.share-dialog .share-dialog-contacts .share-dialog-contact-bl').length;

                if (iNewItemsNum) {
                    $btn.removeClass('disabled');
                }
                else {
                    $btn.addClass('disabled');
                }

                if (iItemsNum) {
                    var $a = $('.share-dialog .share-added-contact.token-input-token-mega'),
                        $b = $('.share-dialog .multiple-input'),
                        $c = $('.share-dialog .multiple-input .jspPane')[0],
                        h1 = $a.outerHeight(),// margin excluded
                        h2;

                    if ($c) {
                        h2 = $c.scrollHeight;
                    }
                    else {
                        h2 = $b.height();
                    }

                    if (h2 / h1 < 6) {
                        clearScrollPanel('.share-dialog');
                    }
                }
            }
        });
    }

    /**
     * sharedPermissionLevel()
     *
     * @param {string} permission level class value
     */
    function sharedPermissionLevel(value) {

        var iPerm = 0;

        if (value === 'read-and-write') {
            iPerm = 1;
        }
        else if (value === 'full-access') {
            iPerm = 2;
        }

        // read-only
        else {
            iPerm = 0;
        }

        return iPerm;
    }

    function menuPermissionState($this) {

        var mi = '.permissions-menu .permissions-menu-item',
            cls = checkMultiInputPermission($this);

        $(mi).removeClass('active');

        $(mi + '.' + cls[0]).addClass('active');
    }

    function handlePermissionMenu($this, m, x, y) {

        m.css('left', x + 'px');
        m.css('top', y + 'px');
        menuPermissionState($this);
        $this.addClass('active');
        m.fadeIn(200);
    }

    $('.share-dialog').rebind('click', function(e) {
        var hideMenus = function() {
            // share dialog permission menu
            $('.permissions-menu', $this).fadeOut(200);
            $('.import-contacts-dialog').fadeOut(200);
            $('.permissions-icon', $this).removeClass('active');
            $('.share-dialog-permissions', $this).removeClass('active');
            closeImportContactNotification('.share-dialog');
            $('.import-contacts-service', $this).removeClass('imported');
        };
        var $this = $(this);

        if (typeof e.originalEvent.path !== 'undefined') {

            // This's sensitive to dialog DOM element positioning
            var trg = e.originalEvent.path[0];
            var trg1 = e.originalEvent.path[1];
            var trg2 = e.originalEvent.path[2];

            if (!$(trg).is('.permissions-icon,.import-contacts-link,.share-dialog-permissions')
                && !$(trg1).is('.permissions-icon,.import-contacts-link,.share-dialog-permissions')
                && !$(trg2).is('.permissions-icon,.import-contacts-link,.share-dialog-permissions'))
            {
                hideMenus();
            }
        }
        else if ($this.get(0) === e.currentTarget) {
            hideMenus();
        }
    });

    $('.share-dialog .fm-dialog-close, .share-dialog .dialog-cancel-button').rebind('click', function() {
        $('.export-links-warning').addClass('hidden');
        closeDialog();
    });

    /*
     * On share dialog Share button
     * Adding new contacts to shared item
     */
    $('.share-dialog .dialog-share-button').rebind('click', function() {

        // If share button is NOT disabled
        if (!$(this).is('.disabled')) {

            // If there's a contacts in multi-input add them to top
            loadingDialog.show();

            var $newContacts = $('.share-dialog .token-input-list-mega .token-input-token-mega'),
                targets = [],
                sMsg,
                $txtArea = $('.share-dialog .share-message-textarea textarea'),
                iPerm;

                if ($txtArea.is(':visible') &&  ($txtArea.val() !== 'Include personal message for new contacts...')) {
                    sMsg = $txtArea.val();
                }
                else {
                    sMsg = '';
                }

            if ($newContacts.length) {

                iPerm = sharedPermissionLevel(checkMultiInputPermission($('.share-dialog .permissions-icon'))[0]);
                $.each($newContacts, function(ind, val) {
                    targets.push({u: $(val).contents().eq(1).text(), r: iPerm});
                });
            }

            closeDialog();
            $('.export-links-warning').addClass('hidden');
            if (targets.length > 0) {
                doShare($.selected[0], targets, true, sMsg);
            }

            loadingDialog.hide();
        }
    });

    $('.share-dialog').off('click', '.share-dialog-remove-button');
    $('.share-dialog').on('click', '.share-dialog-remove-button', function() {

        var $this = $(this);

        var userEmail, pendingContactId, selectedNodeHandle, num,
            handleOrEmail = $this.parent().attr('id').replace('sdcbl_', '');

        $this.parent()
            .fadeOut(200)
            .remove();

        selectedNodeHandle = $.selected[0];
        if (handleOrEmail !== '') {

            // Due to pending shares, the id could be an email instead of a handle
            userEmail = handleOrEmail;

            // The s2 api call can remove both shares and pending shares
            api_req({a: 's2', n:  selectedNodeHandle, s: [{ u: userEmail, r: ''}], ha: '', i: requesti});

            // If it was a user handle, the share is a full share
            if (M.u[handleOrEmail]) {
                userEmail = M.u[handleOrEmail].m;
                M.delNodeShare(selectedNodeHandle, handleOrEmail);
                setLastInteractionWith(handleOrEmail, "0:" + unixtime());
            }

            // Pending share
            else {
                pendingContactId = M.findOutgoingPendingContactIdByEmail(userEmail);
                M.deletePendingShare(selectedNodeHandle, pendingContactId);
            }

            sharedUInode(selectedNodeHandle);

            $.sharedTokens.splice($.sharedTokens.indexOf(userEmail), 1);
        }

        shareDialogContentCheck();

        num = $('.share-dialog .token-input-list-mega .token-input-token-mega').length;
        if (!num) {
            $('.dialog-share-button').addClass('disabled');
        }
    });

    // related to specific contact
    $('.share-dialog').off('click', '.share-dialog-permissions');
    $('.share-dialog').on('click', '.share-dialog-permissions', function(e) {

        var $this = $(this),
            $m = $('.permissions-menu'),
            scrollBlock = $('.share-dialog-contacts .jspPane'),
            scrollPos = 0;

        $m.removeClass('search-permissions');

        if (scrollBlock.length) {
            scrollPos = scrollBlock.position().top;
        }

        // fadeOut this popup
        if ($this.is('.active')) {
            $m.fadeOut(200);
            $this.removeClass('active');
        }
        else {
            $('.share-dialog-permissions').removeClass('active');
            $('.permissions-icon').removeClass('active');
            closeImportContactNotification('.share-dialog');
            var x = $this.position().left + 50;
            var y = $this.position().top + 14 + scrollPos;
            handlePermissionMenu($this, $m, x, y);
        }

        e.stopPropagation();
    });

    // related to multi-input contacts
    $('.share-dialog .permissions-icon').rebind('click', function(e) {
        var $this = $(this),
            $m = $('.permissions-menu');
        if ($this.is('.active'))// fadeOut permission menu for this icon
        {
            $m.fadeOut(200);
            $this.removeClass('active');
        }
        else
        {
            $('.share-dialog-permissions').removeClass('active');
            $('.permissions-icon').removeClass('active');
            $m.addClass('search-permissions');
            closeImportContactNotification('.share-dialog');
            var x = $this.position().left;
            var y = $this.position().top + 8;
            handlePermissionMenu($this, $m, x, y);
        }

        e.stopPropagation();
    });

    $('.permissions-menu-item').rebind('click', function(e) {

        var $this = $(this);

        var sId, iPerm, $existingContacts,
            oShares = M.d[$.selected[0]].shares,
            aItems = [],
            aNewPermLevel = checkMultiInputPermission($this),
            $itemPermLevel = $('.share-dialog .share-dialog-permissions.active'),
            $groupPermLevel = $('.share-dialog .permissions-icon.active'),
            aCurrPermLevel = [];

        $('.permissions-menu').fadeOut(200);

        // Find where we are permissions-icon or share-dialog-permissions
        if ($itemPermLevel.length) {

            aCurrPermLevel = checkMultiInputPermission($itemPermLevel);
            sId = $itemPermLevel.parent().attr('id').replace('sdcbl_', '');

            if (sId !== '') {
                iPerm = sharedPermissionLevel(aNewPermLevel[0]);

                if (!oShares || !oShares[sId] || oShares[sId].r !== iPerm) {
                    aItems.push({u: sId, r: iPerm});
                }
            }

            $itemPermLevel
                .removeClass(aCurrPermLevel[0])
                .removeClass('active')
                .html('<span></span>' + aNewPermLevel[1])
                .addClass(aNewPermLevel[0]);
        }

        // Group permission, permissions-icon
        else if ($groupPermLevel.length) {

            aCurrPermLevel = checkMultiInputPermission($groupPermLevel);

            // Get all items from dialog content block (avatar, name/email, permission)
            $existingContacts = $('.share-dialog-contact-bl');
            $.each($existingContacts, function(index, value) {

                // extract id of contact
                sId = $(value).attr('id').replace('sdcbl_', '');

                if (sId !== '') {
                    iPerm = sharedPermissionLevel(aNewPermLevel[0]);

                    if (!oShares || !oShares[sId] || oShares[sId].r !== iPerm) {
                        aItems.push({u: sId, r: iPerm});
                    }
                }
            });

            $groupPermLevel
                .removeClass(aCurrPermLevel[0])
                .removeClass('active')
                .html('<span></span>' + aNewPermLevel[1])
                .addClass(aNewPermLevel[0]);

            $('.share-dialog-contact-bl .share-dialog-permissions')
                .removeClass('read-only')
                .removeClass('read-and-write')
                .removeClass('full-access')
                .html('<span></span>' + aNewPermLevel[1])
                .addClass(aNewPermLevel[0]);
        }

        if (aItems.length > 0) {
            doShare($.selected[0], aItems, true);
        }

        $('.permissions-icon.active').removeClass('active');
        $('.share-dialog-permissions.active').removeClass('active');

        e.stopPropagation();
    });

    //Pending info block
    $('.pending-indicator').rebind('mouseover', function() {
        var x = $(this).position().left,
            y = $(this).position().top,
            infoBlock = $('.share-pending-info'),
            scrollPos = 0;
        if ($('.share-dialog-contacts .jspPane'))
            scrollPos = $('.share-dialog-contacts .jspPane').position().top;
        infoHeight = infoBlock.outerHeight();
        infoBlock.css({
            'left': x,
            'top': y - infoHeight + scrollPos
        });
        infoBlock.fadeIn(200);
    });
    $('.pending-indicator').rebind('mouseout', function() {
        $('.share-pending-info').fadeOut(200);
    });

    // Personal message
    $('.share-message textarea').rebind('focus', function() {

        var $this = $(this);
        $('.share-message').addClass('active');

        if ($this.val() == 'Include personal message for new contacts...') {

            // Clear the default message
            $this.val('');

            window.setTimeout(function() {
                $this.select();
            }, 1);

            function mouseUpHandler() {
                $this.off("mouseup", mouseUpHandler);
                return false;
            }
            $this.mouseup(mouseUpHandler);
        }
    });

    $('.share-message textarea').rebind('blur', function() {
        var $this = $(this);
        $('.share-message').removeClass('active');
    });

    function shareMessageResizing() {

      var txt = $('.share-message textarea'),
          txtHeight =  txt.outerHeight(),
          hiddenDiv = $('.share-message-hidden'),
          pane = $('.share-message-scrolling'),
          content = txt.val(),
          api;

      content = content.replace(/\n/g, '<br />');
      hiddenDiv.html(encodeURI(content) + '<br/>');

      if (txtHeight !== hiddenDiv.outerHeight() ) {
        txt.height(hiddenDiv.outerHeight());

        if( $('.share-message-textarea').outerHeight()>=50) {
            pane.jScrollPane({enableKeyboardNavigation:false, showArrows:true, arrowSize:5});
            api = pane.data('jsp');
            txt.blur();
            txt.focus();
            api.scrollByY(0);
        }
        else {
            api = pane.data('jsp');

            if (api) {
              api.destroy();
              txt.blur();
              txt.focus();
            }
        }
      }
    }

    $('.share-message textarea').rebind('keyup', function() {
        shareMessageResizing();
    });
}

function addImportedDataToSharedDialog(data, from) {
    $.each(data, function(ind, val) {
        $('.share-dialog .share-multiple-input').tokenInput("add", {id: val, name: val});
    });

    closeImportContactNotification('.share-dialog');
}

function addImportedDataToAddContactsDialog(data, from) {
    $.each(data, function(ind, val) {
        $('.add-user-popup .add-contact-multiple-input').tokenInput("add", {id: val, name: val});
    });

    closeImportContactNotification('.add-user-popup');
}

function closeImportContactNotification(c) {
    loadingDialog.hide();
    $('.imported-contacts-notification').fadeOut(200);
    $(c + ' .import-contacts-dialog').fadeOut(200);
    $('.import-contacts-link').removeClass('active');

    // Remove focus from input element, related to tokeninput plugin
    $(c + ' input#token-input-').blur();
}

function clearScrollPanel(from) {
    var j = $(from + ' .multiple-input').jScrollPane().data();
    if (j && j.jsp) {
        j.jsp.destroy();
    }
    $(from + ' .multiple-input .jspPane').unwrap();
    $(from + ' .multiple-input .jspPane:first-child').unwrap();

    // remove share dialog contacts, jScrollPane
    j = $(from + ' .share-dialog-contacts').jScrollPane().data();
    if (j && j.jsp) {
        j.jsp.destroy();
    }
}

function closeDialog() {
    if (d) console.log('closeDialog', $.dialog);
    if($('.fm-dialog.incoming-call-dialog').is(':visible') === true) {
        // managing dialogs should be done properly in the future, so that we won't need ^^ bad stuff like this one
        return false;
    }
    if ($.dialog === 'createfolder' && ($.copyDialog || $.moveDialog)) {
        $('.fm-dialog.create-folder-dialog').addClass('hidden');
        $('.fm-dialog.create-folder-dialog .create-folder-size-icon').removeClass('hidden');
    } else {
        if ($.dialog === 'properties') {
            propertiesDialog(1);
        } else {
            fm_hideoverlay();
        }
        if (!$.propertiesDialog) {
            $('.fm-dialog').addClass('hidden');
        }
        $('.dialog-content-block').empty();

        // add contact popup
        $('.add-user-popup').addClass('hidden');
        $('.fm-add-user').removeClass('active');

        // Make sure that all remaining emails are removed from multi input box
        $('.token-input-list-mega .token-input-token-mega').each(function(i, v) {
            var email = $(v).contents().eq(1).text();
            $('.share-multiple-input').tokenInput("removeContact", {id: email}, '.share-multiple-input');
        });
        $('.add-contact-multiple-input').tokenInput("clearOnCancel");

        clearScrollPanel('.add-user-popup');

        // share dialog
        $('.share-dialog-contact-bl').remove();
        $('.import-contacts-service').removeClass('imported');
        clearScrollPanel('.share-dialog');

        // share dialog permission menu
        $('.permissions-menu').fadeOut(0);
        $('.permissions-icon').removeClass('active');
        closeImportContactNotification('.share-dialog');
        closeImportContactNotification('.add-user-popup');

        delete $.copyDialog;
        delete $.moveDialog;
    }
    $('.fm-dialog').removeClass('arrange-to-back');

    $('.export-links-warning').addClass('hidden');
    if ($.dialog == 'terms' && $.termsAgree)
        delete $.termsAgree;

    delete $.dialog;
    delete $.mcImport;
}

function copyDialog()
{

    // Clears already selected sub-folders, and set selection to root
    function selectCopyDialogTabRoot(section)
    {
        $('.copy-dialog .nw-fm-tree-item').removeClass('selected');
        switch (section)
        {
            case 'cloud-drive':
            case 'folder-link':
                $.mcselected = M.RootID;
                break;
            case 'shared-with-me':
                $.mcselected = undefined;
                break;
            case 'conversations':
                $.mcselected = undefined;
                break;
            default:
                $.mcseleced = undefined;
                break;
        }
        // Disable/enable button
        var $btn = $('.dialog-copy-button');
        if (typeof $.mcselected != 'undefined')
            $btn.removeClass('disabled');
        else
            $btn.addClass('disabled');

    }
    ;

    $('.copy-dialog .fm-dialog-close, .copy-dialog .dialog-cancel-button').unbind('click');
    $('.copy-dialog .fm-dialog-close, .copy-dialog .dialog-cancel-button').bind('click', function()
    {
        closeDialog();
        delete $.onImportCopyNodes;
    });

    $('.copy-dialog-button').unbind('click');
    $('.copy-dialog-button').bind('click', function() {
        var section = $(this).attr('class').split(" ")[1];
        selectCopyDialogTabRoot(section);
        if ($(this).attr('class').indexOf('active') == -1)
        {
            switch (section)
            {
                case 'cloud-drive':
                case 'folder-link':
                    handleDialogContent(section, 'ul', true, 'copy', $.mcImport ? l[236] : "Paste" /*l[63]*/);
                    break;
                case 'shared-with-me':
                    handleDialogContent(section, 'ul', false, 'copy', l[1344]);
                    break;
                case 'conversations':
                    handleDialogContent(section, 'div', false, 'copy', l[1940], '.conversations-container');
                    break;
            }
        }
    });

    $('.copy-dialog-panel-arrows').unbind('click');
    $('.copy-dialog-panel-arrows').bind('click', function() {
        if ($(this).attr('class').indexOf('active') == -1) {
            var type = $('.fm-dialog-title .copy-dialog-txt.active').attr('class').split(" ")[1];
            $('.copy-dialog .dialog-sorting-menu .sorting-menu-item')
                .removeClass('active')
                .filter('*[data-by=' + $.sortTreePanel[type].by + '],*[data-dir=' + $.sortTreePanel[type].dir + ']')
                .addClass('active');

            $(this).addClass('active');
            $('.copy-dialog .dialog-sorting-menu').removeClass('hidden');
        } else {
            $(this).removeClass('active');
            $('.copy-dialog .dialog-sorting-menu').addClass('hidden');
        }
    });

    $('.copy-dialog .dialog-sorting-menu .sorting-menu-item').unbind('click');
    $('.copy-dialog .dialog-sorting-menu .sorting-menu-item').bind('click', function()
    {
        if ($(this).attr('class').indexOf('active') == -1)
        {
            var data = $(this).data();
            var type = $('.fm-dialog-title .copy-dialog-txt.active').attr('class').split(" ")[1];
            if (data.dir) {
                localStorage['sort' + type + 'Dir'] = $.sortTreePanel[type].dir = data.dir;
            } else {
                localStorage['sort' + type + 'By'] = $.sortTreePanel[type].by = data.by;
            }
            switch (type) {
                // Sort contacts
//                case 'contacts':
//                    M.contacts();
//                    break;
                case 'shared-with-me':
                    M.buildtree({h: 'shares'}, 'copy-dialog');
                    break;
                case 'cloud-drive':
                case 'folder-link':
                    M.buildtree(M.d[M.RootID], 'copy-dialog');
                    break;
            }

            $(this).parent().find('.sorting-menu-item').removeClass('active');
            $(this).addClass('active');
        }
        $('.copy-dialog .dialog-sorting-menu').addClass('hidden');
        $('.copy-dialog-panel-arrows.active').removeClass('active');
    });

    $('.copy-dialog .dialog-newfolder-button').rebind('click', function() {
        $('.copy-dialog').addClass('arrange-to-back');
        createFolderDialog();

        $('.fm-dialog.create-folder-dialog .create-folder-size-icon').addClass('hidden');
    });

    $('.copy-dialog').off('click', '.nw-fm-tree-item');
    $('.copy-dialog').on('click', '.nw-fm-tree-item', function(e)
    {
        var old = $.mcselected;
        $.mcselected = $(this).attr('id').replace('mctreea_', '');
        M.buildtree(M.d[$.mcselected]);
        var html = $('#treesub_' + $.mcselected).html();
        if (html)
            $('#mctreesub_' + $.mcselected).html(html.replace(/treea_/ig, 'mctreea_').replace(/treesub_/ig, 'mctreesub_').replace(/treeli_/ig, 'mctreeli_'));
        disableReadOnlySharedFolders('copy');
        var $btn = $('.dialog-copy-button');

        var c = $(e.target).attr('class');
        // Sub-folder exist?
        if (c && c.indexOf('nw-fm-arrow-icon') > -1)
        {
            var c = $(this).attr('class');
            // Sub-folder expanded
            if (c && c.indexOf('expanded') > -1)
            {
                $(this).removeClass('expanded');
                $('#mctreesub_' + $.mcselected).removeClass('opened');
            }
            else
            {
                $(this).addClass('expanded');
                $('#mctreesub_' + $.mcselected).addClass('opened');
            }
        }
        else
        {
            var c = $(this).attr('class');
            if (c && c.indexOf('selected') > -1)
            {
                if (c && c.indexOf('expanded') > -1)
                {
                    $(this).removeClass('expanded');
                    $('#mctreesub_' + $.mcselected).removeClass('opened');
                }
                else
                {
                    $(this).addClass('expanded');
                    $('#mctreesub_' + $.mcselected).addClass('opened');
                }
            }
        }
        if (!$(this).is('.disabled'))
        {
            // unselect previously selected item
            $('.copy-dialog .nw-fm-tree-item').removeClass('selected');
            $(this).addClass('selected');
            $btn.removeClass('disabled');
        }
        else
            $.mcselected = old;

        // dialogScroll('.copy-dialog-tree-panel .dialog-tree-panel-scroll');
        dialogScroll('.dialog-tree-panel-scroll');
        // Disable action button if there is no selected items
        if (typeof $.mcselected == 'undefined')
            $btn.addClass('disabled');
    });

    // Handle conversations tab item selection
    $('.copy-dialog').off('click', '.nw-conversations-item');
    $('.copy-dialog').on('click', '.nw-conversations-item', function()
    {
        $.mcselected = $(this).attr('id').replace('contact2_', '');
        var $btn = $('.dialog-copy-button');

        // unselect previously selected item
        $('.copy-dialog .nw-conversations-item').removeClass('selected');
        $(this).addClass('selected');
        $btn.removeClass('disabled');

        // Disable action button if there is no selected items
        if (typeof $.mcselected == 'undefined')
            $btn.addClass('disabled');
    });

    $('.copy-dialog .dialog-copy-button').unbind('click');
    $('.copy-dialog .dialog-copy-button').bind('click', function()
    {
        if (typeof $.mcselected != 'undefined')
        {
            var section = $('.fm-dialog-title .copy-dialog-txt.active').attr('class').split(" ")[1];// Get active tab
            switch (section)
            {
                case 'cloud-drive':
                case 'folder-link':
                    var n = [];
                    for (var i in $.selected)
                        if (!isCircular($.selected[i], $.mcselected))
                            n.push($.selected[i]);
                    closeDialog();
                    M.copyNodes(n, $.mcselected);
                    delete $.onImportCopyNodes;
                    break;
                case 'shared-with-me':
                    var n = [];
                    for (var i in $.selected)
                        if (!isCircular($.selected[i], $.mcselected))
                            n.push($.selected[i]);
                    closeDialog();
                    M.copyNodes(n, $.mcselected);
                    break;
                case 'conversations':
                    var $selectedConv = $('.copy-dialog .nw-conversations-item.selected');
                    closeDialog();
                    megaChat.chats[$selectedConv.attr('data-room-jid') + "@conference." + megaChat.options.xmppDomain].attachNodes($.selected);
                    break;
                default:
                    break;
            }
        }
    });
}

function moveDialog()
{

    // Clears already selected sub-folders, and set selection to root
    function selectMoveDialogTabRoot(section)
    {
        $('.move-dialog .nw-fm-tree-item').removeClass('selected');
        switch (section)
        {
            case 'cloud-drive':
            case 'folder-link':
                $.mcselected = M.RootID;
                break;
            case 'shared-with-me':
                $.mcselected = undefined;
                break;
            case 'rubbish-bin':
                $.mcselected = M.RubbishID;
                break;
            default:
                $.mcseleced = undefined;
                break;
        }
        // Disable/enable button
        var $btn = $('.dialog-move-button');
        if (typeof $.mcselected != 'undefined')
            $btn.removeClass('disabled');
        else
            $btn.addClass('disabled');
    }
    ;

    $('.move-dialog .fm-dialog-close, .move-dialog .dialog-cancel-button').unbind('click');
    $('.move-dialog .fm-dialog-close, .move-dialog .dialog-cancel-button').bind('click', function()
    {
        closeDialog();
    });

    $('.move-dialog-button').unbind('click');
    $('.move-dialog-button').bind('click', function(e) {
        var section = $(this).attr('class').split(" ")[1];
        selectMoveDialogTabRoot(section);
        if ($(this).attr('class').indexOf('active') == -1)
        {
            switch (section)
            {
                case 'cloud-drive':
                case 'folder-link':
                    handleDialogContent(section, 'ul', true, 'move', l[62]);
                    break;
                case 'shared-with-me':
                    handleDialogContent(section, 'ul', false, 'move', l[1344]);
                    break;
                case 'rubbish-bin':
                    handleDialogContent(section, 'ul', false, 'move', l[62]);
                    break;
            }
        }
    });

    $('.move-dialog-panel-arrows').unbind('click');
    $('.move-dialog-panel-arrows').bind('click', function() {
        if ($(this).attr('class').indexOf('active') == -1) {
            var type = $('.fm-dialog-title .move-dialog-txt.active').attr('class').split(" ")[1];
            $('.move-dialog .dialog-sorting-menu .sorting-menu-item')
                .removeClass('active')
                .filter('*[data-by=' + $.sortTreePanel[type].by + '],*[data-dir=' + $.sortTreePanel[type].dir + ']')
                .addClass('active');

            $(this).addClass('active');
            $('.move-dialog .dialog-sorting-menu').removeClass('hidden');
        } else {
            $(this).removeClass('active');
            $('.move-dialog .dialog-sorting-menu').addClass('hidden');
        }
    });

    $('.move-dialog .dialog-sorting-menu .sorting-menu-item').unbind('click');
    $('.move-dialog .dialog-sorting-menu .sorting-menu-item').bind('click', function()
    {
        if ($(this).attr('class').indexOf('active') == -1)
        {
            var data = $(this).data()
            var type = $('.fm-dialog-title .move-dialog-txt.active').attr('class').split(" ")[1];
            if (data.dir) {
                localStorage['sort' + type + 'Dir'] = $.sortTreePanel[type].dir = data.dir;
            } else {
                localStorage['sort' + type + 'By'] = $.sortTreePanel[type].by = data.by;
            }
            switch (type) {
                case 'shared-with-me':
                    M.buildtree({h: 'shares'}, 'move-dialog');
                    break;
                case 'cloud-drive':
                case 'folder-link':
                    M.buildtree(M.d[M.RootID], 'move-dialog');
                    break;
                case 'rubbish-bin':
                    M.buildtree({h: M.RubbishID}, 'move-dialog');
                    break;
            }

            $(this).parent().find('.sorting-menu-item').removeClass('active');
            $(this).addClass('active');
        }
        $('.move-dialog .dialog-sorting-menu').addClass('hidden');
        $('.move-dialog-panel-arrows.active').removeClass('active');
    });

    $('.move-dialog .dialog-newfolder-button').rebind('click', function() {
        $('.move-dialog').addClass('arrange-to-back');
        createFolderDialog();

        $('.fm-dialog.create-folder-dialog .create-folder-size-icon').addClass('hidden');
    });

    $('.move-dialog').off('click', '.nw-fm-tree-item');
    $('.move-dialog').on('click', '.nw-fm-tree-item', function(e)
    {
        var old = $.mcselected;
        $.mcselected = $(this).attr('id').replace('mctreea_', '');
        M.buildtree(M.d[$.mcselected]);
        var html = $('#treesub_' + $.mcselected).html();
        if (html)
            $('#mctreesub_' + $.mcselected).html(html.replace(/treea_/ig, 'mctreea_').replace(/treesub_/ig, 'mctreesub_').replace(/treeli_/ig, 'mctreeli_'));
        disableCircularTargets('#mctreea_');
        var $btn = $('.dialog-move-button');

        var c = $(e.target).attr('class');
        // Sub-folder exist?
        if (c && c.indexOf('nw-fm-arrow-icon') > -1)
        {
            var c = $(this).attr('class');
            // Sub-folder expanded
            if (c && c.indexOf('expanded') > -1)
            {
                $(this).removeClass('expanded');
                $('#mctreesub_' + $.mcselected).removeClass('opened');
            }
            else
            {
                $(this).addClass('expanded');
                $('#mctreesub_' + $.mcselected).addClass('opened');
            }
        }
        else
        {
            var c = $(this).attr('class');
            if (c && c.indexOf('selected') > -1)
            {
                if (c && c.indexOf('expanded') > -1)
                {
                    $(this).removeClass('expanded');
                    $('#mctreesub_' + $.mcselected).removeClass('opened');
                }
                else
                {
                    $(this).addClass('expanded');
                    $('#mctreesub_' + $.mcselected).addClass('opened');
                }
            }
        }
        if (!$(this).is('.disabled'))
        {
            // unselect previously selected item
            $('.move-dialog .nw-fm-tree-item').removeClass('selected');
            $(this).addClass('selected');
            $btn.removeClass('disabled');
        }
        else
            $.mcselected = old;

        // dialogScroll('.move-dialog-tree-panel .dialog-tree-panel-scroll');
        dialogScroll('.dialog-tree-panel-scroll');
        // Disable action button if there is no selected items
        if (typeof $.mcselected == 'undefined')
            $btn.addClass('disabled');
    });

    $('.move-dialog .dialog-move-button').unbind('click');
    $('.move-dialog .dialog-move-button').bind('click', function()
    {
        if (typeof $.mcselected != 'undefined')
        {
            var n = [];
            for (var i in $.selected)
                if (!isCircular($.selected[i], $.mcselected))
                    n.push($.selected[i]);
            closeDialog();
            if (RootbyId($.mcselected) === 'shares') {
                M.copyNodes(n, $.mcselected, true);
            } else {
                M.moveNodes(n, $.mcselected);
            }
        }
    });
}

function getclipboardlinks()
{
    var link ='';
    for (var i in M.links)
    {
        var n = M.d[M.links[i]];
        var key, s;
        if (n.t)
        {
            key = u_sharekeys[n.h];
            s = '';
        }
        else
        {
            key = n.key;
            s = htmlentities(bytesToSize(n.s));
        }
        if (n && n.ph)
        {
            var F = '';
            if (n.t) F = 'F';
            if (i > 0) link += '\n';

            // Add the link to the file e.g. https://mega.co.nz/#!qRN33YbK
            link += getBaseUrl() + '/#' + F + '!' + htmlentities(n.ph);

            // If they want the file key as well, add it e.g. https://mega.co.nz/#!qRN33YbK!o4Z76qDqP...
            if (key && $('#export-checkbox').is(':checked')) {
                link += '!' + a32_to_base64(key);
            }
        }
    }
    return link;
}

function getclipboardkeys() {

    var n, key,
        l = '';

    for (var i in M.links) {
        n = M.d[M.links[i]];

        if (n.t) {
            key = u_sharekeys[n.h];
        }
        else {
            key = n.key;
        }

        l += a32_to_base64(key) + '\n';
    }

    return l;
}

/**
 * itemExportLinkHtml
 *
 * @param {object} item
 *
 * @returns {string}
 */
function itemExportLinkHtml(item) {

    var fileUrlWithoutKey, fileUrlWithKey, fileUrl, key, type, fileSize,
        html = '';

    // Shared item type is folder
    if (item.t) {
        type = 'F';
        key = u_sharekeys[item.h];
        fileSize = '';
    }

    // Shared item type is file
    else {
        type = '';
        key = item.key;
        fileSize = htmlentities(bytesToSize(item.s));
    }

    fileUrlWithoutKey = getBaseUrl() + '/#' + type + '!' + htmlentities(item.ph);
    fileUrlWithKey = fileUrlWithoutKey + (key ? '!' + a32_to_base64(key) : '');

    if (window.getLinkState !== false) {
        fileUrl = fileUrlWithKey;
    }
    else {
        fileUrl = fileUrlWithoutKey;
    }

    html = '<div class="export-link-item">'
         +      '<div class="export-icon ' + fileIcon(item) + '" ></div>'
         +      '<div class="export-link-text-pad">'
         +          '<div class="export-link-txt">'
         +               htmlentities(item.name) + ' <span class="export-link-gray-txt">' + fileSize + '</span>'
         +          '</div>'
         +          '<div>'
         +              '<input class="export-link-url" type="text" readonly="readonly" value="' + fileUrl + '">'
         +          '</div>'
         +          '<span class="file-link-without-key hidden">' + fileUrlWithoutKey + '</span>'
         +          '<span class="file-link-with-key hidden">' + fileUrlWithKey + '</span>'
         +      '</div>'
         +  '</div>';

    return html;
}

/**
 * generates file url for shared item
 *
 * @returns {string}
 */
function itemExportLink(out) {

    var n, html = '', phf = {};

    for (var i in M.links) {
        n = M.d[M.links[i]];

        if (n && n.ph) {
            html += itemExportLinkHtml(n);
            phf[n.ph] = n.name;
        }
    }

    if (out) {
        out.value = phf;
    }

    return html;
}

function linksDialog(close) {

    var html = '', phf = {},
        scroll = '.export-link-body';

    deleteScrollPanel(scroll, 'jsp');
    if (close) {
        $.dialog = false;
        fm_hideoverlay();
        $('.fm-dialog.export-links-dialog').addClass('hidden');
        $('.export-links-warning').addClass('hidden');
        if (window.onCopyEventHandler) {
            document.removeEventListener('copy', window.onCopyEventHandler, false);
            delete window.onCopyEventHandler;
        }
        return true;
    }

    $.dialog = 'links';

    html = itemExportLink(phf);

    $('.export-links-warning-close').rebind('click', function() {
        $('.export-links-warning').addClass('hidden');
    });

    $('.export-links-dialog .fm-dialog-close').rebind('click', function() {
        linksDialog(1);
    });

    // Setup the copy to clipboard buttons
    if (is_extension) {
        if (!is_chrome_firefox) {
            $('.fm-dialog-chrome-clipboard').removeClass('hidden');
            $("#chromeclipboard").fadeTo(1, 0.01);
        }
        // chrome & firefox extension:
        $("#clipboardbtn1").unbind('click');
        $("#clipboardbtn1").bind('click', function() {

            if (is_chrome_firefox) {
                mozSetClipboard(getclipboardlinks());
            }
            else {
                $('#chromeclipboard')[0].value = getclipboardlinks();
                $('#chromeclipboard').select();
                document.execCommand('copy');
            }
        });

        $('#clipboardbtn2').unbind('click');
        $('#clipboardbtn2').bind('click', function() {

            if (is_chrome_firefox) {
                mozSetClipboard(getclipboardkeys());
            }
            else {
                $('#chromeclipboard')[0].value = getclipboardkeys();
                $('#chromeclipboard').select();
                document.execCommand('copy');
            }
        });
        $('#clipboardbtn1 span').text(l[370]);
        $('#clipboardbtn2 span').text(l[1033]);
    }
    else if (flashIsEnabled()) {
        $('#clipboardbtn1 span').html(htmlentities(l[370]) + '<object data="OneClipboard.swf" id="clipboardswf1" type="application/x-shockwave-flash"  width="100%" height="32" allowscriptaccess="always"><param name="wmode" value="transparent"><param value="always" name="allowscriptaccess"><param value="all" name="allowNetworkin"><param name=FlashVars value="buttonclick=1" /></object>');
        $('#clipboardbtn2 span').html(htmlentities(l[1033]) + '<object data="OneClipboard.swf" id="clipboardswf2" type="application/x-shockwave-flash"  width="100%" height="32" allowscriptaccess="always"><param name="wmode" value="transparent"><param value="always" name="allowscriptaccess"><param value="all" name="allowNetworkin"><param name=FlashVars value="buttonclick=1" /></object>');

        $('#clipboardbtn1').unbind('mouseover');
        $('#clipboardbtn1').bind('mouseover', function() {

            var e = $('#clipboardswf1')[0];
            if (e && e.setclipboardtext) {
                e.setclipboardtext(getclipboardlinks());
            }
        });

        $('#clipboardbtn2').unbind('mouseover');
        $('#clipboardbtn2').bind('mouseover', function() {

            var e = $('#clipboardswf2')[0];
            if (e && e.setclipboardtext) {
                e.setclipboardtext(getclipboardkeys());
            }
        });
    }
    else {
        var uad = browserdetails(ua);

        if (uad.icon === 'ie.png' && window.clipboardData) {
            $('#clipboardbtn1').rebind('click', function() {
                var links = $.trim(getclipboardlinks());
                var mode = links.indexOf("\n") !== -1 ? 'Text' : 'URL';
                window.clipboardData.setData(mode, links);
            });
            $('#clipboardbtn2').rebind('click', function() {
                window.clipboardData.setData('Text', getclipboardkeys());
            });
        }
        else {
            Later(function() {
                $('input.export-link-url').focus().click();
            });

            if (window.ClipboardEvent) {
                $('#clipboardbtn1, #clipboardbtn2').rebind('click', function() {
                    var doLinks = ($(this).attr('id') === 'clipboardbtn1');
                    var links = $.trim(doLinks ? getclipboardlinks() : getclipboardkeys());
                    var $span = $(this).find('span');

                    window.onCopyEventHandler = function onCopyEvent(ev) {
                        if (d) console.log('onCopyEvent', arguments);
                        ev.clipboardData.setData('text/plain', links);
                        if (doLinks) {
                            ev.clipboardData.setData('text/html', links.split("\n").map(function(link) {
                                return '<a href="' + link + '">'
                                    + phf.value[link.match(/#F?!([\w-]{8})/).pop()]
                                    + '</a>';
                            }).join("<br/>\n"));
                        }
                        ev.preventDefault();
                        $span.text(l[726]); // Done
                    };
                    document.addEventListener('copy', window.onCopyEventHandler, false);
                    Soon(function() {
                        $('input.export-link-url').focus().click();
                        // var ev = new ClipboardEvent('copy', { dataType: 'text/plain', data: links });
                        // document.dispatchEvent(ev);
                        $span.text('Hit ' + (uad.os === 'Apple' ? 'cmd':'ctrl') + '-c');
                    });
                });
            }
            else {
                // Hide the clipboard buttons if not using the extension and Flash is disabled
                $('#clipboardbtn1').addClass('hidden');
                $('#clipboardbtn2').addClass('hidden');
            }
        }

        $('#clipboardbtn1 span').text(l[370]);
        $('#clipboardbtn2 span').text(l[1033]);
    }

    // On Export File Links and Decryption Keys dialog
    $('.export-checkbox :checkbox').iphoneStyle({
        resizeContainer: false,
        resizeHandle: false,
        onChange: function(elem, data) {
            if (data) {
                $(elem).closest('.on_off').removeClass('off').addClass('on');

                // Show link with key
                var fileLinkWithKey = $('.file-link-with-key').text();
                $('.export-link-url').val(fileLinkWithKey);
            }
            else {
                $(elem).closest('.on_off').removeClass('on').addClass('off');

                // Show link without key
                var fileLinkWithoutKey = $('.file-link-without-key').text();
                $('.export-link-url').val(fileLinkWithoutKey);
            }
            window.getLinkState = !!data;
        }
    });

    if (typeof window.getLinkState === 'undefined') {
        $('.export-checkbox').removeClass('off').addClass('on');
    }

    $('.export-links-dialog').addClass('file-keys-view');
    $('.export-links-dialog .export-link-body').html(html);

    fm_showoverlay();

    $('.export-links-warning').removeClass('hidden');
    $('.fm-dialog.export-links-dialog').removeClass('hidden');
    $('.export-link-body').removeAttr('style');

    if ($('.export-link-body').outerHeight() === 384) {// ToDo: How did I find this integer?
        $('.export-link-body').jScrollPane({showArrows: true, arrowSize: 5});
        jScrollFade('.export-link-body');
    }
    $('.fm-dialog.export-links-dialog').css('margin-top', $('.fm-dialog.export-links-dialog').outerHeight() / 2 * - 1);

    setTimeout(function() {
        $('input.export-link-url').rebind('click', function() {
            $(this).select();
        });
    }, 30);
}

function refreshDialogContent() {
    // Refresh dialog content with newly created directory
    var b = $('.content-panel.cloud-drive').html();
    if ($.copyDialog) {
        handleDialogTabContent('cloud-drive', 'ul', 'copy', b);
    }
    else if ($.moveDialog) {
        handleDialogTabContent('cloud-drive', 'ul', 'move', b);
    }
}

function createFolderDialog(close)
{
    $.dialog = 'createfolder';
    if (close) {
        $.dialog = false;
        if ($.cftarget) {
            delete $.cftarget;
        }
        if (!($.copyDialog || $.moveDialog)) {
            fm_hideoverlay();
        }
        $('.fm-dialog').removeClass('arrange-to-back');
        $('.fm-dialog.create-folder-dialog').addClass('hidden');

        return true;
    }

    $('.create-folder-dialog input').unbind('focus');
    $('.create-folder-dialog input').bind('focus', function() {
        if ($(this).val() == l[157]) {
            $('.create-folder-dialog input').val('');
        }
        $('.create-folder-dialog').addClass('focused');
    });

    $('.create-folder-dialog input').unbind('blur');
    $('.create-folder-dialog input').bind('blur', function() {
        if ($('.create-folder-dialog input').val() == '') {
            $('.create-folder-dialog input').val(l[157]);
        }
        $('.create-folder-dialog').removeClass('focused');
    });

    $('.create-folder-dialog input').unbind('keyup');
    $('.create-folder-dialog input').bind('keyup', function() {
        if ($('.create-folder-dialog input').val() === '' || $('.create-folder-dialog input').val() === l[157]) {
            $('.create-folder-dialog').removeClass('active');
        }
        else {
            $('.create-folder-dialog').addClass('active');
        }
    });

    $('.create-folder-dialog input').unbind('keypress');
    $('.create-folder-dialog input').bind('keypress', function(e) {

        if (e.which === 13 && $(this).val() !== '') {
            if (!$.cftarget) {
                $.cftarget = M.currentdirid;
            }
            createFolder($.cftarget, $(this).val());
            createFolderDialog(1);
        }
    });

    $('.create-folder-dialog .fm-dialog-close, .create-folder-button-cancel.dialog').rebind('click', function() {
        createFolderDialog(1);
        $('.fm-dialog').removeClass('arrange-to-back');
        $('.create-folder-dialog input').val(l[157]);
    });

    $('.fm-dialog-input-clear').rebind('click', function() {
        $('.create-folder-dialog input').val('');
        $('.create-folder-dialog').removeClass('active');
    });

    $('.fm-dialog-new-folder-button').rebind('click', function() {

        var v = $('.create-folder-dialog input').val();

        if (v === '' || v === l[157]) {
            alert(l[1024]);
        }
        else {
            if (!$.cftarget) {
                $.cftarget = M.currentdirid;
            }
            createFolder($.cftarget, v);
            createFolderDialog(1);
        }
    });

    fm_showoverlay();

    $('.fm-dialog.create-folder-dialog').removeClass('hidden');
    $('.create-folder-input-bl input').focus();
    $('.create-folder-dialog').removeClass('active');
}

function chromeDialog(close)
{
    if (close)
    {
        $.dialog = false;
        fm_hideoverlay();
        $('.fm-dialog.chrome-dialog').addClass('hidden');
        return true;
    }
    fm_showoverlay();
    $('.fm-dialog.chrome-dialog').removeClass('hidden');
    $.dialog = 'chrome';
    $('.chrome-dialog .browsers-button,.chrome-dialog .fm-dialog-close').unbind('click')
    $('.chrome-dialog .browsers-button,.chrome-dialog .fm-dialog-close').bind('click', function()
    {
        chromeDialog(1);
    });
    $('#chrome-checkbox').unbind('click');
    $('#chrome-checkbox').bind('click', function()
    {
        if ($(this).attr('class').indexOf('checkboxOn') == -1)
        {
            localStorage.chromeDialog = 1;
            $(this).attr('class', 'checkboxOn');
            $(this).parent().attr('class', 'checkboxOn');
            $(this).attr('checked', true);
        }
        else
        {
            delete localStorage.chromeDialog;
            $(this).attr('class', 'checkboxOff');
            $(this).parent().attr('class', 'checkboxOff');
            $(this).attr('checked', false);
        }
    });
}

function firefoxDialog(close)
{
    if (close)
    {
        $.dialog = false;
        fm_hideoverlay();
        $('.fm-dialog.firefox-dialog').addClass('hidden');
        return true;
    }

    if (page == 'download')
        $('.ff-extension-txt').text(l[1932]);
    else
        $('.ff-extension-txt').text(l[1174]);

    fm_showoverlay();
    $('.fm-dialog.firefox-dialog').removeClass('hidden');
    $.dialog = 'firefox';
    $('.firefox-dialog .browsers-button,.firefox-dialog .fm-dialog-close,.firefox-dialog .close-button').unbind('click')
    $('.firefox-dialog .browsers-button,.firefox-dialog .fm-dialog-close,.firefox-dialog .close-button').bind('click', function()
    {
        firefoxDialog(1);
    });
    $('#firefox-checkbox').unbind('click');
    $('#firefox-checkbox').bind('click', function()
    {
        if ($(this).attr('class').indexOf('checkboxOn') == -1)
        {
            localStorage.firefoxDialog = 1;
            $(this).attr('class', 'checkboxOn');
            $(this).parent().attr('class', 'checkboxOn');
            $(this).attr('checked', true);
        }
        else
        {
            delete localStorage.firefoxDialog;
            $(this).attr('class', 'checkboxOff');
            $(this).parent().attr('class', 'checkboxOff');
            $(this).attr('checked', false);
        }
    });
}

function browserDialog(close) {
    if (close) {
        $.dialog = false;
        fm_hideoverlay();
        $('.fm-dialog.browsers-dialog').addClass('hidden');
        return true;
    }
    $.browserDialog = 1;
    $.dialog = 'browser';
    fm_showoverlay();
    $('.fm-dialog.browsers-dialog').removeClass('hidden');

    $('.browsers-dialog .browsers-button,.browsers-dialog .fm-dialog-close').rebind('click', function() {
        browserDialog(1);
    });

    $('#browsers-checkbox').unbind('click');
    $('#browsers-checkbox').bind('click', function() {
        if ($(this).attr('class').indexOf('checkboxOn') == -1) {
            localStorage.browserDialog = 1;
            $(this).attr('class', 'checkboxOn');
            $(this).parent().attr('class', 'checkboxOn');
            $(this).attr('checked', true);
        }
        else {
            delete localStorage.chromeDialog;
            $(this).attr('class', 'checkboxOff');
            $(this).parent().attr('class', 'checkboxOff');
            $(this).attr('checked', false);
        }
    });

    $('.browsers-top-icon').removeClass('ie9 ie10 safari');
    var bc, bh, bt;
    if ('-ms-scroll-limit' in document.documentElement.style && '-ms-ime-align' in document.documentElement.style)
    {
        if (page !== 'download' && ('' + page).split('/').shift() !== 'fm')
        {
            browserDialog(1);
            return false;
        }
        // IE11
        bc = 'ie10';
        bh = l[884].replace('[X]', 'IE 11');
        // if (page == 'download') bt = l[1933];
        // else bt = l[886];
        bt = l[1933];
    }
    else if (navigator.userAgent.indexOf('MSIE 10') > -1)
    {
        bc = 'ie10';
        bh = l[884].replace('[X]', 'Internet Explorer 10');
        if (page == 'download')
            bt = l[1933];
        else
            bt = l[886];
    }
    else if ((navigator.userAgent.indexOf('Safari') > -1) && (navigator.userAgent.indexOf('Chrome') == -1))
    {
        bc = 'safari';
        bh = l[884].replace('[X]', 'Safari');
        if (page == 'download')
            bt = l[1933];
        else
            bt = l[887].replace('[X]', 'Safari');
    }
    else
    {
        bc = 'safari';
        bh = l[884].replace('[X]', l[885]);
        bt = l[887].replace('[X]', 'Your browser');
    }
    $('.browsers-top-icon').addClass(bc);
    $('.browsers-info-block p').text(bt);
    $('.browsers-info-header').text(bh);
    $('.browsers-info-header').text(bh);
    $('.browsers-info-header p').text(bt);
}

function propertiesDialog(close)
{
    var pd = $('.fm-dialog.properties-dialog'),
        c = $('.properties-elements-counter span');
    $(document).unbind('MegaNodeRename.Properties');
    $(document).unbind('MegaCloseDialog.Properties');
    if (close)
    {
        $.dialog = false;
        delete $.propertiesDialog;
        fm_hideoverlay();
        pd.addClass('hidden');
        $('.contact-list-icon').removeClass('active');
        $('.properties-context-menu').fadeOut(200);
        $.hideContextMenu();
        return true;
    }
    $.propertiesDialog = $.dialog = 'properties';
    fm_showoverlay();
    pd.removeClass('hidden multiple folders-only two-elements shared shared-with-me read-only read-and-write full-access');
    $('.properties-elements-counter span').text('');
    $('.fm-dialog.properties-dialog .properties-body').unbind('click');
    $('.fm-dialog.properties-dialog .properties-body').bind('click', function()
    {
        // Clicking anywhere in the dialog will close the context-menu, if open
        var e = $('.fm-dialog.properties-dialog .file-settings-icon');
        if (e.hasClass('active'))
            e.click();
    });
    $('.fm-dialog.properties-dialog .fm-dialog-close').unbind('click');
    $('.fm-dialog.properties-dialog .fm-dialog-close').bind('click', function()
    {
        propertiesDialog(1);
    });
    var filecnt = 0, foldercnt = 0, size = 0, sfilecnt = 0, sfoldercnt = 0;
    for (var i in $.selected)
    {
        var n = M.d[$.selected[i]];
        if (!n) {
            console.error('propertiesDialog: invalid node', $.selected[i]);
        }
        else if (n.t) {
            var nodes = fm_getnodes(n.h);
            for (var i in nodes) {
                if (M.d[nodes[i]] && !M.d[nodes[i]].t) {
                    size += M.d[nodes[i]].s;
                    sfilecnt++;
                }
                else {
                    sfoldercnt++;
                }
            }
            foldercnt++;
        }
        else {
            filecnt++
            size += n.s;
        }
    }

    var star = ''
    if (n.fav)
        star = ' star';
    pd.find('.file-status-icon').attr('class', 'file-status-icon ' + star)

    if (fileIcon(n).indexOf('shared') > -1)
        pd.addClass('shared');
    if (typeof n.r == "number")
    {
        var cs = M.contactstatus(n.h)
        var zclass = "read-only";
        if (n.r == 1) {
            zclass = "read-and-write"
        } else if (n.r == 2) {
            zclass = "full-access"
        }
        pd.addClass('shared shared-with-me ' + zclass)
    }

    var p = {}, user = M.d[n.p] || {};
    if (d) console.log('propertiesDialog', n, user);
    if ((filecnt + foldercnt) == 1)
    {
        p.t6 = '';
        p.t7 = '';

        if (filecnt)
        {
            p.t3 = l[87] + ':';
            p.t5 = ' second';

            if (n.mtime)
            {
                p.t6 = l[94] + ':';
                p.t7 = htmlentities(time2date(n.mtime));
            }
        }
        else
        {
            p.t3 = l[894] + ':';
            p.t5 = '';
        }
        p.t1 = l[86] + ':';
        if (n.name) {
            p.t2 = htmlentities(n.name);
        }
        else if (n.h === M.RootID) {
            p.t2 = htmlentities(l[164]);
        }
        else if (n.h === M.InboxID) {
            p.t2 = htmlentities(l[166]);
        }
        else if (n.h === M.RubbishID) {
            p.t2 = htmlentities(l[167]);
        }
        p.t4 = bytesToSize(size);
        p.t9 = n.ts && htmlentities(time2date(n.ts)) || '';
        p.t8 = p.t9 ? (l[896] + ':') : '';
        p.t10 = '';
        p.t11 = '';
        if (foldercnt)
        {
            p.t6 = l[897] + ':';
            p.t7 = fm_contains(sfilecnt, sfoldercnt);
            if (pd.attr('class').indexOf('shared') > -1) {
                var shares, susers, total = 0
                shares = Object.keys(n.shares || {}).length
                p.t8 = l[1036] + ':';
                p.t9 = shares == 1 ? l[990] : l[989].replace("[X]", shares);
                p.t11 = n.ts ? htmlentities(time2date(n.ts)) : '';
                p.t10 = p.t11 ? l[896] : '';
                $('.properties-elements-counter span').text(typeof n.r == "number" ? '' : shares);
                susers = pd.find('.properties-body .properties-context-menu')
                    .empty()
                    .append('<div class="properties-context-arrow"></div>')
                for (var u in n.shares) {
                    if (M.u[u]) {
                        var u = M.u[u]
                        var onlinestatus = M.onlineStatusClass(megaChat.karere.getPresence(megaChat.getJidFromNodeId(u.u)));
                        if (++total <= 5)
                            susers.append('<div class="properties-context-item ' + onlinestatus[1] + '">'
                                + '<div class="properties-contact-status"></div>'
                                + '<span>' + htmlentities(u.name || u.m) + '</span>'
                                + '</div>');
                    }
                }

                if (total > 5) {
                    susers.append(
                        '<div class="properties-context-item show-more">'
                        + '<span>... and ' + (total - 5) + ' more</span>'
                        + '</div>'
                        );
                }

                if (total == 0)
                    p.hideContacts = true;
            }
            if (pd.attr('class').indexOf('shared-with-me') > -1) {
                p.t3 = l[64];
                var rights = l[55];
                if (n.r == 1) {
                    rights = l[56];
                } else if (n.r == 2) {
                    rights = l[57];
                }
                p.t4 = rights;
                p.t6 = l[5905];
                p.t7 = user.name;
                p.t8 = l[894] + ':';
                p.t9 = bytesToSize(size);
                p.t10 = l[897] + ':';
                p.t11 = fm_contains(sfilecnt, sfoldercnt);
            }
        }
    }
    else
    {
        pd.addClass('multiple folders-only');
        p.t1 = '';
        p.t2 = '<b>' + fm_contains(filecnt, foldercnt) + '</b>';
        p.t3 = l[894] + ':';
        p.t4 = bytesToSize(size);
        p.t5 = ' second';
        p.t8 = l[93] + ':';
        p.t9 = l[1025];
    }
    var html = '<div class="properties-small-gray">' + p.t1 + '</div>'
        +'<div class="properties-name-block"><div class="propreties-dark-txt">' + p.t2 + '</div>'
        +' <span class="file-settings-icon"><span></span></span></div>'
        +'<div><div class="properties-float-bl"><span class="properties-small-gray">' + p.t3 + '</span>'
        +'<span class="propreties-dark-txt">' + p.t4 + '</span></div>'
        +'<div class="properties-float-bl' + p.t5 + '"><span class="properties-small-gray">' + p.t6 + '</span>'
        +'<span class="propreties-dark-txt">' + p.t7 + '</span></div><div class="properties-float-bl">'
        +'<div class="properties-small-gray">' + p.t8 + '</div><div class="propreties-dark-txt contact-list">' + p.t9
        +'<div class="contact-list-icon"></div></div></div>'
        +'<div class="properties-float-bl"><div class="properties-small-gray">' + p.t10 + '</div>'
        +'<div class="propreties-dark-txt">' + p.t11 + '</div></div></div>';
    $('.properties-txt-pad').html(html);
    pd.find('.file-settings-icon').rebind('click context', function(e) {
        if ($(this).attr('class').indexOf('active') == -1) {
            e.preventDefault();
            e.stopPropagation();
            $(this).addClass('active');
            $('.fm-dialog').addClass('arrange-to-front');
            $('.properties-dialog').addClass('arrange-to-back');
            $('.context-menu').addClass('arrange-to-front');
            e.currentTarget = $('#' + n.h)
            e.calculatePosition = true;
            $.selected = [n.h];
            contextMenuUI(e, n.h.length === 11 ? 5 : 1);
        } else {
            __fsi_close();
        }
    });
    $(document).bind('MegaNodeRename.Properties', function(e, h, name) {
        if (n.h === h) {
            pd.find('.properties-name-block .propreties-dark-txt').text(name);
        }
    });
    $(document).bind('MegaCloseDialog.Properties', __fsi_close);
    function __fsi_close() {
        pd.find('.file-settings-icon').removeClass('active');
        $('.context-menu').removeClass('arrange-to-front');
        $('.properties-dialog').removeClass('arrange-to-back');
        $('.fm-dialog').removeClass('arrange-to-front');
        $.hideContextMenu();
    }

    if (p.hideContacts) {
        $('.properties-txt-pad .contact-list-icon').hide();
    }

    if (pd.attr('class').indexOf('shared') > -1) {
        $('.contact-list-icon').unbind('click');
        $('.contact-list-icon').bind('click', function() {
            if ($(this).attr('class').indexOf('active') == -1) {
                $(this).addClass('active');
                $('.properties-context-menu').css({
                    'left': $(this).position().left + 8 + 'px',
                    'top': $(this).position().top - $('.properties-context-menu').outerHeight() - 8 + 'px',
                    'margin-left': '-' + $('.properties-context-menu').width() / 2 + 'px'
                });
                $('.properties-context-menu').fadeIn(200);
            } else {
                $(this).removeClass('active');
                $('.properties-context-menu').fadeOut(200);
            }
        });
        $('.properties-context-item').unbind('click');
        $('.properties-context-item').bind('click', function() {
            $('.contact-list-icon').removeClass('active');
            $('.properties-context-menu').fadeOut(200);
        });
    }

    if ((filecnt + foldercnt) == 1)
        $('.properties-file-icon').html('<div class="' + fileIcon(n) + '"></div>');
    else
    {
        if ((filecnt + foldercnt) == 2)
            pd.addClass('two-elements');
        $('.properties-elements-counter span').text(filecnt + foldercnt);
        var a = 0;
        $('.properties-file-icon').html('');
        for (var i in $.selected)
        {
            var ico = fileIcon(M.d[$.selected[i]]);

            if (a <= 3)
            {
                if (ico.indexOf('folder') == -1)
                    pd.removeClass('folders-only');
                $('.properties-file-icon').prepend('<div class="' + ico + '"></div>');
                a++;
            }
        }
    }
}

function paypalDialog(url, close)
{
    if (close)
    {
        $('.fm-dialog.paypal-dialog').addClass('hidden');
        fm_hideoverlay();
        $.dialog = false;
        return false;
    }
    $.dialog = 'paypal';
    $('.fm-dialog.paypal-dialog').removeClass('hidden');
    fm_showoverlay();
    $('.fm-dialog.paypal-dialog a').attr('href', url);
    $('.paypal-dialog .fm-dialog-close').unbind('click');
    $('.paypal-dialog .fm-dialog-close').bind('click', function(e)
    {
        paypalDialog(false, 1);
    });
}

function termsDialog(close, pp)
{
    if (close)
    {
        $('.fm-dialog.terms-dialog').addClass('hidden');
        if(!$('.pro-register-dialog').is(":visible")) {
            fm_hideoverlay();
            $.dialog=false;
        }
        if ($.termsAgree) $.termsAgree=undefined;
        if ($.termsDeny) $.termsDeny=undefined;
        return false;
    }

    if (!pp)
        pp = 'terms';

    $.dialog = pp;

    if (!pages[pp])
    {
        loadingDialog.show();
        silent_loading = function()
        {
            loadingDialog.hide();
            termsDialog(false, $.dialog);
        };
        jsl.push(jsl2[pp]);
        jsl_start();
        return false;
    }

    fm_showoverlay();
    $('.fm-dialog.terms-dialog').removeClass('hidden');
    $('.fm-dialog.terms-dialog .terms-main').html(pages[pp].split('((TOP))')[1].split('((BOTTOM))')[0].replace('main-mid-pad new-bottom-pages', ''));

    $('.terms-body').jScrollPane({showArrows: true, arrowSize: 5, animateScroll: true, verticalDragMinHeight: 50});
    jScrollFade('.terms-body');

    $('.fm-terms-cancel').unbind('click');
    $('.fm-terms-cancel').bind('click', function(e)
    {
        if ($.termsDeny)
            $.termsDeny();
        termsDialog(1);
    });

    $('.fm-terms-agree').unbind('click');
    $('.fm-terms-agree').bind('click', function(e)
    {
        if ($.termsAgree)
            $.termsAgree();
        termsDialog(1);
    });

    $('.terms-dialog .fm-dialog-close').unbind('click');
    $('.terms-dialog .fm-dialog-close').bind('click', function(e)
    {
        if ($.termsDeny)
            $.termsDeny();
        termsDialog(1);
    });
}

function slingshotDialog(close)
{
    if (close)
    {
        $('.fm-dialog.slingshot-dialog').addClass('hidden');
        fm_hideoverlay();
        $.dialog = false;
        return false;
    }
    $('.slingshot-dialog .fm-dialog-button.fm-terms-agree,.slingshot-dialog .fm-dialog-close').unbind('click');
    $('.slingshot-dialog .fm-dialog-button.fm-terms-agree,.slingshot-dialog .fm-dialog-close').bind('click', function(e)
    {
        slingshotDialog(1);
    });
    $('.fm-dialog.slingshot-dialog').removeClass('hidden');
    fm_showoverlay();
    $.dialog = 'slingshot';
}

var previews = {};
var preqs = {};
var pfails = {};
var slideshowid;

function slideshowsteps()
{
    var forward = [], backward = [], ii = [], ci;
    // Loop through available items and extract images
    for (var i in M.v) {
        if (is_image(M.v[i]))
        {
            // is currently previewed item
            if (M.v[i].h == slideshowid)
                ci = i;
            ii.push(i);
        }
    }

    var len = ii.length;
    // If there is at least 2 images
    if (len > 1)
    {
        var n = ii.indexOf(ci);
        switch (n)
        {
            // last
            case len - 1:
                forward.push(M.v[ii[0]].h);
                backward.push(M.v[ii[n - 1]].h);
                break;
            // first
            case 0:
                forward.push(M.v[ii[n + 1]].h);
                backward.push(M.v[ii[len - 1]].h);
            case -1:
                break;
            default:
                forward.push(M.v[ii[n + 1]].h);
                backward.push(M.v[ii[n - 1]].h);
        }
    }
    return {backward: backward, forward: forward};
}

function slideshow_next()
{
    var valid = true;
    $.each(dl_queue || [], function(id, file) {
        if (file.id == slideshowid) {
            valid = false;
            return false; /* break loop */
        }
    });
    if (!valid)
        return;
    var steps = slideshowsteps();
    if (steps.forward.length > 0)
        slideshow(steps.forward[0]);
}

function slideshow_prev()
{
    var valid = true;
    $.each(dl_queue || [], function(id, file) {
        if (file.id == slideshowid) {
            valid = false;
            return false; /* break loop */
        }
    });
    if (!valid)
        return;
    var steps = slideshowsteps();
    if (steps.backward.length > 0)
        slideshow(steps.backward[steps.backward.length - 1]);
}

function slideshow(id, close)
{
    if (d)
        console.log('slideshow', id, close, slideshowid);

    if (close)
    {
        slideshowid = false;
        $('.slideshow-dialog').addClass('hidden');
        $('.slideshow-overlay').addClass('hidden');
        for (var i in dl_queue)
        {
            if (dl_queue[i] && dl_queue[i].id == id)
            {
                if (dl_queue[i].preview)
                {
                    DownloadManager.abort(dl_queue[i]);
                }
                break;
            }
        }
        return false;
    }

    var n = M.d[id];
    if (n && RootbyId(id) === 'shares' || folderlink)
    {
        $('.slideshow-getlink').hide();
        $('.slideshow-line').hide();
    }
    else
    {
        $('.slideshow-getlink').show();
        $('.slideshow-line').show();
    }
    $('.slideshow-dialog .close-slideshow,.slideshow-overlay,.slideshow-error-close').unbind('click');
    $('.slideshow-dialog .close-slideshow,.slideshow-overlay,.slideshow-error-close').bind('click', function(e)
    {
        slideshow(id, 1);
    });
    if (!n)
        return;
    $('.slideshow-filename').text(n.name);
    $('.slideshow-image').attr('src', '');
    $('.slideshow-pending').removeClass('hidden');
    $('.slideshow-progress').addClass('hidden');
    $('.slideshow-error').addClass('hidden');
    $('.slideshow-image').width(0);
    $('.slideshow-image').height(0);
    $('.slideshow-image-bl').addClass('hidden');
    $('.slideshow-prev-button,.slideshow-next-button').removeClass('active');
    slideshowid = id;
    var steps = slideshowsteps();
    if (steps.backward.length > 0)
        $('.slideshow-prev-button').addClass('active');
    if (steps.forward.length > 0)
        $('.slideshow-next-button').addClass('active');
    $('.slideshow-prev-button,.slideshow-next-button').unbind('click');
    $('.slideshow-prev-button,.slideshow-next-button').bind('click', function(e)
    {
        var c = $(this).attr('class');
        if (c && c.indexOf('active') > -1)
        {
            var steps = slideshowsteps();
            if (c.indexOf('prev') > -1 && steps.backward.length > 0)
                slideshow_prev();
            else if (c.indexOf('next') > -1 && steps.forward.length > 0)
                slideshow_next();
        }
    });

    $('.slideshow-download').rebind('click', function() {

        for (var i in dl_queue) {
            if (dl_queue[i] && dl_queue[i].id === slideshowid) {
                dl_queue[i].preview = false;
                openTransferpanel();
                return;
            }
        }
        M.addDownload([slideshowid]);
    });

    $('.slideshow-getlink').rebind('click', function() {

        if (u_type === 0) {
            ephemeralDialog(l[1005]);
        }
        else {
            M.getLinks([slideshowid]).done(function() {
                linksDialog();
            });
        }
    });

    if (previews[id]) {
        previewsrc(previews[id].src);
        fetchnext();
    }
    else if (!preqs[id]) {
        fetchsrc(id);
    }

    $('.slideshow-overlay').removeClass('hidden');
    $('.slideshow-dialog').removeClass('hidden');
}

function fetchnext()
{
    var n = M.d[slideshowsteps().forward[0]];
    if (!n || !n.fa)
        return;
    if (n.fa.indexOf(':1*') > -1 && !preqs[n.h] && !previews[n.h])
        fetchsrc(n.h);
}

function fetchsrc(id)
{
    function eot(id, err)
    {
        delete preqs[id];
        delete pfails[id];
        M.addDownload([id], false, err ? -1 : true);
    }
    eot.timeout = 8500;

    if (pfails[id])
    { // for slideshow_next/prev
        if (slideshowid == id)
            return eot(id, 1);
        delete pfails[id];
    }

    var n = M.d[id];
    preqs[id] = 1;
    var treq = {};
    treq[id] = {fa: n.fa, k: n.key};
    api_getfileattr(treq, 1, function(ctx, id, uint8arr)
    {
        previewimg(id, uint8arr);
        if (!n.fa || n.fa.indexOf(':0*') < 0)
        {
            if (d)
                console.log('Thumbnail found missing on preview, creating...', id, n);
            var aes = new sjcl.cipher.aes([n.key[0], n.key[1], n.key[2], n.key[3]]);
            createthumbnail(false, aes, id, uint8arr);
        }
        if (id == slideshowid)
            fetchnext();
    }, eot);
}

function previewsrc(src)
{
    var img = new Image();
    img.onload = function()
    {
        if (this.height > $(window).height() - 100)
        {
            var factor = this.height / ($(window).height() - 100);
            this.height = $(window).height() - 100;
            this.width = Math.round(this.width / factor);
        }
        var w = this.width, h = this.height;
        if (w < 700)
            w = 700;
        if (h < 500)
            h = 500;
        $('.slideshow-image').attr('src', this.src);
        $('.slideshow-dialog').css('margin-top', h / 2 * -1);
        $('.slideshow-dialog').css('margin-left', w / 2 * -1);
        $('.slideshow-image').width(this.width);
        $('.slideshow-image').height(this.height);
        $('.slideshow-dialog').width(w);
        $('.slideshow-dialog').height(h);
        $('.slideshow-image-bl').removeClass('hidden');
        $('.slideshow-pending').addClass('hidden');
        $('.slideshow-progress').addClass('hidden');
    };
    img.src = src;
}

function previewimg(id, uint8arr)
{
    try {
        var blob = new Blob([uint8arr], {type: 'image/jpeg'});
    } catch (err) {}
    if (!blob || blob.size < 25)
        blob = new Blob([uint8arr.buffer]);
    previews[id] =
        {
            blob: blob,
            src: myURL.createObjectURL(blob),
            time: new Date().getTime()
        };
    if (id == slideshowid)
    {
        previewsrc(previews[id].src);
    }
    if (Object.keys(previews).length == 1)
    {
        $(window).unload(function()
        {
            for (var id in previews)
            {
                myURL.revokeObjectURL(previews[id].src);
            }
        });
    }
}

var thumbnails = [];
var thumbnailblobs = [];
var th_requested = [];
var fa_duplicates = {};
var fa_reqcnt = 0;
var fa_addcnt = 8;
var fa_tnwait = 0;

function fm_thumbnails()
{
    var treq = {}, a = 0, max = Math.max($.rmItemsInView || 1, 71) + fa_addcnt, u = max - Math.floor(max / 3), y;
    if (!fa_reqcnt)
        fa_tnwait = y;
    if (d)
        console.time('fm_thumbnails');
    if (myURL)
    {
        for (var i in M.v)
        {
            var n = M.v[i];
            if (n.fa)
            {
                if (fa_tnwait == n.h && n.seen)
                    fa_tnwait = 0;
                if (!fa_tnwait && !thumbnails[n.h] && !th_requested[n.h])
                {
                    if (typeof fa_duplicates[n.fa] == 'undefined')
                        fa_duplicates[n.fa] = 0;
                    else
                        fa_duplicates[n.fa] = 1;
                    treq[n.h] =
                        {
                            fa: n.fa,
                            k: n.key
                        };
                    th_requested[n.h] = 1;

                    if (u == a)
                        y = n.h;
                    if (++a > max)
                    {
                        if (!n.seen)
                            break;
                        y = n.h;
                    }
                }
                else if (n.seen && n.seen !== 2)
                {
                    fm_thumbnail_render(n);
                }
            }
        }
        if (y)
            fa_tnwait = y;

        if (a > 0)
        {
            fa_reqcnt += a;
            if (d)
                console.log('Requesting %d thumbs (%d loaded)', a, fa_reqcnt);

            var rt = Date.now();
            api_getfileattr(treq, 0, function(ctx, node, uint8arr)
            {
                if (uint8arr === 0xDEAD)
                {
                    if (d)
                        console.log('Aborted thumbnail retrieval for ' + node);
                    delete th_requested[node];
                    return;
                }
                if (rt)
                {
                    if (((Date.now() - rt) > 4000) && ((fa_addcnt += u) > 300))
                        fa_addcnt = 301;
                    rt = 0;
                }
                try {
                    var blob = new Blob([uint8arr], {type: 'image/jpeg'});
                } catch (err) {}
                if (blob.size < 25)
                    blob = new Blob([uint8arr.buffer]);
                // thumbnailblobs[node] = blob;
                thumbnails[node] = myURL.createObjectURL(blob);
                if (M.d[node] && M.d[node].seen)
                    fm_thumbnail_render(M.d[node]);

                // deduplicate in view when there is a duplicate fa:
                if (M.d[node] && fa_duplicates[M.d[node].fa] > 0)
                {
                    for (var i in M.v)
                    {
                        if (M.v[i].h !== node && M.v[i].fa == M.d[node].fa && !thumbnails[M.v[i].h])
                        {
                            thumbnails[M.v[i].h] = thumbnails[node];
                            if (M.v[i].seen)
                                fm_thumbnail_render(M.v[i]);
                        }
                    }
                }
            });
        }
    }
    if (d)
        console.timeEnd('fm_thumbnails');
}

function fm_thumbnail_render(n) {

    if (n && thumbnails[n.h]) {
        var e = $('#' + n.h + '.file-block');

        if (e.length > 0) {
            e = e.find('img:first');
            e.attr('src', thumbnails[n.h]);
            e.parent().addClass('thumb');
            n.seen = 2;
        }
    }
}

function fm_contains(filecnt, foldercnt) {
    var containstxt = l[782];
    if ((foldercnt > 1) && (filecnt > 1)) {
        containstxt = l[828].replace('[X1]', foldercnt).replace('[X2]', filecnt);
    } else if ((foldercnt > 1) && (filecnt === 1)) {
        containstxt = l[829].replace('[X]', foldercnt);
    } else if ((foldercnt === 1) && (filecnt > 1)) {
        containstxt = l[830].replace('[X]', filecnt);
    } else if ((foldercnt === 1) && (filecnt === 1)) {
        containstxt = l[831];
    } else if (foldercnt > 1) {
        containstxt = l[832].replace('[X]', foldercnt);
    } else if (filecnt > 1) {
        containstxt = l[833].replace('[X]', filecnt);
    } else if (foldercnt === 1) {
        containstxt = l[834];
    } else if (filecnt === 1) {
        containstxt = l[835];
    }
    return containstxt;
}

function fm_importflnodes(nodes)
{
    var sel = [].concat(nodes || []);
    if (sel.length) {
        var FLRootID = M.RootID;

        mega.ui.showLoginRequiredDialog().done(function() {

            $.onImportCopyNodes = fm_getcopynodes(sel);
            document.location.hash = 'fm';

            $(document).one('onInitContextUI', SoonFc(function(e) {
                if (ASSERT(M.RootID != FLRootID, 'Unexpected openFolder on Import')) {
                    if (d) console.log('Importing Nodes...', sel, $.onImportCopyNodes);

                    $.selected = sel;
                    $.mcImport = true;

                    // XXX: ...
                    $('.context-menu-item.copy-item').click();
                }
            }));
        }).fail(function(aError) {
            // If no aError, it was canceled
            if (aError) {
                alert(aError);
            }
        });
    }
}

function clipboardcopycomplete()
{
    if (d)
        console.log('clipboard copied');
}

function saveprogress(id, bytesloaded, bytestotal)
{
    if (d)
        console.log('saveprogress', id, bytesloaded, bytestotal);
}

function savecomplete(id)
{
    $('.fm-dialog.download-dialog').addClass('hidden');
    fm_hideoverlay();
    if (!$.dialog)
        $('#dlswf_' + id).remove();
    var dl = IdToFile(id);
    M.dlcomplete(dl);
    DownloadManager.cleanupUI(dl, true);
}

/**
 * Because of the left and transfer panes resizing options, we are now implementing the UI layout logic here, instead of
 * the original code from the styles.css.
 * The main reason is that, the CSS is not able to correctly calculate values based on other element's properties (e.g.
 * width, height, position, etc).
 * This is why we do a on('resize') handler which handles the resize of the generic layout of Mega's FM.
 */
function fm_resize_handler() {
    // transfer panel resize logic
    var right_pane_height = (
        $('#fmholder').outerHeight() - $('#topmenu').outerHeight() 
        );

    $('.fm-main.default, .fm-main.notifications').css({
        'height': right_pane_height + "px"
    });

    $('.transfer-scrolling-table').css({
        'height': (
                $('.fm-transfers-block').outerHeight() -  $('.transfer-table-header').outerHeight() - $('.fm-tranfers-header').outerHeight()
            ) + "px"
    });

    // left panel resize logic

    var right_panel_margin = $('.fm-left-panel').outerWidth();

    /*
     var resize_handle_width = $('.left-pane-drag-handle').outerWidth();
     $('.fm-main.default > div:not(.fm-left-panel)').each(function() {

     $(this).css({
     'margin-left':  right_panel_margin
     });
     });
     */

    $(['.files-grid-view .grid-scrolling-table', '.file-block-scrolling', '.contacts-grid-view .contacts-grid-scrolling-table '].join(", ")).css({
        'width': (
            $(document.body).outerWidth() - (
            $('.fm-left-panel').outerWidth()
            )
            )
    });

    if (M.currentdirid == 'contacts')
    {
        if (M.viewmode)
            initContactsBlocksScrolling();
        else
            initContactsGridScrolling();
    }

    if (typeof(megaChat) != 'undefined' && megaChat && megaChat.resized) {
        megaChat.resized();
    }

    var right_blocks_height = right_pane_height - $('.fm-right-header.fm').outerHeight();
    $('.fm-right-files-block > *:not(.fm-right-header)').css(
        {
            'height': right_blocks_height + "px",
            'min-height': right_blocks_height + "px"
        });

    $('.fm-right-files-block').css({
        'margin-left': ($('.fm-left-panel:visible').width() + $('.nw-fm-left-icons-panel').width()) + "px"
    });

    var shared_block_height = $('.shared-details-block').height() - $('.shared-top-details').height();
    var shared_block_height = $('.shared-details-block').height() - $('.shared-top-details').height();
    $('.shared-details-block .files-grid-view, .shared-details-block .fm-blocks-view').css(
        {
            'height': shared_block_height + "px",
            'min-height': shared_block_height + "px"
        });

}

function sharedfolderUI() {

    var c,
        n = M.d[M.currentdirid],
        r = false;

    if ($('.shared-details-block').length > 0) {
        $('.shared-details-block .shared-folder-content').unwrap();
        $('.shared-folder-content').removeClass('shared-folder-content');
        $('.shared-top-details').remove();
        r = true;
    }

    if (!n || n.p.length !== 11) {
        n = null;

        var p = M.getPath(M.currentdirid);
        if (p[p.length - 1] === 'shares') {
            c = M.d[p[0]];
            n = M.d[p[p.length - 3]];

            if (!n || n.p.length !== 11) {
                n = 0;
            }
        }
    }

    if (n) {
        var u_h = n.p;
        var user = M.d[u_h];
        var av_meta = generateAvatarMeta(u_h);
        var avatar = av_meta.shortName, av_color = av_meta.color;
        if (av_meta.avatarUrl)
            avatar = '<img src="' + av_meta.avatarUrl + '">';

        var rights = l[55], rightsclass = ' read-only';
        if (n.r === 1) {
            rights = l[56];
            rightsclass = ' read-and-write';
        } else if (n.r === 2) {
            rights = l[57];
            rightsclass = ' full-access';
        }

        var e = '.files-grid-view.fm';
        if (M.viewmode === 1)
            e = '.fm-blocks-view.fm';

        var nameStr = user && user.name ? htmlentities(user.name) : "N/a";

        $(e).wrap('<div class="shared-details-block"></div>');
        $('.shared-details-block').prepend(
            '<div class="shared-top-details">'
                +'<div class="shared-details-icon"></div>'
                +'<div class="shared-details-info-block">'
                    +'<div class="shared-details-pad">'
                        +'<div class="shared-details-folder-name">'+ htmlentities((c||n).name) +'</div>'
                        +'<a href="javascript:;" class="grid-url-arrow"><span></span></a>'
                        +'<div class="shared-folder-access'+ rightsclass + '">' + rights + '</div>'
                        +'<div class="clear"></div>'
                        +'<div class="nw-contact-avatar color10">' + avatar + '</div>'
                        +'<div class="fm-chat-user-info">'
                            +'<div class="fm-chat-user">' + nameStr + '</div>'
                        +'</div>'
                    +'</div>'
                    +'<div class="shared-details-buttons">'
                        +'<div class="fm-leave-share"><span>Leave share</span></div>'
                        +'<div class="fm-share-copy"><span>Copy</span></div>'
                        +'<div class="fm-share-download"><span class="fm-chatbutton-arrow">Download...</span></div>'
                        +'<div class="clear"></div>'
                    +'</div>'
                    +'<div class="clear"></div>'
                +'</div>'
            +'</div>');
        $(e).addClass('shared-folder-content');

        Soon(function() {
            $(window).trigger('resize');
            Soon(fm_resize_handler);
        });
    }

    return r;
}

function userAvatar(userid)
{
    userid = userid.u || userid;
    var user = M.u[userid];
    if (!user || !user.u) {
        return;
    }

    var name = user.name || user.m;

    var av_meta = generateAvatarMeta(userid);
    var avatar = av_meta.shortName, av_color = av_meta.color;
    if (av_meta.avatarUrl)
        avatar = '<img src="' + av_meta.avatarUrl + '">';

    if (avatars[userid])
        avatar = '<img src="' + avatars[userid].url + '">';

    return {img: avatar, color: av_color};
}

function userFingerprint(userid, next) {
    userid = userid.u || userid;
    var user = M.u[userid];
    if (!user || !user.u) {
        return next([]);
    }
    if (userid === u_handle) {
        var fprint = authring.computeFingerprint(u_pubEd25519, 'Ed25519', 'hex');
        return next(fprint.toUpperCase().match(/.{4}/g), fprint);
    }
    var fingerprintPromise = crypt.getFingerprintEd25519(user.h || userid);
    fingerprintPromise.done(function (response) {
        next(response.toUpperCase().match(/.{4}/g), response);
    });
}

function fingerprintDialog(userid)
{
    userid = userid.u || userid;
    var user = M.u[userid];
    if (!user || !user.u) {
        return;
    }

    function closeFngrPrntDialog() {
        fm_hideoverlay();
        $this.addClass('hidden');
        $('.fm-dialog-close').unbind('click');
        $('.dialog-approve-button').unbind('click');
        $('.dialog-skip-button').unbind('click');
        $this = null;
    }

    var $this = $('.fingerprint-dialog')
        , avatar = userAvatar(userid);

    $this.find('.fingerprint-avatar')
        .attr('class', 'fingerprint-avatar color' + avatar.color)
        .html(avatar.img)

    $this.find('.contact-details-user-name')
        .text(user.name || user.m) // escape HTML things
        .end()
        .find('.contact-details-email')
        .text(user.m) // escape HTML things

    $this.find('.fingerprint-txt').empty()
    userFingerprint(u_handle, function(fprint) {
        var target = $('.fingerprint-bott-txt .fingerprint-txt')
        fprint.forEach(function(v) {
            $('<span>').text(v).appendTo(target);
        });
    });

    userFingerprint(user, function(fprint) {
        var offset = 0;
        $this.find('.fingerprint-code .fingerprint-txt').each(function() {
            var that = $(this)
            fprint.slice(offset, offset + 5).forEach(function(v) {
                $('<span>').text(v).appendTo(that)
                offset++;
            });
        });
    })

    $('.fm-dialog-close').rebind('click', function() {
        closeFngrPrntDialog();
    });

    $('.dialog-approve-button').rebind('click', function() {
        userFingerprint(user, function(fprint, fprintraw) {
            authring.setContactAuthenticated(userid, fprintraw, 'Ed25519', authring.AUTHENTICATION_METHOD.FINGERPRINT_COMPARISON);
            $('.fm-verify').unbind('click').find('span').text('Verified');
            closeFngrPrntDialog();
        });
    });

    $('.dialog-skip-button').rebind('click', function() {
        closeFngrPrntDialog();
    });

    $this.removeClass('hidden')
        .css({
            'margin-top': '-' + $this.height() / 2 + 'px',
            'margin-left': '-' + $this.width() / 2 + 'px'
        });
    fm_showoverlay();

}

function contactUI() {
    $('.nw-contact-item').removeClass('selected');
    $('.contact-details-pad .grid-url-arrow').unbind('click');

    var n = M.u[M.currentdirid];
    if (n && n.u) {
        var u_h = M.currentdirid;
//        var cs = M.contactstatus(u_h);
        var user = M.d[u_h];

        var avatar = userAvatar(u_h);

        var onlinestatus = M.onlineStatusClass(megaChat.karere.getPresence(megaChat.getJidFromNodeId(u_h)));
        $('.contact-top-details .nw-contact-block-avatar').attr('class', 'nw-contact-block-avatar two-letters ' + htmlentities(u_h) + ' color' + avatar.color);
        $('.contact-top-details .nw-contact-block-avatar').html(avatar.img);
        $('.contact-top-details .onlinestatus').removeClass('away offline online busy');
        $('.contact-top-details .onlinestatus').addClass(onlinestatus[1]);
        $('.contact-top-details .fm-chat-user-status').text(onlinestatus[0]);
        $('.contact-top-details .contact-details-user-name').text(user.name || user.m);
        $('.contact-top-details .contact-details-email').text(user.m);

        $('.contact-details-pad .grid-url-arrow').bind('click', function(e) {
            e.preventDefault();
            e.stopPropagation(); // do not treat it as a regular click on the file
            // $(this).addClass('active');
            $('.context-menu').addClass('arrange-to-front');
            e.currentTarget = $(this);
            e.calculatePosition = true;
            $.selected = [location.hash.replace('#fm/', '')];
            searchPath();
            contextMenuUI(e, 4);
        });

        /**
         * Get and display the fingerprint
         */
        var showAuthenticityCredentials = function() {
            var fprint = $('.contact-fingerprint-txt').empty();
            userFingerprint(user, function (fprints) {
                $.each(fprints, function (k, value) {
                    $('<span>').text(value).appendTo(
                        fprint.filter(k <= 4 ? ':first' : ':last')
                    );
                });
            });
        };

        /**
         * Enables the Verify button
         */
        var enableVerifyFingerprintsButton = function() {
            $('.fm-verify').removeClass('disabled');
            $('.fm-verify').find('span').text(l[1960] + '...');
            $('.fm-verify').rebind('click', function() {
                fingerprintDialog(user);
            });
        };

        // Display the current fingerpring
        showAuthenticityCredentials();

        // Set authentication state of contact from authring.
        var authringPromise = new MegaPromise();
        if (u_authring.Ed25519) {
            authringPromise.resolve();
        }
        else {
            // First load the authentication system.
            var authSystemPromise = authring.initAuthenticationSystem();
            authringPromise.linkDoneAndFailTo(authSystemPromise);
        }
        /** To be called on settled authring promise. */
        var _setVerifiedState = function() {
            var handle = user.u || user;
            var verificationState = u_authring.Ed25519[handle] || {};
            var isVerified = (verificationState.method
                              >= authring.AUTHENTICATION_METHOD.FINGERPRINT_COMPARISON);
            if (isVerified) {
                // Show the user is verified.
                $('.fm-verify').addClass('disabled');
                $('.fm-verify').find('span').text(l[6776]);
            }
            else {
                // Otherwise show the Verify button.
                enableVerifyFingerprintsButton();
            }
        };
        authringPromise.done(_setVerifiedState);

        // Reset seen or verified fingerprints and re-enable the Verify button
        $('.fm-reset-stored-fingerprint').rebind('click', function() {
            authring.resetFingerprintsForUser(user.u);
            enableVerifyFingerprintsButton();

            // Refetch the key
            showAuthenticityCredentials();
        });

        if (!MegaChatDisabled) {
            if (onlinestatus[1] !== "offline" && u_h !== u_handle) {
                // user is online, lets display the "Start chat" button

                // Can use the line below again once text chat is ready
                //var startConversationText = megaChat.getPrivateRoom(u_h) !== false ? "Show conversation" : l[5885];

                // Temporary for just video/audio only
                var startConversationText = l[5885];

                $('.fm-start-conversation').removeClass('hidden');
                $('.fm-start-conversation span').text(startConversationText);

                // Add this line back in when P2P file sharing is confirmed working
                //$('.fm-send-files').removeClass('hidden');

            } else {
                // user is offline, hide the button
                $('.fm-start-conversation').addClass('hidden');
                $('.fm-send-files').addClass('hidden');
            }

            // bind the "start chat" button
            $('.fm-start-conversation').unbind("click.megaChat");
            $('.fm-start-conversation').bind("click.megaChat", function(e) {
                window.location = "#fm/chat/" + u_h;

                return false;
            });
        }

        $('.nw-contact-item#contact_' + u_h).addClass('selected');
    }
}

/**
 * Implements the behavior of "File Manager - Resizable Panes":
 * - Initializes a jQuery UI .resizable
 * - Sets w/h/direction
 * - Persistance (only saving is implemented here, you should implement by yourself an initial set of the w/h from the
 *  localStorage
 * - Proxies the jQ UI's resizable events - `resize` and `resizestop`
 * - Can be initialized only once per element (instance is stored in $element.data('fmresizable'))
 *
 * @param element
 * @param opts
 * @returns {*}
 * @constructor
 */
function FMResizablePane(element, opts) {
    var $element = $(element);
    var self = this;
    var $self = $(this);

    self.element = element;

    /**
     * Default options
     *
     * @type {{direction: string, persistanceKey: string, minHeight: undefined, minWidth: undefined, handle: string}}
     */
    var defaults = {
        'direction': 'n',
        'persistanceKey': 'transferPanelHeight',
        'minHeight': undefined,
        'minWidth': undefined,
        'handle': '.transfer-drag-handle'
    };

    var size_attr = 'height';

    opts = $.extend(true, {}, defaults, opts);

    self.options = opts; //expose as public

    /**
     * Depending on the selected direction, pick which css attr should we be changing - width OR height
     */
    if (opts.direction == 'n' || opts.direction == 's') {
        size_attr = 'height';
    } else if (opts.direction == 'e' || opts.direction == 'w') {
        size_attr = 'width';
    } else if (opts.direction.length == 2) {
        size_attr = 'both';
    }

    /**
     * Destroy if already initialized.
     */
    if ($element.data('fmresizable')) {
        $element.data('fmresizable').destroy();
    }

    self.destroy = function() {
        // some optimizations can be done here in the future.
    };

    /**
     * Basic init/constructor code
     */
    {
        var $handle = $(opts.handle, $element);

        $handle.addClass('ui-resizable-handle ui-resizable-' + opts.direction);

        var resizable_opts = {
            'handles': {
            },
            minHeight: opts.minHeight,
            minWidth: opts.minWidth,
            maxHeight: opts.maxHeight,
            maxWidth: opts.maxWidth,
            start: function(e, ui) {

            },
            resize: function(e, ui) {
                var css_attrs = {
                    'top': 0
                };

                if (size_attr == 'both') {
                    css_attrs['width'] = ui.size['width'];
                    css_attrs['height'] = ui.size['height'];

                    $element.css(css_attrs);

                    if (opts.persistanceKey) {
                        localStorage[opts.persistanceKey] = JSON.stringify(css_attrs);
                    }
                } else {
                    css_attrs[size_attr] = ui.size[size_attr];
                    $element.css(css_attrs);
                    if (opts.persistanceKey) {
                        localStorage[opts.persistanceKey] = JSON.stringify(ui.size[size_attr]);
                    }
                }

                $self.trigger('resize', [e, ui]);
            },
            'stop': function(e, ui) {
                $self.trigger('resizestop', [e, ui]);
                $(window).trigger('resize');
            }
        };

        if (opts['aspectRatio']) {
            resizable_opts['aspectRatio'] = opts['aspectRatio'];
        }

        resizable_opts['handles'][opts.direction] = $handle;

        $element.resizable(resizable_opts);

        $element.data('fmresizable', this)
    }
    return this;
}

/**
 * Highlights some text inside an element as if you had selected it with the mouse
 * From http://stackoverflow.com/a/987376
 * @param {String} elementId
 */
function selectText(elementId) {
    var doc = document, text = doc.getElementById(element), range, selection;

    if (doc.body.createTextRange) {
        range = document.body.createTextRange();
        range.moveToElementText(text);
        range.select();
    }
    else if (window.getSelection) {
        selection = window.getSelection();
        range = document.createRange();
        range.selectNodeContents(text);
        selection.removeAllRanges();
        selection.addRange(range);
    }
}

/**
 * Dialog to cancel subscriptions
 */
var cancelSubscriptionDialog = {

    $backgroundOverlay: null,
    $dialog: null,
    $dialogSuccess: null,
    $accountPageCancelButton: null,
    $continueButton: null,
    $cancelReason: null,

    init: function() {

        this.$dialog = $('.cancel-subscription-st1');
        this.$dialogSuccess = $('.cancel-subscription-st2');
        this.$accountPageCancelButton = $('.fm-account-blocks .btn-cancel');
        this.$continueButton = this.$dialog.find('.continue-cancel-subscription');
        this.$cancelReason = this.$dialog.find('.cancel-textarea textarea');
        this.$backgroundOverlay = $('.fm-dialog-overlay');

        // Show the dialog
        this.$dialog.removeClass('hidden');
        this.$backgroundOverlay.removeClass('hidden').addClass('payment-dialog-overlay');

        // Init functionality
        this.enableButtonWhenReasonEntered();
        this.initSendingReasonToApi();
        this.initCloseAndBackButtons();
    },

    /**
     * Close the dialog when either the close or back buttons are clicked
     */
    initCloseAndBackButtons: function() {

        // Close main dialog
        this.$dialog.find('.fm-dialog-button.cancel, .fm-dialog-close').rebind('click', function() {
            cancelSubscriptionDialog.$dialog.addClass('hidden');
            cancelSubscriptionDialog.$backgroundOverlay.addClass('hidden').removeClass('payment-dialog-overlay');
        });

        // Prevent clicking on the background overlay which closes it unintentionally
        cancelSubscriptionDialog.$backgroundOverlay.rebind('click', function(event) {
            event.stopPropagation();
        });
    },

    /**
     * Close success dialog
     */
    initCloseButtonSuccessDialog: function() {

        this.$dialogSuccess.find('.fm-dialog-close').rebind('click', function() {
            cancelSubscriptionDialog.$dialogSuccess.addClass('hidden');
            cancelSubscriptionDialog.$backgroundOverlay.addClass('hidden').removeClass('payment-dialog-overlay');
        });
    },

    /**
     * Make sure text has been entered before making the button available
     */
    enableButtonWhenReasonEntered: function() {

        this.$cancelReason.rebind('keyup', function() {

            // Trim for spaces
            var reason = $(this).val();
                reason = $.trim(reason);

            // Make sure at least 1 character
            if (reason.length > 0) {
                cancelSubscriptionDialog.$continueButton.removeClass('disabled');
            }
            else {
                cancelSubscriptionDialog.$continueButton.addClass('disabled');
            }
        });
    },

    /**
     * Send the cancellation reason
     */
    initSendingReasonToApi: function() {

        this.$continueButton.rebind('click', function() {

            // Get the cancellation reason
            var reason = cancelSubscriptionDialog.$cancelReason.val();

            // Hide the dialog and show loading spinner
            cancelSubscriptionDialog.$dialog.addClass('hidden');
            cancelSubscriptionDialog.$backgroundOverlay.addClass('hidden').removeClass('payment-dialog-overlay');
            loadingDialog.show();

            // Cancel the subscription/s
            // cccs = Credit Card Cancel Subscriptions, r = reason
            api_req({ a: 'cccs', r: reason }, {
                callback: function() {

                    // Reset account cache and refetch all account data to display UI
                    // (note potential race condition if cancellation callback wasn't received in 7500ms)
                    M.account.lastupdate = 0;

                    setTimeout(function() {

                        // Hide loading dialog and cancel subscription button on account page
                        loadingDialog.hide();
                        cancelSubscriptionDialog.$accountPageCancelButton.hide();

                        // Show success dialog and refresh UI
                        cancelSubscriptionDialog.$dialogSuccess.removeClass('hidden');
                        cancelSubscriptionDialog.$backgroundOverlay.removeClass('hidden').addClass('payment-dialog-overlay');
                        cancelSubscriptionDialog.initCloseButtonSuccessDialog();
                        accountUI();

                    }, 7500);
                }
            });
        });
    }
};<|MERGE_RESOLUTION|>--- conflicted
+++ resolved
@@ -603,6 +603,20 @@
     });
 }
 
+/**
+ *    Set the right drag icon to the transfer panel
+ */
+function tpDragCursor() {
+    var h = $('.transfer-panel').height()
+    if (h >= $.transferPaneResizable.options.maxHeight) {
+        $('.transfer-drag-handle').css('cursor', 's-resize')
+    } else if (h <= $.transferPaneResizable.options.minHeight) {
+        $('.transfer-drag-handle').css('cursor', 'n-resize')
+    } else {
+        $('.transfer-drag-handle').css('cursor', 'ns-resize')
+    }
+}
+
 function initUI() {
     $('.not-logged .fm-not-logged-button.create-account').rebind('click', function()
     {
@@ -680,10 +694,10 @@
                         t = M.RootID;
                     else if (c.indexOf('rubbish-bin') > -1)
                         t = M.RubbishID;
-					else if (c.indexOf('transfers') > -1)
-                        dd = 'download';
                 }
             }
+            else if (c && c.indexOf('transfer-panel') > -1)
+                dd = 'download';
             else if (c && c.indexOf('nw-fm-tree-item') > -1 && !$(e.target).visible(!0))
                 dd = 'download';
             else
@@ -1036,12 +1050,6 @@
                 'rubbish-bin':    { root: M.RubbishID, prev: null }
             };
         }
-        if ($('.nw-fm-left-icon.transfers').hasClass('active')  && clickedClass.indexOf('transfers') == -1) {
-            $('.fmholder').removeClass('transfer-panel-opened');
-            $('.nw-fm-left-icon.transfers').removeClass('active');
-            $(this).addClass('active');
-            $(window).trigger('resize');
-        }
         var activeClass = (''+$('.nw-fm-left-icon.active:visible')
             .attr('class')).split(" ").filter(function(c) {
                 return !!fmTabState[c];
@@ -1081,7 +1089,8 @@
         }
     });
 
-    $('.nw-fm-left-icon').rebind('mouseover', function() {
+    $('.nw-fm-left-icon').unbind('mouseover');
+    $('.nw-fm-left-icon').bind('mouseover', function() {
         var tooltip = $(this).find('.nw-fm-left-tooltip');
         if ($.liTooltipTimer)
             clearTimeout($.liTooltipTimer);
@@ -1091,7 +1100,8 @@
             }, 1000);
     });
 
-    $('.nw-fm-left-icon').rebind('mouseout', function() {
+    $('.nw-fm-left-icon').unbind('mouseout');
+    $('.nw-fm-left-icon').bind('mouseout', function() {
         $(this).find('.nw-fm-left-tooltip').removeClass('hovered');
         clearTimeout($.liTooltipTimer);
     });
@@ -1100,6 +1110,31 @@
     {
         setTimeout(browserDialog, 2000);
     }
+
+    $.transferPaneResizable = new FMResizablePane($('.transfer-panel'), {
+        'direction': 'n',
+        'minHeight': 96,
+        'maxHeight': 312,
+        'persistanceKey': 'transferPaneHeight',
+        'handle': '.transfer-drag-handle'
+    });
+
+    $($.transferPaneResizable).on('resize', function(e, resize_event, ui)
+    {
+        if ($('#fmholder.transfer-panel-opened').size() == 0)
+        {
+            $.transferOpen(undefined, true);
+            $.transferHeader();
+        }
+        tpDragCursor();
+    });
+
+    $($.transferPaneResizable).on('resizestop', function(e, resize_event, ui) {
+        if ($.transferPaneResizable.options.minHeight >= ui.size.height) {
+            $.transferOpen();
+            $.transferHeader();
+        }
+    });
 
     var lPane = $('.fm-left-panel')
     $.leftPaneResizable = new FMResizablePane(lPane, {
@@ -1179,9 +1214,13 @@
 
 function openTransferpanel()
 {
-
-    $('.nw-fm-left-icon.transfers').addClass('transfering');
-
+    $.transferOpen(1);
+    if (M.currentdirid == 'notifications')
+        notifyPopup.initNotificationsScrolling();
+    else if (M.viewmode)
+        initFileblocksScrolling();
+    else
+        initGridScrolling();
     if (!uldl_hold)
         ulQueue.resume();
     else// make sure that terms of service are accepted before any action
@@ -1191,21 +1230,20 @@
         ulQueue.pause();
         ui_paused = true;
 
-        $('.transfer-table tr td:eq(2), .transfer-table tr td:eq(5)').each(function()
-        {
-            $(this).text('');
-        });
-    }
-    
-	initTreeScroll();
+//        $('.transfer-table tr td:eq(4), .transfer-table tr td:eq(6)').each(function()
+//        {
+//            $(this).text('');
+//        });
+    }
+    initTreeScroll();
     $(window).trigger('resize');
 
     if ($('table.transfer-table tr').length > 1) {
-       $('.transfer-clear-all-icon').removeClass('disabled');
-       $('.transfer-clear-completed').removeClass('disabled');
-    }
-
-    $('.tranfer-table .grid-url-arrow').rebind('click', function(e) {
+        $('.transfer-clear-all-icon').removeClass('hidden');
+    }
+
+    $('.tranfer-table .grid-url-arrow').unbind('click')
+    $('.tranfer-table .grid-url-arrow').bind('click', function(e) {
         var target = $(this).closest('tr');
         e.preventDefault();
         e.stopPropagation(); // do not treat it as a regular click on the file
@@ -1214,32 +1252,6 @@
         target.parent().find('tr').removeClass('ui-selected');
         target.addClass('ui-selected');
         contextMenuUI(e);
-    });
-
-    $('.clear-transfer-icon').rebind('click', function(e)
-    {
-        var target = $(this).closest('tr');
-        e.preventDefault();
-        e.stopPropagation();
-        target.parent().find('tr').removeClass('ui-selected');
-        target.addClass('ui-selected');
-        var toabort = {};
-        $('.transfer-table tr.ui-selected').not('.clone-of-header').each(function(j, el)
-        {
-            toabort[$(el).attr('id')] = 1;
-            $(this).remove();
-        });
-        toabort = Object.keys(toabort);
-        toabort.forEach(function(downloadId) {
-            DownloadManager.abort(downloadId);
-            UploadManager.abort(downloadId);
-        });
-		
-        $.clearTransferPanel();
-		
-        Soon(function() {
-            $(window).trigger('resize');
-        });
     });
 
 }
@@ -2490,6 +2502,7 @@
             fm_tfspause(id);
             $('span.transfer-type', this).addClass('paused');
         });
+        $('.tranfer-download-indicator,.transfer-upload-indicator').removeClass('active');
     });
 
     $(c + '.select-all').rebind('click', function() {
@@ -2504,11 +2517,8 @@
         });
 
         toabort = Object.keys(toabort);
-        toabort.forEach(function(downloadId) {
-            DownloadManager.abort(downloadId);
-            UploadManager.abort(downloadId);
-        });
-        $.clearTransferPanel();
+        DownloadManager.abort(toabort);
+        UploadManager.abort(toabort);
 
         Soon(function() {
             // XXX: better way to stretch the scrollbar?
@@ -2779,7 +2789,6 @@
     $('.fm-account-sections').addClass('hidden');
     $('.fm-right-files-block').addClass('hidden');
     $('.fm-right-account-block').removeClass('hidden');
-    $('.nw-fm-left-icon').removeClass('active');
     $('.nw-fm-left-icon.settings').addClass('active');
     M.accountData(function(account)
     {
@@ -4697,11 +4706,7 @@
             s = $('.file-block.ui-selected');
         else
             s = $('.grid-table tr.ui-selected');
-<<<<<<< HEAD
-        selPanel = $('.fm-transfers-block tr.ui-selected').not('.clone-of-header')
-=======
         var selPanel = $('.transfer-panel tr.ui-selected').not('.clone-of-header')
->>>>>>> 387e33e4
 
         if (M.chat)
             return true;
@@ -5310,32 +5315,20 @@
     {
         fm_resize_handler();
         var el = $('.transfer-table-header th');
-		var waitForRsizingEvent = (function () {
-            var timers = {};
-            return function (callback, ms, uniqueId) {
-                if (timers[uniqueId]) {
-                    clearTimeout (timers[uniqueId]);
-                }
-                timers[uniqueId] = setTimeout(callback, ms);
-            };
-        })();
-        waitForRsizingEvent(function(){
-            $('.transfer-table tr.clone-of-header th').each(function(i, e)
-            {
-			    if ($(e).outerWidth() != 0) {
-                    var headerColumn = $(el).get(i);
-                    $(headerColumn).width($(e).width()+'px');
-			    }
-            });
-        }, 100, 'transferPanel');
+        // Get first item in transfer queue, and loop through each column
+        $('.transfer-table tr:nth-child(2) td').each(function(i, e)
+        {
+            var headerColumn = $(el).get(i);
+            $(headerColumn).width($(e).width());
+        });
 
         var tth = $('.transfer-table-header');
-        var toHide = (dl_queue.length || ul_queue.length || $('.transfer-table tr').length > 1);
+        var toHide = (dl_queue.length || ul_queue.length);
         // Show/Hide header if there is no items in transfer list
         if (!toHide)
         {
             $('.transfer-panel-empty-txt').removeClass('hidden');
-            tth.hide(0); 
+            tth.hide(0);
         }
         else
         {
@@ -5343,7 +5336,8 @@
             tth.show(0);
         }
 
-        $('.transfer-table tr').rebind('click contextmenu', function(e)
+        $('.transfer-table tr').unbind('click contextmenu');
+        $('.transfer-table tr').bind('click contextmenu', function(e)
         {
             $('.ui-selected').filter(function() {
                 return $(this).parents('.transfer-table').length == 0;
@@ -5402,136 +5396,160 @@
         });
         initTransferScroll();
     }
-    $(window).rebind('resize.transferpanel', function(e)
+    $(window).unbind('resize.transferpanel');
+    $(window).bind('resize.transferpanel', function(e)
     {
         $.transferHeader();
     });
 
-    $(window).rebind('resize.slideshow', function(e)
+    $(window).unbind('resize.slideshow');
+    $(window).bind('resize.slideshow', function(e)
     {
         if (slideshowid && previews[slideshowid])
             previewsrc(previews[slideshowid].src);
     });
 
-    $('.transfers .nw-fm-left-border').rebind('click', function(e)
+    $('.tranfer-view-icon,.file-transfer-icon').unbind('click');
+    $('.tranfer-view-icon,.file-transfer-icon').bind('click', function(e)
     {
         $.transferOpen();
     });
 
     $.transferClose = function() {
-        $('.nw-fm-left-icon.transfers').removeClass('active');
-	    $('.fmholder').removeClass('transfer-panel-opened');
-	    $(window).trigger('resize');
+
+        var panel = $('.transfer-panel');
+        $('.transfer-drag-handle').css('cursor', 'n-resize');
+
+        panel.animate({'height': $('.transfer-panel-title').height()}, {
+            complete: function() {
+                $('.tranfer-view-icon').removeClass('active');
+                $('#fmholder').removeClass('transfer-panel-opened');
+                $(window).trigger('resize');
+            },
+            progress: fm_resize_handler
+        });
     };
 
-    $.transferOpen = function(force)
-    {
-        if ($('.nw-fm-left-icon.transfers').attr('class').indexOf('active') == -1 || force)
-        {
-		    $('.nw-fm-left-icon').removeClass('active');
-            $('.nw-fm-left-icon.transfers').addClass('active');
-		    notificationsUI(1);
-		    $('#fmholder').addClass('transfer-panel-opened');
-		    $.transferHeader();
+    $.transferOpen = function(force, dont_animate)
+    {
+        if ($('.tranfer-view-icon').attr('class').indexOf('active') == -1 || force)
+        {
+            $('.tranfer-view-icon').addClass('active');
+            $('#fmholder').addClass('transfer-panel-opened');
+
+            // Initialise the functionality within the transfers pane
+            $.transferHeader();
+
+            // If the user has previously resized the transfer panel
+            var height = 192;
+            if (localStorage.transferPaneHeight && $.transferPaneResizable) {
+
+                // Load the previously configured panel height
+                height = Math.max($.transferPaneResizable.options.minHeight, localStorage.transferPaneHeight);
+            }
+
+            var panel = $('.transfer-panel');
+
+            if (dont_animate) {
+                panel.css({'height': height});
+                return fm_resize_handler();
+            }
+
+            panel.animate({'height': height}, {
+                complete: function() {
+                    tpDragCursor();
+                    $.transferHeader();
+                    $(window).trigger('resize');
+                },
+                progress: fm_resize_handler
+            });
+        }
+        else {
+            // Close the File Transfers Pane
+            $.transferClose();
+        }
+
+        initTreeScroll();
+
+        if (M.currentdirid === 'notifications') {
+            notifyPopup.initNotificationsScrolling();
+        }
+        else if (M.currentdirid && M.currentdirid.substr(0, 7) === 'account') {
+            initAccountScroll();
+        }
+        else if (M.viewmode == 1) {
+            initFileblocksScrolling();
+        }
+        else {
+            initGridScrolling();
         }
     };
 
-    $.clearTransferPanel = function() {
-        if ($('.transfer-table tr').length == 1) {
-            $('.transfer-clear-all-icon').addClass('disabled');
-            $('.transfer-pause-icon').addClass('disabled');
-            $('.transfer-clear-completed').addClass('disabled');
-            $('.transfer-table-header').hide();
-            $('.transfer-panel-empty-txt').removeClass('hidden');
-            $('.transfer-panel-title').html(l[104]);
-        }
-    };
-
-    $('.nw-fm-left-icon.settings .settings-icon').rebind('click', function()
+    $('.nw-fm-left-icon.settings .settings-icon').unbind('click');
+    $('.nw-fm-left-icon.settings .settings-icon').bind('click', function()
     {
         if (u_type === 0)
             ephemeralDialog('Transfer settings are for registered users only.');
         else {
-			if ($('.nw-fm-left-icon.transfers').hasClass('active')) {
-				$('.fmholder').removeClass('transfer-panel-opened');
-				$(window).trigger('resize');
-			}
             $('.nw-fm-left-icon').removeClass('active');
-			$('.nw-fm-left-icon.settings').addClass('active');
             document.location.hash = 'fm/account/settings';
         }
     });
-
-    $('.transfer-clear-all-icon').rebind('click', function() {
-        if (!$(this).hasClass('disabled')) {
-            msgDialog('confirmation', 'cancel all transfers', 'Are you sure you want to cancel all transfers?', '', function(e) {
-                if (!e)
-                    return;
-
-                DownloadManager.abort(null);
-                UploadManager.abort(null);
-
-                $('.transfer-table tr').not('.clone-of-header').fadeOut(function() {
-                    $(this).remove();
-                    $.clearTransferPanel();
-                });
-                Soon(function() {
-                    $(window).trigger('resize');
-                });
+    $('.transfer-clear-all-icon').unbind('click');
+    $('.transfer-clear-all-icon').bind('click', function() {
+        msgDialog('confirmation', 'cancel all transfers', 'Are you sure you want to cancel all transfers?', '', function(e) {
+            if (!e)
+                return;
+
+            DownloadManager.abort(null);
+            UploadManager.abort(null);
+
+            $('.transfer-table tr').not('.clone-of-header').fadeOut(function() {
+                $(this).remove();
             });
-        }
-    });
-
-    $('.transfer-clear-completed').rebind('click', function() {
-        if (!$(this).hasClass('disabled')) {
-            $('.transfer-table tr .transfer-status.completed').closest('tr').fadeOut(function() {
-                $(this).remove();
-                $.clearTransferPanel();
-                Soon(function() {
-                    $(window).trigger('resize');
-                });
+        });
+    });
+
+    $('.transfer-pause-icon').unbind('click');
+    $('.transfer-pause-icon').bind('click', function()
+    {
+        if ($(this).attr('class').indexOf('active') > -1)
+        {
+            // terms of service
+            if (u_type || u_attr.terms)
+            {
+                $(this).removeClass('active');
+                dlQueue.resume();
+                ulQueue.resume();
+                ui_paused = false;
+                uldl_hold = false;
+            } else
+            {
+                alert(l[214]);
+                DEBUG(l[214]);
+            }
+
+            $('.tranfer-download-indicator,.tranfer-upload-indicator')
+                .removeClass('active');
+            $('.transfer-panel tr span.transfer-type').removeClass('paused');
+        }
+        else
+        {
+            $(this).addClass('active');
+            dlQueue.pause();
+            ulQueue.pause();
+            ui_paused = true;
+            uldl_hold = true;
+
+            $('.transfer-panel tr span.transfer-type').addClass('paused');
+
+            $('.tranfer-download-indicator,.tranfer-upload-indicator')
+                .text('PAUSED');
+
+            $('.transfer-table tr td:eq(3)').each(function()
+            {
+                $(this).text('');
             });
-        }
-    });
-
-    $('.transfer-pause-icon').rebind('click', function()
-    {
-        if (!$(this).hasClass('disabled')) {
-            if ($(this).attr('class').indexOf('active') > -1)
-            {
-                // terms of service
-                if (u_type || u_attr.terms)
-                {
-                    $(this).removeClass('active').find('span').html(l[6993]);
-                    dlQueue.resume();
-                    ulQueue.resume();
-                    ui_paused = false;
-                    uldl_hold = false;
-                } else
-                {
-                    alert(l[214]);
-                    DEBUG(l[214]);
-                }
-
-                $('.fm-transfers-block tr span.transfer-type').removeClass('paused');
-			    $('.nw-fm-left-icon').removeClass('paused');
-            }
-            else
-            {
-			    $(this).addClass('active').find('span').html('Resume transfers');
-                dlQueue.pause();
-                ulQueue.pause();
-                ui_paused = true;
-                uldl_hold = true;
-
-                $('.transfer-table tr span.transfer-type').addClass('paused');
-			    $('.nw-fm-left-icon').addClass('paused');
-
-                $('.transfer-table tr td:eq(2)').each(function()
-                {
-                    $(this).text('');
-                });
-            }
         }
     });
 }
@@ -6065,7 +6083,7 @@
             }
         });
 
-    $('.fm-tree-panel .nw-fm-tree-item, .rubbish-bin, .fm-breadcrumbs, .nw-fm-left-icons-panel .nw-fm-left-icon, .shared-with-me tr, .nw-conversations-item').droppable(
+    $('.fm-tree-panel .nw-fm-tree-item, .rubbish-bin, .fm-breadcrumbs, .transfer-panel, .nw-fm-left-icons-panel .nw-fm-left-icon, .shared-with-me tr, .nw-conversations-item').droppable(
         {
             tolerance: 'pointer',
             drop: function(e, ui)
@@ -9505,7 +9523,9 @@
 function fm_resize_handler() {
     // transfer panel resize logic
     var right_pane_height = (
-        $('#fmholder').outerHeight() - $('#topmenu').outerHeight() 
+        $('#fmholder').outerHeight() - (
+        $('#topmenu').outerHeight() + $('.transfer-panel').outerHeight()
+        )
         );
 
     $('.fm-main.default, .fm-main.notifications').css({
@@ -9514,7 +9534,9 @@
 
     $('.transfer-scrolling-table').css({
         'height': (
-                $('.fm-transfers-block').outerHeight() -  $('.transfer-table-header').outerHeight() - $('.fm-tranfers-header').outerHeight()
+            $('.transfer-panel').outerHeight() - (
+            $('.transfer-panel-title').outerHeight() + $('.transfer-table-header').outerHeight()
+            )
             ) + "px"
     });
 
@@ -9570,6 +9592,15 @@
             'height': shared_block_height + "px",
             'min-height': shared_block_height + "px"
         });
+
+    // account page tweak, required since the transfer panel resize logic was introduced
+    var $account_save_block = $('.fm-account-save-block');
+    if ($('.transfer-panel').size() > 0) {
+        $account_save_block.css({
+            'top': $('.transfer-panel').position().top - $account_save_block.outerHeight(),
+            'bottom': ''
+        });
+    }
 
 }
 
