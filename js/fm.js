function voucherCentering($button) {
    var $popupBlock = $('.fm-voucher-popup');
    var popupHeight = $popupBlock.outerHeight();

    if ($button.position().top + 10 > popupHeight) {
        $popupBlock.css('top', $button.position().top - popupHeight - 35);
    }
    else {
        $popupBlock.css('top', $button.position().top + $button.outerHeight() + 35);
    }
}

function deleteScrollPanel(from, data) {
    var jsp = $(from).data(data);
    if (jsp) {
        jsp.destroy();
    }
}

function initDashboardScroll(scroll)
{
    $('.fm-right-block.dashboard').jScrollPane({
        enableKeyboardNavigation: false, showArrows: true, arrowSize: 5, animateScroll: true
    });
    jScrollFade('.fm-right-block.dashboard');
    if (scroll) {
        var jsp = $('.fm-right-block.dashboard').data('jsp');
        if (jsp) {
            jsp.scrollToBottom();
        }
    }
}

function initAccountScroll(scroll)
{
    $('.account.tab-content:visible').jScrollPane({
        enableKeyboardNavigation: false, showArrows: true, arrowSize: 5, animateScroll: true
    });
    jScrollFade('.account.tab-content:visible');
    if (scroll) {
        var jsp = $('.account.tab-content:visible').data('jsp');
        if (jsp) {
            jsp.scrollToBottom();
        }
    }
}

function initGridScrolling()
{
    $('.grid-scrolling-table').jScrollPane({enableKeyboardNavigation: false, showArrows: true, arrowSize: 5});
    jScrollFade('.grid-scrolling-table');
}

function initSelectScrolling(scrollBlock)
{
    $(scrollBlock).jScrollPane({enableKeyboardNavigation: false, showArrows: true, arrowSize: 5});
    jScrollFade(scrollBlock);
}

function initFileblocksScrolling()
{
    $('.file-block-scrolling').jScrollPane({enableKeyboardNavigation: false, showArrows: true, arrowSize: 5});
    jScrollFade('.file-block-scrolling');
}

function initFileblocksScrolling2()
{
    $('.contact-details-view .file-block-scrolling').jScrollPane({enableKeyboardNavigation: false, showArrows: true, arrowSize: 5});
    jScrollFade('.contact-details-view .file-block-scrolling');
}

function initContactsGridScrolling() {
    var scroll = '.grid-scrolling-table.contacts';
    deleteScrollPanel(scroll, 'jsp');
    $(scroll).jScrollPane({enableKeyboardNavigation: false, showArrows: true, arrowSize: 5});
    jScrollFade(scroll);
}

/**
 * initTextareaScrolling
 *
 * @param {Object} $textarea. DOM textarea element.
 * @param {Number} textareaMaxHeight Textarea max height. Default is 100
 * @param {Boolean} resizeEvent If we need to bind window resize event
 */
function initTextareaScrolling($textarea, textareaMaxHeight, resizeEvent) {
    var textareaWrapperClass = $textarea.parent().attr('class'),
          $textareaClone,
          textareaLineHeight = parseInt($textarea.css('line-height'))
          textareaMaxHeight = textareaMaxHeight ? textareaMaxHeight: 100;

    // Textarea Clone block to define height of autoresizeable textarea
    if (!$textarea.next('div').length) {
        $('<div></div>').insertAfter($textarea);
    }
    $textareaClone = $textarea.next('div');

    function textareaScrolling(keyEvents) {
        var $textareaScrollBlock = $textarea.closest('.textarea-scroll'),
              $textareaCloneSpan,
              textareaContent = $textarea.val(),
              cursorPosition = $textarea.getCursorPosition(),
              jsp = $textareaScrollBlock.data('jsp'),
              viewLimitTop = 0,
              scrPos = 0,
              viewRatio = 0;

        // Set textarea height according to  textarea clone height
        textareaContent = '<span>'+textareaContent.substr(0, cursorPosition) +
                          '</span>' + textareaContent.substr(cursorPosition, textareaContent.length);

        // try NOT to update the DOM twice if nothing had changed (and this is NOT a resize event).
        if (keyEvents && $textareaClone.data('lastContent') === textareaContent) {
            return;
        }
        else {
            $textareaClone.data('lastContent', textareaContent);
            textareaContent = textareaContent.replace(/\n/g, '<br />');
            $textareaClone.safeHTML(textareaContent + '<br />');
        }

        var textareaCloneHeight = $textareaClone.height();
        $textarea.height(textareaCloneHeight);
        $textareaCloneSpan = $textareaClone.children('span');
        var textareaCloneSpanHeight = $textareaCloneSpan.height();
        scrPos = jsp ? $textareaScrollBlock.find('.jspPane').position().top : 0;
        viewRatio = Math.round(textareaCloneSpanHeight + scrPos);

        // Textarea wrapper scrolling init
        if (textareaCloneHeight > textareaMaxHeight) {
            $textareaScrollBlock.jScrollPane(
                {enableKeyboardNavigation: false, showArrows: true, arrowSize: 5, animateScroll: false});
            if (!jsp && keyEvents) {
                $textarea.focus();
            }
        }
        else if (jsp) {
            jsp.destroy();
            if (keyEvents) {
                $textarea.focus();
            }
        }

        // Scrolling according cursor position
        if (viewRatio > textareaLineHeight || viewRatio < viewLimitTop) {
            jsp = $textareaScrollBlock.data('jsp');
            if (textareaCloneSpanHeight > 0 && jsp) {
                jsp.scrollToY(textareaCloneSpanHeight - textareaLineHeight);
            }
            else if (jsp) {
                jsp.scrollToY(0);
            }
        }
        $textarea.trigger('autoresized');
    }

    // Init textarea scrolling
    textareaScrolling();

    // Reinit scrolling after keyup/keydown/paste events
    $textarea.off('keyup keydown paste');
    $textarea.on('keyup keydown paste', function() {
        textareaScrolling(1);
    });

    // Bind window resize if textarea is resizeable
    if (resizeEvent) {
        var eventName = textareaWrapperClass.replace(/[_\s]/g, '');
        $(window).bind('resize.' + eventName, function () {
            textareaScrolling();
        });
    }
}

/**
 * Sent Contact Requests
 *
 *
 */
function initOpcGridScrolling() {
    var scroll = '.grid-scrolling-table.opc';
    deleteScrollPanel(scroll, 'jsp');
    $(scroll).jScrollPane({enableKeyboardNavigation: false, showArrows: true, arrowSize: 5});
    jScrollFade(scroll);
}

/**
 * Received Contact Requests
 *
 *
 */
function initIpcGridScrolling() {
    var scroll = '.grid-scrolling-table.ipc';
    deleteScrollPanel(scroll, 'jsp');
    $(scroll).jScrollPane({enableKeyboardNavigation: false, showArrows: true, arrowSize: 5});
    jScrollFade(scroll);
}

function initContactsBlocksScrolling() {
    var scroll = '.contacts-blocks-scrolling';
    if ($('.contacts-blocks-scrolling:visible').length === 0) {
        return;
    }
    deleteScrollPanel(scroll, 'jsp');
    $(scroll).jScrollPane({enableKeyboardNavigation: false, showArrows: true, arrowSize: 5});
    jScrollFade(scroll);
}

function initShareBlocksScrolling() {
    var scroll = '.shared-blocks-scrolling';
    if ($('.shared-blocks-scrolling:visible').length === 0) {
        return;
    }
    deleteScrollPanel(scroll, 'jsp');
    $(scroll).jScrollPane({enableKeyboardNavigation: false, showArrows: true, arrowSize: 5});
    jScrollFade(scroll);
}

function initTransferScroll()
{
    $('.transfer-scrolling-table').jScrollPane({enableKeyboardNavigation: false, showArrows: true, arrowSize: 5, verticalDragMinHeight: 20});
    jScrollFade('.transfer-scrolling-table');
}

function initTreeScroll()
{
    if (d) console.time('treeScroll');
    /**
     if (localStorage.leftPaneWidth && $('.fm-left-panel').css('width').replace("px", "") != localStorage.leftPaneWidth)
     {
     $('.fm-left-panel').css({'width': localStorage.leftPaneWidth + "px"});
     }
     **/

    // .fm-tree-panel's with .manual-tree-panel-scroll-management would manage their jscroll pane by themself.
    $('.fm-tree-panel:not(.manual-tree-panel-scroll-management)').jScrollPane({enableKeyboardNavigation: false, showArrows: true, arrowSize: 5, animateScroll: true});
    // $('.fm-tree-panel').unbind('jsp-scroll-y.droppable');
    // $('.fm-tree-panel').bind('jsp-scroll-y.droppable',function(event, scrollPositionY, isAtTop, isAtBottom)
    // {
    // var t =Math.random();
    // $.scroller=t;
    // setTimeout(function()
    // {
    // if (t == $.scroller) treeDroppable();
    // },100);
    // });
    jScrollFade('.fm-tree-panel:not(.manual-tree-panel-scroll-management)');
    if (d) console.timeEnd('treeScroll');
}

var ddtreedisabled = {};
function treeDroppable()
{
    // if (d) console.time('treeDroppable');
    var tt = $('.fm-tree-panel .jspPane').position().top;
    var toptop = false;
    $('.fm-tree-panel .ui-droppable').each(function(i, e)
    {
        var id = $(e).attr('id');
        if (!id)
        {
            $(e).uniqueId();
            id = $(e).attr('id');
        }
        if (toptop || (tt + $(e).height() + $(e).position().top - 10 > 0))
        {
            toptop = 1;
            if (ddtreedisabled[id])
            {
                delete ddtreedisabled[id];
                $(e).droppable("enable");
            }
        }
        else
        {
            ddtreedisabled[id] = 1;
            $(e).droppable("disable");
        }
    });
    // if (d) console.timeEnd('treeDroppable');
}

function cacheselect()
{
    $.selected = [];
    $($.selectddUIgrid + ' ' + $.selectddUIitem).each(function(i, o) {
        if ($(o).hasClass('ui-selected')) {
            $.selected.push($(o).attr('id'));
        }
    });
}

function hideEmptyGrids() {
    $('.fm-empty-trashbin,.fm-empty-contacts,.fm-empty-search,.fm-empty-cloud,.fm-invalid-folder').addClass('hidden');
    $('.fm-empty-folder,.fm-empty-incoming,.fm-empty-folder-link').addClass('hidden');
    $('.fm-empty-pad.fm-empty-sharef').remove();
}

function reselect(n)
{
    $('.ui-selected').removeClass('ui-selected');
    if (typeof $.selected == 'undefined')
        $.selected = [];
    for (var i in $.selected)
    {
        $('#' + $.selected[i]).addClass('ui-selected');
        if (n)
        {
            $('#' + $.selected[i] + ' .grid-status-icon').addClass('new');
            $('#' + $.selected[i] + ' .file-status-icon').addClass('new');
        }
    }
    if (n)
    {
        if (M.viewmode)
        {
            var jsp = $('.file-block-scrolling').data('jsp');
            var el = $('a.ui-selected');
        }
        else
        {
            var jsp = $('.grid-scrolling-table').data('jsp');
            var el = $('tr.ui-selected');
        }
        if (el.length > 0)
            el = el[0];
        else
            el = false;
        if (el && jsp)
            jsp.scrollToElement(el);
    }
}

var treesearch = false;

function treeredraw()
{
    $('li.tree-item-on-search-hidden').removeClass('tree-item-on-search-hidden');

    if (M.currentrootid == M.RootID)
        M.buildtree(M.d[M.RootID]);
    if (M.currentrootid === M.InboxID)
        M.buildtree(M.d[M.InboxID]);
    else if (M.currentrootid == M.RubbishID)
        M.buildtree({h: M.RubbishID});
    else if (M.currentrootid == 'shares')
        M.buildtree({h: 'shares'});
    else if (M.currentrootid == 'contacts')
        M.contacts();
    else if (M.currentrootid == 'chat')
    {
        console.log('render the entire contact list filtered by search query into the conversations list');
    }
    treeUI();
}

function treePanelType() {
    return $.trim($('.nw-fm-left-icon.active').attr('class').replace(/(active|nw-fm-left-icon|ui-droppable)/g, ''));
}

function initUI() {
    if (d) {
        console.time('initUI');
    }
    $('.not-logged .fm-not-logged-button.create-account').rebind('click', function()
    {
        document.location.hash = 'register';
    });

    $('.fm-dialog-overlay').rebind('click.fm', function()
    {
        closeDialog();
        $.hideContextMenu();
    });
    if (folderlink)
    {
        $('.fm-main').addClass('active-folder-link');
        $('.activity-status-block').hide();
    }
    else
    {
        $('.fm-tree-header.cloud-drive-item').text(l[164]);
        $('.fm-tree-header').not('.cloud-drive-item').show();
        $('.fm-left-menu .folderlink').addClass('hidden');
        $('.fm-main').removeClass('active-folder-link');
    }

    var sortMenu = new mega.SortMenu();

    sortMenu.treeSearchUI();
    sortMenu.initializeTreePanelSorting();
    sortMenu.initializeDialogTreePanelSorting();

    $.doDD = function(e, ui, a, type)
    {

        function nRevert(r)
        {
            try {
                $(ui.draggable).draggable("option", "revert", false);
                if (r)
                    $(ui.draggable).remove();
            } catch (e) {
            }
        }
        var c = $(ui.draggable.context).attr('class');
        var t, ids, dd;


        if (c && c.indexOf('nw-fm-tree-item') > -1)
        {
            // tree dragged:
            var id = $(ui.draggable.context).attr('id');
            if (id.indexOf('treea_') > -1) {
                ids = [id.replace('treea_', '')];
            }
            else if (id.indexOf('contact_') > -1) {
                ids = [id.replace('contact_', '')];
            }
        }
        else
        {
            // grid dragged:
            if ($.selected && $.selected.length > 0)
                ids = $.selected;
        }

        // Workaround a problem where we get over[1] -> over[2] -> out[1]
        if (a === 'out' && $.currentOver !== $(e.target).attr('id'))
            a = 'noop';

        if (type == 1)
        {
            // tree dropped:
            var c = $(e.target).attr('class');
            if (c && c.indexOf('nw-fm-left-icon') > -1)
            {
                dd = 'nw-fm-left-icon';
                if (a == 'drop')
                {
                    if (c.indexOf('cloud') > -1) {
                        t = M.RootID;
                    }
                    else if (c.indexOf('rubbish-bin') > -1) {
                        t = M.RubbishID;
                    }
                    else if (c.indexOf('transfers') > -1) {
                        dd = 'download';
                    }
                }
            }
            else if (c && c.indexOf('nw-fm-tree-item') > -1 && !$(e.target).visible(!0))
                dd = 'download';
            else if (
                $(e.target).is('ul.conversations-pane > li') ||
                $(e.target).closest('ul.conversations-pane > li').size() > 0 ||
                $(e.target).is('.messages-block')
            ) {
                if (M.isFile(ids)) {
                    dd = 'chat-attach';
                }
                else {
                    dd = 'noop';
                }
            }
            else
            {
                var t = $(e.target).attr('id');
                if (t && t.indexOf('treea_') > -1)
                    t = t.replace('treea_', '');
                else if (t && t.indexOf('path_') > -1)
                    t = t.replace('path_', '');
                else if (t && t.indexOf('contact2_') > -1)
                    t = t.replace('contact2_', '');
                else if (t && t.indexOf('contact_') > -1)
                    t = t.replace('contact_', '');
                else if (M.currentdirid !== 'shares' || !M.d[t] || RootbyId(t) !== 'shares')
                    t = undefined;
            }
        }
        else
        {
            // grid dropped:
            var c = $(e.target).attr('class');
            if (c && c.indexOf('folder') > -1)
                t = $(e.target).attr('id');
        }

        if (ids && ids.length && t)
        {
            dd = ddtype(ids, t, e.altKey);
            if (dd === 'move' && e.altKey)
                dd = 'copy';
        }

        if (a !== 'noop')
        {
            if ($.liTimerK)
                clearTimeout($.liTimerK);
            $('body').removeClassWith('dndc-');
            $('.hide-settings-icon').removeClass('hide-settings-icon');
        }
        if (a == 'drop' || a == 'out' || a == 'noop')
        {
            $(e.target).removeClass('dragover');
            // if (a !== 'noop') $('.dragger-block').addClass('drag');
        }
        else if (a == 'over')
        {
            var id = $(e.target).attr('id');
            if (!id)
            {
                $(e.target).uniqueId();
                id = $(e.target).attr('id');
            }

            $.currentOver = id;
            setTimeout(function()
            {
                if ($.currentOver == id)
                {
                    var h;
                    if (id.indexOf('treea_') > -1)
                        h = id.replace('treea_', '');
                    else
                    {
                        var c = $(id).attr('class');
                        if (c && c.indexOf('cloud-drive-item') > -1)
                            h = M.RootID;
                        else if (c && c.indexOf('recycle-item') > -1)
                            h = M.RubbishID;
                        else if (c && c.indexOf('contacts-item') > -1)
                            h = 'contacts';
                    }
                    if (h)
                        treeUIexpand(h, 1);
                    else if ($(e.target).hasClass('nw-conversations-item'))
                        $(e.target).click();
                    else if ($(e.target).is('ul.conversations-pane > li')) {
                        $(e.target).click();
                    }
                }
            }, 890);

            if (dd == 'move')
                $.draggingClass = ('dndc-move');
            else if (dd == 'copy')
                $.draggingClass = ('dndc-copy');
            else if (dd == 'download')
                $.draggingClass = ('dndc-download');
            else if (dd === 'nw-fm-left-icon')
            {
                var c = '' + $(e.target).attr('class');

                if (~c.indexOf('rubbish-bin'))
                    $.draggingClass = ('dndc-to-rubbish');
                else if (~c.indexOf('shared-with-me'))
                    $.draggingClass = ('dndc-to-shared');
                else if (~c.indexOf('contacts'))
                    $.draggingClass = ('dndc-to-contacts');
                else if (~c.indexOf('conversations')) {
                    $.draggingClass = ('dndc-to-conversations');
                }
                else if (~c.indexOf('cloud-drive'))
                    $.draggingClass = ('dndc-to-conversations'); // TODO: cursor, please?
                else
                    c = null;

                if (c)
                {
                    if ($.liTooltipTimer)
                        clearTimeout($.liTooltipTimer);
                    $.liTimerK = setTimeout(function() {
                        $(e.target).click()
                    }, 920);
                }
            }
            else if (dd === 'chat-attach') {
                $.draggingClass = ('dndc-to-conversations');
            }
            // else $('.dragger-block').addClass('drag');
            else {
                $.draggingClass = ('dndc-warning');
            }

            $('body').addClass($.draggingClass);

            $(e.target).addClass('dragover');
            $($.selectddUIgrid + ' ' + $.selectddUIitem).removeClass('ui-selected');
            if ($(e.target).hasClass('folder'))
            {
                $(e.target).addClass('ui-selected').find('.file-settings-icon, .grid-url-arrow').addClass('hide-settings-icon');
            }
        }
        // if (d) console.log('!a:'+a, dd, $(e.target).attr('id'), (M.d[$(e.target).attr('id').split('_').pop()]||{}).name, $(e.target).attr('class'), $(ui.draggable.context).attr('class'));


        if ((a === 'drop') && dd) {
            if (dd === 'nw-fm-left-icon') {
                // do nothing
            }
            else if (
                $(e.target).hasClass('nw-conversations-item') ||
                dd === 'chat-attach'
            ) {
                nRevert();

                // drop over a chat window
                var currentRoom = megaChat.getCurrentRoom();
                assert(currentRoom, 'Current room missing - this drop action should be impossible.');
                currentRoom.attachNodes(ids);
            }
            else if (dd === 'move') {
                nRevert(t !== M.RubbishID);
                $.moveids = ids;
                $.movet = t;
                setTimeout(function() {
                    if ($.movet === M.RubbishID) {
                        $.selected = $.moveids;
                        fmremove();
                    }
                    else {
                        M.moveNodes($.moveids, $.movet);
                    }
                }, 50);
            }
            else if ((dd === 'copy') || (dd === 'copydel')) {
                nRevert();
                $.copyids = ids;
                $.copyt = t;
                setTimeout(function() {
                    M.copyNodes($.copyids, $.copyt, (dd === 'copydel'), function() {

                        // Update files count...
                        if (M.currentdirid === 'shares' && !M.viewmode) {
                            M.openFolder('shares', 1);
                        }
                    }, function(error) {
                        if (error === EOVERQUOTA) {
                            return msgDialog('warninga', l[135], l[8435]);
                        }
                        return msgDialog('warninga', l[135], l[47], api_strerror(error));
                    });
                }, 50);
            }
            else if (dd === 'download') {
                nRevert();
                var as_zip = e.altKey;
                M.addDownload(ids, as_zip);
            }
            $('.dragger-block').hide();
        }
    };
    InitFileDrag();
    createFolderUI();
    M.buildRootSubMenu();
    initContextUI();
    copyDialog();
    moveDialog();
    initShareDialog();
    transferPanelUI();
    UIkeyevents();
    addContactUI();
    Soon(topmenuUI);

    $('.fm-files-view-icon').rebind('click', function() {

        $.hideContextMenu();
        cacheselect();
        if ($(this).attr('class').indexOf('listing-view') > -1) {
            if (fmconfig.uiviewmode) {
                mega.config.set('viewmode', 0);
            }
            else {
                fmviewmode(M.currentdirid, 0);
            }
            M.openFolder(M.currentdirid, true);
        }
        else {
            if (fmconfig.uiviewmode) {
                mega.config.set('viewmode', 1);
            }
            else {
                fmviewmode(M.currentdirid, 1);
            }
            M.openFolder(M.currentdirid, true);
        }
        reselect();

        return false;
    });

    $.hideContextMenu = function(event) {

        var a, b, currentNodeClass;

        if (event && event.target) {
            currentNodeClass = $(event.target).attr('class');
            if (!currentNodeClass) {
                currentNodeClass = $(event.target).parent();
                if (currentNodeClass) {
                    currentNodeClass = $(currentNodeClass).attr('class');
                }
            }
            if (currentNodeClass && currentNodeClass.indexOf('dropdown') > -1
                && (currentNodeClass.indexOf('download-item') > -1
                || currentNodeClass.indexOf('move-item') > -1)
                && currentNodeClass.indexOf('active') > -1) {
                return false;
            }
        }

        $('.nw-sorting-menu').addClass('hidden');
        $('.fm-start-chat-dropdown').addClass('hidden').removeClass('active');
        $('.start-chat-button').removeClass('active');
        $('.nw-tree-panel-arrows').removeClass('active');
        $('.dropdown-item.dropdown').removeClass('active');
        $('.fm-tree-header').removeClass('dragover');
        $('.nw-fm-tree-item').removeClass('dragover');
        $('.nw-fm-tree-item.hovered').removeClass('hovered');

        // Set to default
        a = $('.dropdown.body.files-menu,.dropdown.body.download');
        a.addClass('hidden');
        b = a.find('.dropdown.body.submenu');
        b.attr('style', '');
        b.removeClass('active left-position overlap-right overlap-left mega-height');
        a.find('.disabled,.context-scrolling-block').removeClass('disabled context-scrolling-block');
        a.find('.dropdown-item.contains-submenu.opened').removeClass('opened');

        // Remove all sub-menues from context-menu move-item
        $('#csb_' + M.RootID).empty();
    };

    $('#fmholder').rebind('click.contextmenu', function(e) {
        $.hideContextMenu(e);
        if ($.hideTopMenu) {
            $.hideTopMenu(e);
        }
        var $target = $(e.target);
        var exclude = '.upgradelink, .campaign-logo, .resellerbuy, .linkified, a.red';

        if ($target.attr('data-reactid') || $target.is('.chatlink')) {
            // chat can handle its own links..no need to return false on every "click" and "element" :O
            return;
        }
        if ($target.attr('type') !== 'file'
                && !$target.is(exclude)
                && !$target.parent().is(exclude)) {
            return false;
        }
    });

    $('.fm-back-button').rebind('click', function(e) {

        if (!M.currentdirid) {
            return;
        }

        if (M.currentdirid == 'notifications'
            || M.currentdirid.substr(0, 7) == 'search/'
            || M.currentdirid.substr(0, 5) == 'chat/') {
            window.history.back();
        }
        else {
            var n = M.d[M.currentdirid];
            if ((n && n.p && M.d[n.p]) || (n && n.p === 'contacts')) {
                M.openFolder(n.p);
            }
        }
    });

    $('.fm-right-header.fm').removeClass('hidden');

    if (folderlink) {
        $('.fm-tree-header.cloud-drive-item span').text('');
    }
    else {
        folderlink = 0;
    }

    M.avatars();

    if ((typeof dl_import !== 'undefined') && dl_import) {
        importFile();
    }

    $('.dropdown.body').rebind('contextmenu.dropdown', function(e) {
        if (!localStorage.contextmenu)
            e.preventDefault();
    });

    $('.nw-fm-left-icon').rebind('contextmenu', function(ev) {
        contextMenuUI(ev,1);
        return false;
    });

    var fmTabState;
    $('.nw-fm-left-icon').rebind('click', function() {
        treesearch = false;
        var clickedClass = $(this).attr('class');
        if (!clickedClass) {
            return;
        }
        if (!fmTabState || fmTabState['cloud-drive'].root !== M.RootID) {
            fmTabState = {
                'cloud-drive':    { root: M.RootID,    prev: null },
                'folder-link':    { root: M.RootID,    prev: null },
                'shared-with-me': { root: 'shares',    prev: null },
                'conversations':  { root: 'chat',      prev: null },
                'contacts':       { root: 'contacts',  prev: null },
                'transfers':      { root: 'transfers', prev: null },
                'account':        { root: 'account',  prev: null },
                'dashboard':    { root: 'dashboard',  prev: null },
                'inbox':          { root: M.InboxID,   prev: null },
                'rubbish-bin':    { root: M.RubbishID, prev: null }
            };
        }

        var activeClass = (''+$('.nw-fm-left-icon.active:visible')
            .attr('class')).split(" ").filter(function(c) {
                return !!fmTabState[c];
            })[0];

        var activeTab = fmTabState[activeClass];
        if (activeTab) {
            if (activeTab.root === M.currentrootid) {
                activeTab.prev = M.currentdirid;
                M.lastActiveTab = activeClass;
            }
            else if (d) {
                console.warn('Root mismatch', M.currentrootid, M.currentdirid, activeTab);
            }
        }

        if ($(this).hasClass('account') || $(this).hasClass('dashboard')) {
            if (u_type === 0) {
                ephemeralDialog(l[7687]);
            }
            else if ($(this).hasClass('dashboard')) {
                document.location.hash = 'fm/dashboard';
            }
            else {
                document.location.hash = 'fm/account';
            }
            return false;
        }

        for (var tab in fmTabState) {
            if (~clickedClass.indexOf(tab)) {
                tab = fmTabState[tab];

                var targetFolder = null;

                // Clicked on the currently active tab, should open the root (e.g. go back)
                if (~clickedClass.indexOf(activeClass)) {
                    targetFolder = tab.root;
                }
                else if (tab.prev && M.d[tab.prev]) {
                    targetFolder = tab.prev;
                }
                else {
                    targetFolder = tab.root
                }

                M.openFolder(targetFolder, true);

                break;
            }
        }
    });

    if (dlMethod.warn && !localStorage.browserDialog && !$.browserDialog)
    {
        setTimeout(browserDialog, 2000);
    }

    var lPane = $('.fm-left-panel');
    $.leftPaneResizable = new FMResizablePane(lPane, {
        'direction': 'e',
        'minWidth': 200,
        'maxWidth': 400,
        'persistanceKey': 'leftPaneWidth',
        'handle': '.left-pane-drag-handle'
    });

    if (fmconfig.leftPaneWidth) {
        lPane.width(Math.min(
            $.leftPaneResizable.options.maxWidth,
            Math.max($.leftPaneResizable.options.minWidth, fmconfig.leftPaneWidth)
            ));
    }

    $($.leftPaneResizable).on('resize', function() {
        var w = lPane.width()
        if (w >= $.leftPaneResizable.options.maxWidth) {
            $('.left-pane-drag-handle').css('cursor', 'w-resize')
        } else if (w <= $.leftPaneResizable.options.minWidth) {
            $('.left-pane-drag-handle').css('cursor', 'e-resize')
        } else {
            $('.left-pane-drag-handle').css('cursor', 'we-resize')
        }
        $(window).trigger('resize');
    });

    $(window).rebind('resize.fmrh hashchange.fmrh', fm_resize_handler);
    if (d) {
        console.timeEnd('initUI');
    }
}

function transferPanelContextMenu(target)
{
    var file;
    var tclear;

    $('.dropdown.body.files-menu .dropdown-item').hide();
    var menuitems = $('.dropdown.body.files-menu .dropdown-item');

    menuitems.filter('.transfer-pause,.transfer-play,.move-up,.move-down,.transfer-clear')
        .show();

    tclear = menuitems.filter('.transfer-clear').contents().last().get(0) || {};
    tclear.textContent = l[103];

    if (target === null && (target = $('.transfer-table tr.ui-selected')).length > 1) {
        var ids = target.attrs('id');
        var finished = 0;
        var paused = 0;
        var started = false;

        ids.forEach(function(id) {
            file = GlobalProgress[id];
            if (!file) {
                finished++;
            }
            else {
                if (file.paused) {
                    paused++;
                }
                if (file.started) {
                    started = true;
                }
            }
        });

        if (finished === ids.length) {
            menuitems.hide()
                .filter('.transfer-clear')
                .show();
            tclear.textContent = (l[7218] || 'Clear transfer');
        }
        else {
            if (started) {
                menuitems.filter('.move-up,.move-down').hide();
            }
            if (paused === ids.length) {
                menuitems.filter('.transfer-pause').hide();
            }

            var prev = target.first().prev();
            var next = target.last().next();

            if (prev.length === 0 || !prev.hasClass('transfer-queued')) {
                menuitems.filter('.move-up').hide();
            }
            if (next.length === 0) {
                menuitems.filter('.move-down').hide();
            }
        }
    }
    else if (!(file = GlobalProgress[$(target).attr('id')])) {
        /* no file, it is a finished operation */
        menuitems.hide()
            .filter('.transfer-clear')
            .show();
        tclear.textContent = (l[7218] || 'Clear transfer');
    }
    else {
        if (file.started) {
            menuitems.filter('.move-up,.move-down').hide();
        }
        if (file.paused) {
            menuitems.filter('.transfer-pause').hide();
        } else {
            menuitems.filter('.transfer-play').hide();
        }

        if (!target.prev().length || !target.prev().hasClass('transfer-queued')) {
            menuitems.filter('.move-up').hide();
        }
        if (target.next().length === 0) {
            menuitems.filter('.move-down').hide();
        }
    }

    // XXX: Hide context-menu's menu-up/down items for now to check if that's the
    // origin of some problems, users can still use the new d&d logic to move transfers
    menuitems.filter('.move-up,.move-down').hide();

    if (target.length === 1 && target.eq(0).attr('id').match(/^dl_/) && !!localStorage.d) {
        menuitems.filter('.network-diagnostic').show();
    }


    var parent = menuitems.parent();
    parent
        .children('hr').hide().end()
        .children('hr.pause').show().end();

    if (parent.height() < 56) {
        parent.find('hr.pause').hide();
    }
}

function openTransferpanel()
{
    $.tresizer();
    $('.nw-fm-left-icon.transfers').addClass('transfering');
    // Start the new transfer right away even if the queue is paused?
    // XXX: Remove fm_tfspause calls at M.addDownload/addUpload to enable this
    /*if (uldl_hold) {
        uldl_hold = false;
        dlQueue.resume();
        ulQueue.resume();
        $('.transfer-pause-icon').removeClass('active').find('span').text(l[6993]);
        $('.nw-fm-left-icon.transfers').removeClass('paused');
    }*/
    // $(window).trigger('resize'); // this will call initTreeScroll();

    if ($('table.transfer-table tr').length > 1) {
        $('.transfer-clear-all-icon').removeClass('hidden');
    }

    if (!$.mSortableT) {
        $.mSortableT = $('.transfer-table tbody');
        $.mSortableT.sortable({
            delay: 200,
            revert: 100,
            start: function(ev, ui) {
                $('body').addClass('dndc-sort');
            },
            helper: function(ev, tr) {
                if (!tr.hasClass('ui-selected')) {
                    tr.addClass('ui-selected');
                }
                this.order = fm_tfsorderupd();
                var $selected = tr.parent().children('.ui-selected').clone();
                tr.data('multidrag', $selected).siblings('.ui-selected').hide();
                var $helper = $('<tr/>');
                return $helper.append($selected);
            },
            stop: function(ev, ui) {
                var cancel = false;
                $('body').removeClass('dndc-sort');

                var $selected = ui.item.data('multidrag');
                ui.item.after($selected).remove();
                $('.transfer-table tr.ui-selected:not(:visible)').remove();
                $.transferHeader(); // rebind cloned trs

                // var $tr = $(ui.item[0]);
                // var id = String($tr.attr('id'));
                // var $next = $tr.next();

                /*if ($selected.hasClass('started')) {
                    cancel = true;
                }
                else {
                    var $prev = $tr.prev();
                    var pid = $prev.attr('id');
                    var nid = $next.attr('id');

                    cancel = ((id[0] === 'u' && nid && nid[0] !== 'u')
                            || (id[0] !== 'u' && pid && pid[0] === 'u'));
                }*/
                if (cancel) {
                    $.mSortableT.sortable('cancel');
                }
                else {
                    var order = fm_tfsorderupd();

                    if (JSON.stringify(order) !== JSON.stringify(this.order)) {
                        var mDL = {
                            pos: 0,
                            etmp: [],
                            oQueue: [],
                            pQueue: {},
                            mQueue: dlQueue,
                            m_queue: dl_queue,
                            prop: 'dl'
                        };
                        var mUL = {
                            pos: 0,
                            etmp: [],
                            oQueue: [],
                            pQueue: {},
                            mQueue: ulQueue,
                            m_queue: ul_queue,
                            prop: 'ul'
                        };
                        var id;
                        var dst;
                        var i = 0;
                        var len = Object.keys(order).length / 2;

                        [dl_queue, ul_queue].forEach(function(queue) {
                            var t_queue = queue.filter(isQueueActive);
                            if (t_queue.length !== queue.length) {
                                var m = t_queue.length;
                                var i = 0;
                                while (i < m) {
                                    (queue[i] = t_queue[i]).pos = i;
                                    ++i;
                                }
                                queue.length = i;
                                while (queue[i]) {
                                    delete queue[i++];
                                }
                            }
                        });

                        while (len > i) {
                            id = M.t[i++];

                            dst = (id[0] === 'u' ? mUL : mDL);
                            var mQ = dst.mQueue.slurp(id);
                            // for (var x in mQ) {
                                // if (mQ.hasOwnProperty(x)) {
                                    // var entry = mQ[x][0][dst.prop];
                                    // if (dst.etmp.indexOf(entry) === -1) {
                                        // (dst.m_queue[dst.pos] = entry).pos = dst.pos;
                                        // dst.etmp.push(entry);
                                        // dst.pos++;
                                    // }
                                // }
                            // }
                            dst.oQueue = dst.oQueue.concat(mQ);

                            if (dst.mQueue._qpaused.hasOwnProperty(id)) {
                                dst.pQueue[id] = dst.mQueue._qpaused[id];
                            }
                        }

                        dlQueue._queue = mDL.oQueue;
                        ulQueue._queue = mUL.oQueue;
                        dlQueue._qpaused = mDL.pQueue;
                        ulQueue._qpaused = mUL.pQueue;

                        // Check for transfers moved before any started one
                        var $prev = $('.transfer-table tr.transfer-started')
                            .first()
                            .prevAll()
                            .not('.transfer-paused');
                        // XXX: we rely on the speed field being non-numeric
                        if ($prev.length && !$prev.find('.speed').text().replace(/\D/g, '')) {
                            var ids = $('.transfer-table tr:not(.transfer-paused)').attrs('id');
                            ids.forEach(fm_tfspause);
                            if (dlQueue._queue.length || ulQueue._queue.length) {
                                dlmanager.logger.error('The move operation should have cleared the queues.');
                            }
                            ids.forEach(fm_tfsresume);
                            i = 0;
                            mDL.pQueue = {};
                            mUL.pQueue = {};
                            while (len > i) {
                                id = M.t[i++];
                                dst = (id[0] === 'u' ? mUL : mDL);
                                if (dst.mQueue._qpaused.hasOwnProperty(id)) {
                                    dst.pQueue[id] = dst.mQueue._qpaused[id];
                                }
                            }
                            dlQueue._qpaused = mDL.pQueue;
                            ulQueue._qpaused = mUL.pQueue;
                        }
                    }
                }

                $('.transfer-table tr.ui-selected').removeClass('ui-selected');
            }
        });
    }
}

function showTransferToast(t_type, t_length, isPaused) {
    if (!$('.fmholder').hasClass('transfer-panel-opened')) {
        var $toast,
            $second_toast,
            timer,
            nt_txt;

        if (t_type != 'u') {
            timer = dl_interval;
            $toast = $('.toast-notification.download');
            $second_toast = $('.toast-notification.upload');
            if (t_length > 1) {
                nt_txt = l[12481].replace('%1', t_length);
            } else {
                nt_txt = l[7222];
            }
        } else {
            timer = ul_interval;
            $toast = $('.toast-notification.upload');
            $second_toast = $('.toast-notification.download');
            if (t_length > 1) {
                nt_txt = l[12480].replace('%1', t_length);
            } else {
                nt_txt = l[7223];
            }
        }
        if (uldl_hold || isPaused) {
            nt_txt += '<b> (' + l[1651] + ') </b>';
        }

        $toast.find('.toast-col:first-child span').safeHTML(nt_txt);

        if ($second_toast.hasClass('visible')) {
            $second_toast.addClass('second');
        }

        clearTimeout(timer);
        $toast.removeClass('second hidden').addClass('visible');
        timer = setTimeout(function() {
            hideTransferToast($toast);
        }, 5000);

        $('.transfer .toast-button').rebind('click', function(e)
        {
            $('.toast-notification').removeClass('visible second');
            if (!$('.slideshow-dialog').hasClass('hidden')) {
                $('.slideshow-dialog').addClass('hidden');
                $('.slideshow-overlay').addClass('hidden');
            }
            // M.openFolder('transfers', true);
            $('.nw-fm-left-icon.transfers').click();
        });

        $('.toast-close-button', $toast).rebind('click', function()
        {
            $(this).closest('.toast-notification').removeClass('visible');
            $('.toast-notification').removeClass('second');
        });

        $toast.rebind('mouseover', function(e)
        {
            clearTimeout(timer);
        });
        $toast.rebind('mouseout', function(e)
        {
            timer = setTimeout(function() {
                hideTransferToast($toast);
            }, 5000);
        });
    }
}

function hideTransferToast ($toast) {
    $toast.removeClass('visible');
    $('.toast-notification').removeClass('second');
}

function isValidShareLink()
{
    var valid = true;
    for (var i in u_nodekeys) {
        valid = valid && typeof u_nodekeys[i] == "object"
    }
    return valid;
}

function removeUInode(h, parent) {

    var n = M.d[h],
        i = 0;

    // check subfolders
    if (n && n.t) {
        var cns = M.c[n.p];
        if (cns) {
            for (var cn in cns) {
                if (M.d[cn] && M.d[cn].t && cn !== h) {
                    i++;
                    break;
                }
            }
        }
    }

    var hasItems = !!M.v.length;
    switch (M.currentdirid) {
        case "shares":
            $('#treeli_' + h).remove();// remove folder and subfolders
            if (!hasItems) {
                $('.files-grid-view .grid-table-header tr').remove();
                $('.fm-empty-cloud').removeClass('hidden');
            }
            break;
        case "contacts":

            //Clear left panel:
            $('#contact_' + h).fadeOut('slow', function() {
                $(this).remove();
            });

            //Clear right panel:
            $('.grid-table.contacts tr#' + h + ', .contacts-blocks-scrolling a#' + h)
                .fadeOut('slow', function() {
                    $(this).remove();
                });

            // clear the contacts grid:
            $('.contacts-grid-view #' + h).remove();
            if (!hasItems) {
                $('.contacts-grid-view .contacts-grid-header tr').remove();
                $('.fm-empty-contacts .fm-empty-cloud-txt').text(l[784]);
                $('.fm-empty-contacts').removeClass('hidden');
            }
            break;
        case "chat":
            if (!hasItems) {
                $('.contacts-grid-view .contacts-grid-header tr').remove();
                $('.fm-empty-chat').removeClass('hidden');
            }
            break;
        case M.RubbishID:
            if (i == 0 && n) {
                $('#treea_' + n.p).removeClass('contains-folders expanded');
            }

            // Remove item
            $('#' + h).remove();

            // Remove folder and subfolders
            $('#treeli_' + h).remove();
            if (!hasItems) {
                $('.contacts-grid-view .contacts-grid-header tr').remove();
                $('.fm-empty-trashbin').removeClass('hidden');
            }
            break;
        case M.RootID:
            if (i == 0 && n) {
                $('#treea_' + n.p).removeClass('contains-folders expanded');
            }

            // Remove item
            $('#' + h).remove();

            // Remove folder and subfolders
            $('#treeli_' + h).remove();
            if (!hasItems) {
                $('.files-grid-view').addClass('hidden');
                $('.grid-table.fm tr').remove();
                $('.fm-empty-cloud').removeClass('hidden');
            }
            break;
        default:
            if (i == 0 && n) {
                $('#treea_' + n.p).removeClass('contains-folders expanded');
            }
            $('#' + h).remove();// remove item
            $('#treeli_' + h).remove();// remove folder and subfolders
            if (!hasItems) {
                if (sharedFolderUI()) {
                    M.emptySharefolderUI();
                }
                else {
                    $('.files-grid-view').addClass('hidden');
                    $('.fm-empty-folder').removeClass('hidden');
                }
                $('.grid-table.fm tr').remove();
            }
            break;
    }

    if (M.currentdirid === h || isCircular(h, M.currentdirid) === true) {
        parent = parent || Object(M.getNodeByHandle(h)).p || RootbyId(h);
        M.openFolder(parent);
    }
}

/**
 * addContactToFolderShare
 *
 * Add verified email addresses to folder shares.
 */
function addContactToFolderShare() {

    var targets = [],
        $shareDialog = $('.share-dialog'),
        $newContacts, permissionLevel, iconPermLvl, permissionClass, selectedNode;

    // Share button enabled
    if (($.dialog === 'share') && !$shareDialog.find('.dialog-share-button').is('.disabled')) {

        selectedNode = $.selected[0];
        $newContacts = $shareDialog.find('.token-input-list-mega .token-input-token-mega');

        loadingDialog.show();

        // Is there a new contacts planned for addition to share
        if ($newContacts.length) {

            // Determin current group permission level
            iconPermLvl = $shareDialog.find('.permissions-icon')[0];
            permissionClass = checkMultiInputPermission($(iconPermLvl));
            permissionLevel = sharedPermissionLevel(permissionClass[0]);

            // Add new planned contact to list
            $.each($newContacts, function(ind, val) {
                targets.push({ u: $(val).contents().eq(1).text(), r: permissionLevel });
            });
        }

        closeDialog();
        $('.export-links-warning').addClass('hidden');

        // Add new contacts to folder share
        if (targets.length > 0) {
            doShare(selectedNode, targets, true);
        }

        loadingDialog.hide();
    }
}

/**
 * addNewContact
 *
 * User adding new contact/s from add contact dialog.
 * @param {String} $addBtnClass, contact dialog add button class, i.e. .add-user-popup-button.
 */
function addNewContact($addButton) {

    var mailNum, msg, title, email, emailText, $mails;

    // Add button is enabled
    if (!$addButton.is('.disabled') && $addButton.is('.add')) {

        // Check user type
        if (u_type === 0) {
            ephemeralDialog(l[997]);
        }
        else {

            // Custom text message
            emailText = $('.add-user-textarea textarea').val();

            // List of email address planned for addition
            $mails = $('.token-input-list-mega .token-input-token-mega');

            mailNum = $mails.length;

            if (mailNum) {

                // Loop through new email list
                $mails.each(function(index, value) {

                    // Extract email addresses one by one
                    email = $(value).contents().eq(1).text();

                    // Make sure that API return positive value, otherwise we have API error
                    if (!M.inviteContact(M.u[u_handle].m, email, emailText)) {

                        // Singular or plural
                        if (index === mailNum - 1) {
                            if (mailNum === 1) {
                                title = l[150]; // Contact invited
                                msg = l[5898].replace('[X]', email); // The user [X] has been invited and will appear in your contact list once accepted."
                            }
                            else {
                                title = l[165] + ' ' + l[5859]; // Contacts Invited
                                msg = l[5899]; // The users have been invited and will appear in your contact list once accepted
                            }

                            closeDialog();
                            msgDialog('info', title, msg);
                            $('.token-input-token-mega').remove();
                        }
                    }
                });
            }
        }
    }

    // Cancel button clicked, close dialog
    else if ($addButton.is('.cancel')) {
        closeDialog();
    }
}

/**
 * sharedUInode
 *
 * Handle shared/export link icons in Cloud Drive
 * @param {String} nodeHandle, selected node id
 */
function sharedUInode(nodeHandle) {

    var oShares;
    var bExportLink = false;
    var bAvailShares = false;
    var UiExportLink = new mega.UI.Share.ExportLink();
    var share = new mega.Share();

    if (!fminitialized) {
        if (d) {
            UiExportLink.logger.warn('Skipping sharedUInode call...');
        }
        return;
    }
    if (d) {
        UiExportLink.logger.debug('Entering sharedUInode...');
    }

    // Is there a full share or pending share available
    if ((M.d[nodeHandle] && M.d[nodeHandle].shares) || M.ps[nodeHandle]) {

        // Contains full shares and/or export link
        oShares = M.d[nodeHandle] && M.d[nodeHandle].shares;

        // Do we have export link for selected node?
        if (oShares && oShares.EXP) {

            UiExportLink.addExportLinkIcon(nodeHandle);

            // Item is taken down, make sure that user is informed
            if (oShares.EXP.down === 1) {
                UiExportLink.addTakenDownIcon(nodeHandle);
            }

            bExportLink = true;
        }

        // Add share icon in left panel for selected node only if we have full or pending share
        // Don't show share icon when we have export link only
        if (share.isShareExist([nodeHandle], true, true, false)) {

            // Left panel
            $('#treea_' + nodeHandle + ' .nw-fm-tree-folder').addClass('shared-folder');

            bAvailShares = true;
        }
    }

    // t === 1, folder
    if (M.d[nodeHandle] && M.d[nodeHandle].t) {
        var icon = fileIcon(M.d[nodeHandle]);

        // Update right panel selected node with appropriate icon for list view
        $('.grid-table.fm #' + nodeHandle + ' .transfer-filtype-icon').addClass(icon);

        // Update right panel selected node with appropriate icon for block view
        $('#' + nodeHandle + '.file-block .block-view-file-type').addClass(icon);
    }

    // If no shares are available, remove share icon from left panel, right panel (list and block view)
    if (!bAvailShares) {
        $('#treea_' + nodeHandle + ' .nw-fm-tree-folder').removeClass('shared-folder'); // Left panel
        $('.grid-table.fm #' + nodeHandle + ' .transfer-filtype-icon').removeClass('folder-shared'); // Right panel list view
        $('#' + nodeHandle + '.file-block .block-view-file-type').removeClass('folder-shared'); // Right panel block view
    }

    // If no export link is available, remove export link from left and right panels (list and block view)
    if (!bExportLink) {
        UiExportLink.removeExportLinkIcon(nodeHandle);
    }
}

/**
 * getContactsEMails
 *
 * Loop through all available contacts, full and pending ones (outgoing and incomming)
 * and creates a list of contacts email addresses.
 * @returns {Array} contacts, array of contacts email.
 */
function getContactsEMails() {

    var contact,
        contacts = [];
    var contactName = '';

    // Loop through full contacts
    M.u.forEach(function(contact) {
        // Active contacts with email set
        if (contact.c === 1 && contact.m) {
            contacts.push({ id: contact.m, name: M.getNameByHandle(contact.u) });
        }
    });

    // Loop through outgoing pending contacts
    for (var k in M.opc) {
        if (M.opc.hasOwnProperty(k)) {
            contact = M.opc[k];
            contactName = M.getNameByHandle(M.opc[k].p);

            // Is contact deleted
            if (!contact.dts) {
                contacts.push({ id: contact.m, name: contactName });
            }
        }
    }

    // Loop through incomming pending contacts
    for (var m in M.ipc) {
        if (M.ipc.hasOwnProperty(m)) {
            contact = M.ipc[m];
            contactName = M.getNameByHandle(M.ipc[m].p);

            // Is there a email available
            if (contact.m) {
                contacts.push({ id: contact.m, name: contactName });
            }
        }
    }

    return contacts;
}

/**
 * initAddDialogInputPlugin
 */
function initAddDialogMultiInputPlugin() {

    // Plugin configuration
    var contacts = getContactsEMails();
    var $this  = $('.add-contact-multiple-input');
    var $scope = $this.parents('.add-user-popup');

    $this.tokenInput(contacts, {
        theme: 'mega',
        hintText: l[5908],
        //hintText: '',
        //placeholder: 'Type in an email or contact',
        searchingText: '',
        noResultsText: '',
        addAvatar: true,
        autocomplete: null,
        searchDropdown: true,
        emailCheck: true,
        preventDoublet: true,
        tokenValue: 'id',
        propertyToSearch: 'id',
        resultsLimit: 5,
        // Prevent showing of drop down list with contacts email addresses
        // Max allowed email address is 254 chars
        minChars: 255,
        accountHolder: (M.u[u_handle] || {}).m || '',
        scrollLocation: 'add',
        // Exclude from dropdownlist only emails/names which exists in multi-input (tokens)
        excludeCurrent: false,
        onEmailCheck: function() {
            errorMsg(l[7415]);
        },
        onDoublet: function(u) {
            errorMsg(l[7413]);
        },
        onHolder: function() {
            errorMsg(l[7414]);
        },
        onReady: function() {
            var $input = $this.parent().find('li input').eq(0);
            $input.rebind('keyup', function() {
                var value = $.trim($input.val());
                if ($scope.find('li.token-input-token-mega').length > 0 || checkMail(value) === false) {
                    $scope.find('.add-user-popup-button.add').removeClass('disabled');
                } else {
                    $scope.find('.add-user-popup-button.add').addClass('disabled');
                }
            });
        },
        onAdd: function() {

            var itemNum = $('.token-input-list-mega .token-input-token-mega').length,
                $addUserPopup = $('.add-user-popup');

            $('.add-user-popup-button.add').removeClass('disabled');

            // In case of 1 contact use singular
            if (itemNum === 1) {
                $addUserPopup.find('.nw-fm-dialog-title').text(l[101]); // Add Contact
            }
            else { // Use plural
                $addUserPopup.find('.nw-fm-dialog-title').text(l[5911]); // Add Contacts

                var $inputTokens = $addUserPopup.find('.share-added-contact.token-input-token-mega'),
                    $multiInput = $addUserPopup.find('.multiple-input'),
                    h1 = $inputTokens.outerHeight(true),// margin included
                    h2 = $multiInput.height();

                // show/hide scroll box
                if ((5 <= h2 / h1) && (h2 / h1 < 6)) {
                    $multiInput.jScrollPane({
                        enableKeyboardNavigation: false,
                        showArrows: true,
                        arrowSize: 8,
                        animateScroll: true
                    });
                    setTimeout(function() {
                        $addUserPopup.find('.token-input-input-token-mega input').focus();
                    }, 0);
                }
            }
        },
        onDelete: function() {

            var itemNum,
                $addUserPopup = $('.add-user-popup');

            setTimeout(function() {
                $addUserPopup.find('.token-input-input-token-mega input').blur();
            }, 0);

            // Get number of emails
            itemNum = $('.token-input-list-mega .token-input-token-mega').length;


            if (itemNum === 0) {
                $('.add-user-popup-button.add').addClass('disabled');
                $addUserPopup.find('.nw-fm-dialog-title').text(l[101]); // Add Contact

            }
            else if (itemNum === 1) {
                $('.add-user-popup-button.add').removeClass('disabled');
                $('.add-user-popup .nw-fm-dialog-title').text(l[101]); // Add Contact

            }
            else {
                $('.add-user-popup-button.add').removeClass('disabled');
                $('.add-user-popup .nw-fm-dialog-title').text(l[101]);

                var $inputTokens = $addUserPopup.find('.share-added-contact.token-input-token-mega'),
                    $multiInput = $addUserPopup.find('.multiple-input'),
                    $scrollBox = $('.multiple-input .jspPane')[0],
                    h1 = $inputTokens.outerHeight(true),// margin included
                    h2 = 0;

                // Calculate complete scroll box height
                if ($scrollBox) {
                    h2 = $scrollBox.scrollHeight;
                }
                else { // Just multi input height
                    h2 = $multiInput.height();
                }

                if (h2 / h1 < 6) {
                    clearScrollPanel('.add-user-popup');
                }
            }
        }
    });

    /**
     * errorMsg
     *
     * Show error popup next to multi input box in case that email is wrong.
     * @param {String} msg, error message.
     */
    function errorMsg(msg) {

        var $addUserPopup = $('.add-user-popup'),
            $warning = $addUserPopup.find('.multiple-input-warning span');

        $warning.text(msg);
        $addUserPopup.addClass('error');

        setTimeout(function() {
            $addUserPopup.removeClass('error');
        }, 3000);
    }
}

/**
 * addContactUI
 *
 * Handle add contact dialog UI
 */
function addContactUI() {

    // not for ephemeral
    if (!u_type) {
        return;
    }

    function iconSize(par) {

        // full size icon, popup at bottom of Add contact button
        if (par) {
            $('.add-user-size-icon')
                .removeClass('short-size')
                .addClass('full-size');
        }

        // short size icon, centered dialog
        else {
            $('.add-user-size-icon')
                .removeClass('full-size')
                .addClass('short-size');
        }
    };

    function focusOnInput() {
        var $tokenInput = $('#token-input-');

        $tokenInput
            .val('')
            .focus();
    }

    $('.add-user-notification textarea').rebind('focus.add-user-n', function() {
        var $this = $(this);
        $this.parent().addClass('active');
    });

    $('.add-user-notification textarea').rebind('blur.add-user-n', function() {
        $('.add-user-notification').removeClass('active');
    });

    if (!$('.add-contact-multiple-input').tokenInput("getSettings")) {
        initAddDialogMultiInputPlugin();
    }

    $('.fm-empty-contacts .fm-empty-button').rebind('mouseover', function() {
        $('.fm-empty-contacts').addClass('hovered');
    });

    $('.fm-empty-contacts .fm-empty-button').rebind('mouseout', function() {
        $('.fm-empty-contacts').removeClass('hovered');
    });

    $('.fm-empty-contacts .fm-empty-button').rebind('click', function(event) {

        $.hideContextMenu();
        $.dialog = 'add-contact-popup';
        $.sharedTokens = []; // Holds items currently visible in share folder contet (above input)

        // Just in case hide import links
        $('.add-user-popup .import-contacts-dialog').fadeOut(0);
        $('.import-contacts-link').removeClass('active');

        // Prepare multi-input and dialog
        $('.add-user-popup .multiple-input .token-input-token-mega').remove();
        $('.add-user-popup-button.add').addClass('disabled');
        $('.add-user-popup .nw-fm-dialog-title').text(l[71]);
        $('.fm-add-user').removeClass('active');

        iconSize(false);

        $('.add-user-popup')
            .addClass('dialog')
            .removeClass('hidden');

        fm_showoverlay();

        event.stopPropagation();

        // Focus the input after everything else is done or it won't work
        focusOnInput();
    });

    $('.fm-add-user').rebind('click', function() {

        var $this = $(this),
            $d = $('.add-user-popup');

        $.hideContextMenu();
        $.dialog = 'add-contact-popup';

        // Holds items currently visible in share folder content (above input)
        $.sharedTokens = [];

        // Hide
        if ($this.is('.active')) {
            $this.removeClass('active');
            $d.addClass('hidden');
        }

        // Show
        else {
            $('.add-user-popup .import-contacts-dialog').fadeOut(0);
            $('.import-contacts-link').removeClass('active');
            $this.addClass('active');
            $d.removeClass('hidden dialog');
            $('.add-user-popup .multiple-input .token-input-token-mega').remove();

            $('.add-user-popup-button.add').addClass('disabled');
            $('.add-user-popup .nw-fm-dialog-title').text(l[71]);

            topPopupAlign(this, '.add-user-popup');

            initTextareaScrolling($('.add-user-textarea textarea'), 39);
            focusOnInput();
        }

        iconSize(true);
        return false;
    });

    // List of elements related to pending contacts
    //
    // Received requests:
    // empty grid: fm-empty-contacts (have button on it, .empty-contact-requests-button with label 'View sent requests')
    // full grid: contact-requests-grid (have action buttons,
    //  'Accept': .contact-request-button.accept
    //  'Delete': .contact-request-button.delete
    //  'Ignore': .contact-request-button.ignore
    //
    // Sent requests:
    // empty grid: fm-empty-contacts (have button on it, .empty-sent-request-button with label 'View received requests')
    // full grid: sent-requests-grid (have action buttons,
    //  'ReInvite': .contact-request-button.reinvite
    //  'Cancel Reques': .contact-request-button.cancel
    //
    // Header buttons:
    // fm-contact-requests 'View sent requests'
    // fm-received-requests 'View received requests'

    // View received contact requests, M.ipc
    $('.fm-received-requests, .empty-sent-requests-button').rebind('click', function() {
        M.openFolder('ipc');
        $('.fm-contact-requests').removeClass('active');
        $(this).addClass('active');
    });

    // View sent contact requests, M.opc
    $('.fm-contact-requests, .empty-contact-requests-button').rebind('click', function() {
        M.openFolder('opc');
        $('.fm-received-requests').removeClass('active');
        $(this).addClass('active');
    });

    $('.add-user-size-icon').rebind('click', function() {

        var iPos = 0;

        $('.add-user-popup .import-contacts-dialog').fadeOut(0);
        $('.import-contacts-link').removeClass('active');

        if ($(this).is('.full-size')) {

            $('.add-user-popup').addClass('dialog');
            fm_showoverlay();
            iconSize(false);
            $('.fm-add-user').removeClass('active');
            focusOnInput();
        }

        // .short-size
        else {

            fm_hideoverlay();
            $('.add-user-popup').removeClass('dialog');
            iconSize(true);
            $('.fm-add-user').addClass('active');

            iPos = $(window).width() - $('.fm-add-user').offset().left - $('.add-user-popup').outerWidth() + 2;

            if (iPos > 8) {
                $('.add-user-popup').css('right', iPos + 'px');
            }
            else {
                $('.add-user-popup').css('right', 8 + 'px');
            }
            focusOnInput();
        }
    });

    $('.add-user-popup-button').rebind('click', function() {

        addNewContact($(this));
    });

    $('.add-user-popup .fm-dialog-close').rebind('click', function() {

        fm_hideoverlay();
        $('.add-user-popup').addClass('hidden');
        $('.fm-add-user').removeClass('active');
        clearScrollPanel('.add-user-popup');
    });

    $('.add-user-popup .import-contacts-service').rebind('click', function() {

        // NOT imported
        if (!$(this).is('.imported')) {
            var contacts = new mega.GContacts({'where': 'contacts'});

            // NOT failed
            if (!contacts.options.failed) {
                contacts.importGoogleContacts();
            } else {
                closeImportContactNotification('.add-user-popup');
            }
        }
        else {
            var n = $('.imported-contacts-notification');
            n.css('margin-left', '-' + n.outerWidth() / 2 + 'px');
            n.fadeIn(200);
            $('.share-dialog .import-contacts-dialog').fadeOut(200);
        }
    });

    $('.add-user-popup .import-contacts-link').rebind('click', function(e) {

        if (!$(this).is('.active')) {
            $('.add-user-popup .import-contacts-link').addClass('active');// Do not use this, because of doubled class
            $('.add-user-popup .import-contacts-dialog').fadeIn(200);

            $('.imported-notification-close').rebind('click', function()
            {
                $('.imported-contacts-notification').fadeOut(200);
            });
        }
        else {
            $('.add-user-popup .import-contacts-link').removeClass('active');
            $('.add-user-popup .import-contacts-dialog').fadeOut(200);
            $('.imported-contacts-notification').fadeOut(200);
        }

        e.stopPropagation();
        e.preventDefault();
    });

    $('.add-user-popup .import-contacts-info').rebind('mouseover.add-user-p', function() {
        $('.add-user-popup .import-contacts-info-txt').fadeIn(200);
    });

    $('.add-user-popup .import-contacts-info').rebind('mouseout.add-user-p', function() {
        $('.add-user-popup .import-contacts-info-txt').fadeOut(200);
    });
}

/**
 * Bind actions to Received Pending Conctact Request buttons
 *
 */
function initBindIPC() {

    DEBUG('initBindIPC()');

    $('.contact-requests-grid .contact-request-button').off('click');
    $('.contact-requests-grid .contact-request-button').on('click', function() {

        var $self = $(this),
            $reqRow = $self.closest('tr'),
            ipcId = $reqRow.attr('id').replace('ipc_', '');

        if ($self.is('.accept')) {
            if (M.acceptPendingContactRequest(ipcId) === 0) {
                $reqRow.remove();
            }
        }
        else if ($self.is('.delete')) {
            if (M.denyPendingContactRequest(ipcId) === 0) {
                $reqRow.remove();
            }
        }
        else if ($self.is('.ignore')) {
            if (M.ignorePendingContactRequest(ipcId) === 0) {
                $reqRow.remove();
            }
        }
    });
}

/**
 * Bind actions to Received pending contacts requests buttons
 *
 */
function initBindOPC() {

    DEBUG('initBindOPC()');

    $('.sent-requests-grid .contact-request-button').off('click');
    $('.sent-requests-grid .contact-request-button').on('click', function() {

        var $self = $(this),
            $reqRow = $self.closest('tr'),
            opcId = $reqRow.attr('id').replace('opc_', '');

        if ($self.is('.reinvite')) {
            M.reinvitePendingContactRequest(M.opc[opcId].m);
            $reqRow.children().children('.contact-request-button.reinvite').addClass('hidden');
        }
        else if ($self.is('.cancel')) {

            // If successfully deleted, grey column and hide buttons
            if (M.cancelPendingContactRequest(M.opc[opcId].m) === 0) {
                $(this).addClass('hidden');
                $reqRow.children().children('.contact-request-button.cancel').addClass('hidden');
                $reqRow.children().children('.contact-request-button.reinvite').addClass('hidden');
                $reqRow.addClass('deleted');
            }
        }
    });
}

function ephemeralDialog(msg) {

    msgDialog('confirmation', l[998], msg + ' ' + l[999], l[1000], function(e) {
        if (e) {
            document.location.hash = 'register';
        }
    });
}

/**
 * Removes the user from the share
 *
 * @param {String} shareId The share id
 * @param {Boolean} nfk
 */
function removeShare(shareId, nfk) {

    if (d) {
        console.log('removeShare', shareId);
    }

    if (!nfk) {
        api_updfkey(shareId);
    }

    M.delNode(shareId);
    api_req({ a: 'd', n: shareId, i: requesti });

    M.buildtree({h: 'shares'}, M.buildtree.FORCE_REBUILD);

    if ((M.currentdirid === shareId) || (isCircular(shareId, M.currentdirid) === true)) {
        M.openFolder(RootbyId(shareId));
    }

    delete u_sharekeys[shareId];
}

function fmremove() {
    var filecnt = 0,
        foldercnt = 0,
        contactcnt = 0,
        removesharecnt = 0;

    // Loop throught selected items
    for (var i in $.selected) {
        var n = M.d[$.selected[i]];

        // ToDo: Not clear what this represents
        if (n && n.p.length === 11) {
            removesharecnt++;
        }

        // ToDo: Replace counting contact id chars with something more reliable
        else if (String($.selected[i]).length === 11) {
            contactcnt++;
        }

        // Folder
        else if (n && n.t) {
            foldercnt++;
        }

        // File
        else {
            filecnt++;
        }
    }

    if (removesharecnt) {
        for (var i in $.selected) {
            removeShare($.selected[i]);
        }
        M.openFolder('shares', true);
    }

    // Remove contacts from list
    else if (contactcnt) {

        var c = $.selected.length;
        var replaceString = '';
        var contact = '';

        if (c > 1) {
            replaceString = c + ' ' + l[5569];
            contact = 'contacts';
        }
        else {
            replaceString = '<strong>' + htmlentities(M.d[$.selected[0]].name) + '</strong>';
            contact = 'contact';
        }

        msgDialog('delete-contact', l[1001], l[1002].replace('[X]', replaceString), l[7872].replace('[X]', contact),
        function(e) {
            if (e) {
                $.selected.forEach(function(selected) {

                    if (M.c[selected]) {
                        M.c[selected].forEach(function(sharenode) {
                            removeShare(sharenode, 1);
                        });
                    }

                    api_req({ a: 'ur2', u: $.selected[i], l: '0', i: requesti });
                    M.handleEmptyContactGrid();
                });
            }
        });
        if (c > 1) {
            $('#msgDialog').addClass('multiple');
            $('.fm-del-contacts-number').text($.selected.length);
            $('#msgDialog .fm-del-contact-avatar').attr('class', 'fm-del-contact-avatar');
            $('#msgDialog .fm-del-contact-avatar span').empty();
        }
        else {
            var user = M.u[$.selected[0]],
                avatar = useravatar.contact(user, 'avatar-remove-dialog');

            $('#msgDialog .fm-del-contact-avatar').html(avatar);
        }
    }
    // Remove/Clean rubbih bin
    else if (RootbyId($.selected[0]) === M.RubbishID) {
        msgDialog('clear-bin', l[1003], l[76].replace('[X]', (filecnt + foldercnt)) + ' ' + l[77], l[1007], function(e) {
            if (e) {
                var tmp = null;
                if (String(M.currentdirid).substr(0, 7) === 'search/') {
                    tmp = M.currentdirid;
                    M.currentdirid = M.getNodeByHandle($.selected[0]).p || M.RubbishID;
                }
                M.clearRubbish(1);

                if (tmp) {
                    M.currentdirid = tmp;
                }
            }
        });
        $('.default-white-button.notification-button').each(function(i, e) {
            if ($(e).text() === l[1018]) {
                $(e).safeHTML('<span>@@</span>', l[83]);
            }
        });
    }

    // Remove contacts
    else if (RootbyId($.selected[0]) === 'contacts') {
        if (localStorage.skipDelWarning) {
            M.copyNodes($.selected, M.RubbishID, 1);
        } else {
            msgDialog('confirmation', l[1003], l[1004].replace('[X]', fm_contains(filecnt, foldercnt)), false, function(e) {
                if (e) {
                    M.copyNodes($.selected, M.RubbishID, 1);
                }
            }, true);
        }
    }
    else {
        if (localStorage.skipDelWarning) {
            if (M.currentrootid === 'shares') {
                M.copyNodes($.selected, M.RubbishID, true);
            }
            else {
                M.moveNodes($.selected, M.RubbishID);
            }
        }
        else {

            // Additional message in case that there's a shared node
            var delShareInfo,

            // Contains complete directory structure of selected nodes, their ids
            dirTree = [];

            for (var i in $.selected) {
                if ($.selected.hasOwnProperty(i)) {
                    var nodes = fm_getnodes($.selected[i], 1);
                    nodes.unshift($.selected[i]);
                    dirTree = dirTree.concat(nodes);
                }
            }

            var share = new mega.Share({});
            delShareInfo = share.isShareExist(dirTree, true, true, true) ? ' ' + l[1952] + ' ' + l[7410] : '';

            msgDialog('remove', l[1003], l[1004].replace('[X]', fm_contains(filecnt, foldercnt)) + delShareInfo, false, function(e) {
                if (e) {
                    if (M.currentrootid === 'shares') {
                        M.copyNodes($.selected, M.RubbishID, true);
                    }
                    else {

                        // Remove all shares related to selected nodes
                        for (var selection in dirTree) {
                            if (dirTree.hasOwnProperty(selection)) {

                                // Remove regular/full share
                                for (var share in Object(M.d[dirTree[selection]]).shares) {
                                    if (M.d[dirTree[selection]].shares.hasOwnProperty(share)) {
                                        api_req({ a: 's2', n:  dirTree[selection], s: [{ u: M.d[dirTree[selection]].shares[share].u, r: ''}], ha: '', i: requesti });
                                        M.delNodeShare(dirTree[selection], M.d[dirTree[selection]].shares[share].u);
                                        setLastInteractionWith(dirTree[selection], "0:" + unixtime());
                                    }
                                }

                                // Remove pending share
                                for (var pendingUserId in M.ps[dirTree[selection]]) {
                                    if (M.ps[dirTree[selection]].hasOwnProperty(pendingUserId)) {
                                        var userEmailOrID = Object(M.opc[pendingUserId]).m || pendingUserId;

                                        api_req({
                                            a: 's2', n: dirTree[selection],
                                            s: [{u: userEmailOrID, r: ''}], ha: '', i: requesti
                                        });

                                        M.deletePendingShare(dirTree[selection], pendingUserId);
                                    }
                                }
                            }
                        }
                        M.moveNodes($.selected, M.RubbishID);
                    }

                }
            }, true);
        }
    }
}

function fmremdupes(test)
{
    var hs = {}, i, f = [], s = 0;
    var cRootID = M.currentrootid;
    loadingDialog.show();
    for (i in M.d)
    {
        var n = M.d[i];
        if (n && n.hash && n.h && RootbyId(n.h) === cRootID)
        {
            if (!hs[n.hash])
                hs[n.hash] = [];
            hs[n.hash].push(n.h);
        }
    }
    for (i in hs)
    {
        var h = hs[i];
        while (h.length > 1)
            f.push(h.pop());
    }
    for (i in f)
    {
        console.debug('Duplicate node: ' + f[i] + ' at ~/'
           + M.getPath(f[i]).reverse().map(function(n) {
                return M.d[n].name || ''
             }).filter(String).join("/"));
        s += M.d[f[i]].s | 0;
    }
    loadingDialog.hide();
    console.log('Found ' + f.length + ' duplicated files using a sum of ' + bytesToSize(s));
    if (!test && f.length)
    {
        $.selected = f;
        fmremove();
    }
    return f.length;
}

function initContextUI() {

    var c = '.dropdown-item';

    $('.dropdown-section').off('mouseover', c);
    $('.dropdown-section').on('mouseover', c, function() {

        // is move... or download...
        if ($(this).parent().parent().is('.dropdown.body.submenu')) {

            // if just item hide child context-submenu
            if (!$(this).is('.contains-submenu')) {
                $(this).parent().children().removeClass('active opened');
                $(this).parent().find('.dropdown.body.submenu').removeClass('active');
            }
        }

        // Hide all submenues, for download and for move...
        else {
            if (!$(this).is('.contains-submenu')) {
                $('.dropdown.body.dropdown.body.submenu.active').removeClass('active');
                $('.dropdown.body .contains-submenu.opened').removeClass('opened');
            }
        }
    });

    $('.dropdown-section').off('mouseover', '.contains-submenu');
    $('.dropdown-section').on('mouseover', '.contains-submenu', function() {

        var hideSubMenus = function(item) {
            $('.dropdown.body ' + item).removeClass('opened')
                .next().removeClass('active opened')
                .next().find('.dropdown.body.submenu').removeClass('active');
        };

        var menuPos;
        var currentId;
        var $this = $(this);
        var pos   = $this.offset();
        var a     = $this.next();
        var b     = $this.closest('.dropdown.body.submenu')
                        .find('.dropdown.body.submenu,.contains-submenu')
                        .not($this.next());

        a.children().removeClass('active opened');
        a.find('.dropdown.body.submenu').removeClass('active');
        a.find('.opened').removeClass('opened');

        if (b.length) {
            b.removeClass('active opened')
                .find('.dropdown.body.submenu').removeClass('active');
        }

        currentId = $this.attr('id');
        if (currentId) {
            M.buildSubMenu(currentId.replace('fi_', ''));
        }

        if ($this.is('.move-item')) {
            hideSubMenus('.download-item');
            hideSubMenus('.colour-label-items');
        }
        if ($this.is('.download-item')) {
            hideSubMenus('.move-item');
            hideSubMenus('.colour-label-items');
        }
        if ($this.is('.colour-label-items')) {
            hideSubMenus('.move-item');
            hideSubMenus('.download-item');
        }
        if (!$this.is('.opened')) {
            menuPos = reCalcMenuPosition($this, pos.left, pos.top, 'submenu');

            $this.next('.dropdown.body.submenu')
                .css({'top': menuPos.top})
                .addClass('active');

            $this.addClass('opened');
        }
    });

    $(c + '.cloud-item').rebind('click', function() {

        var t = $(this).attr('id').replace('fi_', ''),
            n = [];
        if (!$(this).is('.disabled')) {
            for (var i in $.selected) {
                if (!isCircular($.selected[i], t)) {
                    n.push($.selected[i]);
                }
            }
            $.hideContextMenu();
            M.moveNodes(n, t);
        }
    });

    $('.dropdown.body.files-menu').off('click', '.folder-item');
    $('.dropdown.body.files-menu').on('click', '.folder-item', function() {

        var t = $(this).attr('id').replace('fi_', '');
        var n = [];
        if (!$(this).is('.disabled')) {
            for (var i in $.selected) {
                if (!isCircular($.selected[i], t)) {
                    n.push($.selected[i]);
                }
            }
            $.hideContextMenu();
            M.moveNodes(n, t);
        }
    });

    $(c + '.download-item').rebind('click', function(event) {
        var c = $(event.target).attr('class');
        if (c && c.indexOf('contains-submenu') > -1)
            M.addDownload($.selected);
    });

    $(c + '.download-standart-item').rebind('click', function() {
        M.addDownload($.selected);
    });

    $(c + '.zipdownload-item').rebind('click', function() {
        M.addDownload($.selected, true);
    });

    $(c + '.getlink-item').rebind('click', function() {

        if (u_type === 0) {
            ephemeralDialog(l[1005]);
        }
        else {
            initCopyrightsDialog($.selected);
        }
    });

    $(c + '.removelink-item').rebind('click', function() {

        if (u_type === 0) {
            ephemeralDialog(l[1005]);
        }
        else {
            var exportLink = new mega.Share.ExportLink({ 'updateUI': true, 'nodesToProcess': $.selected });
            exportLink.removeExportLink();
        }
    });

    $(c + '.rename-item').rebind('click', function() {
        renameDialog();
    });

    $(c + '.sh4r1ng-item').rebind('click', function() {

        var $shareDialog = $('.share-dialog');

        if (u_type === 0) {
            ephemeralDialog(l[1006]);
        }
        else {
            // this is used like identifier when key with key code 27 is pressed
            $.dialog = 'share';
            $.hideContextMenu();

            // Show the share dialog
            $shareDialog.removeClass('hidden');

            // Hide the optional message by default.
            // This gets enabled if user want to share
            $shareDialog.find('.share-message').hide();

            fm_showoverlay();
            handleShareDialogContent();

        }
    });

    // Move Dialog
    $(c + '.advanced-item, ' + c + '.move-item').rebind('click', function() {

        $.moveDialog = 'move';// this is used like identifier when key with key code 27 is pressed
        $.mcselected = M.RootID;
        $('.move-dialog').removeClass('hidden');
        handleDialogContent('cloud-drive', 'ul', true, 'move', 'Move');
        disableCircularTargets('#mctreea_');
        fm_showoverlay();
    });

    $(c + '.copy-item').rebind('click', function() {

        $.copyDialog = 'copy';// this is used like identifier when key with key code 27 is pressed
        $.mcselected = M.RootID;
        $('.copy-dialog').removeClass('hidden');
        handleDialogContent('cloud-drive', 'ul', true, 'copy', $.mcImport ? l[236] : "Paste" /*l[63]*/);
        fm_showoverlay();
    });

    $(c + '.import-item').rebind('click', function() {
        ASSERT(folderlink, 'Import needs to be used in folder links.');

        fm_importflnodes($.selected);
    });

    $(c + '.newfolder-item').rebind('click', function() {
        createFolderDialog();
    });

    $(c + '.fileupload-item').rebind('click', function() {
        $('#fileselect3').click();
    });

    $(c + '.folderupload-item').rebind('click', function() {
        $('#fileselect4').click();
    });

    $(c + '.remove-item').rebind('click', function() {
        fmremove();
    });

    $(c + '.startchat-item').rebind('click', function() {
        var $this = $(this);
        var user_handle = $.selected;


        if (user_handle.length === 1) {
            if (!$this.is(".disabled") && user_handle) {
                window.location = "#fm/chat/" + user_handle;
            }
        }
        else {
            megaChat.createAndShowGroupRoomFor(user_handle);
        }
    });

    $(c + '.startaudio-item').rebind('click', function() {
        var $this = $(this);
        var user_handle = $.selected && $.selected[0];
        var room;

        if (!$this.is(".disabled") && user_handle) {
            window.location = "#fm/chat/" + user_handle;
            room = megaChat.createAndShowPrivateRoomFor(user_handle);
            if (room) {
                room.startAudioCall();
            }
        }
    });

    $(c + '.startvideo-item').rebind('click', function() {
        var $this = $(this);
        var user_handle = $.selected && $.selected[0];
        var room;

        if (!$this.is(".disabled") && user_handle) {
            window.location = "#fm/chat/" + user_handle;
            room = megaChat.createAndShowPrivateRoomFor(user_handle);
            if (room) {
                room.startVideoCall();
            }
        }
    });

    $(c + '.removeshare-item').rebind('click', function() {
        fmremove();
    });

    $(c + '.properties-item').rebind('click', function() {
        propertiesDialog();
    });

    $(c + '.findupes-item').rebind('click', mega.utils.findDupes);

    $(c + '.permissions-item').rebind('click', function() {
        if (d) {
            console.log('permissions');
        }
    });

    $(c + '.add-star-item').rebind('click', function() {
        var newFavState = Number(!M.isFavourite($.selected));

        M.favourite($.selected, newFavState);

        if (M.viewmode) {
            $('.file-block').removeClass('ui-selected');
        }
        else {
            $('.grid-table.fm tr').removeClass('ui-selected');
        }
    });

    $('.labels .dropdown-colour-item').click(function() {
        var labelId = parseInt(this.dataset.labelId);

        if (labelId && (RightsbyID($.selected[0]) > 1)) {
            M.colourLabeling($.selected, labelId);
        }
    });

    $(c + '.open-item').rebind('click', function() {
        M.openFolder($.selected[0]);
    });

    $(c + '.preview-item').rebind('click', function() {
        slideshow($.selected[0]);
    });

    $(c + '.clearbin-item').rebind('click', function() {
        doClearbin(true);
    });

    $(c + '.move-up').rebind('click', function() {
        $('.transfer-table tr.ui-selected')
            .attrs('id')
            .map(function(id) {
                fm_tfsmove(id, -1);
            });
        $('.transfer-table tr.ui-selected').removeClass('ui-selected');
        delay('fm_tfsupdate', fm_tfsupdate);
    });

    $(c + '.move-down').rebind('click', function() {
        $('.transfer-table tr.ui-selected')
            .attrs('id')
            .reverse()
            .map(function(id) {
                fm_tfsmove(id, 1);
            });
        $('.transfer-table tr.ui-selected').removeClass('ui-selected');
        delay('fm_tfsupdate', fm_tfsupdate);
    });

    $(c + '.transfer-play').rebind('click', function() {
        $('.transfer-table tr.ui-selected').attrs('id').map(fm_tfsresume);
        $('.transfer-table tr.ui-selected').removeClass('ui-selected');
        if (uldl_hold) {
            dlQueue.resume();
            ulQueue.resume();
            uldl_hold = false;
        }
    });

    $(c + '.transfer-pause').rebind('click', function() {
        $('.transfer-table tr.ui-selected').attrs('id').map(fm_tfspause);
        $('.transfer-table tr.ui-selected').removeClass('ui-selected');
    });

    $(c + '.network-diagnostic').rebind('click', function() {
        var $trs = $('.transfer-table tr.ui-selected');
        mega.utils.require('network_js')
            .then(function() {
                NetworkTesting.dialog($trs.attrs('id')[0].replace(/^dl_/, '#!'));
            });
    });

    $(c + '.canceltransfer-item,' + c + '.transfer-clear').rebind('click', function() {
        var $trs = $('.transfer-table tr.ui-selected');
        var toabort = $trs.attrs('id');
        $trs.remove();
        dlmanager.abort(toabort);
        ulmanager.abort(toabort);
        $.clearTransferPanel();
        fm_tfsupdate();

        Soon(function() {
            // XXX: better way to stretch the scrollbar?
            $(window).trigger('resize');
        });
        $('.transfer-table tr.ui-selected').removeClass('ui-selected');
    });

    $(document).trigger('onInitContextUI');
}

function createFolderUI() {

    $('.fm-new-folder').rebind('click', function(e) {

        var c = $('.fm-new-folder').attr('class'),
            c2 = $(e.target).attr('class'),
            c3 = $(e.target).parent().attr('class'),
            b1 = $('.fm-new-folder');

        $('.create-new-folder').removeClass('filled-input');
        var d1 = $('.create-new-folder');
        if ((!c2 || c2.indexOf('fm-new-folder') === -1) && (!c3 || c3.indexOf('fm-new-folder') === -1)) {
            return false;
        }
        if (c.indexOf('active') === -1) {
            b1.addClass('active');
            d1.removeClass('hidden');
            topPopupAlign(this, '.dropdown.create-new-folder');
            $('.create-new-folder input').focus();
        }
        else {
            b1.removeClass('active filled-input');
            d1.addClass('hidden');
            $('.fm-new-folder input').val(l[157]);
        }
        $.hideContextMenu();
    });

    $('.create-folder-button').rebind('click', function(e) {
        doCreateFolderUI(e);
        return false;
    });

    $('.create-folder-button-cancel').rebind('click', function() {
        $('.fm-new-folder').removeClass('active');
        $('.create-new-folder').addClass('hidden');
        $('.create-new-folder').removeClass('filled-input');
        $('.create-new-folder input').val(l[157]);
    });

    $('.create-folder-size-icon.full-size').rebind('click', function() {

        var v = $('.create-new-folder input').val();

        if (v !== l[157] && v !== '') {
            $('.create-folder-dialog input').val(v);
        }

        $('.create-new-folder input').focus();
        $('.create-new-folder').removeClass('filled-input');
        $('.create-new-folder').addClass('hidden');
        $('.fm-new-folder').removeClass('active');
        createFolderDialog(0);
        $('.create-new-folder input').val(l[157]);
    });

    $('.create-folder-size-icon.short-size').rebind('click', function() {

        var v = $('.create-folder-dialog input').val();

        if (v !== l[157] && v !== '') {
            $('.create-new-folder input').val(v);
            $('.create-new-folder').addClass('filled-input');
        }

        $('.fm-new-folder').addClass('active');
        $('.create-new-folder').removeClass('hidden');
        topPopupAlign('.link-button.fm-new-folder', '.add-user-popup');

        createFolderDialog(1);
        $('.create-folder-dialog input').val(l[157]);
        $('.create-new-folder input').focus();
    });

    $('.create-new-folder input').rebind('keyup.create-new-f', function(e) {
        $('.create-new-folder').addClass('filled-input');
        if ($(this).val() == '') {
            $('.create-new-folder').removeClass('filled-input');
        }
        if (e.which == 13) {
            doCreateFolderUI(e);
        }
    });

    $('.create-new-folder input').rebind('focus.create-new-f', function() {
        if ($(this).val() == l[157]) {
            $(this).val('');
        }
        $('.create-new-folder').addClass('focused');
    });

    $('.create-new-folder input').rebind('blur.create-new-f', function() {
        if ($('.create-new-folder input').val() == '') {
            $('.create-new-folder input').val(l[157]);
        }
        $('.create-new-folder').removeClass('focused');
    });
}

function doCreateFolderUI() {

    if ($('.create-new-folder input').val() === '') {
        $('.create-new-folder input').animate({backgroundColor: "#d22000"}, 150, function() {
            $('.create-new-folder input').animate({backgroundColor: "white"}, 350, function() {
                $('.create-new-folder input').focus();
            });
        });
    }
    else {
        createFolder(M.currentdirid, $('.create-new-folder input').val());
    }
}

/**
 * fmtopUI
 *
 *
 */
function fmtopUI() {
    $('.fm-clearbin-button,.fm-add-user,.fm-new-folder,.fm-file-upload,.fm-folder-upload').addClass('hidden');
    $('.fm-contact-requests,.fm-received-requests').removeClass('active');
    $('.fm-new-folder').removeClass('filled-input');

    if (M.currentrootid === M.RubbishID) {
        $('.fm-clearbin-button').removeClass('hidden');
        $('.fm-right-files-block').addClass('rubbish-bin');
    }
    else {
        $('.fm-right-files-block').removeClass('rubbish-bin');
        if (M.currentrootid === M.InboxID) {
            if (d) {
                console.log('Inbox');
            }
        }
        else if (M.currentdirid === 'contacts'
                || M.currentdirid === 'ipc'
                || M.currentdirid === 'opc'
                || (String(M.currentdirid).length === 11
                    && M.currentdirid.substr(0, 6) !== 'search')) {

            $('.fm-add-user').removeClass('hidden');


            // don't add .contacts-panel to ALL .fm-left-panel's
            $('.fm-left-panel:visible').addClass('contacts-panel');

            if (M.currentdirid === 'ipc') {
                $('.fm-received-requests').addClass('active');
                $('.fm-right-header').addClass('requests-panel');
            }
            else if (M.currentdirid === 'opc') {
                $('.fm-contact-requests').addClass('active');
                $('.fm-right-header').addClass('requests-panel');
            }
        }
        else if (String(M.currentdirid).length === 8
                && RightsbyID(M.currentdirid) > 0) {

            $('.fm-new-folder').removeClass('hidden');
            $('.fm-file-upload').removeClass('hidden');
            if ((is_chrome_firefox & 2) || 'webkitdirectory' in document.createElement('input')) {
                $('.fm-folder-upload').removeClass('hidden');
            }
            else if (ua.details.engine === 'Gecko') {
                $('.fm-folder-upload').removeClass('hidden');
                $('input[webkitdirectory], .fm-folder-upload input')
                    .rebind('click', function() {
                        firefoxDialog();
                        return false;
                    });
            }
            else {
                $('.fm-file-upload').addClass('last-button');
            }
        }

    }
    $('.fm-clearbin-button').rebind('click', function() {
        doClearbin(false);
    });

    // handle the Inbox section use cases
    if (M.hasInboxItems()) {
        $('.nw-fm-left-icon.inbox').removeClass('hidden');
    }
    else {
        $('.nw-fm-left-icon.inbox').addClass('hidden');

        if (M.InboxID && M.currentrootid === M.InboxID) {
            M.openFolder(M.RootID);
        }
    }

    // handle the RubbishBin icon changes
    var $icon = $('.nw-fm-left-icon.rubbish-bin');
    var rubNodes = Object.keys(M.c[M.RubbishID] || {});
    if (rubNodes.length) {
        $('.fm-tree-header.recycle-item').addClass('recycle-notification contains-subfolders');

        if (!$icon.hasClass('filled')) {
            $icon.addClass('filled');
        }
        else if (!$icon.hasClass('glow')) {
            $icon.addClass('glow');
        }
        else {
            $icon.removeClass('glow');
        }
    }
    else {
        $('.fm-tree-header.recycle-item')
            .removeClass('recycle-notification expanded contains-subfolders')
            .prev('.fm-connector-first').removeClass('active');

        $icon.removeClass('filled glow');
    }
}

function doClearbin(selected)
{
    msgDialog('clear-bin', l[14], l[15], l[1007], function(e)
    {
        if (e) {
            M.clearRubbish(selected);
        }
    });
}

function notificationsUI(close)
{
    if (close)
    {
        $('.fm-main.notifications').addClass('hidden');
        $('.fm-main.default').removeClass('hidden');
        return false;
    }
    $('.fm-main.notifications').removeClass('hidden');
    $('.notifications .nw-fm-left-icon').removeClass('active');
    $('.fm-main.default').addClass('hidden');
    $.tresizer();
}


function dashboardUI() {
    $('.fm-right-files-block, .section.conversations, .fm-right-account-block').addClass('hidden');
    $('.fm-right-block.dashboard').removeClass('hidden');

    // Hide backup widget is user already saved recovery key before
    if (localStorage.recoverykey) {
        $('.account.widget.recovery-key').addClass('hidden');
    }
    else {
         $('.account.widget.recovery-key').removeClass('hidden');
         // Button on dashboard to backup their master key
        $('.backup-master-key').rebind('click', function() {
            document.location.hash = 'backup';
        });
    }

    sectionUIopen('dashboard');

    // Show Membership plan
    $('.small-icon.membership').removeClass('pro1 pro2 pro3 pro4');
    if (u_attr.p) {
        // LITE/PRO account
        var planNum = u_attr.p;
        var planText = getProPlan(planNum);

        $('.account.membership-plan').text(planText);
        $('.small-icon.membership').addClass('pro' + planNum);
    }
    else {
        $('.account.membership-plan').text(l[435]);
    }

    // Show first name or last name
    if (u_attr.firstname) {
        $('.membership-big-txt.name').text(u_attr.firstname + ' ' + u_attr.lastname);
    }
    else {
        $('.membership-big-txt.name').text(u_attr.name);
    }

    // Show email address
    if (u_attr.email) {
        $('.membership-big-txt.email').text(u_attr.email);
    }
    else {
        $('.membership-big-txt.email').hide();
    }

    // Add-contact plus
    $('.dashboard .contacts-widget .add-contacts').rebind('click', function() {
        addContactUI();
        $('.fm-add-user').trigger('click');
        $('.add-user-size-icon').trigger('click');
        return false;
    });

    // Data plus, upload file
    $('.data-float-bl .icon-button').rebind('click', function() {
        $('.fm-file-upload input').trigger('click');
        return false;
    });

    // Space-widget clickable sections
    $('.account.widget .progress-title')
        .rebind('click', function() {
            var section = String($(this).next().attr('class')).replace(/account|progress-size/g, '').trim();
            switch (section) {
                case 'cloud-drive':
                    section = M.RootID;
                    break;
                case 'rubbish-bin':
                    section = M.RubbishID;
                    break;
                case 'inbox':
                    section = M.InboxID;
                    break;
                case 'incoming-shares':
                    section = 'shares';
                    break;
                default:
                    section = null;
                    break;
            }

            if (section) {
                M.openFolder(section);
            }

            return false;
        });

    // Account data
    M.accountData(function(account) {

        var perc, perc_c, b_exceeded, s_exceeded;

        // Show ballance
        $('.account.left-pane.balance-info').text(l[7108]);
        $('.account.left-pane.balance-txt').safeHTML('@@ &euro; ', account.balance[0][0]);

        $('.fm-account-blocks.storage, .fm-account-blocks.bandwidth').removeClass('exceeded going-out');

        // Achievements Widget
        if (account.maf) {
            $('.fm-right-block.dashboard').addClass('active-achievements');
            var $achWidget = $('.account.widget.achievements');
            var maf = M.maf;
            var $storage = $('.account.bonuses-size.storage', $achWidget);
            var $transfer = $('.account.bonuses-size.transfer', $achWidget);

            $storage.text(bytesToSize(maf.storage.current, 0));
            $transfer.text(bytesToSize(maf.transfer.current, 0));
            if (maf.storage.current > 0) {
                $storage.removeClass('light-grey');
            }
            else {
                $storage.addClass('light-grey');
            }
            if (maf.transfer.current > 0) {
                $transfer.removeClass('light-grey');
            }
            else {
                $transfer.addClass('light-grey');
            }

            $('.progress-bar.storage', $achWidget)
                .css('width', Math.round(maf.storage.current * 100 / maf.storage.max) + '%');
            $('.progress-bar.transfers', $achWidget)
                .css('width', Math.round(maf.transfer.current * 100 / maf.transfer.max) + '%');

            $('.more-bonuses', $achWidget).rebind('click', function() {
                achievementsListDialog();
            });
        }
        else {
            $('.fm-right-block.dashboard').removeClass('active-achievements');
        }

        // Elements for free/pro accounts. Expites date / Registration date
        if (u_attr.p) {

            // Subscription
            if (account.stype == 'S') {

                // Get the date their subscription will renew
                var timestamp = account.srenew[0];

                // Display the date their subscription will renew
                if (timestamp > 0) {
                    $('.account.left-pane.plan-date-val').text(time2date(timestamp, 2));
                    $('.account.left-pane.plan-date-info').text(l[7354]);
                }
                else {
                    // Otherwise hide info blocks
                    $('.account.left-pane.plan-date-val, .account.left-pane.plan-date-info').addClass('hidden');
                }
            }
            else if (account.stype == 'O') {
                // one-time or cancelled subscription
                $('.account.left-pane.plan-date-info').text(l[987]);
                $('.account.left-pane.plan-date-val').text(time2date(account.expiry, 2));
            }
        }

        /* Registration date, bandwidth notification link */
        $('.dashboard .button.upgrade-account, .bandwidth-info a').rebind('click', function() {
            window.location.hash = 'pro';
        });
        $('.account.left-pane.reg-date-info').text('MEMBER SINCE');
        $('.account.left-pane.reg-date-val').text(time2date(u_attr.since, 2));


        /* New Used Bandwidth chart */
        var base = account.downbw_used;
        var max  = 1.5 * 1024 * 1024 * 1024;
        if (u_attr.p) {
            max = account.bw;
            base += account.servbw_used;
        }
        perc   = Math.round(base * 100 / max) || 1;
        perc_c = perc;
        if (perc_c > 100) {
            perc_c = 100;
        } else if (perc > 99) {
            $('.fm-account-blocks.bandwidth').addClass('exceeded');
            b_exceeded = 1;
        }

        var deg =  230 * perc_c / 100;

        // Used Bandwidth chart
        if (deg <= 180) {
            $('.bandwidth .main-chart.left-chart span').css('transform', 'rotate(' + deg + 'deg)');
        }
        else {
            $('.bandwidth .main-chart.left-chart span').css('transform', 'rotate(180deg)');
            $('.bandwidth .main-chart.right-chart span').css('transform', 'rotate(' + (deg - 180) + 'deg)');
        }

        // Maximum bandwidth
        var b2 = bytesToSize(max, 0).split(' ');
        $('.bandwidth .chart.data .size-txt').text(bytesToSize(base, 0));
        $('.bandwidth .chart.data .pecents-txt').text((b2[0]));
        $('.bandwidth .chart.data .gb-txt').text((b2[1]));
        if (u_attr.p) {
            $('.bandwidth .chart.data .perc-txt').text(perc_c + '%');
        }
        else {
            $('.bandwidth .chart.data span:not(.size-txt)').text('');
            $('.bandwidth .chart.data .pecents-txt').text(l[5801]);
        }
        /* End of New Used Bandwidth chart */


        /* New Used Storage chart */
        perc = Math.round(account.space_used / account.space * 100);
        perc_c = perc;
        if (perc_c > 100) {
            perc_c = 100;
        } else if (perc > 99) {
            $('.fm-account-blocks.storage').addClass('exceeded');
            s_exceeded = 1;
        } else if (perc > 80) {
            $('.fm-account-blocks.storage').addClass('going-out');
        }

        var deg =  230 * perc_c / 100;

        // Used space chart
        if (deg <= 180) {
            $('.storage .main-chart.left-chart span').css('transform', 'rotate(' + deg + 'deg)');
        }
        else {
            $('.storage .main-chart.left-chart span').css('transform', 'rotate(180deg)');
            $('.storage .main-chart.right-chart span').css('transform', 'rotate(' + (deg - 180) + 'deg)');
        }

        // Maximum disk space
        var b2 = bytesToSize(account.space, 0).split(' ');
        $('.storage .chart.data .pecents-txt').text((b2[0]));
        $('.storage .chart.data .gb-txt').text((b2[1]));
        $('.storage .chart.data .perc-txt').text(perc_c + '%');
        $('.storage .chart.data .size-txt').text(bytesToSize(account.space_used));
        /* End of New Used Storage chart */


        /* Charts warning notifications */
        $('.dashboard .chart-warning:not(.hidden)').addClass('hidden');
        if (b_exceeded && s_exceeded) {
            // Bandwidth and Storage quota exceeded
            $('.dashboard .chart-warning.storage-and-bandwidth').removeClass('hidden');
        }
        else if (s_exceeded) {
            // Storage quota exceeded
            $('.dashboard .chart-warning.storage').removeClass('hidden');
        }
        else if (b_exceeded) {
            // Bandwidth quota exceeded
            $('.dashboard .chart-warning.bandwidth').removeClass('hidden');
        }
        else if (perc > 97) {
            // Running out of cloud space
            $('.dashboard .chart-warning.out-of-space').removeClass('hidden');
        }
        /* End of Charts warning notifications */


        /* Used Storage progressbar */
        var c = account.cstrgn, k = Object.keys(c), iSharesBytes = 0;
        var percents = [
            100 * c[k[0]][0] / account.space,
            100 * c[k[2]][0] / account.space,
            0,
            100 * c[k[1]][0] / account.space
        ];
        for (var i = 3 ; i < k.length ; ++i ) {
            iSharesBytes += c[k[i]][0];
            percents[2] += (100 * c[k[i]][0] / account.space);
        }
        for (var i = 0; i < 4; i++) {
            var $percBlock = $('.storage .account.progress-perc.pr' + i);console.log(percents[i]);
            if (percents[i] > 0) {
                $percBlock.text(Math.round(percents[i]) + ' %');
                $percBlock.parent().removeClass('empty');
            }
            else {
                $percBlock.text('');
                $percBlock.parent().addClass('empty');
            }
        }
        var prSize;
        // Cloud drive
        $('.account.progress-size.cloud-drive').text(
            prSize = c[k[0]][0] > 0 ? bytesToSize(c[k[0]][0]) : '-'
        );
        // Rubbish bin
        $('.account.progress-size.rubbish-bin').text(
            prSize = c[k[2]][0] > 0 ? bytesToSize(c[k[2]][0]) : '-'
        );
        // Incoming shares
        $('.account.progress-size.incoming-shares').text(
            prSize = iSharesBytes > 0 ? bytesToSize(iSharesBytes) : '-'
        );
        // Inbox
        $('.account.progress-size.inbox').text(
            prSize = c[k[1]][0] > 0 ? bytesToSize(c[k[1]][0]) : '-'
        );
        /* End of Used Storage progressbar */


        /* Used Bandwidth progressbar */
        var base = account.downbw_used;
        var max  = 1.5 * 1024 * 1024 * 1024;
        if (u_attr.p) {
            max = account.bw;
            base += account.servbw_used;
            $('.account.widget.bandwidth').addClass('enabled-pr-bar');
            $('.bandwidth .account.progress-size.available-quota').text(bytesToSize(max - base, 0));
            $('.bandwidth .account.progress-bar.grey').css('width', (Math.round(base * 100 / max) || 1) + '%');

            /* Bandwidth notification */
            $('.dashboard .account.rounded-icon.right').rebind('click', function() {
                if (!$(this).hasClass('active')) {
                    $(this).addClass('active');
                    $(this).find('.dropdown').removeClass('hidden');
                }
                else {
                    $(this).removeClass('active');
                    $(this).find('.dropdown').addClass('hidden');
                }
            });
            $('.fm-right-block.dashboard').rebind('click', function(e) {
                if (!$(e.target).hasClass('rounded-icon') && $('.account.rounded-icon.info').hasClass('active')) {
                    $('.account.rounded-icon.info').removeClass('active');
                    $('.dropdown.body.bandwidth-info').addClass('hidden');
                }
            });
        }
        else {
            $('.account.widget.bandwidth').removeClass('enabled-pr-bar');
            $('.dashboard .account.rounded-icon.right').addClass('hidden');

            // Get more transfer quota button
            $('.account.widget.bandwidth .free .more-quota').rebind('click', function() {
                // if the account have achievements, show them, otherwise #pro
                if (M.maf) {
                    achievementsListDialog();
                }
                else {
                    location.hash = '#pro';
                }
                return false;
            });
        }
        $('.bandwidth .account.progress-size.base-quota').text(bytesToSize(base, 0));

        /* End of Used Bandwidth progressbar */

        // Fill rest of widgets
        dashboardUI.updateWidgets();

        Soon(fm_resize_handler);
        initTreeScroll();
        initDashboardScroll();
    });
}
dashboardUI.updateWidgets = function(widget) {
    /* Contacts block */
    dashboardUI.updateContactsWidget();

    /* Chat block */
    dashboardUI.updateChatWidget();

    // Cloud data block
    dashboardUI.updateCloudDataWidget();
};
dashboardUI.updateContactsWidget = function() {
    var contacts = M.getActiveContacts();
    if (!contacts.length) {
        $('.account.widget.text.contacts').removeClass('hidden');
        $('.account.data-table.contacts').addClass('hidden');
    }
    else {
        var recent = 0;
        var now = unixtime();
        contacts.forEach(function(handle) {
            var user = M.getUserByHandle(handle);

            if ((now - user.ts) < (7 * 86400)) {
                recent++;
            }
        });
        $('.account.widget.text.contacts').addClass('hidden');
        $('.account.data-table.contacts').removeClass('hidden');
        $('.data-right-td.all-contacts span').text(contacts.length);
        $('.data-right-td.new-contacts span').text(recent);
        $('.data-right-td.waiting-approval span').text(Object.keys(M.ipc || {}).length);
        $('.data-right-td.sent-requests span').text(Object.keys(M.opc || {}).length);
    }
};
dashboardUI.updateChatWidget = function() {
    var allChats = 0;
    var privateChats = 0;
    var groupChats = 0;
    var unreadMessages = $('.nw-fm-left-icon.conversations > .new-messages-indicator:visible').text();

    if (!megaChatIsDisabled && typeof megaChat !== 'undefined') {
        megaChat.chats.forEach(function(chatRoom) {
            if (chatRoom.type === "group") {
                groupChats++;
            }
            else {
                privateChats++;
            }
            allChats++;
        });
    }
    if (allChats === 0) {
        $('.account.widget.text.chat').removeClass('hidden');
        $('.account.icon-button.add-contacts').addClass('hidden');
        $('.account.data-table.chat').addClass('hidden');
    }
    else {
        $('.account.widget.text.chat').addClass('hidden');
        $('.account.icon-button.add-contacts').removeClass('hidden');
        $('.account.data-table.chat').removeClass('hidden');
        $('.data-right-td.all-chats span').text(allChats);
        $('.data-right-td.group-chats span').text(groupChats);
        $('.data-right-td.private-chats span').text(privateChats);
        $('.data-right-td.unread-messages-data span').text(unreadMessages | 0);
    }
    $('.chat-widget .account.data-item, .chat-widget .account.widget.title')
        .rebind('click.chatlink', function() {
            window.location = '#fm/chat';
        });
    $('.chat-widget .add-contacts').rebind('click.chatlink', function() {
        window.location = '#fm/chat';
        Soon(function() {
            $('.conversations .small-icon.white-medium-plus').parent().trigger('click');
        });
    });
};
dashboardUI.updateCloudDataWidget = function() {
    var file1   = 835;
    var files   = 833;
    var folder1 = 834;
    var folders = 832;
    var data    = M.getDashboardData();
    var locale  = [files, folders, files, folders, folders, files, files];
    var map     = ['files', 'folders', 'rubbish', 'ishares', 'oshares', 'links', 'favs'];
    var intl    = typeof Intl !== 'undefined' && Intl.NumberFormat && new Intl.NumberFormat();

    $('.data-float-bl').find('.data-item')
        .each(function(idx, elm) {
            var props = data[map[idx]];
            var str = l[locale[idx]];
            if (props.cnt === 1) {
                str = l[(locale[idx] === files) ? file1 : folder1];
            }
            else if (intl) {
                props.cnt = intl.format(props.cnt || 0);
            }

            elm.children[1].textContent = String(str).replace('[X]', props.cnt);
            if (props.cnt > 0) {
                elm.children[2].textContent = bytesToSize(props.size);
                $(elm).removeClass('empty');
            }
            else {
                elm.children[2].textContent = '-';
                $(elm).addClass('empty');
            }
        });
};
dashboardUI.prototype = undefined;
Object.freeze(dashboardUI);


function accountUI() {

    var sectionClass;

    $('.fm-account-notifications').removeClass('hidden');
    $('.fm-account-button').removeClass('active');
    $('.fm-account-sections').addClass('hidden');
    $('.fm-right-files-block, .section.conversations, .fm-right-block.dashboard').addClass('hidden');
    $('.fm-right-account-block').removeClass('hidden');
    $('.nw-fm-left-icon').removeClass('active');
    $('.nw-fm-left-icon.settings').addClass('active');
    $('.account.data-block.storage-data').removeClass('exceeded');

    if ($('.fmholder').hasClass('transfer-panel-opened')) {
        $.transferClose();
    }

    // Destroy jScrollings in select dropdowns
    $('.fm-account-main .default-select-scroll').each(function(i, e) {
        $(e).parent().fadeOut(200).parent().removeClass('active');
        deleteScrollPanel(e, 'jsp');
    });

    sectionUIopen('account');
    if (typeof zxcvbn === 'undefined' && !silent_loading) {
        silent_loading = accountUI;
        jsl.push(jsl2['zxcvbn_js']);
        return jsl_start();
    }

    M.accountData(function(account) {

        var perc, warning, perc_c;
        var id = document.location.hash;

        if (id === '#fm/account/advanced') {
            $('.fm-account-settings').removeClass('hidden');
            sectionClass = 'advanced';

            $('#network-testing-button').rebind('click', function() {
                mega.utils.require('network_js')
                    .then(function() {
                        NetworkTesting.dialog();
                    });
            });

            if (is_chrome_firefox) {
                if (!$('#acc_dls_folder').length) {
                    $('.transfer-settings').safeAppend(
                        '<div id="acc_dls_folder">' +
                            '<div class="fm-account-header">Downloads folder:</div>' +
                            '<input type="button" value="Browse..." style="-moz-appearance:' +
                                'button;margin-right:12px;cursor:pointer" />' +
                            '</div>');
                    var fld = mozGetDownloadsFolder();
                    $('#acc_dls_folder').append($('<span/>').text(fld && fld.path));
                    $('#acc_dls_folder input').click(function() {
                        var fs = mozFilePicker(0,2);
                        if (fs) {
                            mozSetDownloadsFolder(fs);
                            $(this).next().text(fs.path);
                        }
                    });
                }
            }
        }
        else if (id === '#fm/account') {
            $('.fm-account-profile').removeClass('hidden');
            sectionClass = 'account-s';
        }
        else if (id === '#fm/account/history') {
            $('.fm-account-history').removeClass('hidden');
            sectionClass = 'history';
        }
        else if (id === '#fm/account/reseller' && M.account.reseller) {
            $('.fm-account-reseller').removeClass('hidden');
            sectionClass = 'reseller';
        }
        else {
            // This is the main entry point for users who just had upgraded their accounts
            if (isNonActivatedAccount()) {
                alarm.nonActivatedAccount.render(true);
            }

            $('.fm-account-notifications').removeClass('hidden');
            sectionClass = 'notifications';
        }

        $('.fm-account-button.' + sectionClass).addClass('active');

        if (u_attr.p) {

            // LITE/PRO account
            var planNum = u_attr.p;
            var planText = getProPlan(planNum);

            $('.account.plan-info.accounttype span').text(planText);
            $('.small-icon.membership').addClass('pro' + planNum);

            // Subscription
            if (account.stype == 'S') {

                $('.fm-account-header.typetitle').text(l[434]);
                if (account.scycle == '1 M') {
                    $('.membership-big-txt.type').text(l[748]);
                }
                else if (account.scycle == '1 Y') {
                    $('.membership-big-txt.type').text(l[749]);
                }
                else {
                    $('.membership-big-txt.type').text('');
                }

                // Get the date their subscription will renew
                var timestamp = account.srenew[0];
                var paymentType = (account.sgw.length > 0) ? account.sgw[0] : '';   // Credit Card etc

                // Display the date their subscription will renew if known
                if (timestamp > 0) {
                    var date = new Date(timestamp * 1000);
                    var dateString = l[6971] + ' ' + date.getDate() + ' ' + date_months[date.getMonth()] + ' '
                                   + date.getFullYear();

                    // Use format: 14 March 2015 - Credit Card
                    paymentType = dateString + ' - ' + paymentType;
                }

                // Otherwise just show payment type
                $('.membership-medium-txt.expiry').text(paymentType);

                // Check if there are any active subscriptions
                // ccqns = Credit Card Query Number of Subscriptions
                api_req({ a: 'ccqns' }, {
                    callback : function(numOfSubscriptions, ctx) {

                        // If there is an active subscription
                        if (numOfSubscriptions > 0) {

                            // Show cancel button and show cancellation dialog
                            $('.fm-account-blocks .btn-cancel').show().rebind('click', function() {
                                cancelSubscriptionDialog.init();
                            });
                            $('.subscription-bl').addClass('active-subscription');
                        }
                    }
                });
            }
            else if (account.stype == 'O') {

                // one-time or cancelled subscription
                $('.account.plan-info.expiry a').rebind('click', function() {
                    document.location = $(this).attr('href');
                });
                $('.account.plan-info.expiry-txt').text(l[987]);
                $('.account.plan-info.expiry a').text(time2date(account.expiry, 2));
                $('.account.data-block .btn-cancel').hide();
                $('.subscription-bl').removeClass('active-subscription');
            }
        }
        else {

            // free account:
            $('.account.plan-info.accounttype span').text(l[435]);
            $('.account.plan-info.expiry').text(l[436]);
            $('.btn-cancel').hide();
            $('.subscription-bl').removeClass('active-subscription');
        }

        // Maximum bandwidth
        $('.account.plan-info.bandwidth span').text(bytesToSize(account.bw, 0));

        // Maximum disk space
        $('.account.plan-info.storage span').text(bytesToSize(account.space, 0));

        /* New Used Bandwidth chart */
        var base = account.downbw_used;
        var max  = 1.5 * 1024 * 1024 * 1024;
        if (u_attr.p) {
            max = account.bw;
            base += account.servbw_used;
        }
        perc   = Math.round(base * 100 / max) || 1;
        perc_c = perc;
        if (perc_c > 100)
            perc_c = 100;
        if (perc > 99)
            $('.fm-account-blocks.bandwidth').addClass('exceeded');

        var deg =  230 * perc_c / 100;

        /* Used Bandwidth chart */
        if (deg <= 180) {
            $('.bandwidth .main-chart.left-chart span').css('transform', 'rotate(' + deg + 'deg)');
        }
        else {
            $('.bandwidth .main-chart.left-chart span').css('transform', 'rotate(180deg)');
            $('.bandwidth .main-chart.right-chart span').css('transform', 'rotate(' + (deg - 180) + 'deg)');
        }

        // Maximum bandwidth
        var b2 = bytesToSize(account.bw, 0).split(' ');
        $('.bandwidth .chart.data .size-txt').text(bytesToSize(account.servbw_used + account.downbw_used, 0));
        $('.bandwidth .chart.data .pecents-txt').text((b2[0]));
        $('.bandwidth .chart.data .gb-txt').text((b2[1]));
        if (u_attr.p) {
            $('.bandwidth .chart.data .perc-txt').text(perc_c + '%');
        }
        else {
            $('.bandwidth .chart.data span:not(.size-txt)').text('');
            $('.bandwidth .chart.data .pecents-txt').text('used');
        }

        /* End of New Used Bandwidth chart */


        /* New Used space */
        perc = Math.round(account.space_used / account.space * 100);
        perc_c = perc;
        if (perc_c > 100)
            perc_c = 100;
        if (perc > 99) {
            $('.account.data-block.storage-data').addClass('exceeded');
            $('.storage-data .button.upgrade-account, .storage-data.chart-warning')
                .rebind('click', function() {
                    window.location.hash = 'pro';
                })
        }

        var deg =  230 * perc_c / 100;

        /* Used space chart */
        if (deg <= 180) {
            $('.storage .main-chart.left-chart span').css('transform', 'rotate(' + deg + 'deg)');
        }
        else {
            $('.storage .main-chart.left-chart span').css('transform', 'rotate(180deg)');
            $('.storage .main-chart.right-chart span').css('transform', 'rotate(' + (deg - 180) + 'deg)');
        }

        // Maximum disk space
        var b2 = bytesToSize(account.space, 0).split(' ');
        $('.storage .chart.data .pecents-txt').text(b2[0]);
        $('.storage .chart.data .gb-txt').text(b2[1]);
        $('.storage .chart.data .perc-txt').text(perc_c + '%');
        $('.storage .chart.data .size-txt').text(bytesToSize(account.space_used));


        $('.account.quota-txt.used-space')
            .safeHTML('<span>@@</span> @@ @@',
                bytesToSize(account.space_used), l[5528], b2.join(' '));

        var c = account.cstrgn, k = Object.keys(c), iSharesBytes = 0;

        var percents = [
            100 * c[k[0]][0] / account.space,
            100 * c[k[1]][0] / account.space,
            0,
            100 * c[k[2]][0] / account.space
        ];
        for (var i = 3 ; i < k.length ; ++i) {
            iSharesBytes += c[k[i]][0];
            percents[2] += (100 * c[k[i]][0] / account.space);
        }
        for (var i = 0; i < 4; i++) {
            var $percBlock = $('.data-block.storage-data .account.pr-item.pr' + i);
            if (percents[i] > 0) {
                $percBlock.removeClass('empty');
            }
            else {
                $percBlock.addClass('empty');
            }
        }

        var prSize;
        // Cloud drive
        $('.account.progress-size.cloud-drive').text(
            prSize = c[k[0]][0] > 0 ? bytesToSize(c[k[0]][0]) : '-'
        );
        // Rubbish bin
        $('.account.progress-size.rubbish-bin').text(
            prSize = c[k[2]][0] > 0 ? bytesToSize(c[k[2]][0]) : '-'
        );
        // Incoming shares
        $('.account.progress-size.incoming-shares').text(
            prSize = iSharesBytes > 0 ? bytesToSize(iSharesBytes) : '-'
        );
        // Inbox
        $('.account.progress-size.inbox').text(
            prSize = c[k[1]][0] > 0 ? bytesToSize(c[k[1]][0]) : '-'
        );
        // Available
        $('.tab-content .account.progress-size.available').text(
            prSize = account.space - account.space_used > 0 ?
                bytesToSize(account.space - account.space_used) : '-'
        );
        // Progressbar
        $('.tab-content .account.progress-bar').css('width', perc_c + '%');


        /* achievements */
        if (!account.maf) {
            $('.fm-right-account-block').removeClass('active-achievements');
        }
        else {
            $('.fm-right-account-block').addClass('active-achievements');

            // hide everything until seen on the api reply (maf)
            $('.achievements-table .achievements-cell').addClass('hidden');
            var $items = $('.account.progress-list.achievem .progress-item')
                .not('.baseq').addClass('hidden');
            $items.find('.progress-indicator').removeClass('active');
            $('.progress-title span', $items).remove();

            var $achStorage = $('.account.progress-list.achievem.storage');
            var $achTransfer = $('.account.progress-list.achievem.transfer');
            var $achTable = $('.account.data-block .achievements-table');
            var storageMaxValue = 0;
            var storageCurrentValue = 0;
            var transferMaxValue = 0;
            var transferCurrentValue = 0;
            var storageBaseQuota = 0;
            var transferBaseQuota = 0;

            var ach = mega.achievem;
            var maf = M.maf;
            for (var idx in maf) {
                if (maf.hasOwnProperty(idx)) {
                    idx |= 0;
                    var data = maf[idx];
                    var selector = ach.mapToElement[idx];
                    if (selector) {
                        var base = (Object(data.rwds).length || 1);
                        var storageValue = (data[0] * base);
                        var $cell = $('.' + selector, $achTable).closest('.achievements-cell');
                        var $storageItem = $('.progress-item.' + selector, $achStorage).removeClass('hidden');
                        var $transferItem = $('.progress-item.' + selector, $achTransfer).removeClass('hidden');
                        $storageItem.parent().removeClass('hidden');
                        $transferItem.parent().removeClass('hidden');

                        storageMaxValue += storageValue;
                        $('.progress-txt', $storageItem).text(bytesToSize(storageValue, 0));

                        $('.rewards .reward:first-child .reward-txt', $cell).safeHTML(bytesToSize(data[0], 0, 2));
                        if (data[1]) {
                            var transferValue = (data[1] * base);

                            transferMaxValue += transferValue;
                            $('.progress-txt', $transferItem).text(bytesToSize(transferValue, 0));

                            if (data.rwd) {
                                transferCurrentValue += transferValue;
                                $('.progress-indicator', $transferItem).addClass('active');

                                if (idx !== ach.ACH_INVITE) {
                                    $('.progress-title', $transferItem)
                                        .safeAppend('<span class="red-txt">&nbsp;(@@)</span>',
                                            '%1 days left'.replace('%1', data.rwd.left));
                                }
                                else {
                                    if (base > 1) {
                                        ach.bind.call($transferItem, '~invitationStatusDialog');
                                        $transferItem
                                            .css('cursor', 'pointer')
                                            .attr('title',
                                                'Achieved %1 times, click for status.'.replace('%1', base));
                                    }
                                }
                            }

                            $('.rewards .reward:last-child', $cell)
                                .removeClass('hidden')
                                .find('.reward-txt')
                                .safeHTML(bytesToSize(data[1], 0, 2));
                        }
                        else {
                            $transferItem.addClass('disabled');
                            $('.rewards .reward:last-child', $cell).addClass('hidden');
                        }

                        if (idx === ach.ACH_INVITE) {
                            ach.bind.call($('.button', $cell), ach.mapToAction[idx]);

                            if (data.rwd) {
                                storageCurrentValue += storageValue;
                                $('.progress-indicator', $storageItem).addClass('active');

                                if (base > 1) {
                                    ach.bind.call($storageItem, '~invitationStatusDialog');
                                    $storageItem
                                        .css('cursor', 'pointer')
                                        .attr('title',
                                            'Achieved %1 times, click for status.'.replace('%1', base));
                                }
                            }
                        }
                        else if (data.rwd) {
                            // Achieved
                            storageCurrentValue += storageValue;
                            $('.progress-indicator', $storageItem).addClass('active');
                            $('.progress-title', $storageItem)
                                .safeAppend('<span class="red-txt">&nbsp;(@@)</span>', '%1 days left'.replace('%1', data.rwd.left));

                            $('.status', $cell)
                                .safeHTML(
                                    '<div class="achievement-complete">@@</div>' +
                                    '<div class="achievement-date">@@ <span class="red-txt">(@@)</span></div>' +
                                    '<div class="clear"></div>',
                                    'Achieved', data.rwd.date.toLocaleDateString(),
                                    '%1 days left'.replace('%1', data.rwd.left));

                            if (data.rwd.left < 1) {
                                $storageItem.addClass('disabled');
                                $transferItem.addClass('disabled');
                            }
                        }
                        else {
                            ach.bind.call($('.button', $cell), ach.mapToAction[idx]);
                        }
                        $cell.removeClass('hidden');
                    }
                }
            }


            // For free users only show base quota for storage and remove it for bandwidth.
            // For pro users replace base quota by pro quota
            if (u_attr.p) {
                var $baseq = $('.achievements-block .data-block.storage .baseq');
                storageBaseQuota = maf.storage.base;
                $('.progress-txt', $baseq).text(bytesToSize(storageBaseQuota, 0));
                $('.progress-title', $baseq).text('PRO Base Quota');

                transferBaseQuota = maf.transfer.base;
                $baseq = $('.achievements-block .data-block.transfer .baseq');
                $('.progress-txt', $baseq).text(bytesToSize(transferBaseQuota, 0));
                $('.progress-title', $baseq).text('PRO Base Quota');
            }
            else {
                storageBaseQuota = maf.storage.base;
                $('.achievements-block .data-block.transfer .baseq').addClass('hidden');
            }

            $('.account.plan-info.bandwidth .plan-comment')
                .text('%1 base quota + %2'
                    .replace('%1', bytesToSize(transferBaseQuota, 0))
                    .replace('%2', bytesToSize(transferCurrentValue, 0))
                );
            $('.account.plan-info.storage .plan-comment')
                .text('%1 base quota + %2'
                    .replace('%1', bytesToSize(storageBaseQuota, 0))
                    .replace('%2', bytesToSize(storageCurrentValue, 0))
                );

            storageMaxValue += storageBaseQuota;
            storageCurrentValue += storageBaseQuota;
            transferMaxValue += transferBaseQuota;
            transferCurrentValue += transferBaseQuota;

            $('.account.plan-info.bandwidth span').text(bytesToSize(transferCurrentValue, 0));
            $('.account.plan-info.storage span').text(bytesToSize(storageCurrentValue, 0));

            storageMaxValue = Math.max(50 * (1024 * 1024 * 1024), storageMaxValue * 1.3);
            transferMaxValue = Math.max(50 * (1024 * 1024 * 1024), transferMaxValue * 1.3);

            storageBaseQuota = Math.round(storageBaseQuota * 100 / storageMaxValue);
            transferBaseQuota = Math.round(transferBaseQuota * 100 / transferMaxValue);

            // TODO: l[]
            var quotaTxt = '[S]@@[/S] of @@'.replace('[S]', '<span>').replace('[/S]', '</span>');

            var $achBlock = $('.account.achievements-block');
            var $quotaTxt = $('.account.quota-txt.storage', $achBlock);

            $quotaTxt.safeHTML(quotaTxt,
                bytesToSize(storageCurrentValue, 0),
                bytesToSize(storageMaxValue, 0));

            $quotaTxt = $('.account.quota-txt.transfer', $achBlock);

            $quotaTxt.safeHTML(quotaTxt,
                bytesToSize(transferCurrentValue, 0),
                bytesToSize(transferMaxValue, 0));
        }
        /* End of No achievements */

        /* End of New Used space */


        $('.fm-account-main .pro-upgrade').rebind('click', function(e)
        {
            window.location.hash = 'pro';
        });
        $('.account.plan-info.balance span').safeHTML('&euro; @@', account.balance[0][0]);
        var a = 0;
        if (M.c['contacts']) {
            for (var i in M.c['contacts'])
                a++;
        }
        if (!$.sessionlimit)
            $.sessionlimit = 10;
        if (!$.purchaselimit)
            $.purchaselimit = 10;
        if (!$.transactionlimit)
            $.transactionlimit = 10;
        if (!$.voucherlimit)
            $.voucherlimit = 10;

        $('.account-history-dropdown-button.sessions').text(l[472].replace('[X]', $.sessionlimit));
        $('.account-history-drop-items.session10-').text(l[472].replace('[X]', 10));
        $('.account-history-drop-items.session100-').text(l[472].replace('[X]', 100));
        $('.account-history-drop-items.session250-').text(l[472].replace('[X]', 250));

        var $passwords = $('#account-password,#account-new-password,#account-confirm-password').unbind('click');

        M.account.sessions.sort(function(a, b) {
            if (a[0] < b[0]) {
                return 1;
            }
            else {
                return -1;
            }
        });

        $('#sessions-table-container').empty();
        var html =
            '<table width="100%" border="0" cellspacing="0" cellpadding="0" class="grid-table sessions">' +
            '<tr><th>' + l[479] + '</th><th>' + l[480] + '</th><th>' + l[481] + '</th><th>' + l[482] + '</th>' +
            '<th class="no-border session-status">' + l[7664] + '</th>' +
            '<th class="no-border logout-column">&nbsp;</th></tr>';
        var numActiveSessions = 0;

        $(account.sessions).each(function(i, el) {

            if (i == $.sessionlimit) {
                return false;
            }

            var userAgent = el[2];
            var dateTime = htmlentities(time2date(el[0]));
            var browser = browserdetails(userAgent);
            var browserName = browser.nameTrans;
            var ipAddress = htmlentities(el[3]);
            var country = countrydetails(el[4]);
            var currentSession = el[5];
            var sessionId = el[6];
            var activeSession = el[7];
            var status = '<span class="current-session-txt">' + l[7665] + '</span>';    // Current

            // Show if using an extension e.g. "Firefox on Linux (+Extension)"
            if (browser.isExtension) {
                browserName += ' (+' + l[7683] + ')';
            }

            // If not the current session
            if (!currentSession) {
                if (activeSession) {
                    status = '<span class="active-session-txt">' + l[7666] + '</span>';     // Active
                }
                else {
                    status = '<span class="expired-session-txt">' + l[1664] + '</span>';    // Expired
                }
            }

            // If unknown country code use question mark gif
            if (!country.icon || country.icon === '??.gif') {
                country.icon = 'ud.gif';
            }

            // Generate row html
            html += '<tr class="' + (currentSession ? "current" : sessionId) +  '">'
                + '<td><span class="fm-browsers-icon"><img title="' + escapeHTML(userAgent.replace(/\s*megext/i, ''))
                    + '" src="' + staticpath + 'images/browser/' + browser.icon
                    + '" /></span><span class="fm-browsers-txt">' + htmlentities(browserName)
                    + '</span></td>'
                + '<td>' + ipAddress + '</td>'
                + '<td><span class="fm-flags-icon"><img alt="" src="' + staticpath + 'images/flags/' + country.icon + '" style="margin-left: 0px;" /></span><span class="fm-flags-txt">' + htmlentities(country.name) + '</span></td>'
                + '<td>' + dateTime + '</td>'
                + '<td>' + status + '</td>';

            // If the session is active show logout button
            if (activeSession) {
                html += '<td>' + '<span class="settings-logout">' + l[967] + '</span>' + '</td></tr>';
            }
            else {
                html += '<td>&nbsp;</td>';
            }

            // If the current session or active then increment count
            if (currentSession || activeSession) {
                numActiveSessions++;
            }
        });
        $('#sessions-table-container').safeHTML(html + '</table>');

        // Don't show button to close other sessions if there's only the current session
        if (numActiveSessions === 1) {
            $('.fm-close-all-sessions').hide();
        }

        $('.fm-close-all-sessions').rebind('click', function() {

            loadingDialog.show();
            var $activeSessionsRows = $('.active-session-txt').parents('tr');

            // Expire all sessions but not the current one
            api_req({ a: 'usr', ko: 1 }, {
                callback: function() {
                    M.account = null; /* clear account cache */
                    $activeSessionsRows.find('.settings-logout').remove();
                    $activeSessionsRows.find('.active-session-txt').removeClass('active-session-txt')
                        .addClass('expired-session-txt').text(l[1664]);
                    loadingDialog.hide();
                }
            });
        });

        $('.settings-logout').rebind('click', function() {

            var $this = $(this).parents('tr');
            var sessionId = $this.attr('class');

            if (sessionId === 'current') {
                mLogout();
            }
            else {
                loadingDialog.show();
                /* usr - user session remove
                 * remove a session Id from the current user,
                 * usually other than the current session
                 */
                api_req({ a: 'usr', s: [sessionId] }, {
                    callback: function(res, ctx) {
                        M.account = null; /* clear account cache */
                        $this.find('.settings-logout').remove();
                        $this.find('.active-session-txt').removeClass('active-session-txt')
                            .addClass('expired-session-txt').text(l[1664]);
                        loadingDialog.hide();
                    }
                });
            }
        });

        $('.account-history-dropdown-button.purchases').text(l[469].replace('[X]', $.purchaselimit));
        $('.account-history-drop-items.purchase10-').text(l[469].replace('[X]', 10));
        $('.account-history-drop-items.purchase100-').text(l[469].replace('[X]', 100));
        $('.account-history-drop-items.purchase250-').text(l[469].replace('[X]', 250));

        M.account.purchases.sort(function(a, b) {
            if (a[1] < b[1]) {
                return 1;
            }
            else {
                return -1;
            }
        });

        $('.grid-table.purchases tr').remove();
        var html = '<tr><th>' + l[475] + '</th><th>' + l[476] + '</th><th>' + l[477] + '</th><th>' + l[478] + '</th></tr>';

        // Render every purchase made into Purchase History on Account page
        $(account.purchases).each(function(index, purchaseTransaction) {

            if (index === $.purchaselimit) {
                return false;// Break the loop
            }

            // Set payment method
            var paymentMethodId = purchaseTransaction[4];
            var paymentMethod = getGatewayName(paymentMethodId).displayName;

            // Set Date/Time, Item (plan purchased), Amount, Payment Method
            var dateTime = time2date(purchaseTransaction[1]);
            var price = purchaseTransaction[2];
            var proNum = purchaseTransaction[5];
            var numOfMonths = purchaseTransaction[6];
            var monthWording = (numOfMonths == 1) ? l[931] : 'months';  // Todo: l[6788] when generated
            var item = getProPlan(proNum) + ' (' + numOfMonths + ' ' + monthWording + ')';

            // Render table row
            html += '<tr>'
                 +      '<td>' + dateTime + '</td>'
                 +      '<td>'
                 +           '<span class="fm-member-icon">'
                 +                '<img alt="" src="' + staticpath + 'images/mega/icons/retina/pro' + proNum + '@2x.png" />'
                 +           '</span>'
                 +           '<span class="fm-member-icon-txt"> ' + item + '</span>'
                 +      '</td>'
                 +      '<td>&euro;' + htmlentities(price) + '</td>'
                 +      '<td>' + paymentMethod + '</td>'
                 +  '</tr>';
        });

        $('.grid-table.purchases').html(html);
        $('.account-history-dropdown-button.transactions').text(l[471].replace('[X]', $.transactionlimit));
        $('.account-history-drop-items.transaction10-').text(l[471].replace('[X]', 10));
        $('.account-history-drop-items.transaction100-').text(l[471].replace('[X]', 100));
        $('.account-history-drop-items.transaction250-').text(l[471].replace('[X]', 250));

        M.account.transactions.sort(function(a, b) {
            if (a[1] < b[1]) {
                return 1;
            }
            else {
                return -1;
            }
        });

        $('.grid-table.transactions tr').remove();
        var html = '<tr><th>' + l[475] + '</th><th>' + l[484] + '</th><th>' + l[485] + '</th><th>' + l[486] + '</th></tr>';

        $(account.transactions).each(function(i, el) {

            if (i === $.transactionlimit) {
                return false;
            }

            var credit = '', debit = '';

            if (el[2] > 0) {
                credit = '<span class="green">&euro;' + htmlentities(el[2]) + '</span>';
            }
            else {
                debit = '<span class="red">&euro;' + htmlentities(el[2]) + '</span>';
            }
            html += '<tr><td>' + time2date(el[1]) + '</td><td>' + htmlentities(el[0]) + '</td><td>' + credit + '</td><td>' + debit + '</td></tr>';
        });

        $('.grid-table.transactions').html(html);
        var i = new Date().getFullYear() - 10, html = '', sel = '';
        $('.default-select.year span').text('YYYY');

        while (i >= 1900) {
            if (u_attr.birthyear && i == u_attr.birthyear) {
                sel = 'active';
                $('.default-select.year span').text(u_attr.birthyear);
            }
            else {
                sel = '';
            }

            html += '<div class="default-dropdown-item ' + sel + '" data-value="' + i + '">' + i + '</div>';
            i--;
        }

        $('.default-select.year .default-select-scroll').html(html);
        var i = 1, html = '', sel = '';
        $('.default-select.day span').text('DD');

        while (i < 32) {
            if (u_attr.birthday && i == u_attr.birthday) {
                sel = 'active';
                $('.default-select.day span').text(u_attr.birthday);
            }
            else {
                sel = '';
            }
            html += '<div class="default-dropdown-item ' + sel + '" data-value="' + i + '">' + i + '</div>';
            i++;
        }

        $('.default-select.day .default-select-scroll').html(html);
        var i = 1, html = '', sel = '';
        $('.default-select.month span').text('MM');

        while (i < 13) {
            if (u_attr.birthmonth && i == u_attr.birthmonth) {
                sel = 'active';
                $('.default-select.month span').text(u_attr.birthmonth);
            }
            else {
                sel = '';
            }
            html += '<div class="default-dropdown-item ' + sel + '" data-value="' + i + '">' + i + '</div>';
            i++;
        }

        $('.default-select.month .default-select-scroll').html(html);
        var html = '', sel = '';
        $('.default-select.country span').text(l[996]);

        for (var country in isoCountries) {
            if (!isoCountries.hasOwnProperty(country)) {
                continue;
            }
            if (u_attr.country && country == u_attr.country) {
                sel = 'active';
                $('.default-select.country span').text(isoCountries[country]);
            }
            else {
                sel = '';
            }
            html += '<div class="default-dropdown-item ' + sel + '" data-value="' + country + '">'
                  +      isoCountries[country]
                  + '</div>';
        }
        $('.default-select.country .default-select-scroll').safeHTML(html);

        // Bind Dropdowns events
        bindDropdownEvents($('.fm-account-main .default-select'), 1);

        // Cache selectors
        var $newEmail = $('#account-email');
        var $emailInfoMessage = $('.fm-account-change-email');

        // Reset change email fields after change
        $newEmail.val('');
        $emailInfoMessage.addClass('hidden');

        $passwords.rebind('keyup', function() {
            var texts = [];
            $passwords.each(function() {
                texts.push($(this).val());
            });
            $newEmail.val('');
            if (texts.join("") === "") {
                $newEmail.removeAttr('disabled').parents('.fm-account-blocks').removeClass('disabled');
            }
            else {
                $newEmail.attr('disabled', 'disabled').parents('.fm-account-blocks').addClass('disabled');
            }
        });

        // On text entry in the new email text field
        $newEmail.rebind('keyup', function() {
            var mail = $.trim($newEmail.val());

            $passwords.val('');

            if (mail === "") {
                $passwords.removeAttr('disabled').parents('.fm-account-blocks').removeClass('disabled');
            } else {
                $passwords.attr('disabled', 'disabled').parents('.fm-account-blocks').addClass('disabled');
            }

            // Show information message
            $emailInfoMessage.removeClass('hidden');

            // If not valid email yet, exit
            if (checkMail(mail)) {
                return;
            }

            // Show save button
            if (mail !== u_attr.email) {
                $('.profile-form.first').addClass('email-confirm');
                $('.fm-account-save-block').removeClass('hidden');
            }
        });

        $('#account-firstname,#account-lastname,#account-phonenumber').rebind('keyup', function(e)
        {
            $('.fm-account-save-block').removeClass('hidden');
        });
        $('.fm-account-cancel').rebind('click', function(e)
        {
            $passwords.removeAttr('disabled').parents('.fm-account-blocks').removeClass('disabled');
            $newEmail.removeAttr('disabled').parents('.fm-account-blocks').removeClass('disabled');
            $('.fm-account-save-block').addClass('hidden');
            $('.profile-form.first').removeClass('email-confirm');
            accountUI();
        });

        $('.fm-account-save').rebind('click', function()
        {
            $passwords.removeAttr('disabled').parents('.fm-account-blocks').removeClass('disabled');
            $newEmail.removeAttr('disabled').parents('.fm-account-blocks').removeClass('disabled');
            u_attr.firstname = $('#account-firstname').val().trim();
            u_attr.lastname = $('#account-lastname').val().trim();
            u_attr.birthday = $('.default-select.day .default-dropdown-item.active').attr('data-value');
            u_attr.birthmonth = $('.default-select.month .default-dropdown-item.active').attr('data-value');
            u_attr.birthyear = $('.default-select.year .default-dropdown-item.active').attr('data-value');
            u_attr.country = $('.default-select.country .default-dropdown-item.active').attr('data-value');

            $('.fm-account-avatar').safeHTML(useravatar.contact(u_handle, '', 'div', true));
            $('.fm-avatar img').attr('src', useravatar.mine());

            api_req({
                a : 'up',
                firstname  : base64urlencode(to8(u_attr.firstname)),
                lastname   : base64urlencode(to8(u_attr.lastname)),
                birthday   : base64urlencode(u_attr.birthday),
                birthmonth : base64urlencode(u_attr.birthmonth),
                birthyear  : base64urlencode(u_attr.birthyear),
                country    : base64urlencode(u_attr.country)
            }, {
                callback : function(res) {
                    if (res === u_handle) {
                        $('.user-name').text(u_attr.name);
                    }
                }
            });

            var pws = zxcvbn($('#account-new-password').val());

<<<<<<< HEAD
=======
            if (M.account.dl_maxSlots)
            {
                mega.config.set('dl_maxSlots', M.account.dl_maxSlots);
                dlQueue.setSize(fmconfig.dl_maxSlots);
                delete M.account.dl_maxSlots;
            }
            if (M.account.ul_maxSlots)
            {
                mega.config.set('ul_maxSlots', M.account.ul_maxSlots);
                ulQueue.setSize(fmconfig.ul_maxSlots);
                delete M.account.ul_maxSlots;
            }
            if (typeof M.account.ul_maxSpeed !== 'undefined')
            {
                mega.config.set('ul_maxSpeed', M.account.ul_maxSpeed);
                delete M.account.ul_maxSpeed;
            }
            if (typeof M.account.use_ssl !== 'undefined')
            {
                mega.config.set('use_ssl', M.account.use_ssl);
                localStorage.use_ssl = M.account.use_ssl;
                use_ssl = M.account.use_ssl;
            }
            if (typeof M.account.ul_skipIdentical !== 'undefined')
            {
                mega.config.set('ul_skipIdentical', M.account.ul_skipIdentical);
                delete M.account.ul_skipIdentical;
            }
            if (typeof M.account.dlThroughMEGAsync !== 'undefined') {
                mega.config.set('dlThroughMEGAsync', M.account.dlThroughMEGAsync);
                delete M.account.dlThroughMEGAsync;
            }

            if (typeof M.account.uisorting !== 'undefined') {
                mega.config.set('uisorting', M.account.uisorting);
            }
            if (typeof M.account.uiviewmode !== 'undefined') {
                mega.config.set('uiviewmode', M.account.uiviewmode);
            }
>>>>>>> 5d588496
            if (typeof M.account.rubsched !== 'undefined') {
                mega.config.set('rubsched', M.account.rubsched);
            }

            if ($('#account-password').val() == '' && ($('#account-new-password').val() !== '' || $('#account-confirm-password').val() !== ''))
            {
                msgDialog('warninga', l[135], l[719], false, function()
                {
                    $('#account-password').focus();
                    $('#account-password').bind('keyup.accpwd', function() {
                        $('.fm-account-save-block').removeClass('hidden');
                        $('#account-password').unbind('keyup.accpwd');
                    });
                });
            } else if ($('#account-password').val() !== '' && !checkMyPassword($('#account-password').val())) {
                msgDialog('warninga', l[135], l[724], false, function() {
                    $('#account-password').val('');
                    $('#account-password').focus();
                    $('#account-password').bind('keyup.accpwd', function() {
                        $('.fm-account-save-block').removeClass('hidden');
                        $('#account-password').unbind('keyup.accpwd');
                    });
                });
            } else if ($('#account-new-password').val() !== $('#account-confirm-password').val()) {
                msgDialog('warninga', 'Error', l[715], false, function()
                {
                    $('#account-new-password').val('');
                    $('#account-confirm-password').val('');
                    $('#account-new-password').focus();
                });
            }
            else if ($('#account-password').val() !== '' && $('#account-confirm-password').val() !== '' && $('#account-new-password').val() !== '' &&  (pws.score === 0 || pws.entropy < 16)) {
                msgDialog('warninga', 'Error', l[1129], false, function() {
                    $('#account-new-password').val('');
                    $('#account-confirm-password').val('');
                    $('#account-new-password').focus();
                });
            } else if ($('#account-confirm-password').val() !== '' && $('#account-password').val() !== ''
                && $('#account-confirm-password').val() !== $('#account-password').val())
            {
                loadingDialog.show();
                changepw($('#account-password').val(), $('#account-confirm-password').val(), {callback: function(res)
                    {
                        loadingDialog.hide();
                        if (res == EACCESS)
                        { // pwd incorrect
                            msgDialog('warninga', l[135], l[724], false, function()
                            {
                                $('#account-password').val('');
                                $('#account-password').focus();
                                $('#account-password').bind('keyup.accpwd', function() {
                                    $('.fm-account-save-block').removeClass('hidden');
                                    $('#account-password').unbind('keyup.accpwd');
                                });
                            });
                        }
                        else if (typeof res == 'number' && res < 0)
                        { // something went wrong
                            $passwords.val('');
                            msgDialog('warninga', 'Error', l[6972]);
                        }
                        else
                        { // success
                            msgDialog('info', l[726], l[725], false, function()
                            {
                                $passwords.val('');
                            });
                        }
                    }});
            }
            else {
                $passwords.val('');
            }

            // Get the new email address
            var email = $('#account-email').val().trim().toLowerCase();

            // If there is text in the email field and it doesn't match the existing one
            if ((email !== '') && (u_attr.email !== email)) {

                loadingDialog.show();

                // Request change of email
                // e => new email address
                // i => requesti (Always has the global variable requesti (last request ID))
                api_req({ a: 'se', aa: 'a', e: email, i: requesti }, { callback : function(res) {

                        loadingDialog.hide();

                        if (res === -12) {
                            return msgDialog('warninga', l[135], l[7717]);
                        }

                        fm_showoverlay();
                        dialogPositioning('.awaiting-confirmation');

                        $('.awaiting-confirmation').removeClass('hidden');
                        $('.fm-account-save-block').addClass('hidden');

                        localStorage.new_email = email;
                    }
                });

                return;
            }

            $('.fm-account-save-block').addClass('hidden');
            showToast('settings', l[7698]);
            accountUI();
        });
        $('#current-email').val(u_attr.email);
        $('#account-firstname').val(u_attr.firstname);
        $('#account-lastname').val(u_attr.lastname);

        $('.account-history-dropdown-button').rebind('click', function() {
            $(this).addClass('active');
            $('.account-history-dropdown').addClass('hidden');
            $(this).next().removeClass('hidden');
        });

        $('.account-history-drop-items').rebind('click', function() {

            $(this).parent().prev().removeClass('active');
            $(this).parent().find('.account-history-drop-items').removeClass('active');
            $(this).parent().parent().find('.account-history-dropdown-button').text($(this).text());

            var c = $(this).attr('class');

            if (!c) {
                c = '';
            }

            if (c.indexOf('session10-') > -1) {
                $.sessionlimit = 10;
            }
            else if (c.indexOf('session100-') > -1) {
                $.sessionlimit = 100;
            }
            else if (c.indexOf('session250-') > -1) {
                $.sessionlimit = 250;
            }

            if (c.indexOf('purchase10-') > -1) {
                $.purchaselimit = 10;
            }
            else if (c.indexOf('purchase100-') > -1) {
                $.purchaselimit = 100;
            }
            else if (c.indexOf('purchase250-') > -1) {
                $.purchaselimit = 250;
            }

            if (c.indexOf('transaction10-') > -1) {
                $.transactionlimit = 10;
            }
            else if (c.indexOf('transaction100-') > -1) {
                $.transactionlimit = 100;
            }
            else if (c.indexOf('transaction250-') > -1) {
                $.transactionlimit = 250;
            }

            if (c.indexOf('voucher10-') > -1) {
                $.voucherlimit = 10;
            }
            else if (c.indexOf('voucher100-') > -1) {
                $.voucherlimit = 100;
            }
            else if (c.indexOf('voucher250-') > -1) {
                $.voucherlimit = 250;
            }
            else if (c.indexOf('voucherAll-') > -1) {
                $.voucherlimit = 'all';
            }

            $(this).addClass('active');
            $(this).closest('.account-history-dropdown').addClass('hidden');
            accountUI();
        });

        // LITE/PRO account
        if (u_attr.p) {
            var bandwidthLimit = Math.round(account.servbw_limit | 0);

            $('#bandwidth-slider').slider({
                min: 0, max: 100, range: 'min', value: bandwidthLimit,
                change: function(e, ui) {
<<<<<<< HEAD
                    if (M.currentdirid === 'account/advanced') {
=======
                    if (M.currentdirid === 'account/settings') {
>>>>>>> 5d588496
                        bandwidthLimit = ui.value;

                        if (parseInt(localStorage.bandwidthLimit) !== bandwidthLimit) {

                            var done = delay.bind(null, 'bandwidthLimit', function() {
                                api_req({"a": "up", "srvratio": Math.round(bandwidthLimit)});
                                localStorage.bandwidthLimit = bandwidthLimit;
                            }, 2600);

                            if (bandwidthLimit > 99) {
                                msgDialog('warningb:!' + l[776], l[882], l[12689], 0, function(e) {
                                    if (e) {
                                        done();
                                    }
                                    else {
                                        $('.slider-percentage span').text('0 %').removeClass('bold warn');
                                        $('#bandwidth-slider').slider('value', 0);
                                    }
                                });
                            }
                            else {
                                done();
                            }
                        }
                    }
                },
                slide: function(e, ui) {
                    $('.slider-percentage span').text(ui.value + ' %');

                    if (ui.value > 90) {
                        $('.slider-percentage span').addClass('warn bold');
                    }
                    else {
                        $('.slider-percentage span').removeClass('bold warn');
                    }
                }
            });
            $('.slider-percentage span').text(bandwidthLimit + ' %');
            $('.bandwith-settings').removeClass('hidden');
        }

        $('#slider-range-max').slider({
            min: 1, max: 6, range: "min", value: fmconfig.dl_maxSlots || 4,
            change: function(e, ui) {
                if (M.currentdirid === 'account/advanced') {
                    mega.config.set('dl_maxSlots', ui.value);
                    dlQueue.setSize(fmconfig.dl_maxSlots);
                }
            },
            slide: function(e, ui) {
                $('.upload-settings .numbers.active').removeClass('active');
                $('.upload-settings .numbers.val' + ui.value).addClass('active');
            }
        });
        $('.upload-settings .numbers.active').removeClass('active');
        $('.upload-settings .numbers.val' + $('#slider-range-max').slider('value')).addClass('active');

        $('#slider-range-max2').slider({
            min: 1, max: 6, range: "min", value: fmconfig.ul_maxSlots || 4,
            change: function(e, ui) {
                if (M.currentdirid === 'account/advanced') {
                    mega.config.set('ul_maxSlots', ui.value);
                    ulQueue.setSize(fmconfig.ul_maxSlots);
                }
            },
            slide: function(e, ui) {
                $('.download-settings .numbers.active').removeClass('active');
                $('.download-settings .numbers.val' + ui.value).addClass('active');
            }
        });
        $('.download-settings .numbers.active').removeClass('active');
        $('.download-settings .numbers.val' + $('#slider-range-max2').slider('value')).addClass('active');

        $('.ulspeedradio').removeClass('radioOn').addClass('radioOff');
        var i = 3;
        if ((fmconfig.ul_maxSpeed | 0) === 0) {
            i = 1;
        }
        else if (fmconfig.ul_maxSpeed === -1) {
            i = 2;
        }
        else {
            $('#ulspeedvalue').val(Math.floor(fmconfig.ul_maxSpeed / 1024));
        }
        $('#rad' + i + '_div').removeClass('radioOff').addClass('radioOn');
        $('#rad' + i).removeClass('radioOff').addClass('radioOn');
        if (fmconfig.font_size) {
            $('.uifontsize input')
                .removeClass('radioOn').addClass('radioOff')
                .parent()
                .removeClass('radioOn').addClass('radioOff');
            $('#fontsize' + fmconfig.font_size)
                .removeClass('radioOff').addClass('radioOn')
                .parent()
                .removeClass('radioOff').addClass('radioOn');
        }
        $('.ulspeedradio input').rebind('click', function(e)
        {
            var ul_maxSpeed;
            var id = $(this).attr('id');
            if (id == 'rad2') {
                ul_maxSpeed = -1;
            }
            else if (id == 'rad1') {
                ul_maxSpeed = 0;
            }
            else {
                if (parseInt($('#ulspeedvalue').val()) > 0) {
                    ul_maxSpeed = parseInt($('#ulspeedvalue').val()) * 1024;
                }
                else {
                    ul_maxSpeed = 100 * 1024;
                }
            }
            $('.ulspeedradio').removeClass('radioOn').addClass('radioOff');
            $(this).addClass('radioOn').removeClass('radioOff');
            $(this).parent().addClass('radioOn').removeClass('radioOff');
            mega.config.set('ul_maxSpeed', ul_maxSpeed);
        });
        $('#ulspeedvalue').rebind('click keyup', function(e) {
            $('.ulspeedradio').removeClass('radioOn').addClass('radioOff');
            $('#rad3,#rad3_div').addClass('radioOn').removeClass('radioOff');
            $('#rad3').trigger('click');
        });

        $('.uifontsize input').rebind('click', function(e) {
            $('body').removeClass('fontsize1 fontsize2').addClass('fontsize' + $(this).val());
            $('.uifontsize input').removeClass('radioOn').addClass('radioOff').parent().removeClass('radioOn').addClass('radioOff');
            $(this).removeClass('radioOff').addClass('radioOn').parent().removeClass('radioOff').addClass('radioOn');
            mega.config.set('font_size', $(this).val());
        });

        $('.ulskip').removeClass('radioOn').addClass('radioOff');
        var i = 5;
        if (fmconfig.ul_skipIdentical) {
            i = 4;
        }
        $('#rad' + i + '_div').removeClass('radioOff').addClass('radioOn');
        $('#rad' + i).removeClass('radioOff').addClass('radioOn');
        $('.ulskip input').rebind('click', function(e)
        {
            var ul_skipIdentical = 0;
            var id               = $(this).attr('id');
            if (id == 'rad4') {
                ul_skipIdentical = 1;
            }

            $('.ulskip').removeClass('radioOn').addClass('radioOff');
            $(this).addClass('radioOn').removeClass('radioOff');
            $(this).parent().addClass('radioOn').removeClass('radioOff');
            mega.config.set('ul_skipIdentical', ul_skipIdentical);
        });

        $('.dlThroughMEGAsync').removeClass('radioOn').addClass('radioOff');
        i = 19;
        if (fmconfig.dlThroughMEGAsync) {
            i = 18;
        }
        $('#rad' + i + '_div').removeClass('radioOff').addClass('radioOn');
        $('#rad' + i).removeClass('radioOff').addClass('radioOn');
        $('.dlThroughMEGAsync input').rebind('click', function(e)
        {
            var dlThroughMEGAsync = 0;
            var id                = $(this).attr('id');
            if (id === 'rad18') {
                dlThroughMEGAsync = 1;
            }

            $('.dlThroughMEGAsync').removeClass('radioOn').addClass('radioOff');
            $(this).addClass('radioOn').removeClass('radioOff');
            $(this).parent().addClass('radioOn').removeClass('radioOff');
            mega.config.set('dlThroughMEGAsync', dlThroughMEGAsync);
        });

        $('.uisorting').removeClass('radioOn').addClass('radioOff');
        var i = 8;
        if (fmconfig.uisorting)
            i = 9;
        $('#rad' + i + '_div').removeClass('radioOff').addClass('radioOn');
        $('#rad' + i).removeClass('radioOff').addClass('radioOn');
        $('.uisorting input').rebind('click', function(e)
        {
            var uisorting = 0;
            var id        = $(this).attr('id');
            if (id == 'rad9') {
                uisorting = 1;
            }
            $('.uisorting').removeClass('radioOn').addClass('radioOff');
            $(this).addClass('radioOn').removeClass('radioOff');
            $(this).parent().addClass('radioOn').removeClass('radioOff');
            mega.config.set('uisorting', uisorting);
        });

        $('.uiviewmode').removeClass('radioOn').addClass('radioOff');
        var i = 10;
        if (fmconfig.uiviewmode)
            i = 11;
        $('#rad' + i + '_div').removeClass('radioOff').addClass('radioOn');
        $('#rad' + i).removeClass('radioOff').addClass('radioOn');
        $('.uiviewmode input').rebind('click', function(e)
        {
            var uiviewmode = 0;
            var id         = $(this).attr('id');
            if (id == 'rad11') {
                uiviewmode = 1;
            }
            $('.uiviewmode').removeClass('radioOn').addClass('radioOff');
            $(this).addClass('radioOn').removeClass('radioOff');
            $(this).parent().addClass('radioOn').removeClass('radioOff');
            mega.config.set('uiviewmode', uiviewmode);
        });

        $('.rubsched, .rubschedopt').removeClass('radioOn').addClass('radioOff');
        var i = 13;
        if (fmconfig.rubsched) {
            i = 12;
            $('#rubsched_options').removeClass('hidden');
            var opt = String(fmconfig.rubsched).split(':');
            $('#rad' + opt[0] + '_opt').val(opt[1]);
            $('#rad' + opt[0] + '_div').removeClass('radioOff').addClass('radioOn');
            $('#rad' + opt[0]).removeClass('radioOff').addClass('radioOn');
        }
        $('#rad' + i + '_div').removeClass('radioOff').addClass('radioOn');
        $('#rad' + i).removeClass('radioOff').addClass('radioOn');
        $('.rubschedopt input').rebind('click', function(e) {
            var id = $(this).attr('id');
            var opt = $('#' + id + '_opt').val();
            M.account.rubsched = id.substr(3) + ':' + opt;
            $('.rubschedopt').removeClass('radioOn').addClass('radioOff');
            $(this).addClass('radioOn').removeClass('radioOff');
            $(this).parent().addClass('radioOn').removeClass('radioOff');
            $('.fm-account-save-block').removeClass('hidden');
            initAccountScroll(1);
        });
        $('.rubsched_textopt').rebind('click keyup', function(e) {
            var id = String($(this).attr('id')).split('_')[0];
            $('.rubschedopt').removeClass('radioOn').addClass('radioOff');
            $('#'+id+',#'+id+'_div').addClass('radioOn').removeClass('radioOff');
            M.account.rubsched = id.substr(3) + ':' + $(this).val();
            $('.fm-account-save-block').removeClass('hidden');
            initAccountScroll(1);
        });
        $('.rubsched input').rebind('click', function(e) {
            var id = $(this).attr('id');
            if (id == 'rad13') {
                M.account.rubsched = 0;
                $('#rubsched_options').addClass('hidden');
            }
            else if (id == 'rad12') {
                $('#rubsched_options').removeClass('hidden');
                if (!fmconfig.rubsched) {
                    M.account.rubsched = "14:15";
                    var defOption = 14;
                    $('#rad' + defOption + '_div').removeClass('radioOff').addClass('radioOn');
                    $('#rad' + defOption).removeClass('radioOff').addClass('radioOn');
                }
            }
            $('.rubsched').removeClass('radioOn').addClass('radioOff');
            $(this).addClass('radioOn').removeClass('radioOff');
            $(this).parent().addClass('radioOn').removeClass('radioOff');
            $('.fm-account-save-block').removeClass('hidden');
            initAccountScroll(1);
        });

        $('.redeem-voucher').rebind('click', function(event)
        {
            var $this = $(this);
            if ($this.attr('class').indexOf('active') == -1)
            {
                $('.fm-account-overlay').fadeIn(100);
                $this.addClass('active');
                $('.fm-voucher-popup').removeClass('hidden');
                voucherCentering($this);

                $('.fm-account-overlay, .fm-purchase-voucher, .fm-voucher-button').rebind('click.closeDialog', function() {
                    $('.fm-account-overlay').fadeOut(100);
                    $('.redeem-voucher').removeClass('active');
                    $('.fm-voucher-popup').addClass('hidden');
                });
            }
            else
            {
                $('.fm-account-overlay').fadeOut(200);
                $this.removeClass('active');
                $('.fm-voucher-popup').addClass('hidden');
            }
        });

        $('.fm-voucher-body input').rebind('focus', function(e)
        {
            if ($(this).val() == l[487])
                $(this).val('');
        });

        $('.fm-voucher-body input').rebind('blur', function(e)
        {
            if ($(this).val() == '')
                $(this).val(l[487]);
        });

        $('.fm-voucher-button').rebind('click', function(e)
        {
            if ($('.fm-voucher-body input').val() == l[487])
                msgDialog('warninga', l[135], l[1015]);
            else
            {
                loadingDialog.show();
                api_req({a: 'uavr', v: $('.fm-voucher-body input').val()},
                {
                    callback: function(res, ctx)
                    {
                        loadingDialog.hide();
                        $('.fm-voucher-popup').addClass('hidden');
                        $('.fm-voucher-body input').val(l[487]);
                        if (typeof res == 'number')
                        {
                            if (res == -11)
                                msgDialog('warninga', l[135], l[714]);
                            else if (res < 0)
                                msgDialog('warninga', l[135], l[473]);
                            else
                            {
                                if (M.account)
                                    M.account.lastupdate = 0;
                                accountUI();
                            }
                        }
                    }
                });
            }
        });

        $('.vouchercreate').rebind('click', function(e)
        {
            var vouchertype = $('.default-select.vouchertype .default-dropdown-item.active').attr('data-value');
            var voucheramount = parseInt($('#account-voucheramount').val());
            var proceed = false;
            for (var i in M.account.prices)
                if (M.account.prices[i][0] == vouchertype)
                    proceed = true;
            if (!proceed)
            {
                msgDialog('warninga', 'Error', 'Please select the voucher type.');
                return false;
            }
            if (!voucheramount)
            {
                msgDialog('warninga', 'Error', 'Please enter a valid voucher amount.');
                return false;
            }
            if (vouchertype === '19.99') {
                vouchertype = '19.991';
            }
            loadingDialog.show();
            api_req({a: 'uavi', d: vouchertype, n: voucheramount, c: 'EUR'},
            {
                callback: function(res, ctx)
                {
                    M.account.lastupdate = 0;
                    accountUI();
                }
            });
        });

        if (M.account.reseller) {
            var email = 'resellers@mega.nz';

            $('.resellerbuy').attr('href', 'mailto:' + email)
                .find('span').text(l[9106].replace('%1', email));

            // Use 'All' or 'Last 10/100/250' for the dropdown text
            var buttonText = ($.voucherlimit === 'all') ? l[7557] : l['466a'].replace('[X]', $.voucherlimit);

            $('.account-history-dropdown-button.vouchers').text(buttonText);
            $('.account-history-drop-items.voucher10-').text(l['466a'].replace('[X]', 10));
            $('.account-history-drop-items.voucher100-').text(l['466a'].replace('[X]', 100));
            $('.account-history-drop-items.voucher250-').text(l['466a'].replace('[X]', 250));

            // Sort vouchers by most recently created at the top
            M.account.vouchers.sort(function(a, b) {

                if (a['date'] < b['date']) {
                    return 1;
                }
                else {
                    return -1;
                }
            });

            $('.grid-table.vouchers tr').remove();
            var html = '<tr><th>' + l[475] + '</th><th>' + l[7714] + '</th><th>' + l[477] + '</th><th>' + l[488] + '</th></tr>';

            $(account.vouchers).each(function(i, el) {

                // Only show the last 10, 100, 250 or if the limit is not set show all vouchers
                if (($.voucherlimit !== 'all') && (i >= $.voucherlimit)) {
                    return false;
                }

                var status = l[489];
                if (el.redeemed > 0 && el.cancelled == 0 && el.revoked == 0)
                    status = l[490] + ' ' + time2date(el.redeemed);
                else if (el.revoked > 0 && el.cancelled > 0)
                    status = l[491] + ' ' + time2date(el.revoked);
                else if (el.cancelled > 0)
                    status = l[492] + ' ' + time2date(el.cancelled);

                var voucherLink = 'https://mega.nz/#voucher' + htmlentities(el.code);

                html += '<tr><td>' + time2date(el.date) + '</td><td class="selectable">' + voucherLink + '</td><td>&euro; ' + htmlentities(el.amount) + '</td><td>' + status + '</td></tr>';
            });
            $('.grid-table.vouchers').html(html);
            $('.default-select.vouchertype .default-select-scroll').html('');
            var prices = [];
            for (var i in M.account.prices) {
                prices.push(M.account.prices[i][0]);
            }
            prices.sort(function(a, b) {
                return (a - b)
            })

            var voucheroptions = '';
            for (var i in prices)
                voucheroptions += '<div class="default-dropdown-item" data-value="' + htmlentities(prices[i]) + '">&euro;' + htmlentities(prices[i]) + ' voucher</div>';
            $('.default-select.vouchertype .default-select-scroll').html(voucheroptions);
            bindDropdownEvents($('.default-select.vouchertype'));
        }

        $('.fm-purchase-voucher,.default-white-button.topup').rebind('click', function(e)
        {
            document.location.hash = 'resellers';
        });

        if (is_extension || ssl_needed())
            $('#acc_use_ssl').hide();

        $('.usessl').removeClass('radioOn').addClass('radioOff');
        var i = 7;
        if (use_ssl)
            i = 6;
        $('#rad' + i + '_div').removeClass('radioOff').addClass('radioOn');
        $('#rad' + i).removeClass('radioOff').addClass('radioOn');
        $('.usessl input').rebind('click', function(e)
        {
            var id = $(this).attr('id');
            if (id == 'rad7') {
                use_ssl = 0;
            }
            else if (id == 'rad6') {
                use_ssl = 1;
            }
            $('.usessl').removeClass('radioOn').addClass('radioOff');
            $(this).addClass('radioOn').removeClass('radioOff');
            $(this).parent().addClass('radioOn').removeClass('radioOff');
            mega.config.set('use_ssl', use_ssl | 0);
            localStorage.use_ssl = fmconfig.use_ssl;
        });

        $('.fm-account-remove-avatar,.fm-account-avatar').rebind('click', function() {
            msgDialog('confirmation', l[1756], l[6973], false, function(e) {
                if (e) {
                    mega.attr.set('a', 'none', true, false);

                    useravatar.invalidateAvatar(u_handle);
                    $('.fm-account-avatar').safeHTML(useravatar.contact(u_handle, '', 'div', true));
                    $('.fm-avatar img').attr('src', useravatar.mine());
                    $('.fm-account-remove-avatar').hide();
                }
            });
        });

        $('.fm-account-change-avatar,.fm-account-avatar').rebind('click', function(e)
        {
            avatarDialog();
        });
        $('.fm-account-avatar').safeHTML(useravatar.contact(u_handle, '', 'div', true));

        $('#find-duplicate').rebind('click', mega.utils.findDupes);

        $.tresizer();

    }, 1);

    // Show first name or last name
    if (u_attr.firstname) {
        $('.membership-big-txt.name').text(u_attr.firstname + ' ' + u_attr.lastname);
    }
    else {
        $('.membership-big-txt.name').text(u_attr.name);
    }

    // Show Membership plan
    $('.small-icon.membership').removeClass('pro1 pro2 pro3 pro4');
    if (u_attr.p) {
        // LITE/PRO account
        var planNum = u_attr.p;
        var planText = getProPlan(planNum);

        $('.account.membership-plan').text(planText);
        $('.small-icon.membership').addClass('pro' + planNum);
    }
    else {
        $('.account.membership-plan').text(l[435]);
    }

    // Show email address
    if (u_attr.email) {
        $('.membership-big-txt.email').text(u_attr.email);
    }
    else {
        $('.membership-big-txt.email').hide();
    }

    $('.editprofile, .account.settings-button').rebind('click', function() {
        document.location.hash = 'fm/account';
    });

    $('.rubbish-bin-link').rebind('click', function() {
        document.location.hash = 'fm/rubbish';
    });

    // Cancel account button on main Account page
    $('.cancel-account').rebind('click', function() {

        // Please confirm that all your data will be deleted
        var confirmMessage = l[1974];

        // Search through their Pro plan purchase history
        $(account.purchases).each(function(index, purchaseTransaction) {

            // Get payment method name
            var paymentMethodId = purchaseTransaction[4];
            var paymentMethod = getGatewayName(paymentMethodId).name;

            // If they have paid with iTunes or Google Play in the past
            if ((paymentMethod === 'apple') || (paymentMethod === 'google')) {

                // Update confirmation message to remind them to cancel iTunes or Google Play
                confirmMessage += ' ' + l[8854];
                return false;
            }
        });

        // Ask for confirmation
        msgDialog('confirmation', l[6181], confirmMessage, false, function(event) {
            if (event) {
                loadingDialog.show();
                api_req({ a: 'erm', m: Object(M.u[u_handle]).m, t: 21 }, {
                    callback: function(res) {
                        loadingDialog.hide();
                        if (res === ENOENT) {
                            msgDialog('warningb', l[1513], l[1946]);
                        }
                        else if (res === 0) {
                            handleResetSuccessDialogs('.reset-success', l[735], 'deleteaccount');
                        }
                        else {
                            msgDialog('warningb', l[135], l[200]);
                        }
                    }
                });
            }
        });
    });

    // Button on main Account page to backup their master key
    $('.backup-master-key').rebind('click', function() {
        document.location.hash = 'backup';
    });

    $('.fm-account-button').rebind('click', function() {
        if ($(this).attr('class').indexOf('active') == -1) {
            switch (true) {
                case ($(this).hasClass('account-s')):
                    document.location.hash = 'fm/account';
                    break;
                case ($(this).hasClass('advanced')):
                    document.location.hash = 'fm/account/advanced';
                    break;
                case ($(this).hasClass('notifications')):
                    document.location.hash = 'fm/account/notifications';
                    break;
                case ($(this).hasClass('history')):
                    document.location.hash = 'fm/account/history';
                    break;
                case ($(this).hasClass('reseller')):
                    document.location.hash = 'fm/account/reseller';
                    break;
            }
        }
    });

    $('.account.tab-lnk').rebind('click', function() {
        if (!$(this).hasClass('active')) {
            var $this = $(this);
            var $sectionBlock = $this.closest('.fm-account-sections');
            var currentTab = $this.attr('data-tab');

            $sectionBlock.find('.account.tab-content:not(.hidden)').addClass('hidden');
            $sectionBlock.find('.account.tab-content.' + currentTab).removeClass('hidden');
            $sectionBlock.find('.account.tab-lnk.active').removeClass('active');
            $this.addClass('active');
            $(window).trigger('resize');
        }
    });

    $('.account-pass-lines').attr('class', 'account-pass-lines');
    $('#account-new-password').rebind('keyup', function(el)
    {
        $('.account-pass-lines').attr('class', 'account-pass-lines');
        if ($(this).val() !== '') {
            var pws = zxcvbn($(this).val());
            if (pws.score > 3 && pws.entropy > 75) {
                $('.account-pass-lines').addClass('good4');
            } else if (pws.score > 2 && pws.entropy > 50) {
                $('.account-pass-lines').addClass('good3');
            } else if (pws.score > 1 && pws.entropy > 40) {
                $('.account-pass-lines').addClass('good2');
            } else if (pws.score > 0 && pws.entropy > 15) {
                $('.account-pass-lines').addClass('good1');
            } else {
                $('.account-pass-lines').addClass('weak-password');
            }
        }
    });

    $('#account-confirm-password').rebind('keyup', function(el) {

        if ($(this).val() === $('#account-new-password').val()) {
            $('.fm-account-save-block').removeClass('hidden');
        }
    });

    // Account Notifications settings handling
    var accNotifHandler = function accNotifHandler() {
        var $parent = $(this);
        var $input = $parent.find('input');
        var $tab = $parent.closest('.tab-content');
        var type = $input.attr('type');
        var tab = accNotifHandler.getTabName($tab);

        if (type === 'radio') {
            var RADIO_ENABLE = "1";
            var RADIO_DISABLE = "2";

            var $container = $parent.closest('.radio-buttons');

            $('.radioOn', $container)
                .removeClass('radioOn').addClass('radioOff');

            $input.removeClass('radioOff').addClass('radioOn');
            $parent.removeClass('radioOff').addClass('radioOn');

            switch ($input.val()) {
                case RADIO_ENABLE:
                    mega.notif.set('enabled', tab);
                    break;
                case RADIO_DISABLE:
                    mega.notif.unset('enabled', tab);
                    break;
                default:
                    console.error('Invalid radio value...', tab, $input);
                    break;
            }
        }
        else if (type === 'checkbox') {

            if ($input.hasClass('checkboxOn')) {
                $input.removeClass('checkboxOn').addClass('checkboxOff').prop('checked', false);
                $parent.removeClass('checkboxOn').addClass('checkboxOff');
                mega.notif.unset($input.attr('name'), tab);
            }
            else {
                $input.removeClass('checkboxOff').addClass('checkboxOn').prop('checked', true);
                $parent.removeClass('checkboxOff').addClass('checkboxOn');
                mega.notif.set($input.attr('name'), tab);
            }
        }
        else {
            console.error('Unknown type.', type, $input);
        }

        return false;
    };
    accNotifHandler.getTabName = function($tab) {
        var tab = String($tab.attr('class'))
            .split(" ").filter(function(c) {
                return ({
                    'chat': 1,
                    'contacts': 1,
                    'cloud-drive': 1
                })[c];
            });
        return String(tab).split('-').shift();
    };
    $('.fm-account-notifications input').each(function(i, e) {
        $(e).parent().rebind('click', accNotifHandler);
    });
    $('.fm-account-notifications .tab-content').each(function(i, e) {
        var $input;
        var $tab = $(e);
        var $radios = $('.radio-buttons', $tab);
        var tab = accNotifHandler.getTabName($tab);

        $('.radioOn', $radios)
            .removeClass('radioOn').addClass('radioOff');

        if (mega.notif.has('enabled', tab)) {
            $input = $('input:first', $radios);
        }
        else {
            $input = $('input:last', $radios);
        }

        $input.removeClass('radioOff').addClass('radioOn');
        $input.parent().removeClass('radioOff').addClass('radioOn');

        var $checkboxes = $('.checkbox-buttons', $tab);
        if ($checkboxes.length) {
            $('input', $checkboxes).each(function(i, e) {
                var $input = $(e);
                var $item = $input.closest('.checkbox-item');

                $('.checkboxOn', $item)
                    .removeClass('checkboxOn')
                    .addClass('checkboxOff')
                    .prop('checked', false);

                if (mega.notif.has($input.attr('name'), tab)) {
                    $input.removeClass('checkboxOff').addClass('checkboxOn').prop('checked', true);
                    $input.parent().removeClass('checkboxOff').addClass('checkboxOn');
                }
            });
        }
    });
    accNotifHandler = undefined;
}

function handleResetSuccessDialogs(dialog, txt, dlgString) {

    $('.fm-dialog' + dialog + ' .reg-success-txt').text(txt);

    $('.fm-dialog' + dialog + ' .default-white-button').rebind('click', function() {
        $('.fm-dialog-overlay').addClass('hidden');
        $('body').removeClass('overlayed');
        $('.fm-dialog' + dialog).addClass('hidden');
        delete $.dialog;
    });

    $('.fm-dialog-overlay').removeClass('hidden');
    $('body').addClass('overlayed');
    $('.fm-dialog' + dialog).removeClass('hidden');

    $.dialog = dlgString;
}

function avatarDialog(close)
{
    if (close)
    {
        $.dialog = false;
        $('.avatar-dialog').addClass('hidden');
        fm_hideoverlay();
        return true;
    }
    $.dialog = 'avatar';
    $('.fm-dialog.avatar-dialog').removeClass('hidden');
    fm_showoverlay();
    $('.avatar-body').safeHTML(
        '<div id="avatarcrop">' +
            '<div class="image-upload-and-crop-container">' +
                '<div class="image-explorer-container empty">' +
                    '<div class="image-explorer-image-view">' +
                        '<img class="image-explorer-source" />' +
                        '<div class="avatar-white-bg"></div>' +
                        '<div class="image-explorer-mask circle-mask"></div>' +
                        '<div class="image-explorer-drag-delegate"></div>' +
                    '</div>' +
                    '<div class="image-explorer-scale-slider-wrapper">' +
                        '<input class="image-explorer-scale-slider disabled" type="range" ' +
                            'min="0" max="100" step="1" value="0" disabled="" />' +
                    '</div>' +
                '</div>' +
                '<div class="fm-notifications-bottom">' +
                    '<input type="file" id="image-upload-and-crop-upload-field" class="image-upload-field" ' +
                        'accept="image/jpeg, image/gif, image/png" />' +
                    '<label for="image-upload-and-crop-upload-field" ' +
                        'class="image-upload-field-replacement default-white-button right">' +
                        '<span>@@</span>' +
                    '</label>' +
                    '<div class="default-white-button right" id="fm-change-avatar">' +
                        '<span>@@</span>' +
                    '</div>' +
                    '<div  class="default-white-button right" id="fm-cancel-avatar">' +
                        '<span>@@</span>' +
                    '</div>' +
                    '<div class="clear"></div>' +
                '</div>' +
            '</div>' +
        '</div>', l[1016], l[1017], l[82]);
    $('#fm-change-avatar').hide();
    $('#fm-cancel-avatar').hide();
    var imageCrop = new ImageUploadAndCrop($("#avatarcrop").find('.image-upload-and-crop-container'),
        {
            cropButton: $('#fm-change-avatar'),
            dragDropUploadPrompt:l[1390],
            outputFormat: 'image/jpeg',
            onCrop: function(croppedDataURI)
            {
                if (croppedDataURI.length > 64 * 1024) {
                    return msgDialog('warninga', l[8645], l[8646]);
                }
                var data = dataURLToAB(croppedDataURI);

                mega.attr.set('a', ab_to_base64(data), true, false);
                useravatar.setUserAvatar(u_handle, data, this.outputFormat);

                $('.fm-account-avatar').safeHTML(useravatar.contact(u_handle, '', 'div', true));
                $('.fm-avatar img').attr('src', useravatar.mine());
                avatarDialog(1);
            },
            onImageUpload: function()
            {
                $('.image-upload-field-replacement.fm-account-change-avatar').hide();
                $('#fm-change-avatar').show();
                $('#fm-cancel-avatar').show();
            },
            onImageUploadError: function()
            {

            }
        });
    $('#fm-cancel-avatar,.fm-dialog.avatar-dialog .fm-dialog-close').rebind('click', function(e)
    {
        avatarDialog(1);
    });
}

function gridUI() {
    if (M.chat)
        return;
    if (d)
        console.time('gridUI');
    // $.gridDragging=false;
    $.gridLastSelected = false;
    $('.fm-files-view-icon.listing-view').addClass('active');
    $('.fm-files-view-icon.block-view').removeClass('active');

    $.gridHeader = function() {
        var headerColumn = '';
        $('.grid-table tr:first-child td:visible').each(function(i, e) {
            headerColumn = $('.grid-table-header th').get(i);
            $(headerColumn).width($(e).width());
        });
    };

    $.detailsGridHeader = function() {
        var headerColumn = '';
        $('.contact-details-view .grid-table tr:first-child td').each(function(i, e) {
            headerColumn = $('.contact-details-view .grid-table-header th').get(i);
            $(headerColumn).width($(e).width());
        });
    };

    $.contactGridHeader = function() {
        var headerColumn = '';
        $('.files-grid-view.contacts-view .grid-scrolling-table tr:first-child td').each(function(i, e) {
            headerColumn = $('.files-grid-view.contacts-view .grid-table-header th').get(i);
            $(headerColumn).width($(e).width());
        });
    };

    $.opcGridHeader = function() {
        var headerColumn = '';
        $('.sent-requests-grid .grid-scrolling-table tr:first-child td').each(function(i, e) {
            headerColumn = $('.sent-requests-grid .grid-table-header th').get(i);
            $(headerColumn).width($(e).width());
        });
    };

    $.ipcGridHeader = function() {
        var headerColumn = '';
        $('.contact-requests-grid .grid-scrolling-table tr:first-child td').each(function(i, e) {
            headerColumn = $('.contact-requests-grid .grid-table-header th').get(i);
            $(headerColumn).width($(e).width());
        });
    };

    $.sharedGridHeader = function() {
        var el = headerColumn = '';
        $('.shared-grid-view .grid-scrolling-table tr:first-child td').each(function(i, e) {
            headerColumn = $('.shared-grid-view .grid-table-header th').get(i);
            $(headerColumn).width($(e).width());
        });
    };

    $('.fm-blocks-view.fm').addClass('hidden');
    $('.fm-chat-block').addClass('hidden');
    $('.shared-blocks-view').addClass('hidden');
    $('.shared-grid-view').addClass('hidden');

    $('.files-grid-view.fm').addClass('hidden');
    $('.fm-blocks-view.contacts-view').addClass('hidden');
    $('.files-grid-view.contacts-view').addClass('hidden');
    $('.contacts-details-block').addClass('hidden');
    $('.files-grid-view.contact-details-view').addClass('hidden');
    $('.fm-blocks-view.contact-details-view').addClass('hidden');

    if (M.currentdirid === 'contacts') {
        $('.files-grid-view.contacts-view').removeClass('hidden');
        $.contactGridHeader();
        initContactsGridScrolling();
    } else if (M.currentdirid === 'opc') {
        $('.grid-table.sent-requests').removeClass('hidden');
        $.opcGridHeader();
        initOpcGridScrolling();
    } else if (M.currentdirid === 'ipc') {
        $('.grid-table.contact-requests').removeClass('hidden');
        $.ipcGridHeader();
        initIpcGridScrolling();
    } else if (M.currentdirid === 'shares') {
        $('.shared-grid-view').removeClass('hidden');
        $.sharedGridHeader();
        initGridScrolling();
    } else if (String(M.currentdirid).length === 11 && M.currentrootid == 'contacts') {// Cloud-drive/File manager
        $('.contacts-details-block').removeClass('hidden');
        if (M.v.length > 0) {
            $('.files-grid-view.contact-details-view').removeClass('hidden');
            $.detailsGridHeader();
            initGridScrolling();
        }
    } else {
        $('.files-grid-view.fm').removeClass('hidden');
        initGridScrolling();
        $.gridHeader();
    }

    if (folderlink) {
        $('.grid-url-arrow').hide();
        $('.grid-url-header').text('');
    } else {
        $('.grid-url-arrow').show();
        $('.grid-url-header').text('');
    }

    $('.fm .grid-table-header th').rebind('contextmenu', function(e) {
        $('.file-block').removeClass('ui-selected');
        $.selected = [];
        $.hideTopMenu();
        return !!contextMenuUI(e, 6);
    });

    $('.files-grid-view, .fm-empty-cloud, .fm-empty-folder').rebind('contextmenu.fm', function(e) {
        $('.file-block').removeClass('ui-selected');
        $.selected = [];
        $.hideTopMenu();
        return !!contextMenuUI(e, 2);
    });

    // enable add star on first column click (make favorite)
    $('.grid-table.fm tr td:first-child').rebind('click', function() {
        var id = [$(this).parent().attr('id')];
        var newFavState = Number(!M.isFavourite(id));
        M.favourite(id, newFavState);
    });

    // enable add star on first column click (make favorite)
    $('.grid-table.shared-with-me tr td:first-child').rebind('click', function() {
        var id = [$(this).parent().attr('id')];
        var newFavState = Number(!M.isFavourite(id));

        // Handling favourites is allowed for full permissions shares only
        if (RightsbyID(id) > 1) {
            M.favourite(id, newFavState);
        }
    });

    $('.dropdown-item.do-sort').rebind('click', function() {
        M.setLastColumn($(this).data('by'));
        M.doSort($(this).data('by'), -1);
        M.renderMain();
    });

    $('.grid-table-header .arrow').rebind('click', function() {
        var c = $(this).attr('class');
        var d = 1;
        var pattern = '';

        if (c && (c.indexOf('desc') > -1)) {
            d = -1;
        }

        for (var e in M.sortRules) {
            if (c.indexOf(e) !== -1) {
                M.doSort(e, d);
                M.renderMain();
                break;
            }
        }

        // Stop bubbling
        return false;
    });

    $('.grid-first-th').rebind('click', function() {
        var c = $(this).children().first().attr('class');
        var d = 1;
        var pattern = '';

        if (c && (c.indexOf('desc') > -1)) {
            d = -1;
        }

        for (var e in M.sortRules) {
            if (M.sortRules.hasOwnProperty(e)) {
                if (c.indexOf(e) !== -1) {
                    M.doSort(e, d);
                    M.renderMain();
                    break;
                }
            }
        }
    });

    if (M.currentdirid === 'shares')
        $.selectddUIgrid = '.shared-grid-view .grid-scrolling-table';
    else if (M.currentdirid === 'contacts')
        $.selectddUIgrid = '.grid-scrolling-table.contacts';
    else if (M.currentdirid === 'ipc')
        $.selectddUIgrid = '.contact-requests-grid .grid-scrolling-table';
    else if (M.currentdirid === 'opc')
        $.selectddUIgrid = '.sent-requests-grid .grid-scrolling-table';
    else if (String(M.currentdirid).length === 11 && M.currentrootid == 'contacts')
        $.selectddUIgrid = '.files-grid-view.contact-details-view .grid-scrolling-table';
    else
        $.selectddUIgrid = '.files-grid-view.fm .grid-scrolling-table';

    $.selectddUIitem = 'tr';
    Soon(selectddUI);

    if (d)
        console.timeEnd('gridUI');
}

/**
 * Really simple shortcut logic for select all, copy, paste, delete
 *
 * @constructor
 */
function FMShortcuts() {

    var current_operation = null;

    // unbind if already bound.
    $(window).unbind('keydown.fmshortcuts');

    // bind
    $(window).bind('keydown.fmshortcuts', function(e) {

        if (!is_fm())
            return true;

        e = e || window.event;

        // DO NOT start the search in case that the user is typing something in a form field... (eg.g. contacts -> add
        // contact field)
        if ($(e.target).is("input, textarea, select") || $.dialog) {
            return;
        }
        var charCode = e.which || e.keyCode; // ff
        var charTyped = String.fromCharCode(charCode).toLowerCase();

        if (charTyped == "a" && (e.ctrlKey || e.metaKey)) {
            if (typeof selectionManager != 'undefined' && selectionManager) {
                selectionManager.select_all();
            }
            return false; // stop prop.
        } else if (
            (charTyped == "c" || charTyped == "x") &&
            (e.ctrlKey || e.metaKey)
            ) {
            var $items = selectionManager.get_selected();
            if ($items.size() == 0) {
                return; // dont do anything.
            }

            current_operation = {
                'op': charTyped == "c" ? 'copy' : 'cut',
                'src': $items
            };
            return false; // stop prop.
        } else if (charTyped == "v" && (e.ctrlKey || e.metaKey)) {
            if (!current_operation) {
                return false; // stop prop.
            }

            $.each(current_operation.src, function(k, v) {
                if (current_operation.op == "copy") {
                    M.copyNodes([$(v).attr('id')], M.currentdirid);
                } else if (current_operation.op == "cut") {
                    M.moveNodes([$(v).attr('id')], M.currentdirid);
                }
            });

            if (current_operation.op == "cut") {
                current_operation = null;
            }

            return false; // stop prop.
        } else if (charCode == 8) {
            var $items = selectionManager.get_selected();
            if ($items.size() == 0 || (RightsbyID(M.currentdirid || '') | 0) < 1) {
                return; // dont do anything.
            }

            $.selected = [];
            $items.each(function() {
                $.selected.push($(this).attr('id'));
            });

            fmremove();

            // force remove, no confirmation
            if (e.ctrlKey || e.metaKey) {
                $('#msgDialog:visible default-white-button.confirm').trigger('click');
            }

            return false;
        }

    });
}

/**
 * Simple way for searching for nodes by their first letter.
 *
 * PS: This is meant to be somehow reusable.
 *
 * @param searchable_elements selector/elements a list/selector of elements which should be searched for the user
 * specified key press character
 * @param containers selector/elements a list/selector of containers to which the input field will be centered (the code
 * will dynamically detect and pick the :visible container)
 *
 * @returns {*}
 * @constructor
 */
var QuickFinder = function(searchable_elements, containers) {
    var self = this;

    var DEBUG = false;

    self._is_active = false; // defined as a prop of this. so that when in debug mode it can be easily accessed from
    // out of this scope

    var last_key = null;
    var next_idx = 0;

    // hide on page change
    $(window).rebind('hashchange.quickfinder', function() {
        if (self.is_active()) {
            self.deactivate();
        }
    });

    $(window).rebind('keypress.quickFinder', function(e) {

        e = e || window.event;
        // DO NOT start the search in case that the user is typing something in a form field... (eg.g. contacts -> add
        // contact field)
        if ($(e.target).is("input, textarea, select") || $.dialog)
            return;

        var charCode = e.which || e.keyCode; // ff

        if (
            (charCode >= 48 && charCode <= 57) ||
            (charCode >= 65 && charCode <= 123) ||
            charCode > 255
            ) {
            var charTyped = String.fromCharCode(charCode);

            // get the currently visible container
            var $container = $(containers).filter(":visible");
            if ($container.size() == 0) {
                // no active container, this means that we are receiving events for a page, for which we should not
                // do anything....
                return;
            }

            self._is_active = true;

            $(self).trigger("activated");

            var $found = $(searchable_elements).filter(":visible:istartswith('" + charTyped + "')");

            if (
                /* repeat key press, but show start from the first element */
                    (last_key != null && ($found.size() - 1) <= next_idx)
                    ||
                    /* repeat key press is not active, should reset the target idx to always select the first element */
                        (last_key == null)
                        ) {
                    next_idx = 0;
                    last_key = null;
                } else if (last_key == charTyped) {
                    next_idx++;
                } else if (last_key != charTyped) {
                    next_idx = 0;
                }
                last_key = charTyped;

                $(searchable_elements).parents(".ui-selectee, .ui-draggable").removeClass('ui-selected');

                var $target_elm = $($found[next_idx]);

                $target_elm.parents(".ui-selectee, .ui-draggable").addClass("ui-selected");

                var $jsp = $target_elm.getParentJScrollPane();
                if ($jsp) {
                    var $scrolled_elm = $target_elm.parent("a");

                    if ($scrolled_elm.size() == 0) { // not in icon view, its a list view, search for a tr
                        $scrolled_elm = $target_elm.parents('tr:first');
                    }
                    $jsp.scrollToElement($scrolled_elm);
                }

                $(self).trigger('search');

                if ($target_elm && $target_elm.size() > 0) {
                    // ^^ DONT stop prop. if there are no found elements.
                    return false;
                }
            }
            else if (charCode >= 33 && charCode <= 36)
            {
                var e = '.files-grid-view.fm';
                if (M.viewmode == 1)
                    e = '.fm-blocks-view.fm';

                if ($(e + ':visible').length)
                {
                    e = $('.grid-scrolling-table:visible, .file-block-scrolling:visible');
                    var jsp = e.data('jsp');

                    if (jsp)
                    {
                        switch (charCode)
                        {
                            case 33: /* Page Up   */
                                jsp.scrollByY(-e.height(), !0);
                                break;
                            case 34: /* Page Down */
                                jsp.scrollByY(e.height(), !0);
                                break;
                            case 35: /* End       */
                                jsp.scrollToBottom(!0);
                                break;
                            case 36: /* Home      */
                                jsp.scrollToY(0, !0);
                                break;
                        }
                    }
                }
            }
        });

    // hide the search field when the user had clicked somewhere in the document
    $(document.body).delegate('> *', 'mousedown', function(e) {
        if (!is_fm()) {
            return;
        }
        if (self.is_active()) {
            self.deactivate();
            return false;
        }
    });

    // use events as a way to communicate with this from the outside world.
    self.deactivate = function() {
        self._is_active = false;
        $(self).trigger("deactivated");
    };

    self.is_active = function() {
        return self._is_active;
    };

    self.disable_if_active = function() {
        if (self.is_active()) {
            self.deactivate();
        }
    };

    return this;
};

var quickFinder = new QuickFinder(
    '.tranfer-filetype-txt, .file-block-title, td span.contacts-username',
    '.files-grid-view, .fm-blocks-view.fm, .contacts-grid-table'
    );

/**
 * This should take care of flagging the LAST selected item in those cases:
 *
 *  - jQ UI $.selectable's multi selection using drag area (integrated using jQ UI $.selectable's Events)
 *
 *  - Single click selection (integrated by assumption that the .get_currently_selected will also try to cover this case
 *  when there is only one .ui-selected...this is how no other code had to be changed :))
 *
 *  - Left/right/up/down keys (integrated by using the .set_currently_selected and .get_currently_selected public
 *  methods)
 *
 * @param $selectable
 * @returns {*}
 * @constructor
 */
var SelectionManager = function($selectable) {
    var self = this;

    $selectable.unbind('selectableselecting');
    $selectable.unbind('selectableselected');
    $selectable.unbind('selectableunselecting');
    $selectable.unbind('selectableunselected');

    /**
     * Store all selected items in an _ordered_ array.
     *
     * @type {Array}
     */
    var selected_list = [];

    /**
     * Helper func to clear old reset state from other icons.
     */
    this.clear = function() {
        $('.currently-selected', $selectable).removeClass('currently-selected');
    };

    this.clear(); // remove ANY old .currently-selected values.

    /**
     * The idea of this method is to _validate_ and return the .currently-selected element.
     *
     * @param first_or_last string ("first" or "last") by default will return the first selected element if there is
     * not .currently-selected
     *
     * @returns {*|jQuery|HTMLElement}
     */
    this.get_currently_selected = function(first_or_last) {
        if (!first_or_last) {
            first_or_last = "first";
        }

        var $currently_selected = $('.currently-selected', $selectable);

        if ($currently_selected.size() == 0) { // NO .currently-selected
            return $('.ui-selected:' + first_or_last, $selectable);
        } else if (!$currently_selected.is(".ui-selected")) { // validate that the currently selected is actually selected.
            // if not, try to get the first_or_last .ui-selected item
            var selected_elms = $('.ui-selected:' + first_or_last, $selectable);
            return selected_elms;
        } else { // everything is ok, we should return the .currently-selected
            return $currently_selected;
        }
    };

    /**
     * Used from the shortcut keys code.
     *
     * @param element
     */
    this.set_currently_selected = function($element) {

        self.clear();
        $element.addClass("currently-selected");
        quickFinder.disable_if_active();

        // Do .scrollIntoView if the parent or parent -> parent DOM Element is a JSP.
        {
            var $jsp = $element.getParentJScrollPane();
            if ($jsp) {
                $jsp.scrollToElement($element);
            }
        }
    };

    /**
     * Simple helper func, for selecting all elements in the current view.
     */
    this.select_all = function() {
        $(window).trigger('dynlist.flush');
        var $selectable_containers = $(
            [
                ".fm-transfers-block",
                ".fm-blocks-view.fm",
                ".fm-blocks-view.contacts-view",
                ".files-grid-view.fm",
                ".files-grid-view.contacts-view",
                ".contacts-grid-view",
                ".fm-contacts-blocks-view",
                ".files-grid-view.contact-details-view",
                ".shared-grid-view",
                ".shared-blocks-view",
                ".shared-details-block"
            ].join(",")
            ).filter(":visible");

        var $selectables = $(
            [
                ".file-block",
                "tr.ui-draggable",
                "tr.ui-selectee",
                ".contact-block-view.ui-draggable",
                ".transfer-table tr"
            ].join(","),
            $selectable_containers
            ).filter(":visible");

        $selectables.addClass("ui-selected");
    };

    /**
     * Use this to get ALL (multiple!) selected items in the currently visible view/grid.
     */
    this.get_selected = function() {
        var $selectable_containers = $(
            [
                ".fm-blocks-view.fm",
                ".fm-blocks-view.contacts-view",
                ".files-grid-view.fm",
                ".files-grid-view.contacts-view",
                ".contacts-grid-view",
                ".fm-contacts-blocks-view",
                ".files-grid-view.contact-details-view"
            ].join(",")
            ).filter(":visible");

        var $selected = $(
            [
                ".file-block",
                "tr.ui-draggable",
                "tr.ui-selectee",
                ".contact-block-view.ui-draggable"
            ].join(","),
            $selectable_containers
            ).filter(":visible.ui-selected");

        return $selected;
    };

    /**
     * Push the last selected item to the end of the selected_list array.
     */
    $selectable.bind('selectableselecting', function(e, data) {
        var $selected = $(data.selecting);
        selected_list.push(
            $selected
            );
    });

    /**
     * Remove any unselected element from the selected_list array.
     */
    $selectable.bind('selectableunselecting', function(e, data) {
        var $unselected = $(data.unselecting);
        var idx = $.elementInArray($unselected, selected_list);

        if (idx > -1) {
            delete selected_list[idx];
        }
    });

    /**
     * After the user finished selecting the icons, flag the last selected one as .currently-selecting
     */
    $selectable.bind('selectablestop', function(e, data) {

        self.clear();

        // remove `undefined` from the list
        selected_list = $.map(selected_list, function(n, i) {
            if (n != undefined) {
                return n;
            }
        });

        // add the .currently-selected
        if (selected_list.length > 0) {
            $(selected_list[selected_list.length - 1]).addClass('currently-selected');
        }
        selected_list = []; // reset the state of the last selected items for the next selectablestart
    });
    return this;
};

var selectionManager;

function UIkeyevents() {
    $(window).rebind('keydown.uikeyevents', function(e) {
        if (e.keyCode == 9 && !$(e.target).is("input,textarea,select")) {
            return false;
        }

        var sl = false, s;
        if (M.viewmode) {
            s = $('.file-block.ui-selected');
        }
        else {
            s = $('.grid-table tr.ui-selected');
        }
        var selPanel = $('.fm-transfers-block tr.ui-selected');

        if (M.chat) {
            return true;
        }

        if (!is_fm() && (page !== 'login') && (page.substr(0, 3) !== 'pro')) {
            return true;
        }

        /**
         * Because of te .unbind, this can only be here... it would be better if its moved to iconUI(), but maybe some
         * other day :)
         */
        if (!$.dialog && !slideshowid && M.viewmode == 1) {
            var items_per_row = Math.floor($('.file-block').parent().outerWidth() / $('.file-block:first').outerWidth(true));
            var total_rows = Math.ceil($('.file-block').size() / items_per_row);

            if (e.keyCode == 37) {
                // left
                var current = selectionManager.get_currently_selected("first");
                // clear old selection if no shiftKey
                if (!e.shiftKey) {
                    s.removeClass("ui-selected");
                }
                var $target_element = null;
                if (current.length > 0 && current.prev(".file-block").length > 0) {
                    $target_element = current.prev(".file-block");
                }
                else {
                    $target_element = $('.file-block:last');
                }
                if ($target_element) {
                    $target_element.addClass('ui-selected');
                    selectionManager.set_currently_selected($target_element);
                }
            }
            else if (e.keyCode == 39) {

                // right
                var current = selectionManager.get_currently_selected("last");
                if (!e.shiftKey) {
                    s.removeClass("ui-selected");
                }
                var $target_element = null;
                var next = current.next(".file-block");

                // clear old selection if no shiftKey
                if (next.length > 0) {
                    $target_element = next;
                }
                else {
                    $target_element = $('.file-block:first');
                }
                if ($target_element) {
                    $target_element.addClass('ui-selected');
                    selectionManager.set_currently_selected($target_element);
                }
            }

            // up & down
            else if (e.keyCode == 38 || e.keyCode == 40) {
                var current = selectionManager.get_currently_selected("first"),
                    current_idx = $.elementInArray(current, $('.file-block')) + 1;

                if (!e.shiftKey) {
                    s.removeClass("ui-selected");
                }

                var current_row = Math.ceil(current_idx / items_per_row),
                    current_col = current_idx % items_per_row,
                    target_row;

                if (e.keyCode == 38) { // up
                    // handle the case when the users presses ^ and the current row is the first row
                    target_row = current_row == 1 ? total_rows : current_row - 1;
                } else if (e.keyCode == 40) { // down
                    // handle the case when the users presses DOWN and the current row is the last row
                    target_row = current_row == total_rows ? 1 : current_row + 1;
                }

                // calc the index of the target element
                var target_element_num = ((target_row - 1) * items_per_row) + (current_col - 1),
                    $target = $('.file-block:eq(' + target_element_num + ')');

                $target.addClass("ui-selected");
                selectionManager.set_currently_selected($target);
            }
        }

        if ((e.keyCode == 38) && (s.length > 0) && ($.selectddUIgrid.indexOf('.grid-scrolling-table') > -1) && !$.dialog) {

            // up in grid
            if (e.shiftKey) {
                $(e).addClass('ui-selected');
            }
            if ($(s[0]).prev().length > 0) {
                if (!e.shiftKey) {
                    $('.grid-table tr').removeClass('ui-selected');
                }
                $(s[0]).prev().addClass('ui-selected');
                sl = $(s[0]).prev();

                quickFinder.disable_if_active();
            }
        }
        else if (e.keyCode == 40 && s.length > 0 && $.selectddUIgrid.indexOf('.grid-scrolling-table') > -1 && !$.dialog) {

            // down in grid
            if (e.shiftKey) {
                $(e).addClass('ui-selected');
            }
            if ($(s[s.length - 1]).next().length > 0) {
                if (!e.shiftKey) {
                    $('.grid-table tr').removeClass('ui-selected');
                }
                $(s[s.length - 1]).next().addClass('ui-selected');
                sl = $(s[0]).next();

                quickFinder.disable_if_active();
            }
        }
        else if (e.keyCode == 46 && s.length > 0 && !$.dialog && RightsbyID(M.currentdirid) > 1) {
            $.selected = [];
            s.each(function(i, e) {
                $.selected.push($(e).attr('id'));
            });
            fmremove();
        }
        else if (e.keyCode == 46 && selPanel.length > 0 && !$.dialog && RightsbyID(M.currentdirid) > 1) {
            var selected = [];
            selPanel.each(function() {
                selected.push($(this).attr('id'));
            });
            msgDialog('confirmation', l[1003], "Cancel " + selected.length + " transferences?", false, function(e) {

                // we should encapsule the click handler
                // to call a function rather than use this hacking
                if (e) {
                    $('.transfer-clear').trigger('click');
                }
            });
        }
        else if (e.keyCode == 13 && s.length > 0 && !$.dialog && !$.msgDialog && $('.fm-new-folder').attr('class').indexOf('active') == -1 && $('.top-search-bl').attr('class').indexOf('active') == -1) {
            $.selected = [];
            s.each(function(i, e) {
                $.selected.push($(e).attr('id'));
            });
            if ($.selected && $.selected.length > 0) {
                var n = M.d[$.selected[0]];
                if (n && n.t) {
                    M.openFolder(n.h);
                }
                else if ($.selected.length == 1 && M.d[$.selected[0]] && is_image(M.d[$.selected[0]])) {
                    slideshow($.selected[0]);
                }
                else {
                    M.addDownload($.selected);
                }
            }
        }
        else if ((e.keyCode === 13) && ($.dialog === 'share')) {

            var share = new mega.Share();
            share.updateNodeShares();
        }
        else if ((e.keyCode === 13) && ($.dialog === 'add-contact-popup')) {
            addNewContact($('.add-user-popup-button.add'));
        }
        else if ((e.keyCode === 13) && ($.dialog === 'rename')) {
            doRename();
        }

        // If the Esc key is pressed while the payment address dialog is visible, close it
        else if ((e.keyCode === 27) && !$('.payment-address-dialog').hasClass('hidden')) {
            addressDialog.closeDialog();
        }
        else if (e.keyCode == 27 && ($.copyDialog || $.moveDialog || $.copyrightsDialog)) {
            closeDialog();
        }
        else if (e.keyCode == 27 && $.dialog) {
            closeDialog();
        }
        else if (e.keyCode == 27 && $('.default-select.active').length) {
            var $selectBlock = $('.default-select.active');
            $selectBlock.find('.default-select-dropdown').fadeOut(200);
            $selectBlock.removeClass('active');
        }
        else if (e.keyCode == 27 && $.msgDialog) {
            closeMsg();
            if ($.warningCallback) {
                $.warningCallback(false);
            }
        }
        else if ((e.keyCode == 13 && $.msgDialog == 'confirmation') && (e.keyCode == 13 && $.msgDialog == 'remove')) {
            closeMsg();
            if ($.warningCallback) {
                $.warningCallback(true);
            }
        }
        else if ((e.keyCode === 113 /* F2 */) && (s.length > 0) && !$.dialog && RightsbyID(M.currentdirid) > 1) {
            $.selected = [];
            s.each(function(i, e) {
                $.selected.push($(e).attr('id'));
            });
            renameDialog();
        }
        else if (e.keyCode == 65 && e.ctrlKey && !$.dialog) {
            $('.grid-table.fm tr').addClass('ui-selected');
            $('.file-block').addClass('ui-selected');
        }
        else if (e.keyCode == 37 && slideshowid) {
            slideshow_prev();
        }
        else if (e.keyCode == 39 && slideshowid) {
            slideshow_next();
        }
        else if (e.keyCode == 27 && slideshowid) {
            slideshow(slideshowid, true);
        }
        else if (e.keyCode == 27) {
            $.hideTopMenu();
        }

        if (sl && $.selectddUIgrid.indexOf('.grid-scrolling-table') > -1) {
            var jsp = $($.selectddUIgrid).data('jsp');
            jsp.scrollToElement(sl);
        }

        searchPath();
    });
}

function searchPath()
{
    if (M.currentdirid && M.currentdirid.substr(0,7) == 'search/')
    {
        var sel;
        if (M.viewmode) sel = $('.fm-blocks-view .ui-selected');
        else sel = $('.grid-table .ui-selected');
        if (sel.length == 1)
        {
            var html = '';
            var path = M.getPath($(sel[0]).attr('id'));
            path.reverse();
            for (var i in path)
            {
                var c,name,id=false,iconimg='';
                var n = M.d[path[i]];
                if (path[i].length == 11 && M.u[path[i]])
                {
                    id = path[i];
                    c = 'contacts-item';
                    name = M.u[path[i]].m;
                }
                else if (path[i] == M.RootID)
                {
                    id = M.RootID;
                    c = 'cloud-drive';
                    name = l[164];
                }
                else if (path[i] == M.RubbishID)
                {
                    id = M.RubbishID;
                    c = 'recycle-item';
                    name = l[168];
                }
                else if (path[i] == M.InboxID)
                {
                    id = M.InboxID;
                    c = 'inbox-item';
                    name = l[166];
                }
                else if (n)
                {
                    id = n.h;
                    c = '';
                    name = n.name;
                    if (n.t) c = 'folder';
                    else iconimg = '<span class="search-path-icon-span ' + fileIcon(n) + '"></span>';
                }
                if (id)
                {
                    html += '<div class="search-path-icon '+c+'" id="spathicon_'+htmlentities(id) + '">' + iconimg + '</div><div class="search-path-txt" id="spathname_'+htmlentities(id) + '">' + htmlentities(name) + '</div>';
                    if (i < path.length-1) html += '<div class="search-path-arrow"></div>';
                }
            }
            html += '<div class="clear"></div>';
            $('.search-bottom-menu').html(html);
            $('.fm-blocks-view,.files-grid-view').addClass('search');
            $('.search-path-icon,.search-path-icon').unbind('click');
            $('.search-path-icon,.search-path-txt').bind('click',function(e)
            {
                var id = $(this).attr('id');
                if (id)
                {
                    id = id.replace('spathicon_','').replace('spathname_','');
                    var n = M.d[id];
                    $.selected=[];
                    if (!n.t)
                    {
                        $.selected.push(id);
                        id = n.p;
                    }
                    if (n) M.openFolder(id);
                    if ($.selected.length > 0) reselect(1);
                }
            });
        }
        else $('.fm-blocks-view,.files-grid-view').removeClass('search');
    }
    else $('.fm-blocks-view,.files-grid-view').removeClass('search');
}

function selectddUI() {
    if (M.currentdirid && M.currentdirid.substr(0, 7) === 'account') {
        return false;
    }

    if (d) {
        console.time('selectddUI');
    }

    var mainSel = $.selectddUIgrid + ' ' + $.selectddUIitem;
    var dropSel = $.selectddUIgrid + ' ' + $.selectddUIitem + '.folder';
    if (M.currentrootid === 'contacts') {
        dropSel = mainSel;
    }

    $(dropSel).droppable(
        {
            tolerance: 'pointer',
            drop: function(e, ui)
            {
                $.doDD(e, ui, 'drop', 0);
            },
            over: function(e, ui)
            {
                $.doDD(e, ui, 'over', 0);
            },
            out: function(e, ui)
            {
                $.doDD(e, ui, 'out', 0);
            }
        });

    if ($.gridDragging) {
        $('body').addClass('dragging ' + ($.draggingClass || ''));
    }

    var $ddUIitem = $(mainSel);
    var $ddUIgrid = $($.selectddUIgrid);
    $ddUIitem.draggable(
        {
            start: function(e, u)
            {
                if (d) console.log('draggable.start');
                $.hideContextMenu(e);
                $.gridDragging = true;
                $('body').addClass('dragging');
                if (!$(this).hasClass('ui-selected'))
                {
                    $($.selectddUIgrid + ' ' + $.selectddUIitem).removeClass('ui-selected');
                    $(this).addClass('ui-selected');
                }
                var s = $($.selectddUIgrid + ' .ui-selected'), max = ($(window).height() - 96) / 24, html = [];
                $.selected = [];
                s.each(function(i, e)
                {
                    var id = $(e).attr('id'), n = M.d[id];
                    if (n) {
                        $.selected.push(id);
                        if (max > i) {
                            html.push('<div class="transfer-filtype-icon ' + fileIcon(n) + ' tranfer-filetype-txt dragger-entry">' + str_mtrunc(htmlentities(n.name)) + '</div>');
                        }
                    }
                });
                if (s.length > max)
                {
                    $('.dragger-files-number').text(s.length);
                    $('.dragger-files-number').show();
                }
                $('#draghelper .dragger-content').html(html.join(""));
                $.draggerHeight = $('#draghelper .dragger-content').outerHeight();
                $.draggerWidth = $('#draghelper .dragger-content').outerWidth();
                $.draggerOrigin = M.currentdirid;
            },
            drag: function(e, ui)
            {
                if (ui.position.top + $.draggerHeight - 28 > $(window).height())
                    ui.position.top = $(window).height() - $.draggerHeight + 26;
                if (ui.position.left + $.draggerWidth - 58 > $(window).width())
                    ui.position.left = $(window).width() - $.draggerWidth + 56;
            },
            refreshPositions: true,
            containment: 'document',
            scroll: false,
            distance: 10,
            revertDuration: 200,
            revert: true,
            cursorAt: {right: 90, bottom: 56},
            helper: function(e, ui)
            {
                $(this).draggable("option", "containment", [72, 42, $(window).width(), $(window).height()]);
                return getDDhelper();
            },
            stop: function(event)
            {
                if (d) console.log('draggable.stop');
                $.gridDragging = $.draggingClass = false;
                $('body').removeClass('dragging').removeClassWith("dndc-");
                var origin = $.draggerOrigin;
                setTimeout(function __onDragStop() {
                    if (M.currentdirid === 'contacts') {
                        if (origin !== 'contacts') {
                            M.openFolder(origin, true);
                        }
                    } else {
                        treeUIopen(M.currentdirid, false, true);
                    }
                }, 200);
            }
        });

    $('.ui-selectable-helper').remove();

    $ddUIgrid.selectable({
        filter: $.selectddUIitem,
        start: function(e, u) {
            $.hideContextMenu(e);
            $.hideTopMenu();
        },
        stop: function(e, u) {
            searchPath();
        }
    });

    /**
     * (Re)Init the selectionManager, because the .selectable() is reinitialized and we need to reattach to its
     * events.
     *
     * @type {SelectionManager}
     */

    if (!window.fmShortcuts) {
        window.fmShortcuts = new FMShortcuts();
    }
    selectionManager = new SelectionManager($ddUIgrid);

    $ddUIitem.rebind('contextmenu', function(e)
    {
        if ($(this).attr('class').indexOf('ui-selected') == -1)
        {
            $($.selectddUIgrid + ' ' + $.selectddUIitem).removeClass('ui-selected');
            $(this).addClass('ui-selected');
        }
        cacheselect();
        searchPath();
        $.hideTopMenu();
        return !!contextMenuUI(e, 1);
    });

    $ddUIitem.rebind('click', function(e)
    {
        if ($.gridDragging)
            return false;
        var s = e.shiftKey && $($.selectddUIgrid + ' .ui-selected');
        if (s && s.length > 0)
        {
            var start = s[0];
            var end = this;
            if ($.gridLastSelected && $($.gridLastSelected).attr('class').indexOf('ui-selected') > -1)
                start = $.gridLastSelected;
            else
                $.gridLastSelected = this;
            if ($(start).index() > $(end).index())
            {
                end = start;
                start = this;
            }
            $($.selectddUIgrid + ' ' + $.selectddUIitem).removeClass('ui-selected');
            $([start, end]).addClass('ui-selected');
            $(start).nextUntil($(end)).each(function(i, e)
            {
                $(e).addClass('ui-selected');
            });

            selectionManager.set_currently_selected($(this));
        }
        else if (e.ctrlKey == false && e.metaKey == false)
        {
            $($.selectddUIgrid + ' ' + $.selectddUIitem).removeClass('ui-selected');
            $(this).addClass('ui-selected');
            $.gridLastSelected = this;
            selectionManager.set_currently_selected($(this));
        }
        else
        {
            if ($(this).hasClass("ui-selected"))
                $(this).removeClass("ui-selected");
            else
            {
                $(this).addClass("ui-selected");
                $.gridLastSelected = this;
                selectionManager.set_currently_selected($(this));
            }
        }
        searchPath();
        $.hideContextMenu(e);
        if ($.hideTopMenu)
            $.hideTopMenu();
        return false;
    });

    $ddUIitem.rebind('dblclick', function(e)
    {
        var h = $(e.currentTarget).attr('id');
        var n = M.d[h] || {};
        if (n.t)
        {
            $('.top-context-menu').hide();
            M.openFolder(h);
        }
        else if (is_image(n))
            slideshow(h);
        else
            M.addDownload([h]);
    });

    if ($.rmInitJSP)
    {
        var jsp = $($.rmInitJSP).data('jsp');
        if (jsp)
            jsp.reinitialise();
        if (d)
            console.log('jsp:!u', !!jsp);
        delete $.rmInitJSP;
    }
    $.tresizer();
    if (d) {
        console.timeEnd('selectddUI');
    }

    $ddUIitem = $ddUIgrid = undefined;
}

function iconUI(aQuiet)
{
    if (d) console.time('iconUI');

    $('.fm-files-view-icon.block-view').addClass('active');
    $('.fm-files-view-icon.listing-view').removeClass('active');
    $('.shared-grid-view').addClass('hidden');
    $('.files-grid-view.fm').addClass('hidden');
    $('.fm-blocks-view.fm').addClass('hidden');
    $('.fm-blocks-view.contacts-view').addClass('hidden');
    $('.files-grid-view.contacts-view').addClass('hidden');
    $('.contacts-details-block').addClass('hidden');
    $('.files-grid-view.contact-details-view').addClass('hidden');
    $('.fm-blocks-view.contact-details-view').addClass('hidden');

    if (M.currentdirid == 'contacts')
    {
        $('.fm-blocks-view.contacts-view').removeClass('hidden');
        initContactsBlocksScrolling();
    }
    else if (M.currentdirid == 'shares')
    {
        $('.shared-blocks-view').removeClass('hidden');
        initShareBlocksScrolling();
    }
    else if (String(M.currentdirid).length === 11 && M.currentrootid == 'contacts')
    {
        $('.contacts-details-block').removeClass('hidden');
        if (M.v.length > 0)
        {
            $('.fm-blocks-view.contact-details-view').removeClass('hidden');
            initFileblocksScrolling2();
        }
    }
    else if (M.currentdirid === M.InboxID || RootbyId(M.currentdirid) === M.InboxID)
    {
        //console.error("Inbox iconUI");
        if (M.v.length > 0)
        {
            $('.fm-blocks-view.fm').removeClass('hidden');
            initFileblocksScrolling();
        }
    }
    else
    {
        $('.fm-blocks-view.fm').removeClass('hidden');
        if (!aQuiet) initFileblocksScrolling();
    }

    $('.fm-blocks-view, .shared-blocks-view').rebind('contextmenu.blockview', function(e)
    {
        $('.file-block').removeClass('ui-selected');
        selectionManager.clear(); // is this required? don't we have a support for a multi-selection context menu?
        $.selected = [];
        $.hideTopMenu();
        return !!contextMenuUI(e, 2);
    });

    if (M.currentdirid == 'contacts')
    {
        $.selectddUIgrid = '.contacts-blocks-scrolling';
        $.selectddUIitem = 'a';
    }
    else if (M.currentdirid == 'shares')
    {
        $.selectddUIgrid = '.shared-blocks-scrolling';
        $.selectddUIitem = 'a';
    }
    else if (String(M.currentdirid).length === 11 && M.currentrootid == 'contacts')
    {
        $.selectddUIgrid = '.contact-details-view .file-block-scrolling';
        $.selectddUIitem = 'a';
    }
    else
    {
        $.selectddUIgrid = '.file-block-scrolling';
        $.selectddUIitem = 'a';
    }
    selectddUI();
    if (d) console.timeEnd('iconUI');
}

function transferPanelUI()
{
    $.transferHeader = function(tfse)
    {
        tfse                  = tfse || M.getTransferElements();
        var domTableEmptyTxt  = tfse.domTableEmptyTxt;
        var domTableHeader    = tfse.domTableHeader;
        var domScrollingTable = tfse.domScrollingTable;
        var domTable          = tfse.domTable;
        tfse                  = undefined;

        // Show/Hide header if there is no items in transfer list
        if (domTable.querySelector('tr')) {
            domTableEmptyTxt.classList.add('hidden');
            domScrollingTable.style.display = '';
            domTableHeader.style.display    = '';
        }
        else {
            domTableEmptyTxt.classList.remove('hidden');
            domScrollingTable.style.display = 'none';
            domTableHeader.style.display    = 'none';
        }

        $(domScrollingTable).rebind('click.tst contextmenu.tst', function(e) {
            if (!$(e.target).closest('.transfer-table').length) {
                $('.ui-selected', domTable).removeClass('ui-selected');
            }
        });

        var $tmp = $('.grid-url-arrow, .clear-transfer-icon', domTable);
        $tmp.rebind('click', function(e) {
            var target = $(this).closest('tr');
            e.preventDefault();
            e.stopPropagation(); // do not treat it as a regular click on the file
            $('tr', domTable).removeClass('ui-selected');

            if ($(this).hasClass('grid-url-arrow')) {
                target.addClass('ui-selected');
                e.currentTarget = target;
                transferPanelContextMenu(target);
                contextMenuUI(e);
            }
            else {
                if (!target.hasClass('.transfer-completed')) {
                    var toabort = target.attr('id');
                    dlmanager.abort(toabort);
                    ulmanager.abort(toabort);
                }
                target.fadeOut(function() {
                    $(this).remove();
                    $.clearTransferPanel();
                    fm_tfsupdate();
                    $.tresizer();
                });
            }

            return false;
        });

        $tmp = $('tr', domTable);
        $tmp.rebind('dblclick', function(e) {
            if ($(this).hasClass('transfer-completed')) {
                var id = String($(this).attr('id'));
                if (id[0] === 'd') {
                    id = id.split('_').pop();
                }
                else if (id[0] === 'u') {
                    id = String(ulmanager.ulIDToNode[id]);
                }
                var path = M.getPath(id);
                if (path.length > 1) {
                    M.openFolder(path[1], true);
                    if (!$('#' + id).length) {
                        $(window).trigger('dynlist.flush');
                    }
                    $.selected = [id];
                    reselect(1);
                }
            }
            return false;
        });

        $tmp.rebind('click contextmenu', function(e)
        {
            if (e.type == 'contextmenu')
            {
                $('.ui-selected', domTable).removeClass('ui-selected');
                $(this).addClass('ui-selected dragover');
                transferPanelContextMenu(null);
                return !!contextMenuUI(e);
            }
            else
            {
                var domNode = domTable.querySelector('tr');
                if (e.shiftKey && domNode)
                {
                    var start = domNode;
                    var end   = this;
                    if ($.TgridLastSelected && $($.TgridLastSelected).hasClass('ui-selected')) {
                        start = $.TgridLastSelected;
                    }
                    if ($(start).index() > $(end).index()) {
                        end = start;
                        start = this;
                    }
                    $('.ui-selected', domTable).removeClass('ui-selected');
                    $([start, end]).addClass('ui-selected');
                    $(start).nextUntil($(end)).each(function(i, e) {
                        $(e).addClass('ui-selected');
                    });
                }
                else if (!e.ctrlKey && !e.metaKey)
                {
                    $('.ui-selected', domTable).removeClass('ui-selected');
                    $(this).addClass('ui-selected');
                    $.TgridLastSelected = this;
                }
                else
                {
                    if ($(this).hasClass("ui-selected"))
                        $(this).removeClass("ui-selected");
                    else
                    {
                        $(this).addClass("ui-selected");
                        $.TgridLastSelected = this;
                    }
                }
            }

            return false;
        });
        $tmp = undefined;

        // initTransferScroll(domScrollingTable);
        delay('tfs-ps-update', Ps.update.bind(Ps, domScrollingTable));
    };

    $.transferClose = function() {
        $('.nw-fm-left-icon.transfers').removeClass('active');
        $('#fmholder').removeClass('transfer-panel-opened');
    };

    $.transferOpen = function(force) {
        if (force || !$('.nw-fm-left-icon.transfers').hasClass('active')) {
            $('.nw-fm-left-icon').removeClass('active');
            $('.nw-fm-left-icon.transfers').addClass('active');
            $('#fmholder').addClass('transfer-panel-opened');
            notificationsUI(1);
            var domScrollingTable = M.getTransferElements().domScrollingTable;
            if (!domScrollingTable.classList.contains('ps-container')) {
                Ps.initialize(domScrollingTable, {suppressScrollX: true});
            }
            fm_tfsupdate(); // this will call $.transferHeader();
        }
    };

    $.clearTransferPanel = function() {
        var obj = M.getTransferElements();
        if (!obj.domTable.querySelector('tr')) {
            $('.transfer-clear-all-icon').addClass('disabled');
            $('.transfer-pause-icon').addClass('disabled');
            $('.transfer-clear-completed').addClass('disabled');
            $('.transfer-table-header').hide();
            $('.transfer-panel-empty-txt').removeClass('hidden');
<<<<<<< HEAD
            $('.transfer-panel-title').text('');
=======
            $('.transfer-panel-title').text(l[104]);
>>>>>>> 5d588496
            $('.nw-fm-left-icon.transfers').removeClass('transfering').find('p').removeAttr('style');
            if (M.currentdirid === 'transfers') {
                fm_tfsupdate();
                $.tresizer();
            }
        }
    };

    $.removeTransferItems = function($trs) {
        if (!$trs) {
            $trs = $('.transfer-table tr.transfer-completed');
        }
        var $len = $trs.length;
        if ($len && $len < 100) {
            $trs.fadeOut(function() {
                $(this).remove();
                if (!--$len) {
                    $.clearTransferPanel();
                }
            });
        }
        else {
            $trs.remove();
            Soon($.clearTransferPanel);
        }
    };

    $('.transfer-clear-all-icon').rebind('click', function() {
        if (!$(this).hasClass('disabled')) {
            msgDialog('confirmation', 'clear all transfers', l[7225], '', function(e) {
                if (!e) {
                    return;
                }

                dlmanager.abort(null);
                ulmanager.abort(null);

                $.removeTransferItems($('.transfer-table tr'));
            });
        }
    });

    $('.transfer-clear-completed').rebind('click', function() {
        if (!$(this).hasClass('disabled')) {
            $.removeTransferItems();
        }
    });

    $('.transfer-pause-icon').rebind('click', function() {

        if (dlmanager.isOverQuota) {
            return dlmanager.showOverQuotaDialog();
        }

        if (!$(this).hasClass('disabled')) {
            if ($(this).hasClass('active')) {
                // terms of service
                if (u_type || folderlink || Object(u_attr).terms) {
                    [dlQueue, ulQueue].forEach(function(queue) {
                        Object.keys(queue._qpaused).map(fm_tfsresume);
                    });
                    uldl_hold = false;
                    ulQueue.resume();
                    dlQueue.resume();

                    $(this).removeClass('active').find('span').text(l[6993]);
                    $('.transfer-table-wrapper tr').removeClass('transfer-paused');
                    $('.nw-fm-left-icon').removeClass('paused');
                }
                else {
                    alert(l[214]);
                    DEBUG(l[214]);
                }
            }
            else {
                var $trs = $('.transfer-table tr:not(.transfer-completed)');

                $trs.attrs('id')
                    .concat(Object.keys(M.tfsdomqueue))
                    .map(fm_tfspause);

                dlQueue.pause();
                ulQueue.pause();
                uldl_hold = true;

                $(this).addClass('active').find('span').text(l[7101]);
                $trs.addClass('transfer-paused');
                $('.nw-fm-left-icon').addClass('paused');
            }
        }
    });
}

function getDDhelper()
{
    var id = '#fmholder';
    if (page == 'start')
        id = '#startholder';
    $('.dragger-block').remove();
    $(id).append('<div class="dragger-block drag" id="draghelper"><div class="dragger-content"></div><div class="dragger-files-number">1</div></div>');
    $('.dragger-block').show();
    $('.dragger-files-number').hide();
    return $('.dragger-block')[0];
}


/**
 * menuItems
 *
 * Select what in context menu will be shown of actions and what not, depends on selected item/s
 * @returns {menuItems.items|Array}
 */
function menuItems() {

    var selItem,
        items = [],
        share = {},
        exportLink = {},
        isTakenDown = false,
        hasExportLink = false,
        sourceRoot = RootbyId($.selected[0]);

    // Show Rename action in case that only one item is selected
    if (($.selected.length === 1) && (RightsbyID($.selected[0]) > 1)) {
        items['.rename-item'] = 1;
    }

    if (((Object.keys($.selected)).length < 2)
            && (RightsbyID($.selected[0]) > 1)) {

        items['.add-star-item'] = 1;

        if (M.isFavourite($.selected)) {
            $('.add-star-item').safeHTML('<i class="small-icon context broken-heart"></i>@@', l[5872]);
        }
        else {
            $('.add-star-item').safeHTML('<i class="small-icon context heart"/></i>@@', l[5871]);
        }

        items['.colour-label-items'] = 1;
        M.colourLabelcmUpdate(M.d[$.selected[0]]);
    }

    selItem = M.d[$.selected[0]];

    if (selItem && (selItem.p.length === 11)) {
        items['.removeshare-item'] = 1;
    }
    else if (RightsbyID($.selected[0]) > 1) {
        items['.remove-item'] = 1;
    }

    if (selItem && ($.selected.length === 1) && selItem.t) {
        items['.open-item'] = 1;
    }

    if (
        selItem
        && ($.selected.length === 1)
        && is_image(selItem)
        ) {
        items['.preview-item'] = 1;
    }

    if (
        selItem
        && (sourceRoot === M.RootID)
        && ($.selected.length === 1)
        && selItem.t
        && !folderlink
        ) {
        items['.sh4r1ng-item'] = 1;
    }

    if ((sourceRoot === M.RootID) && !folderlink) {
        items['.move-item'] = 1;
        items['.getlink-item'] = 1;

        share = new mega.Share();
        hasExportLink = share.hasExportLink($.selected);

        if (hasExportLink) {
            items['.removelink-item'] = true;
        }

        exportLink = new mega.Share.ExportLink();
        isTakenDown = exportLink.isTakenDown($.selected);

        // If any of selected items is taken down remove actions from context menu
        if (isTakenDown) {
            delete items['.getlink-item'];
            delete items['.removelink-item'];
            delete items['.sh4r1ng-item'];
            delete items['.add-star-item'];
            delete items['.colour-label-items'];
        }
    }

    else if (sourceRoot === M.RubbishID && !folderlink) {
        items['.move-item'] = 1;
    }

    items['.download-item'] = 1;
    items['.zipdownload-item'] = 1;
    items['.copy-item'] = 1;
    items['.properties-item'] = 1;
    items['.refresh-item'] = 1;

    if (folderlink) {
        delete items['.copy-item'];
        delete items['.add-star-item'];
        delete items['.colour-label-items'];
        if (u_type) {
            items['.import-item'] = 1;
        }
    }

    return items;
}

function contextMenuUI(e, ll) {

    var v;
    var flt;
    var items = {};
    var m = $('.dropdown.body.files-menu');

    // Selection of first child level ONLY of .dropdown-item in .dropdown.body
    var menuCMI = '.dropdown.body.files-menu .dropdown-section > .dropdown-item';
    var currNodeClass = $(e.currentTarget).attr('class');
    var id = $(e.currentTarget).attr('id');

    // is contextmenu disabled
    if (localStorage.contextmenu) {
        return true;
    }

    $.hideContextMenu();

    // Used when right click is occured outside item, on empty canvas
    if (ll === 2) {

        // Enable upload item menu for clould-drive, don't show it for rubbish and rest of crew
        if (RightsbyID(M.currentdirid) && (M.currentrootid !== M.RubbishID)) {
            $(menuCMI).filter('.dropdown-item').hide();
            $(menuCMI).filter('.fileupload-item,.newfolder-item').show();

            if ((is_chrome_firefox & 2) || 'webkitdirectory' in document.createElement('input')) {
                $(menuCMI).filter('.folderupload-item').show();
            }
        }
        else {
            return false;
        }
    }
    else if (ll === 3) {// we want just the download menu
        $(menuCMI).hide();
        m = $('.dropdown.body.download');
        menuCMI = '.dropdown.body.download .dropdown-item';
    }
    else if (ll === 4 || ll === 5) {// contactUI
        $(menuCMI).hide();
        items = menuItems();

        delete items['.download-item'];
        delete items['.zipdownload-item'];
        delete items['.copy-item'];
        delete items['.open-item'];

        if (ll === 5) {
            delete items['.properties-item'];
        }

        for (var item in items) {
            $(menuCMI).filter(item).show();
        }
    }
    else if (ll === 6) { // sort menu
        $('.dropdown-item').hide();
        $('.dropdown-item.do-sort').show();
    }
    else if (ll) {// Click on item

        // Hide all menu-items
        $(menuCMI).hide();

        id = $(e.currentTarget).attr('id');

        if (id) {

            // Contacts left panel click
            if (id.indexOf('contact_') !== -1) {
                id = id.replace('contact_', '');
            }

            // File manager left panel click
            else if (id.indexOf('treea_') !== -1) {
                id = id.replace('treea_', '');
            }
        }

        if (id && !M.d[id]) {

            // exist in node list
            id = undefined;
        }

        // In case that id belongs to contact, 11 char length
        if (id && (id.length === 11)) {
            flt = '.remove-item';
            if (!window.megaChatIsDisabled) {
                flt += ',.startchat-item,.startaudio-item,.startvideo-item';
            }
            $(menuCMI).filter(flt).show();

            $(menuCMI).filter('.startaudio-item,.startvideo-item').removeClass('disabled');

            // If selected contact is offline make sure that audio and video calls are forbiden (disabled)
            if ($('#' + id).find('.offline').length || $.selected.length > 1) {
                $(menuCMI).filter('.startaudio-item').addClass('disabled');
                $(menuCMI).filter('.startvideo-item').addClass('disabled');
            }

        }
        else if (currNodeClass && (currNodeClass.indexOf('cloud-drive') > -1
                    || currNodeClass.indexOf('folder-link') > -1)) {
            flt = '.properties-item';
            if (folderlink) {
                flt += ',.import-item';
            }
            else {
                flt += ',.findupes-item';
            }
            if (M.v.length) {
                flt += ',.zipdownload-item,.download-item';
            }
            $.selected = [M.RootID];
            $(menuCMI).filter(flt).show();
        }
        else if (currNodeClass && $(e.currentTarget).hasClass('inbox')) {
            $.selected = [M.InboxID];
            $(menuCMI).filter('.properties-item').show();
        }
        else if (currNodeClass && currNodeClass.indexOf('rubbish-bin') > -1) {
            $.selected = [M.RubbishID];
            $(menuCMI).filter('.properties-item').show();
        }
        else if (currNodeClass && currNodeClass.indexOf('recycle-item') > -1) {
            $(menuCMI).filter('.clearbin-item').show();
        }
        else if (currNodeClass && currNodeClass.indexOf('contacts-item') > -1) {
            $(menuCMI).filter('.addcontact-item').show();
        }
        else if (currNodeClass && currNodeClass.indexOf('messages-item') > -1) {
            e.preventDefault();
            return false;
        }
        else if (currNodeClass
            && (currNodeClass.indexOf('file-block') > -1
            || currNodeClass.indexOf('folder') > -1
            || currNodeClass.indexOf('fm-tree-folder') > -1)
            || id) {
            items = menuItems();
            for (var item in items) {
                $(menuCMI).filter(item).show();
            }

            // Hide context menu items not needed for undecrypted nodes
            if (missingkeys[id]) {
                $(menuCMI).filter('.add-star-item').hide();
                $(menuCMI).filter('.download-item').hide();
                $(menuCMI).filter('.rename-item').hide();
                $(menuCMI).filter('.copy-item').hide();
                $(menuCMI).filter('.getlink-item').hide();
                $(menuCMI).filter('.colour-label-items').hide();
            }
            else if (M.getNodeShare(id).down === 1) {
                $(menuCMI).filter('.copy-item').hide();
            }
            else if (items['.getlink-item']) {
                Soon(setContextMenuGetLinkText);
            }
        }
        else {
            return false;
        }
    }
    // This part of code is also executed when ll == 'undefined'
    v = m.children($('.dropdown-section'));

    // Count all items inside section, and hide dividers if necessary
    v.each(function() {
        var a = $(this).find('a.dropdown-item');
        var b = $(this).find('hr');
        var x = a.filter(function() {
                return $(this).css('display') === 'none';
            });
        if (x.length === a.length || a.length === 0) {
            b.hide();
        }
        else {
            b.show();
        }
    });

    adjustContextMenuPosition(e, m);

    disableCircularTargets('#fi_');

    m.removeClass('hidden');
    e.preventDefault();
}

/**
 * Sets the text in the context menu for the Get link and Remove link items. If there are
 * more than one nodes selected then the text will be pluralised. If all the selected nodes
 * have public links already then the text will change to 'Update link/s'.
 */
function setContextMenuGetLinkText() {

    var numOfExistingPublicLinks = 0;
    var numOfSelectedNodes = Object($.selected).length;
    var getLinkText = '';

    // Loop through all selected nodes
    for (var i = 0; i < numOfSelectedNodes; i++) {

        // Get the node handle of the current node
        var nodeHandle = $.selected[i];

        // If it has a public link, then increment the count
        if (M.getNodeShare(nodeHandle)) {
            numOfExistingPublicLinks++;
        }
    }

    // If all the selected nodes have existing public links, set text to 'Update links' or 'Update link'
    if (numOfSelectedNodes === numOfExistingPublicLinks) {
        getLinkText = (numOfSelectedNodes > 1) ? l[8733] : l[8732];
    }
    else {
        // Otherwise change text to 'Get links' or 'Get link' if there are selected nodes without links
        getLinkText = (numOfSelectedNodes > 1) ? l[8734] : l[59];
    }

    // If there are multiple nodes with existing links selected, set text to 'Remove links', otherwise 'Remove link'
    var removeLinkText = (numOfExistingPublicLinks > 1) ? l[8735] : l[6821];

    // Set the text for the 'Get/Update link/s' and 'Remove link/s' context menu items
    var $contextMenu = $('.dropdown.body');
    $contextMenu.find('.getlink-menu-text').text(getLinkText);
    $contextMenu.find('.removelink-menu-text').text(removeLinkText);
}

/**
 * disableCircularTargets
 *
 * Disable parent tree DOM element and all children.
 * @param {String} pref, id prefix i.e. { #fi_, #mctreea_ }
 */
function disableCircularTargets(pref) {

    var nodeId;

    for (var s in $.selected) {
        if ($.selected.hasOwnProperty(s)) {
            nodeId = $.selected[s];
            if (M.d[nodeId]) {
                $(pref + nodeId).addClass('disabled');
            }

            if (M.d[nodeId] && M.d[nodeId].p) {

                // Disable parent dir
                $(pref + M.d[nodeId].p).addClass('disabled');
            }
            else if (d) {
                console.error('disableCircularTargets: Invalid node', nodeId, pref);
            }

            // Disable all children folders
            disableDescendantFolders(nodeId, pref);
        }
    }
}

function adjustContextMenuPosition(e, m)
{
    var mPos;// menu position
    var mX = e.clientX, mY = e.clientY;    // mouse cursor, returns the coordinates within the application's client area at which the event occurred (as opposed to the coordinates within the page)

    if (e.type === 'click' && !e.calculatePosition)// clicked on file-settings-icon
    {
        var ico = {'x': e.currentTarget.context.clientWidth, 'y': e.currentTarget.context.clientHeight};
        var icoPos = getHtmlElemPos(e.delegateTarget);// get position of clicked file-settings-icon
        mPos = reCalcMenuPosition(m, icoPos.x, icoPos.y, ico);
    }
    else// right click
    {
        mPos = reCalcMenuPosition(m, mX, mY);
    }

    m.css({'top': mPos.y, 'left': mPos.x});// set menu position

    return true;
}

function reCalcMenuPosition(m, x, y, ico)
{
    var TOP_MARGIN = 12;
    var SIDE_MARGIN = 12;
    var cmW = m.outerWidth(), cmH = m.outerHeight();// dimensions without margins calculated
    var wH = window.innerHeight, wW = window.innerWidth;
    var maxX = wW - SIDE_MARGIN;// max horizontal
    var maxY = wH - TOP_MARGIN;// max vertical
    var minX = SIDE_MARGIN + $('div.nw-fm-left-icons-panel').outerWidth();// min horizontal
    var minY = TOP_MARGIN;// min vertical
    var wMax = x + cmW;// coordinate of right edge
    var hMax = y + cmH;// coordinate of bottom edge

    var overlapParentMenu = function(n)
    {
        var tre = wW - wMax;// to right edge
        var tle = x - minX - SIDE_MARGIN;// to left edge

        if (tre >= tle)
        {
            n.addClass('overlap-right');
            n.css({'top': top, 'left': (maxX - x - nmW) + 'px'});
        }
        else
        {
            n.addClass('overlap-left');
            n.css({'top': top, 'right': (wMax - nmW - minX) + 'px'});
        }

        return;
    };

    // submenus are absolutely positioned, which means that they are relative to first parent, positioned other then static
    // first parent, which is NOT a .contains-submenu element (it's previous in same level)
    var horPos = function(n)// used for submenues
    {
        var top;
        var nTop = parseInt(n.css('padding-top'));
        var tB = parseInt(n.css('border-top-width'));
        var pPos = m.position();

        var b = y + nmH - (nTop - tB);// bottom of submenu
        var mP = m.closest('.dropdown.body.submenu');
        var pT = 0, bT = 0, pE = 0;
        if (mP.length)
        {
            pE = mP.offset();
            pT = parseInt(mP.css('padding-top'));
            bT = parseInt(mP.css('border-top-width'));
        }
        if (b > maxY)
            top = (maxY - nmH + nTop - tB) - pE.top + 'px';
        else
            top = pPos.top - tB + 'px';

        return top;
    };

    var dPos;
    var cor;// corner, check setBordersRadius for more info
    if (typeof ico === 'object')// draw context menu relative to file-settings-icon
    {
        cor = 1;
        dPos = {'x': x - 2, 'y': y + ico.y + 8};// position for right-bot
        if (wMax > maxX)// draw to the left
        {
            dPos.x = x - cmW + ico.x + 2;// additional pixels to align with -icon
            cor = 3;
        }
        if (hMax > maxY)// draw to the top
        {
            dPos.y = y - cmH;// additional pixels to align with -icon
            cor++;
        }
    }
    else if (ico === 'submenu')// submenues
    {
        var n = m.next('.dropdown.body.submenu');
        var nmW = n.outerWidth();// margin not calculated
        var nmH = n.outerHeight();// margins not calculated

        if (nmH > (maxY - TOP_MARGIN))// Handle huge menu
        {
            nmH = maxY - TOP_MARGIN;
            var tmp = document.getElementById('csb_' + m.attr('id').replace('fi_', ''));
            $(tmp).addClass('context-scrolling-block');
            tmp.addEventListener('mousemove', scrollMegaSubMenu);

            n.addClass('mega-height');
            n.css({'height': nmH + 'px'});
        }

        var top = 'auto', left = '100%', right = 'auto';

        top = horPos(n);
        if (m.parent().parent('.left-position').length === 0)
        {
            if (maxX >= (wMax + nmW))
                left = 'auto', right = '100%';
            else if (minX <= (x - nmW))
                n.addClass('left-position');
            else
            {
                overlapParentMenu(n);

                return true;
            }
        }
        else
        {
            if (minX <= (x - nmW))
                n.addClass('left-position');
            else if (maxX >= (wMax + nmW))
                left = 'auto', right = '100%';
            else
            {
                overlapParentMenu(n);

                return true;
            }
        }

        return {'top': top, 'left': left, 'right': right};
    }
    else// right click
    {
        cor = 0;
        dPos = {'x': x, 'y': y};
        if (x < minX)
            dPos.x = minX;// left side alignment
        if (wMax > maxX)
            dPos.x = maxX - cmW;// align with right side, 12px from it
        if (hMax > maxY)
            dPos.y = maxY - cmH;// align with bottom, 12px from it
    }

    setBordersRadius(m, cor);

    return {'x': dPos.x, 'y': dPos.y};
}

// corner position 0 means default
function setBordersRadius(m, c)
{
    var DEF = 8;// default corner radius
    var SMALL = 4;// small carner radius
    var TOP_LEFT = 1, TOP_RIGHT = 3, BOT_LEFT = 2, BOT_RIGHT = 4;
    var tl = DEF, tr = DEF, bl = DEF, br = DEF;

    var pos = (typeof c === 'undefined') ? 0 : c;

    switch (pos)
    {
        case TOP_LEFT:
            tl = SMALL;
            break;
        case TOP_RIGHT:
            tr = SMALL;
            break
        case BOT_LEFT:
            bl = SMALL;
            break
        case BOT_RIGHT:
            br = SMALL;
            break;
        default:// situation when c is undefined, all border radius are by DEFAULT
            break;

    }

    // set context menu border radius
    m.css({
        'border-top-left-radius': tl,
        'border-top-right-radius': tr,
        'border-bottom-left-radius': bl,
        'border-bottom-right-radius': br});

    return true;
}

// Scroll menus which height is bigger then window.height
function scrollMegaSubMenu(e)
{
    var ey = e.pageY;
    var c = $(e.target).closest('.dropdown.body.submenu');
    var pNode = c.children(':first')[0];

    if (typeof pNode !== 'undefined')
    {
        var h = pNode.offsetHeight;
        var dy = h * 0.1;// 10% dead zone at the begining and at the bottom
        var pos = getHtmlElemPos(pNode, true);
        var py = (ey - pos.y - dy) / (h - dy * 2);
        if (py > 1)
        {
            py = 1;
            c.children('.context-bottom-arrow').addClass('disabled');
        }
        else if (py < 0)
        {
            py = 0;
            c.children('.context-top-arrow').addClass('disabled');
        }
        else
        {
            c.children('.context-bottom-arrow,.context-top-arrow').removeClass('disabled');
        }
        pNode.scrollTop = py * (pNode.scrollHeight - h);
    }
}

// var treeUI = SoonFc(__treeUI, 240);

function treeUI()
{
    //console.error('treeUI');
    if (d)
        console.time('treeUI');
    $('.fm-tree-panel .nw-fm-tree-item:visible').draggable(
        {
            revert: true,
            containment: 'document',
            revertDuration: 200,
            distance: 10,
            scroll: false,
            cursorAt: {right: 88, bottom: 58},
            helper: function(e, ui)
            {
                $(this).draggable("option", "containment", [72, 42, $(window).width(), $(window).height()]);
                return getDDhelper();
            },
            start: function(e, ui)
            {
                $.treeDragging = true;
                $.hideContextMenu(e);
                var html = '';
                var id = $(e.target).attr('id');
                if (id)
                    id = id.replace('treea_', '');
                if (id && M.d[id])
                    html = ('<div class="transfer-filtype-icon ' + fileIcon(M.d[id]) + ' tranfer-filetype-txt dragger-entry">' + str_mtrunc(htmlentities(M.d[id].name)) + '</div>');
                $('#draghelper .dragger-icon').remove();
                $('#draghelper .dragger-content').html(html);
                $('body').addClass('dragging');
                $.draggerHeight = $('#draghelper .dragger-content').outerHeight();
                $.draggerWidth = $('#draghelper .dragger-content').outerWidth();
            },
            drag: function(e, ui)
            {
                //console.log('tree dragging',e);
                if (ui.position.top + $.draggerHeight - 28 > $(window).height())
                    ui.position.top = $(window).height() - $.draggerHeight + 26;
                if (ui.position.left + $.draggerWidth - 58 > $(window).width())
                    ui.position.left = $(window).width() - $.draggerWidth + 56;
            },
            stop: function(e, u)
            {
                $.treeDragging = false;
                $('body').removeClass('dragging').removeClassWith("dndc-");
            }
        });

    $(
        '.fm-tree-panel .nw-fm-tree-item,' +
        '.rubbish-bin,' +
        '.fm-breadcrumbs,' +
        '.nw-fm-left-icons-panel .nw-fm-left-icon,' +
        '.shared-with-me tr,' +
        '.nw-conversations-item,' +
        'ul.conversations-pane > li,' +
        '.messages-block,' +
        '.nw-contact-item'
    ).filter(":visible").droppable({
            tolerance: 'pointer',
            drop: function(e, ui)
            {
                $.doDD(e, ui, 'drop', 1);
            },
            over: function(e, ui)
            {
                $.doDD(e, ui, 'over', 1);
            },
            out: function(e, ui)
            {
                $.doDD(e, ui, 'out', 1);
            }
        });

    // disabling right click, default contextmenu.
    $(document).unbind('contextmenu');
    $(document).bind('contextmenu', function(e) {
        if (!is_fm() ||
            $(e.target).parents('#startholder').length ||
            $(e.target).is('input') ||
            $(e.target).is('textarea') ||
            $(e.target).is('.download.info-txt') ||
            $(e.target).closest('.content-panel.conversations').length ||
            $(e.target).closest('.messages.content-area').length ||
            $(e.target).closest('.chat-right-pad .user-card-data').length ||
            $(e.target).parents('.fm-account-main').length ||
            $(e.target).parents('.export-link-item').length ||
            $(e.target).parents('.contact-fingerprint-txt').length ||
            $(e.target).parents('.fm-breadcrumbs').length ||
            $(e.target).hasClass('contact-details-user-name') ||
            $(e.target).hasClass('contact-details-email') ||
            $(e.target).hasClass('nw-conversations-name')) {
            return;
        } else if (!localStorage.contextmenu) {
            $.hideContextMenu();
            return false;
        }
    });

    $('.fm-tree-panel .nw-fm-tree-item:visible').rebind('click.treeUI, contextmenu.treeUI', function(e) {
        var $this = $(this);
        var id = $this.attr('id').replace('treea_', '');

        if (e.type === 'contextmenu') {
            $('.nw-fm-tree-item').removeClass('dragover');
            $this.addClass('dragover');

            var $uls = $this.parents('ul').find('.selected');

            if ($uls.length > 1) {
                $.selected = $uls.attrs('id')
                    .map(function(id) {
                        return id.replace('treea_', '');
                    });
            }
            else {
                $.selected = [id];

                Soon(function() {
                    $this.addClass('hovered');
                });
            }
            return !!contextMenuUI(e, 1);
        }

        var $target = $(e.target);
        if ($target.hasClass('nw-fm-arrow-icon')) {
            treeUIexpand(id);
        }
        else if (e.shiftKey) {
            $this.addClass('selected');
        }
        else {
            // plain click, remove all .selected from e.shiftKey
            $('#treesub_' + M.currentrootid + ' .nw-fm-tree-item').removeClass('selected');
            $this.addClass('selected');

            if ($target.hasClass('opened')) {
                treeUIexpand(id);
            }
            M.openFolder(id);
        }

        return false;
    });

    $('.fm-tree-panel .nw-contact-item').rebind('contextmenu.treeUI', function(e) {
        var $self = $(this);

        if ($self.attr('class').indexOf('selected') === -1) {
            $('.content-panel.contacts .nw-contact-item.selected').removeClass('selected');
            $self.addClass('selected');
        }

        $.selected = [$self.attr('id').replace('contact_', '')];
        searchPath();
        $.hideTopMenu();

        return Boolean(contextMenuUI(e, 1));
    });

    /**
     * Let's shoot two birds with a stone, when nodes are moved we need a resize
     * to let dynlist refresh - plus, we'll implicitly invoke initTreeScroll.
     */
    $(window).trigger('resize');

    if (d) {
        console.timeEnd('treeUI');
    }
}

function treeUIexpand(id, force, moveDialog)
{
    M.buildtree(M.d[id]);

    var b = $('#treea_' + id);
    var d = b.attr('class');

    if (M.currentdirid !== id)
    {
        var path = M.getPath(M.currentdirid), pid = {}, active_sub = false;
        for (var i in path)
            pid[path[i]] = i;
        if (pid[M.currentdirid] < pid[id])
            active_sub = true;
    }

    if (d && d.indexOf('expanded') > -1 && !force)
    {
        fmtreenode(id, false);
        $('#treesub_' + id).removeClass('opened');
        b.removeClass('expanded');
    }
    else if (d && d.indexOf('contains-folders') > -1)
    {
        fmtreenode(id, true);
        $('#treesub_' + id).addClass('opened');
        b.addClass('expanded');
    }

    treeUI();
}

function sectionUIopen(id) {
    var tmpId;
    if (d) {
        console.log('sectionUIopen', id, folderlink);
    }

    $('.nw-fm-left-icon').removeClass('active');
    if (M.hasInboxItems() === true) {
        $('.nw-fm-left-icon.inbox').removeClass('hidden');
    } else {
        $('.nw-fm-left-icon.inbox').addClass('hidden');
    }

    $('.content-panel').removeClass('active');

    if (id === 'opc' || id === 'ipc') {
        tmpId = 'contacts';
    } else if (id === 'account') {
        tmpId = 'account';
    } else if (id === 'dashboard') {
        tmpId = 'dashboard';
    } else {
        tmpId = id;
    }
    $('.nw-fm-left-icon.' + tmpId).addClass('active');
    $('.content-panel.' + tmpId).addClass('active');
    $('.fm-left-menu').removeClass(
        'cloud-drive folder-link shared-with-me rubbish-bin contacts conversations opc ipc inbox account dashboard transfers'
    ).addClass(tmpId);
    $('.fm.fm-right-header, .fm-import-to-cloudrive, .fm-download-as-zip').addClass('hidden');
    $('.fm-import-to-cloudrive, .fm-download-as-zip').unbind('click');

    $('.fm-main').removeClass('active-folder-link');
    $('.nw-fm-tree-header.folder-link').hide();
    $('.nw-fm-left-icon.folder-link').removeClass('active');

    if (folderlink) {
        // XXX: isValidShareLink won't work properly when navigating from/to a folderlink
        /*if (!isValidShareLink()) {
            $('.fm-breadcrumbs.folder-link .right-arrow-bg').text('Invalid folder');
        } else*/ if (id === 'cloud-drive' || id === 'transfers') {
            $('.fm-main').addClass('active-folder-link');
            $('.fm-right-header').addClass('folder-link');
            $('.nw-fm-left-icon.folder-link').addClass('active');
            $('.fm-left-menu').addClass('folder-link');
            $('.nw-fm-tree-header.folder-link').show();
            $('.fm-import-to-cloudrive, .fm-download-as-zip').removeClass('hidden');
            $('.fm-import-to-cloudrive, .fm-download-as-zip').rebind('click', function() {
                var c = '' + $(this).attr('class');

                if (~c.indexOf('fm-import-to-cloudrive')) {
                    fm_importflnodes([M.currentdirid]);
                } else if (~c.indexOf('fm-download-as-zip')) {
                    M.addDownload([M.currentdirid], true);
                }
            });
            // if (!u_type) {
                // $('.fm-import-to-cloudrive').addClass('hidden');
            // }
        }
    }

    if (id !== 'conversations') {
        $('.fm-right-header').removeClass('hidden');
        $('.fm-chat-block').addClass('hidden');
        $('.section.conversations').addClass('hidden');
    } else {
        $('.section.conversations').removeClass('hidden');
    }

    if (
        (id !== 'cloud-drive') &&
        (id !== 'rubbish-bin') &&
        (id !== 'inbox') &&
        (
            (id !== 'shared-with-me') &&
            (M.currentdirid !== 'shares')
        )
    ) {
        $('.files-grid-view.fm').addClass('hidden');
        $('.fm-blocks-view.fm').addClass('hidden');
    }

    if (id !== 'contacts' && id !== 'opc' && id !== 'ipc' && String(M.currentdirid).length !== 11) {
        $('.fm-left-panel').removeClass('contacts-panel');
        $('.fm-right-header').removeClass('requests-panel');
        $('.fm-received-requests').removeClass('active');
        $('.fm-contact-requests').removeClass('active');
    }

    if (id !== 'contacts') {
        $('.contacts-details-block').addClass('hidden');
        $('.files-grid-view.contacts-view').addClass('hidden');
        $('.fm-blocks-view.contacts-view').addClass('hidden');
    }

    if (id !== 'opc') {
        $('.sent-requests-grid').addClass('hidden');

        // this's button in left panel of contacts tab
        $('.fm-recived-requests').removeClass('active');
    }

    if (id !== 'ipc') {
        $('.contact-requests-grid').addClass('hidden');

        // this's button in left panel of contacts tab
        $('.fm-contact-requests').removeClass('active');
    }

    if (id !== 'shared-with-me') {
        $('.shared-blocks-view').addClass('hidden');
        $('.shared-grid-view').addClass('hidden');
    }

    if (id !== 'transfers') {
        if ($.transferClose) {
            $.transferClose();
        }
    }
    else {
        if (!$.transferOpen) {
            transferPanelUI();
        }
        $.transferOpen(true);
    }

    var headertxt = '';
    switch (id) {
        case 'contacts':
        case 'ipc':
        case 'opc':
            headertxt = l[5903];
            break;
        case 'conversations':
            headertxt = l[5914];
            break;
        case 'shared-with-me':
            headertxt = l[5915];
            break;
        case 'cloud-drive':
            if (folderlink) {
                headertxt = Object(M.d[M.RootID]).name || '';
            }
            else {
                headertxt = l[5916];
            }
            break;
        case 'inbox':
            headertxt = l[949];
            break;
        case 'rubbish-bin':
            headertxt = l[6771];
            break;
    }

    $('.fm-left-panel .nw-tree-panel-header span').text(headertxt);

    {
        // required tricks to make the conversations work with the old UI HTML/css structure
        if (id == "conversations") { // moving the control of the headers in the tree panel to chat.js + ui/conversations.jsx
            $('.fm-left-panel .nw-tree-panel-header').addClass('hidden');
            $('.fm-main.default > .fm-left-panel').addClass('hidden');
        } else {
            $('.fm-left-panel .nw-tree-panel-header').removeClass('hidden');
            $('.fm-main.default > .fm-left-panel').removeClass('hidden');
        }

        // prevent unneeded flashing of the conversations section when switching between chats
        // new sections UI
        if (id == "conversations") {
            $('.section:not(.conversations)').addClass('hidden');
            $('.section.' + id).removeClass('hidden');
        }
        else {
            $('.section').addClass('hidden');
            $('.section.' + id).removeClass('hidden');
        }

    }
}

function treeUIopen(id, event, ignoreScroll, dragOver, DragOpen) {
    id = String(id);
    var id_r = RootbyId(id);
    var id_s = id.split('/')[0];
    var e, scrollTo = false, stickToTop = false;

    //console.error("treeUIopen", id);

    if (id_r === 'shares') {
        sectionUIopen('shared-with-me');
    } else if (M.InboxID && id_r === M.InboxID) {
        sectionUIopen('inbox');
    } else if (id_r === M.RootID) {
        sectionUIopen('cloud-drive');
    } else if (id_s === 'chat') {
        sectionUIopen('conversations');
    } else if (id_r === 'contacts') {
        sectionUIopen('contacts');
    } else if (id_r === 'ipc') {
        sectionUIopen('ipc');
    } else if (id_r === 'opc') {
        sectionUIopen('opc');
    } else if (id_r === 'account') {
        sectionUIopen('account');
    } else if (id_r === 'dashboard') {
        sectionUIopen('dashboard');
    } else if (M.RubbishID && id_r === M.RubbishID) {
        sectionUIopen('rubbish-bin');
    } else if (id_s === 'transfers') {
        sectionUIopen('transfers');
    }

    if (!fminitialized) {
        return false;
    }

    if (!event) {
        var ids = M.getPath(id);
        var i = 1;
        while (i < ids.length) {
            if (M.d[ids[i]]) {
                treeUIexpand(ids[i], 1);
            }
            i++;
        }
        if (
            (ids[0] === 'contacts')
            && M.currentdirid
            && (String(M.currentdirid).length === 11)
            && (M.currentrootid === 'contacts')
            ) {
            sectionUIopen('contacts');
        } else if (ids[0] === 'contacts') {
            // XX: whats the goal of this? everytime when i'm in the contacts and I receive a share, it changes ONLY the
            // UI tree -> Shared with me... its a bug from what i can see and i also don't see any points of automatic
            // redirect in the UI when another user had sent me a shared folder.... its very bad UX. Plus, as a bonus
            // sectionUIopen is already called with sectionUIopen('contacts') few lines before this (when this func
            // is called by the renderNew()

            // sectionUIopen('shared-with-me');
        } else if (ids[0] === M.RootID) {
            sectionUIopen('cloud-drive');
        }
    }
    if ($.hideContextMenu) {
        $.hideContextMenu(event);
    }

    e = $('#treea_' + id_s);
    $('.fm-tree-panel .nw-fm-tree-item').removeClass('selected');
    e.addClass('selected');

    if (!ignoreScroll) {
        if (id === M.RootID || id === 'shares' || id === 'contacts' || id === 'chat' || id === 'opc' || id === 'ipc') {
            stickToTop = true;
            scrollTo = $('.nw-tree-panel-header');
        } else if (e.length && !e.visible()) {
            scrollTo = e;
        }
        // if (d) console.log('scroll to element?',ignoreScroll,scrollTo,stickToTop);

        var jsp = scrollTo && $('.fm-tree-panel').data('jsp');
        if (jsp) {
            setTimeout(function() {
                jsp.scrollToElement(scrollTo, stickToTop);
            }, 50);
        }
    }
    treeUI();
}

function fm_hideoverlay() {
    if (!$.propertiesDialog) {
        $('.fm-dialog-overlay').addClass('hidden');
        $('body').removeClass('overlayed');
    }
    $(document).trigger('MegaCloseDialog');
}

function fm_showoverlay() {
    $('.fm-dialog-overlay').removeClass('hidden');
    $('body').addClass('overlayed');
}

function renameDialog() {

    if ($.selected.length > 0) {
        $.dialog = 'rename';
        $('.rename-dialog').removeClass('hidden');
        $('.rename-dialog').addClass('active');
        fm_showoverlay();

        $('.rename-dialog .fm-dialog-close, .rename-dialog-button.cancel').rebind('click', function() {
            $.dialog = false;
            $('.rename-dialog').addClass('hidden');
            fm_hideoverlay();
        });

        $('.rename-dialog-button.rename').rebind('click', function() {
            if ($('.rename-dialog').hasClass('active')) {
                doRename();
            }
        });

        var n = M.d[$.selected[0]];
        if (n.t) {
            $('.rename-dialog .fm-dialog-title').text(l[425]);
        }
        else {
            $('.rename-dialog .fm-dialog-title').text(l[426]);
        }

        $('.rename-dialog input').val(n.name);
        var ext = fileext(n.name);
        $('.rename-dialog .transfer-filtype-icon').attr('class', 'transfer-filtype-icon ' + fileIcon(n));
        if (!n.t && ext.length > 0) {
            $('.rename-dialog input')[0].selectionStart = 0;
            $('.rename-dialog input')[0].selectionEnd = $('.rename-dialog input').val().length - ext.length - 1;
        }

        $('.rename-dialog input').rebind('focus', function() {
            var selEnd;
            $(this).closest('.rename-dialog').addClass('focused');
            var d = $(this).val().lastIndexOf('.');
            if (d > -1) {
                selEnd = d;
            }
            else {
                selEnd = $(this).val().length;
            }
            $(this)[0].selectionStart = 0;
            $(this)[0].selectionEnd = selEnd;

        });

        $('.rename-dialog input').rebind('blur', function() {
            $(this).closest('.rename-dialog').removeClass('focused');
        });

        $('.rename-dialog input').unbind('click keydown keyup keypress');
        $('.rename-dialog input').focus();
        $('.rename-dialog input').bind('click keydown keyup keypress', function(e) {
            var n = M.d[$.selected[0]],
                ext = fileext(n.name);
            if ($(this).val() == '' || (!n.t && ext.length > 0 && $(this).val() == '.' + ext)) {
                $('.rename-dialog').removeClass('active');
            }
            else {
                $('.rename-dialog').addClass('active');
            }
            if (!n.t && ext.length > 0) {
                if (this.selectionStart > $('.rename-dialog input').val().length - ext.length - 2) {
                    this.selectionStart = $('.rename-dialog input').val().length - ext.length - 1;
                    this.selectionEnd = $('.rename-dialog input').val().length - ext.length - 1;
                    if (e.which === 46) {
                        return false;
                    }
                }
                else if (this.selectionEnd > $('.rename-dialog input').val().length - ext.length - 1) {
                    this.selectionEnd = $('.rename-dialog input').val().length - ext.length - 1;
                    return false;
                }
            }
        });
    }
}

/* @type {function} doRename
 *
 * On context menu rename
 */
function doRename() {

    var itemName = $('.rename-dialog input').val();
    var handle = $.selected[0];
    var nodeData = M.d[handle];

    if (itemName !== '') {
        if (nodeData) {
            if (nodeData && (itemName !== nodeData.name)) {
                M.rename(handle, itemName);
            }
        }

        $.dialog = false;
        $('.rename-dialog').addClass('hidden');
        fm_hideoverlay();
    }
}

function msgDialog(type, title, msg, submsg, callback, checkbox) {
    var doneButton  = l[81];
    var extraButton = String(type).split(':');
    if (extraButton.length === 1) {
        extraButton = null;
    }
    else {
        type = extraButton.shift();
        extraButton = extraButton.join(':');

        if (extraButton[0] === '!') {
            doneButton  = l[82];
            extraButton = extraButton.substr(1);
        }
    }
    $.msgDialog = type;
    $.warningCallback = callback;

    $('#msgDialog').removeClass('clear-bin-dialog confirmation-dialog warning-dialog-b warning-dialog-a ' +
        'notification-dialog remove-dialog delete-contact loginrequired-dialog multiple');
    $('#msgDialog .icon').removeClass('fm-bin-clear-icon .fm-notification-icon');
    $('#msgDialog .confirmation-checkbox').addClass('hidden');

    if (type === 'clear-bin') {
        $('#msgDialog').addClass('clear-bin-dialog');
        $('#msgDialog .icon').addClass('fm-bin-clear-icon');
        $('#msgDialog .fm-notifications-bottom')
            .safeHTML('<div class="default-white-button right notification-button confirm"><span>@@</span></div>' +
                '<div class="default-white-button right notification-button cancel"><span>@@</span></div>' +
                '<div class="clear"></div>', l[1018], l[82]);

        $('#msgDialog .default-white-button').eq(0).bind('click', function() {
            closeMsg();
            if ($.warningCallback) {
                $.warningCallback(true);
            }
        });
        $('#msgDialog .default-white-button').eq(1).bind('click', function() {
            closeMsg();
            if ($.warningCallback) {
                $.warningCallback(false);
            }
        });
    }
    else if (type === 'delete-contact') {
        $('#msgDialog').addClass('delete-contact');
        $('#msgDialog .fm-notifications-bottom')
            .safeHTML('<div class="default-white-button right notification-button confirm"><span>@@</span></div>' +
                '<div class="default-white-button right notification-button cancel"><span>@@</span></div>' +
                '<div class="clear"></div>', l[78], l[79]);

        $('#msgDialog .default-white-button').eq(0).bind('click', function() {
            closeMsg();
            if ($.warningCallback) {
                $.warningCallback(true);
            }
        });
        $('#msgDialog .default-white-button').eq(1).bind('click', function() {
            closeMsg();
            if ($.warningCallback) {
                $.warningCallback(false);
            }
        });
    }
    else if (type === 'warninga' || type === 'warningb' || type === 'info') {
        if (extraButton) {
            $('#msgDialog .fm-notifications-bottom')
<<<<<<< HEAD
                .safeHTML('<div class="default-white-button right notification-button confirm"><span>@@</span></div>' +
                    '<div class="default-white-button right notification-button cancel"><span>@@</span></div>' +
=======
                .safeHTML('<div class="fm-dialog-button notification-button confirm"><span>@@</span></div>' +
                    '<div class="fm-dialog-button notification-button cancel"><span>@@</span></div>' +
>>>>>>> 5d588496
                    '<div class="clear"></div>', doneButton, extraButton);

            $('#msgDialog .default-white-button').eq(0).bind('click', function() {
                closeMsg();
                if ($.warningCallback) {
                    $.warningCallback(false);
                }
            });
            $('#msgDialog .default-white-button').eq(1).bind('click', function() {
                closeMsg();
                if ($.warningCallback) {
                    $.warningCallback(true);
                }
            });
        }
        else {
            $('#msgDialog .fm-notifications-bottom')
                .safeHTML('<div class="default-white-button right notification-button"><span>@@</span></div>' +
                    '<div class="clear"></div>', l[81]);

            $('#msgDialog .default-white-button').bind('click', function() {
                closeMsg();
                if ($.warningCallback) {
                    $.warningCallback(true);
                }
            });
        }

        $('#msgDialog .icon').addClass('fm-notification-icon');
        if (type === 'warninga') {
            $('#msgDialog').addClass('warning-dialog-a');
        }
        else if (type === 'warningb') {
            $('#msgDialog').addClass('warning-dialog-b');
        }
        else if (type === 'info') {
            $('#msgDialog').addClass('notification-dialog');
        }
    }
    else if (type === 'confirmation' || type === 'remove') {
        $('#msgDialog .fm-notifications-bottom')
            .safeHTML('<div class="left checkbox-block hidden">' +
                '<div class="checkdiv checkboxOff">' +
                    '<input type="checkbox" name="confirmation-checkbox" ' +
                        'id="confirmation-checkbox" class="checkboxOff">' +
                '</div>' +
                '<label for="export-checkbox" class="radio-txt">@@</label></div>' +
                '<div class="default-white-button right notification-button confirm"><span>@@</span></div>' +
                '<div class="default-white-button right notification-button cancel"><span>@@</span></div>' +
                '<div class="clear"></div>', l[229], l[78], l[79]);

        $('#msgDialog .default-white-button').eq(0).bind('click', function() {
            closeMsg();
            if ($.warningCallback) {
                $.warningCallback(true);
            }
        });

        $('#msgDialog .default-white-button').eq(1).bind('click', function() {
            closeMsg();
            if ($.warningCallback) {
                $.warningCallback(false);
            }
        });
        $('#msgDialog .icon').addClass('fm-notification-icon');
        $('#msgDialog').addClass('confirmation-dialog');
        if (type === 'remove') {
            $('#msgDialog').addClass('remove-dialog');
        }

        if (checkbox) {
            $('#msgDialog .left.checkbox-block .checkdiv,' +
                '#msgDialog .left.checkbox-block input')
                    .removeClass('checkboxOn').addClass('checkboxOff');

            $.warningCheckbox = false;
            $('#msgDialog .left.checkbox-block').removeClass('hidden');
            $('#msgDialog .left.checkbox-block').rebind('click', function(e) {
                var $o = $('#msgDialog .left.checkbox-block .checkdiv, #msgDialog .left.checkbox-block input');
                if ($('#msgDialog .left.checkbox-block input').hasClass('checkboxOff')) {
                    $o.removeClass('checkboxOff').addClass('checkboxOn');
                    localStorage.skipDelWarning = 1;
                }
                else {
                    $o.removeClass('checkboxOn').addClass('checkboxOff');
                    delete localStorage.skipDelWarning;
                }
            });
        }
    }
    else if (type === 'loginrequired') {

        $('#msgDialog').addClass('loginrequired-dialog');

        $('#msgDialog .fm-notifications-bottom')
            .addClass('hidden')
            .html('');

        $('#msgDialog .default-white-button').bind('click', function() {
            closeMsg();
            if ($.warningCallback) {
                $.warningCallback(true);
            }
        });
        $('#msgDialog').addClass('notification-dialog');
        title = l[5841];
        msg = '<p>' + escapeHTML(l[5842]) + '</p>\n' +
            '<a class="top-login-button" href="#login">' + escapeHTML(l[171]) + '</a>\n' +
            '<a class="create-account-button" href="#register">' + escapeHTML(l[1076]) + '</a><br/>';

        var $selectedPlan = $('.reg-st3-membership-bl.selected');
        var plan = 1;
        if ($selectedPlan.is(".pro4")) { plan = 4; }
        else if ($selectedPlan.is(".pro1")) { plan = 1; }
        else if ($selectedPlan.is(".pro2")) { plan = 2; }
        else if ($selectedPlan.is(".pro3")) { plan = 3; }

        $('.loginrequired-dialog .fm-notification-icon')
            .removeClass('plan1')
            .removeClass('plan2')
            .removeClass('plan3')
            .removeClass('plan4')
            .addClass('plan' + plan);
    }

    $('#msgDialog .fm-dialog-title span').text(title);

    $('#msgDialog .fm-notification-info p').safeHTML(msg);
    if (submsg) {
        $('#msgDialog .fm-notification-warning').text(submsg);
        $('#msgDialog .fm-notification-warning').show();
    }
    else {
        $('#msgDialog .fm-notification-warning').hide();
    }

    $('#msgDialog .fm-dialog-close').rebind('click', function() {
        closeMsg();
        if ($.warningCallback) {
            $.warningCallback(false);
        }
    });
    $('#msgDialog').removeClass('hidden');
    fm_showoverlay();
}

function closeMsg() {
    $('#msgDialog').addClass('hidden');

    if (!$('.pro-register-dialog').is(':visible')) {
        fm_hideoverlay();
    }

    delete $.msgDialog;
}

function dialogScroll(s) {
    var cls = s;

    cls += ':visible';
    $(cls).jScrollPane({enableKeyboardNavigation: false, showArrows: true, arrowSize: 8, animateScroll: true});
    jScrollFade(cls);
}

function dialogPositioning(s) {
    $(s).css('margin-top', '-' + $(s).height() / 2 + 'px');
}

/**
 * handleDialogTabContent
 *
 * Handle DOM directly, no return value.
 * @param {String} dialogTabClass, dialog tab class name.
 * @param {String} parentTag, tag of source element.
 * @param {String} dialogPrefix, dialog prefix i.e. { copy, move }.
 * @param {String} htmlContent, html content.
 */
function handleDialogTabContent(dialogTabClass, parentTag, dialogPrefix, htmlContent) {

    var html = htmlContent.replace(/treea_/ig, 'mctreea_').replace(/treesub_/ig, 'mctreesub_').replace(/treeli_/ig, 'mctreeli_'),
        prefix = '.' + dialogPrefix,
        tabClass = '.' + dialogTabClass;

    $(prefix + '-dialog-tree-panel' + tabClass + ' .dialog-content-block')
        .empty()
        .safeHTML(html);

    // Empty message, no items available
    if (!$(prefix + '-dialog-tree-panel' + tabClass + ' .dialog-content-block ' + parentTag).length){
        $(prefix + '-dialog-empty' + tabClass).addClass('active');
        $(prefix + '-dialog-tree-panel' + tabClass + ' ' + prefix + '-dialog-panel-header').addClass('hidden');
    }

    // Items available, hide empty message
    else {
        $(prefix + '-dialog-tree-panel' + tabClass).addClass('active');
        $(prefix + '-dialog-tree-panel' + tabClass + ' ' + prefix + '-dialog-panel-header').removeClass('hidden');
    }
}

/**
 * disableReadOnlySharedFolders
 *
 * Find shared folders marked read-only and disable it in dialog.
 * @param {String} dialogName Dialog name i.e. { copy, move }.
 */
function disableReadOnlySharedFolders(dialogName) {

    var nodeId, accessRight, rootParentDirId,
        $mcTreeSub = $("#mctreesub_shares"),
        $ro = $('.' + dialogName + '-dialog-tree-panel.shared-with-me .dialog-content-block span[id^="mctreea_"]');

    $ro.each(function(i, v) {
        nodeId = $(v).attr('id').replace('mctreea_', '');

        // Apply access right of root parent dir to all subfolders
        rootParentDirId = $("#mctreea_" + nodeId).parentsUntil($mcTreeSub).last().attr('id').replace('mctreeli_', '');

        if (M.d[rootParentDirId]) {
            accessRight = M.d[rootParentDirId].r;
        }

        if (!accessRight || (accessRight === 0)) {
            $(v).addClass('disabled');
        }
    });
}

/**
 * handleDialogContent
 *
 * Copy|Move dialogs content  handler
 * @param {String} dialogTabClass Dialog tab class name.
 * @param {String} parentTag Tag that contains one menu-item.
 * @param {Boolean} newFolderButton Should we show new folder button.
 * @param {String} dialogPrefix i.e. [copy, move].
 * @param {String} buttonLabel Action button label.
 * @param {String} convTab In case of conversations tab.
 */
function handleDialogContent(dialogTabClass, parentTag, newFolderButton, dialogPrefix, buttonLabel, convTab) {

    var html,
        $btn = '';// Action button label

    if ($.onImportCopyNodes && (!newFolderButton || (dialogPrefix !== 'copy'))) {

        // XXX: Ideally show some notification that importing from folder link to anything else than the cloud isn't supported.
        $('.copy-dialog-button.' + dialogTabClass).fadeOut(200).fadeIn(100);

        return;
    }
    $('.' + dialogPrefix + '-dialog-txt').removeClass('active');
    $('.' + dialogPrefix + '-dialog-empty').removeClass('active');
    $('.' + dialogPrefix + '-dialog-button').removeClass('active');
    $('.' + dialogPrefix + '-dialog-tree-panel').removeClass('active');
    $('.' + dialogPrefix + '-dialog-panel-arrows').removeClass('active');
    $('.' + dialogPrefix + '-dialog .dialog-sorting-menu').addClass('hidden');

    $('.dialog-' + dialogPrefix + '-button span').text(buttonLabel);

    // Action button label
    $btn = $('.dialog-' + dialogPrefix + '-button');

    // Disable/enable button
    if ($.mcselected) {
        $btn.removeClass('disabled');
    }
    else {
        $btn.addClass('disabled');
    }

    // Activate proper tab
    $('.' + dialogPrefix + '-dialog-txt' + '.' + dialogTabClass).addClass('active');

    // Added cause of conversations-container
    if (convTab) {
        html = $('.content-panel ' + convTab).html();
    }
    else {
        html = $('.content-panel' + '.' + dialogTabClass).html();
    }

    handleDialogTabContent(dialogTabClass, parentTag, dialogPrefix, html);

    // Make sure that dialog tab content is properly sorted
    if ((dialogTabClass === 'cloud-drive') || (dialogTabClass === 'folder-link')) {
        M.buildtree(M.d[M.RootID], dialogPrefix + '-dialog');
    }
    else if (dialogTabClass === 'shared-with-me') {
        M.buildtree({ h: 'shares' }, dialogPrefix + '-dialog');
        disableReadOnlySharedFolders(dialogPrefix);
    }
    else if (dialogTabClass === 'rubish-bin') {
        M.buildtree({h: M.RubbishID}, dialogPrefix + '-dialog');
    }
    else if (dialogTabClass === 'conversations') {
        //@ToDo: make this working when chat start functioning
    }

    // 'New Folder' button
    if (newFolderButton) {
        $('.dialog-newfolder-button').removeClass('hidden');
    }
    else {
        $('.dialog-newfolder-button').addClass('hidden');
    }

    // If copying from contacts tab (Ie, sharing)
    if (buttonLabel === l[1344]) {
        $('.fm-dialog.copy-dialog .share-dialog-permissions').removeClass('hidden');
        $('.dialog-newfolder-button').addClass('hidden');
        $('.copy-operation-txt').text(l[1344]);

        $('.fm-dialog.copy-dialog .share-dialog-permissions')
            .rebind('click', function() {
                var $btn = $(this);
                var $menu = $('.permissions-menu', this.parentNode);
                var $items = $('.permissions-menu-item', $menu);

                $items
                    .rebind('click', function() {
                        $items.unbind('click');

                        $items.removeClass('active');
                        $(this).addClass('active');
                        $btn.attr('class', 'share-dialog-permissions ' + this.classList[1])
                            .safeHTML('<span></span>' + $(this).text());
                        $menu.fadeOut(200);
                    });
                $menu.fadeIn(200);
            });
    }
    else {
        $('.fm-dialog.copy-dialog .share-dialog-permissions').addClass('hidden');
        $('.copy-dialog-button').removeClass('hidden');
        $('.copy-operation-txt').text(l[63]);
    }

    $('.' + dialogPrefix + '-dialog .nw-fm-tree-item').removeClass('expanded active opened selected');
    $('.' + dialogPrefix + '-dialog ul').removeClass('opened');

    dialogPositioning('.fm-dialog' + '.' + dialogPrefix + '-dialog');

    dialogScroll('.dialog-tree-panel-scroll');

    // Activate tab
    $('.' + dialogPrefix + '-dialog-button' + '.' + dialogTabClass).addClass('active');
}

/**
 * shareDialogContentCheck
 *
 * Taking care about share dialog button 'Done'/share enabled/disabled and scroll
 *
 */
function shareDialogContentCheck() {

    var dc = '.share-dialog',
        itemsNum = 0,
        newItemsNum = 0,
        $btn = $('.default-white-button.dialog-share-button');
    var $groupPermissionDropDown = $('.share-dialog .permissions-icon');

    newItemsNum = $(dc + ' .token-input-token-mega').length;
    itemsNum = $(dc + ' .share-dialog-contacts .share-dialog-contact-bl').length;

    if (itemsNum) {

        $(dc + ' .share-dialog-img').addClass('hidden');
        $(dc + ' .share-dialog-contacts').removeClass('hidden');
        handleDialogScroll(itemsNum, dc);
    }
    else {
        $(dc + ' .share-dialog-img').removeClass('hidden');
        $(dc + ' .share-dialog-contacts').addClass('hidden');
    }

    // If new items are availble in multiInput box
    // or permission is changed on some of existing items
    if (newItemsNum || $.changedPermissions.length || $.removedContactsFromShare.length) {
        $btn.removeClass('disabled');
    }
    else {
        $btn.addClass('disabled');
    }

    if (newItemsNum) {
        $groupPermissionDropDown.removeClass('disabled');
    }
    else {
        $groupPermissionDropDown.addClass('disabled');
    }
}

function addShareDialogContactToContent(userEmail, type, id, av, userName, permClass, permText) {

    var html = '',
        htmlEnd = '',
        item = '',
        exportClass = '';

    var contactEmailHtml = '';

    if (userEmail !== userName) {
        contactEmailHtml = '<div class="contact-email">'
            + htmlentities(userEmail)
            + '</div>';
    }

    item = av
        + '<div class="fm-share-user-info">'
        + '<div class="fm-share-centered">'
        + '<div class="fm-chat-user">' + htmlentities(userName) + '</div>'
        + contactEmailHtml
        + '</div>'
        + '</div>';

    html = '<div class="share-dialog-contact-bl ' + type + '" id="sdcbl_' + id + '">'
           + item
           + '<div class="share-dialog-remove-button"></div>'
           + '<div class="share-dialog-permissions ' + permClass + '">'
           + '<span></span>' + permText
           +  '</div>';


    htmlEnd = '<div class="clear"></div>'
              + '</div>';

    return html + htmlEnd;
}

function fillShareDialogWithContent() {

    $.sharedTokens = [];// GLOBAL VARIABLE, Hold items currently visible in share folder content (above multi-input)
    $.changedPermissions = [];// GLOBAL VAR, changed permissions shared dialog
    $.removedContactsFromShare = [];// GLOBAL VAR, removed contacts from a share

    var pendingShares = {};
    var nodeHandle    = String($.selected[0]);
    var node          = M.getNodeByHandle(nodeHandle);
    var userHandles   = M.getNodeShareUsers(node, 'EXP');

    if (Object(M.ps).hasOwnProperty(nodeHandle)) {
        pendingShares = Object(M.ps[nodeHandle]);
        userHandles   = userHandles.concat(Object.keys(pendingShares));
    }
    var seen = {};

    userHandles.forEach(function(handle) {
        var user = M.getUser(handle) || Object(M.opc[handle]);

        if (!user.m) {
            console.warn('Unknown user "%s"!', handle);
        }
        else if (!seen[user.m]) {
            var name  = M.getNameByHandle(handle) || user.m;
            var share = M.getNodeShare(node, handle) || Object(pendingShares[handle]);

            generateShareDialogRow(name, user.m, share.r | 0, handle);
            seen[user.m] = 1;
        }
    });
}

/**
 * Generates and inserts a share or pending share row into the share dialog
 * @param {String} displayNameOrEmail
 * @param {String} email
 * @param {Number} shareRights
 * @param {String} userHandle Optional
 */
function generateShareDialogRow(displayNameOrEmail, email, shareRights, userHandle) {

    var rowId = '',
        html = '',
        av =  useravatar.contact(email),
        perm = '',
        permissionLevel = 0;

    if (typeof shareRights != 'undefined') {
        permissionLevel = shareRights;
    }

    // Permission level
    if (permissionLevel === 1) {
        perm = ['read-and-write', l[56]];
    } else if (permissionLevel === 2) {
        perm = ['full-access', l[57]];
    } else {
        perm = ['read-only', l[55]];
    }

    // Add contact
    $.sharedTokens.push(email);

    // Update token.input plugin
    removeFromMultiInputDDL('.share-multiple-input', {id: email, name: email});

    rowId = (userHandle) ? userHandle : email;
    html = addShareDialogContactToContent(email, '', rowId, av, displayNameOrEmail, perm[0], perm[1]);

    $('.share-dialog .share-dialog-contacts').safeAppend(html);
}

function handleDialogScroll(num, dc)
{
    var SCROLL_NUM = 5;// Number of items in dialog before scroll is implemented
    //
    // Add scroll in case that we have more then 5 items in list
    if (num > SCROLL_NUM)
    {
        dialogScroll(dc + ' .share-dialog-contacts');
    }
    else
    {
        var $x = $(dc + ' .share-dialog-contacts').jScrollPane();
        var el = $x.data('jsp');
        el.destroy();
    }
}

function handleShareDialogContent() {

    var dc = '.share-dialog';

    fillShareDialogWithContent();

    // Taking care about share dialog button 'Done'/share and scroll
    shareDialogContentCheck();

    // Maintain drop down list updated
    updateDialogDropDownList('.share-multiple-input');

    $('.share-dialog-icon.permissions-icon')
        .removeClass('active full-access read-and-write')
        .safeHTML('<span></span>' + l[55])
        .addClass('read-only');

    // Update dialog title text
    $(dc + ' .fm-dialog-title').text(l[5631] + ' "' + M.d[$.selected].name + '"');
    $(dc + ' .multiple-input .token-input-token-mega').remove();
    dialogPositioning('.fm-dialog.share-dialog');
    $(dc + ' .token-input-input-token-mega input').focus();
}

/**
 * updateDialogDropDownList
 *
 * Extract id from list of emails, preparing it for extrusion,
 * fill multi-input dropdown list with not used emails.
 *
 * @param {String} dialog multi-input dialog class name.
 */
function updateDialogDropDownList(dialog) {

    var listOfEmails = getContactsEMails(),
        allEmails = [],
        contacts;

    // Loop through email list and extrude id
    for (var i in listOfEmails) {
        if (listOfEmails.hasOwnProperty(i)) {
            allEmails.push(listOfEmails[i].id);
        }
    }

    contacts = excludeIntersected($.sharedTokens, allEmails);
    addToMultiInputDropDownList(dialog, contacts);
}

/**
 * checkMultiInputPermission
 *
 * Check DOM element permission level class name.
 * @param {Object} $this, DOM drop down list element.
 * @returns {Array} [drop down list permission class name, translation string].
 */
function checkMultiInputPermission($this) {

    var permissionLevel;

    if ($this.is('.read-and-write')) {
        permissionLevel = ['read-and-write', l[56]]; // Read & Write
    }
    else if ($this.is('.full-access')) {
        permissionLevel = ['full-access', l[57]]; // Full access
    }
    else {
        permissionLevel = ['read-only', l[55]]; // Read-only
    }

    return permissionLevel;
}

/**
 * Checks if an email address is already known by the user
 * @param {String} email
 * @returns {Boolean} Returns true if it exists in the state, false if it is new
 */
function checkIfContactExists(email) {

    var userIsAlreadyContact = false;
    var userContacts = M.u;

    // Loop through the user's contacts
    for (var contact in userContacts) {
        if (userContacts.hasOwnProperty(contact)) {

            // Check if the users are already contacts by comparing email addresses of known contacts and the one entered
            if (email === userContacts[contact].m) {
                userIsAlreadyContact = true;
                break;
            }
        }
    }

    return userIsAlreadyContact;
}

/**
 * sharedPermissionLevel
 *
 * Translate class name to numeric permission level.
 * @param {String} value Permission level as a string i.e. 'read-and-write', 'full-access', 'read-only'.
 * @returns {Number} integer value of permission level.
 */
function sharedPermissionLevel(value) {

    var permissionLevel = 0;

    if (value === 'read-and-write') {
        permissionLevel = 1; // Read and Write access
    }
    else if (value === 'full-access') {
        permissionLevel = 2; // Full access
    }
    else {
        permissionLevel = 0; // read-only
    }

    return permissionLevel;
}

/**
 * initShareDialogMultiInputPlugin
 *
 * Initialize share dialog multi input plugin
 */
function initShareDialogMultiInputPlugin() {

        // Plugin configuration
        var contacts = getContactsEMails();

        function errorMsg(msg) {

            var $shareDialog = $('.share-dialog'),
                $warning = $shareDialog.find('.multiple-input-warning span');

            $warning.text(msg);
            $shareDialog.addClass('error');

            setTimeout(function() {
                $shareDialog.removeClass('error');
            }, 3000);
        }

        var $input = $('.share-multiple-input');
        var $scope = $input.parents('.share-dialog');

        $input.tokenInput(contacts, {
            theme: "mega",
            hintText: l[5908],
            // placeholder: "Type in an email or contact",
            searchingText: "",
            noResultsText: "",
            addAvatar: true,
            autocomplete: null,
            searchDropdown: true,
            emailCheck: true,
            preventDoublet: false,
            tokenValue: "id",
            propertyToSearch: "name",
            resultsLimit: 5,
            minChars: 1,
            accountHolder: (M.u[u_handle] || {}).m || '',
            scrollLocation: 'share',
            // Exclude from dropdownlist only emails/names which exists in multi-input (tokens)
            excludeCurrent: true,

            onEmailCheck: function() {
                errorMsg(l[7415]); // Looks like there's a malformed email
            },
            onReady: function() {
                var $this = $scope.find('li input');
                $this.rebind('keyup', function() {
                    var value = $.trim($this.val());
                    if ($scope.find('li.token-input-token-mega').length > 0 || checkMail(value) === false) {
                        $scope.find('.dialog-share-button').removeClass('disabled');
                    } else {
                        $scope.find('.dialog-share-button').addClass('disabled');
                    }
                });
            },
            onDoublet: function(u) {
                errorMsg(l[7413]); // You already have a contact with that email
            },
            onHolder: function() {
                errorMsg(l[7414]); // There's no need to add your own email address
            },
            onAdd: function(item) {

                // If the user is not already a contact, then show a text area
                // where they can add a custom message to the pending share request
                if (checkIfContactExists(item.id) === false) {
                    $('.share-message').show();
                    initTextareaScrolling($('.share-message-textarea textarea'), 39);
                }

                $('.dialog-share-button').removeClass('disabled');

                // Enable group permission change drop down list
                $('.share-dialog .permissions-icon').removeClass('disabled');

                var $shareDialog = $('.share-dialog');
                var $inputToken = $('.share-added-contact.token-input-token-mega');
                var $multiInput = $shareDialog.find('.multiple-input');
                var h1 = $inputToken.outerHeight(true);// margin
                var h2 = $multiInput.height();

                // Add scroll box if there's enough items available
                if (5 <= h2 / h1 && h2 / h1 < 6) {
                    $multiInput.jScrollPane({
                        enableKeyboardNavigation: false,
                        showArrows: true,
                        arrowSize: 8,
                        animateScroll: true
                    });
                    setTimeout(function() {
                        $shareDialog.find('.token-input-input-token-mega input').focus();
                    }, 0);
                }
            },
            onDelete: function() {

                var $btn = $('.dialog-share-button'),
                    $shareDialog = $('.share-dialog'),
                    iNewItemsNum, iItemsNum;

                setTimeout(function() {
                    $shareDialog.find('.token-input-input-token-mega input').blur();
                }, 0);

                iNewItemsNum = $shareDialog.find('.token-input-list-mega .token-input-token-mega').length;
                iItemsNum = $shareDialog.find('.share-dialog-contacts .share-dialog-contact-bl').length;

                // If new items are still availble in multiInput box
                // or permission is changed on some of existing items
                if (iNewItemsNum  || $.changedPermissions.length || $.removedContactsFromShare.length) {
                    $btn.removeClass('disabled');
                }
                else {
                    $btn.addClass('disabled');
                }

                if (iNewItemsNum) {

                    var inputToken = $shareDialog.find('.share-added-contact.token-input-token-mega'),
                        $multiInput = $shareDialog.find('.multiple-input'),
                        $c = $shareDialog.find('.multiple-input .jspPane')[0],
                        h1 = inputToken.outerHeight(),// margin excluded
                        h2 = 0;

                    if ($c) {
                        h2 = $c.scrollHeight;
                    }
                    else {
                        h2 = $multiInput.height();
                    }

                    // If there's less items then necessary remove scroll box
                    if (h2 / h1 < 6) {
                        clearScrollPanel('.share-dialog');
                    }
                }
                else {

                    // Disable group permission change drop down list
                    $('.share-dialog .permissions-icon').addClass('disabled');
                }
            }
        });
}

/**
 * Shows the copyright warning dialog.
 *
 * @param {Array} nodesToProcess Array of strings, node ids
 */
function initCopyrightsDialog(nodesToProcess) {

    $.itemExport = nodesToProcess;
    // If they've already agreed to the copyright warning this session
    if (localStorage.getItem('agreedToCopyrightWarning') !== null) {

        // Go straight to Get Link dialog
        var exportLink = new mega.Share.ExportLink({ 'showExportLinkDialog': true, 'updateUI': true, 'nodesToProcess': nodesToProcess });
        exportLink.getExportLink();

        return false;
    }

    // Cache selector
    var $copyrightDialog = $('.copyrights-dialog');

    // Otherwise show the copyright warning dialog
    fm_showoverlay();
    $.copyrightsDialog = 'copyrights';
    $copyrightDialog.show();

    // Init click handler for 'I agree' / 'I disagree' buttons
    $copyrightDialog.find('.default-white-button').rebind('click', function() {

        // User disagrees with copyright warning
        if ($(this).hasClass('cancel')) {
            closeDialog();
        }
        else {
            // User agrees, store flag in localStorage so they don't see it again for this session
            localStorage.setItem('agreedToCopyrightWarning', '1');

            // Go straight to Get Link dialog
            closeDialog();
            var exportLink = new mega.Share.ExportLink({ 'showExportLinkDialog': true, 'updateUI': true, 'nodesToProcess': nodesToProcess });
            exportLink.getExportLink();
        }
    });

    // Init click handler for 'Close' button
    $copyrightDialog.find('.fm-dialog-close').rebind('click', function() {
        closeDialog();
    });
}

function initShareDialog() {

    $.shareTokens = [];

    if (!u_type) {
        return; // not for ephemeral
    }

    // Prevents double initialization of token input
    if (!$('.share-multiple-input').tokenInput("getSettings")) {

        initShareDialogMultiInputPlugin();
    }

    function menuPermissionState($this) {

        var mi = '.permissions-menu .permissions-menu-item',
            cls = checkMultiInputPermission($this);

        $(mi).removeClass('active');

        $(mi + '.' + cls[0]).addClass('active');
    }

    function handlePermissionMenu($this, m, x, y) {

        m.css('left', x + 'px');
        m.css('top', y + 'px');
        menuPermissionState($this);
        $this.addClass('active');
        m.fadeIn(200);
    }

    $('.share-dialog').rebind('click', function(e) {

        var hideMenus = function() {

            // share dialog permission menu
            $('.permissions-menu', $this).fadeOut(200);
            $('.import-contacts-dialog').fadeOut(200);
            $('.permissions-icon', $this).removeClass('active');
            $('.share-dialog-permissions', $this).removeClass('active');
            closeImportContactNotification('.share-dialog');
            $('.import-contacts-service', $this).removeClass('imported');
        };

        var $this = $(this);

        if (typeof e.originalEvent.path !== 'undefined') {

            // This's sensitive to dialog DOM element positioning
            var trg = e.originalEvent.path[0];
            var trg1 = e.originalEvent.path[1];
            var trg2 = e.originalEvent.path[2];

            if (!$(trg).is('.permissions-icon,.import-contacts-link,.share-dialog-permissions')
                && !$(trg1).is('.permissions-icon,.import-contacts-link,.share-dialog-permissions')
                && !$(trg2).is('.permissions-icon,.import-contacts-link,.share-dialog-permissions'))
            {
                hideMenus();
            }
        }
        else if ($this.get(0) === e.currentTarget) {
            hideMenus();
        }
    });

    $('.share-dialog .fm-dialog-close, .share-dialog .dialog-cancel-button').rebind('click', function() {
        $('.export-links-warning').addClass('hidden');
        closeDialog();
    });

    /*
     * On share dialog, done/share button
     *
     * Adding new contacts to shared item
     */
    $('.share-dialog .dialog-share-button').rebind('click', function() {

        var share = new mega.Share();
        share.updateNodeShares();
    });

    $('.share-dialog').off('click', '.share-dialog-remove-button');
    $('.share-dialog').on('click', '.share-dialog-remove-button', function() {

        var $this = $(this);

        var userEmail, pendingContactId, selectedNodeHandle, num,
            handleOrEmail = $this.parent().attr('id').replace('sdcbl_', '');

        $this.parent()
            .fadeOut(200)
            .remove();

        selectedNodeHandle = $.selected[0];
        if (handleOrEmail !== '') {

            // Due to pending shares, the id could be an email instead of a handle
            userEmail = Object(M.opc[handleOrEmail]).m || handleOrEmail;

            $.removedContactsFromShare.push({
                'selectedNodeHandle': selectedNodeHandle,
                'userEmail': userEmail,
                'handleOrEmail': handleOrEmail
            });

            $.sharedTokens.splice($.sharedTokens.indexOf(userEmail), 1);
        }

        shareDialogContentCheck();
    });

    // related to specific contact
    $('.share-dialog').off('click', '.share-dialog-permissions');
    $('.share-dialog').on('click', '.share-dialog-permissions', function(e) {

        var $this = $(this);
        var $m = $('.permissions-menu');
        var scrollBlock = $('.share-dialog-contacts .jspPane');
        var scrollPos = 0;
        var x = 0;
        var y = 0;

        $m.removeClass('search-permissions');

        if (scrollBlock.length) {
            scrollPos = scrollBlock.position().top;
        }

        // fadeOut this popup
        if ($this.is('.active')) {
            $m.fadeOut(200);
            $this.removeClass('active');
        }
        else {
            $('.share-dialog-permissions').removeClass('active');
            $('.permissions-icon').removeClass('active');
            closeImportContactNotification('.share-dialog');

            x = $this.position().left + 10;
            y = $this.position().top + 13 + scrollPos;

            handlePermissionMenu($this, $m, x, y);
        }

        e.stopPropagation();
    });

    // related to multi-input contacts
    $('.share-dialog .permissions-icon').rebind('click', function(e) {

        var $this = $(this);
        var $m = $('.permissions-menu');
        var x = 0;
        var y = 0;

        if (!$this.is('.disabled')) {

            // fadeOut permission menu for this icon
            if ($this.is('.active')) {
                $m.fadeOut(200);
                $this.removeClass('active');
            }
            else {
                $('.share-dialog-permissions').removeClass('active');
                $('.permissions-icon').removeClass('active');
                $m.addClass('search-permissions');
                closeImportContactNotification('.share-dialog');

                x = $this.position().left - 4;
                y = $this.position().top - 35;

                handlePermissionMenu($this, $m, x, y);
            }
        }

        e.stopPropagation();
    });

    /* Handles permission changes
     * 1. Group permission change '.share-dialog .permissions-icon.active'
     * 2. Specific perm. change '.share-dialog .share-dialog-permissions.active'
    */
    $('.permissions-menu-item').rebind('click', function(e) {

        var $this = $(this);
        var id;
        var perm;
        var $existingContacts;
        var shares = M.d[$.selected[0]].shares;
        var newPermLevel = checkMultiInputPermission($this);
        var $itemPermLevel = $('.share-dialog .share-dialog-permissions.active');
        var $groupPermLevel = $('.share-dialog .permissions-icon.active');
        var currPermLevel = [];

        $('.permissions-menu').fadeOut(200);

        // Single contact permission change, .share-dialog-permissions
        if ($itemPermLevel.length) {

            currPermLevel = checkMultiInputPermission($itemPermLevel);
            id = $itemPermLevel.parent().attr('id').replace('sdcbl_', '');

            if (id !== '') {
                perm = sharedPermissionLevel(newPermLevel[0]);

                if (!shares || !shares[id] || shares[id].r !== perm) {
                    $.changedPermissions.push({ u: id, r: perm });
                }
            }

            $itemPermLevel
                .removeClass(currPermLevel[0])
                .removeClass('active')
                .safeHTML('<span></span>@@', newPermLevel[1])
                .addClass(newPermLevel[0]);
        }
        else if ($groupPermLevel.length) {// Group permission change, .permissions-icon

            // $.changedPermissions = [];// Reset global var

            currPermLevel = checkMultiInputPermission($groupPermLevel);

            // Get all items from dialog content block (avatar, name/email, permission)
            /*$existingContacts = $('.share-dialog-contact-bl');
            $.each($existingContacts, function(index, value) {

                extract id of contact
                id = $(value).attr('id').replace('sdcbl_', '');

                if (id !== '') {
                    perm = sharedPermissionLevel(newPermLevel[0]);

                    if (!shares || !shares[id] || shares[id].r !== perm) {
                        $.changedPermissions.push({ u: id, r: perm });
                    }
                }
            });*/

            $groupPermLevel
                .removeClass(currPermLevel[0])
                .removeClass('active')
                .safeHTML('<span></span>@@', newPermLevel[1])
                .addClass(newPermLevel[0]);

            /*$('.share-dialog-contact-bl .share-dialog-permissions')
                .removeClass('read-only')
                .removeClass('read-and-write')
                .removeClass('full-access')
                .safeHTML('<span></span>@@', newPermLevel[1])
                .addClass(newPermLevel[0]);*/
        }

        if ($.changedPermissions.length > 0) {// Enable Done button
            $('.default-white-button.dialog-share-button').removeClass('disabled');
        }

        $('.permissions-icon.active').removeClass('active');
        $('.share-dialog-permissions.active').removeClass('active');

        e.stopPropagation();
    });

    //Pending info block
    $('.pending-indicator').rebind('mouseover', function() {
        var x = $(this).position().left,
            y = $(this).position().top,
            infoBlock = $('.share-pending-info'),
            scrollPos = 0;
        if ($('.share-dialog-contacts .jspPane'))
            scrollPos = $('.share-dialog-contacts .jspPane').position().top;
        infoHeight = infoBlock.outerHeight();
        infoBlock.css({
            'left': x,
            'top': y - infoHeight + scrollPos
        });
        infoBlock.fadeIn(200);
    });
    $('.pending-indicator').rebind('mouseout', function() {
        $('.share-pending-info').fadeOut(200);
    });

    // Personal message
    $('.share-message textarea').rebind('focus', function() {

        var $this = $(this);
        $('.share-message').addClass('active');

        if ($this.val() === l[6853]) {

            // Clear the default message
            $this.val('');

            window.setTimeout(function() {
                $this.select();
            }, 1);

            function mouseUpHandler() {
                $this.off("mouseup", mouseUpHandler);
                return false;
            }
            $this.mouseup(mouseUpHandler);
        }
    });

    $('.share-message textarea').rebind('blur', function() {
        var $this = $(this);
        $('.share-message').removeClass('active');
    });
}

function addImportedDataToSharedDialog(data, from) {
    $.each(data, function(ind, val) {
        $('.share-dialog .share-multiple-input').tokenInput("add", {id: val, name: val});
    });

    closeImportContactNotification('.share-dialog');
}

function addImportedDataToAddContactsDialog(data, from) {
    $.each(data, function(ind, val) {
        $('.add-user-popup .add-contact-multiple-input').tokenInput("add", {id: val, name: val});
    });

    closeImportContactNotification('.add-user-popup');
}

function closeImportContactNotification(c) {
    loadingDialog.hide();
    $('.imported-contacts-notification').fadeOut(200);
    $(c + ' .import-contacts-dialog').fadeOut(200);
    $('.import-contacts-link').removeClass('active');

    // Remove focus from input element, related to tokeninput plugin
    $(c + ' input#token-input-').blur();
}

function clearScrollPanel(from) {
    var j = $(from + ' .multiple-input').jScrollPane().data();
    if (j && j.jsp) {
        j.jsp.destroy();
    }
    $(from + ' .multiple-input .jspPane').unwrap();
    $(from + ' .multiple-input .jspPane:first-child').unwrap();

    // remove share dialog contacts, jScrollPane
    j = $(from + ' .share-dialog-contacts').jScrollPane().data();
    if (j && j.jsp) {
        j.jsp.destroy();
    }
}

function closeDialog() {

    if (d) {
        MegaLogger.getLogger('closeDialog').debug($.dialog);
    }

    if (!$('.fm-dialog.registration-page-success').hasClass('hidden')) {
        fm_hideoverlay();
        $('.fm-dialog.registration-page-success').addClass('hidden').removeClass('special');
    }

    if ($('.fm-dialog.incoming-call-dialog').is(':visible') === true) {
        // managing dialogs should be done properly in the future, so that we won't need ^^ bad stuff like this one
        return false;
    }

    if ($.dialog === 'passwordlink-dialog') {
        if (String(page).substr(0, 2) === 'P!') {
            // do nothing while on the password-link page
            return false;
        }
        $('.fm-dialog.password-dialog').addClass('hidden');
    }

    if ($.dialog === 'createfolder' && ($.copyDialog || $.moveDialog)) {
        $('.fm-dialog.create-folder-dialog').addClass('hidden');
        $('.fm-dialog.create-folder-dialog .create-folder-size-icon').removeClass('hidden');
    }
    else if (($.dialog === 'slideshow') && $.copyrightsDialog) {
        $('.copyrights-dialog').hide();

        delete $.copyrightsDialog;
    }
    else {
        if ($.dialog === 'properties') {
            propertiesDialog(1);
        }
        else {
            fm_hideoverlay();
        }
        if (!$.propertiesDialog) {
            $('.fm-dialog').addClass('hidden');
        }
        $('.dialog-content-block').empty();

        // add contact popup
        $('.add-user-popup').addClass('hidden');
        $('.fm-add-user').removeClass('active');

        $('.add-contact-multiple-input').tokenInput("clearOnCancel");
        $('.share-multiple-input').tokenInput("clearOnCancel");

        clearScrollPanel('.add-user-popup');

        // share dialog
        $('.share-dialog-contact-bl').remove();
        $('.import-contacts-service').removeClass('imported');
        clearScrollPanel('.share-dialog');

        // share dialog permission menu
        $('.permissions-menu').fadeOut(0);
        $('.permissions-icon').removeClass('active');
        closeImportContactNotification('.share-dialog');
        closeImportContactNotification('.add-user-popup');

        $('.copyrights-dialog').hide();
        $('.export-link-dropdown').hide();

        delete $.copyDialog;
        delete $.moveDialog;
        delete $.copyrightsDialog;
    }
    $('.fm-dialog').removeClass('arrange-to-back');

    $('.export-links-warning').addClass('hidden');
    if ($.dialog == 'terms' && $.termsAgree) {
        delete $.termsAgree;
    }

    delete $.dialog;
    delete $.mcImport;
}

function copyDialog() {

    var copyDialogTooltipTimer;

    // Clears already selected sub-folders, and set selection to root
    function selectCopyDialogTabRoot(section) {

        var $btn = $('.dialog-copy-button');

        $('.copy-dialog .nw-fm-tree-item').removeClass('selected');

        if ((section === 'cloud-drive') || (section === 'folder-link')) {
            $.mcselected = M.RootID;
        }
        else {
            $.mcselected = undefined;
        }

        // Disable/enable button
        if ($.mcselected) {
            $btn.removeClass('disabled');
        }
        else {
            $btn.addClass('disabled');
        }
    };

    $('.copy-dialog .fm-dialog-close, .copy-dialog .dialog-cancel-button').rebind('click', function() {

        closeDialog();
        delete $.onImportCopyNodes;
    });

    $('.copy-dialog-button').rebind('click', function() {

        var section;

        if ($(this).attr('class').indexOf('active') === -1) {

            section = $(this).attr('class').split(" ")[1];
            selectCopyDialogTabRoot(section);

            if ((section === 'cloud-drive') || (section === 'folder-link')) {
                handleDialogContent(section, 'ul', true, 'copy', $.mcImport ? l[236] : "Paste" /*l[63]*/); // Import
            }
            else if (section === 'shared-with-me') {
                handleDialogContent(section, 'ul', false, 'copy', l[1344]); // Share
            }
            else if (section === 'conversations') {
                handleDialogContent(section, 'div', false, 'copy', l[1940], '.conversations-container'); // Send
            }
        }
    });

    /**
     * On click, copy dialog, dialog-sorting-menu will be shown.
     * Handles that valid informations about current sorting options
     * for selected tab of copy dialog are up to date.
     */
    $('.copy-dialog-panel-arrows').rebind('click', function() {

        var $self = $(this),
            $copyDialog = $('.copy-dialog'),
            type, menu, key;

        if ($self.attr('class').indexOf('active') === -1) {

            menu = $('.dialog-sorting-menu').removeClass('hidden');
            type = $('.fm-dialog-title .copy-dialog-txt.active').attr('class').split(' ')[1];

            // Enable all menu items
            if (type === 'contacts') {
                menu.find('.sorting-item-divider,.sorting-menu-item').removeClass('hidden');
            }

            // Hide sort by status and last-interaction items from menu
            else {
                menu.find('*[data-by=status],*[data-by=last-interaction]').addClass('hidden');
            }

            // @ToDo: Make sure .by is hadeled properly once when we have chat available

            // Copy dialog key only
            key = 'Copy' + type;

            // Check existance of previous sort options, direction (dir)
            if (localStorage['sort' + key + 'Dir']) {
                $.sortTreePanel[key].dir = localStorage['sort' + key + 'Dir'];
            }
            else {
                $.sortTreePanel[key].dir = 1;
            }

            // Check existance of previous sort option, ascending/descending (By)
            if (localStorage['sort' + key + 'By']) {
                $.sortTreePanel[key].by = localStorage['sort' + key + 'By'];
            }
            else {
                $.sortTreePanel[key].by = 'name';
            }

            // dir stands for direction i.e. [ascending, descending]
            $copyDialog.find('.dialog-sorting-menu .sorting-menu-item')
                .removeClass('active')
                .filter('*[data-by=' + $.sortTreePanel[key].by + '],*[data-dir=' + $.sortTreePanel[key].dir + ']')
                .addClass('active');

            $self.addClass('active');
            $copyDialog.find('.dialog-sorting-menu').removeClass('hidden');
        }
        else {
            $self.removeClass('active');
            $copyDialog.find('.dialog-sorting-menu').addClass('hidden');
        }
    });

    $('.copy-dialog .sorting-menu-item').rebind('click', function() {

        var $self = $(this),
            data, type, key;

        if ($self.attr('class').indexOf('active') === -1) {

            // Arbitrary element data
            data = $self.data();
            type = $('.fm-dialog-title .copy-dialog-txt.active').attr('class').split(' ')[1];
            key = 'Copy' + type;

            // Check arbitrary data associated with current menu item
            if (data.dir) {
                localStorage['sort' + key + 'Dir'] = $.sortTreePanel[key].dir = data.dir;
            }
            if (data.by) {
                localStorage['sort' + key + 'By'] = $.sortTreePanel[key].by = data.by;
            }

            if ((type === 'cloud-drive') || (type === 'folder-link')) {
                M.buildtree(M.d[M.RootID], 'copy-dialog');
            }
            else if (type === 'shared-with-me') {
                M.buildtree({ h: 'shares' }, 'copy-dialog');
                disableReadOnlySharedFolders('copy');
            }
            else if (type === 'conversations') {
                //@ToDo: make this working when chat start functioning
            }

            // Disable previously selected
            $self.parent().find('.sorting-menu-item').removeClass('active');
            $self.addClass('active');
        }

        // Hide menu
        $('.copy-dialog .dialog-sorting-menu').addClass('hidden');
        $('.copy-dialog-panel-arrows.active').removeClass('active');
    });

    $('.copy-dialog .dialog-newfolder-button').rebind('click', function() {

        $('.copy-dialog').addClass('arrange-to-back');
        var dest = $(this).parents('.fm-dialog').find('.active .nw-fm-tree-item.selected');
        if (dest.length) {
            $.cftarget = dest.attr('id').replace(/[^_]+_/, '');
        } else {
            /* No folder is selected, "New Folder" must create a new folder in Root */
            $.cftarget = M.RootID;
        }
        createFolderDialog();

        $('.fm-dialog.create-folder-dialog .create-folder-size-icon').addClass('hidden');
    });

    $('.copy-dialog').off('click', '.nw-fm-tree-item');
    $('.copy-dialog').on('click', '.nw-fm-tree-item', function(e) {

        var old = $.mcselected;

        $.mcselected = $(this).attr('id').replace('mctreea_', '');
        M.buildtree(M.d[$.mcselected]);

        var html = $('#treesub_' + $.mcselected).html();
        if (html) {
            $('#mctreesub_' + $.mcselected).html(html.replace(/treea_/ig, 'mctreea_').replace(/treesub_/ig, 'mctreesub_').replace(/treeli_/ig, 'mctreeli_'));
        }

        disableReadOnlySharedFolders('copy');

        var $btn = $('.dialog-copy-button');
        var c = $(e.target).attr('class');

        // Sub-folder exist?
        if (c && c.indexOf('nw-fm-arrow-icon') > -1) {

            var c = $(this).attr('class');

            // Sub-folder expanded
            if (c && c.indexOf('expanded') > -1) {
                $(this).removeClass('expanded');
                $('#mctreesub_' + $.mcselected).removeClass('opened');
            }
            else {
                $(this).addClass('expanded');
                $('#mctreesub_' + $.mcselected).addClass('opened');
            }
        }
        else {

            var c = $(this).attr('class');

            if (c && c.indexOf('selected') > -1) {
                if (c && c.indexOf('expanded') > -1) {
                    $(this).removeClass('expanded');
                    $('#mctreesub_' + $.mcselected).removeClass('opened');
                }
                else {
                    $(this).addClass('expanded');
                    $('#mctreesub_' + $.mcselected).addClass('opened');
                }
            }
        }

        if (!$(this).is('.disabled')) {

            // unselect previously selected item
            $('.copy-dialog .nw-fm-tree-item').removeClass('selected');
            $(this).addClass('selected');
            $btn.removeClass('disabled');
        }
        else {
            $.mcselected = old;
        }

        // dialogScroll('.copy-dialog-tree-panel .dialog-tree-panel-scroll');
        dialogScroll('.dialog-tree-panel-scroll');

        // Disable action button if there is no selected items
        if (typeof $.mcselected == 'undefined') {
            $btn.addClass('disabled');
        }
    });

    $('.copy-dialog .shared-with-me').off('mouseenter', '.nw-fm-tree-item');
    $('.copy-dialog .shared-with-me').on('mouseenter', '.nw-fm-tree-item', function() {

        var $item = $(this).find('.nw-fm-tree-folder');
        var itemLeftPos = $item.offset().left;
        var itemTopPos = $item.offset().top;
        var $tooltip = $('.copy-dialog .contact-preview');
        var sharedNodeHandle = $(this).attr('id').replace('mctreea_', '');
        var ownerHandle = M.d[sharedNodeHandle].u;
        var ownerEmail = M.u[ownerHandle].m;
        var ownerName = M.u[ownerHandle].name;

        // Not allowing undefined to be shown like owner name
        if (typeof ownerName === 'undefined') {
            ownerName = '';
        }

        var html = useravatar.contact(ownerHandle, 'small-rounded-avatar', 'div') +
            '<div class="user-card-data no-status">' +
                '<div class="user-card-name small">' + htmlentities(ownerName) +
                    ' <span class="grey">(' + l[8664] + ')</span></div>' +
                '<div class="user-card-email small">' + htmlentities(ownerEmail) +
                '</div></div>';

        $tooltip.find('.contacts-info.body').safeHTML(html);

        copyDialogTooltipTimer = setTimeout(function () {
            $tooltip.css({
                'left': itemLeftPos + (($item.outerWidth() / 2) - ($tooltip.outerWidth() / 2))  + 'px',
                'top': (itemTopPos - 63) + 'px'
            });
            $tooltip.fadeIn(200);
        }, 200);
    });

    $('.copy-dialog .shared-with-me').off('mouseleave', '.nw-fm-tree-item');
    $('.copy-dialog .shared-with-me').on('mouseleave', '.nw-fm-tree-item', function() {

        var $tooltip = $('.copy-dialog .contact-preview');

        clearTimeout(copyDialogTooltipTimer);
        $tooltip.hide();
    });

    // Handle conversations tab item selection
    $('.copy-dialog').off('click', '.nw-conversations-item');
    $('.copy-dialog').on('click', '.nw-conversations-item', function() {

        $.mcselected = $(this).attr('id').replace('contact2_', '');
        var $btn = $('.dialog-copy-button');

        // unselect previously selected item
        $('.copy-dialog .nw-conversations-item').removeClass('selected');
        $(this).addClass('selected');
        $btn.removeClass('disabled');

        // Disable action button if there is no selected items
        if (typeof $.mcselected == 'undefined') {
            $btn.addClass('disabled');
        }
    });

    $('.copy-dialog .dialog-copy-button').rebind('click', function() {

        if (typeof $.mcselected != 'undefined') {

            // Get active tab
            var section = $('.fm-dialog-title .copy-dialog-txt.active').attr('class').split(" ")[1];
            switch (section) {
                case 'cloud-drive':
                case 'folder-link':
                    var n = [];
                    for (var i in $.selected) {
                        if (!isCircular($.selected[i], $.mcselected)) {
                            n.push($.selected[i]);
                        }
                    }
                    closeDialog();

                    // If copying from contacts tab (Ie, sharing)
                    if ($(this).text().trim() === l[1344]) {
                        var user = {
                            u: M.currentdirid,
                        };
                        var $sp = $('.fm-dialog.copy-dialog .share-dialog-permissions');
                        if ($sp.hasClass('read-and-write')) {
                            user.r = 1;
                        }
                        else if ($sp.hasClass('full-access')) {
                            user.r = 2;
                        }
                        else {
                            user.r = 0;
                        }
                        doShare($.mcselected, [user], true);
                    }
                    else {
                        M.copyNodes(n, $.mcselected);
                    }
                    delete $.onImportCopyNodes;
                    break;
                case 'shared-with-me':
                    var n = [];
                    for (var i in $.selected) {
                        if (!isCircular($.selected[i], $.mcselected)) {
                            n.push($.selected[i]);
                        }
                    }
                    closeDialog();
                    M.copyNodes(n, $.mcselected);
                    break;
                case 'conversations':
                    var $selectedConv = $('.copy-dialog .nw-conversations-item.selected');
                    closeDialog();
                    megaChat.chats[$selectedConv.attr('data-room-jid') + "@conference." + megaChat.options.xmppDomain].attachNodes($.selected);
                    break;
                default:
                    break;
            }
        }
    });
}

function moveDialog() {

    var moveDialogTooltipTimer;

    // Clears already selected sub-folders, and set selection to root
    function selectMoveDialogTabRoot(section) {

        var $btn = $('.dialog-move-button'), timer;

        $('.move-dialog .nw-fm-tree-item').removeClass('selected');

        if ((section === 'cloud-drive') || (section === 'folder-link')) {
            $.mcselected = M.RootID;
        }
        else if (section === 'rubbish-bin') {
            $.mcselected = M.RubbishID;
        }
        else {
            $.mcselected = undefined;
        }

        // Disable/enable button
        if ($.mcselected) {
            $btn.removeClass('disabled');
        }
        else {
            $btn.addClass('disabled');
        }
    };

    $('.move-dialog .fm-dialog-close, .move-dialog .dialog-cancel-button').rebind('click', function() {
        closeDialog();
    });

    $('.move-dialog-button').rebind('click', function(e) {

        var section;

        if ($(this).attr('class').indexOf('active') === -1) {

            section = $(this).attr('class').split(" ")[1];
            selectMoveDialogTabRoot(section);

            if ((section === 'cloud-drive') || (section === 'folder-link')) {
                    handleDialogContent(section, 'ul', true, 'move', l[62]); // Move
            }
            else if (section === 'shared-with-me') {
                handleDialogContent(section, 'ul', false, 'move', l[1344]); // Share
            }
            else if (section === 'rubbish-bin') {
                handleDialogContent(section, 'ul', false, 'move', l[62]); // Move
            }
        }
    });

    $('.move-dialog-panel-arrows').rebind('click', function() {

        var $self = $(this),
            $moveDialog = $('.move-dialog'),
            menu, type, key;

        if ($self.attr('class').indexOf('active') === -1) {

            menu = $('.dialog-sorting-menu').removeClass('hidden'),
            type = $('.fm-dialog-title .move-dialog-txt.active').attr('class').split(' ')[1];

            // Enable all menu items
            menu.find('.sorting-item-divider,.sorting-menu-item').removeClass('hidden');

            // Hide sort by status and last-interaction items from menu
            menu.find('*[data-by=status],*[data-by=last-interaction]').addClass('hidden');

            // Move dialog key only
            key = 'Move' + type;

            // Check existance of previous sort options, direction (dir)
            if (localStorage['sort' + key + 'Dir']) {
                $.sortTreePanel[key].dir = localStorage['sort' + key + 'Dir'];
            }
            else {
                $.sortTreePanel[key].dir = 1;
            }

            // Check existance of previous sort option, ascending/descending (By)
            if (localStorage['sort' + key + 'By']) {
                $.sortTreePanel[key].by = localStorage['sort' + key + 'By'];
            }
            else {
                $.sortTreePanel[key].by = 'name';
            }

            $moveDialog.find('.dialog-sorting-menu .sorting-menu-item')
                .removeClass('active')
                .filter('*[data-by=' + $.sortTreePanel[key].by + '],*[data-dir=' + $.sortTreePanel[key].dir + ']')
                .addClass('active');

            $self.addClass('active');
            $moveDialog.find('.dialog-sorting-menu').removeClass('hidden');
        }
        else {
            $self.removeClass('active');
            $moveDialog.find('.dialog-sorting-menu').addClass('hidden');
        }
    });

    /**
     * Click on sort menu item
     */
    $('.move-dialog .sorting-menu-item').rebind('click', function() {

        var $self = $(this),
            type, data, key;

        if ($self.attr('class').indexOf('active') === -1) {

            // Arbitrary element data
            data = $self.data();
            type = $('.fm-dialog-title .move-dialog-txt.active').attr('class').split(' ')[1];
            key = 'Move' + type;

            // Check arbitrary data associated with current menu item
            if (data.dir) {
                localStorage['sort' + key + 'Dir'] = $.sortTreePanel[key].dir = data.dir;
            }
            if (data.by) {
                localStorage['sort' + key + 'By'] = $.sortTreePanel[key].by = data.by;
            }

            if ((type === 'cloud-drive') || (type === 'folder-link')) {
                M.buildtree(M.d[M.RootID], 'move-dialog');
                disableCircularTargets('#mctreea_');
            }
            else if (type === 'shared-with-me') {
                M.buildtree({ h: 'shares' }, 'move-dialog');
                disableReadOnlySharedFolders('move');
            }
            else if (type === 'rubbish-bin') {
                M.buildtree({ h: M.RubbishID }, 'move-dialog');
            }

            $self.parent().find('.sorting-menu-item').removeClass('active');
            $self.addClass('active');
        }

        $('.move-dialog .dialog-sorting-menu').addClass('hidden');
        $('.move-dialog-panel-arrows.active').removeClass('active');
    });

    /**
     * Create new folder button clicket inside move-dialog
     */
    $('.move-dialog .dialog-newfolder-button').rebind('click', function() {

        $('.move-dialog').addClass('arrange-to-back');
        createFolderDialog();

        $('.fm-dialog.create-folder-dialog .create-folder-size-icon').addClass('hidden');
    });

    $('.move-dialog').off('click', '.nw-fm-tree-item');
    $('.move-dialog').on('click', '.nw-fm-tree-item', function(e) {

        var old = $.mcselected;

        $.mcselected = $(this).attr('id').replace('mctreea_', '');
        M.buildtree(M.d[$.mcselected]);

        var html = $('#treesub_' + $.mcselected).html();
        if (html) {
            $('#mctreesub_' + $.mcselected).html(html.replace(/treea_/ig, 'mctreea_').replace(/treesub_/ig, 'mctreesub_').replace(/treeli_/ig, 'mctreeli_'));
        }

        disableCircularTargets('#mctreea_');

        var $btn = $('.dialog-move-button'),
            c = $(e.target).attr('class');

        // Sub-folder exist?
        if (c && c.indexOf('nw-fm-arrow-icon') > -1) {

            var c = $(this).attr('class');

            // Sub-folder expanded
            if (c && c.indexOf('expanded') > -1) {
                $(this).removeClass('expanded');
                $('#mctreesub_' + $.mcselected).removeClass('opened');
            }
            else {
                $(this).addClass('expanded');
                $('#mctreesub_' + $.mcselected).addClass('opened');
            }
        }
        else {

            var c = $(this).attr('class');
            if (c && c.indexOf('selected') > -1) {
                if (c && c.indexOf('expanded') > -1) {
                    $(this).removeClass('expanded');
                    $('#mctreesub_' + $.mcselected).removeClass('opened');
                }
                else {
                    $(this).addClass('expanded');
                    $('#mctreesub_' + $.mcselected).addClass('opened');
                }
            }
        }
        if (!$(this).is('.disabled')) {

            // unselect previously selected item
            $('.move-dialog .nw-fm-tree-item').removeClass('selected');
            $(this).addClass('selected');
            $btn.removeClass('disabled');
        }
        else {
            $.mcselected = old;
        }

        // dialogScroll('.move-dialog-tree-panel .dialog-tree-panel-scroll');
        dialogScroll('.dialog-tree-panel-scroll');

        // Disable action button if there is no selected items
        if (typeof $.mcselected == 'undefined') {
            $btn.addClass('disabled');
        }
    });

    $('.move-dialog .shared-with-me').off('mouseenter', '.nw-fm-tree-item');
    $('.move-dialog .shared-with-me').on('mouseenter', '.nw-fm-tree-item', function() {

        var $item = $(this).find('.nw-fm-tree-folder');
        var itemLeftPos = $item.offset().left;
        var itemTopPos = $item.offset().top;
        var $tooltip = $('.move-dialog .contact-preview');
        var sharedNodeHandle = $(this).attr('id').replace('mctreea_', '');
        var ownerHandle = M.d[sharedNodeHandle].u;
        var ownerEmail = M.u[ownerHandle].m;
        var ownerName = M.u[ownerHandle].name;

        // Not allowing undefined to be shown like owner name
        if (typeof ownerName === 'undefined') {
            ownerName = '';
        }

        var html = useravatar.contact(ownerHandle, 'small-rounded-avatar', 'div') +
            '<div class="user-card-data no-status">' +
                '<div class="user-card-name small">' + htmlentities(ownerName) +
                    ' <span class="grey">(' + l[8664] + ')</span></div>' +
                '<div class="user-card-email small">' + htmlentities(ownerEmail) +
                '</div></div>';

        $tooltip.find('.contacts-info.body').safeHTML(html);

        moveDialogTooltipTimer = setTimeout(function () {
            $tooltip.css({
                'left': itemLeftPos + (($item.outerWidth() / 2) - ($tooltip.outerWidth() / 2))  + 'px',
                'top': (itemTopPos - 63) + 'px'
            });
            $tooltip.fadeIn(200);
        }, 200);
    });

    $('.move-dialog .shared-with-me').off('mouseleave', '.nw-fm-tree-item');
    $('.move-dialog .shared-with-me').on('mouseleave', '.nw-fm-tree-item', function() {

        var $tooltip = $('.move-dialog .contact-preview');

        clearTimeout(moveDialogTooltipTimer);
        $tooltip.hide();
    });

    $('.move-dialog .dialog-move-button').rebind('click', function() {

        if (typeof $.mcselected != 'undefined') {

            var n = [];
            for (var i in $.selected) {
                if (!isCircular($.selected[i], $.mcselected)) {
                    n.push($.selected[i]);
                }
            }
            closeDialog();
            if (RootbyId($.mcselected) === 'shares') {
                M.copyNodes(n, $.mcselected, true);
            }
            else {
                M.moveNodes(n, $.mcselected);
            }
        }
    });
}

/**
 * Show toast notification
 * @param {String} toastClass Custom style for the notification
 * @param {String} notification The text for the toast notification
 */
function showToast(toastClass, notification, buttonLabel) {

    var $toast, timeout;

    $toast = $('.toast-notification.common-toast');
    $toast.attr('class', 'toast-notification common-toast ' + toastClass)
        .find('.toast-col:first-child span').safeHTML(notification);

    $toast.removeClass('hidden').addClass('visible');

    timeout = setTimeout(function() {
        hideToast();
    }, 7000);

    var closeSelector = '.toast-close-button';
    if (buttonLabel) {
        $('.common-toast .toast-button').safeHTML(buttonLabel);
    }
    else {
        closeSelector += ', .common-toast .toast-button';
        $('.common-toast .toast-button').safeHTML(l[726]);
    }

    $(closeSelector)
        .rebind('click', function() {
            $('.toast-notification').removeClass('visible');
            clearTimeout(timeout);
        });

    $toast.rebind('mouseover', function() {
        clearTimeout(timeout);
    });

    $toast.rebind('mouseout', function() {
        timeout = setTimeout(function() {
            hideToast();
        }, 7000);
    });
}

function hideToast () {
    $('.toast-notification.common-toast').removeClass('visible');
}

function refreshDialogContent() {
    // Refresh dialog content with newly created directory
    var b = $('.content-panel.cloud-drive').html();
    if ($.copyDialog) {
        handleDialogTabContent('cloud-drive', 'ul', 'copy', b);
    }
    else if ($.moveDialog) {
        handleDialogTabContent('cloud-drive', 'ul', 'move', b);
    }
}

function createFolderDialog(close)
{
    $.dialog = 'createfolder';
    if (close) {
        $.dialog = false;
        if ($.cftarget) {
            delete $.cftarget;
        }
        if (!($.copyDialog || $.moveDialog)) {
            fm_hideoverlay();
        }
        $('.fm-dialog').removeClass('arrange-to-back');
        $('.fm-dialog.create-folder-dialog').addClass('hidden');

        return true;
    }

    $('.create-folder-dialog input').rebind('focus', function() {
        if ($(this).val() == l[157]) {
            $('.create-folder-dialog input').val('');
        }
        $('.create-folder-dialog').addClass('focused');
    });

    $('.create-folder-dialog input').rebind('blur', function() {
        if ($('.create-folder-dialog input').val() == '') {
            $('.create-folder-dialog input').val(l[157]);
        }
        $('.create-folder-dialog').removeClass('focused');
    });

    $('.create-folder-dialog input').rebind('keyup', function() {
        if ($('.create-folder-dialog input').val() === '' || $('.create-folder-dialog input').val() === l[157]) {
            $('.create-folder-dialog').removeClass('active');
        }
        else {
            $('.create-folder-dialog').addClass('active');
        }
    });

    $('.create-folder-dialog input').rebind('keypress', function(e) {

        if (e.which === 13 && $(this).val() !== '') {
            if (!$.cftarget) {
                $.cftarget = M.currentdirid;
            }
            createFolder($.cftarget, $(this).val());
            createFolderDialog(1);
        }
    });

    $('.create-folder-dialog .fm-dialog-close, .create-folder-dialog .create-folder-button-cancel').rebind('click', function() {
        createFolderDialog(1);
        $('.fm-dialog').removeClass('arrange-to-back');
        $('.create-folder-dialog input').val(l[157]);
    });

    $('.fm-dialog-input-clear').rebind('click', function() {
        $('.create-folder-dialog input').val('');
        $('.create-folder-dialog').removeClass('active');
    });

    $('.fm-dialog-new-folder-button').rebind('click', function() {

        var v = $('.create-folder-dialog input').val();

        if (v === '' || v === l[157]) {
            alert(l[1024]);
        }
        else {
            if (!$.cftarget) {
                $.cftarget = M.currentdirid;
            }
            createFolder($.cftarget, v);
            createFolderDialog(1);
        }
    });

    fm_showoverlay();

    $('.fm-dialog.create-folder-dialog').removeClass('hidden');
    $('.create-folder-input-bl input').focus();
    $('.create-folder-dialog').removeClass('active');
}

function chromeDialog(close)
{
    if (close)
    {
        $.dialog = false;
        fm_hideoverlay();
        $('.fm-dialog.chrome-dialog').addClass('hidden');
        return true;
    }
    fm_showoverlay();
    $('.fm-dialog.chrome-dialog').removeClass('hidden');
    $.dialog = 'chrome';
    $('.chrome-dialog .browsers-button,.chrome-dialog .fm-dialog-close').rebind('click', function()
    {
        chromeDialog(1);
    });
    $('#chrome-checkbox').rebind('click', function()
    {
        if ($(this).attr('class').indexOf('checkboxOn') == -1)
        {
            localStorage.chromeDialog = 1;
            $(this).attr('class', 'checkboxOn');
            $(this).parent().attr('class', 'checkboxOn');
            $(this).attr('checked', true);
        }
        else
        {
            delete localStorage.chromeDialog;
            $(this).attr('class', 'checkboxOff');
            $(this).parent().attr('class', 'checkboxOff');
            $(this).attr('checked', false);
        }
    });
}

/**
 * Open a dialog asking the user to download MEGAsync for files over 1GB
 */
function megaSyncDialog() {

    // Cache selector
    var $dialog = $('.fm-dialog.download-megasync-dialog');

    // Show the dialog and overlay
    $dialog.removeClass('hidden');
    fm_showoverlay();

    // Add close button handler
    $dialog.find('.fm-dialog-close, .close-button').rebind('click', function() {
        $dialog.addClass('hidden');
        fm_hideoverlay();
    });

    // Add checkbox handling
    $dialog.find('#megasync-checkbox').rebind('click', function() {

        var $this = $(this);

        // If it has not been checked, check it
        if (!$this.hasClass('checkboxOn')) {

            // Store a flag so that it won't show this dialog again if triggered
            localStorage.megaSyncDialog = 1;
            $this.attr('class', 'checkboxOn');
            $this.parent().attr('class', 'checkboxOn');
            $this.attr('checked', true);
        }
        else {
            // Otherwise uncheck it
            delete localStorage.megaSyncDialog;
            $this.attr('class', 'checkboxOff');
            $this.parent().attr('class', 'checkboxOff');
            $this.attr('checked', false);
        }
    });
};

function firefoxDialog(close)
{
    if (close)
    {
        $.dialog = false;
        fm_hideoverlay();
        $('.fm-dialog.firefox-dialog').addClass('hidden');
        return true;
    }

    if (page == 'download')
        $('.ff-extension-txt').text(l[1932]);
    else
        $('.ff-extension-txt').text(l[1174]);

    fm_showoverlay();
    $('.fm-dialog.firefox-dialog').removeClass('hidden');
    $.dialog = 'firefox';

    $('.firefox-dialog .browsers-button,.firefox-dialog .fm-dialog-close,.firefox-dialog .close-button').rebind('click', function()
    {
        firefoxDialog(1);
    });

    $('#firefox-checkbox').rebind('click', function()
    {
        if ($(this).hasClass('checkboxOn') === false)
        {
            localStorage.firefoxDialog = 1;
            $(this).removeClass('checkboxOff').addClass('checkboxOn');
            $(this).parent().removeClass('checkboxOff').addClass('checkboxOn');
            $(this).attr('checked', true);
        }
        else
        {
            delete localStorage.firefoxDialog;
            $(this).removeClass('checkboxOn').addClass('checkboxOff');
            $(this).parent().removeClass('checkboxOn').addClass('checkboxOff');
            $(this).attr('checked', false);
        }
    });
}

function browserDialog(close) {
    if (close) {
        $.dialog = false;
        fm_hideoverlay();
        $('.fm-dialog.browsers-dialog').addClass('hidden');
        return true;
    }
    $.browserDialog = 1;
    $.dialog = 'browser';
    fm_showoverlay();
    $('.fm-dialog.browsers-dialog').removeClass('hidden');

    $('.browsers-dialog .browsers-button,.browsers-dialog .fm-dialog-close').rebind('click', function() {
        browserDialog(1);
    });

    $('#browsers-checkbox').rebind('click', function() {
        if ($(this).attr('class').indexOf('checkboxOn') == -1) {
            localStorage.browserDialog = 1;
            $(this).attr('class', 'checkboxOn');
            $(this).parent().attr('class', 'checkboxOn');
            $(this).attr('checked', true);
        }
        else {
            delete localStorage.chromeDialog;
            $(this).attr('class', 'checkboxOff');
            $(this).parent().attr('class', 'checkboxOff');
            $(this).attr('checked', false);
        }
    });

    $('.browsers-top-icon').removeClass('ie9 ie10 safari');
    var bc, bh, bt;
    var type = browserDialog.isWeak();
    if (type && type.ie11)
    {
        if (page !== 'download' && ('' + page).split('/').shift() !== 'fm')
        {
            browserDialog(1);
            return false;
        }
        // IE11
        bc = 'ie10';
        bh = l[884].replace('[X]', type.edge ? 'Edge' : 'IE 11');
        // if (page == 'download') bt = l[1933];
        // else bt = l[886];
        bt = l[1933];
    }
    else if (type && type.ie10)
    {
        bc = 'ie10';
        bh = l[884].replace('[X]', 'Internet Explorer 10');
        if (page == 'download')
            bt = l[1933];
        else
            bt = l[886];
    }
    else if (type && type.safari)
    {
        bc = 'safari';
        bh = l[884].replace('[X]', 'Safari');
        if (page == 'download')
            bt = l[1933];
        else
            bt = l[887].replace('[X]', 'Safari');
    }
    else
    {
        bc = 'safari';
        bh = l[884].replace('[X]', l[885]);
        bt = l[887].replace('[X]', 'Your browser');
    }
    $('.browsers-top-icon').addClass(bc);
    $('.browsers-info-block p').text(bt);
    $('.browsers-info-header').text(bh);
    $('.browsers-info-header').text(bh);
    $('.browsers-info-header p').text(bt);
}

browserDialog.isWeak = function() {
    var result = {};
    var ua = String(navigator.userAgent);
    var style = document.documentElement.style;

    result.ie10 = (ua.indexOf('MSIE 10') > -1);
    result.ie11 = ('-ms-scroll-limit' in style) && ('-ms-ime-align' in style);
    result.edge = /\sEdge\/\d/.test(ua);
    result.safari = (ua.indexOf('Safari') > -1) && (ua.indexOf('Chrome') === -1);

    result.weak = result.edge || result.ie11 || result.ie10 || result.safari;

    return result.weak && result;
};

/* jshint -W074 */
function propertiesDialog(close) {

    /*
    * fillPropertiesContactList, Handles node properties/info dialog contact list content
    *
    * @param {Object} shares Node related shares
    * @param {Object} pendingShares Node related pending shares
    * @param {Number} totalSharesNum
    */
    var fillPropertiesContactList = function(shares, pendingShares, totalSharesNum) {

        var DEFAULT_CONTACTS_NUMBER = 5;
        var counter = 0;
        var tmpStatus = '';
        var onlinestatus = '';
        var user;
        var hiddenClass = '';
        var $shareUsers = pd.find('.properties-body .properties-context-menu')
                        .empty()
                        .append('<div class="properties-context-arrow"></div>');
        var shareUsersHtml = '';

        // Add contacts with full contact relation
        for (var userId in shares) {
            if (shares.hasOwnProperty(userId)) {

                if (++counter <= DEFAULT_CONTACTS_NUMBER) {
                    hiddenClass = '';
                }
                else {
                    hiddenClass = 'hidden';
                }

                if (M.u[userId]) {
                    user = M.u[userId];
                    tmpStatus = megaChatIsReady && megaChat.karere.getPresence(megaChat.getJidFromNodeId(user.u));
                    onlinestatus = M.onlineStatusClass(tmpStatus);
                    shareUsersHtml += '<div class="properties-context-item '
                        + onlinestatus[1] + ' ' +  hiddenClass + '">'
                        + '<div class="properties-contact-status"></div>'
                        + '<span>' + htmlentities(user.name || user.m) + '</span>'
                        + '</div>';
                }
            }
        }

        // Add outgoing pending contacts for node handle [n.h]
        for (userId in pendingShares) {
            if (pendingShares.hasOwnProperty(userId)) {

                if (++counter <= DEFAULT_CONTACTS_NUMBER) {
                    hiddenClass = '';
                }
                else {
                    hiddenClass = 'hidden';
                }

                if (M.opc[userId]) {
                    user = M.opc[userId];
                    shareUsersHtml += '<div class="properties-context-item offline ' + hiddenClass + '">'
                        + '<div class="properties-contact-status"></div>'
                        + '<span>' + htmlentities(user.m) + '</span>'
                        + '</div>';
                }
            }
        }

        var hiddenNum = totalSharesNum - DEFAULT_CONTACTS_NUMBER;
        var repStr = l[10663];// '... and [X] more';

        if (hiddenNum > 0) {
            shareUsersHtml += '<div class="properties-context-item show-more">'
                + '<span>...' + repStr.replace('[X]', hiddenNum) + '</span>'
                + '</div>';
        }

        if (shareUsersHtml !== '') {
            $shareUsers.append(shareUsersHtml);
        }
    };// END of fillPropertiesContactList function

    var pd = $('.fm-dialog.properties-dialog');
    var c = $('.properties-elements-counter span');

    $(document).unbind('MegaNodeRename.Properties');
    $(document).unbind('MegaCloseDialog.Properties');

    if (close) {
        $.dialog = false;
        delete $.propertiesDialog;
        fm_hideoverlay();
        pd.addClass('hidden');
        $('.contact-list-icon').removeClass('active');
        $('.properties-context-menu').fadeOut(200);
        $.hideContextMenu();

        return true;
    }

    $.propertiesDialog = $.dialog = 'properties';
    fm_showoverlay();

    pd.removeClass('hidden multiple folders-only two-elements shared shared-with-me');
    pd.removeClass('read-only read-and-write full-access taken-down');

    var exportLink = new mega.Share.ExportLink({});
    var isTakenDown = exportLink.isTakenDown($.selected);
    var isUndecrypted = missingkeys[$.selected];
    var notificationText = '';

    if (isTakenDown || isUndecrypted) {
        if (isTakenDown) {
            pd.addClass('taken-down');
            notificationText  = l[7703] + '\n';
        }
        if (isUndecrypted) {
            pd.addClass('undecryptable');

            if (M.d[$.selected].t) {// folder
                notificationText  += l[8595];
            }
            else {// file
                notificationText  += l[8602];
            }
        }
        showToast('clipboard', notificationText);
    }

    $('.properties-elements-counter span').text('');
    $('.fm-dialog.properties-dialog .properties-body').rebind('click', function() {

        // Clicking anywhere in the dialog will close the context-menu, if open
        var e = $('.fm-dialog.properties-dialog .file-settings-icon');
        if (e.hasClass('active'))
            e.click();
    });

    $('.fm-dialog.properties-dialog .fm-dialog-close').rebind('click', function() {
        propertiesDialog(1);
    });

    var filecnt = 0, foldercnt = 0, size = 0, sfilecnt = 0, sfoldercnt = 0, n;

    for (var i in $.selected) {
        if ($.selected.hasOwnProperty(i)) {
            n = M.d[$.selected[i]];
            if (!n) {
                console.error('propertiesDialog: invalid node', $.selected[i]);
            }
            else if (n.t) {
                var nodes = fm_getnodes(n.h);
                for (i in nodes) {
                    if (M.d[nodes[i]] && !M.d[nodes[i]].t) {
                        size += M.d[nodes[i]].s;
                        sfilecnt++;
                    }
                    else {
                        sfoldercnt++;
                    }
                }
                foldercnt++;
            }
            else {
                filecnt++;
                size += n.s;
            }
        }
    }
    if (!n) {
        // $.selected had no valid nodes!
        return propertiesDialog(1);
    }

    var star = '';
    if (n.fav)
        star = ' star';
    pd.find('.file-status-icon').attr('class', 'file-status-icon ' + star)

    if (fileIcon(n).indexOf('shared') > -1) {
        pd.addClass('shared');
    }

    if (typeof n.r === "number") {
        var cs = M.contactstatus(n.h);
        var zclass = "read-only";

        if (n.r === 1) {
            zclass = "read-and-write";
        }
        else if (n.r === 2) {
            zclass = "full-access";
        }
        pd.addClass('shared shared-with-me ' + zclass);
    }

    var p = {}, user = Object(M.d[n.su || n.p]);

    if (d) {
        console.log('propertiesDialog', n, user);
    }

    if ((filecnt + foldercnt) === 1) {
        p.t6 = '';
        p.t7 = '';

        if (filecnt) {
            p.t3 = l[87] + ':';
            p.t5 = ' second';

            if (n.mtime) {
                p.t6 = l[94] + ':';
                p.t7 = htmlentities(time2date(n.mtime));
            }
        }
        else {
            p.t3 = l[894] + ':';
            p.t5 = '';
        }
        p.t1 = l[86] + ':';
        if (n.name) {
            p.t2 = htmlentities(n.name);
        }
        else if (n.h === M.RootID) {
            p.t2 = htmlentities(l[164]);
        }
        else if (n.h === M.InboxID) {
            p.t2 = htmlentities(l[166]);
        }
        else if (n.h === M.RubbishID) {
            p.t2 = htmlentities(l[167]);
        }
        // 'Shared with me' tab, info dialog, undecrypted nodes
        else if (missingkeys[n.h]) {
            p.t2 = htmlentities(l[8649]);
        }

        p.t4 = bytesToSize(size);
        p.t9 = n.ts && htmlentities(time2date(n.ts)) || '';
        p.t8 = p.t9 ? (l[896] + ':') : '';
        p.t10 = '';
        p.t11 = '';

        if (foldercnt) {
            p.t6 = l[897] + ':';
            p.t7 = fm_contains(sfilecnt, sfoldercnt);
            if (pd.attr('class').indexOf('shared') > -1) {

                var fullSharesNum = Object.keys(n.shares || {}).length;
                var pendingSharesNum = Object.keys(M.ps[n.h] || {}).length;
                var totalSharesNum = fullSharesNum + pendingSharesNum;

                // In case that user doesn't share with other
                // Or in case that more then one node is selected
                // Do NOT show contact informations in property dialog
                if ((totalSharesNum === 0) || ($.selected.length > 1)) {
                    p.hideContacts = true;
                }
                else {
                    p.t8 = l[1036] + ':';
                    p.t9 = (totalSharesNum === 1) ? l[990] : l[989].replace("[X]", totalSharesNum);
                    p.t11 = n.ts ? htmlentities(time2date(n.ts)) : '';
                    p.t10 = p.t11 ? l[896] : '';
                    $('.properties-elements-counter span').text(typeof n.r === "number" ? '' : totalSharesNum);

                    fillPropertiesContactList(n.shares, M.ps[n.h], totalSharesNum);
                }
            }
            if (pd.attr('class').indexOf('shared-with-me') > -1) {
                p.t3 = l[64];
                var rights = l[55];
                if (n.r == 1) {
                    rights = l[56];
                } else if (n.r == 2) {
                    rights = l[57];
                }
                p.t4 = rights;
                p.t6 = l[5905];
                p.t7 = htmlentities(M.getNameByHandle(user.h));
                p.t8 = l[894] + ':';
                p.t9 = bytesToSize(size);
                p.t10 = l[897] + ':';
                p.t11 = fm_contains(sfilecnt, sfoldercnt);
            }
        }
    }
    else
    {
        pd.addClass('multiple folders-only');
        p.t1 = '';
        p.t2 = '<b>' + fm_contains(filecnt, foldercnt) + '</b>';
        p.t3 = l[894] + ':';
        p.t4 = bytesToSize(size);
        p.t5 = ' second';
        p.t8 = l[93] + ':';
        p.t9 = l[1025];
    }
    var html = '<div class="properties-small-gray">' + p.t1 + '</div>'
        +'<div class="properties-name-block"><div class="propreties-dark-txt">' + p.t2 + '</div>'
        +' <span class="file-settings-icon"><span></span></span></div>'
        +'<div><div class="properties-float-bl"><span class="properties-small-gray">' + p.t3 + '</span>'
        +'<span class="propreties-dark-txt">' + p.t4 + '</span></div>'
        +'<div class="properties-float-bl' + p.t5 + '"><span class="properties-small-gray">' + p.t6 + '</span>'
        +'<span class="propreties-dark-txt">' + p.t7 + '</span></div><div class="properties-float-bl">'
        +'<div class="properties-small-gray">' + p.t8 + '</div><div class="propreties-dark-txt contact-list">' + p.t9
        +'<div class="contact-list-icon"></div></div></div>'
        +'<div class="properties-float-bl"><div class="properties-small-gray t10">' + p.t10 + '</div>'
        +'<div class="propreties-dark-txt t11">' + p.t11 + '</div></div></div>';
    $('.properties-txt-pad').html(html);

    if (typeof p.t10 === 'undefined' && typeof p.t11 === 'undefined') {
        $('.properties-small-gray.t10').addClass('hidden');
        $('.propreties-dark-txt.t11').addClass('hidden');
    }

    pd.find('.file-settings-icon').rebind('click context', function(e) {
        if ($(this).attr('class').indexOf('active') == -1) {
            e.preventDefault();
            e.stopPropagation();
            $(this).addClass('active');
            $('.fm-dialog').addClass('arrange-to-front');
            $('.properties-dialog').addClass('arrange-to-back');
            $('.dropdown.body').addClass('arrange-to-front');
            e.currentTarget = $('#' + n.h)
            e.calculatePosition = true;
            $.selected = [n.h];
            contextMenuUI(e, n.h.length === 11 ? 5 : 1);
        } else {
            __fsi_close();
        }
    });
    $(document).bind('MegaNodeRename.Properties', function(e, h, name) {
        if (n.h === h) {
            pd.find('.properties-name-block .propreties-dark-txt').text(name);
        }
    });
    $(document).bind('MegaCloseDialog.Properties', __fsi_close);
    function __fsi_close() {
        pd.find('.file-settings-icon').removeClass('active');
        $('.dropdown.body').removeClass('arrange-to-front');
        $('.properties-dialog').removeClass('arrange-to-back');
        $('.fm-dialog').removeClass('arrange-to-front');
        $.hideContextMenu();
    }

    if (p.hideContacts) {
        $('.properties-txt-pad .contact-list-icon').hide();
    }

    if (pd.attr('class').indexOf('shared') > -1) {
        $('.contact-list-icon').rebind('click', function() {
            if ($(this).attr('class').indexOf('active') == -1) {
                $(this).addClass('active');
                $('.properties-context-menu').css({
                    'left': $(this).position().left + 8 + 'px',
                    'top': $(this).position().top - $('.properties-context-menu').outerHeight() - 8 + 'px',
                    'margin-left': '-' + $('.properties-context-menu').width() / 2 + 'px'
                });
                $('.properties-context-menu').fadeIn(200);
            } else {
                $(this).removeClass('active');
                $('.properties-context-menu').fadeOut(200);
            }

            return false;
        });

        $('.properties-dialog').rebind('click', function() {
            var $list = $('.contact-list-icon');
            if ($list.attr('class').indexOf('active') !== -1) {
                $list.removeClass('active');
                $('.properties-context-menu').fadeOut(200);
            }
        });

        // ToDo: Can we redirects to contacts page when user clicks?
        $('.properties-context-item').rebind('click', function(e) {
            $('.contact-list-icon').removeClass('active');
            $('.properties-context-menu').fadeOut(200);
        });

        // Expands properties-context-menu so rest of contacts can be shown
        // By default only 5 contacts is shown
        $('.properties-context-item.show-more').rebind('click', function() {

            // $('.properties-context-menu').fadeOut(200);
            $('.properties-dialog .properties-context-item')
                .remove('.show-more')
                .removeClass('hidden');// un-hide rest of contacts

            var $cli = $('.contact-list-icon');
            $('.properties-context-menu').css({
                'left': $cli.position().left + 8 + 'px',
                'top': $cli.position().top - $('.properties-context-menu').outerHeight() - 8 + 'px',
                'margin-left': '-' + $('.properties-context-menu').width() / 2 + 'px'
            });
            // $('.properties-context-menu').fadeIn(200);

            return false;// Prevent bubbling
        });
    }

    if ((filecnt + foldercnt) == 1)
        $('.properties-file-icon').html('<div class="' + fileIcon(n) + '"></div>');
    else
    {
        if ((filecnt + foldercnt) == 2)
            pd.addClass('two-elements');
        $('.properties-elements-counter span').text(filecnt + foldercnt);
        var a = 0;
        $('.properties-file-icon').html('');
        for (var i in $.selected)
        {
            var ico = fileIcon(M.d[$.selected[i]]);

            if (a <= 3)
            {
                if (ico.indexOf('folder') == -1)
                    pd.removeClass('folders-only');
                $('.properties-file-icon').prepend('<div class="' + ico + '"></div>');
                a++;
            }
        }
    }
}
/* jshint +W074 */

function termsDialog(close, pp)
{
    if (close)
    {
        $('.fm-dialog.terms-dialog').addClass('hidden');
        if (!$('.pro-register-dialog').is(":visible")) {
            fm_hideoverlay();
            $.dialog=false;
        }
        if ($.termsAgree) $.termsAgree=undefined;
        if ($.termsDeny) $.termsDeny=undefined;
        return false;
    }

    if (!pp)
        pp = 'terms';

    $.dialog = pp;

    if (!pages[pp])
    {
        loadingDialog.show();
        silent_loading = function()
        {
            loadingDialog.hide();
            termsDialog(false, $.dialog);
        };
        jsl.push(jsl2[pp]);
        jsl_start();
        return false;
    }

    fm_showoverlay();
    $('.fm-dialog.terms-dialog').removeClass('hidden');
    $('.fm-dialog.terms-dialog .terms-main').html(pages[pp].split('((TOP))')[1].split('((BOTTOM))')[0].replace('main-mid-pad new-bottom-pages', ''));

    $('.terms-body').jScrollPane({showArrows: true, arrowSize: 5, animateScroll: true, verticalDragMinHeight: 50});
    jScrollFade('.terms-body');

    $('.fm-terms-cancel').rebind('click', function(e)
    {
        if ($.termsDeny)
            $.termsDeny();
        termsDialog(1);
    });

    $('.fm-terms-agree').rebind('click', function(e)
    {
        if ($.termsAgree)
            $.termsAgree();
        termsDialog(1);
    });

    $('.terms-dialog .fm-dialog-close').rebind('click', function(e)
    {
        if ($.termsDeny)
            $.termsDeny();
        termsDialog(1);
    });
}

/**
 * Show achievement dialog
 * @param {String} achievement title
 * @param {String} close dialog parameter
 */
function achievementDialog(title, close) {
    var headerTxt, descriptionTxt, storageSpace, transferQuota, monthNumber;
    var $dialog = $('.fm-dialog.achievement-dialog')
    if (close) {
        $.dialog = false;
        fm_hideoverlay();
        $dialog.addClass('hidden');
        return true;
    }
    $.dialog = 'achievement';
    fm_showoverlay();
    $dialog.removeClass('hidden');

    $('.achievement-dialog .button.continue,.achievement-dialog .fm-dialog-close').rebind('click', function() {
        achievementDialog(title, 1);
    });
    switch (title) {
        case 'create-account':
            headerTxt = 'Create an account in MEGA';
            storageSpace = '10 GB';
            monthNumber = 1;
            break;
        case 'install-megasync':
            headerTxt = 'Install MEGAsync';
            storageSpace = '20 GB';
            transferQuota = '20 GB';
            monthNumber = 2;
            break;
        case 'install-mobile-app':
            headerTxt = 'Install a mobile app';
            storageSpace = '20 GB';
            transferQuota = '20 GB';
            monthNumber = 2;
            break;
        case 'read-intro':
            headerTxt = 'Read our introduction';
            storageSpace = '20 GB';
            transferQuota = '20 GB';
            monthNumber = 2;
            break;
        case 'invite-friend':
            headerTxt = 'Invite a friend to MEGA';
            storageSpace = '20 GB';
            transferQuota = '20 GB';
            monthNumber = 2;
            break;
        case 'verify-number':
            headerTxt = 'Verify your mobile number';
            storageSpace = '20 GB';
            transferQuota = '20 GB';
            monthNumber = 2;
            break;
        case 'start-chat':
            headerTxt = 'Start a group chat';
            storageSpace = '20 GB';
            transferQuota = '20 GB';
            monthNumber = 2;
            break;
        case 'share-folder':
            headerTxt = 'Share a folder';
            storageSpace = '20 GB';
            transferQuota = '20 GB';
            monthNumber = 2;
            break;
    }
    if(!descriptionTxt) {
        descriptionTxt = 'Lorem ipsum dolor sit amet, consectetur adipiscing elit, sed do eiusmod tempor incididunt ut labore et dolore magna aliqua.';
    }
    $dialog.find('.fm-dialog-title').text(headerTxt);
    $dialog.find('.storage .reward-txt span').text(storageSpace);
    if (transferQuota) {
        $dialog.find('.bandwidth .reward-txt span').removeClass('hidden').text(transferQuota);
    } else {
        $dialog.find('.bandwidth .reward-txt span').addClass('hidden');
    }
    $dialog.find('.achievement-dialog.expires-txt span').text(monthNumber);
    $dialog.attr('class','fm-dialog achievement-dialog ' + title);
}

/**
 * Show achievements list dialog
 * @param {String} close dialog parameter
 */
function achievementsListDialog(close) {
    var $dialog = $('.fm-dialog.achievements-list-dialog');
    var $scrollBlock = $dialog.find('.achievements-scroll');
    var bodyHeight = $('body').height();
    var $contentBlock;

    if (close) {
        $.dialog = false;
        fm_hideoverlay();
        $dialog.addClass('hidden');
        return true;
    }
    $.dialog = 'achievements';

    $dialog.find('.fm-dialog-close').rebind('click', achievementsListDialog);

    // hide everything until seen on the api reply (maf)
    $('.achievements-cell', $dialog).addClass('hidden');

    var ach = mega.achievem;
    var maf = M.maf;
    for (var idx in maf) {
        if (maf.hasOwnProperty(idx)) {
            idx |= 0;
            var data = maf[idx];
            var selector = ach.mapToElement[idx];
            if (selector) {
                var $cell = $('.achievements-cell.' + selector, $dialog).removeClass('hidden');

                var locFmt = '[S]@@[/S] storage space'.replace('[S]', '<span>').replace('[/S]', '</span>');
                $('.reward.storage .reward-txt', $cell)
                    .safeHTML(locFmt, bytesToSize(data[0], 0));

                if (!data[1]) {
                    $cell.addClass('one-reward');
                }
                else {
                    locFmt = '[S]@@[/S] transfer quota'.replace('[S]', '<span>').replace('[/S]', '</span>');
                    $('.reward.bandwidth .reward-txt', $cell)
                        .safeHTML(locFmt, bytesToSize(data[1], 0));
                }

                if (data.rwd && idx !== ach.ACH_INVITE) {
                    $cell.addClass('achived');

                    locFmt = '(Expires in [S]@@[/S] @@)'.replace('[S]', '<span>').replace('[/S]', '</span>');
                    $('.expires-txt', $cell).addClass('red').safeHTML(locFmt, data.rwd.left, 'days');
                }
                else {
                    ach.bind.call($('.button', $cell), ach.mapToAction[idx]);

                    locFmt = '(Expires after [S]@@[/S] @@)'.replace('[S]', '<span>').replace('[/S]', '</span>');
                    $('.expires-txt', $cell).removeClass('red').safeHTML(locFmt, data.expiry.value, data.expiry.utxt);
                }

                $cell.removeClass('hidden');
            }
        }
    }
    maf = ach = undefined;

    // Show dialog
    fm_showoverlay();
    $dialog.removeClass('hidden');

    // Init scroll
    $contentBlock = $dialog.find('.acivements-content');

    if ($dialog.outerHeight() > bodyHeight) {
        $scrollBlock.css('max-height', bodyHeight - 60);
        $scrollBlock.jScrollPane({enableKeyboardNavigation: false, showArrows: true, arrowSize: 5});
    }
    else if ($contentBlock.outerHeight() > 666) {
        $scrollBlock.jScrollPane({enableKeyboardNavigation: false, showArrows: true, arrowSize: 5});
    }
    else {
        deleteScrollPanel($scrollBlock, 'jsp');
    }

    // Dialog aligment
    $dialog.css('margin-top', '-' + $dialog.outerHeight()/2 + 'px');
}

/**
 * Show Invite a friend dialog
 * @param {String} close dialog parameter
 */
function inviteFriendDialog(close) {
    var $dialog = $('.fm-dialog.invite-dialog');

    if (close) {
        $.dialog = false;
        fm_hideoverlay();
        $dialog.addClass('hidden');
        return true;
    }
    $.dialog = 'invite-friend';

    $dialog.find('.fm-dialog-close').rebind('click', inviteFriendDialog);

    var ach = mega.achievem;
    var maf = M.maf;
    maf = maf[ach.ACH_INVITE];

    var locFmt = 'Get [S]@@[/S] free storage and [S]@@[/S] of transfer quota for each friend who installs a MEGA app'.replace(/\[S\]/g, '<span>').replace(/\[\/S\]/g, '</span>');
    $('.header.default', $dialog).safeHTML(locFmt, bytesToSize(maf[0], 0), bytesToSize(maf[1], 0));

    if (!$('.achievement-dialog.input').tokenInput("getSettings")) {
        initInviteDialogMultiInputPlugin();

        locFmt = "Encourage your friend to register and install a MEGA app. As long as your friend uses the same email address as you've entered, you will receive your free [S]@@[/S] of storage space and [S]@@[/S] of transfer quota.".replace(/\[S\]/g, '<span class="red">').replace(/\[\/S\]/g, '</span>');
        $('.success-content .info-body p:first', $dialog).safeHTML(locFmt, bytesToSize(maf[0], 0), bytesToSize(maf[1], 0));
    }

    // Remove all previously added emails
    $('.fm-dialog.invite-dialog .share-added-contact.token-input-token-invite').remove();

    // Remove success dialog look
    $('.fm-dialog.invite-dialog').removeClass('success');

    // Default buttons states
    $('.button.back', $dialog).addClass('hidden');
    $('.button.send', $dialog).removeClass('hidden').addClass('disabled');
    $('.button.status', $dialog).addClass('hidden');

    // Show dialog
    fm_showoverlay();
    $dialog.removeClass('hidden');

    // Remove unfinished user inputs
    $('#token-input-ach-invite-dialog-input', $dialog).val('');

    // Set focus on input so user can type asap
    $('.multiple-input .token-input-list-invite', $dialog).click();

    // Show "Invitation Status" button if invitations were sent before
    if (maf.rwd) {
        $('.default-white-button.inline.status', $dialog)
            .removeClass('hidden')
            .rebind('click', function() {
                closeDialog();
                invitationStatusDialog();
            });
    }
    else {
        $('.default-white-button.inline.status', $dialog).addClass('hidden');
    }
}

function initInviteDialogMultiInputPlugin() {

    // Init textarea logic
    var $dialog = $('.fm-dialog.invite-dialog');
    var $this  = $('.achievement-dialog.multiple-input.emails input');
    var $inputWrapper  = $('.achievement-dialog.multiple-input');
    var $sendButton = $dialog.find('.default-grey-button.send');
    var contacts = getContactsEMails();

    $this.tokenInput(contacts, {
        theme: "invite",
        hintText: l[5908],
        searchingText: "",
        noResultsText: "",
        addAvatar: false,
        autocomplete: null,
        searchDropdown: false,
        emailCheck: true,
        preventDoublet: false,
        tokenValue: "id",
        propertyToSearch: "name",
        resultsLimit: 5,
        // Prevent showing of drop down list with contacts email addresses
        // Max allowed email address is 254 chars
        minChars: 255,
        visibleComma: true,
        accountHolder: (M.u[u_handle] || {}).m || '',
        scrolLocation: 'invite',
        excludeCurrent: false,
        visibleComma: true,
        enableHTML: true,
        onEmailCheck: function() {
            $('.achievement-dialog.input-info').addClass('red').text(l[7415]);
            $('.achievement-dialog.multiple-input').find('li input').eq(0).addClass('red');
            resetInfoText();
        },
        onDoublet: function(u) {
            $('.achievement-dialog.input-info').addClass('red').text(l[7413]);
            $('.achievement-dialog.multiple-input').find('li input').eq(0).addClass('red');
            resetInfoText();
        },
        onHolder: function() {
            $('.achievement-dialog.input-info').addClass('red').text(l[7414]);
            $('.achievement-dialog.multiple-input').find('li input').eq(0).addClass('red');
            resetInfoText();
        },
        onReady: function() {// Called once on dialog initialization
            var $input = $this.find('li input').eq(0);

            $input.rebind('keyup click', function() {
                var value = $.trim($input.val());
                var $wrapper = $('.achievement-dialog.multiple-input');
                if ($wrapper.find('.share-added-contact').length > 0 || checkMail(value) === false) {
                    $wrapper.find('li input').eq(0).removeClass('red');
                    $('.achievement-dialog.input-info').removeClass('red').text(l[9093]);
                    $('.invite-dialog .default-grey-button.send').removeClass('disabled');
                } else {
                    $('.invite-dialog .default-grey-button.send').addClass('disabled');
                }
                // TODO: scroll more then 64px of .input-field block
            });
            resetInfoText(0);
        },
        onAdd: function() {
            var $inviteDialog = $('.invite-dialog');

            $('.invite-dialog .default-grey-button.send').removeClass('disabled');

            var $inputTokens = $inviteDialog.find('.share-added-contact.token-input-token-invite');
            var itemNum = $inputTokens.length;
            var $multiInput = $inviteDialog.find('.achievement-dialog.multiple-input');
            var h1 = $inputTokens.outerHeight(true);// margin included
            var h2 = $multiInput.height();

            // show scroll box when we have more then 2 rows
            if ((2 <= h2 / h1) && (h2 / h1 < 3)) {
                $multiInput.jScrollPane({
                    enableKeyboardNavigation: false,
                    showArrows: true,
                    arrowSize: 8,
                    animateScroll: true
                });
            }

            resetInfoText(0);
        },
        onDelete: function(item) {
            var $inviteDialog = $('.invite-dialog');
            var $inputTokens = $inviteDialog.find('.share-added-contact.token-input-token-invite');
            var itemNum = $inputTokens.length;
            var $multiInput = $inviteDialog.find('.achievement-dialog.multiple-input');
            var $scrollBox = $('.achievement-dialog.multiple-input .jspPane')[0];
            var h1 = $inputTokens.outerHeight(true);// margin included
            var h2 = 0;

            // Get number of emails
            if (itemNum === 0) {
                $('.invite-dialog .default-grey-button.send').addClass('disabled');
            }
            else {
                $('.invite-dialog .default-grey-button.send').removeClass('disabled');

                // Calculate complete scroll box height
                if ($scrollBox) {
                    h2 = $scrollBox.scrollHeight;
                }
                else { // Just multi input height
                    h2 = $multiInput.height();
                }

                // Remove scroll when we have less then 3 rows
                if (h2 / h1 < 3) {
                    clearScrollPanel('.invite-dialog');
                }
            }
        }
    });

    // Rest input info text and color
    function resetInfoText(timeOut) {

        timeOut = timeOut || 3000;

        setTimeout(function() {
            // Rest input info text and color
            $('.achievement-dialog.input-info')
                .removeClass('red')
                .text(l[9093]);

            $('.achievement-dialog.multiple-input').find('li input').eq(0).removeClass('red');
        }, timeOut);
    }

    // Invite dialog back button click event handler
    $('.fm-dialog.invite-dialog .button.back').rebind('click', function() {

        var $dialog = $('.fm-dialog.invite-dialog');

        // Remove all previously added emails
        $('.share-added-contact.token-input-token-invite', $dialog).remove();

        // Disable Send button
        $('.button.send', $dialog).addClass('disabled');

        // Set focus on input so user can type asap
        $('.multiple-input .token-input-list-invite', $dialog).click();

        $dialog.removeClass('success');
    });

    // Invite dialog send button click event handler
    $('.fm-dialog.invite-dialog .button.send').rebind('click', function() {

        // Text message
        var emailText = l[5878];

        // List of email address planned for addition
        var $mails = $('.token-input-list-invite .token-input-token-invite');
        var mailNum = $mails.length;

        if (mailNum) {

            var email = '';

            // Loop through new email list
            $mails.each(function(index, value) {

                // Extract email addresses one by one
                email = $(value).text().replace(',', '');

                M.inviteContact(M.u[u_handle].m, email, emailText);
            });

            // Singular or plural
            if (mailNum === 1) {
                title = l[150]; // Contact invited

                // Extract email address
                email = $($mails).text().replace(',', '');

                // The user [X] has been invited and will appear in your contact list once accepted.
                msg = l[5898].replace('[X]', email);
            }
            else {
                title = l[165] + ' ' + l[5859]; // Contacts Invited
                msg = l[5899]; // The users have been invited and will appear in your contact list once accepted
            }

            $('.fm-dialog.invite-dialog').addClass('success');
            $('.fm-dialog.invite-dialog button.back').removeClass('hidden');
        }
    });
}

/**
 * Show invitation status dialog
 * @param {String} close dialog parameter
 */
function invitationStatusDialog(close) {
    var $dialog = $('.fm-dialog.invitation-dialog');
    var $scrollBlock = $dialog.find('.table-scroll');

    if (close) {
        $.dialog = false;
        fm_hideoverlay();
        $dialog.addClass('hidden');
        return true;
    }
    $.dialog = 'invitations';
    var $table = $scrollBlock.find('.table');

    if (!invitationStatusDialog.$tmpl) {
        invitationStatusDialog.$tmpl = $('.table-row:first', $table).clone();
    }
    $table.empty();

    $dialog.find('.fm-dialog-close').rebind('click', invitationStatusDialog);

    var ach = mega.achievem;
    var maf = M.maf;
    maf = maf[ach.ACH_INVITE];

    var locFmt = "Encourage your friend to register and install a MEGA app. As long as your friend uses the same email address as you've entered, you will receive your free [S]@@[/S] of storage space and [S]@@[/S] of transfer quota.".replace(/\[S\]/g, '<span>').replace(/\[\/S\]/g, '</span>');
    $('.hint', $dialog).safeHTML(locFmt, bytesToSize(maf[0], 0), bytesToSize(maf[1], 0));

    $('.button.invite-more', $dialog).rebind('click', function() {
        closeDialog();
        inviteFriendDialog();
        return false;
    });

    var reinvite = function(email, $row) {
        email = String(email).trim();
        var opc = M.findOutgoingPendingContactIdByEmail(email);

        if (opc) {
            M.reinvitePendingContactRequest(email);
        }
        else {
            console.warn('No outgoing pending contact request for %s', email);
        }

        $('.date div', $row).fadeOut(700);
    };
    $('.button.reinvite-all', $dialog).rebind('click', function() {
        $('.table-row', $table).each(function(idx, $row) {
            $row = $($row);

            if ($('.date div', $row).length) {
                reinvite($('.email strong', $row).text(), $row);
            }
        });
        $(this).addClass('hidden');
        return false;
    });

    var ach = mega.achievem;
    var maf = M.maf;
    maf = maf[ach.ACH_INVITE];
    var rwds = maf.rwds;
    var rlen = rwds.length;

    while (rlen--) {
        var rwd = rwds[rlen];
        var $tmpl = invitationStatusDialog.$tmpl.clone();

        $('.email strong', $tmpl).text(rwd.m[0]);
        $('.date span', $tmpl).text(time2date(rwd.ts));

        // If no pending (the invitee signed up)
        if (rwd.csu) {

            if (rwd.c) {
                // Granted

                $('.status', $tmpl)
                    .safeHTML(
                        '<strong class="green">@@</strong>' +
                        '<span class="light-grey"></span>',
                        'Quota Granted');

                var expiry = rwd.expiry || maf.expiry;
                var locFmt = '(Expires in [S]@@[/S] @@)'.replace('[S]', '').replace('[/S]', '');
                $('.status .light-grey', $tmpl)
                    .safeHTML(locFmt, expiry.value, expiry.utxt);

                $('.icon i', $tmpl).removeClass('dots').addClass('tick');
            }
            else {
                // Pending APP Install
                $('.status', $tmpl)
                    .safeHTML('<strong class="orange">@@</span>', 'Pending App Install');

                $('.icon i', $tmpl).removeClass('dots').addClass('exclamation-point');
            }

            // Remove reinvite button
            $('.date div', $tmpl).remove();
        }
        else {
            // Pending

            $('.date div', $tmpl).rebind('click', function() {
                var $row = $(this).closest('.table-row');

                reinvite($('.email strong', $row).text(), $row);
                return false;
            });
        }

        $table.append($tmpl);
    }

    // Show dialog
    fm_showoverlay();
    $dialog.removeClass('hidden');

    // Init scroll
    var $contentBlock = $dialog.find('.table-bg');

    if ($contentBlock.height() > 384) {
        $table.jScrollPane({enableKeyboardNavigation: false, showArrows: true, arrowSize: 5});
    }
    else {
        deleteScrollPanel($scrollBlock, 'jsp');
    }

    // Dialog aligment
    $dialog.css('margin-top', '-' + $dialog.outerHeight()/2 + 'px');
}

var previews = {};
var preqs = {};
var pfails = {};
var slideshowid;

function slideshowsteps()
{
    var forward = [], backward = [], ii = [], ci;
    // Loop through available items and extract images
    for (var i in M.v) {
        if (is_image(M.v[i]))
        {
            // is currently previewed item
            if (M.v[i].h == slideshowid)
                ci = i;
            ii.push(i);
        }
    }

    var len = ii.length;
    // If there is at least 2 images
    if (len > 1)
    {
        var n = ii.indexOf(ci);
        switch (n)
        {
            // last
            case len - 1:
                forward.push(M.v[ii[0]].h);
                backward.push(M.v[ii[n - 1]].h);
                break;
            // first
            case 0:
                forward.push(M.v[ii[n + 1]].h);
                backward.push(M.v[ii[len - 1]].h);
            case -1:
                break;
            default:
                forward.push(M.v[ii[n + 1]].h);
                backward.push(M.v[ii[n - 1]].h);
        }
    }
    return {backward: backward, forward: forward};
}

function slideshow_next()
{
    var valid = true;
    $.each(dl_queue || [], function(id, file) {
        if (file.id == slideshowid) {
            valid = false;
            return false; /* break loop */
        }
    });
    if (!valid)
        return;
    var steps = slideshowsteps();
    if (steps.forward.length > 0)
        slideshow(steps.forward[0]);
}

function slideshow_prev()
{
    var valid = true;
    $.each(dl_queue || [], function(id, file) {
        if (file.id == slideshowid) {
            valid = false;
            return false; /* break loop */
        }
    });
    if (!valid)
        return;
    var steps = slideshowsteps();
    if (steps.backward.length > 0)
        slideshow(steps.backward[steps.backward.length - 1]);
}

function slideshow(id, close)
{
    if (d)
        console.log('slideshow', id, close, slideshowid);

    if (close)
    {
        slideshowid = false;
        $('.slideshow-dialog').addClass('hidden');
        $('.slideshow-overlay').addClass('hidden');
        for (var i in dl_queue)
        {
            if (dl_queue[i] && dl_queue[i].id == id)
            {
                if (dl_queue[i].preview)
                {
                    dlmanager.abort(dl_queue[i]);
                }
                break;
            }
        }
        return false;
    }

    var n = M.getNodeByHandle(id);
    if (n && RootbyId(id) === 'shares' || folderlink)
    {
        $('.slideshow-getlink').hide();
        $('.slideshow-line').hide();
    }
    else
    {
        $('.slideshow-getlink').show();
        $('.slideshow-line').show();
    }
    $('.slideshow-dialog .close-slideshow,.slideshow-overlay,.slideshow-error-close').rebind('click', function(e)
    {
        slideshow(id, 1);
    });
    if (!n)
        return;
    $('.slideshow-filename').text(n.name);
    $('.slideshow-image').attr('src', '');
    $('.slideshow-pending').removeClass('hidden');
    $('.slideshow-progress').addClass('hidden');
    $('.slideshow-error').addClass('hidden');
    $('.slideshow-image').width(0);
    $('.slideshow-image').height(0);
    $('.slideshow-image-bl').addClass('hidden');
    $('.slideshow-prev-button,.slideshow-next-button').removeClass('active');
    slideshowid = id;
    var steps = slideshowsteps();
    if (steps.backward.length > 0)
        $('.slideshow-prev-button').addClass('active');
    if (steps.forward.length > 0)
        $('.slideshow-next-button').addClass('active');
    $('.slideshow-prev-button,.slideshow-next-button').rebind('click', function(e)
    {
        var c = $(this).attr('class');
        if (c && c.indexOf('active') > -1)
        {
            var steps = slideshowsteps();
            if (c.indexOf('prev') > -1 && steps.backward.length > 0)
                slideshow_prev();
            else if (c.indexOf('next') > -1 && steps.forward.length > 0)
                slideshow_next();
        }
    });

    $('.slideshow-download').rebind('click', function() {

        for (var i in dl_queue) {
            if (dl_queue[i] && dl_queue[i].id === slideshowid) {
                dl_queue[i].preview = false;
                openTransferpanel();
                return;
            }
        }

        if (M.d[slideshowid]) {
            M.addDownload([slideshowid]);
        }
        else {
            M.addDownload([n]);
        }
    });


    if (M.d[slideshowid]) {
        $('.slideshow-getlink')
            .show()
            .rebind('click', function() {
                if (u_type === 0) {
                    ephemeralDialog(l[1005]);
                }
                else {
                    initCopyrightsDialog([slideshowid]);
                }
            })
            .next('.slideshow-line')
                .show();
    }
    else {
        $('.slideshow-getlink')
            .hide()
                .next('.slideshow-line')
                    .hide();
    }

    if (previews[id]) {
        previewsrc(previews[id].src);
        fetchnext();
    }
    else if (!preqs[id]) {
        fetchsrc(id);
    }

    $('.slideshow-overlay').removeClass('hidden');
    $('.slideshow-dialog').removeClass('hidden');
}

function fetchnext()
{
    var n = M.d[slideshowsteps().forward[0]];
    if (!n || !n.fa)
        return;
    if (n.fa.indexOf(':1*') > -1 && !preqs[n.h] && !previews[n.h])
        fetchsrc(n.h);
}

function fetchsrc(id)
{
    function eot(id, err)
    {
        delete preqs[id];
        delete pfails[id];
        M.addDownload([id], false, err ? -1 : true);
    }
    eot.timeout = 8500;

    if (pfails[id])
    { // for slideshow_next/prev
        if (slideshowid == id)
            return eot(id, 1);
        delete pfails[id];
    }

    var n = M.getNodeByHandle(id);
    if (!n) {
        console.error('handle "%s" not found...', id);
        return false;
    }

    preqs[id] = 1;
    var treq = {};
    treq[id] = {fa: n.fa, k: n.key};
    api_getfileattr(treq, 1, function(ctx, id, uint8arr)
    {
        previewimg(id, uint8arr);
        if (!n.fa || n.fa.indexOf(':0*') < 0) {
            if (d) {
                console.log('Thumbnail found missing on preview, creating...', id, n);
            }
            var aes = new sjcl.cipher.aes([
                n.key[0] ^ n.key[4],
                n.key[1] ^ n.key[5],
                n.key[2] ^ n.key[6],
                n.key[3] ^ n.key[7]]);
            createnodethumbnail(n.h, aes, id, uint8arr);
        }
        if (id == slideshowid)
            fetchnext();
    }, eot);
}

function previewsrc(src)
{
    var img = new Image();
    img.onload = function()
    {
        if (this.height > $(window).height() - 100)
        {
            var factor = this.height / ($(window).height() - 100);
            this.height = $(window).height() - 100;
            this.width = Math.round(this.width / factor);
        }
        var w = this.width, h = this.height;
        if (w < 700)
            w = 700;
        if (h < 500)
            h = 500;
        $('.slideshow-image').attr('src', this.src);
        $('.slideshow-dialog').css('margin-top', h / 2 * -1);
        $('.slideshow-dialog').css('margin-left', w / 2 * -1);
        $('.slideshow-image').width(this.width);
        $('.slideshow-image').height(this.height);
        $('.slideshow-dialog').width(w);
        $('.slideshow-dialog').height(h);
        $('.slideshow-image-bl').removeClass('hidden');
        $('.slideshow-pending').addClass('hidden');
        $('.slideshow-progress').addClass('hidden');
    };
    img.src = src;
}

function previewimg(id, uint8arr)
{
    try {
        var blob = new Blob([uint8arr], {type: 'image/jpeg'});
    } catch (err) {}
    if (!blob || blob.size < 25)
        blob = new Blob([uint8arr.buffer]);
    previews[id] =
        {
            blob: blob,
            src: myURL.createObjectURL(blob),
            time: new Date().getTime()
        };
    if (id == slideshowid)
    {
        previewsrc(previews[id].src);
    }
    if (Object.keys(previews).length == 1)
    {
        $(window).unload(function()
        {
            for (var id in previews)
            {
                myURL.revokeObjectURL(previews[id].src);
            }
        });
    }
}

var thumbnails = [];
var thumbnailblobs = [];
var th_requested = [];
var fa_duplicates = {};
var fa_reqcnt = 0;
var fa_addcnt = 8;
var fa_tnwait = 0;

function fm_thumbnails()
{
    var treq = {}, a = 0, max = Math.max($.rmItemsInView || 1, 71) + fa_addcnt, u = max - Math.floor(max / 3), y;
    if (!fa_reqcnt)
        fa_tnwait = y;
    if (d)
        console.time('fm_thumbnails');
    if (M.viewmode || M.chat)
    {
        for (var i in M.v)
        {
            var n = M.v[i];
            if (n && n.fa && String(n.fa).indexOf(':0') > 0)
            {
                if (fa_tnwait == n.h && n.seen)
                    fa_tnwait = 0;
                // if (!fa_tnwait && !thumbnails[n.h] && !th_requested[n.h])
                if (n.seen && !thumbnails[n.h] && !th_requested[n.h])
                {
                    if (typeof fa_duplicates[n.fa] == 'undefined')
                        fa_duplicates[n.fa] = 0;
                    else
                        fa_duplicates[n.fa] = 1;
                    treq[n.h] =
                        {
                            fa: n.fa,
                            k: n.key
                        };
                    th_requested[n.h] = 1;

                    if (u == a)
                        y = n.h;
                    if (++a > max)
                    {
                        if (!n.seen)
                            break;
                        y = n.h;
                    }
                }
                else if (n.seen && n.seen !== 2)
                {
                    fm_thumbnail_render(n);
                }
            }
        }
        if (y)
            fa_tnwait = y;
        if (a > 0)
        {
            fa_reqcnt += a;
            if (d)
                console.log('Requesting %d thumbs (%d loaded)', a, fa_reqcnt);

            var rt = Date.now();
            var cdid = M.currentdirid;
            api_getfileattr(treq, 0, function(ctx, node, uint8arr)
            {
                if (uint8arr === 0xDEAD)
                {
                    if (d)
                        console.log('Aborted thumbnail retrieval for ' + node);
                    delete th_requested[node];
                    return;
                }
                if (rt)
                {
                    if (((Date.now() - rt) > 4000) && ((fa_addcnt += u) > 300))
                        fa_addcnt = 301;
                    rt = 0;
                }
                try {
                    var blob = new Blob([uint8arr], {type: 'image/jpeg'});
                } catch (err) {}
                if (blob.size < 25)
                    blob = new Blob([uint8arr.buffer]);
                // thumbnailblobs[node] = blob;
                thumbnails[node] = myURL.createObjectURL(blob);

                var targetNode = M.getNodeByHandle(node);

                if (targetNode && targetNode.seen && M.currentdirid === cdid) {
                    fm_thumbnail_render(targetNode);
                }

                // deduplicate in view when there is a duplicate fa:
                if (targetNode && fa_duplicates[targetNode.fa] > 0)
                {
                    for (var i in M.v)
                    {
                        if (M.v[i].h !== node && M.v[i].fa === targetNode.fa && !thumbnails[M.v[i].h])
                        {
                            thumbnails[M.v[i].h] = thumbnails[node];
                            if (M.v[i].seen && M.currentdirid === cdid)
                                fm_thumbnail_render(M.v[i]);
                        }
                    }
                }
            });
        }
    }
    if (d)
        console.timeEnd('fm_thumbnails');
}


function fm_thumbnail_render(n) {
    if (n && thumbnails[n.h]) {
        var imgNode = document.getElementById(n.h);

        if (imgNode && (imgNode = imgNode.querySelector('img'))) {
            n.seen = 2;
            imgNode.setAttribute('src', thumbnails[n.h]);
            imgNode.parentNode.classList.add('thumb');
        }
    }
}

function fm_contains(filecnt, foldercnt) {
    var containstxt = l[782];
    if ((foldercnt > 1) && (filecnt > 1)) {
        containstxt = l[828].replace('[X1]', foldercnt).replace('[X2]', filecnt);
    } else if ((foldercnt > 1) && (filecnt === 1)) {
        containstxt = l[829].replace('[X]', foldercnt);
    } else if ((foldercnt === 1) && (filecnt > 1)) {
        containstxt = l[830].replace('[X]', filecnt);
    } else if ((foldercnt === 1) && (filecnt === 1)) {
        containstxt = l[831];
    } else if (foldercnt > 1) {
        containstxt = l[832].replace('[X]', foldercnt);
    } else if (filecnt > 1) {
        containstxt = l[833].replace('[X]', filecnt);
    } else if (foldercnt === 1) {
        containstxt = l[834];
    } else if (filecnt === 1) {
        containstxt = l[835];
    }
    return containstxt;
}

function fm_importflnodes(nodes)
{
    var sel = [].concat(nodes || []);
    if (sel.length) {
        var FLRootID = M.RootID;

        mega.ui.showLoginRequiredDialog().done(function() {

            $.onImportCopyNodes = fm_getcopynodes(sel);
            document.location.hash = 'fm';

            $(document).one('onInitContextUI', SoonFc(function(e) {
                if (M.RootID === FLRootID) {
                    // TODO: How to reproduce this?
                    console.warn('Unable to complete import, apparnetly we did not reached the cloud.');
                }
                else {
                    if (d) console.log('Importing Nodes...', sel, $.onImportCopyNodes);

                    $.selected = sel;
                    $.mcImport = true;

                    // XXX: ...
                    $('.dropdown-item.copy-item').click();
                }
            }));
        }).fail(function(aError) {
            // If no aError, it was canceled
            if (aError) {
                alert(aError);
            }
        });
    }
}

function clipboardcopycomplete()
{
    if (d)
        console.log('clipboard copied');
}

function saveprogress(id, bytesloaded, bytestotal)
{
    if (d)
        console.log('saveprogress', id, bytesloaded, bytestotal);
}

function savecomplete(id)
{
    $('.fm-dialog.download-dialog').addClass('hidden');
    fm_hideoverlay();
    if (!$.dialog)
        $('#dlswf_' + id).remove();
    var dl = dlmanager.getDownloadByHandle(id);
    if (dl) {
        M.dlcomplete(dl);
        dlmanager.cleanupUI(dl, true);
    }
}

/**
 * Because of the left and transfer panes resizing options, we are now implementing the UI layout logic here, instead of
 * the original code from the styles.css.
 * The main reason is that, the CSS is not able to correctly calculate values based on other element's properties (e.g.
 * width, height, position, etc).
 * This is why we do a on('resize') handler which handles the resize of the generic layout of Mega's FM.
 */
function fm_resize_handler() {
    if ($.tresizer.last === -1) {
        return;
    }
    if (d) {
        console.time('fm_resize_handler');
    }

    if (window.chrome) {
        // XXX: Seems this 110% zoom bug got fixed as of Chrome 54?
        mega.utils.chrome110ZoomLevelNotification();
    }

<<<<<<< HEAD
    // left panel resize logic
    /*
    var right_panel_margin = $('.fm-left-panel').outerWidth();
     var resize_handle_width = $('.left-pane-drag-handle').outerWidth();
     $('.fm-main.default > div:not(.fm-left-panel)').each(function() {

     $(this).css({
     'margin-left':  right_panel_margin
     });
     });
     */
=======
    if (ulmanager.isUploading || dlmanager.isDownloading) {
        var tfse = M.getTransferElements();

        tfse.domScrollingTable.style.height = (
                $(tfse.domTransfersBlock).outerHeight() -
                $(tfse.domTableHeader).outerHeight() -
                $(tfse.domTransferHeader).outerHeight()
            ) + "px";
    }
>>>>>>> 5d588496

    if (M.currentdirid !== 'transfers') {
        $('.files-grid-view .grid-scrolling-table, .file-block-scrolling,' +
            ' .contacts-grid-view .contacts-grid-scrolling-table')
            .css({
                'width': $(document.body).outerWidth() - $('.fm-left-panel').outerWidth()
            });

        initTreeScroll();
    }

    if (M.currentdirid === 'contacts') {
        if (M.viewmode) {
            initContactsBlocksScrolling();
        }
        else {
            if ($.contactGridHeader) {
                $.contactGridHeader();
            }
            initContactsGridScrolling();
        }
    }
    else if (M.currentdirid === 'shares') {
        if (M.viewmode) {
            initShareBlocksScrolling();
        }
        else {
            initGridScrolling();
            if ($.sharedGridHeader) {
                $.sharedGridHeader();
            }
        }
    }
    else if (M.currentdirid === 'transfers') {
        fm_tfsupdate(); // this will call $.transferHeader();
    }
    else if (M.currentdirid && M.currentdirid.substr(0, 7) === 'account') {
        var $mainBlock = $('.fm-account-main');

        $mainBlock.removeClass('ultra-low-width low-width hi-width');

        if ($mainBlock.width() > 1675) {
            $mainBlock.addClass('hi-width');
        }
        else if ($mainBlock.width() < 880) {
            $mainBlock.addClass('low-width');
        }

        initAccountScroll();
    }
    else if (M.currentdirid && M.currentdirid.substr(0, 9) === 'dashboard') {
        var $mainBlock = $('.fm-right-block.dashboard');

        $mainBlock.removeClass('ultra low-width hi-width');

        if ($mainBlock.width() > 1675) {
            $mainBlock.addClass('hi-width');
        }
        else if ($mainBlock.width() < 880 && $mainBlock.width() > 850) {
            $mainBlock.addClass('low-width');
        }
        else if ($mainBlock.width() < 850) {
            $mainBlock.addClass('ultra low-width');
        }

        initDashboardScroll();
    }
    else {
        if (M.viewmode) {
            initFileblocksScrolling();
        }
        else {
            initGridScrolling();
            if ($.gridHeader) {
                $.gridHeader();
                $.detailsGridHeader();
            }
        }
    }

    if (M.currentdirid !== 'transfers') {
        if (slideshowid && previews[slideshowid]) {
            previewsrc(previews[slideshowid].src);
        }

        if (megaChatIsReady && megaChat.resized) {
            megaChat.resized();
        }

<<<<<<< HEAD
    $('.fm-right-files-block, .fm-right-account-block, .fm-right-block.dashboard').css({
        'margin-left': ($('.fm-left-panel:visible').width() + $('.nw-fm-left-icons-panel').width()) + "px"
    });
=======
        $('.fm-right-files-block, .fm-right-account-block').css({
            'margin-left': ($('.fm-left-panel:visible').width() + $('.nw-fm-left-icons-panel').width()) + "px"
        });
    }
>>>>>>> 5d588496

    if (d) {
        console.timeEnd('fm_resize_handler');
    }
}

/**
 * Fire "find duplicates"
 */
mega.utils.findDupes = function() {
    loadingDialog.show();
    Soon(function() {
        M.overrideModes = 1;
        location.hash = '#fm/search/~findupes';
    });
};

function sharedFolderUI() {
    /* jshint -W074 */
    var nodeData = M.d[M.currentdirid];
    var browsingSharedContent = false;
    var c;

    // Browsing shared content
    if ($('.shared-details-block').length > 0) {

        $('.shared-details-block .files-grid-view, .shared-details-block .fm-blocks-view').removeAttr('style');
        $('.shared-details-block .shared-folder-content').unwrap();
        $('.shared-folder-content').removeClass('shared-folder-content');
        $('.shared-top-details').remove();
        browsingSharedContent = true;
    }

    // Checks it's not a contact, contacts handles are 11 chars long
    // file/folder handles are 8 chars long
    if (!nodeData || (nodeData.p.length !== 11)) {

        // [<current selection handle>, 'owners handle', 'tab name']
        var p = M.getPath(M.currentdirid);
        nodeData = null;

        if (p[p.length - 1] === 'shares') {
            c = M.d[p[0]];
            nodeData = M.d[p[p.length - 3]];

            if (!nodeData || (nodeData.p.length !== 11)) {
                nodeData = 0;
            }
        }
    }

    if (nodeData) {

        var rights = l[55];
        var rightsclass = ' read-only';
        var rightPanelView = '.files-grid-view.fm';

        // Handle of initial share owner
        var ownersHandle = nodeData.su;
        var displayName = htmlentities(M.getNameByHandle(ownersHandle));
        var avatar = useravatar.contact(M.d[ownersHandle], 'nw-contact-avatar');

        if (Object(M.u[ownersHandle]).m) {
            displayName += ' &nbsp;&lt;' + htmlentities(M.u[ownersHandle].m) + '&gt;';
        }

        // Access rights
        if (nodeData.r === 1) {
            rights = l[56];
            rightsclass = ' read-and-write';
        }
        else if (nodeData.r === 2) {
            rights = l[57];
            rightsclass = ' full-access';
        }

        if (M.viewmode === 1) {
            rightPanelView = '.fm-blocks-view.fm';
        }

        $(rightPanelView).wrap('<div class="shared-details-block"></div>');

        $('.shared-details-block').prepend(
            '<div class="shared-top-details">'
                + '<div class="shared-details-icon"></div>'
                + '<div class="shared-details-info-block">'
                    + '<div class="shared-details-pad">'
                        + '<div class="shared-details-folder-name">' + htmlentities((c || nodeData).name) + '</div>'
                        + '<a href="javascript:;" class="grid-url-arrow"></a>'
                        + '<div class="shared-folder-access' + rightsclass + '">' + rights + '</div>'
                        + '<div class="clear"></div>'
                        + avatar
                        + '<div class="fm-chat-user-info">'
                            + '<div class="fm-chat-user">' + displayName + '</div>'
                        + '</div>'
                    + '</div>'
                    + '<div class="shared-details-buttons">'
                        + '<div class="fm-leave-share default-white-button right small grey-txt"><span>' + l[5866] + '</span></div>'
                        + '<div class="fm-share-copy default-white-button right small grey-txt"><span>' + l[63] + '</span></div>'
                        + '<div class="fm-share-download default-white-button right small grey-txt"><span class="fm-chatbutton-arrow">' + l[58] + '</span></div>'
                        + '<div class="clear"></div>'
                    + '</div>'
                    + '<div class="clear"></div>'
                + '</div>'
            + '</div>');

        $(rightPanelView).addClass('shared-folder-content');

        Soon(function() {
            $(window).trigger('resize');
            Soon(fm_resize_handler);
        });
    }

    return browsingSharedContent;
    /* jshint -W074 */
}

function userFingerprint(userid, callback) {
    userid = userid.u || userid;
    var user = M.u[userid];
    if (!user || !user.u) {
        return callback([]);
    }
    if (userid === u_handle) {
        var fprint = authring.computeFingerprint(u_pubEd25519, 'Ed25519', 'hex');
        return callback(fprint.toUpperCase().match(/.{4}/g), fprint);
    }
    var fingerprintPromise = crypt.getFingerprintEd25519(user.h || userid);
    fingerprintPromise.done(function (response) {
        callback(
            response.toUpperCase().match(/.{4}/g),
            response
        );
    });
}

/**
 * Get and display the fingerprint
 * @param {Object} user The user object e.g. same as M.u[userHandle]
 */
function showAuthenticityCredentials(user) {

    var $fingerprintContainer = $('.contact-fingerprint-txt');

    // Compute the fingerprint
    userFingerprint(user, function(fingerprints) {

        // Clear old values immediately
        $fingerprintContainer.empty();

        // Render the fingerprint into 10 groups of 4 hex digits
        $.each(fingerprints, function(key, value) {
            $('<span>').text(value).appendTo(
                $fingerprintContainer.filter(key <= 4 ? ':first' : ':last')
            );
        });
    });
}

/**
 * Enables the Verify button
 * @param {String} userHandle The user handle
 */
function enableVerifyFingerprintsButton(userHandle) {
    $('.fm-verify').removeClass('verified');
    $('.fm-verify').find('span').text(l[1960] + '...');
    $('.fm-verify').rebind('click', function() {
        fingerprintDialog(userHandle);
    });
}

function fingerprintDialog(userid) {

    // Add log to see how often they open the verify dialog
    api_req({ a: 'log', e: 99601, m: 'Fingerprint verify dialog opened' });

    userid = userid.u || userid;
    var user = M.u[userid];
    if (!user || !user.u) {
        return;
    }

    function closeFngrPrntDialog() {
        fm_hideoverlay();
        $this.addClass('hidden');
        $('.fm-dialog-close').unbind('click');
        $('.dialog-approve-button').unbind('click');
        $('.dialog-skip-button').unbind('click');
        $this = null;
    }

    var $this = $('.fingerprint-dialog');

    $this.find('.fingerprint-avatar').empty().append($(useravatar.contact(userid)).removeClass('avatar'));

    $this.find('.contact-details-user-name')
        .text(M.getNameByHandle(user.u)) // escape HTML things
        .end()
        .find('.contact-details-email')
        .text(user.m); // escape HTML things

    $this.find('.fingerprint-txt').empty();
    userFingerprint(u_handle, function(fprint) {
        var target = $('.fingerprint-bott-txt .fingerprint-txt');
        fprint.forEach(function(v) {
            $('<span>').text(v).appendTo(target);
        });
    });

    userFingerprint(user, function(fprint) {
        var offset = 0;
        $this.find('.fingerprint-code .fingerprint-txt').each(function() {
            var that = $(this);
            fprint.slice(offset, offset + 5).forEach(function(v) {
                $('<span>').text(v).appendTo(that);
                offset++;
            });
        });
    });

    $('.fm-dialog-close').rebind('click', function() {
        closeFngrPrntDialog();
    });

    $('.dialog-approve-button').rebind('click', function() {

        // Add log to see how often they verify the fingerprints
        api_req({ a: 'log', e: 99602, m: 'Fingerprint verification approved' });

        loadingDialog.show();
        // Generate fingerprint
        crypt.getFingerprintEd25519(userid, 'string')
            .done(function(fingerprint) {

                // Authenticate the contact
                authring.setContactAuthenticated(
                    userid,
                    fingerprint,
                    'Ed25519',
                    authring.AUTHENTICATION_METHOD.FINGERPRINT_COMPARISON,
                    authring.KEY_CONFIDENCE.UNSURE
                );

                // Change button state to 'Verified'
                $('.fm-verify').unbind('click').addClass('verified').find('span').text(l[6776]);

                closeFngrPrntDialog();
            })
            .always(function() {
                loadingDialog.hide();
            });
    });

    $('.dialog-skip-button').rebind('click', function() {
        closeFngrPrntDialog();
    });

    $this.removeClass('hidden')
        .css({
            'margin-top': '-' + $this.height() / 2 + 'px',
            'margin-left': '-' + $this.width() / 2 + 'px'
        });
    fm_showoverlay();
}

function contactUI() {
    $('.nw-contact-item').removeClass('selected');
    $('.contact-details-pad .grid-url-arrow').unbind('click');

    var n = M.u[M.currentdirid];
    if (n && n.u) {
        var u_h = M.currentdirid;
//        var cs = M.contactstatus(u_h);
        var user = M.u[u_h];
        var avatar = $(useravatar.contact(u_h));

        var onlinestatus = M.onlineStatusClass(
            megaChatIsReady &&
            megaChat.karere.getPresence(megaChat.getJidFromNodeId(u_h))
        );

        $('.contact-top-details .nw-contact-block-avatar').empty().append( avatar.removeClass('avatar').addClass('square') );
        $('.contact-top-details .onlinestatus').removeClass('away offline online busy');
        $('.contact-top-details .onlinestatus').addClass(onlinestatus[1]);
        $('.contact-top-details .fm-chat-user-status').text(onlinestatus[0]);
        $('.contact-top-details .contact-details-user-name').text(
            M.getNameByHandle(user.u)
        );
        $('.contact-top-details .contact-details-email').text(user.m);

        $('.contact-details-pad .grid-url-arrow').rebind('click', function(e) {
            e.preventDefault();
            e.stopPropagation(); // do not treat it as a regular click on the file
            // $(this).addClass('active');
            $('.dropdown.body').addClass('arrange-to-front');
            e.currentTarget = $(this);
            e.calculatePosition = true;
            $.selected = [location.hash.replace('#fm/', '')];
            searchPath();
            contextMenuUI(e, 4);
        });

        // Display the current fingerpring
        showAuthenticityCredentials(user);

        // Set authentication state of contact from authring.
        var authringPromise = new MegaPromise();
        if (u_authring.Ed25519) {
            authringPromise.resolve();
        }
        else {
            // First load the authentication system.
            var authSystemPromise = authring.initAuthenticationSystem();
            authringPromise.linkDoneAndFailTo(authSystemPromise);
        }
        /** To be called on settled authring promise. */
        var _setVerifiedState = function() {

            var handle = user.u || user;
            var verificationState = u_authring.Ed25519[handle] || {};
            var isVerified = (verificationState.method
                              >= authring.AUTHENTICATION_METHOD.FINGERPRINT_COMPARISON);

            // Show the user is verified
            if (isVerified) {
                $('.fm-verify').addClass('verified');
                $('.fm-verify').find('span').text(l[6776]);
            }
            else {
                // Otherwise show the Verify... button.
                enableVerifyFingerprintsButton(handle);
            }
        };
        authringPromise.done(_setVerifiedState);

        // Reset seen or verified fingerprints and re-enable the Verify button
        $('.fm-reset-stored-fingerprint').rebind('click', function() {
            authring.resetFingerprintsForUser(user.u);
            enableVerifyFingerprintsButton(user.u);

            // Refetch the key
            showAuthenticityCredentials(user);
        });

        $('.fm-share-folders').rebind('click', function() {
            $('.copy-dialog').removeClass('hidden');

            $.copyDialog = 'copy';
            $.mcselected = undefined;

            handleDialogContent('cloud-drive', 'ul', true, 'copy', l[1344]);
            fm_showoverlay();
        });

        // Remove contact button on contacts page
        $('.fm-remove-contact').rebind('click', function() {
            $.selected = [M.currentdirid];
            fmremove();
        });

        if (!megaChatIsDisabled) {

            // Bind the "Start conversation" button
            $('.fm-start-conversation').rebind('click.megaChat', function() {

                window.location = '#fm/chat/' + u_h;
                return false;
            });
        }

        $('.nw-contact-item#contact_' + u_h).addClass('selected');
    }
}

/**
 * Implements the behavior of "File Manager - Resizable Panes":
 * - Initializes a jQuery UI .resizable
 * - Sets w/h/direction
 * - Persistance (only saving is implemented here, you should implement by yourself an initial set of the w/h from the
 *  localStorage
 * - Proxies the jQ UI's resizable events - `resize` and `resizestop`
 * - Can be initialized only once per element (instance is stored in $element.data('fmresizable'))
 *
 * @param element
 * @param opts
 * @returns {*}
 * @constructor
 */
function FMResizablePane(element, opts) {
    var $element = $(element);
    var self = this;
    var $self = $(this);

    self.element = element;

    /**
     * Default options
     *
     * @type {{direction: string, persistanceKey: string, minHeight: undefined, minWidth: undefined, handle: string}}
     */
    var defaults = {
        'direction': 'n',
        'persistanceKey': 'transferPanelHeight',
        'minHeight': undefined,
        'minWidth': undefined,
        'handle': '.transfer-drag-handle'
    };

    var size_attr = 'height';

    opts = $.extend(true, {}, defaults, opts);

    self.options = opts; //expose as public

    /**
     * Depending on the selected direction, pick which css attr should we be changing - width OR height
     */
    if (opts.direction == 'n' || opts.direction == 's') {
        size_attr = 'height';
    } else if (opts.direction == 'e' || opts.direction == 'w') {
        size_attr = 'width';
    } else if (opts.direction.length == 2) {
        size_attr = 'both';
    }

    /**
     * Destroy if already initialized.
     */
    if ($element.data('fmresizable')) {
        $element.data('fmresizable').destroy();
    }

    self.destroy = function() {
        // some optimizations can be done here in the future.
    };

    /**
     * Basic init/constructor code
     */
    {
        var $handle = $(opts.handle, $element);

        if (d) {
            if (!$handle.length) {
                console.warn('FMResizablePane: Element not found: ' + opts.handle);
            }
        }

        $handle.addClass('ui-resizable-handle ui-resizable-' + opts.direction);

        var resizable_opts = {
            'handles': {
            },
            minHeight: opts.minHeight,
            minWidth: opts.minWidth,
            maxHeight: opts.maxHeight,
            maxWidth: opts.maxWidth,
            start: function(e, ui) {

            },
            resize: function(e, ui) {
                var css_attrs = {
                    'top': 0
                };

                if (size_attr == 'both') {
                    css_attrs['width'] = ui.size['width'];
                    css_attrs['height'] = ui.size['height'];

                    $element.css(css_attrs);

                    if (opts.persistanceKey) {
                        mega.config.set(opts.persistanceKey, css_attrs);
                    }
                } else {
                    css_attrs[size_attr] = ui.size[size_attr];
                    $element.css(css_attrs);
                    if (opts.persistanceKey) {
                        mega.config.set(opts.persistanceKey, ui.size[size_attr]);
                    }
                }

                $self.trigger('resize', [e, ui]);
            },
            'stop': function(e, ui) {
                $self.trigger('resizestop', [e, ui]);
                $(window).trigger('resize');
            }
        };

        if (opts['aspectRatio']) {
            resizable_opts['aspectRatio'] = opts['aspectRatio'];
        }

        resizable_opts['handles'][opts.direction] = $handle;

        $element.resizable(resizable_opts);

        $element.data('fmresizable', this);
    }
    return this;
}

/**
 * bindDropdownEvents Bind custom select event
 *
 * @param {Selector} $dropdown  Class .dropdown elements selector
 * @param {String}   saveOption Addition option for account page only. Allows to show "Show changes" notification
 */
function bindDropdownEvents($dropdown, saveOption) {

    var $dropdownsItem = $dropdown.find('.default-dropdown-item');

    $($dropdown).rebind('click', function(e)
    {
        var $this = $(this);
        if (!$this.hasClass('active')) {
            var bottPos, jsp,
                scrollBlock = '#' + $this.attr('id') + ' .default-select-scroll',
                $dropdown = $this.find('.default-select-dropdown'),
                $activeDropdownItem = $this.find('.default-dropdown-item.active');

            //Show select dropdown
            $('.active .default-select-dropdown').fadeOut(200);
            $this.addClass('active');
            $dropdown.css('margin-top', '0px');
            $dropdown.fadeIn(200);

            //Dropdown position relative to the window
            bottPos = $(window).height() - ($dropdown.offset().top + $dropdown.outerHeight());
            if (bottPos < 50) {
                $dropdown.css('margin-top', '-' + (60 - bottPos) + 'px');
            }

            //Dropdown scrolling initialization
            initSelectScrolling(scrollBlock);
            jsp = $(scrollBlock).data('jsp');
            if (jsp && $activeDropdownItem.length) {
                jsp.scrollToElement($activeDropdownItem)
            }
        } else {
            $this.find('.default-select-dropdown').fadeOut(200);
            $this.removeClass('active');
        }
    });

    $dropdownsItem.rebind('click', function(e)
    {
        var $this = $(this);
        if (!$this.hasClass('active')) {
            var $select = $(this).closest('.default-select');

            //Select dropdown item
            $select.find('.default-dropdown-item').removeClass('active');
            $this.addClass('active');
            $select.find('span').text($this.text());

            //Save changes for account page
            if (saveOption) {
                $('.fm-account-save-block').removeClass('hidden');
            }
        }
    });

    $('#fmholder, .fm-dialog').rebind('click.defaultselect', function(e) {

        // ToDo: Narrow this condition and find main reason why it's made
        if (!$(e.target).hasClass('default-select')) {
            $selectBlock = $('.default-select.active');
            $selectBlock.find('.default-select-dropdown').fadeOut(200);
            $selectBlock.removeClass('active');
        }
    });
}

/**
 * Highlights some text inside an element as if you had selected it with the mouse
 * From http://stackoverflow.com/a/987376
 * @param {String} elementId The name of the id
 */
function selectText(elementId) {

    var range, selection;
    var text = document.getElementById(elementId);

    if (document.body.createTextRange) {
        range = document.body.createTextRange();
        range.moveToElementText(text);
        range.select();
    }
    else if (window.getSelection) {
        selection = window.getSelection();
        range = document.createRange();
        range.selectNodeContents(text);
        selection.removeAllRanges();
        selection.addRange(range);
    }
}

/**
 * Dialog to cancel subscriptions
 */
var cancelSubscriptionDialog = {

    $backgroundOverlay: null,
    $dialog: null,
    $dialogSuccess: null,
    $accountPageCancelButton: null,
    $accountPageSubscriptionBlock: null,
    $continueButton: null,
    $cancelReason: null,

    init: function() {

        this.$dialog = $('.cancel-subscription-st1');
        this.$dialogSuccess = $('.cancel-subscription-st2');
        this.$accountPageCancelButton = $('.fm-account-blocks .btn-cancel');
        this.$continueButton = this.$dialog.find('.continue-cancel-subscription');
        this.$cancelReason = this.$dialog.find('.cancel-textarea textarea');
        this.$backgroundOverlay = $('.fm-dialog-overlay');
        this.$accountPageSubscriptionBlock = $('.subscription-bl');

        // Show the dialog
        this.$dialog.removeClass('hidden');
        this.$backgroundOverlay.removeClass('hidden').addClass('payment-dialog-overlay');

        // Init textarea scrolling
        initTextareaScrolling($('.cancel-textarea textarea'), 126);

        // Init functionality
        this.enableButtonWhenReasonEntered();
        this.initSendingReasonToApi();
        this.initCloseAndBackButtons();
    },

    /**
     * Close the dialog when either the close or back buttons are clicked
     */
    initCloseAndBackButtons: function() {

        // Close main dialog
        this.$dialog.find('.default-white-button.cancel, .fm-dialog-close').rebind('click', function() {
            cancelSubscriptionDialog.$dialog.addClass('hidden');
            cancelSubscriptionDialog.$backgroundOverlay.addClass('hidden').removeClass('payment-dialog-overlay');
        });

        // Prevent clicking on the background overlay which closes it unintentionally
        cancelSubscriptionDialog.$backgroundOverlay.rebind('click', function(event) {
            event.stopPropagation();
        });
    },

    /**
     * Close success dialog
     */
    initCloseButtonSuccessDialog: function() {

        this.$dialogSuccess.find('.fm-dialog-close').rebind('click', function() {
            cancelSubscriptionDialog.$dialogSuccess.addClass('hidden');
            cancelSubscriptionDialog.$backgroundOverlay.addClass('hidden').removeClass('payment-dialog-overlay');
        });
    },

    /**
     * Make sure text has been entered before making the button available
     */
    enableButtonWhenReasonEntered: function() {

        this.$cancelReason.rebind('keyup', function() {

            // Trim for spaces
            var reason = $(this).val();
                reason = $.trim(reason);

            // Make sure at least 1 character
            if (reason.length > 0) {
                cancelSubscriptionDialog.$continueButton.removeClass('disabled');
            }
            else {
                cancelSubscriptionDialog.$continueButton.addClass('disabled');
            }
        });
    },

    /**
     * Send the cancellation reason
     */
    initSendingReasonToApi: function() {

        this.$continueButton.rebind('click', function() {

            // Get the cancellation reason
            var reason = cancelSubscriptionDialog.$cancelReason.val();

            // Hide the dialog and show loading spinner
            cancelSubscriptionDialog.$dialog.addClass('hidden');
            cancelSubscriptionDialog.$backgroundOverlay.addClass('hidden').removeClass('payment-dialog-overlay');
            loadingDialog.show();

            // Cancel the subscription/s
            // cccs = Credit Card Cancel Subscriptions, r = reason
            api_req({ a: 'cccs', r: reason }, {
                callback: function() {

                    // Hide loading dialog and cancel subscription button on account page
                    loadingDialog.hide();
                    cancelSubscriptionDialog.$accountPageCancelButton.hide();
                    cancelSubscriptionDialog.$accountPageSubscriptionBlock.removeClass('active-subscription');

                    // Show success dialog and refresh UI
                    cancelSubscriptionDialog.$dialogSuccess.removeClass('hidden');
                    cancelSubscriptionDialog.$backgroundOverlay.removeClass('hidden');
                    cancelSubscriptionDialog.$backgroundOverlay.addClass('payment-dialog-overlay');
                    cancelSubscriptionDialog.initCloseButtonSuccessDialog();

                    // Reset account cache so all account data will be refetched and re-render the account page UI
                    M.account.lastupdate = 0;
                    accountUI();
                }
            });
        });
    }
};

/**
 * addToMultiInputDropDownList
 *
 * Add item from token.input plugin drop down list.
 *
 * @param {String} dialog, The class name.
 * @param {Array} item An array of JSON objects e.g. { id, name }.
 *
 */
function addToMultiInputDropDownList(dialog, item) {

    if (dialog) {
        $(dialog).tokenInput("addToDDL", item);
    }
}

/**
 * removeFromMultiInputDDL
 *
 * Remove item from token.input plugin drop down list.
 *
 * @param {String} dialog, The class name.
 * @param {Array} item An array of JSON objects e.g. { id, name }.
 *
 */
function removeFromMultiInputDDL(dialog, item) {

    if (dialog) {
        $(dialog).tokenInput("removeFromDDL", item);
    }
}

(function($, scope) {
    /**
     * Sort dialogs, dialogs used for sorting content in left panels, copy and move dialogs.
     *
     * @param opts {Object}
     *
     * @constructor
     */
    var SortMenu = function(opts) {

        var self = this;
        var defaultOptions = {
        };

        self.options = $.extend(true, {}, defaultOptions, opts);
    };

    /**
     * treesearchUI
     */
    SortMenu.prototype.treeSearchUI = function() {

        $('.nw-fm-tree-header').unbind('click');
        $('.nw-fm-search-icon').unbind('click');
        $('.nw-fm-tree-header input').unbind('keyup');
        $('.nw-fm-tree-header input').unbind('blur');

        // Items are NOT available in left panel, hide search
        if (!$('.fm-tree-panel .content-panel.active').find('ul li, .nw-contact-item').length) {
            $('.nw-fm-tree-header input').prop('readonly', true);
            $('.nw-fm-search-icon').hide();
        }
        else { // There's items available
            $('.nw-fm-search-icon').show();
            $('.nw-fm-tree-header input').prop('readonly', false);

            // Left panel header click, show search input box
            $('.nw-fm-tree-header').rebind('click', function(e) {

                var $self = $(this);

                var targetClass = $(e.target).attr('class'),
                    filledInput = $self.attr('class'),
                    $input = $self.find('input');

                // Search icon visible
                if (targetClass && (targetClass.indexOf('nw-fm-search-icon') > -1)) {

                    // Remove previous search text
                    if (filledInput && (filledInput.indexOf('filled-input') > -1)) {
                        $self.removeClass('filled-input');
                    }
                }
                else {
                    $self.addClass('focused-input');
                    $input.focus();
                }
            }); // END left panel header click

            // Make a search
            $('.nw-fm-search-icon').rebind('click', function() {

                var $self = $(this);

                treesearch = false;
                treeredraw();
                $self.prev().val('');
                $self.parent().find('input').blur();
            });

            $('.nw-fm-tree-header input').rebind('keyup', function(e) {

                var $self = $(this);

                var $parentElem = $self.parent();

                if (e.keyCode === 27) {
                    $parentElem.removeClass('filled-input');
                    $self.val('');
                    $self.blur();
                    treesearch = false;
                }
                else {
                    $parentElem.addClass('filled-input');
                    treesearch = $self.val();
                }

                if ($self.val() === '') {
                    $parentElem.removeClass('filled-input');
                }

                treeredraw();
            });

            $('.nw-fm-tree-header input').rebind('blur', function() {

                var $self = $(this);

                if ($self.val() === '') {
                    $self.parent('.nw-fm-tree-header').removeClass('focused-input filled-input');
                    //$self.val($self.attr('placeholder'));
                }
                else {
                    $self.parent('.nw-fm-tree-header').removeClass('focused-input');
                }
            });
        }

        /**
         * Show/hide sort dialog in left panel
         */
        $('.nw-tree-panel-arrows').rebind('click', function() {

            var $self = $(this);

            var menu, type, sortTreePanel, $sortMenuItems;

            // Show sort menu
            if ($self.attr('class').indexOf('active') === -1) {

                $.hideContextMenu();

                $self.addClass('active');

                menu = $('.nw-sorting-menu').removeClass('hidden');
                type = treePanelType();

                if (type === 'settings') {
                    type = M.lastActiveTab || 'cloud-drive';
                }

                // Show all items in sort dialog in case contacts tab is choosen
                if (type === 'contacts') {
                    menu.find('.sorting-item-divider,.sorting-menu-item').removeClass('hidden');
                }
                else { // Hide status and last-interaction sorting options in sort dialog
                    menu.find('*[data-by=status],*[data-by=last-interaction]').addClass('hidden');
                }

                sortTreePanel = $.sortTreePanel[type];

                if (d && !sortTreePanel) {
                    console.error('No sortTreePanel', type);
                }

                $sortMenuItems = $('.sorting-menu-item').removeClass('active');

                if (sortTreePanel) {
                    $sortMenuItems.filter('*[data-by=' + sortTreePanel.by + '],*[data-dir=' + sortTreePanel.dir + ']').addClass('active');
                }

                return false; // Prevent bubbling
            }

            // Hide sort menu
            else {
                $self.removeClass('active');
                $('.nw-sorting-menu').addClass('hidden');
            }
        });

        /**
         * React on user input when new sorting criteria is picked
         */
        $('.fm-left-panel .sorting-menu-item').rebind('click', function() {

            var $self = $(this),
                data = $self.data(),
                type = treePanelType();

            if (type === 'settings') {
                type = M.lastActiveTab || 'cloud-drive';
            }

            if (!$self.hasClass('active') && $.sortTreePanel[type]) {
                $self.parent().find('.sorting-menu-item').removeClass('active');
                $self.addClass('active');
                $('.nw-sorting-menu').addClass('hidden');
                $('.nw-tree-panel-arrows').removeClass('active');

                if (data.dir) {
                    localStorage['sort' + type + 'Dir'] = $.sortTreePanel[type].dir = data.dir;
                }
                if (data.by) {
                    localStorage['sort' + type + 'By'] = $.sortTreePanel[type].by = data.by;
                }

                if (type === 'contacts') {
                    M.contacts();
                }
                else if (type === 'shared-with-me') {
                    M.buildtree({ h: 'shares' }, M.buildtree.FORCE_REBUILD);
                }
                else if (type === 'inbox') {
                    M.buildtree(M.d[M.InboxID], M.buildtree.FORCE_REBUILD);
                }
                else if (type === 'rubbsih-bin') {
                    M.buildtree({ h: M.RubbishID }, M.buildtree.FORCE_REBUILD);
                }
                else if ((type === 'cloud-drive') || (type === 'folder-link')) {
                    M.buildtree(M.d[M.RootID], M.buildtree.FORCE_REBUILD);
                }

                treeUI(); // reattach events
            }
        });

    };

    SortMenu.prototype.initializeTreePanelSorting = function() {

        var self = this;

        $.sortTreePanel = {};

        $.each(['folder-link', 'contacts', 'conversations', 'inbox', 'shared-with-me', 'cloud-drive', 'rubbish-bin'], function(key, type) {
            $.sortTreePanel[type] = {
                by: anyOf(['name', 'status', 'last-interaction'], localStorage['sort' + type + 'By']) || (type === 'contacts' ? "status": "name"),
                dir: parseInt(anyOf(['-1', '1'], localStorage['sort' + type + 'Dir']) || '1')
            };
        });
    };

    /**
     * initializeDialogTreePanelSorting
     *
     * Initialize sorting menu in copy and move dialogs
    */
    SortMenu.prototype.initializeDialogTreePanelSorting = function() {

        var dlgKey;

        // Copy dialog
        $.each(['folder-link', 'contacts', 'conversations', 'inbox', 'shared-with-me', 'cloud-drive', 'rubbish-bin'], function(key, type) {
            dlgKey = 'Copy' + type;
            $.sortTreePanel[dlgKey] = {
                by: anyOf(['name', 'status', 'last-interaction'], localStorage['sort' + dlgKey + 'By']) || (type === 'contacts' ? "status": "name"),
                dir: parseInt(anyOf(['-1', '1'], localStorage['sort' + dlgKey + 'Dir']) || '1')
            };
        });

        // Move dialog
        $.each(['folder-link', 'contacts', 'conversations', 'inbox', 'shared-with-me', 'cloud-drive', 'rubbish-bin'], function(key, type) {
            dlgKey = 'Move' + type;
            $.sortTreePanel[dlgKey] = {
                by: anyOf(['name', 'status', 'last-interaction'], localStorage['sort' + dlgKey + 'By']) || (type === 'contacts' ? "status": "name"),
                dir: parseInt(anyOf(['-1', '1'], localStorage['sort' + dlgKey + 'Dir']) || '1')
            };
        });
    };

    // export
    scope.mega = scope.mega || {};
    scope.mega.SortMenu = SortMenu;
})(jQuery, window);<|MERGE_RESOLUTION|>--- conflicted
+++ resolved
@@ -4347,48 +4347,6 @@
 
             var pws = zxcvbn($('#account-new-password').val());
 
-<<<<<<< HEAD
-=======
-            if (M.account.dl_maxSlots)
-            {
-                mega.config.set('dl_maxSlots', M.account.dl_maxSlots);
-                dlQueue.setSize(fmconfig.dl_maxSlots);
-                delete M.account.dl_maxSlots;
-            }
-            if (M.account.ul_maxSlots)
-            {
-                mega.config.set('ul_maxSlots', M.account.ul_maxSlots);
-                ulQueue.setSize(fmconfig.ul_maxSlots);
-                delete M.account.ul_maxSlots;
-            }
-            if (typeof M.account.ul_maxSpeed !== 'undefined')
-            {
-                mega.config.set('ul_maxSpeed', M.account.ul_maxSpeed);
-                delete M.account.ul_maxSpeed;
-            }
-            if (typeof M.account.use_ssl !== 'undefined')
-            {
-                mega.config.set('use_ssl', M.account.use_ssl);
-                localStorage.use_ssl = M.account.use_ssl;
-                use_ssl = M.account.use_ssl;
-            }
-            if (typeof M.account.ul_skipIdentical !== 'undefined')
-            {
-                mega.config.set('ul_skipIdentical', M.account.ul_skipIdentical);
-                delete M.account.ul_skipIdentical;
-            }
-            if (typeof M.account.dlThroughMEGAsync !== 'undefined') {
-                mega.config.set('dlThroughMEGAsync', M.account.dlThroughMEGAsync);
-                delete M.account.dlThroughMEGAsync;
-            }
-
-            if (typeof M.account.uisorting !== 'undefined') {
-                mega.config.set('uisorting', M.account.uisorting);
-            }
-            if (typeof M.account.uiviewmode !== 'undefined') {
-                mega.config.set('uiviewmode', M.account.uiviewmode);
-            }
->>>>>>> 5d588496
             if (typeof M.account.rubsched !== 'undefined') {
                 mega.config.set('rubsched', M.account.rubsched);
             }
@@ -4576,11 +4534,7 @@
             $('#bandwidth-slider').slider({
                 min: 0, max: 100, range: 'min', value: bandwidthLimit,
                 change: function(e, ui) {
-<<<<<<< HEAD
                     if (M.currentdirid === 'account/advanced') {
-=======
-                    if (M.currentdirid === 'account/settings') {
->>>>>>> 5d588496
                         bandwidthLimit = ui.value;
 
                         if (parseInt(localStorage.bandwidthLimit) !== bandwidthLimit) {
@@ -6884,11 +6838,7 @@
             $('.transfer-clear-completed').addClass('disabled');
             $('.transfer-table-header').hide();
             $('.transfer-panel-empty-txt').removeClass('hidden');
-<<<<<<< HEAD
             $('.transfer-panel-title').text('');
-=======
-            $('.transfer-panel-title').text(l[104]);
->>>>>>> 5d588496
             $('.nw-fm-left-icon.transfers').removeClass('transfering').find('p').removeAttr('style');
             if (M.currentdirid === 'transfers') {
                 fm_tfsupdate();
@@ -8273,13 +8223,8 @@
     else if (type === 'warninga' || type === 'warningb' || type === 'info') {
         if (extraButton) {
             $('#msgDialog .fm-notifications-bottom')
-<<<<<<< HEAD
                 .safeHTML('<div class="default-white-button right notification-button confirm"><span>@@</span></div>' +
                     '<div class="default-white-button right notification-button cancel"><span>@@</span></div>' +
-=======
-                .safeHTML('<div class="fm-dialog-button notification-button confirm"><span>@@</span></div>' +
-                    '<div class="fm-dialog-button notification-button cancel"><span>@@</span></div>' +
->>>>>>> 5d588496
                     '<div class="clear"></div>', doneButton, extraButton);
 
             $('#msgDialog .default-white-button').eq(0).bind('click', function() {
@@ -12167,19 +12112,6 @@
         mega.utils.chrome110ZoomLevelNotification();
     }
 
-<<<<<<< HEAD
-    // left panel resize logic
-    /*
-    var right_panel_margin = $('.fm-left-panel').outerWidth();
-     var resize_handle_width = $('.left-pane-drag-handle').outerWidth();
-     $('.fm-main.default > div:not(.fm-left-panel)').each(function() {
-
-     $(this).css({
-     'margin-left':  right_panel_margin
-     });
-     });
-     */
-=======
     if (ulmanager.isUploading || dlmanager.isDownloading) {
         var tfse = M.getTransferElements();
 
@@ -12189,7 +12121,6 @@
                 $(tfse.domTransferHeader).outerHeight()
             ) + "px";
     }
->>>>>>> 5d588496
 
     if (M.currentdirid !== 'transfers') {
         $('.files-grid-view .grid-scrolling-table, .file-block-scrolling,' +
@@ -12279,16 +12210,21 @@
             megaChat.resized();
         }
 
-<<<<<<< HEAD
-    $('.fm-right-files-block, .fm-right-account-block, .fm-right-block.dashboard').css({
-        'margin-left': ($('.fm-left-panel:visible').width() + $('.nw-fm-left-icons-panel').width()) + "px"
-    });
-=======
         $('.fm-right-files-block, .fm-right-account-block').css({
             'margin-left': ($('.fm-left-panel:visible').width() + $('.nw-fm-left-icons-panel').width()) + "px"
         });
     }
->>>>>>> 5d588496
+
+    if (M.currentrootid === 'shares') {
+        var shared_block_height = $('.shared-details-block').height() - $('.shared-top-details').height();
+
+        if (shared_block_height > 0) {
+            $('.shared-details-block .files-grid-view, .shared-details-block .fm-blocks-view').css({
+                'height': shared_block_height + "px",
+                'min-height': shared_block_height + "px"
+            });
+        }
+    }
 
     if (d) {
         console.timeEnd('fm_resize_handler');
